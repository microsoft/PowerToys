--- conflicted
+++ resolved
@@ -51,13 +51,8 @@
     <!-- 
       TODO: in Common.Dotnet.CsWinRT.props, on upgrade, verify RemoveCsWinRTPackageAnalyzer is no longer needed.  
       This is present due to a bug in CsWinRT where WPF projects cause the analyzer to fail.
-<<<<<<< HEAD
     -->
-    <PackageVersion Include="Microsoft.Windows.CsWinRT" Version="2.1.5" />
-=======
-	-->
     <PackageVersion Include="Microsoft.Windows.CsWinRT" Version="2.2.0" />
->>>>>>> 5655c617
     <PackageVersion Include="Microsoft.Windows.SDK.BuildTools" Version="10.0.22621.2428" />
     <PackageVersion Include="Microsoft.WindowsAppSDK" Version="1.7.250401001" />
     <PackageVersion Include="Microsoft.Xaml.Behaviors.WinUI.Managed" Version="2.0.9" />
