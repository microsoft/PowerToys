<Project>
  <PropertyGroup>
    <ManagePackageVersionsCentrally>true</ManagePackageVersionsCentrally>
  </PropertyGroup>
  <ItemGroup>
    <PackageVersion Include="Appium.WebDriver" Version="4.4.5" />
    <PackageVersion Include="Azure.AI.OpenAI" Version="1.0.0-beta.12" />
    <PackageVersion Include="CommunityToolkit.Mvvm" Version="8.2.2" />
    <PackageVersion Include="CommunityToolkit.WinUI.Animations" Version="8.0.240109" />
    <PackageVersion Include="CommunityToolkit.WinUI.Collections" Version="8.0.240109" />
    <PackageVersion Include="CommunityToolkit.WinUI.Controls.Primitives" Version="8.0.240109" />
    <PackageVersion Include="CommunityToolkit.WinUI.Controls.SettingsControls" Version="8.0.240109" />
    <PackageVersion Include="CommunityToolkit.WinUI.Controls.Segmented" Version="8.0.240109" />
    <PackageVersion Include="CommunityToolkit.WinUI.Controls.Sizers" Version="8.0.240109" />
    <PackageVersion Include="CommunityToolkit.WinUI.Converters" Version="8.0.240109" />
    <PackageVersion Include="CommunityToolkit.WinUI.Extensions" Version="8.0.240109" />
    <PackageVersion Include="CommunityToolkit.WinUI.UI.Controls.DataGrid" Version="7.1.2" />
    <PackageVersion Include="CommunityToolkit.WinUI.UI.Controls.Markdown" Version="7.1.2" />
    <PackageVersion Include="ControlzEx" Version="6.0.0" />
    <PackageVersion Include="coverlet.collector" Version="1.3.0" />
    <PackageVersion Include="DotNetSeleniumExtras.WaitHelpers" Version="3.11.0" />
    <PackageVersion Include="HelixToolkit" Version="2.24.0" />
    <PackageVersion Include="HelixToolkit.Core.Wpf" Version="2.24.0" />
    <PackageVersion Include="HtmlAgilityPack" Version="1.11.57" />
    <PackageVersion Include="hyjiacan.pinyin4net" Version="4.1.1" />
    <PackageVersion Include="Interop.Microsoft.Office.Interop.OneNote" Version="1.1.0.2" />
    <PackageVersion Include="LazyCache" Version="2.4.0" />
    <PackageVersion Include="Mages" Version="2.0.2" />
    <PackageVersion Include="Markdig.Signed" Version="0.34.0" />
    <PackageVersion Include="Microsoft.CodeAnalysis.NetAnalyzers" Version="9.0.0-preview.24165.2" />
    <PackageVersion Include="Microsoft.Data.Sqlite" Version="9.0.0-preview.3.24172.4" />
    <PackageVersion Include="Microsoft.DotNet.UpgradeAssistant.Extensions.Default.Analyzers" Version="0.4.336902" />
    <PackageVersion Include="Microsoft.Extensions.DependencyInjection" Version="9.0.0-preview.3.24172.9" />
    <PackageVersion Include="Microsoft.Extensions.Logging" Version="9.0.0-preview.3.24172.9" />
    <PackageVersion Include="Microsoft.Extensions.Logging.Abstractions" Version="9.0.0-preview.3.24172.9" />
    <PackageVersion Include="Microsoft.Extensions.Hosting" Version="9.0.0-preview.3.24172.9" />
    <PackageVersion Include="Microsoft.Extensions.Hosting.WindowsServices" Version="9.0.0-preview.3.24172.9" />
    <PackageVersion Include="Microsoft.NET.Test.Sdk" Version="17.8.0" />
<<<<<<< HEAD
    <PackageVersion Include="Microsoft.Extensions.ObjectPool" Version="9.0.0-preview.3.24172.13" />
=======
>>>>>>> 651f2e4b
    <PackageVersion Include="Microsoft.Toolkit.Uwp.Notifications" Version="7.1.2" />
    <PackageVersion Include="Microsoft.Web.WebView2" Version="1.0.2365.46" />
    <!-- Package Microsoft.Win32.SystemEvents added as a hack for being able to exclude the runtime assets so they don't conflict with 8.0.1. This is a dependency of System.Drawing.Common but the 8.0.1 version wasn't published to nuget. -->
    <PackageVersion Include="Microsoft.Win32.SystemEvents" Version="9.0.0-preview.3.24172.9" />
    <PackageVersion Include="Microsoft.Windows.Compatibility" Version="9.0.0-preview.3.24175.3" />
    <PackageVersion Include="Microsoft.Windows.CsWin32" Version="0.2.46-beta" />
    <!-- CsWinRT version needs to be set to have a WinRT.Runtime.dll at the same version contained inside the NET SDK we're currently building on CI. -->
    <PackageVersion Include="Microsoft.Windows.CsWinRT" Version="2.0.7" />
    <PackageVersion Include="Microsoft.Windows.SDK.BuildTools" Version="10.0.22621.2428" />
    <PackageVersion Include="Microsoft.Windows.SDK.Contracts" Version="10.0.19041.1" />
    <PackageVersion Include="Microsoft.WindowsAppSDK" Version="1.5.240428000" />
    <PackageVersion Include="Microsoft.Xaml.Behaviors.WinUI.Managed" Version="2.0.9" />
    <PackageVersion Include="Microsoft.Xaml.Behaviors.Wpf" Version="1.1.39" />
    <PackageVersion Include="ModernWpfUI" Version="0.9.4" />
    <!-- Moq to stay below v4.20 due to behavior change. need to be sure fixed -->
    <PackageVersion Include="Moq" Version="4.18.4" />
    <PackageVersion Include="MSTest.TestAdapter" Version="3.2.0" />
    <PackageVersion Include="MSTest.TestFramework" Version="3.2.0" />
    <PackageVersion Include="Newtonsoft.Json" Version="13.0.1" />
    <PackageVersion Include="NLog" Version="5.0.4" />
    <PackageVersion Include="NLog.Extensions.Logging" Version="5.3.8" />
    <PackageVersion Include="NLog.Schema" Version="5.2.8" />
    <PackageVersion Include="ReverseMarkdown" Version="4.1.0" />
    <PackageVersion Include="ScipBe.Common.Office.OneNote" Version="3.0.1" />
    <PackageVersion Include="SharpCompress" Version="0.37.2" />
    <PackageVersion Include="StreamJsonRpc" Version="2.14.24" />
    <PackageVersion Include="StyleCop.Analyzers" Version="1.2.0-beta.556" />
    <!-- Package System.CodeDom added as a hack for being able to exclude the runtime assets so they don't conflict with 8.0.1. This is a dependency of System.Management but the 8.0.1 version wasn't published to nuget. -->
    <PackageVersion Include="System.CodeDom" Version="9.0.0-preview.3.24172.9" />
    <PackageVersion Include="System.CommandLine" Version="2.0.0-beta4.22272.1" />
    <PackageVersion Include="System.ComponentModel.Composition" Version="9.0.0-preview.3.24172.9" />
    <PackageVersion Include="System.Configuration.ConfigurationManager" Version="9.0.0-preview.3.24172.9" />
    <PackageVersion Include="System.Data.OleDb" Version="9.0.0-preview.3.24172.9" />
    <!-- Package System.Data.SqlClient added to force it as a dependency of Microsoft.Windows.Compatibility to the latest version available at this time. -->
    <PackageVersion Include="System.Data.SqlClient" Version="4.8.6" />
    <!-- Package System.Diagnostics.EventLog added as a hack for being able to exclude the runtime assets so they don't conflict with 8.0.1. This is a dependency of System.Data.OleDb but the 8.0.1 version wasn't published to nuget. -->
    <PackageVersion Include="System.Diagnostics.EventLog" Version="9.0.0-preview.3.24172.9" />
    <!-- Package System.Diagnostics.PerformanceCounter added as a hack for being able to exclude the runtime assets so they don't conflict with 8.0.1. This is a dependency of System.Data.OleDb but the 8.0.1 version wasn't published to nuget. -->
<<<<<<< HEAD
    <PackageVersion Include="System.Diagnostics.PerformanceCounter" Version="9.0.0-preview.3.24172.9" />
    <PackageVersion Include="System.Drawing.Common" Version="9.0.0-preview.3.24172.9" />
    <PackageVersion Include="System.IO.Abstractions" Version="17.2.3" />
    <PackageVersion Include="System.IO.Abstractions.TestingHelpers" Version="17.2.3" />
    <PackageVersion Include="System.Management" Version="9.0.0-preview.3.24172.9" />
    <PackageVersion Include="System.Management.Automation" Version="7.4.0" />
=======
    <PackageVersion Include="System.Diagnostics.PerformanceCounter" Version="8.0.0" />
    <PackageVersion Include="System.Drawing.Common" Version="8.0.6" />
    <PackageVersion Include="System.IO.Abstractions" Version="17.2.3" />
    <PackageVersion Include="System.IO.Abstractions.TestingHelpers" Version="17.2.3" />
    <PackageVersion Include="System.Management" Version="8.0.0" />
>>>>>>> 651f2e4b
    <PackageVersion Include="System.Reactive" Version="6.0.0-preview.9" />
    <PackageVersion Include="System.Runtime.Caching" Version="9.0.0-preview.3.24172.9" />
    <!-- Package System.Security.Cryptography.ProtectedData added as a hack for being able to exclude the runtime assets so they don't conflict with 8.0.1. This is a dependency of System.Data.OleDb but the 8.0.1 version wasn't published to nuget. -->
    <PackageVersion Include="System.Security.Cryptography.ProtectedData" Version="9.0.0-preview.3.24172.9" />
    <PackageVersion Include="System.ServiceProcess.ServiceController" Version="9.0.0-preview.3.24172.9" />
    <PackageVersion Include="System.Text.Encoding.CodePages" Version="9.0.0-preview.3.24172.9" />
    <PackageVersion Include="UnicodeInformation" Version="2.6.0" />
    <PackageVersion Include="UnitsNet" Version="4.145.0" />
    <PackageVersion Include="UTF.Unknown" Version="2.5.1" />
    <PackageVersion Include="Vanara.PInvoke.User32" Version="3.4.11" />
    <PackageVersion Include="Vanara.PInvoke.Shell32" Version="3.4.11" />
    <PackageVersion Include="WinUIEx" Version="2.2.0" />
    <PackageVersion Include="WPF-UI" Version="3.0.0" />
  </ItemGroup>
  <ItemGroup Condition="'$(IsExperimentationLive)'!=''">
    <!-- Additional dependencies used by experimentation -->
    <PackageVersion Include="Microsoft.VariantAssignment.Client" Version="2.4.17140001" />
    <PackageVersion Include="Microsoft.VariantAssignment.Contract" Version="3.0.16990001" />
  </ItemGroup>
</Project><|MERGE_RESOLUTION|>--- conflicted
+++ resolved
@@ -36,10 +36,7 @@
     <PackageVersion Include="Microsoft.Extensions.Hosting" Version="9.0.0-preview.3.24172.9" />
     <PackageVersion Include="Microsoft.Extensions.Hosting.WindowsServices" Version="9.0.0-preview.3.24172.9" />
     <PackageVersion Include="Microsoft.NET.Test.Sdk" Version="17.8.0" />
-<<<<<<< HEAD
     <PackageVersion Include="Microsoft.Extensions.ObjectPool" Version="9.0.0-preview.3.24172.13" />
-=======
->>>>>>> 651f2e4b
     <PackageVersion Include="Microsoft.Toolkit.Uwp.Notifications" Version="7.1.2" />
     <PackageVersion Include="Microsoft.Web.WebView2" Version="1.0.2365.46" />
     <!-- Package Microsoft.Win32.SystemEvents added as a hack for being able to exclude the runtime assets so they don't conflict with 8.0.1. This is a dependency of System.Drawing.Common but the 8.0.1 version wasn't published to nuget. -->
@@ -78,20 +75,11 @@
     <!-- Package System.Diagnostics.EventLog added as a hack for being able to exclude the runtime assets so they don't conflict with 8.0.1. This is a dependency of System.Data.OleDb but the 8.0.1 version wasn't published to nuget. -->
     <PackageVersion Include="System.Diagnostics.EventLog" Version="9.0.0-preview.3.24172.9" />
     <!-- Package System.Diagnostics.PerformanceCounter added as a hack for being able to exclude the runtime assets so they don't conflict with 8.0.1. This is a dependency of System.Data.OleDb but the 8.0.1 version wasn't published to nuget. -->
-<<<<<<< HEAD
     <PackageVersion Include="System.Diagnostics.PerformanceCounter" Version="9.0.0-preview.3.24172.9" />
     <PackageVersion Include="System.Drawing.Common" Version="9.0.0-preview.3.24172.9" />
     <PackageVersion Include="System.IO.Abstractions" Version="17.2.3" />
     <PackageVersion Include="System.IO.Abstractions.TestingHelpers" Version="17.2.3" />
     <PackageVersion Include="System.Management" Version="9.0.0-preview.3.24172.9" />
-    <PackageVersion Include="System.Management.Automation" Version="7.4.0" />
-=======
-    <PackageVersion Include="System.Diagnostics.PerformanceCounter" Version="8.0.0" />
-    <PackageVersion Include="System.Drawing.Common" Version="8.0.6" />
-    <PackageVersion Include="System.IO.Abstractions" Version="17.2.3" />
-    <PackageVersion Include="System.IO.Abstractions.TestingHelpers" Version="17.2.3" />
-    <PackageVersion Include="System.Management" Version="8.0.0" />
->>>>>>> 651f2e4b
     <PackageVersion Include="System.Reactive" Version="6.0.0-preview.9" />
     <PackageVersion Include="System.Runtime.Caching" Version="9.0.0-preview.3.24172.9" />
     <!-- Package System.Security.Cryptography.ProtectedData added as a hack for being able to exclude the runtime assets so they don't conflict with 8.0.1. This is a dependency of System.Data.OleDb but the 8.0.1 version wasn't published to nuget. -->
