--- conflicted
+++ resolved
@@ -65,12 +65,8 @@
     <PackageVersion Include="System.Management" Version="7.0.2" />
     <PackageVersion Include="System.Reactive" Version="6.0.0-preview.9" />
     <PackageVersion Include="System.Runtime.Caching" Version="7.0.0" />
-<<<<<<< HEAD
-    <PackageVersion Include="System.ServiceProcess.ServiceController" Version="7.0.0" />
+    <PackageVersion Include="System.ServiceProcess.ServiceController" Version="7.0.1" />
     <PackageVersion Include="System.Text.Encoding.CodePages" Version="7.0.0" />
-=======
-    <PackageVersion Include="System.ServiceProcess.ServiceController" Version="7.0.1" />
->>>>>>> 93d80f54
     <PackageVersion Include="UnicodeInformation" Version="2.6.0" />
     <PackageVersion Include="UnitsNet" Version="4.145.0" />
     <PackageVersion Include="UTF.Unknown" Version="2.5.1" />
