<Project>
  <PropertyGroup>
    <ManagePackageVersionsCentrally>true</ManagePackageVersionsCentrally>
  </PropertyGroup>
  <ItemGroup>
    <PackageVersion Include="Appium.WebDriver" Version="4.2.1" />
    <PackageVersion Include="CommunityToolkit.Mvvm" Version="8.2.2" />
    <PackageVersion Include="CommunityToolkit.WinUI.Animations" Version="8.0.240109" />
    <PackageVersion Include="CommunityToolkit.WinUI.Collections" Version="8.0.240109" />
    <PackageVersion Include="CommunityToolkit.WinUI.Controls.Primitives" Version="8.0.240109" />
    <PackageVersion Include="CommunityToolkit.WinUI.Controls.SettingsControls" Version="8.0.240109" />
    <PackageVersion Include="CommunityToolkit.WinUI.Controls.Segmented" Version="8.0.240109" />
    <PackageVersion Include="CommunityToolkit.WinUI.Controls.Sizers" Version="8.0.240109" />
    <PackageVersion Include="CommunityToolkit.WinUI.Converters" Version="8.0.240109" />
    <PackageVersion Include="CommunityToolkit.WinUI.Extensions" Version="8.0.240109" />
    <PackageVersion Include="CommunityToolkit.WinUI.UI.Controls.DataGrid" Version="7.1.2" />
    <PackageVersion Include="CommunityToolkit.WinUI.UI.Controls.Markdown" Version="7.1.2" />
    <PackageVersion Include="ControlzEx" Version="6.0.0" />
    <PackageVersion Include="coverlet.collector" Version="1.3.0" />
    <PackageVersion Include="DotNetSeleniumExtras.WaitHelpers" Version="3.11.0" />
    <PackageVersion Include="HelixToolkit" Version="2.24.0" />
    <PackageVersion Include="HelixToolkit.Core.Wpf" Version="2.24.0" />
    <PackageVersion Include="hyjiacan.pinyin4net" Version="4.1.1" />
    <PackageVersion Include="Interop.Microsoft.Office.Interop.OneNote" Version="1.1.0.2" />
    <PackageVersion Include="LazyCache" Version="2.4.0" />
    <PackageVersion Include="Mages" Version="2.0.2" />
    <PackageVersion Include="Markdig.Signed" Version="0.34.0" />
    <PackageVersion Include="Microsoft.CodeAnalysis.NetAnalyzers" Version="8.0.0" />
    <PackageVersion Include="Microsoft.Data.Sqlite" Version="8.0.0" />
    <PackageVersion Include="Microsoft.DotNet.UpgradeAssistant.Extensions.Default.Analyzers" Version="0.4.336902" />
    <PackageVersion Include="Microsoft.Extensions.DependencyInjection" Version="8.0.0" />
    <PackageVersion Include="Microsoft.Extensions.Logging" Version="8.0.0" />
    <PackageVersion Include="Microsoft.Extensions.Logging.Abstractions" Version="8.0.0" />
    <PackageVersion Include="Microsoft.Extensions.Hosting" Version="8.0.0" />
    <PackageVersion Include="Microsoft.Extensions.Hosting.WindowsServices" Version="8.0.0" />
    <PackageVersion Include="Microsoft.NET.Test.Sdk" Version="17.8.0" />
    <PackageVersion Include="Microsoft.Extensions.ObjectPool" Version="8.0.0" />
    <PackageVersion Include="Microsoft.Security.Extensions" Version="1.3.0" />
    <PackageVersion Include="Microsoft.Toolkit.Uwp.Notifications" Version="7.1.2" />
    <PackageVersion Include="Microsoft.UI.Xaml" Version="2.8.6" />
    <PackageVersion Include="Microsoft.Web.WebView2" Version="1.0.2088.41" />
<<<<<<< HEAD
    <PackageVersion Include="Microsoft.Win32.SystemEvents" Version="8.0.0" />
    <!-- Package added as a hack for being able to exclude the runtime assets so they don't conflict with 8.0.1. This is a dependency of System.Drawing.Common but the 8.0.1 version wasn't published to nuget. -->
    <PackageVersion Include="Microsoft.Windows.Compatibility" Version="8.0.0" />
=======
    <!-- Package Microsoft.Win32.SystemEvents added as a hack for being able to exclude the runtime assets so they don't conflict with 8.0.1. This is a dependency of System.Drawing.Common but the 8.0.1 version wasn't published to nuget. -->
    <PackageVersion Include="Microsoft.Win32.SystemEvents" Version="8.0.0" />
    <PackageVersion Include="Microsoft.Windows.Compatibility" Version="8.0.1" />
>>>>>>> 561545af
    <PackageVersion Include="Microsoft.Windows.CsWin32" Version="0.2.46-beta" />
    <!-- CsWinRT version needs to be set to have a WinRT.Runtime.dll at the same version contained inside the NET SDK we're currently building on CI. -->
    <PackageVersion Include="Microsoft.Windows.CsWinRT" Version="2.0.7" />
    <PackageVersion Include="Microsoft.Windows.SDK.BuildTools" Version="10.0.22621.2428" />
    <PackageVersion Include="Microsoft.Windows.SDK.Contracts" Version="10.0.19041.1" />
    <PackageVersion Include="Microsoft.WindowsAppSDK" Version="1.4.240211001" />
    <PackageVersion Include="Microsoft.Xaml.Behaviors.WinUI.Managed" Version="2.0.9" />
    <PackageVersion Include="Microsoft.Xaml.Behaviors.Wpf" Version="1.1.39" />
    <PackageVersion Include="ModernWpfUI" Version="0.9.4" />
    <!-- Moq to stay below v4.20 due to behavior change. need to be sure fixed -->
    <PackageVersion Include="Moq" Version="4.18.4" />
    <PackageVersion Include="MSTest.TestAdapter" Version="3.2.0" />
    <PackageVersion Include="MSTest.TestFramework" Version="3.2.0" />
    <PackageVersion Include="Newtonsoft.Json" Version="13.0.1" />
    <PackageVersion Include="NLog" Version="5.0.4" />
    <PackageVersion Include="NLog.Extensions.Logging" Version="5.3.8" />
    <PackageVersion Include="NLog.Schema" Version="5.2.8" />
    <PackageVersion Include="ScipBe.Common.Office.OneNote" Version="3.0.1" />
    <PackageVersion Include="SharpCompress" Version="0.33.0" />
    <PackageVersion Include="StreamJsonRpc" Version="2.14.24" />
    <PackageVersion Include="StyleCop.Analyzers" Version="1.2.0-beta.556" />
<<<<<<< HEAD
    <PackageVersion Include="System.CodeDom" Version="8.0.0" />
    <!-- Package added as a hack for being able to exclude the runtime assets so they don't conflict with 8.0.1. This is a dependency of System.Management but the 8.0.1 version wasn't published to nuget. -->
=======
    <!-- Package System.CodeDom added as a hack for being able to exclude the runtime assets so they don't conflict with 8.0.1. This is a dependency of System.Management but the 8.0.1 version wasn't published to nuget. -->
    <PackageVersion Include="System.CodeDom" Version="8.0.0" />
>>>>>>> 561545af
    <PackageVersion Include="System.CommandLine" Version="2.0.0-beta4.22272.1" />
    <PackageVersion Include="System.ComponentModel.Composition" Version="8.0.0" />
    <PackageVersion Include="System.Configuration.ConfigurationManager" Version="8.0.0" />
    <PackageVersion Include="System.Data.OleDb" Version="8.0.0" />
<<<<<<< HEAD
    <PackageVersion Include="System.Diagnostics.EventLog" Version="8.0.0" />
    <!-- Package added as a hack for being able to exclude the runtime assets so they don't conflict with 8.0.1. This is a dependency of System.Data.OleDb but the 8.0.1 version wasn't published to nuget. -->
    <PackageVersion Include="System.Diagnostics.PerformanceCounter" Version="8.0.0" />
    <!-- Package added as a hack for being able to exclude the runtime assets so they don't conflict with 8.0.1. This is a dependency of System.Data.OleDb but the 8.0.1 version wasn't published to nuget. -->
    <PackageVersion Include="System.Drawing.Common" Version="8.0.1" />
=======
    <!-- Package System.Data.SqlClient added to force it as a dependency of Microsoft.Windows.Compatibility to the latest version available at this time. -->
    <PackageVersion Include="System.Data.SqlClient" Version="4.8.6" />
    <!-- Package System.Diagnostics.EventLog added as a hack for being able to exclude the runtime assets so they don't conflict with 8.0.1. This is a dependency of System.Data.OleDb but the 8.0.1 version wasn't published to nuget. -->
    <PackageVersion Include="System.Diagnostics.EventLog" Version="8.0.0" />
    <!-- Package System.Diagnostics.PerformanceCounter added as a hack for being able to exclude the runtime assets so they don't conflict with 8.0.1. This is a dependency of System.Data.OleDb but the 8.0.1 version wasn't published to nuget. -->
    <PackageVersion Include="System.Diagnostics.PerformanceCounter" Version="8.0.0" />
    <PackageVersion Include="System.Drawing.Common" Version="8.0.2" />
>>>>>>> 561545af
    <PackageVersion Include="System.IO.Abstractions" Version="17.2.3" />
    <PackageVersion Include="System.IO.Abstractions.TestingHelpers" Version="17.2.3" />
    <PackageVersion Include="System.IO.Hashing" Version="8.0.0" />
    <PackageVersion Include="System.Management" Version="8.0.0" />
    <PackageVersion Include="System.Management.Automation" Version="7.4.0" />
    <PackageVersion Include="System.Reactive" Version="6.0.0-preview.9" />
    <PackageVersion Include="System.Runtime.Caching" Version="8.0.0" />
<<<<<<< HEAD
    <PackageVersion Include="System.Security.Cryptography.ProtectedData" Version="8.0.0" />
    <!-- Package added as a hack for being able to exclude the runtime assets so they don't conflict with 8.0.1. This is a dependency of System.Data.OleDb but the 8.0.1 version wasn't published to nuget. -->
=======
    <!-- Package System.Security.Cryptography.ProtectedData added as a hack for being able to exclude the runtime assets so they don't conflict with 8.0.1. This is a dependency of System.Data.OleDb but the 8.0.1 version wasn't published to nuget. -->
    <PackageVersion Include="System.Security.Cryptography.ProtectedData" Version="8.0.0" />
>>>>>>> 561545af
    <PackageVersion Include="System.ServiceProcess.ServiceController" Version="8.0.0" />
    <PackageVersion Include="System.Text.Encoding.CodePages" Version="8.0.0" />
    <PackageVersion Include="UnicodeInformation" Version="2.6.0" />
    <PackageVersion Include="UnitsNet" Version="4.145.0" />
    <PackageVersion Include="UTF.Unknown" Version="2.5.1" />
    <PackageVersion Include="Vanara.PInvoke.User32" Version="3.4.11" />
    <PackageVersion Include="Vanara.PInvoke.Shell32" Version="3.4.11" />
<<<<<<< HEAD
    <PackageVersion Include="WinUIEx" Version="2.3.3" />
    <PackageVersion Include="WindowsAPICodePack" Version="7.0.4" />
    <PackageVersion Include="WPF-UI" Version="3.0.0-preview.13" />
=======
    <PackageVersion Include="WinUIEx" Version="2.2.0" />
    <PackageVersion Include="WPF-UI" Version="3.0.0" />
>>>>>>> 561545af
  </ItemGroup>
  <ItemGroup Condition="'$(IsExperimentationLive)'!=''">
    <!-- Additional dependencies used by experimentation -->
    <PackageVersion Include="Microsoft.VariantAssignment.Client" Version="2.4.17140001" />
    <PackageVersion Include="Microsoft.VariantAssignment.Contract" Version="3.0.16990001" />
  </ItemGroup>
</Project><|MERGE_RESOLUTION|>--- conflicted
+++ resolved
@@ -39,15 +39,9 @@
     <PackageVersion Include="Microsoft.Toolkit.Uwp.Notifications" Version="7.1.2" />
     <PackageVersion Include="Microsoft.UI.Xaml" Version="2.8.6" />
     <PackageVersion Include="Microsoft.Web.WebView2" Version="1.0.2088.41" />
-<<<<<<< HEAD
-    <PackageVersion Include="Microsoft.Win32.SystemEvents" Version="8.0.0" />
-    <!-- Package added as a hack for being able to exclude the runtime assets so they don't conflict with 8.0.1. This is a dependency of System.Drawing.Common but the 8.0.1 version wasn't published to nuget. -->
-    <PackageVersion Include="Microsoft.Windows.Compatibility" Version="8.0.0" />
-=======
     <!-- Package Microsoft.Win32.SystemEvents added as a hack for being able to exclude the runtime assets so they don't conflict with 8.0.1. This is a dependency of System.Drawing.Common but the 8.0.1 version wasn't published to nuget. -->
     <PackageVersion Include="Microsoft.Win32.SystemEvents" Version="8.0.0" />
     <PackageVersion Include="Microsoft.Windows.Compatibility" Version="8.0.1" />
->>>>>>> 561545af
     <PackageVersion Include="Microsoft.Windows.CsWin32" Version="0.2.46-beta" />
     <!-- CsWinRT version needs to be set to have a WinRT.Runtime.dll at the same version contained inside the NET SDK we're currently building on CI. -->
     <PackageVersion Include="Microsoft.Windows.CsWinRT" Version="2.0.7" />
@@ -69,32 +63,19 @@
     <PackageVersion Include="SharpCompress" Version="0.33.0" />
     <PackageVersion Include="StreamJsonRpc" Version="2.14.24" />
     <PackageVersion Include="StyleCop.Analyzers" Version="1.2.0-beta.556" />
-<<<<<<< HEAD
+    <PackageVersion Include="System.CodeDom" Version="8.0.0" /> <!-- Package added as a hack for being able to exclude the runtime assets so they don't conflict with 8.0.1. This is a dependency of System.Management but the 8.0.1 version wasn't published to nuget. -->
     <PackageVersion Include="System.CodeDom" Version="8.0.0" />
-    <!-- Package added as a hack for being able to exclude the runtime assets so they don't conflict with 8.0.1. This is a dependency of System.Management but the 8.0.1 version wasn't published to nuget. -->
-=======
-    <!-- Package System.CodeDom added as a hack for being able to exclude the runtime assets so they don't conflict with 8.0.1. This is a dependency of System.Management but the 8.0.1 version wasn't published to nuget. -->
-    <PackageVersion Include="System.CodeDom" Version="8.0.0" />
->>>>>>> 561545af
     <PackageVersion Include="System.CommandLine" Version="2.0.0-beta4.22272.1" />
     <PackageVersion Include="System.ComponentModel.Composition" Version="8.0.0" />
     <PackageVersion Include="System.Configuration.ConfigurationManager" Version="8.0.0" />
     <PackageVersion Include="System.Data.OleDb" Version="8.0.0" />
-<<<<<<< HEAD
-    <PackageVersion Include="System.Diagnostics.EventLog" Version="8.0.0" />
-    <!-- Package added as a hack for being able to exclude the runtime assets so they don't conflict with 8.0.1. This is a dependency of System.Data.OleDb but the 8.0.1 version wasn't published to nuget. -->
-    <PackageVersion Include="System.Diagnostics.PerformanceCounter" Version="8.0.0" />
-    <!-- Package added as a hack for being able to exclude the runtime assets so they don't conflict with 8.0.1. This is a dependency of System.Data.OleDb but the 8.0.1 version wasn't published to nuget. -->
-    <PackageVersion Include="System.Drawing.Common" Version="8.0.1" />
-=======
-    <!-- Package System.Data.SqlClient added to force it as a dependency of Microsoft.Windows.Compatibility to the latest version available at this time. -->
+    <PackageVersion Include="System.Diagnostics.EventLog" Version="8.0.0" /> <!-- Package added as a hack for being able to exclude the runtime assets so they don't conflict with 8.0.1. This is a dependency of System.Data.OleDb but the 8.0.1 version wasn't published to nuget. -->
     <PackageVersion Include="System.Data.SqlClient" Version="4.8.6" />
     <!-- Package System.Diagnostics.EventLog added as a hack for being able to exclude the runtime assets so they don't conflict with 8.0.1. This is a dependency of System.Data.OleDb but the 8.0.1 version wasn't published to nuget. -->
     <PackageVersion Include="System.Diagnostics.EventLog" Version="8.0.0" />
     <!-- Package System.Diagnostics.PerformanceCounter added as a hack for being able to exclude the runtime assets so they don't conflict with 8.0.1. This is a dependency of System.Data.OleDb but the 8.0.1 version wasn't published to nuget. -->
     <PackageVersion Include="System.Diagnostics.PerformanceCounter" Version="8.0.0" />
     <PackageVersion Include="System.Drawing.Common" Version="8.0.2" />
->>>>>>> 561545af
     <PackageVersion Include="System.IO.Abstractions" Version="17.2.3" />
     <PackageVersion Include="System.IO.Abstractions.TestingHelpers" Version="17.2.3" />
     <PackageVersion Include="System.IO.Hashing" Version="8.0.0" />
@@ -102,13 +83,8 @@
     <PackageVersion Include="System.Management.Automation" Version="7.4.0" />
     <PackageVersion Include="System.Reactive" Version="6.0.0-preview.9" />
     <PackageVersion Include="System.Runtime.Caching" Version="8.0.0" />
-<<<<<<< HEAD
+    <PackageVersion Include="System.Security.Cryptography.ProtectedData" Version="8.0.0" /> <!-- Package added as a hack for being able to exclude the runtime assets so they don't conflict with 8.0.1. This is a dependency of System.Data.OleDb but the 8.0.1 version wasn't published to nuget. -->
     <PackageVersion Include="System.Security.Cryptography.ProtectedData" Version="8.0.0" />
-    <!-- Package added as a hack for being able to exclude the runtime assets so they don't conflict with 8.0.1. This is a dependency of System.Data.OleDb but the 8.0.1 version wasn't published to nuget. -->
-=======
-    <!-- Package System.Security.Cryptography.ProtectedData added as a hack for being able to exclude the runtime assets so they don't conflict with 8.0.1. This is a dependency of System.Data.OleDb but the 8.0.1 version wasn't published to nuget. -->
-    <PackageVersion Include="System.Security.Cryptography.ProtectedData" Version="8.0.0" />
->>>>>>> 561545af
     <PackageVersion Include="System.ServiceProcess.ServiceController" Version="8.0.0" />
     <PackageVersion Include="System.Text.Encoding.CodePages" Version="8.0.0" />
     <PackageVersion Include="UnicodeInformation" Version="2.6.0" />
@@ -116,14 +92,9 @@
     <PackageVersion Include="UTF.Unknown" Version="2.5.1" />
     <PackageVersion Include="Vanara.PInvoke.User32" Version="3.4.11" />
     <PackageVersion Include="Vanara.PInvoke.Shell32" Version="3.4.11" />
-<<<<<<< HEAD
-    <PackageVersion Include="WinUIEx" Version="2.3.3" />
+    <PackageVersion Include="WinUIEx" Version="2.2.0" />
     <PackageVersion Include="WindowsAPICodePack" Version="7.0.4" />
-    <PackageVersion Include="WPF-UI" Version="3.0.0-preview.13" />
-=======
-    <PackageVersion Include="WinUIEx" Version="2.2.0" />
     <PackageVersion Include="WPF-UI" Version="3.0.0" />
->>>>>>> 561545af
   </ItemGroup>
   <ItemGroup Condition="'$(IsExperimentationLive)'!=''">
     <!-- Additional dependencies used by experimentation -->
