--- conflicted
+++ resolved
@@ -34,13 +34,8 @@
     <PackageVersion Include="Microsoft.Extensions.Hosting.WindowsServices" Version="8.0.0-rc.2.23479.6" />
     <PackageVersion Include="Microsoft.NET.Test.Sdk" Version="17.6.3" />
     <PackageVersion Include="Microsoft.Toolkit.Uwp.Notifications" Version="7.1.2" />
-<<<<<<< HEAD
-    <PackageVersion Include="Microsoft.Web.WebView2" Version="1.0.1722.45" />
+    <PackageVersion Include="Microsoft.Web.WebView2" Version="1.0.2088.41" />
     <PackageVersion Include="Microsoft.Windows.Compatibility" Version="8.0.0-rc.2.23479.10" />
-=======
-    <PackageVersion Include="Microsoft.Web.WebView2" Version="1.0.2088.41" />
-    <PackageVersion Include="Microsoft.Windows.Compatibility" Version="7.0.3" />
->>>>>>> 019a6b85
     <PackageVersion Include="Microsoft.Windows.CsWin32" Version="0.2.46-beta" />
     <!-- CsWinRT version needs to be set to have a WinRT.Runtime.dll at the same version contained inside the NET SDK we're currently building on CI. -->
     <PackageVersion Include="Microsoft.Windows.CsWinRT" Version="2.0.3" />
