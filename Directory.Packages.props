<Project>
  <PropertyGroup>
    <ManagePackageVersionsCentrally>true</ManagePackageVersionsCentrally>
    <CentralPackageTransitivePinningEnabled>true</CentralPackageTransitivePinningEnabled>
  </PropertyGroup>
  <ItemGroup>
    <PackageVersion Include="AdaptiveCards.ObjectModel.WinUI3" Version="2.0.0-beta" />
    <PackageVersion Include="AdaptiveCards.Rendering.WinUI3" Version="2.1.0-beta" />
    <PackageVersion Include="AdaptiveCards.Templating" Version="2.0.5" />
    <PackageVersion Include="boost" Version="1.87.0" TargetFramework="native" />
    <PackageVersion Include="boost_regex-vc143" Version="1.87.0" TargetFramework="native" />
    <PackageVersion Include="CommunityToolkit.Labs.WinUI.Controls.OpacityMaskView" Version="0.1.251101-build.2372" />
    <PackageVersion Include="Microsoft.Bot.AdaptiveExpressions.Core" Version="4.23.0" />
    <PackageVersion Include="Appium.WebDriver" Version="4.4.5" />
    <PackageVersion Include="CoenM.ImageSharp.ImageHash" Version="1.3.6" />
    <PackageVersion Include="CommunityToolkit.Common" Version="8.4.0" />
    <PackageVersion Include="CommunityToolkit.Mvvm" Version="8.4.0" />
    <PackageVersion Include="CommunityToolkit.WinUI.Animations" Version="8.2.250402" />
    <PackageVersion Include="CommunityToolkit.WinUI.Collections" Version="8.2.250402" />
    <PackageVersion Include="CommunityToolkit.WinUI.Controls.Primitives" Version="8.2.250402" />
    <PackageVersion Include="CommunityToolkit.WinUI.Controls.SettingsControls" Version="8.2.250402" />
    <PackageVersion Include="CommunityToolkit.WinUI.Controls.Segmented" Version="8.2.250402" />
    <PackageVersion Include="CommunityToolkit.WinUI.Controls.Sizers" Version="8.2.250402" />
    <PackageVersion Include="CommunityToolkit.WinUI.Converters" Version="8.2.250402" />
    <PackageVersion Include="CommunityToolkit.WinUI.Extensions" Version="8.2.250402" />
    <PackageVersion Include="CommunityToolkit.WinUI.UI.Controls.DataGrid" Version="7.1.2" />
    <PackageVersion Include="CommunityToolkit.Labs.WinUI.Controls.MarkdownTextBlock" Version="0.1.251002-build.2316" />
    <PackageVersion Include="ControlzEx" Version="6.0.0" />
    <PackageVersion Include="HelixToolkit" Version="2.24.0" />
    <PackageVersion Include="HelixToolkit.Core.Wpf" Version="2.24.0" />
    <PackageVersion Include="HtmlAgilityPack" Version="1.12.3" />
    <PackageVersion Include="hyjiacan.pinyin4net" Version="4.1.1" />
    <PackageVersion Include="Interop.Microsoft.Office.Interop.OneNote" Version="1.1.0.2" />
    <PackageVersion Include="LazyCache" Version="2.4.0" />
    <PackageVersion Include="Mages" Version="3.0.0" />
    <PackageVersion Include="Markdig.Signed" Version="0.34.0" />
    <!-- Including MessagePack to force version, since it's used by StreamJsonRpc but contains vulnerabilities. After StreamJsonRpc updates the version of MessagePack, we can upgrade StreamJsonRpc instead. -->
    <PackageVersion Include="MessagePack" Version="3.1.3" />
    <PackageVersion Include="Microsoft.CodeAnalysis.NetAnalyzers" Version="9.0.0" />
    <PackageVersion Include="Microsoft.Data.Sqlite" Version="9.0.10" />
    <!-- Including Microsoft.Bcl.AsyncInterfaces to force version, since it's used by Microsoft.SemanticKernel. -->
    <PackageVersion Include="Microsoft.Bcl.AsyncInterfaces" Version="9.0.10" />
    <PackageVersion Include="Microsoft.Windows.CppWinRT" Version="2.0.240111.5" />
    <PackageVersion Include="Microsoft.Diagnostics.Tracing.TraceEvent" Version="3.1.16" />
    <PackageVersion Include="Microsoft.Extensions.AI" Version="9.9.1" />
    <PackageVersion Include="Microsoft.Extensions.AI.OpenAI" Version="9.9.1-preview.1.25474.6" />
    <PackageVersion Include="Microsoft.Extensions.Caching.Abstractions" Version="9.0.10" />
    <PackageVersion Include="Microsoft.Extensions.Caching.Memory" Version="9.0.10" />
    <PackageVersion Include="Microsoft.Extensions.DependencyInjection" Version="9.0.10" />
    <PackageVersion Include="Microsoft.Extensions.Logging" Version="9.0.10" />
    <PackageVersion Include="Microsoft.Extensions.Logging.Abstractions" Version="9.0.10" />
    <PackageVersion Include="Microsoft.Extensions.Hosting" Version="9.0.10" />
    <PackageVersion Include="Microsoft.Extensions.Hosting.WindowsServices" Version="9.0.10" />
    <PackageVersion Include="Microsoft.AI.Foundry.Local" Version="0.3.0" />
    <PackageVersion Include="Microsoft.SemanticKernel" Version="1.66.0" />
    <PackageVersion Include="Microsoft.SemanticKernel.Connectors.OpenAI" Version="1.66.0" />
    <PackageVersion Include="Microsoft.SemanticKernel.Connectors.AzureAIInference" Version="1.66.0-beta" />
    <PackageVersion Include="Microsoft.SemanticKernel.Connectors.Google" Version="1.66.0-alpha" />
    <PackageVersion Include="Microsoft.SemanticKernel.Connectors.MistralAI" Version="1.66.0-alpha" />
    <PackageVersion Include="Microsoft.SemanticKernel.Connectors.Ollama" Version="1.66.0-alpha" />
    <PackageVersion Include="Microsoft.Toolkit.Uwp.Notifications" Version="7.1.2" />
    <PackageVersion Include="Microsoft.Web.WebView2" Version="1.0.3179.45" />
    <!-- Package Microsoft.Win32.SystemEvents added as a hack for being able to exclude the runtime assets so they don't conflict with 8.0.1. This is a dependency of System.Drawing.Common but the 8.0.1 version wasn't published to nuget. -->
    <PackageVersion Include="Microsoft.Win32.SystemEvents" Version="9.0.10" />
    <PackageVersion Include="Microsoft.WindowsPackageManager.ComInterop" Version="1.10.340" />
    <PackageVersion Include="Microsoft.Windows.Compatibility" Version="9.0.10" />
    <PackageVersion Include="Microsoft.Windows.CsWin32" Version="0.3.183" />
    <!-- CsWinRT version needs to be set to have a WinRT.Runtime.dll at the same version contained inside the NET SDK we're currently building on CI. -->
    <!-- 
      TODO: in Common.Dotnet.CsWinRT.props, on upgrade, verify RemoveCsWinRTPackageAnalyzer is no longer needed.  
      This is present due to a bug in CsWinRT where WPF projects cause the analyzer to fail.
	-->
    <PackageVersion Include="Microsoft.Windows.CsWinRT" Version="2.2.0" />
<<<<<<< HEAD
    <PackageVersion Include="Microsoft.Windows.ImplementationLibrary" Version="1.0.231216.1"/>
    <PackageVersion Include="Microsoft.Windows.SDK.BuildTools" Version="10.0.26100.4948" />
=======
    <PackageVersion Include="Microsoft.Windows.SDK.BuildTools" Version="10.0.26100.6901" />
>>>>>>> 1ba5a258
    <PackageVersion Include="Microsoft.WindowsAppSDK" Version="1.8.250907003" />
    <PackageVersion Include="Microsoft.WindowsAppSDK.Foundation" Version="1.8.250906002" />
    <PackageVersion Include="Microsoft.WindowsAppSDK.AI" Version="1.8.37" />
    <PackageVersion Include="Microsoft.WindowsAppSDK.Runtime" Version="1.8.250907003" />
    <PackageVersion Include="Microsoft.Xaml.Behaviors.WinUI.Managed" Version="2.0.9" />
    <PackageVersion Include="Microsoft.Xaml.Behaviors.Wpf" Version="1.1.39" />
    <PackageVersion Include="ModernWpfUI" Version="0.9.4" />
    <!-- Moq to stay below v4.20 due to behavior change. need to be sure fixed -->
    <PackageVersion Include="Moq" Version="4.18.4" />
    <PackageVersion Include="MSTest" Version="3.8.3" />
    <PackageVersion Include="NJsonSchema" Version="11.4.0" />
    <PackageVersion Include="Newtonsoft.Json" Version="13.0.3" />
    <PackageVersion Include="NLog" Version="5.2.8" />
    <PackageVersion Include="NLog.Extensions.Logging" Version="5.3.8" />
    <PackageVersion Include="NLog.Schema" Version="5.2.8" />
    <PackageVersion Include="OpenAI" Version="2.5.0" />
    <PackageVersion Include="ReverseMarkdown" Version="4.1.0" />
    <PackageVersion Include="RtfPipe" Version="2.0.7677.4303" />
    <PackageVersion Include="ScipBe.Common.Office.OneNote" Version="3.0.1" />
    <PackageVersion Include="SharpCompress" Version="0.37.2" />
    <!-- Don't update SkiaSharp.Views.WinUI to version 3.* branch as this brakes the HexBox control in Registry Preview. -->
    <PackageVersion Include="SkiaSharp.Views.WinUI" Version="2.88.9" />
    <PackageVersion Include="StreamJsonRpc" Version="2.21.69" />
    <PackageVersion Include="StyleCop.Analyzers" Version="1.2.0-beta.556" />
    <!-- Package System.CodeDom added as a hack for being able to exclude the runtime assets so they don't conflict with 8.0.1. This is a dependency of System.Management but the 8.0.1 version wasn't published to nuget. -->
    <PackageVersion Include="System.CodeDom" Version="9.0.10" />
    <PackageVersion Include="System.CommandLine" Version="2.0.0-beta4.22272.1" />
    <PackageVersion Include="System.ComponentModel.Composition" Version="9.0.10" />
    <PackageVersion Include="System.Configuration.ConfigurationManager" Version="9.0.10" />
    <PackageVersion Include="System.Data.OleDb" Version="9.0.10" />
    <!-- Package System.Data.SqlClient added to force it as a dependency of Microsoft.Windows.Compatibility to the latest version available at this time. -->
    <PackageVersion Include="System.Data.SqlClient" Version="4.9.0" />
    <!-- Package System.Diagnostics.EventLog added as a hack for being able to exclude the runtime assets so they don't conflict with 8.0.1. This is a dependency of System.Data.OleDb but the 8.0.1 version wasn't published to nuget. -->
    <PackageVersion Include="System.Diagnostics.EventLog" Version="9.0.10" />
    <!-- Package System.Diagnostics.PerformanceCounter added as a hack for being able to exclude the runtime assets so they don't conflict with 8.0.11. -->
    <PackageVersion Include="System.Diagnostics.PerformanceCounter" Version="9.0.10" />
    <PackageVersion Include="System.ClientModel" Version="1.7.0" />
    <PackageVersion Include="System.Drawing.Common" Version="9.0.10" />
    <PackageVersion Include="System.IO.Abstractions" Version="22.0.13" />
    <PackageVersion Include="System.IO.Abstractions.TestingHelpers" Version="22.0.13" />
    <PackageVersion Include="System.Management" Version="9.0.10" />
    <PackageVersion Include="System.Net.Http" Version="4.3.4" />
    <PackageVersion Include="System.Private.Uri" Version="4.3.2" />
    <PackageVersion Include="System.Reactive" Version="6.0.1" />
    <PackageVersion Include="System.Runtime.Caching" Version="9.0.10" />
    <PackageVersion Include="System.ServiceProcess.ServiceController" Version="9.0.10" />
    <PackageVersion Include="System.Text.Encoding.CodePages" Version="9.0.10" />
    <PackageVersion Include="System.Text.Json" Version="9.0.10" />
    <PackageVersion Include="System.Text.RegularExpressions" Version="4.3.1" />
    <PackageVersion Include="UnicodeInformation" Version="2.6.0" />
    <PackageVersion Include="UnitsNet" Version="5.56.0" />
    <PackageVersion Include="UTF.Unknown" Version="2.6.0" />
    <PackageVersion Include="WinUIEx" Version="2.8.0" />
    <PackageVersion Include="WPF-UI" Version="3.0.5" />
    <PackageVersion Include="WyHash" Version="1.0.5" />
    <PackageVersion Include="WixToolset.Heat" Version="5.0.2" />
    <PackageVersion Include="WixToolset.Firewall.wixext" Version="5.0.2" />
    <PackageVersion Include="WixToolset.Util.wixext" Version="5.0.2" />
    <PackageVersion Include="WixToolset.UI.wixext" Version="5.0.2" />
    <PackageVersion Include="WixToolset.NetFx.wixext" Version="5.0.2" />
    <PackageVersion Include="WixToolset.Bal.wixext" Version="5.0.2" />
    <PackageVersion Include="WixToolset.BootstrapperApplicationApi" Version="5.0.2" />
    <PackageVersion Include="WixToolset.WixStandardBootstrapperApplicationFunctionApi" Version="5.0.2" />
  </ItemGroup>
  <ItemGroup Condition="'$(IsExperimentationLive)'!=''">
    <!-- Additional dependencies used by experimentation -->
    <PackageVersion Include="Microsoft.VariantAssignment.Client" Version="2.4.17140001" />
    <PackageVersion Include="Microsoft.VariantAssignment.Contract" Version="3.0.16990001" />
  </ItemGroup>
</Project><|MERGE_RESOLUTION|>--- conflicted
+++ resolved
@@ -71,12 +71,8 @@
       This is present due to a bug in CsWinRT where WPF projects cause the analyzer to fail.
 	-->
     <PackageVersion Include="Microsoft.Windows.CsWinRT" Version="2.2.0" />
-<<<<<<< HEAD
     <PackageVersion Include="Microsoft.Windows.ImplementationLibrary" Version="1.0.231216.1"/>
-    <PackageVersion Include="Microsoft.Windows.SDK.BuildTools" Version="10.0.26100.4948" />
-=======
     <PackageVersion Include="Microsoft.Windows.SDK.BuildTools" Version="10.0.26100.6901" />
->>>>>>> 1ba5a258
     <PackageVersion Include="Microsoft.WindowsAppSDK" Version="1.8.250907003" />
     <PackageVersion Include="Microsoft.WindowsAppSDK.Foundation" Version="1.8.250906002" />
     <PackageVersion Include="Microsoft.WindowsAppSDK.AI" Version="1.8.37" />
