--- conflicted
+++ resolved
@@ -107,17 +107,11 @@
     <PackageVersion Include="System.Text.RegularExpressions" Version="4.3.1" />
     <PackageVersion Include="UnicodeInformation" Version="2.6.0" />
     <PackageVersion Include="UnitsNet" Version="5.56.0" />
-<<<<<<< HEAD
-    <PackageVersion Include="UTF.Unknown" Version="2.5.1" />
-    <PackageVersion Include="WinUIEx" Version="2.6.0" />
-    <PackageVersion Include="WPF-UI" Version="3.0.5" />
-    <PackageVersion Include="WyHash" Version="1.0.5" />
-    <PackageVersion Include="YamlDotNet" Version="16.3.0" />
-=======
     <PackageVersion Include="UTF.Unknown" Version="2.6.0" />
     <PackageVersion Include="WinUIEx" Version="2.8.0" />
     <PackageVersion Include="WPF-UI" Version="3.0.5" />
     <PackageVersion Include="WyHash" Version="1.0.5" />
+    <PackageVersion Include="YamlDotNet" Version="16.3.0" />
     <PackageVersion Include="WixToolset.Heat" Version="5.0.2" />
     <PackageVersion Include="WixToolset.Firewall.wixext" Version="5.0.2" />
     <PackageVersion Include="WixToolset.Util.wixext" Version="5.0.2" />
@@ -126,7 +120,6 @@
     <PackageVersion Include="WixToolset.Bal.wixext" Version="5.0.2" />
     <PackageVersion Include="WixToolset.BootstrapperApplicationApi" Version="5.0.2" />
     <PackageVersion Include="WixToolset.WixStandardBootstrapperApplicationFunctionApi" Version="5.0.2" />
->>>>>>> b3628aa0
   </ItemGroup>
   <ItemGroup Condition="'$(IsExperimentationLive)'!=''">
     <!-- Additional dependencies used by experimentation -->
