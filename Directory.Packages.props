<Project>
  <PropertyGroup>
    <ManagePackageVersionsCentrally>true</ManagePackageVersionsCentrally>
    <CentralPackageTransitivePinningEnabled>true</CentralPackageTransitivePinningEnabled>
  </PropertyGroup>
  <ItemGroup>
    <PackageVersion Include="AdaptiveCards.ObjectModel.WinUI3" Version="2.0.0-beta" />
    <PackageVersion Include="AdaptiveCards.Rendering.WinUI3" Version="2.1.0-beta" />
    <PackageVersion Include="AdaptiveCards.Templating" Version="2.0.5" />
    <PackageVersion Include="Microsoft.Bot.AdaptiveExpressions.Core" Version="4.23.0" />
    <PackageVersion Include="Appium.WebDriver" Version="4.4.5" />
    <PackageVersion Include="CoenM.ImageSharp.ImageHash" Version="1.3.6" />
    <PackageVersion Include="CommunityToolkit.Common" Version="8.4.0" />
    <PackageVersion Include="CommunityToolkit.Mvvm" Version="8.4.0" />
    <PackageVersion Include="CommunityToolkit.WinUI.Animations" Version="8.2.250402" />
    <PackageVersion Include="CommunityToolkit.WinUI.Collections" Version="8.2.250402" />
    <PackageVersion Include="CommunityToolkit.WinUI.Controls.Primitives" Version="8.2.250402" />
    <PackageVersion Include="CommunityToolkit.WinUI.Controls.SettingsControls" Version="8.2.250402" />
    <PackageVersion Include="CommunityToolkit.WinUI.Controls.Segmented" Version="8.2.250402" />
    <PackageVersion Include="CommunityToolkit.WinUI.Controls.Sizers" Version="8.2.250402" />
    <PackageVersion Include="CommunityToolkit.WinUI.Converters" Version="8.2.250402" />
    <PackageVersion Include="CommunityToolkit.WinUI.Extensions" Version="8.2.250402" />
    <PackageVersion Include="CommunityToolkit.WinUI.UI.Controls.DataGrid" Version="7.1.2" />
    <PackageVersion Include="CommunityToolkit.Labs.WinUI.Controls.MarkdownTextBlock" Version="0.1.251002-build.2316" />
    <PackageVersion Include="ControlzEx" Version="6.0.0" />
    <PackageVersion Include="HelixToolkit" Version="2.24.0" />
    <PackageVersion Include="HelixToolkit.Core.Wpf" Version="2.24.0" />
    <PackageVersion Include="HtmlAgilityPack" Version="1.12.3" />
    <PackageVersion Include="hyjiacan.pinyin4net" Version="4.1.1" />
    <PackageVersion Include="Interop.Microsoft.Office.Interop.OneNote" Version="1.1.0.2" />
    <PackageVersion Include="LazyCache" Version="2.4.0" />
    <PackageVersion Include="Mages" Version="3.0.0" />
    <PackageVersion Include="Markdig.Signed" Version="0.34.0" />
    <!-- Including MessagePack to force version, since it's used by StreamJsonRpc but contains vulnerabilities. After StreamJsonRpc updates the version of MessagePack, we can upgrade StreamJsonRpc instead. -->
    <PackageVersion Include="MessagePack" Version="3.1.3" />
    <PackageVersion Include="Microsoft.CodeAnalysis.NetAnalyzers" Version="9.0.0" />
    <PackageVersion Include="Microsoft.Data.Sqlite" Version="9.0.10" />
    <!-- Including Microsoft.Bcl.AsyncInterfaces to force version, since it's used by Microsoft.SemanticKernel. -->
    <PackageVersion Include="Microsoft.Bcl.AsyncInterfaces" Version="9.0.10" />
    <PackageVersion Include="Microsoft.Windows.CppWinRT" Version="2.0.240111.5" />
    <PackageVersion Include="Microsoft.Diagnostics.Tracing.TraceEvent" Version="3.1.16" />
<<<<<<< HEAD
    <PackageVersion Include="Microsoft.Extensions.DependencyInjection" Version="9.0.10" />
    <PackageVersion Include="Microsoft.Extensions.Logging" Version="9.0.10" />
    <PackageVersion Include="Microsoft.Extensions.Logging.Abstractions" Version="9.0.10" />
    <PackageVersion Include="Microsoft.Extensions.Hosting" Version="9.0.10" />
    <PackageVersion Include="Microsoft.Extensions.Hosting.WindowsServices" Version="9.0.10" />
    <PackageVersion Include="Microsoft.SemanticKernel" Version="1.15.0" />
=======
    <PackageVersion Include="Microsoft.Extensions.AI" Version="9.9.1" />
    <PackageVersion Include="Microsoft.Extensions.AI.OpenAI" Version="9.9.1-preview.1.25474.6" />
    <PackageVersion Include="Microsoft.Extensions.Caching.Abstractions" Version="9.0.9" />
    <PackageVersion Include="Microsoft.Extensions.Caching.Memory" Version="9.0.9" />
    <PackageVersion Include="Microsoft.Extensions.DependencyInjection" Version="9.0.9" />
    <PackageVersion Include="Microsoft.Extensions.Logging" Version="9.0.9" />
    <PackageVersion Include="Microsoft.Extensions.Logging.Abstractions" Version="9.0.9" />
    <PackageVersion Include="Microsoft.Extensions.Hosting" Version="9.0.8" />
    <PackageVersion Include="Microsoft.Extensions.Hosting.WindowsServices" Version="9.0.8" />
    <PackageVersion Include="Microsoft.AI.Foundry.Local" Version="0.3.0" />
    <PackageVersion Include="Microsoft.SemanticKernel" Version="1.66.0" />
    <PackageVersion Include="Microsoft.SemanticKernel.Connectors.OpenAI" Version="1.66.0" />
    <PackageVersion Include="Microsoft.SemanticKernel.Connectors.Amazon" Version="1.66.0-alpha" />
    <PackageVersion Include="Microsoft.SemanticKernel.Connectors.AzureAIInference" Version="1.66.0-beta" />
    <PackageVersion Include="Microsoft.SemanticKernel.Connectors.Google" Version="1.66.0-alpha" />
    <PackageVersion Include="Microsoft.SemanticKernel.Connectors.HuggingFace" Version="1.66.0-preview" />
    <PackageVersion Include="Microsoft.SemanticKernel.Connectors.MistralAI" Version="1.66.0-alpha" />
    <PackageVersion Include="Microsoft.SemanticKernel.Connectors.Ollama" Version="1.66.0-alpha" />
>>>>>>> b7b6ae64
    <PackageVersion Include="Microsoft.Toolkit.Uwp.Notifications" Version="7.1.2" />
    <PackageVersion Include="Microsoft.Web.WebView2" Version="1.0.3179.45" />
    <!-- Package Microsoft.Win32.SystemEvents added as a hack for being able to exclude the runtime assets so they don't conflict with 8.0.1. This is a dependency of System.Drawing.Common but the 8.0.1 version wasn't published to nuget. -->
    <PackageVersion Include="Microsoft.Win32.SystemEvents" Version="9.0.10" />
    <PackageVersion Include="Microsoft.WindowsPackageManager.ComInterop" Version="1.10.340" />
    <PackageVersion Include="Microsoft.Windows.Compatibility" Version="9.0.10" />
    <PackageVersion Include="Microsoft.Windows.CsWin32" Version="0.3.183" />
    <!-- CsWinRT version needs to be set to have a WinRT.Runtime.dll at the same version contained inside the NET SDK we're currently building on CI. -->
    <!-- 
      TODO: in Common.Dotnet.CsWinRT.props, on upgrade, verify RemoveCsWinRTPackageAnalyzer is no longer needed.  
      This is present due to a bug in CsWinRT where WPF projects cause the analyzer to fail.
	-->
    <PackageVersion Include="Microsoft.Windows.CsWinRT" Version="2.2.0" />
    <PackageVersion Include="Microsoft.Windows.SDK.BuildTools" Version="10.0.26100.4948" />
    <PackageVersion Include="Microsoft.WindowsAppSDK" Version="1.8.250907003" />
    <PackageVersion Include="Microsoft.WindowsAppSDK.AI" Version="1.8.37" />
    <PackageVersion Include="Microsoft.WindowsAppSDK.Runtime" Version="1.8.250907003" />
    <PackageVersion Include="Microsoft.Xaml.Behaviors.WinUI.Managed" Version="2.0.9" />
    <PackageVersion Include="Microsoft.Xaml.Behaviors.Wpf" Version="1.1.39" />
    <PackageVersion Include="ModernWpfUI" Version="0.9.4" />
    <!-- Moq to stay below v4.20 due to behavior change. need to be sure fixed -->
    <PackageVersion Include="Moq" Version="4.18.4" />
    <PackageVersion Include="MSTest" Version="3.8.3" />
    <PackageVersion Include="NJsonSchema" Version="11.4.0" />
    <PackageVersion Include="Newtonsoft.Json" Version="13.0.3" />
    <PackageVersion Include="NLog" Version="5.2.8" />
    <PackageVersion Include="NLog.Extensions.Logging" Version="5.3.8" />
    <PackageVersion Include="NLog.Schema" Version="5.2.8" />
    <PackageVersion Include="OpenAI" Version="2.5.0" />
    <PackageVersion Include="ReverseMarkdown" Version="4.1.0" />
    <PackageVersion Include="RtfPipe" Version="2.0.7677.4303" />
    <PackageVersion Include="ScipBe.Common.Office.OneNote" Version="3.0.1" />
    <PackageVersion Include="SharpCompress" Version="0.37.2" />
    <!-- Don't update SkiaSharp.Views.WinUI to version 3.* branch as this brakes the HexBox control in Registry Preview. -->
    <PackageVersion Include="SkiaSharp.Views.WinUI" Version="2.88.9" />
    <PackageVersion Include="StreamJsonRpc" Version="2.21.69" />
    <PackageVersion Include="StyleCop.Analyzers" Version="1.2.0-beta.556" />
    <!-- Package System.CodeDom added as a hack for being able to exclude the runtime assets so they don't conflict with 8.0.1. This is a dependency of System.Management but the 8.0.1 version wasn't published to nuget. -->
    <PackageVersion Include="System.CodeDom" Version="9.0.10" />
    <PackageVersion Include="System.CommandLine" Version="2.0.0-beta4.22272.1" />
    <PackageVersion Include="System.ComponentModel.Composition" Version="9.0.10" />
    <PackageVersion Include="System.Configuration.ConfigurationManager" Version="9.0.10" />
    <PackageVersion Include="System.Data.OleDb" Version="9.0.10" />
    <!-- Package System.Data.SqlClient added to force it as a dependency of Microsoft.Windows.Compatibility to the latest version available at this time. -->
    <PackageVersion Include="System.Data.SqlClient" Version="4.9.0" />
    <!-- Package System.Diagnostics.EventLog added as a hack for being able to exclude the runtime assets so they don't conflict with 8.0.1. This is a dependency of System.Data.OleDb but the 8.0.1 version wasn't published to nuget. -->
    <PackageVersion Include="System.Diagnostics.EventLog" Version="9.0.10" />
    <!-- Package System.Diagnostics.PerformanceCounter added as a hack for being able to exclude the runtime assets so they don't conflict with 8.0.11. -->
<<<<<<< HEAD
    <PackageVersion Include="System.Diagnostics.PerformanceCounter" Version="9.0.10" />
    <PackageVersion Include="System.Drawing.Common" Version="9.0.10" />
=======
    <PackageVersion Include="System.Diagnostics.PerformanceCounter" Version="9.0.8" />
    <PackageVersion Include="System.ClientModel" Version="1.7.0" />
    <PackageVersion Include="System.Drawing.Common" Version="9.0.8" />
>>>>>>> b7b6ae64
    <PackageVersion Include="System.IO.Abstractions" Version="22.0.13" />
    <PackageVersion Include="System.IO.Abstractions.TestingHelpers" Version="22.0.13" />
    <PackageVersion Include="System.Management" Version="9.0.10" />
    <PackageVersion Include="System.Net.Http" Version="4.3.4" />
    <PackageVersion Include="System.Private.Uri" Version="4.3.2" />
    <PackageVersion Include="System.Reactive" Version="6.0.1" />
    <PackageVersion Include="System.Runtime.Caching" Version="9.0.10" />
    <PackageVersion Include="System.ServiceProcess.ServiceController" Version="9.0.10" />
    <PackageVersion Include="System.Text.Encoding.CodePages" Version="9.0.10" />
    <PackageVersion Include="System.Text.Json" Version="9.0.10" />
    <PackageVersion Include="System.Text.RegularExpressions" Version="4.3.1" />
    <PackageVersion Include="UnicodeInformation" Version="2.6.0" />
    <PackageVersion Include="UnitsNet" Version="5.56.0" />
    <PackageVersion Include="UTF.Unknown" Version="2.6.0" />
    <PackageVersion Include="WinUIEx" Version="2.8.0" />
    <PackageVersion Include="WPF-UI" Version="3.0.5" />
    <PackageVersion Include="WyHash" Version="1.0.5" />
    <PackageVersion Include="WixToolset.Heat" Version="5.0.2" />
    <PackageVersion Include="WixToolset.Firewall.wixext" Version="5.0.2" />
    <PackageVersion Include="WixToolset.Util.wixext" Version="5.0.2" />
    <PackageVersion Include="WixToolset.UI.wixext" Version="5.0.2" />
    <PackageVersion Include="WixToolset.NetFx.wixext" Version="5.0.2" />
    <PackageVersion Include="WixToolset.Bal.wixext" Version="5.0.2" />
    <PackageVersion Include="WixToolset.BootstrapperApplicationApi" Version="5.0.2" />
    <PackageVersion Include="WixToolset.WixStandardBootstrapperApplicationFunctionApi" Version="5.0.2" />
  </ItemGroup>
  <ItemGroup Condition="'$(IsExperimentationLive)'!=''">
    <!-- Additional dependencies used by experimentation -->
    <PackageVersion Include="Microsoft.VariantAssignment.Client" Version="2.4.17140001" />
    <PackageVersion Include="Microsoft.VariantAssignment.Contract" Version="3.0.16990001" />
  </ItemGroup>
</Project><|MERGE_RESOLUTION|>--- conflicted
+++ resolved
@@ -39,23 +39,15 @@
     <PackageVersion Include="Microsoft.Bcl.AsyncInterfaces" Version="9.0.10" />
     <PackageVersion Include="Microsoft.Windows.CppWinRT" Version="2.0.240111.5" />
     <PackageVersion Include="Microsoft.Diagnostics.Tracing.TraceEvent" Version="3.1.16" />
-<<<<<<< HEAD
+    <PackageVersion Include="Microsoft.Extensions.AI" Version="9.9.1" />
+    <PackageVersion Include="Microsoft.Extensions.AI.OpenAI" Version="9.9.1-preview.1.25474.6" />
+    <PackageVersion Include="Microsoft.Extensions.Caching.Abstractions" Version="9.0.10" />
+    <PackageVersion Include="Microsoft.Extensions.Caching.Memory" Version="9.0.10" />
     <PackageVersion Include="Microsoft.Extensions.DependencyInjection" Version="9.0.10" />
     <PackageVersion Include="Microsoft.Extensions.Logging" Version="9.0.10" />
     <PackageVersion Include="Microsoft.Extensions.Logging.Abstractions" Version="9.0.10" />
     <PackageVersion Include="Microsoft.Extensions.Hosting" Version="9.0.10" />
     <PackageVersion Include="Microsoft.Extensions.Hosting.WindowsServices" Version="9.0.10" />
-    <PackageVersion Include="Microsoft.SemanticKernel" Version="1.15.0" />
-=======
-    <PackageVersion Include="Microsoft.Extensions.AI" Version="9.9.1" />
-    <PackageVersion Include="Microsoft.Extensions.AI.OpenAI" Version="9.9.1-preview.1.25474.6" />
-    <PackageVersion Include="Microsoft.Extensions.Caching.Abstractions" Version="9.0.9" />
-    <PackageVersion Include="Microsoft.Extensions.Caching.Memory" Version="9.0.9" />
-    <PackageVersion Include="Microsoft.Extensions.DependencyInjection" Version="9.0.9" />
-    <PackageVersion Include="Microsoft.Extensions.Logging" Version="9.0.9" />
-    <PackageVersion Include="Microsoft.Extensions.Logging.Abstractions" Version="9.0.9" />
-    <PackageVersion Include="Microsoft.Extensions.Hosting" Version="9.0.8" />
-    <PackageVersion Include="Microsoft.Extensions.Hosting.WindowsServices" Version="9.0.8" />
     <PackageVersion Include="Microsoft.AI.Foundry.Local" Version="0.3.0" />
     <PackageVersion Include="Microsoft.SemanticKernel" Version="1.66.0" />
     <PackageVersion Include="Microsoft.SemanticKernel.Connectors.OpenAI" Version="1.66.0" />
@@ -65,7 +57,6 @@
     <PackageVersion Include="Microsoft.SemanticKernel.Connectors.HuggingFace" Version="1.66.0-preview" />
     <PackageVersion Include="Microsoft.SemanticKernel.Connectors.MistralAI" Version="1.66.0-alpha" />
     <PackageVersion Include="Microsoft.SemanticKernel.Connectors.Ollama" Version="1.66.0-alpha" />
->>>>>>> b7b6ae64
     <PackageVersion Include="Microsoft.Toolkit.Uwp.Notifications" Version="7.1.2" />
     <PackageVersion Include="Microsoft.Web.WebView2" Version="1.0.3179.45" />
     <!-- Package Microsoft.Win32.SystemEvents added as a hack for being able to exclude the runtime assets so they don't conflict with 8.0.1. This is a dependency of System.Drawing.Common but the 8.0.1 version wasn't published to nuget. -->
@@ -114,14 +105,9 @@
     <!-- Package System.Diagnostics.EventLog added as a hack for being able to exclude the runtime assets so they don't conflict with 8.0.1. This is a dependency of System.Data.OleDb but the 8.0.1 version wasn't published to nuget. -->
     <PackageVersion Include="System.Diagnostics.EventLog" Version="9.0.10" />
     <!-- Package System.Diagnostics.PerformanceCounter added as a hack for being able to exclude the runtime assets so they don't conflict with 8.0.11. -->
-<<<<<<< HEAD
     <PackageVersion Include="System.Diagnostics.PerformanceCounter" Version="9.0.10" />
+    <PackageVersion Include="System.ClientModel" Version="1.7.0" />
     <PackageVersion Include="System.Drawing.Common" Version="9.0.10" />
-=======
-    <PackageVersion Include="System.Diagnostics.PerformanceCounter" Version="9.0.8" />
-    <PackageVersion Include="System.ClientModel" Version="1.7.0" />
-    <PackageVersion Include="System.Drawing.Common" Version="9.0.8" />
->>>>>>> b7b6ae64
     <PackageVersion Include="System.IO.Abstractions" Version="22.0.13" />
     <PackageVersion Include="System.IO.Abstractions.TestingHelpers" Version="22.0.13" />
     <PackageVersion Include="System.Management" Version="9.0.10" />
