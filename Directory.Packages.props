--- conflicted
+++ resolved
@@ -82,13 +82,8 @@
     <PackageVersion Include="UTF.Unknown" Version="2.5.1" />
     <PackageVersion Include="Vanara.PInvoke.User32" Version="3.4.11" />
     <PackageVersion Include="Vanara.PInvoke.Shell32" Version="3.4.11" />
-<<<<<<< HEAD
-    <PackageVersion Include="WinUIEx" Version="2.3.3" />
-    <PackageVersion Include="WPF-UI" Version="3.0.0-preview.12" />
-=======
     <PackageVersion Include="WinUIEx" Version="2.2.0" />
     <PackageVersion Include="WPF-UI" Version="3.0.0-preview.13" />
->>>>>>> 42cfb469
   </ItemGroup>
   <ItemGroup Condition="'$(IsExperimentationLive)'!=''">
     <!-- Additional dependencies used by experimentation -->
