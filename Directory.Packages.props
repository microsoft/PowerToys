--- conflicted
+++ resolved
@@ -26,28 +26,17 @@
     <PackageVersion Include="Markdig.Signed" Version="0.34.0" />
     <!-- Including MessagePack to force version, since it's used by StreamJsonRpc but contains vulnerabilities. After StreamJsonRpc updates the version of MessagePack, we can upgrade StreamJsonRpc instead. -->
     <PackageVersion Include="MessagePack" Version="2.5.187" />
-<<<<<<< HEAD
-    <!-- Including Microsoft.Bcl.AsyncInterfaces to force version, since it's used by Microsoft.SemanticKernel. -->
-    <PackageVersion Include="Microsoft.Bcl.AsyncInterfaces"  Version="8.0.0" />
-    <PackageVersion Include="Microsoft.CodeAnalysis.NetAnalyzers" Version="8.0.0" />
-    <PackageVersion Include="Microsoft.Data.Sqlite" Version="8.0.7" />
-    <PackageVersion Include="Microsoft.Diagnostics.Tracing.TraceEvent" Version="3.1.16" />
-    <PackageVersion Include="Microsoft.Extensions.DependencyInjection" Version="8.0.1" />
-    <PackageVersion Include="Microsoft.Extensions.Logging" Version="8.0.1" />
-    <PackageVersion Include="Microsoft.Extensions.Logging.Abstractions" Version="8.0.2" />
-    <PackageVersion Include="Microsoft.Extensions.Hosting" Version="8.0.0" />
-    <PackageVersion Include="Microsoft.Extensions.Hosting.WindowsServices" Version="8.0.0" />
-    <PackageVersion Include="Microsoft.SemanticKernel" Version="1.15.0" />
-=======
     <PackageVersion Include="Microsoft.CodeAnalysis.NetAnalyzers" Version="9.0.0-preview.24508.2" />
     <PackageVersion Include="Microsoft.Data.Sqlite" Version="9.0.0" />
+    <!-- Including Microsoft.Bcl.AsyncInterfaces to force version, since it's used by Microsoft.SemanticKernel. -->
+    <PackageVersion Include="Microsoft.Bcl.AsyncInterfaces"  Version="9.0.0" />
     <PackageVersion Include="Microsoft.Diagnostics.Tracing.TraceEvent" Version="3.1.16" />
     <PackageVersion Include="Microsoft.Extensions.DependencyInjection" Version="9.0.0" />
     <PackageVersion Include="Microsoft.Extensions.Logging" Version="9.0.0" />
     <PackageVersion Include="Microsoft.Extensions.Logging.Abstractions" Version="9.0.0" />
     <PackageVersion Include="Microsoft.Extensions.Hosting" Version="9.0.0" />
     <PackageVersion Include="Microsoft.Extensions.Hosting.WindowsServices" Version="9.0.0" />
->>>>>>> 00ee6c15
+    <PackageVersion Include="Microsoft.SemanticKernel" Version="1.15.0" />
     <PackageVersion Include="Microsoft.Toolkit.Uwp.Notifications" Version="7.1.2" />
     <PackageVersion Include="Microsoft.Web.WebView2" Version="1.0.2739.15" />
     <!-- Package Microsoft.Win32.SystemEvents added as a hack for being able to exclude the runtime assets so they don't conflict with 8.0.1. This is a dependency of System.Drawing.Common but the 8.0.1 version wasn't published to nuget. -->
