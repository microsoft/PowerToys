--- conflicted
+++ resolved
@@ -472,14 +472,13 @@
         return getUtilityEnabledValue(POLICY_CONFIGURE_ENABLED_QOI_THUMBNAILS);
     }
 
-<<<<<<< HEAD
+    inline gpo_rule_configured_t getAllowedAdvancedPasteOnlineAIModelsValue()
+    {
+        return getUtilityEnabledValue(POLICY_ALLOW_ADVANCED_PASTE_ONLINE_AI_MODELS);
+    }
+
     inline gpo_rule_configured_t getConfiguredNewEnabledValue()
     {
         return getUtilityEnabledValue(POLICY_CONFIGURE_ENABLED_NEW);
-=======
-    inline gpo_rule_configured_t getAllowedAdvancedPasteOnlineAIModelsValue()
-    {
-        return getUtilityEnabledValue(POLICY_ALLOW_ADVANCED_PASTE_ONLINE_AI_MODELS);
->>>>>>> d0d2f3cd
     }
 }