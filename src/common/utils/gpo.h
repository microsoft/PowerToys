#pragma once

#include <Windows.h>
#include <optional>

namespace powertoys_gpo {
    enum gpo_rule_configured_t {
        gpo_rule_configured_wrong_value = -3, // The policy is set to an unrecognized value
        gpo_rule_configured_unavailable = -2, // Couldn't access registry
        gpo_rule_configured_not_configured = -1, // Policy is not configured
        gpo_rule_configured_disabled = 0, // Policy is disabled
        gpo_rule_configured_enabled = 1, // Policy is enabled
    };

    // Registry path where gpo policy values are stored.
    const std::wstring POLICIES_PATH = L"SOFTWARE\\Policies\\PowerToys";
    const std::wstring POWER_LAUNCHER_INDIVIDUAL_PLUGIN_ENABLED_LIST_PATH = POLICIES_PATH + L"\\PowerLauncherIndividualPluginEnabledList";

    // Registry scope where gpo policy values are stored.
    const HKEY POLICIES_SCOPE_MACHINE = HKEY_LOCAL_MACHINE;
    const HKEY POLICIES_SCOPE_USER = HKEY_CURRENT_USER;

    // The registry value names for PowerToys utilities enabled and disabled policies.
    const std::wstring POLICY_CONFIGURE_ENABLED_GLOBAL_ALL_UTILITIES = L"ConfigureGlobalUtilityEnabledState";
    const std::wstring POLICY_CONFIGURE_ENABLED_ALWAYS_ON_TOP = L"ConfigureEnabledUtilityAlwaysOnTop";
    const std::wstring POLICY_CONFIGURE_ENABLED_AWAKE = L"ConfigureEnabledUtilityAwake";
    const std::wstring POLICY_CONFIGURE_ENABLED_COLOR_PICKER = L"ConfigureEnabledUtilityColorPicker";
    const std::wstring POLICY_CONFIGURE_ENABLED_CROP_AND_LOCK = L"ConfigureEnabledUtilityCropAndLock";
    const std::wstring POLICY_CONFIGURE_ENABLED_FANCYZONES = L"ConfigureEnabledUtilityFancyZones";
    const std::wstring POLICY_CONFIGURE_ENABLED_FILE_LOCKSMITH = L"ConfigureEnabledUtilityFileLocksmith";
    const std::wstring POLICY_CONFIGURE_ENABLED_SVG_PREVIEW = L"ConfigureEnabledUtilityFileExplorerSVGPreview";
    const std::wstring POLICY_CONFIGURE_ENABLED_MARKDOWN_PREVIEW = L"ConfigureEnabledUtilityFileExplorerMarkdownPreview";
    const std::wstring POLICY_CONFIGURE_ENABLED_MONACO_PREVIEW = L"ConfigureEnabledUtilityFileExplorerMonacoPreview";
    const std::wstring POLICY_CONFIGURE_ENABLED_PDF_PREVIEW = L"ConfigureEnabledUtilityFileExplorerPDFPreview";
    const std::wstring POLICY_CONFIGURE_ENABLED_GCODE_PREVIEW = L"ConfigureEnabledUtilityFileExplorerGcodePreview";
    const std::wstring POLICY_CONFIGURE_ENABLED_SVG_THUMBNAILS = L"ConfigureEnabledUtilityFileExplorerSVGThumbnails";
    const std::wstring POLICY_CONFIGURE_ENABLED_PDF_THUMBNAILS = L"ConfigureEnabledUtilityFileExplorerPDFThumbnails";
    const std::wstring POLICY_CONFIGURE_ENABLED_GCODE_THUMBNAILS = L"ConfigureEnabledUtilityFileExplorerGcodeThumbnails";
    const std::wstring POLICY_CONFIGURE_ENABLED_STL_THUMBNAILS = L"ConfigureEnabledUtilityFileExplorerSTLThumbnails";
    const std::wstring POLICY_CONFIGURE_ENABLED_HOSTS_FILE_EDITOR = L"ConfigureEnabledUtilityHostsFileEditor";
    const std::wstring POLICY_CONFIGURE_ENABLED_IMAGE_RESIZER = L"ConfigureEnabledUtilityImageResizer";
    const std::wstring POLICY_CONFIGURE_ENABLED_KEYBOARD_MANAGER = L"ConfigureEnabledUtilityKeyboardManager";
    const std::wstring POLICY_CONFIGURE_ENABLED_FIND_MY_MOUSE = L"ConfigureEnabledUtilityFindMyMouse";
    const std::wstring POLICY_CONFIGURE_ENABLED_MOUSE_HIGHLIGHTER = L"ConfigureEnabledUtilityMouseHighlighter";
    const std::wstring POLICY_CONFIGURE_ENABLED_MOUSE_JUMP = L"ConfigureEnabledUtilityMouseJump";
    const std::wstring POLICY_CONFIGURE_ENABLED_MOUSE_POINTER_CROSSHAIRS = L"ConfigureEnabledUtilityMousePointerCrosshairs";
    const std::wstring POLICY_CONFIGURE_ENABLED_POWER_RENAME = L"ConfigureEnabledUtilityPowerRename";
    const std::wstring POLICY_CONFIGURE_ENABLED_POWER_LAUNCHER = L"ConfigureEnabledUtilityPowerLauncher";
    const std::wstring POLICY_CONFIGURE_ENABLED_QUICK_ACCENT = L"ConfigureEnabledUtilityQuickAccent";
    const std::wstring POLICY_CONFIGURE_ENABLED_SCREEN_RULER = L"ConfigureEnabledUtilityScreenRuler";
    const std::wstring POLICY_CONFIGURE_ENABLED_SHORTCUT_GUIDE = L"ConfigureEnabledUtilityShortcutGuide";
    const std::wstring POLICY_CONFIGURE_ENABLED_TEXT_EXTRACTOR = L"ConfigureEnabledUtilityTextExtractor";
    const std::wstring POLICY_CONFIGURE_ENABLED_PASTE_PLAIN = L"ConfigureEnabledUtilityPastePlain";
    const std::wstring POLICY_CONFIGURE_ENABLED_VIDEO_CONFERENCE_MUTE = L"ConfigureEnabledUtilityVideoConferenceMute";
    const std::wstring POLICY_CONFIGURE_ENABLED_REGISTRY_PREVIEW = L"ConfigureEnabledUtilityRegistryPreview";
    const std::wstring POLICY_CONFIGURE_ENABLED_MOUSE_WITHOUT_BORDERS = L"ConfigureEnabledUtilityMouseWithoutBorders";
    const std::wstring POLICY_CONFIGURE_ENABLED_PEEK = L"ConfigureEnabledUtilityPeek";
    const std::wstring POLICY_CONFIGURE_ENABLED_ENVIRONMENT_VARIABLES = L"ConfigureEnabledUtilityEnvironmentVariables";

    // The registry value names for PowerToys installer and update policies.
    const std::wstring POLICY_DISABLE_PER_USER_INSTALLATION = L"PerUserInstallationDisabled";
    const std::wstring POLICY_DISABLE_AUTOMATIC_UPDATE_DOWNLOAD = L"AutomaticUpdateDownloadDisabled";
    const std::wstring POLICY_SUSPEND_NEW_UPDATE_TOAST = L"SuspendNewUpdateAvailableToast";
    const std::wstring POLICY_DISABLE_PERIODIC_UPDATE_CHECK = L"PeriodicUpdateCheckDisabled";

    // The registry value names for other PowerToys policies.
    const std::wstring POLICY_ALLOW_EXPERIMENTATION = L"AllowExperimentation";
    const std::wstring POLICY_CONFIGURE_ENABLED_POWER_LAUNCHER_ALL_PLUGINS = L"PowerLauncherAllPluginsEnabledState";


    inline std::optional<std::wstring> readRegistryStringValue(HKEY hRootKey, const std::wstring& subKey, const std::wstring& value_name)
    {
        DWORD reg_value_type = REG_SZ;
        DWORD reg_flags = RRF_RT_REG_SZ;

        DWORD string_buffer_capacity;
        // Request required buffer capacity / string length
        if (RegGetValueW(hRootKey, subKey.c_str(), value_name.c_str(), reg_flags, &reg_value_type, NULL, &string_buffer_capacity) != ERROR_SUCCESS)
        {
            return std::nullopt;
        }
        else if (string_buffer_capacity == 0)
        {
            return std::nullopt;
        }

        // RegGetValueW overshoots sometimes. Use a buffer first to not have characters past the string end.
        wchar_t* temp_buffer = new wchar_t[string_buffer_capacity / sizeof(wchar_t) + 1];
        // Read string
        if (RegGetValueW(hRootKey, subKey.c_str(), value_name.c_str(), reg_flags, &reg_value_type, temp_buffer, &string_buffer_capacity) != ERROR_SUCCESS)
        {
            delete temp_buffer;
            return std::nullopt;
        }

        // Convert buffer to std::wstring, delete buffer and return REG_SZ value
        std::wstring string_value = temp_buffer;
        delete temp_buffer;
        return string_value;
    }

    inline gpo_rule_configured_t getConfiguredValue(const std::wstring& registry_value_name)
    {
        HKEY key{};
        DWORD value = 0xFFFFFFFE;
        DWORD valueSize = sizeof(value);

        bool machine_key_found = true;
        if (auto res = RegOpenKeyExW(POLICIES_SCOPE_MACHINE, POLICIES_PATH.c_str(), 0, KEY_READ, &key); res != ERROR_SUCCESS)
        {
            machine_key_found = false;
        }

        if(machine_key_found)
        {
            // If the path was found in the machine, we need to check if the value for the policy exists.
            auto res = RegQueryValueExW(key, registry_value_name.c_str(), nullptr, nullptr, reinterpret_cast<LPBYTE>(&value), &valueSize);

            RegCloseKey(key);

            if (res != ERROR_SUCCESS) {
                // Value not found on the path.
                machine_key_found=false;
            }
        }

        if (!machine_key_found)
        {
            // If there's no value found on the machine scope, try to get it from the user scope.
            if (auto res = RegOpenKeyExW(POLICIES_SCOPE_USER, POLICIES_PATH.c_str(), 0, KEY_READ, &key); res != ERROR_SUCCESS)
            {
                if (res == ERROR_FILE_NOT_FOUND) {
                    return gpo_rule_configured_not_configured;
                }
                return gpo_rule_configured_unavailable;
            }
            auto res = RegQueryValueExW(key, registry_value_name.c_str(), nullptr, nullptr, reinterpret_cast<LPBYTE>(&value), &valueSize);
            RegCloseKey(key);

            if (res != ERROR_SUCCESS) {
                return gpo_rule_configured_not_configured;
            }
        }

        switch (value)
        {
        case 0:
            return gpo_rule_configured_disabled;
        case 1:
            return gpo_rule_configured_enabled;
        default:
            return gpo_rule_configured_wrong_value;
        }
    }

    inline std::optional<std::wstring> getPolicyListValue(const std::wstring& registry_list_path, const std::wstring& registry_list_value_name)
    {
        // This function returns the value of an entry of an policy list. The user scope is only checked, if the list is not enabled for the machine to not mix the lists.

        HKEY key{};

        // Try to read from the machine list.
        bool machine_list_found = false;
        if (RegOpenKeyExW(POLICIES_SCOPE_MACHINE, registry_list_path.c_str(), 0, KEY_READ, &key) == ERROR_SUCCESS)
        {
            machine_list_found = true;
            RegCloseKey(key);

            // If the path exists in the machine registry, we try to read the value.
            auto regValueData = readRegistryStringValue(POLICIES_SCOPE_MACHINE, registry_list_path, registry_list_value_name);

            if (regValueData.has_value())
            {
                // Return the value from the machine list.
                return *regValueData;
            }
        }

        // If no list exists for machine, we try to read from the user list.
        if (!machine_list_found)
        {
            if (RegOpenKeyExW(POLICIES_SCOPE_USER, registry_list_path.c_str(), 0, KEY_READ, &key) == ERROR_SUCCESS)
            {
                RegCloseKey(key);

                // If the path exists in the user registry, we try to read the value.
                auto regValueData = readRegistryStringValue(POLICIES_SCOPE_USER, registry_list_path, registry_list_value_name);

                if (regValueData.has_value())
                {
                    // Return the value from the user list.
                    return *regValueData;
                }
            }
        }

        // No list exists for machine and user, or no value was found in the list, or an error ocurred while reading the value.
        return std::nullopt;
    }

    inline gpo_rule_configured_t getUtilityEnabledValue(const std::wstring& utility_name)
    {
        auto individual_value = getConfiguredValue(utility_name);

        if (individual_value == gpo_rule_configured_disabled || individual_value == gpo_rule_configured_enabled)
        {
            return individual_value;
        }
        else
        {
            return getConfiguredValue(POLICY_CONFIGURE_ENABLED_GLOBAL_ALL_UTILITIES);
        }
    }

    inline gpo_rule_configured_t getConfiguredAlwaysOnTopEnabledValue()
    {
        return getUtilityEnabledValue(POLICY_CONFIGURE_ENABLED_ALWAYS_ON_TOP);
    }

    inline gpo_rule_configured_t getConfiguredAwakeEnabledValue()
    {
        return getUtilityEnabledValue(POLICY_CONFIGURE_ENABLED_AWAKE);
    }

    inline gpo_rule_configured_t getConfiguredColorPickerEnabledValue()
    {
        return getUtilityEnabledValue(POLICY_CONFIGURE_ENABLED_COLOR_PICKER);
    }

    inline gpo_rule_configured_t getConfiguredCropAndLockEnabledValue()
    {
        return getUtilityEnabledValue(POLICY_CONFIGURE_ENABLED_CROP_AND_LOCK);
    }

    inline gpo_rule_configured_t getConfiguredFancyZonesEnabledValue()
    {
        return getUtilityEnabledValue(POLICY_CONFIGURE_ENABLED_FANCYZONES);
    }

    inline gpo_rule_configured_t getConfiguredFileLocksmithEnabledValue()
    {
        return getUtilityEnabledValue(POLICY_CONFIGURE_ENABLED_FILE_LOCKSMITH);
    }

    inline gpo_rule_configured_t getConfiguredSvgPreviewEnabledValue()
    {
        return getUtilityEnabledValue(POLICY_CONFIGURE_ENABLED_SVG_PREVIEW);
    }

    inline gpo_rule_configured_t getConfiguredMarkdownPreviewEnabledValue()
    {
        return getUtilityEnabledValue(POLICY_CONFIGURE_ENABLED_MARKDOWN_PREVIEW);
    }

    inline gpo_rule_configured_t getConfiguredMonacoPreviewEnabledValue()
    {
        return getUtilityEnabledValue(POLICY_CONFIGURE_ENABLED_MONACO_PREVIEW);
    }

    inline gpo_rule_configured_t getConfiguredPdfPreviewEnabledValue()
    {
        return getUtilityEnabledValue(POLICY_CONFIGURE_ENABLED_PDF_PREVIEW);
    }

    inline gpo_rule_configured_t getConfiguredGcodePreviewEnabledValue()
    {
        return getUtilityEnabledValue(POLICY_CONFIGURE_ENABLED_GCODE_PREVIEW);
    }

    inline gpo_rule_configured_t getConfiguredSvgThumbnailsEnabledValue()
    {
        return getUtilityEnabledValue(POLICY_CONFIGURE_ENABLED_SVG_THUMBNAILS);
    }

    inline gpo_rule_configured_t getConfiguredPdfThumbnailsEnabledValue()
    {
        return getUtilityEnabledValue(POLICY_CONFIGURE_ENABLED_PDF_THUMBNAILS);
    }

    inline gpo_rule_configured_t getConfiguredGcodeThumbnailsEnabledValue()
    {
        return getUtilityEnabledValue(POLICY_CONFIGURE_ENABLED_GCODE_THUMBNAILS);
    }

    inline gpo_rule_configured_t getConfiguredStlThumbnailsEnabledValue()
    {
        return getUtilityEnabledValue(POLICY_CONFIGURE_ENABLED_STL_THUMBNAILS);
    }

    inline gpo_rule_configured_t getConfiguredHostsFileEditorEnabledValue()
    {
        return getUtilityEnabledValue(POLICY_CONFIGURE_ENABLED_HOSTS_FILE_EDITOR);
    }

    inline gpo_rule_configured_t getConfiguredImageResizerEnabledValue()
    {
        return getUtilityEnabledValue(POLICY_CONFIGURE_ENABLED_IMAGE_RESIZER);
    }

    inline gpo_rule_configured_t getConfiguredKeyboardManagerEnabledValue()
    {
        return getUtilityEnabledValue(POLICY_CONFIGURE_ENABLED_KEYBOARD_MANAGER);
    }

    inline gpo_rule_configured_t getConfiguredFindMyMouseEnabledValue()
    {
        return getUtilityEnabledValue(POLICY_CONFIGURE_ENABLED_FIND_MY_MOUSE);
    }

    inline gpo_rule_configured_t getConfiguredMouseHighlighterEnabledValue()
    {
        return getUtilityEnabledValue(POLICY_CONFIGURE_ENABLED_MOUSE_HIGHLIGHTER);
    }

    inline gpo_rule_configured_t getConfiguredMouseJumpEnabledValue()
    {
        return getUtilityEnabledValue(POLICY_CONFIGURE_ENABLED_MOUSE_JUMP);
    }

    inline gpo_rule_configured_t getConfiguredMousePointerCrosshairsEnabledValue()
    {
        return getUtilityEnabledValue(POLICY_CONFIGURE_ENABLED_MOUSE_POINTER_CROSSHAIRS);
    }

    inline gpo_rule_configured_t getConfiguredPowerRenameEnabledValue()
    {
        return getUtilityEnabledValue(POLICY_CONFIGURE_ENABLED_POWER_RENAME);
    }

    inline gpo_rule_configured_t getConfiguredPowerLauncherEnabledValue()
    {
        return getUtilityEnabledValue(POLICY_CONFIGURE_ENABLED_POWER_LAUNCHER);
    }

    inline gpo_rule_configured_t getConfiguredQuickAccentEnabledValue()
    {
        return getUtilityEnabledValue(POLICY_CONFIGURE_ENABLED_QUICK_ACCENT);
    }

    inline gpo_rule_configured_t getConfiguredScreenRulerEnabledValue()
    {
        return getUtilityEnabledValue(POLICY_CONFIGURE_ENABLED_SCREEN_RULER);
    }

    inline gpo_rule_configured_t getConfiguredShortcutGuideEnabledValue()
    {
        return getUtilityEnabledValue(POLICY_CONFIGURE_ENABLED_SHORTCUT_GUIDE);
    }

    inline gpo_rule_configured_t getConfiguredTextExtractorEnabledValue()
    {
        return getUtilityEnabledValue(POLICY_CONFIGURE_ENABLED_TEXT_EXTRACTOR);
    }

    inline gpo_rule_configured_t getConfiguredPastePlainEnabledValue()
    {
        return getUtilityEnabledValue(POLICY_CONFIGURE_ENABLED_PASTE_PLAIN);
    }

    inline gpo_rule_configured_t getConfiguredVideoConferenceMuteEnabledValue()
    {
        return getUtilityEnabledValue(POLICY_CONFIGURE_ENABLED_VIDEO_CONFERENCE_MUTE);
    }

    inline gpo_rule_configured_t getConfiguredMouseWithoutBordersEnabledValue()
    {
        return getUtilityEnabledValue(POLICY_CONFIGURE_ENABLED_MOUSE_WITHOUT_BORDERS);
    }
    
    inline gpo_rule_configured_t getConfiguredPeekEnabledValue()
    {
        return getUtilityEnabledValue(POLICY_CONFIGURE_ENABLED_PEEK);
    }

    inline gpo_rule_configured_t getConfiguredRegistryPreviewEnabledValue()
    {
        return getUtilityEnabledValue(POLICY_CONFIGURE_ENABLED_REGISTRY_PREVIEW);
    }

    inline gpo_rule_configured_t getConfiguredEnvironmentVariablesEnabledValue()
    {
        return getUtilityEnabledValue(POLICY_CONFIGURE_ENABLED_ENVIRONMENT_VARIABLES);
    }

    inline gpo_rule_configured_t getDisablePerUserInstallationValue()
    {
        return getConfiguredValue(POLICY_DISABLE_PER_USER_INSTALLATION);
    }

    inline gpo_rule_configured_t getDisableAutomaticUpdateDownloadValue()
    {
        return getConfiguredValue(POLICY_DISABLE_AUTOMATIC_UPDATE_DOWNLOAD);
    }

    inline gpo_rule_configured_t getSuspendNewUpdateToastValue()
    {
        return getConfiguredValue(POLICY_SUSPEND_NEW_UPDATE_TOAST);
    }

    inline gpo_rule_configured_t getDisablePeriodicUpdateCheckValue()
    {
        return getConfiguredValue(POLICY_DISABLE_PERIODIC_UPDATE_CHECK);
    }

    inline gpo_rule_configured_t getAllowExperimentationValue()
    {
        return getConfiguredValue(POLICY_ALLOW_EXPERIMENTATION);
    }
<<<<<<< HEAD
=======

    inline gpo_rule_configured_t getRunPluginEnabledValue(std::string pluginID)
    {     
        if (pluginID == "" || pluginID == " ")
        {
            // this plugin id can't exist in the registry
            return gpo_rule_configured_not_configured;
        }

        std::wstring plugin_id(pluginID.begin(), pluginID.end());
        auto individual_plugin_setting = getPolicyListValue(POWER_LAUNCHER_INDIVIDUAL_PLUGIN_ENABLED_LIST_PATH, plugin_id);
        
        if (individual_plugin_setting.has_value())
        {
            if (*individual_plugin_setting == L"0")
            {
                // force disabled
                return gpo_rule_configured_disabled;
            }
            else if (*individual_plugin_setting == L"1")
            {
                // force enabled
                return gpo_rule_configured_enabled;
            }
            else if (*individual_plugin_setting == L"2")
            {
                // user takes control
                return gpo_rule_configured_not_configured;
            }
            else
            {
                return gpo_rule_configured_wrong_value;
            }
        }
        else
        {
            // If no individual plugin policy exists, we check the policy with the setting for all plugins.
            return getConfiguredValue(POLICY_CONFIGURE_ENABLED_POWER_LAUNCHER_ALL_PLUGINS);
        }        
    }

>>>>>>> 93d80f54
}<|MERGE_RESOLUTION|>--- conflicted
+++ resolved
@@ -406,8 +406,6 @@
     {
         return getConfiguredValue(POLICY_ALLOW_EXPERIMENTATION);
     }
-<<<<<<< HEAD
-=======
 
     inline gpo_rule_configured_t getRunPluginEnabledValue(std::string pluginID)
     {     
@@ -448,6 +446,4 @@
             return getConfiguredValue(POLICY_CONFIGURE_ENABLED_POWER_LAUNCHER_ALL_PLUGINS);
         }        
     }
-
->>>>>>> 93d80f54
 }