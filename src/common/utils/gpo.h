#pragma once

#include <Windows.h>
#include <optional>
#include <vector>

namespace powertoys_gpo {
    enum gpo_rule_configured_t {
        gpo_rule_configured_wrong_value = -3, // The policy is set to an unrecognized value
        gpo_rule_configured_unavailable = -2, // Couldn't access registry
        gpo_rule_configured_not_configured = -1, // Policy is not configured
        gpo_rule_configured_disabled = 0, // Policy is disabled
        gpo_rule_configured_enabled = 1, // Policy is enabled
    };

    // Registry path where gpo policy values are stored.
    const std::wstring POLICIES_PATH = L"SOFTWARE\\Policies\\PowerToys";
    const std::wstring POWER_LAUNCHER_INDIVIDUAL_PLUGIN_ENABLED_LIST_PATH = POLICIES_PATH + L"\\PowerLauncherIndividualPluginEnabledList";

    // Registry scope where gpo policy values are stored.
    const HKEY POLICIES_SCOPE_MACHINE = HKEY_LOCAL_MACHINE;
    const HKEY POLICIES_SCOPE_USER = HKEY_CURRENT_USER;

    // The registry value names for PowerToys utilities enabled and disabled policies.
    const std::wstring POLICY_CONFIGURE_ENABLED_GLOBAL_ALL_UTILITIES = L"ConfigureGlobalUtilityEnabledState";
    const std::wstring POLICY_CONFIGURE_ENABLED_ALWAYS_ON_TOP = L"ConfigureEnabledUtilityAlwaysOnTop";
    const std::wstring POLICY_CONFIGURE_ENABLED_AWAKE = L"ConfigureEnabledUtilityAwake";
    const std::wstring POLICY_CONFIGURE_ENABLED_CMD_NOT_FOUND = L"ConfigureEnabledUtilityCmdNotFound";
    const std::wstring POLICY_CONFIGURE_ENABLED_COLOR_PICKER = L"ConfigureEnabledUtilityColorPicker";
    const std::wstring POLICY_CONFIGURE_ENABLED_CROP_AND_LOCK = L"ConfigureEnabledUtilityCropAndLock";
    const std::wstring POLICY_CONFIGURE_ENABLED_FANCYZONES = L"ConfigureEnabledUtilityFancyZones";
    const std::wstring POLICY_CONFIGURE_ENABLED_FILE_LOCKSMITH = L"ConfigureEnabledUtilityFileLocksmith";
    const std::wstring POLICY_CONFIGURE_ENABLED_SVG_PREVIEW = L"ConfigureEnabledUtilityFileExplorerSVGPreview";
    const std::wstring POLICY_CONFIGURE_ENABLED_MARKDOWN_PREVIEW = L"ConfigureEnabledUtilityFileExplorerMarkdownPreview";
    const std::wstring POLICY_CONFIGURE_ENABLED_MONACO_PREVIEW = L"ConfigureEnabledUtilityFileExplorerMonacoPreview";
    const std::wstring POLICY_CONFIGURE_ENABLED_PDF_PREVIEW = L"ConfigureEnabledUtilityFileExplorerPDFPreview";
    const std::wstring POLICY_CONFIGURE_ENABLED_GCODE_PREVIEW = L"ConfigureEnabledUtilityFileExplorerGcodePreview";
    const std::wstring POLICY_CONFIGURE_ENABLED_SVG_THUMBNAILS = L"ConfigureEnabledUtilityFileExplorerSVGThumbnails";
    const std::wstring POLICY_CONFIGURE_ENABLED_PDF_THUMBNAILS = L"ConfigureEnabledUtilityFileExplorerPDFThumbnails";
    const std::wstring POLICY_CONFIGURE_ENABLED_GCODE_THUMBNAILS = L"ConfigureEnabledUtilityFileExplorerGcodeThumbnails";
    const std::wstring POLICY_CONFIGURE_ENABLED_STL_THUMBNAILS = L"ConfigureEnabledUtilityFileExplorerSTLThumbnails";
    const std::wstring POLICY_CONFIGURE_ENABLED_HOSTS_FILE_EDITOR = L"ConfigureEnabledUtilityHostsFileEditor";
    const std::wstring POLICY_CONFIGURE_ENABLED_IMAGE_RESIZER = L"ConfigureEnabledUtilityImageResizer";
    const std::wstring POLICY_CONFIGURE_ENABLED_KEYBOARD_MANAGER = L"ConfigureEnabledUtilityKeyboardManager";
    const std::wstring POLICY_CONFIGURE_ENABLED_FIND_MY_MOUSE = L"ConfigureEnabledUtilityFindMyMouse";
    const std::wstring POLICY_CONFIGURE_ENABLED_MOUSE_HIGHLIGHTER = L"ConfigureEnabledUtilityMouseHighlighter";
    const std::wstring POLICY_CONFIGURE_ENABLED_MOUSE_JUMP = L"ConfigureEnabledUtilityMouseJump";
    const std::wstring POLICY_CONFIGURE_ENABLED_MOUSE_POINTER_CROSSHAIRS = L"ConfigureEnabledUtilityMousePointerCrosshairs";
    const std::wstring POLICY_CONFIGURE_ENABLED_POWER_RENAME = L"ConfigureEnabledUtilityPowerRename";
    const std::wstring POLICY_CONFIGURE_ENABLED_POWER_LAUNCHER = L"ConfigureEnabledUtilityPowerLauncher";
    const std::wstring POLICY_CONFIGURE_ENABLED_QUICK_ACCENT = L"ConfigureEnabledUtilityQuickAccent";
    const std::wstring POLICY_CONFIGURE_ENABLED_SCREEN_RULER = L"ConfigureEnabledUtilityScreenRuler";
    const std::wstring POLICY_CONFIGURE_ENABLED_SHORTCUT_GUIDE = L"ConfigureEnabledUtilityShortcutGuide";
    const std::wstring POLICY_CONFIGURE_ENABLED_TEXT_EXTRACTOR = L"ConfigureEnabledUtilityTextExtractor";
    const std::wstring POLICY_CONFIGURE_ENABLED_ADVANCED_PASTE = L"ConfigureEnabledUtilityAdvancedPaste";
    const std::wstring POLICY_CONFIGURE_ENABLED_VIDEO_CONFERENCE_MUTE = L"ConfigureEnabledUtilityVideoConferenceMute";
    const std::wstring POLICY_CONFIGURE_ENABLED_REGISTRY_PREVIEW = L"ConfigureEnabledUtilityRegistryPreview";
    const std::wstring POLICY_CONFIGURE_ENABLED_MOUSE_WITHOUT_BORDERS = L"ConfigureEnabledUtilityMouseWithoutBorders";
    const std::wstring POLICY_CONFIGURE_ENABLED_PEEK = L"ConfigureEnabledUtilityPeek";
    const std::wstring POLICY_CONFIGURE_ENABLED_ENVIRONMENT_VARIABLES = L"ConfigureEnabledUtilityEnvironmentVariables";
    const std::wstring POLICY_CONFIGURE_ENABLED_QOI_PREVIEW = L"ConfigureEnabledUtilityFileExplorerQOIPreview";
    const std::wstring POLICY_CONFIGURE_ENABLED_QOI_THUMBNAILS = L"ConfigureEnabledUtilityFileExplorerQOIThumbnails";
    const std::wstring POLICY_CONFIGURE_ENABLED_NEWPLUS = L"ConfigureEnabledUtilityNewPlus";

    // The registry value names for PowerToys installer and update policies.
    const std::wstring POLICY_DISABLE_PER_USER_INSTALLATION = L"PerUserInstallationDisabled";
    const std::wstring POLICY_DISABLE_AUTOMATIC_UPDATE_DOWNLOAD = L"AutomaticUpdateDownloadDisabled";
    const std::wstring POLICY_SUSPEND_NEW_UPDATE_TOAST = L"SuspendNewUpdateAvailableToast";
    const std::wstring POLICY_DISABLE_NEW_UPDATE_TOAST = L"DisableNewUpdateAvailableToast";
    const std::wstring POLICY_DISABLE_SHOW_WHATS_NEW_AFTER_UPDATES = L"DoNotShowWhatsNewAfterUpdates";

    // The registry value names for other PowerToys policies.
    const std::wstring POLICY_ALLOW_EXPERIMENTATION = L"AllowExperimentation";
    const std::wstring POLICY_CONFIGURE_ENABLED_POWER_LAUNCHER_ALL_PLUGINS = L"PowerLauncherAllPluginsEnabledState";
    const std::wstring POLICY_ALLOW_ADVANCED_PASTE_ONLINE_AI_MODELS = L"AllowPowerToysAdvancedPasteOnlineAIModels";
    const std::wstring POLICY_MWB_CLIPBOARD_SHARING_ENABLED = L"MwbClipboardSharingEnabled";
    const std::wstring POLICY_MWB_FILE_TRANSFER_ENABLED = L"MwbFileTransferEnabled";
    const std::wstring POLICY_MWB_USE_ORIGINAL_USER_INTERFACE = L"MwbUseOriginalUserInterface";
    const std::wstring POLICY_MWB_DISALLOW_BLOCKING_SCREENSAVER = L"MwbDisallowBlockingScreensaver";
    const std::wstring POLICY_MWB_SAME_SUBNET_ONLY = L"MwbSameSubnetOnly";
    const std::wstring POLICY_MWB_VALIDATE_REMOTE_IP = L"MwbValidateRemoteIp";
    const std::wstring POLICY_MWB_DISABLE_USER_DEFINED_IP_MAPPING_RULES = L"MwbDisableUserDefinedIpMappingRules";
    const std::wstring POLICY_MWB_POLICY_DEFINED_IP_MAPPING_RULES = L"MwbPolicyDefinedIpMappingRules";

    inline std::optional<std::wstring> readRegistryStringValue(HKEY hRootKey, const std::wstring& subKey, const std::wstring& value_name, const bool is_multi_line_text = false)
    {
        // Set value type
        DWORD reg_value_type = REG_SZ;
        DWORD reg_flags = RRF_RT_REG_SZ;
        if (is_multi_line_text)
        {
            reg_value_type = REG_MULTI_SZ;
            reg_flags = RRF_RT_REG_MULTI_SZ;
        }

        DWORD string_buffer_capacity;
        // Request required buffer capacity / string length
        if (RegGetValueW(hRootKey, subKey.c_str(), value_name.c_str(), reg_flags, &reg_value_type, NULL, &string_buffer_capacity) != ERROR_SUCCESS)
        {
            return std::nullopt;
        }
        else if (string_buffer_capacity == 0)
        {
            return std::nullopt;
        }

        // RegGetValueW overshoots sometimes. Use a buffer first to not have characters past the string end.
        wchar_t* temp_buffer = new wchar_t[string_buffer_capacity / sizeof(wchar_t) + 1];
        // Read string
        if (RegGetValueW(hRootKey, subKey.c_str(), value_name.c_str(), reg_flags, &reg_value_type, temp_buffer, &string_buffer_capacity) != ERROR_SUCCESS)
        {
            delete temp_buffer;
            return std::nullopt;
        }

        // Convert buffer to std::wstring
        std::wstring string_value = L"";
        if (reg_value_type == REG_MULTI_SZ)
        {
            // If it is REG_MULTI_SZ handle this way
            wchar_t* currentString = temp_buffer;
            while (*currentString != L'\0')
            {
                // If first entry then assign the string, else add to the string
                string_value = (string_value == L"") ? currentString : (string_value + L"\r\n" + currentString);
                currentString += wcslen(currentString) + 1; // Move to the next string
            }
        }
        else
        {
            // If it is REG_SZ handle this way
            string_value = temp_buffer;
        }

        // delete buffer, return string value
        delete temp_buffer;
        return string_value;
    }

    inline gpo_rule_configured_t getConfiguredValue(const std::wstring& registry_value_name)
    {
        HKEY key{};
        DWORD value = 0xFFFFFFFE;
        DWORD valueSize = sizeof(value);

        bool machine_key_found = true;
        if (auto res = RegOpenKeyExW(POLICIES_SCOPE_MACHINE, POLICIES_PATH.c_str(), 0, KEY_READ, &key); res != ERROR_SUCCESS)
        {
            machine_key_found = false;
        }

        if(machine_key_found)
        {
            // If the path was found in the machine, we need to check if the value for the policy exists.
            auto res = RegQueryValueExW(key, registry_value_name.c_str(), nullptr, nullptr, reinterpret_cast<LPBYTE>(&value), &valueSize);

            RegCloseKey(key);

            if (res != ERROR_SUCCESS) {
                // Value not found on the path.
                machine_key_found=false;
            }
        }

        if (!machine_key_found)
        {
            // If there's no value found on the machine scope, try to get it from the user scope.
            if (auto res = RegOpenKeyExW(POLICIES_SCOPE_USER, POLICIES_PATH.c_str(), 0, KEY_READ, &key); res != ERROR_SUCCESS)
            {
                if (res == ERROR_FILE_NOT_FOUND) {
                    return gpo_rule_configured_not_configured;
                }
                return gpo_rule_configured_unavailable;
            }
            auto res = RegQueryValueExW(key, registry_value_name.c_str(), nullptr, nullptr, reinterpret_cast<LPBYTE>(&value), &valueSize);
            RegCloseKey(key);

            if (res != ERROR_SUCCESS) {
                return gpo_rule_configured_not_configured;
            }
        }

        switch (value)
        {
        case 0:
            return gpo_rule_configured_disabled;
        case 1:
            return gpo_rule_configured_enabled;
        default:
            return gpo_rule_configured_wrong_value;
        }
    }

    inline std::optional<std::wstring> getPolicyListValue(const std::wstring& registry_list_path, const std::wstring& registry_list_value_name)
    {
        // This function returns the value of an entry of an policy list. The user scope is only checked, if the list is not enabled for the machine to not mix the lists.

        HKEY key{};

        // Try to read from the machine list.
        bool machine_list_found = false;
        if (RegOpenKeyExW(POLICIES_SCOPE_MACHINE, registry_list_path.c_str(), 0, KEY_READ, &key) == ERROR_SUCCESS)
        {
            machine_list_found = true;
            RegCloseKey(key);

            // If the path exists in the machine registry, we try to read the value.
            auto regValueData = readRegistryStringValue(POLICIES_SCOPE_MACHINE, registry_list_path, registry_list_value_name);

            if (regValueData.has_value())
            {
                // Return the value from the machine list.
                return *regValueData;
            }
        }

        // If no list exists for machine, we try to read from the user list.
        if (!machine_list_found)
        {
            if (RegOpenKeyExW(POLICIES_SCOPE_USER, registry_list_path.c_str(), 0, KEY_READ, &key) == ERROR_SUCCESS)
            {
                RegCloseKey(key);

                // If the path exists in the user registry, we try to read the value.
                auto regValueData = readRegistryStringValue(POLICIES_SCOPE_USER, registry_list_path, registry_list_value_name);

                if (regValueData.has_value())
                {
                    // Return the value from the user list.
                    return *regValueData;
                }
            }
        }

        // No list exists for machine and user, or no value was found in the list, or an error ocurred while reading the value.
        return std::nullopt;
    }

    inline gpo_rule_configured_t getUtilityEnabledValue(const std::wstring& utility_name)
    {
        auto individual_value = getConfiguredValue(utility_name);

        if (individual_value == gpo_rule_configured_disabled || individual_value == gpo_rule_configured_enabled)
        {
            return individual_value;
        }
        else
        {
            return getConfiguredValue(POLICY_CONFIGURE_ENABLED_GLOBAL_ALL_UTILITIES);
        }
    }

    inline gpo_rule_configured_t getConfiguredAlwaysOnTopEnabledValue()
    {
        return getUtilityEnabledValue(POLICY_CONFIGURE_ENABLED_ALWAYS_ON_TOP);
    }

    inline gpo_rule_configured_t getConfiguredAwakeEnabledValue()
    {
        return getUtilityEnabledValue(POLICY_CONFIGURE_ENABLED_AWAKE);
    }

    inline gpo_rule_configured_t getConfiguredCmdNotFoundEnabledValue()
    {
        return getUtilityEnabledValue(POLICY_CONFIGURE_ENABLED_CMD_NOT_FOUND);
    }

    inline gpo_rule_configured_t getConfiguredColorPickerEnabledValue()
    {
        return getUtilityEnabledValue(POLICY_CONFIGURE_ENABLED_COLOR_PICKER);
    }

    inline gpo_rule_configured_t getConfiguredCropAndLockEnabledValue()
    {
        return getUtilityEnabledValue(POLICY_CONFIGURE_ENABLED_CROP_AND_LOCK);
    }

    inline gpo_rule_configured_t getConfiguredFancyZonesEnabledValue()
    {
        return getUtilityEnabledValue(POLICY_CONFIGURE_ENABLED_FANCYZONES);
    }

    inline gpo_rule_configured_t getConfiguredFileLocksmithEnabledValue()
    {
        return getUtilityEnabledValue(POLICY_CONFIGURE_ENABLED_FILE_LOCKSMITH);
    }

    inline gpo_rule_configured_t getConfiguredSvgPreviewEnabledValue()
    {
        return getUtilityEnabledValue(POLICY_CONFIGURE_ENABLED_SVG_PREVIEW);
    }

    inline gpo_rule_configured_t getConfiguredMarkdownPreviewEnabledValue()
    {
        return getUtilityEnabledValue(POLICY_CONFIGURE_ENABLED_MARKDOWN_PREVIEW);
    }

    inline gpo_rule_configured_t getConfiguredMonacoPreviewEnabledValue()
    {
        return getUtilityEnabledValue(POLICY_CONFIGURE_ENABLED_MONACO_PREVIEW);
    }

    inline gpo_rule_configured_t getConfiguredPdfPreviewEnabledValue()
    {
        return getUtilityEnabledValue(POLICY_CONFIGURE_ENABLED_PDF_PREVIEW);
    }

    inline gpo_rule_configured_t getConfiguredGcodePreviewEnabledValue()
    {
        return getUtilityEnabledValue(POLICY_CONFIGURE_ENABLED_GCODE_PREVIEW);
    }

    inline gpo_rule_configured_t getConfiguredSvgThumbnailsEnabledValue()
    {
        return getUtilityEnabledValue(POLICY_CONFIGURE_ENABLED_SVG_THUMBNAILS);
    }

    inline gpo_rule_configured_t getConfiguredPdfThumbnailsEnabledValue()
    {
        return getUtilityEnabledValue(POLICY_CONFIGURE_ENABLED_PDF_THUMBNAILS);
    }

    inline gpo_rule_configured_t getConfiguredGcodeThumbnailsEnabledValue()
    {
        return getUtilityEnabledValue(POLICY_CONFIGURE_ENABLED_GCODE_THUMBNAILS);
    }

    inline gpo_rule_configured_t getConfiguredStlThumbnailsEnabledValue()
    {
        return getUtilityEnabledValue(POLICY_CONFIGURE_ENABLED_STL_THUMBNAILS);
    }

    inline gpo_rule_configured_t getConfiguredHostsFileEditorEnabledValue()
    {
        return getUtilityEnabledValue(POLICY_CONFIGURE_ENABLED_HOSTS_FILE_EDITOR);
    }

    inline gpo_rule_configured_t getConfiguredImageResizerEnabledValue()
    {
        return getUtilityEnabledValue(POLICY_CONFIGURE_ENABLED_IMAGE_RESIZER);
    }

    inline gpo_rule_configured_t getConfiguredKeyboardManagerEnabledValue()
    {
        return getUtilityEnabledValue(POLICY_CONFIGURE_ENABLED_KEYBOARD_MANAGER);
    }

    inline gpo_rule_configured_t getConfiguredFindMyMouseEnabledValue()
    {
        return getUtilityEnabledValue(POLICY_CONFIGURE_ENABLED_FIND_MY_MOUSE);
    }

    inline gpo_rule_configured_t getConfiguredMouseHighlighterEnabledValue()
    {
        return getUtilityEnabledValue(POLICY_CONFIGURE_ENABLED_MOUSE_HIGHLIGHTER);
    }

    inline gpo_rule_configured_t getConfiguredMouseJumpEnabledValue()
    {
        return getUtilityEnabledValue(POLICY_CONFIGURE_ENABLED_MOUSE_JUMP);
    }

    inline gpo_rule_configured_t getConfiguredMousePointerCrosshairsEnabledValue()
    {
        return getUtilityEnabledValue(POLICY_CONFIGURE_ENABLED_MOUSE_POINTER_CROSSHAIRS);
    }

    inline gpo_rule_configured_t getConfiguredPowerRenameEnabledValue()
    {
        return getUtilityEnabledValue(POLICY_CONFIGURE_ENABLED_POWER_RENAME);
    }

    inline gpo_rule_configured_t getConfiguredPowerLauncherEnabledValue()
    {
        return getUtilityEnabledValue(POLICY_CONFIGURE_ENABLED_POWER_LAUNCHER);
    }

    inline gpo_rule_configured_t getConfiguredQuickAccentEnabledValue()
    {
        return getUtilityEnabledValue(POLICY_CONFIGURE_ENABLED_QUICK_ACCENT);
    }

    inline gpo_rule_configured_t getConfiguredScreenRulerEnabledValue()
    {
        return getUtilityEnabledValue(POLICY_CONFIGURE_ENABLED_SCREEN_RULER);
    }

    inline gpo_rule_configured_t getConfiguredShortcutGuideEnabledValue()
    {
        return getUtilityEnabledValue(POLICY_CONFIGURE_ENABLED_SHORTCUT_GUIDE);
    }

    inline gpo_rule_configured_t getConfiguredTextExtractorEnabledValue()
    {
        return getUtilityEnabledValue(POLICY_CONFIGURE_ENABLED_TEXT_EXTRACTOR);
    }

    inline gpo_rule_configured_t getConfiguredAdvancedPasteEnabledValue()
    {
        return getUtilityEnabledValue(POLICY_CONFIGURE_ENABLED_ADVANCED_PASTE);
    }

    inline gpo_rule_configured_t getConfiguredVideoConferenceMuteEnabledValue()
    {
        return getUtilityEnabledValue(POLICY_CONFIGURE_ENABLED_VIDEO_CONFERENCE_MUTE);
    }

    inline gpo_rule_configured_t getConfiguredMouseWithoutBordersEnabledValue()
    {
        return getUtilityEnabledValue(POLICY_CONFIGURE_ENABLED_MOUSE_WITHOUT_BORDERS);
    }

    inline gpo_rule_configured_t getConfiguredPeekEnabledValue()
    {
        return getUtilityEnabledValue(POLICY_CONFIGURE_ENABLED_PEEK);
    }

    inline gpo_rule_configured_t getConfiguredRegistryPreviewEnabledValue()
    {
        return getUtilityEnabledValue(POLICY_CONFIGURE_ENABLED_REGISTRY_PREVIEW);
    }

    inline gpo_rule_configured_t getConfiguredEnvironmentVariablesEnabledValue()
    {
        return getUtilityEnabledValue(POLICY_CONFIGURE_ENABLED_ENVIRONMENT_VARIABLES);
    }

    inline gpo_rule_configured_t getDisablePerUserInstallationValue()
    {
        return getConfiguredValue(POLICY_DISABLE_PER_USER_INSTALLATION);
    }

    inline gpo_rule_configured_t getDisableAutomaticUpdateDownloadValue()
    {
        return getConfiguredValue(POLICY_DISABLE_AUTOMATIC_UPDATE_DOWNLOAD);
    }

    inline gpo_rule_configured_t getSuspendNewUpdateToastValue()
    {
        return getConfiguredValue(POLICY_SUSPEND_NEW_UPDATE_TOAST);
    }

    inline gpo_rule_configured_t getDisableNewUpdateToastValue()
    {
        return getConfiguredValue(POLICY_DISABLE_NEW_UPDATE_TOAST);
    }

    inline gpo_rule_configured_t getDisableShowWhatsNewAfterUpdatesValue()
    {
        return getConfiguredValue(POLICY_DISABLE_SHOW_WHATS_NEW_AFTER_UPDATES);
    }

    inline gpo_rule_configured_t getAllowExperimentationValue()
    {
        return getConfiguredValue(POLICY_ALLOW_EXPERIMENTATION);
    }

    inline gpo_rule_configured_t getRunPluginEnabledValue(std::string pluginID)
    {     
        if (pluginID == "" || pluginID == " ")
        {
            // this plugin id can't exist in the registry
            return gpo_rule_configured_not_configured;
        }

        std::wstring plugin_id(pluginID.begin(), pluginID.end());
        auto individual_plugin_setting = getPolicyListValue(POWER_LAUNCHER_INDIVIDUAL_PLUGIN_ENABLED_LIST_PATH, plugin_id);
        
        if (individual_plugin_setting.has_value())
        {
            if (*individual_plugin_setting == L"0")
            {
                // force disabled
                return gpo_rule_configured_disabled;
            }
            else if (*individual_plugin_setting == L"1")
            {
                // force enabled
                return gpo_rule_configured_enabled;
            }
            else if (*individual_plugin_setting == L"2")
            {
                // user takes control
                return gpo_rule_configured_not_configured;
            }
            else
            {
                return gpo_rule_configured_wrong_value;
            }
        }
        else
        {
            // If no individual plugin policy exists, we check the policy with the setting for all plugins.
            return getConfiguredValue(POLICY_CONFIGURE_ENABLED_POWER_LAUNCHER_ALL_PLUGINS);
        }        
    }

    inline gpo_rule_configured_t getConfiguredQoiPreviewEnabledValue()
    {
        return getUtilityEnabledValue(POLICY_CONFIGURE_ENABLED_QOI_PREVIEW);
    }

    inline gpo_rule_configured_t getConfiguredQoiThumbnailsEnabledValue()
    {
        return getUtilityEnabledValue(POLICY_CONFIGURE_ENABLED_QOI_THUMBNAILS);
    }

    inline gpo_rule_configured_t getAllowedAdvancedPasteOnlineAIModelsValue()
    {
        return getUtilityEnabledValue(POLICY_ALLOW_ADVANCED_PASTE_ONLINE_AI_MODELS);
    }

<<<<<<< HEAD
    inline gpo_rule_configured_t getConfiguredNewPlusEnabledValue()
    {
        return getUtilityEnabledValue(POLICY_CONFIGURE_ENABLED_NEWPLUS);
=======
    inline gpo_rule_configured_t getConfiguredMwbClipboardSharingEnabledValue()
    {
        return getUtilityEnabledValue(POLICY_MWB_CLIPBOARD_SHARING_ENABLED);
    }

    inline gpo_rule_configured_t getConfiguredMwbFileTransferEnabledValue()
    {
        return getUtilityEnabledValue(POLICY_MWB_FILE_TRANSFER_ENABLED);
    }

    inline gpo_rule_configured_t getConfiguredMwbUseOriginalUserInterfaceValue()
    {
        return getUtilityEnabledValue(POLICY_MWB_USE_ORIGINAL_USER_INTERFACE);
    }

    inline gpo_rule_configured_t getConfiguredMwbDisallowBlockingScreensaverValue()
    {
        return getUtilityEnabledValue(POLICY_MWB_DISALLOW_BLOCKING_SCREENSAVER);
    }

    inline gpo_rule_configured_t getConfiguredMwbSameSubnetOnlyValue()
    {
        return getUtilityEnabledValue(POLICY_MWB_SAME_SUBNET_ONLY);
    }

    inline gpo_rule_configured_t getConfiguredMwbValidateRemoteIpValue()
    {
        return getUtilityEnabledValue(POLICY_MWB_VALIDATE_REMOTE_IP);
    }

    inline gpo_rule_configured_t getConfiguredMwbDisableUserDefinedIpMappingRulesValue()
    {
        return getUtilityEnabledValue(POLICY_MWB_DISABLE_USER_DEFINED_IP_MAPPING_RULES);
    }

    inline std::wstring getConfiguredMwbPolicyDefinedIpMappingRules()
    {
        // Important: HKLM has priority over HKCU
        auto mapping_rules = readRegistryStringValue(HKEY_LOCAL_MACHINE, POLICIES_PATH, POLICY_MWB_POLICY_DEFINED_IP_MAPPING_RULES, true);
        if (!mapping_rules.has_value())
        {
            mapping_rules = readRegistryStringValue(HKEY_CURRENT_USER, POLICIES_PATH, POLICY_MWB_POLICY_DEFINED_IP_MAPPING_RULES, true);
        }

        // return value
        if (mapping_rules.has_value())
        {
            return mapping_rules.value();
        }
        else
        {
            return std::wstring ();
        }
>>>>>>> 3652e362
    }
}<|MERGE_RESOLUTION|>--- conflicted
+++ resolved
@@ -510,11 +510,11 @@
         return getUtilityEnabledValue(POLICY_ALLOW_ADVANCED_PASTE_ONLINE_AI_MODELS);
     }
 
-<<<<<<< HEAD
     inline gpo_rule_configured_t getConfiguredNewPlusEnabledValue()
     {
         return getUtilityEnabledValue(POLICY_CONFIGURE_ENABLED_NEWPLUS);
-=======
+    }
+
     inline gpo_rule_configured_t getConfiguredMwbClipboardSharingEnabledValue()
     {
         return getUtilityEnabledValue(POLICY_MWB_CLIPBOARD_SHARING_ENABLED);
@@ -568,6 +568,5 @@
         {
             return std::wstring ();
         }
->>>>>>> 3652e362
     }
 }