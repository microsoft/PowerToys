#pragma once

#include <Windows.h>

#include <functional>
#include <string>
#include <variant>
#include <vector>
#include <optional>
#include <cassert>
#include <sstream>

#include "../logger/logger.h"
#include "../utils/winapi_error.h"
#include "../version/version.h"

namespace registry
{
    namespace detail
    {
        struct on_exit
        {
            std::function<void()> f;

            on_exit(std::function<void()> f) :
                f{ std::move(f) } {}
            ~on_exit() { f(); }
        };

        template<class... Ts>
        struct overloaded : Ts...
        {
            using Ts::operator()...;
        };

        template<class... Ts>
        overloaded(Ts...) -> overloaded<Ts...>;

        inline const wchar_t* getScopeName(HKEY scope)
        {
            if (scope == HKEY_LOCAL_MACHINE)
            {
                return L"HKLM";
            }
            else if (scope == HKEY_CURRENT_USER)
            {
                return L"HKCU";
            }
            else if (scope == HKEY_CLASSES_ROOT)
            {
                return L"HKCR";
            }
            else
            {
                return L"HK??";
            }
        }
    }

    namespace install_scope
    {
        const wchar_t INSTALL_SCOPE_REG_KEY[] = L"Software\\Classes\\powertoys\\";
        const wchar_t UNINSTALL_REG_KEY[] = L"Software\\Microsoft\\Windows\\CurrentVersion\\Uninstall";
        
        // Bundle UpgradeCode from PowerToys.wxs (with braces as stored in registry)
        const wchar_t BUNDLE_UPGRADE_CODE[] = L"{6341382D-C0A9-4238-9188-BE9607E3FAB2}";

        enum class InstallScope
        {
            PerMachine = 0,
            PerUser,
        };

<<<<<<< HEAD
        const InstallScope get_current_install_scope();
=======
        // Helper function to find PowerToys bundle in Windows Uninstall registry by BundleUpgradeCode
        inline bool find_powertoys_bundle_in_uninstall_registry(HKEY rootKey)
        {
            HKEY uninstallKey{};
            if (RegOpenKeyExW(rootKey, UNINSTALL_REG_KEY, 0, KEY_READ, &uninstallKey) != ERROR_SUCCESS)
            {
                return false;
            }
            detail::on_exit closeUninstallKey{ [uninstallKey] { RegCloseKey(uninstallKey); } };

            DWORD index = 0;
            wchar_t subKeyName[256];

            // Enumerate all subkeys under Uninstall
            while (RegEnumKeyW(uninstallKey, index++, subKeyName, 256) == ERROR_SUCCESS)
            {
                HKEY productKey{};
                if (RegOpenKeyExW(uninstallKey, subKeyName, 0, KEY_READ, &productKey) != ERROR_SUCCESS)
                {
                    continue;
                }
                detail::on_exit closeProductKey{ [productKey] { RegCloseKey(productKey); } };

                // Check BundleUpgradeCode value (specific to WiX Bundle installations)
                wchar_t bundleUpgradeCode[256]{};
                DWORD bundleUpgradeCodeSize = sizeof(bundleUpgradeCode);

                if (RegQueryValueExW(productKey, L"BundleUpgradeCode", nullptr, nullptr,
                                    reinterpret_cast<LPBYTE>(bundleUpgradeCode), &bundleUpgradeCodeSize) == ERROR_SUCCESS)
                {
                    if (_wcsicmp(bundleUpgradeCode, BUNDLE_UPGRADE_CODE) == 0)
                    {
                        return true;
                    }
                }
            }

            return false;
        }

        inline const InstallScope get_current_install_scope()
        {
            // 1. Check HKCU Uninstall registry first (user-level bundle)
            // Note: MSI components are always in HKLM regardless of install scope,
            // but the Bundle entry will be in HKCU for per-user installations
            if (find_powertoys_bundle_in_uninstall_registry(HKEY_CURRENT_USER))
            {
                Logger::info(L"Found user-level PowerToys bundle via BundleUpgradeCode in HKCU");
                return InstallScope::PerUser;
            }

            // 2. Check HKLM Uninstall registry (machine-level bundle)
            if (find_powertoys_bundle_in_uninstall_registry(HKEY_LOCAL_MACHINE))
            {
                Logger::info(L"Found machine-level PowerToys bundle via BundleUpgradeCode in HKLM");
                return InstallScope::PerMachine;
            }

            // 3. Fallback to legacy custom registry key detection
            Logger::info(L"PowerToys bundle not found in Uninstall registry, falling back to legacy detection");

            // Open HKLM key
            HKEY perMachineKey{};
            if (RegOpenKeyExW(HKEY_LOCAL_MACHINE,
                              INSTALL_SCOPE_REG_KEY,
                              0,
                              KEY_READ,
                              &perMachineKey) != ERROR_SUCCESS)
            {
                // Open HKCU key
                HKEY perUserKey{};
                if (RegOpenKeyExW(HKEY_CURRENT_USER,
                                  INSTALL_SCOPE_REG_KEY,
                                  0,
                                  KEY_READ,
                                  &perUserKey) != ERROR_SUCCESS)
                {
                    // both keys are missing
                    Logger::warn(L"No PowerToys installation detected, defaulting to PerMachine");
                    return InstallScope::PerMachine;
                }
                else
                {
                    DWORD dataSize{};
                    if (RegGetValueW(
                        perUserKey,
                        nullptr,
                        L"InstallScope",
                        RRF_RT_REG_SZ,
                        nullptr,
                        nullptr,
                        &dataSize) != ERROR_SUCCESS)
                    {
                        // HKCU key is missing
                        RegCloseKey(perUserKey);
                        return InstallScope::PerMachine;
                    }

                    std::wstring data;
                    data.resize(dataSize / sizeof(wchar_t));

                    if (RegGetValueW(
                            perUserKey,
                            nullptr,
                            L"InstallScope",
                            RRF_RT_REG_SZ,
                            nullptr,
                            &data[0],
                            &dataSize) != ERROR_SUCCESS)
                    {
                        // HKCU key is missing
                        RegCloseKey(perUserKey);
                        return InstallScope::PerMachine;
                    }
                    RegCloseKey(perUserKey);

                    if (data.contains(L"perUser"))
                    {
                        return InstallScope::PerUser;
                    }
                }
            }

            return InstallScope::PerMachine;
        }
>>>>>>> 1d137796
    }

    template<class>
    inline constexpr bool always_false_v = false;

<<<<<<< HEAD
    namespace detail
    {
        struct on_exit
        {
            std::function<void()> f;

            on_exit(std::function<void()> f) :
                f{ std::move(f) } {}
            ~on_exit() { f(); }
        };

        template<class... Ts>
        struct overloaded : Ts...
        {
            using Ts::operator()...;
        };

        template<class... Ts>
        overloaded(Ts...) -> overloaded<Ts...>;

        const wchar_t* getScopeName(HKEY scope);
    }

=======
>>>>>>> 1d137796
    struct ValueChange
    {
        using value_t = std::variant<DWORD, std::wstring>;
        static constexpr size_t VALUE_BUFFER_SIZE = 512;

        HKEY scope{};
        std::wstring path;
        std::optional<std::wstring> name; // none == default
        value_t value;
        bool required = true;

        ValueChange(const HKEY scope, std::wstring path, std::optional<std::wstring> name, value_t value, bool required = true) :
            scope{ scope }, path{ std::move(path) }, name{ std::move(name) }, value{ std::move(value) }, required{ required }
        {
        }

        std::wstring toString() const;
        bool isApplied() const;
        bool apply() const;
        bool unApply() const;

        bool requiresElevation() const { return scope == HKEY_LOCAL_MACHINE; }

    private:
        static DWORD valueTypeToWinapiType(const value_t& v);
        static void valueToBuffer(const value_t& value, wchar_t buffer[VALUE_BUFFER_SIZE], DWORD& valueSize, DWORD& type);
        static std::optional<value_t> bufferToValue(const wchar_t buffer[VALUE_BUFFER_SIZE],
                                                    const DWORD valueSize,
                                                    const DWORD type);
    };

    struct ChangeSet
    {
        std::vector<ValueChange> changes;

        bool isApplied() const;
        bool apply() const;
        bool unApply() const;
    };

    const inline std::wstring DOTNET_COMPONENT_CATEGORY_CLSID = L"{62C8FE65-4EBB-45E7-B440-6E39B2CDBF29}";
    const inline std::wstring ITHUMBNAIL_PROVIDER_CLSID = L"{E357FCCD-A995-4576-B01F-234630154E96}";
    const inline std::wstring IPREVIEW_HANDLER_CLSID = L"{8895b1c6-b41f-4c1c-a562-0d564250836f}";

    namespace shellex
    {
        enum PreviewHandlerType
        {
            preview,
            thumbnail
        };

        registry::ChangeSet generatePreviewHandler(const PreviewHandlerType handlerType,
                                                          const bool perUser,
                                                          std::wstring handlerClsid,
                                                          std::wstring powertoysVersion,
                                                          std::wstring fullPathToHandler,
                                                          std::wstring className,
                                                          std::wstring displayName,
                                                          std::vector<std::wstring> fileTypes,
                                                          std::wstring perceivedType = L"",
                                                          std::wstring fileKindType = L"");
    }
}<|MERGE_RESOLUTION|>--- conflicted
+++ resolved
@@ -71,9 +71,6 @@
             PerUser,
         };
 
-<<<<<<< HEAD
-        const InstallScope get_current_install_scope();
-=======
         // Helper function to find PowerToys bundle in Windows Uninstall registry by BundleUpgradeCode
         inline bool find_powertoys_bundle_in_uninstall_registry(HKEY rootKey)
         {
@@ -199,38 +196,11 @@
 
             return InstallScope::PerMachine;
         }
->>>>>>> 1d137796
     }
 
     template<class>
     inline constexpr bool always_false_v = false;
 
-<<<<<<< HEAD
-    namespace detail
-    {
-        struct on_exit
-        {
-            std::function<void()> f;
-
-            on_exit(std::function<void()> f) :
-                f{ std::move(f) } {}
-            ~on_exit() { f(); }
-        };
-
-        template<class... Ts>
-        struct overloaded : Ts...
-        {
-            using Ts::operator()...;
-        };
-
-        template<class... Ts>
-        overloaded(Ts...) -> overloaded<Ts...>;
-
-        const wchar_t* getScopeName(HKEY scope);
-    }
-
-=======
->>>>>>> 1d137796
     struct ValueChange
     {
         using value_t = std::variant<DWORD, std::wstring>;
