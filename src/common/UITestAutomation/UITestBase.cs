﻿// Copyright (c) Microsoft Corporation
// The Microsoft Corporation licenses this file to you under the MIT license.
// See the LICENSE file in the project root for more information.

using System.Collections.ObjectModel;
using System.Diagnostics;
using System.Diagnostics.CodeAnalysis;
using System.Reflection;
using System.Xml.Linq;
using Microsoft.VisualStudio.TestTools.UnitTesting;
using OpenQA.Selenium;
using OpenQA.Selenium.Appium;
using OpenQA.Selenium.Appium.Windows;

namespace Microsoft.PowerToys.UITest
{
    /// <summary>
    /// Base class that should be inherited by all Test Classes.
    /// </summary>
    [TestClass]
    public class UITestBase : IDisposable
    {
        public required TestContext TestContext { get; set; }

        public required Session Session { get; set; }

        private readonly PowerToysModule scope;
        private readonly WindowSize size;
        private SessionHelper? sessionHelper;

        // private System.Threading.Timer? screenshotTimer;
        // private string? screenshotDirectory;
        public UITestBase(PowerToysModule scope = PowerToysModule.PowerToysSettings, WindowSize size = WindowSize.UnSpecified)
        {
            this.scope = scope;
<<<<<<< HEAD
            this.size = size;
=======
            this.sessionHelper = new SessionHelper(scope).Init();
            this.Session = new Session(this.sessionHelper.GetRoot(), this.sessionHelper.GetDriver());
>>>>>>> 721c84d3
        }

        /// <summary>
        /// Initializes the test.
        /// </summary>
        [TestInitialize]
        public void TestInit()
        {
            /*screenshotDirectory = Path.Combine(this.TestContext.TestResultsDirectory ?? string.Empty, "UITestScreenshots_" + Guid.NewGuid().ToString());
            Directory.CreateDirectory(screenshotDirectory);

            // Take screenshot every 1 second
            screenshotTimer = new System.Threading.Timer(ScreenCapture.TimerCallback, screenshotDirectory, TimeSpan.Zero, TimeSpan.FromMilliseconds(1000));*/

            // Escape Popups before starting
            SendKeys.SendWait("{ESC}");

            this.sessionHelper = new SessionHelper(scope).Init();
            this.Session = new Session(this.sessionHelper.GetRoot(), this.sessionHelper.GetDriver(), scope, size);

            if (this.scope == PowerToysModule.PowerToysSettings)
            {
                // close Debug warning dialog if any
                // Such debug warning dialog seems only appear in PowerToys Settings
                if (this.FindAll("DEBUG").Count > 0)
                {
                    this.Find("DEBUG").Find<Button>("Close").Click();
                }
            }
        }

        /// <summary>
<<<<<<< HEAD
        /// Cleanups the test.
        /// </summary>
        [TestCleanup]
        public void TestCleanup()
        {
            // screenshotTimer?.Change(Timeout.Infinite, Timeout.Infinite);
            // Dispose();
            // Task.Delay(1000).Wait();
            if (TestContext.CurrentTestOutcome is UnitTestOutcome.Failed
                or UnitTestOutcome.Error
                or UnitTestOutcome.Unknown)
            {
                this.CaptureLastScreenshot();

                // AddScreenShotsToTestResultsDirectory();
            }
            else
            {
                // Directory.Delete(screenshotDirectory!, true);
            }

            this.Session.Cleanup();
            this.sessionHelper!.Cleanup();
        }

        public void Dispose()
        {
            // screenshotTimer?.Dispose();
            GC.SuppressFinalize(this);
=======
        /// UnInitializes the test.
        /// </summary>
        [TestCleanup]
        public void TestClean()
        {
            this.sessionHelper.Cleanup();
>>>>>>> 721c84d3
        }

        /// <summary>
        /// Finds an element by selector.
        /// Shortcut for this.Session.Find<T>(by, timeoutMS)
        /// </summary>
        /// <typeparam name="T">The class of the element, should be Element or its derived class.</typeparam>
        /// <param name="by">The selector to find the element.</param>
        /// <param name="timeoutMS">The timeout in milliseconds (default is 5000).</param>
        /// <returns>The found element.</returns>
        protected T Find<T>(By by, int timeoutMS = 5000)
            where T : Element, new()
        {
            return this.Session.Find<T>(by, timeoutMS);
        }

        /// <summary>
        /// Shortcut for this.Session.Find<Element>(name, timeoutMS)
        /// </summary>
        /// <typeparam name="T">The class of the element, should be Element or its derived class.</typeparam>
        /// <param name="name">The name of the element.</param>
        /// <param name="timeoutMS">The timeout in milliseconds (default is 5000).</param>
        /// <returns>The found element.</returns>
        protected T Find<T>(string name, int timeoutMS = 5000)
            where T : Element, new()
        {
            return this.Session.Find<T>(By.Name(name), timeoutMS);
        }

        /// <summary>
        /// Shortcut for this.Session.Find<Element>(by, timeoutMS)
        /// </summary>
        /// <param name="by">The selector to find the element.</param>
        /// <param name="timeoutMS">The timeout in milliseconds (default is 5000).</param>
        /// <returns>The found element.</returns>
        protected Element Find(By by, int timeoutMS = 5000)
        {
            return this.Session.Find(by, timeoutMS);
        }

        /// <summary>
        /// Shortcut for this.Session.Find<Element>(name, timeoutMS)
        /// </summary>
        /// <param name="name">The name of the element.</param>
        /// <param name="timeoutMS">The timeout in milliseconds (default is 5000).</param>
        /// <returns>The found element.</returns>
        protected Element Find(string name, int timeoutMS = 5000)
        {
            return this.Session.Find(name, timeoutMS);
        }

        /// <summary>
        /// Has only one Element or its derived class by selector.
        /// </summary>
        /// <typeparam name="T">The class of the element, should be Element or its derived class.</typeparam>
        /// <param name="by">The name of the element.</param>
        /// <param name="timeoutMS">The timeout in milliseconds (default is 5000).</param>
        /// <returns>True if only has one element, otherwise false.</returns>
        public bool HasOne<T>(By by, int timeoutMS = 5000)
            where T : Element, new()
        {
            return this.FindAll<T>(by, timeoutMS).Count == 1;
        }

        /// <summary>
        /// Shortcut for this.Session.HasOne<Element>(by, timeoutMS)
        /// </summary>
        /// <param name="by">The name of the element.</param>
        /// <param name="timeoutMS">The timeout in milliseconds (default is 5000).</param>
        /// <returns>True if only has one element, otherwise false.</returns>
        public bool HasOne(By by, int timeoutMS = 5000)
        {
            return this.Session.HasOne<Element>(by, timeoutMS);
        }

        /// <summary>
        /// Shortcut for this.Session.HasOne<T>(name, timeoutMS)
        /// </summary>
        /// <typeparam name="T">The class of the element, should be Element or its derived class.</typeparam>
        /// <param name="name">The name of the element.</param>
        /// <param name="timeoutMS">The timeout in milliseconds (default is 5000).</param>
        /// <returns>True if only has one element, otherwise false.</returns>
        public bool HasOne<T>(string name, int timeoutMS = 5000)
            where T : Element, new()
        {
            return this.Session.HasOne<T>(By.Name(name), timeoutMS);
        }

        /// <summary>
        /// Shortcut for this.Session.HasOne<Element>(name, timeoutMS)
        /// </summary>
        /// <param name="name">The name of the element.</param>
        /// <param name="timeoutMS">The timeout in milliseconds (default is 5000).</param>
        /// <returns>True if only has one element, otherwise false.</returns>
        public bool HasOne(string name, int timeoutMS = 5000)
        {
            return this.Session.HasOne<Element>(name, timeoutMS);
        }

        /// <summary>
        /// Shortcut for this.Session.Has<T>(by, timeoutMS)
        /// </summary>
        /// <typeparam name="T">The class of the element, should be Element or its derived class.</typeparam>
        /// <param name="by">The selector to find the element.</param>
        /// <param name="timeoutMS">The timeout in milliseconds (default is 5000).</param>
        /// <returns>True if  has one or more element, otherwise false.</returns>
        public bool Has<T>(By by, int timeoutMS = 5000)
            where T : Element, new()
        {
            return this.Session.FindAll<T>(by, timeoutMS).Count >= 1;
        }

        /// <summary>
        /// Shortcut for this.Session.Has<Element>(by, timeoutMS)
        /// </summary>
        /// <param name="by">The selector to find the element.</param>
        /// <param name="timeoutMS">The timeout in milliseconds (default is 5000).</param>
        /// <returns>True if  has one or more element, otherwise false.</returns>
        public bool Has(By by, int timeoutMS = 5000)
        {
            return this.Session.Has<Element>(by, timeoutMS);
        }

        /// <summary>
        /// Shortcut for this.Session.Has<T>(By.Name(name), timeoutMS)
        /// </summary>
        /// <typeparam name="T">The class of the element, should be Element or its derived class.</typeparam>
        /// <param name="name">The name of the element.</param>
        /// <param name="timeoutMS">The timeout in milliseconds (default is 5000).</param>
        /// <returns>True if  has one or more element, otherwise false.</returns>
        public bool Has<T>(string name, int timeoutMS = 5000)
            where T : Element, new()
        {
            return this.Session.Has<T>(By.Name(name), timeoutMS);
        }

        /// <summary>
        /// Shortcut for this.Session.Has<Element>(name, timeoutMS)
        /// </summary>
        /// <param name="name">The name of the element.</param>
        /// <param name="timeoutMS">The timeout in milliseconds (default is 5000).</param>
        /// <returns>True if  has one or more element, otherwise false.</returns>
        public bool Has(string name, int timeoutMS = 5000)
        {
            return this.Session.Has<Element>(name, timeoutMS);
        }

        /// <summary>
        /// Finds all elements by selector.
        /// Shortcut for this.Session.FindAll<T>(by, timeoutMS)
        /// </summary>
        /// <typeparam name="T">The class of the elements, should be Element or its derived class.</typeparam>
        /// <param name="by">The selector to find the elements.</param>
        /// <param name="timeoutMS">The timeout in milliseconds (default is 5000).</param>
        /// <returns>A read-only collection of the found elements.</returns>
        protected ReadOnlyCollection<T> FindAll<T>(By by, int timeoutMS = 5000)
            where T : Element, new()
        {
            return this.Session.FindAll<T>(by, timeoutMS);
        }

        /// <summary>
        /// Finds all elements by selector.
        /// Shortcut for this.Session.FindAll<Element>(By.Name(name), timeoutMS)
        /// </summary>
        /// <typeparam name="T">The class of the elements, should be Element or its derived class.</typeparam>
        /// <param name="name">The name of the elements.</param>
        /// <param name="timeoutMS">The timeout in milliseconds (default is 5000).</param>
        /// <returns>A read-only collection of the found elements.</returns>
        protected ReadOnlyCollection<T> FindAll<T>(string name, int timeoutMS = 5000)
            where T : Element, new()
        {
            return this.Session.FindAll<T>(By.Name(name), timeoutMS);
        }

        /// <summary>
        /// Finds all elements by selector.
        /// Shortcut for this.Session.FindAll<Element>(by, timeoutMS)
        /// </summary>
        /// <param name="by">The selector to find the elements.</param>
        /// <param name="timeoutMS">The timeout in milliseconds (default is 5000).</param>
        /// <returns>A read-only collection of the found elements.</returns>
        protected ReadOnlyCollection<Element> FindAll(By by, int timeoutMS = 5000)
        {
            return this.Session.FindAll<Element>(by, timeoutMS);
        }

        /// <summary>
        /// Finds all elements by selector.
        /// Shortcut for this.Session.FindAll<Element>(By.Name(name), timeoutMS)
        /// </summary>
        /// <param name="name">The name of the elements.</param>
        /// <param name="timeoutMS">The timeout in milliseconds (default is 5000).</param>
        /// <returns>A read-only collection of the found elements.</returns>
        protected ReadOnlyCollection<Element> FindAll(string name, int timeoutMS = 5000)
        {
            return this.Session.FindAll<Element>(By.Name(name), timeoutMS);
        }

        /// <summary>
<<<<<<< HEAD
        /// Captures the last screenshot when the test fails.
        /// </summary>
        protected void CaptureLastScreenshot()
        {
            // Implement your screenshot capture logic here
            // For example, save a screenshot to a file and return the file path
            string screenshotPath = Path.Combine(this.TestContext.TestResultsDirectory ?? string.Empty, "last_screenshot.png");

            this.Session.Root.GetScreenshot().SaveAsFile(screenshotPath, ScreenshotImageFormat.Png);

            // Save screenshot to screenshotPath & upload to test attachment
            this.TestContext.AddResultFile(screenshotPath);
        }

        /*protected void AddScreenShotsToTestResultsDirectory()
        {
            if (screenshotDirectory != null)
            {
                foreach (string file in Directory.GetFiles(screenshotDirectory))
                {
                    this.TestContext.AddResultFile(file);
                }
            }
        }*/
=======
        /// Restart scope exe.
        /// </summary>
        public void RestartScopeExe()
        {
            this.sessionHelper.RestartScopeExe();
            this.Session = new Session(this.sessionHelper.GetRoot(), this.sessionHelper.GetDriver());
            return;
        }

        /// <summary>
        /// Restart scope exe.
        /// </summary>
        public void ExitScopeExe()
        {
            this.sessionHelper.ExitScopeExe();
            return;
        }
>>>>>>> 721c84d3
    }
}<|MERGE_RESOLUTION|>--- conflicted
+++ resolved
@@ -33,12 +33,9 @@
         public UITestBase(PowerToysModule scope = PowerToysModule.PowerToysSettings, WindowSize size = WindowSize.UnSpecified)
         {
             this.scope = scope;
-<<<<<<< HEAD
             this.size = size;
-=======
             this.sessionHelper = new SessionHelper(scope).Init();
-            this.Session = new Session(this.sessionHelper.GetRoot(), this.sessionHelper.GetDriver());
->>>>>>> 721c84d3
+            this.Session = new Session(this.sessionHelper.GetRoot(), this.sessionHelper.GetDriver(), scope, size);
         }
 
         /// <summary>
@@ -71,7 +68,6 @@
         }
 
         /// <summary>
-<<<<<<< HEAD
         /// Cleanups the test.
         /// </summary>
         [TestCleanup]
@@ -101,14 +97,6 @@
         {
             // screenshotTimer?.Dispose();
             GC.SuppressFinalize(this);
-=======
-        /// UnInitializes the test.
-        /// </summary>
-        [TestCleanup]
-        public void TestClean()
-        {
-            this.sessionHelper.Cleanup();
->>>>>>> 721c84d3
         }
 
         /// <summary>
@@ -309,7 +297,6 @@
         }
 
         /// <summary>
-<<<<<<< HEAD
         /// Captures the last screenshot when the test fails.
         /// </summary>
         protected void CaptureLastScreenshot()
@@ -334,13 +321,14 @@
                 }
             }
         }*/
-=======
+
+        /// <summary>
         /// Restart scope exe.
         /// </summary>
         public void RestartScopeExe()
         {
-            this.sessionHelper.RestartScopeExe();
-            this.Session = new Session(this.sessionHelper.GetRoot(), this.sessionHelper.GetDriver());
+            this.sessionHelper!.RestartScopeExe();
+            this.Session = new Session(this.sessionHelper.GetRoot(), this.sessionHelper.GetDriver(), this.scope, this.size);
             return;
         }
 
@@ -349,9 +337,8 @@
         /// </summary>
         public void ExitScopeExe()
         {
-            this.sessionHelper.ExitScopeExe();
+            this.sessionHelper!.ExitScopeExe();
             return;
         }
->>>>>>> 721c84d3
     }
 }