﻿// Copyright (c) Microsoft Corporation
// The Microsoft Corporation licenses this file to you under the MIT license.
// See the LICENSE file in the project root for more information.

using System.Collections.ObjectModel;
using System.Diagnostics;
using System.Diagnostics.CodeAnalysis;
using System.Reflection;
using System.Runtime.InteropServices;
using System.Xml.Linq;
using Microsoft.VisualStudio.TestTools.UnitTesting;
using OpenQA.Selenium;
using OpenQA.Selenium.Appium;
using OpenQA.Selenium.Appium.Windows;
using Windows.Devices.Display.Core;
using Windows.Foundation.Metadata;
using static Microsoft.PowerToys.UITest.UITestBase.NativeMethods;

namespace Microsoft.PowerToys.UITest
{
    /// <summary>
    /// Base class that should be inherited by all Test Classes.
    /// </summary>
    [TestClass]
    public class UITestBase : IDisposable
    {
        public required TestContext TestContext { get; set; }

        public required Session Session { get; set; }

        private readonly bool isInPipeline;
        private readonly PowerToysModule scope;
        private readonly WindowSize size;
        private SessionHelper? sessionHelper;
        private System.Threading.Timer? screenshotTimer;
        private string? screenshotDirectory;

        // private System.Threading.Timer? screenshotTimer;
        // private string? screenshotDirectory;
        public UITestBase(PowerToysModule scope = PowerToysModule.PowerToysSettings, WindowSize size = WindowSize.UnSpecified)
        {
            this.isInPipeline = !string.IsNullOrEmpty(Environment.GetEnvironmentVariable("platform"));
            Console.WriteLine($"Running tests on platform: {Environment.GetEnvironmentVariable("platform")}");
            if (isInPipeline)
            {
                NativeMethods.ChangeDispalyResolution();
                NativeMethods.CreateNewMonitor();
                NativeMethods.GetMonitorInfo();

                // Escape Popups before starting
                System.Windows.Forms.SendKeys.SendWait("{ESC}");
            }

            this.scope = scope;
            this.size = size;
        }

        /// <summary>
        /// Initializes the test.
        /// </summary>
        [TestInitialize]
        public void TestInit()
        {
            if (isInPipeline)
            {
                screenshotDirectory = Path.Combine(this.TestContext.TestResultsDirectory ?? string.Empty, "UITestScreenshots_" + Guid.NewGuid().ToString());
                Directory.CreateDirectory(screenshotDirectory);

                // Take screenshot every 1 second
                screenshotTimer = new System.Threading.Timer(ScreenCapture.TimerCallback, screenshotDirectory, TimeSpan.Zero, TimeSpan.FromMilliseconds(1000));
            }

            this.sessionHelper = new SessionHelper(scope).Init();
            this.Session = new Session(this.sessionHelper.GetRoot(), this.sessionHelper.GetDriver(), scope, size);

            if (this.scope == PowerToysModule.PowerToysSettings)
            {
                // close Debug warning dialog if any
                // Such debug warning dialog seems only appear in PowerToys Settings
                if (this.FindAll("DEBUG").Count > 0)
                {
                    this.Find("DEBUG").Find<Button>("Close").Click();
                }
            }
        }

        /// <summary>
        /// Cleanups the test.
        /// </summary>
        [TestCleanup]
        public void TestCleanup()
        {
<<<<<<< HEAD
            // screenshotTimer?.Change(Timeout.Infinite, Timeout.Infinite);
            // Dispose();
            // Task.Delay(1000).Wait();
            // if (TestContext.CurrentTestOutcome is UnitTestOutcome.Failed
            //    or UnitTestOutcome.Error
            //    or UnitTestOutcome.Unknown)
            // {
            //    this.CaptureLastScreenshot();

            // AddScreenShotsToTestResultsDirectory();
            // }
            // else
            // {
            //    // Directory.Delete(screenshotDirectory!, true);
            // }

            // this.Session.Cleanup();
            // this.sessionHelper!.Cleanup();
=======
            if (isInPipeline)
            {
                screenshotTimer?.Change(Timeout.Infinite, Timeout.Infinite);
                Dispose();
                if (TestContext.CurrentTestOutcome is UnitTestOutcome.Failed
                    or UnitTestOutcome.Error
                    or UnitTestOutcome.Unknown)
                {
                    Task.Delay(1000).Wait();
                    AddScreenShotsToTestResultsDirectory();
                }
            }

            this.Session.Cleanup();
            this.sessionHelper!.Cleanup();
>>>>>>> 77852f21
        }

        public void Dispose()
        {
            screenshotTimer?.Dispose();
            GC.SuppressFinalize(this);
        }

        /// <summary>
        /// Finds an element by selector.
        /// Shortcut for this.Session.Find<T>(by, timeoutMS)
        /// </summary>
        /// <typeparam name="T">The class of the element, should be Element or its derived class.</typeparam>
        /// <param name="by">The selector to find the element.</param>
        /// <param name="timeoutMS">The timeout in milliseconds (default is 5000).</param>
        /// <returns>The found element.</returns>
        protected T Find<T>(By by, int timeoutMS = 5000)
            where T : Element, new()
        {
            return this.Session.Find<T>(by, timeoutMS);
        }

        /// <summary>
        /// Shortcut for this.Session.Find<Element>(name, timeoutMS)
        /// </summary>
        /// <typeparam name="T">The class of the element, should be Element or its derived class.</typeparam>
        /// <param name="name">The name of the element.</param>
        /// <param name="timeoutMS">The timeout in milliseconds (default is 5000).</param>
        /// <returns>The found element.</returns>
        protected T Find<T>(string name, int timeoutMS = 5000)
            where T : Element, new()
        {
            return this.Session.Find<T>(By.Name(name), timeoutMS);
        }

        /// <summary>
        /// Shortcut for this.Session.Find<Element>(by, timeoutMS)
        /// </summary>
        /// <param name="by">The selector to find the element.</param>
        /// <param name="timeoutMS">The timeout in milliseconds (default is 5000).</param>
        /// <returns>The found element.</returns>
        protected Element Find(By by, int timeoutMS = 5000)
        {
            return this.Session.Find(by, timeoutMS);
        }

        /// <summary>
        /// Shortcut for this.Session.Find<Element>(name, timeoutMS)
        /// </summary>
        /// <param name="name">The name of the element.</param>
        /// <param name="timeoutMS">The timeout in milliseconds (default is 5000).</param>
        /// <returns>The found element.</returns>
        protected Element Find(string name, int timeoutMS = 5000)
        {
            return this.Session.Find(name, timeoutMS);
        }

        /// <summary>
        /// Has only one Element or its derived class by selector.
        /// </summary>
        /// <typeparam name="T">The class of the element, should be Element or its derived class.</typeparam>
        /// <param name="by">The name of the element.</param>
        /// <param name="timeoutMS">The timeout in milliseconds (default is 5000).</param>
        /// <returns>True if only has one element, otherwise false.</returns>
        public bool HasOne<T>(By by, int timeoutMS = 5000)
            where T : Element, new()
        {
            return this.FindAll<T>(by, timeoutMS).Count == 1;
        }

        /// <summary>
        /// Shortcut for this.Session.HasOne<Element>(by, timeoutMS)
        /// </summary>
        /// <param name="by">The name of the element.</param>
        /// <param name="timeoutMS">The timeout in milliseconds (default is 5000).</param>
        /// <returns>True if only has one element, otherwise false.</returns>
        public bool HasOne(By by, int timeoutMS = 5000)
        {
            return this.Session.HasOne<Element>(by, timeoutMS);
        }

        /// <summary>
        /// Shortcut for this.Session.HasOne<T>(name, timeoutMS)
        /// </summary>
        /// <typeparam name="T">The class of the element, should be Element or its derived class.</typeparam>
        /// <param name="name">The name of the element.</param>
        /// <param name="timeoutMS">The timeout in milliseconds (default is 5000).</param>
        /// <returns>True if only has one element, otherwise false.</returns>
        public bool HasOne<T>(string name, int timeoutMS = 5000)
            where T : Element, new()
        {
            return this.Session.HasOne<T>(By.Name(name), timeoutMS);
        }

        /// <summary>
        /// Shortcut for this.Session.HasOne<Element>(name, timeoutMS)
        /// </summary>
        /// <param name="name">The name of the element.</param>
        /// <param name="timeoutMS">The timeout in milliseconds (default is 5000).</param>
        /// <returns>True if only has one element, otherwise false.</returns>
        public bool HasOne(string name, int timeoutMS = 5000)
        {
            return this.Session.HasOne<Element>(name, timeoutMS);
        }

        /// <summary>
        /// Shortcut for this.Session.Has<T>(by, timeoutMS)
        /// </summary>
        /// <typeparam name="T">The class of the element, should be Element or its derived class.</typeparam>
        /// <param name="by">The selector to find the element.</param>
        /// <param name="timeoutMS">The timeout in milliseconds (default is 5000).</param>
        /// <returns>True if  has one or more element, otherwise false.</returns>
        public bool Has<T>(By by, int timeoutMS = 5000)
            where T : Element, new()
        {
            return this.Session.FindAll<T>(by, timeoutMS).Count >= 1;
        }

        /// <summary>
        /// Shortcut for this.Session.Has<Element>(by, timeoutMS)
        /// </summary>
        /// <param name="by">The selector to find the element.</param>
        /// <param name="timeoutMS">The timeout in milliseconds (default is 5000).</param>
        /// <returns>True if  has one or more element, otherwise false.</returns>
        public bool Has(By by, int timeoutMS = 5000)
        {
            return this.Session.Has<Element>(by, timeoutMS);
        }

        /// <summary>
        /// Shortcut for this.Session.Has<T>(By.Name(name), timeoutMS)
        /// </summary>
        /// <typeparam name="T">The class of the element, should be Element or its derived class.</typeparam>
        /// <param name="name">The name of the element.</param>
        /// <param name="timeoutMS">The timeout in milliseconds (default is 5000).</param>
        /// <returns>True if  has one or more element, otherwise false.</returns>
        public bool Has<T>(string name, int timeoutMS = 5000)
            where T : Element, new()
        {
            return this.Session.Has<T>(By.Name(name), timeoutMS);
        }

        /// <summary>
        /// Shortcut for this.Session.Has<Element>(name, timeoutMS)
        /// </summary>
        /// <param name="name">The name of the element.</param>
        /// <param name="timeoutMS">The timeout in milliseconds (default is 5000).</param>
        /// <returns>True if  has one or more element, otherwise false.</returns>
        public bool Has(string name, int timeoutMS = 5000)
        {
            return this.Session.Has<Element>(name, timeoutMS);
        }

        /// <summary>
        /// Finds all elements by selector.
        /// Shortcut for this.Session.FindAll<T>(by, timeoutMS)
        /// </summary>
        /// <typeparam name="T">The class of the elements, should be Element or its derived class.</typeparam>
        /// <param name="by">The selector to find the elements.</param>
        /// <param name="timeoutMS">The timeout in milliseconds (default is 5000).</param>
        /// <returns>A read-only collection of the found elements.</returns>
        protected ReadOnlyCollection<T> FindAll<T>(By by, int timeoutMS = 5000)
            where T : Element, new()
        {
            return this.Session.FindAll<T>(by, timeoutMS);
        }

        /// <summary>
        /// Finds all elements by selector.
        /// Shortcut for this.Session.FindAll<Element>(By.Name(name), timeoutMS)
        /// </summary>
        /// <typeparam name="T">The class of the elements, should be Element or its derived class.</typeparam>
        /// <param name="name">The name of the elements.</param>
        /// <param name="timeoutMS">The timeout in milliseconds (default is 5000).</param>
        /// <returns>A read-only collection of the found elements.</returns>
        protected ReadOnlyCollection<T> FindAll<T>(string name, int timeoutMS = 5000)
            where T : Element, new()
        {
            return this.Session.FindAll<T>(By.Name(name), timeoutMS);
        }

        /// <summary>
        /// Finds all elements by selector.
        /// Shortcut for this.Session.FindAll<Element>(by, timeoutMS)
        /// </summary>
        /// <param name="by">The selector to find the elements.</param>
        /// <param name="timeoutMS">The timeout in milliseconds (default is 5000).</param>
        /// <returns>A read-only collection of the found elements.</returns>
        protected ReadOnlyCollection<Element> FindAll(By by, int timeoutMS = 5000)
        {
            return this.Session.FindAll<Element>(by, timeoutMS);
        }

        /// <summary>
        /// Finds all elements by selector.
        /// Shortcut for this.Session.FindAll<Element>(By.Name(name), timeoutMS)
        /// </summary>
        /// <param name="name">The name of the elements.</param>
        /// <param name="timeoutMS">The timeout in milliseconds (default is 5000).</param>
        /// <returns>A read-only collection of the found elements.</returns>
        protected ReadOnlyCollection<Element> FindAll(string name, int timeoutMS = 5000)
        {
            return this.Session.FindAll<Element>(By.Name(name), timeoutMS);
        }

        /// <summary>
        /// Captures the last screenshot when the test fails.
        /// </summary>
        protected void CaptureLastScreenshot()
        {
            // Implement your screenshot capture logic here
            // For example, save a screenshot to a file and return the file path
            string screenshotPath = Path.Combine(this.TestContext.TestResultsDirectory ?? string.Empty, "last_screenshot.png");

            this.Session.Root.GetScreenshot().SaveAsFile(screenshotPath, ScreenshotImageFormat.Png);

            // Save screenshot to screenshotPath & upload to test attachment
            this.TestContext.AddResultFile(screenshotPath);
        }

        /// <summary>
        /// Retrieves the color of the pixel at the specified screen coordinates.
        /// </summary>
        /// <param name="x">The X coordinate on the screen.</param>
        /// <param name="y">The Y coordinate on the screen.</param>
        /// <returns>The color of the pixel at the specified coordinates.</returns>
        public Color GetPixelColor(int x, int y)
        {
            return this.Session.GetPixelColor(x, y);
        }

        /// <summary>
        /// Gets the size of the display.
        /// </summary>
        /// <returns>
        /// A tuple containing the width and height of the display.
        /// </returns
        public Tuple<int, int> GetDisplaySize()
        {
            return this.Session.GetDisplaySize();
        }

        /// <summary>
        /// Sends a combination of keys.
        /// </summary>
        /// <param name="keys">The keys to send.</param>
        public void SendKeys(params Key[] keys)
        {
            this.Session.SendKeys(keys);
        }

        /// <summary>
        /// Sends a sequence of keys.
        /// </summary>
        /// <param name="keys">An array of keys to send.</param>
        public void SendKeySequence(params Key[] keys)
        {
            this.Session.SendKeySequence(keys);
        }

        /// <summary>
        /// Gets the current position of the mouse cursor as a tuple.
        /// </summary>
        /// <returns>A tuple containing the X and Y coordinates of the cursor.</returns>
        public Tuple<int, int> GetMousePosition()
        {
            return this.Session.GetMousePosition();
        }

        /// <summary>
        /// Moves the mouse cursor to the specified screen coordinates.
        /// </summary>
        /// <param name="x">The new x-coordinate of the cursor.</param>
        /// <param name="y">The new y-coordinate of the cursor.</param
        public void MoveMouseTo(int x, int y)
        {
            this.Session.MoveMouseTo(x, y);
        }

        protected void AddScreenShotsToTestResultsDirectory()
        {
            if (screenshotDirectory != null)
            {
                foreach (string file in Directory.GetFiles(screenshotDirectory))
                {
                    this.TestContext.AddResultFile(file);
                }
            }
        }

        /// <summary>
        /// Restart scope exe.
        /// </summary>
        public void RestartScopeExe()
        {
            this.sessionHelper!.RestartScopeExe();
            this.Session = new Session(this.sessionHelper.GetRoot(), this.sessionHelper.GetDriver(), this.scope, this.size);
            return;
        }

        /// <summary>
        /// Restart scope exe.
        /// </summary>
        public void ExitScopeExe()
        {
            this.sessionHelper!.ExitScopeExe();
            return;
        }

        public class NativeMethods
        {
            [StructLayout(LayoutKind.Sequential, CharSet = CharSet.Ansi)]
            public struct DISPLAY_DEVICE
            {
                public int cb;
                [MarshalAs(UnmanagedType.ByValTStr, SizeConst = 32)]
                public string DeviceName;
                [MarshalAs(UnmanagedType.ByValTStr, SizeConst = 128)]
                public string DeviceString;
                public int StateFlags;
                [MarshalAs(UnmanagedType.ByValTStr, SizeConst = 128)]
                public string DeviceID;
                [MarshalAs(UnmanagedType.ByValTStr, SizeConst = 128)]
                public string DeviceKey;
            }

            [DllImport("user32.dll")]
            private static extern int EnumDisplaySettings(IntPtr deviceName, int modeNum, ref DEVMODE devMode);

            [DllImport("user32.dll")]
            private static extern int EnumDisplaySettings(string deviceName, int modeNum, ref DEVMODE devMode);

            [DllImport("user32.dll", CharSet = CharSet.Ansi)]
            private static extern bool EnumDisplayDevices(IntPtr lpDevice, int iDevNum, ref DISPLAY_DEVICE lpDisplayDevice, int dwFlags);

            [DllImport("user32.dll")]
            private static extern int ChangeDisplaySettings(ref DEVMODE devMode, int flags);

            [DllImport("user32.dll", CharSet = CharSet.Ansi)]
            private static extern int ChangeDisplaySettingsEx(IntPtr lpszDeviceName, ref DEVMODE lpDevMode, IntPtr hwnd, uint dwflags, IntPtr lParam);

            private const int DM_PELSWIDTH = 0x80000;
            private const int DM_PELSHEIGHT = 0x100000;

            public const int ENUM_CURRENT_SETTINGS = -1;
            public const int CDS_TEST = 0x00000002;
            public const int CDS_UPDATEREGISTRY = 0x01;
            public const int DISP_CHANGE_SUCCESSFUL = 0;
            public const int DISP_CHANGE_RESTART = 1;
            public const int DISP_CHANGE_FAILED = -1;

            [StructLayout(LayoutKind.Sequential)]
            public struct DEVMODE
            {
                [MarshalAs(UnmanagedType.ByValTStr, SizeConst = 32)]
                public string DmDeviceName;
                public short DmSpecVersion;
                public short DmDriverVersion;
                public short DmSize;
                public short DmDriverExtra;
                public int DmFields;
                public int DmPositionX;
                public int DmPositionY;
                public int DmDisplayOrientation;
                public int DmDisplayFixedOutput;
                public short DmColor;
                public short DmDuplex;
                public short DmYResolution;
                public short DmTTOption;
                public short DmCollate;
                [MarshalAs(UnmanagedType.ByValTStr, SizeConst = 32)]
                public string DmFormName;
                public short DmLogPixels;
                public int DmBitsPerPel;
                public int DmPelsWidth;
                public int DmPelsHeight;
                public int DmDisplayFlags;
                public int DmDisplayFrequency;
                public int DmICMMethod;
                public int DmICMIntent;
                public int DmMediaType;
                public int DmDitherType;
                public int DmReserved1;
                public int DmReserved2;
                public int DmPanningWidth;
                public int DmPanningHeight;
            }

            public static void GetMonitorInfo()
            {
                int deviceIndex = 0;
                DISPLAY_DEVICE d = default(DISPLAY_DEVICE);
                d.cb = Marshal.SizeOf(d);

                Console.WriteLine("monitor list :");
                while (EnumDisplayDevices(IntPtr.Zero, deviceIndex, ref d, 0))
                {
                    Console.WriteLine($"monitor {deviceIndex + 1}:");
                    Console.WriteLine($"  name: {d.DeviceName}");
                    Console.WriteLine($"  string: {d.DeviceString}");
                    Console.WriteLine($"  ID: {d.DeviceID}");
                    Console.WriteLine($"  key: {d.DeviceKey}");
                    Console.WriteLine();

                    DEVMODE dm = default(DEVMODE);
                    dm.DmSize = (short)Marshal.SizeOf<DEVMODE>();
                    int modeNum = 0;
                    while (EnumDisplaySettings(d.DeviceName, modeNum, ref dm) > 0)
                    {
                        Console.WriteLine($"  mode {modeNum}: {dm.DmPelsWidth}x{dm.DmPelsHeight} @ {dm.DmDisplayFrequency}Hz");
                        modeNum++;
                    }

                    deviceIndex++;
                    d.cb = Marshal.SizeOf(d); // Reset the size for the next device
                }
            }

            public static void CreateNewMonitor()
            {
                DEVMODE newMode = default(DEVMODE);
                newMode.DmSize = (short)Marshal.SizeOf<DEVMODE>();
                newMode.DmPelsWidth = 1920;
                newMode.DmPelsHeight = 1080;
                newMode.DmFields = DM_PELSWIDTH | DM_PELSHEIGHT;

                int result = ChangeDisplaySettingsEx(IntPtr.Zero, ref newMode, IntPtr.Zero, CDS_UPDATEREGISTRY, IntPtr.Zero);
                if (result == DISP_CHANGE_SUCCESSFUL)
                {
                    Console.WriteLine("virtual monitor create success");
                }
                else
                {
                    Console.WriteLine("virtual monitor create faild");
                }
            }

            public static void ChangeDispalyResolution()
            {
                Screen screen = Screen.PrimaryScreen!;
                if (screen.Bounds.Width == 1920 && screen.Bounds.Height == 1080)
                {
                    return;
                }

                DEVMODE devMode = default(DEVMODE);
                devMode.DmDeviceName = new string(new char[32]);
                devMode.DmFormName = new string(new char[32]);
                devMode.DmSize = (short)Marshal.SizeOf<DEVMODE>();

                int modeNum = 0;
                while (EnumDisplaySettings(IntPtr.Zero, modeNum, ref devMode) > 0)
                {
                    Console.WriteLine($"Mode {modeNum}: {devMode.DmPelsWidth}x{devMode.DmPelsHeight} @ {devMode.DmDisplayFrequency}Hz");
                    modeNum++;
                }

                devMode.DmPelsWidth = 1920;
                devMode.DmPelsHeight = 1080;

                int result = NativeMethods.ChangeDisplaySettings(ref devMode, NativeMethods.CDS_TEST);

                if (result == DISP_CHANGE_SUCCESSFUL)
                {
                    result = ChangeDisplaySettings(ref devMode, CDS_UPDATEREGISTRY);
                    if (result == DISP_CHANGE_SUCCESSFUL)
                    {
                        Console.WriteLine($"Changing display resolution to {devMode.DmPelsWidth}x{devMode.DmPelsHeight}");
                    }
                    else
                    {
                        Console.WriteLine($"Failed to change display resolution. Error code: {result}");
                    }
                }
                else if (result == DISP_CHANGE_RESTART)
                {
                    Console.WriteLine($"Changing display resolution to {devMode.DmPelsWidth}x{devMode.DmPelsHeight} requires a restart");
                }
                else
                {
                    Console.WriteLine($"Failed to change display resolution. Error code: {result}");
                }
            }
        }
    }
}<|MERGE_RESOLUTION|>--- conflicted
+++ resolved
@@ -90,26 +90,6 @@
         [TestCleanup]
         public void TestCleanup()
         {
-<<<<<<< HEAD
-            // screenshotTimer?.Change(Timeout.Infinite, Timeout.Infinite);
-            // Dispose();
-            // Task.Delay(1000).Wait();
-            // if (TestContext.CurrentTestOutcome is UnitTestOutcome.Failed
-            //    or UnitTestOutcome.Error
-            //    or UnitTestOutcome.Unknown)
-            // {
-            //    this.CaptureLastScreenshot();
-
-            // AddScreenShotsToTestResultsDirectory();
-            // }
-            // else
-            // {
-            //    // Directory.Delete(screenshotDirectory!, true);
-            // }
-
-            // this.Session.Cleanup();
-            // this.sessionHelper!.Cleanup();
-=======
             if (isInPipeline)
             {
                 screenshotTimer?.Change(Timeout.Infinite, Timeout.Infinite);
@@ -123,9 +103,8 @@
                 }
             }
 
-            this.Session.Cleanup();
-            this.sessionHelper!.Cleanup();
->>>>>>> 77852f21
+            // this.Session.Cleanup();
+            // this.sessionHelper!.Cleanup();
         }
 
         public void Dispose()
