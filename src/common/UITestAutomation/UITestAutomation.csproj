--- conflicted
+++ resolved
@@ -8,11 +8,7 @@
     <Nullable>enable</Nullable>
     <PublishAot>true</PublishAot>
     <InvariantGlobalization>true</InvariantGlobalization>
-<<<<<<< HEAD
-    <TargetFramework>net10.0-windows10.0.22621.0</TargetFramework>
-=======
-    <TargetFramework>net9.0-windows10.0.26100.0</TargetFramework>
->>>>>>> 73f789b0
+    <TargetFramework>net10.0-windows10.0.26100.0</TargetFramework>
     <UseWindowsForms>true</UseWindowsForms>
     <PublishTrimmed>false</PublishTrimmed>
   </PropertyGroup>
