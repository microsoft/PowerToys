﻿// Copyright (c) Microsoft Corporation
// The Microsoft Corporation licenses this file to you under the MIT license.
// See the LICENSE file in the project root for more information.

using System.Collections.ObjectModel;
using System.Diagnostics;
using System.Runtime.InteropServices;
using System.Text;
using Microsoft.VisualStudio.TestTools.UnitTesting;
using OpenQA.Selenium.Appium;
using OpenQA.Selenium.Appium.Windows;
using OpenQA.Selenium.Interactions;
using static Microsoft.PowerToys.UITest.WindowHelper;

namespace Microsoft.PowerToys.UITest
{
    /// <summary>
    /// Provides interfaces for interacting with UI elements.
    /// </summary>
    public class Session
    {
        public WindowsDriver<WindowsElement> Root { get; set; }

        private WindowsDriver<WindowsElement> WindowsDriver { get; set; }

        private List<IntPtr> windowHandlers = new List<IntPtr>();

        private Window? MainWindow { get; set; }

        /// <summary>
        /// Gets Main Window Handler
        /// </summary>
        public IntPtr MainWindowHandler { get; private set; }

        /// <summary>
        /// Gets Init Scope
        /// </summary>
        public PowerToysModule InitScope { get; private set; }

        /// <summary>
        /// Gets the RunAsAdmin flag.
        /// If true, the session is running as admin.
        /// If false, the session is not running as admin.
        /// If null, no information is available.
        /// </summary>
        public bool? IsElevated { get; private set; }

        public Session(WindowsDriver<WindowsElement> root, WindowsDriver<WindowsElement> windowsDriver, PowerToysModule scope, WindowSize size)
        {
            this.MainWindowHandler = IntPtr.Zero;
            this.Root = root;
            this.WindowsDriver = windowsDriver;
            this.InitScope = scope;

            if (size != WindowSize.UnSpecified)
            {
                // Attach to the scope & reset MainWindowHandler
                this.Attach(scope, size);
            }
        }

        /// <summary>
        /// Cleans up the Session Exe.
        /// </summary>
        public void Cleanup()
        {
            windowHandlers.Clear();
        }

        /// <summary>
        /// Finds an Element or its derived class by selector.
        /// </summary>
        /// <typeparam name="T">The class of the element, should be Element or its derived class.</typeparam>
        /// <param name="by">The selector to find the element.</param>
        /// <param name="timeoutMS">The timeout in milliseconds (default is 5000).</param>
        /// <returns>The found element.</returns>
        public T Find<T>(By by, int timeoutMS = 5000, bool global = false)
            where T : Element, new()
        {
            Assert.IsNotNull(this.WindowsDriver, $"WindowsElement is null in method Find<{typeof(T).Name}> with parameters: by = {by}, timeoutMS = {timeoutMS}");

            // leverage findAll to filter out mismatched elements
            var collection = this.FindAll<T>(by, timeoutMS, global);

            Assert.IsTrue(collection.Count > 0, $"UI-Element({typeof(T).Name}) not found using selector: {by}");

            return collection[0];
        }

        /// <summary>
        /// Shortcut for this.Find<T>(By.Name(name), timeoutMS)
        /// </summary>
        /// <typeparam name="T">The class of the element, should be Element or its derived class.</typeparam>
        /// <param name="name">The name of the element.</param>
        /// <param name="timeoutMS">The timeout in milliseconds (default is 5000).</param>
        /// <returns>The found element.</returns>
        public T Find<T>(string name, int timeoutMS = 5000, bool global = false)
            where T : Element, new()
        {
            return this.Find<T>(By.Name(name), timeoutMS, global);
        }

        /// <summary>
        /// Shortcut for this.Find<Element>(by, timeoutMS)
        /// </summary>
        /// <param name="by">The selector to find the element.</param>
        /// <param name="timeoutMS">The timeout in milliseconds (default is 5000).</param>
        /// <returns>The found element.</returns>
        public Element Find(By by, int timeoutMS = 5000, bool global = false)
        {
            return this.Find<Element>(by, timeoutMS, global);
        }

        /// <summary>
        /// Shortcut for this.Find<Element>(By.Name(name), timeoutMS)
        /// </summary>
        /// <param name="name">The name of the element.</param>
        /// <param name="timeoutMS">The timeout in milliseconds (default is 5000).</param>
        /// <returns>The found element.</returns>
        public Element Find(string name, int timeoutMS = 5000, bool global = false)
        {
            return this.Find<Element>(By.Name(name), timeoutMS, global);
        }

        /// <summary>
        /// Has only one Element or its derived class by selector.
        /// </summary>
        /// <typeparam name="T">The class of the element, should be Element or its derived class.</typeparam>
        /// <param name="by">The name of the element.</param>
        /// <param name="timeoutMS">The timeout in milliseconds (default is 5000).</param>
        /// <returns>True if only has one element, otherwise false.</returns>
        public bool HasOne<T>(By by, int timeoutMS = 5000, bool global = false)
            where T : Element, new()
        {
            return this.FindAll<T>(by, timeoutMS, global).Count == 1;
        }

        /// <summary>
        /// Shortcut for this.HasOne<Element>(by, timeoutMS)
        /// </summary>
        /// <param name="by">The name of the element.</param>
        /// <param name="timeoutMS">The timeout in milliseconds (default is 5000).</param>
        /// <returns>True if only has one element, otherwise false.</returns>
        public bool HasOne(By by, int timeoutMS = 5000, bool global = false)
        {
            return this.HasOne<Element>(by, timeoutMS, global);
        }

        /// <summary>
        /// Shortcut for this.HasOne<T>(By.Name(name), timeoutMS)
        /// </summary>
        /// <typeparam name="T">The class of the element, should be Element or its derived class.</typeparam>
        /// <param name="name">The name of the element.</param>
        /// <param name="timeoutMS">The timeout in milliseconds (default is 5000).</param>
        /// <returns>True if only has one element, otherwise false.</returns>
        public bool HasOne<T>(string name, int timeoutMS = 5000, bool global = false)
            where T : Element, new()
        {
            return this.HasOne<T>(By.Name(name), timeoutMS, global);
        }

        /// <summary>
        /// Shortcut for this.HasOne<Element>(name, timeoutMS)
        /// </summary>
        /// <param name="name">The name of the element.</param>
        /// <param name="timeoutMS">The timeout in milliseconds (default is 5000).</param>
        /// <returns>True if only has one element, otherwise false.</returns>
        public bool HasOne(string name, int timeoutMS = 5000, bool global = false)
        {
            return this.HasOne<Element>(By.Name(name), timeoutMS, global);
        }

        /// <summary>
        /// Has one or more Element or its derived class by selector.
        /// </summary>
        /// <typeparam name="T">The class of the element, should be Element or its derived class.</typeparam>
        /// <param name="by">The selector to find the element.</param>
        /// <param name="timeoutMS">The timeout in milliseconds (default is 5000).</param>
        /// <returns>True if  has one or more element, otherwise false.</returns>
        public bool Has<T>(By by, int timeoutMS = 5000, bool global = false)
            where T : Element, new()
        {
            return this.FindAll<T>(by, timeoutMS, global).Count >= 1;
        }

        /// <summary>
        /// Shortcut for this.Has<Element>(by, timeoutMS)
        /// </summary>
        /// <param name="by">The selector to find the element.</param>
        /// <param name="timeoutMS">The timeout in milliseconds (default is 5000).</param>
        /// <returns>True if  has one or more element, otherwise false.</returns>
        public bool Has(By by, int timeoutMS = 5000, bool global = false)
        {
            return this.Has<Element>(by, timeoutMS, global);
        }

        /// <summary>
        /// Shortcut for this.Has<T>(By.Name(name), timeoutMS)
        /// </summary>
        /// <typeparam name="T">The class of the element, should be Element or its derived class.</typeparam>
        /// <param name="name">The name of the element.</param>
        /// <param name="timeoutMS">The timeout in milliseconds (default is 5000).</param>
        /// <returns>True if  has one or more element, otherwise false.</returns>
        public bool Has<T>(string name, int timeoutMS = 5000, bool global = false)
            where T : Element, new()
        {
            return this.Has<T>(By.Name(name), timeoutMS, global);
        }

        /// <summary>
        /// Shortcut for this.Has<Element>(name, timeoutMS)
        /// </summary>
        /// <param name="name">The name of the element.</param>
        /// <param name="timeoutMS">The timeout in milliseconds (default is 5000).</param>
        /// <returns>True if  has one or more element, otherwise false.</returns>
        public bool Has(string name, int timeoutMS = 5000, bool global = false)
        {
            return this.Has<Element>(name, timeoutMS, global);
        }

        /// <summary>
        /// Finds all Element or its derived class by selector.
        /// </summary>
        /// <typeparam name="T">The class of the elements, should be Element or its derived class.</typeparam>
        /// <param name="by">The selector to find the elements.</param>
        /// <param name="timeoutMS">The timeout in milliseconds (default is 5000).</param>
        /// <returns>A read-only collection of the found elements.</returns>
        public ReadOnlyCollection<T> FindAll<T>(By by, int timeoutMS = 5000, bool global = false)
            where T : Element, new()
        {
            var driver = global ? this.Root : this.WindowsDriver;
            Assert.IsNotNull(driver, $"WindowsElement is null in method FindAll<{typeof(T).Name}> with parameters: by = {by}, timeoutMS = {timeoutMS}");
            var foundElements = FindHelper.FindAll<T, WindowsElement>(
                () =>
                {
                    if (by.GetIsAccessibilityId())
                    {
                        var elements = driver.FindElementsByAccessibilityId(by.GetAccessibilityId());
                        return elements;
                    }
                    else
                    {
                        var elements = driver.FindElements(by.ToSeleniumBy());
                        return elements;
                    }
                },
                driver,
                timeoutMS);

            return foundElements ?? new ReadOnlyCollection<T>([]);
        }

        /// <summary>
        /// Finds all elements by selector.
        /// Shortcut for this.FindAll<T>(By.Name(name), timeoutMS)
        /// </summary>
        /// <typeparam name="T">The class of the elements, should be Element or its derived class.</typeparam>
        /// <param name="name">The name to find the elements.</param>
        /// <param name="timeoutMS">The timeout in milliseconds (default is 5000).</param>
        /// <returns>A read-only collection of the found elements.</returns>
        public ReadOnlyCollection<T> FindAll<T>(string name, int timeoutMS = 5000, bool global = false)
            where T : Element, new()
        {
            return this.FindAll<T>(By.Name(name), timeoutMS, global);
        }

        /// <summary>
        /// Finds all elements by selector.
        /// Shortcut for this.FindAll<Element>(by, timeoutMS)
        /// </summary>
        /// <param name="by">The selector to find the elements.</param>
        /// <param name="timeoutMS">The timeout in milliseconds (default is 5000).</param>
        /// <returns>A read-only collection of the found elements.</returns>
        public ReadOnlyCollection<Element> FindAll(By by, int timeoutMS = 5000, bool global = false)
        {
            return this.FindAll<Element>(by, timeoutMS, global);
        }

        /// <summary>
        /// Finds all elements by selector.
        /// Shortcut for this.FindAll<Element>(By.Name(name), timeoutMS)
        /// </summary>
        /// <param name="name">The name to find the elements.</param>
        /// <param name="timeoutMS">The timeout in milliseconds (default is 5000).</param>
        /// <returns>A read-only collection of the found elements.</returns>
        public ReadOnlyCollection<Element> FindAll(string name, int timeoutMS = 5000, bool global = false)
        {
            return this.FindAll<Element>(By.Name(name), timeoutMS, global);
        }

        /// <summary>
        /// Close the main window.
        /// </summary>
        public void CloseMainWindow()
        {
            if (MainWindow != null)
            {
                MainWindow.Close();
                MainWindow = null;
            }
        }

        /// <summary>
        /// Sends a combination of keys.
        /// </summary>
        /// <param name="keys">The keys to send.</param>
        public void SendKeys(params Key[] keys)
        {
            PerformAction(() =>
            {
                KeyboardHelper.SendKeys(keys);
            });
        }

        /// <summary>
        /// release the key (after the hold key and drag is completed.)
        /// </summary>
        /// <param name="key">The key release.</param>
        public void PressKey(Key key)
        {
            PerformAction(() =>
            {
                KeyboardHelper.PressKey(key);
            });
        }

        /// <summary>
        /// press and hold the specified key.
        /// </summary>
        /// <param name="key">The key to press and hold .</param>
        public void ReleaseKey(Key key)
        {
            PerformAction(() =>
            {
                KeyboardHelper.ReleaseKey(key);
            });
        }

        /// <summary>
        /// press and hold the specified key.
        /// </summary>
        /// <param name="key">The key to press and release .</param>
        public void SendKey(Key key, int msPreAction = 500, int msPostAction = 500)
        {
            PerformAction(
                () =>
            {
                KeyboardHelper.SendKey(key);
            },
                msPreAction,
                msPostAction);
        }

        /// <summary>
        /// Sends a sequence of keys.
        /// </summary>
        /// <param name="keys">An array of keys to send.</param>
        public void SendKeySequence(params Key[] keys)
        {
            PerformAction(() =>
            {
                foreach (var key in keys)
                {
                    KeyboardHelper.SendKeys(key);
                }
            });
        }

        /// <summary>
        /// Gets the current position of the mouse cursor as a tuple.
        /// </summary>
        /// <returns>A tuple containing the X and Y coordinates of the cursor.</returns>
        public Tuple<int, int> GetMousePosition()
        {
            return MouseHelper.GetMousePosition();
        }

        /// <summary>
        /// Moves the mouse cursor to the specified screen coordinates.
        /// </summary>
        /// <param name="x">The new x-coordinate of the cursor.</param>
        /// <param name="y">The new y-coordinate of the cursor.</param
        public void MoveMouseTo(int x, int y, int msPreAction = 500, int msPostAction = 500)
        {
            PerformAction(
                () =>
         {
             MouseHelper.MoveMouseTo(x, y);
         },
                msPreAction,
                msPostAction);
        }

        /// <summary>
        /// Performs a mouse action based on the specified action type.
        /// </summary>
        /// <param name="action">The mouse action to perform.</param>
        /// <param name="msPreAction">Pre-action delay in milliseconds.</param>
        /// <param name="msPostAction">Post-action delay in milliseconds.</param>
        public void PerformMouseAction(MouseActionType action, int msPreAction = 500, int msPostAction = 500)
        {
            PerformAction(
                () =>
            {
                switch (action)
                {
                    case MouseActionType.LeftClick:
                        MouseHelper.LeftClick();
                        break;
                    case MouseActionType.RightClick:
                        MouseHelper.RightClick();
                        break;
                    case MouseActionType.MiddleClick:
                        MouseHelper.MiddleClick();
                        break;
                    case MouseActionType.LeftDoubleClick:
                        MouseHelper.LeftDoubleClick();
                        break;
                    case MouseActionType.RightDoubleClick:
                        MouseHelper.RightDoubleClick();
                        break;
                    case MouseActionType.LeftDown:
                        MouseHelper.LeftDown();
                        break;
                    case MouseActionType.LeftUp:
                        MouseHelper.LeftUp();
                        break;
                    case MouseActionType.RightDown:
                        MouseHelper.RightDown();
                        break;
                    case MouseActionType.RightUp:
                        MouseHelper.RightUp();
                        break;
                    case MouseActionType.MiddleDown:
                        MouseHelper.MiddleDown();
                        break;
                    case MouseActionType.MiddleUp:
                        MouseHelper.MiddleUp();
                        break;
                    case MouseActionType.ScrollUp:
                        MouseHelper.ScrollUp();
                        break;
                    case MouseActionType.ScrollDown:
                        MouseHelper.ScrollDown();
                        break;
                    default:
                        throw new ArgumentException("Unsupported mouse action.", nameof(action));
                        throw new ArgumentException("Unsupported mouse action.", nameof(action));
                }
            },
                msPreAction,
                msPostAction);
        }

        /// <summary>
        /// Attaches to an existing PowerToys module.
        /// </summary>
        /// <param name="module">The PowerToys module to attach to.</param>
        /// <param name="size">The window size to set. Default is no change to window size</param>
        /// <returns>The attached session.</returns>
        public Session Attach(PowerToysModule module, WindowSize size = WindowSize.UnSpecified)
        {
            string windowName = ModuleConfigData.Instance.GetModuleWindowName(module);
            return this.Attach(windowName, size);
        }

        /// <summary>
        /// Attaches to an existing exe by string window name.
        /// The session should be attached when a new app is started.
        /// </summary>
        /// <param name="windowName">The window name to attach to.</param>
        /// <param name="size">The window size to set. Default is no change to window size</param>
        /// <returns>The attached session.</returns>
        public Session Attach(string windowName, WindowSize size = WindowSize.UnSpecified)
        {
            this.IsElevated = null;
            this.MainWindowHandler = IntPtr.Zero;

            if (this.Root != null)
            {
                // search window handler by window title (admin and non-admin titles)
<<<<<<< HEAD
                int timeCount = 10;
                var matchingWindows = WindowHelper.ApiHelper.FindDesktopWindowHandler([windowName, WindowHelper.AdministratorPrefix + windowName]);
                while (timeCount > 0)
                {
                    if (matchingWindows.Count > 0 && matchingWindows[0].HWnd != IntPtr.Zero)
                    {
                        break;
                    }

                    Task.Delay(500).Wait();
                    timeCount--;
                    matchingWindows = WindowHelper.ApiHelper.FindDesktopWindowHandler([windowName, WindowHelper.AdministratorPrefix + windowName]);
                }

=======
                var matchingWindows = WindowHelper.ApiHelper.FindDesktopWindowHandler([windowName, WindowHelper.AdministratorPrefix + windowName]);
>>>>>>> e1316e66
                if (matchingWindows.Count == 0 || matchingWindows[0].HWnd == IntPtr.Zero)
                {
                    Assert.Fail($"Failed to attach. Window '{windowName}' not found");
                }

                // pick one from matching windows
                this.MainWindowHandler = matchingWindows[0].HWnd;
                this.IsElevated = matchingWindows[0].Title.StartsWith(WindowHelper.AdministratorPrefix);

                ApiHelper.SetForegroundWindow(this.MainWindowHandler);

                var hexWindowHandle = this.MainWindowHandler.ToInt64().ToString("x");

                var appCapabilities = new AppiumOptions();
                appCapabilities.AddAdditionalCapability("appTopLevelWindow", hexWindowHandle);
                appCapabilities.AddAdditionalCapability("deviceName", "WindowsPC");
                this.WindowsDriver = new WindowsDriver<WindowsElement>(new Uri(ModuleConfigData.Instance.GetWindowsApplicationDriverUrl()), appCapabilities);

                this.windowHandlers.Add(this.MainWindowHandler);

                if (size != WindowSize.UnSpecified)
                {
                    WindowHelper.SetWindowSize(this.MainWindowHandler, size);
                }

                // Set MainWindow
                MainWindow = Find<Window>(matchingWindows[0].Title);
            }
            else
            {
                Assert.IsNotNull(this.Root, $"Failed to attach to the window '{windowName}'. Root driver is null");
            }

            return this;
        }

        /// <summary>
        /// Sets the main window size.
        /// </summary>
        /// <param name="size">WindowSize enum</param>
        public void SetMainWindowSize(WindowSize size)
<<<<<<< HEAD
        {
            WindowHelper.SetWindowSize(this.MainWindowHandler, size);
        }

        /// <summary>
        /// Gets the main window center coordinates.
        /// </summary>
        /// <returns>(x, y)</returns>
        public (int CenterX, int CenterY) GetMainWindowCenter()
        {
=======
        {
            if (this.MainWindowHandler == IntPtr.Zero)
            {
                // Attach to the scope & reset MainWindowHandler
                this.Attach(this.InitScope);
            }

            WindowHelper.SetWindowSize(this.MainWindowHandler, size);
        }

        /// <summary>
        /// Gets the main window center coordinates.
        /// </summary>
        /// <returns>(x, y)</returns>
        public (int CenterX, int CenterY) GetMainWindowCenter()
        {
>>>>>>> e1316e66
            return WindowHelper.GetWindowCenter(this.MainWindowHandler);
        }

        public void StartExe(string executablePath, string arguments = "", int msPreAction = 0, int msPostAction = 2000)
        {
            PerformAction(
                () =>
            {
                StartExeInternal(executablePath, arguments);
            },
                msPreAction,
                msPostAction);
        }

        private void StartExeInternal(string executablePath, string arguments = "")
        {
            var processInfo = new ProcessStartInfo
            {
                FileName = executablePath,
                Arguments = arguments,
                UseShellExecute = true,
            };
            Process.Start(processInfo);
        }

        public void KillAllProcessesByName(string processName)
        {
            foreach (var process in Process.GetProcessesByName(processName))
            {
                process.Kill();
                process.WaitForExit();
            }
        }

        /// <summary>
        /// Simulates a manual operation on the element.
        /// </summary>
        /// <param name="action">The action to perform on the element.</param>
        /// <param name="msPreAction">The number of milliseconds to wait before the action. Default value is 500 ms</param>
        /// <param name="msPostAction">The number of milliseconds to wait after the action. Default value is 500 ms</param>
        protected void PerformAction(Action<Actions, WindowsDriver<WindowsElement>> action, int msPreAction = 500, int msPostAction = 500)
        {
            if (msPreAction > 0)
            {
                Task.Delay(msPreAction).Wait();
            }

            var windowsDriver = this.WindowsDriver;
            Actions actions = new Actions(this.WindowsDriver);
            action(actions, windowsDriver);

            if (msPostAction > 0)
            {
                Task.Delay(msPostAction).Wait();
            }
        }

        /// <summary>
        /// Simulates a manual operation on the element.
        /// </summary>
        /// <param name="action">The action to perform on the element.</param>
        /// <param name="msPreAction">The number of milliseconds to wait before the action. Default value is 500 ms</param>
        /// <param name="msPostAction">The number of milliseconds to wait after the action. Default value is 500 ms</param>
        protected void PerformAction(Action action, int msPreAction = 500, int msPostAction = 500)
        {
            if (msPreAction > 0)
            {
                Task.Delay(msPreAction).Wait();
            }

            action();

            if (msPostAction > 0)
            {
                Task.Delay(msPostAction).Wait();
            }
        }
    }
}<|MERGE_RESOLUTION|>--- conflicted
+++ resolved
@@ -479,7 +479,6 @@
             if (this.Root != null)
             {
                 // search window handler by window title (admin and non-admin titles)
-<<<<<<< HEAD
                 int timeCount = 10;
                 var matchingWindows = WindowHelper.ApiHelper.FindDesktopWindowHandler([windowName, WindowHelper.AdministratorPrefix + windowName]);
                 while (timeCount > 0)
@@ -494,9 +493,6 @@
                     matchingWindows = WindowHelper.ApiHelper.FindDesktopWindowHandler([windowName, WindowHelper.AdministratorPrefix + windowName]);
                 }
 
-=======
-                var matchingWindows = WindowHelper.ApiHelper.FindDesktopWindowHandler([windowName, WindowHelper.AdministratorPrefix + windowName]);
->>>>>>> e1316e66
                 if (matchingWindows.Count == 0 || matchingWindows[0].HWnd == IntPtr.Zero)
                 {
                     Assert.Fail($"Failed to attach. Window '{windowName}' not found");
@@ -538,8 +534,13 @@
         /// </summary>
         /// <param name="size">WindowSize enum</param>
         public void SetMainWindowSize(WindowSize size)
-<<<<<<< HEAD
-        {
+        {
+            if (this.MainWindowHandler == IntPtr.Zero)
+            {
+                // Attach to the scope & reset MainWindowHandler
+                this.Attach(this.InitScope);
+            }
+
             WindowHelper.SetWindowSize(this.MainWindowHandler, size);
         }
 
@@ -549,24 +550,6 @@
         /// <returns>(x, y)</returns>
         public (int CenterX, int CenterY) GetMainWindowCenter()
         {
-=======
-        {
-            if (this.MainWindowHandler == IntPtr.Zero)
-            {
-                // Attach to the scope & reset MainWindowHandler
-                this.Attach(this.InitScope);
-            }
-
-            WindowHelper.SetWindowSize(this.MainWindowHandler, size);
-        }
-
-        /// <summary>
-        /// Gets the main window center coordinates.
-        /// </summary>
-        /// <returns>(x, y)</returns>
-        public (int CenterX, int CenterY) GetMainWindowCenter()
-        {
->>>>>>> e1316e66
             return WindowHelper.GetWindowCenter(this.MainWindowHandler);
         }
 
