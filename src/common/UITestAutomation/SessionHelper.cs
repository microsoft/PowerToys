--- conflicted
+++ resolved
@@ -70,11 +70,7 @@
         {
             this.ExitExe(this.locationPath + this.sessionPath);
 
-<<<<<<< HEAD
             this.StartExe(this.locationPath + this.sessionPath, this.commandLineArgs);
-=======
-            this.StartExe(this.locationPath + this.sessionPath);
->>>>>>> 69064fab
 
             Assert.IsNotNull(this.Driver, $"Failed to initialize the test environment. Driver is null.");
 
@@ -121,7 +117,6 @@
         public void StartExe(string appPath, string[]? args = null)
         {
             var opts = new AppiumOptions();
-<<<<<<< HEAD
             opts.AddAdditionalCapability("app", appPath);
 
             if (args != null && args.Length > 0)
@@ -139,17 +134,6 @@
                 }));
 
                 opts.AddAdditionalCapability("appArguments", argsString);
-=======
-
-            // if we want to start settings, we need to use the runner exe to open settings
-            if (scope == PowerToysModule.PowerToysSettings)
-            {
-                TryLaunchPowerToysSettings(opts);
-            }
-            else
-            {
-                opts.AddAdditionalCapability("app", appPath);
->>>>>>> 69064fab
             }
 
             this.Driver = NewWindowsDriver(opts);
