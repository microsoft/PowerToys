﻿// Copyright (c) Microsoft Corporation
// The Microsoft Corporation licenses this file to you under the MIT license.
// See the LICENSE file in the project root for more information.

using System.Text.Encodings.Web;
using System.Text.Json;

namespace Microsoft.PowerToys.FilePreviewCommon.Monaco.Formatters
{
    public class JsonFormatter : IFormatter
    {
        /// <inheritdoc/>
        public string LangSet => "json";

        private static readonly JsonSerializerOptions _serializerOptions = new JsonSerializerOptions
        {
            Encoder = JavaScriptEncoder.UnsafeRelaxedJsonEscaping,
        };

        private static readonly FilePreviewJsonSerializerContext _filePreviewJsonSerializerContext = new(_serializerOptions);

        /// <inheritdoc/>
        public string Format(string value)
        {
            if (string.IsNullOrWhiteSpace(value))
            {
                return string.Empty;
            }

            using (var jDocument = JsonDocument.Parse(value, new JsonDocumentOptions { CommentHandling = JsonCommentHandling.Skip }))
            {
<<<<<<< HEAD
                FilePreviewJsonSerializerContext context = new(_serializerOptions);
                return JsonSerializer.Serialize(jDocument, context.JsonDocument);
=======
                return JsonSerializer.Serialize(jDocument, _filePreviewJsonSerializerContext.JsonDocument);
>>>>>>> 8040cc74
            }
        }
    }
}<|MERGE_RESOLUTION|>--- conflicted
+++ resolved
@@ -14,6 +14,7 @@
 
         private static readonly JsonSerializerOptions _serializerOptions = new JsonSerializerOptions
         {
+            WriteIndented = true,
             Encoder = JavaScriptEncoder.UnsafeRelaxedJsonEscaping,
         };
 
@@ -29,12 +30,7 @@
 
             using (var jDocument = JsonDocument.Parse(value, new JsonDocumentOptions { CommentHandling = JsonCommentHandling.Skip }))
             {
-<<<<<<< HEAD
-                FilePreviewJsonSerializerContext context = new(_serializerOptions);
-                return JsonSerializer.Serialize(jDocument, context.JsonDocument);
-=======
                 return JsonSerializer.Serialize(jDocument, _filePreviewJsonSerializerContext.JsonDocument);
->>>>>>> 8040cc74
             }
         }
     }
