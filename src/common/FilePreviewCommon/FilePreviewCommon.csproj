--- conflicted
+++ resolved
@@ -3,13 +3,8 @@
   <Import Project="..\..\Version.props" />
 
   <PropertyGroup>
-<<<<<<< HEAD
-    <TargetFramework>net7.0-windows</TargetFramework>
+    <TargetFramework>net8.0-windows</TargetFramework>
     <RuntimeIdentifiers>win-x64;win-arm64</RuntimeIdentifiers>
-=======
-    <TargetFramework>net8.0-windows</TargetFramework>
-	<RuntimeIdentifiers>win-x64;win-arm64</RuntimeIdentifiers>
->>>>>>> a090558a
     <Version>$(Version).0</Version>
     <Authors>Microsoft Corporation</Authors>
     <Product>PowerToys</Product>
