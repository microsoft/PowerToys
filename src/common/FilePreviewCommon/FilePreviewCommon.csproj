﻿<Project Sdk="Microsoft.NET.Sdk">
  <!-- Look at Directory.Build.props in root for common stuff as well -->
  <Import Project="..\..\Common.Dotnet.CsWinRT.props" />
  <Import Project="..\..\Monaco.props" />

  <PropertyGroup>
    <Description>PowerToys FilePreviewCommon</Description>
    <AssemblyName>PowerToys.FilePreviewCommon</AssemblyName>
    <UseWindowsForms>true</UseWindowsForms>
    <AllowUnsafeBlocks>true</AllowUnsafeBlocks>
    <Nullable>enable</Nullable>
  </PropertyGroup>

  <ItemGroup>
    <PackageReference Include="Markdig.Signed" />
    <PackageReference Include="System.Text.Encoding.CodePages" />
    <PackageReference Include="UTF.Unknown" />
  </ItemGroup>
<<<<<<< HEAD

  <ItemGroup>
    <None Update="Assets\Monaco\customLanguages\reg.js">
      <CopyToOutputDirectory>PreserveNewest</CopyToOutputDirectory>
    </None>
    <None Update="Assets\Monaco\customLanguages\gitignore.js">
      <CopyToOutputDirectory>PreserveNewest</CopyToOutputDirectory>
    </None>
    <None Update="Assets\Monaco\index.html">
      <CopyToOutputDirectory>PreserveNewest</CopyToOutputDirectory>
    </None>
    <None Update="Assets\Monaco\monacoSpecialLanguages.js">
      <CopyToOutputDirectory>PreserveNewest</CopyToOutputDirectory>
    </None>
    <None Update="Assets\Monaco\customTokenColors.js">
      <CopyToOutputDirectory>PreserveNewest</CopyToOutputDirectory>
    </None>
    <Content Include="Assets\Monaco\monacoSRC\**">
      <CopyToOutputDirectory>PreserveNewest</CopyToOutputDirectory>
    </Content>
    <None Update="Assets\Monaco\monaco_languages.json">
      <CopyToOutputDirectory>PreserveNewest</CopyToOutputDirectory>
    </None>
  </ItemGroup>
=======
>>>>>>> a0138cec
</Project><|MERGE_RESOLUTION|>--- conflicted
+++ resolved
@@ -16,31 +16,4 @@
     <PackageReference Include="System.Text.Encoding.CodePages" />
     <PackageReference Include="UTF.Unknown" />
   </ItemGroup>
-<<<<<<< HEAD
-
-  <ItemGroup>
-    <None Update="Assets\Monaco\customLanguages\reg.js">
-      <CopyToOutputDirectory>PreserveNewest</CopyToOutputDirectory>
-    </None>
-    <None Update="Assets\Monaco\customLanguages\gitignore.js">
-      <CopyToOutputDirectory>PreserveNewest</CopyToOutputDirectory>
-    </None>
-    <None Update="Assets\Monaco\index.html">
-      <CopyToOutputDirectory>PreserveNewest</CopyToOutputDirectory>
-    </None>
-    <None Update="Assets\Monaco\monacoSpecialLanguages.js">
-      <CopyToOutputDirectory>PreserveNewest</CopyToOutputDirectory>
-    </None>
-    <None Update="Assets\Monaco\customTokenColors.js">
-      <CopyToOutputDirectory>PreserveNewest</CopyToOutputDirectory>
-    </None>
-    <Content Include="Assets\Monaco\monacoSRC\**">
-      <CopyToOutputDirectory>PreserveNewest</CopyToOutputDirectory>
-    </Content>
-    <None Update="Assets\Monaco\monaco_languages.json">
-      <CopyToOutputDirectory>PreserveNewest</CopyToOutputDirectory>
-    </None>
-  </ItemGroup>
-=======
->>>>>>> a0138cec
 </Project>