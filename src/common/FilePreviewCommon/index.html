﻿<!doctype HTML>
<html>
<head>
    <script>
        // Set variables

        // Get URL parameters:
        // `code` contains the code of the file in base64 encoded
        // `theme` can be "light" or "dark"
        // `lang` is the language of the file
        // `wrap` if the editor is wrapping or not
        
        var theme = ("[[PT_THEME]]" == "dark") ? "vs-dark" : "vs";
        var lang = "[[PT_LANG]]";
        var wrap = ([[PT_WRAP]] == 1) ? true : false;

        var base64code = "[[PT_CODE]]";
        
        // Code taken from https://stackoverflow.com/a/30106551/14774889
        var code = decodeURIComponent(atob(base64code).split('').map(function(c) {
            return '%' + ('00' + c.charCodeAt(0).toString(16)).slice(-2);
        }).join(''));
    </script>
    <!-- Set browser to Edge-->
    <meta http-equiv="X-UA-Compatible" content="IE=edge" />
    <!-- Set charset -->
    <meta charset="utf-8" />
    <!-- Title (normally not displayed)-->
    <title>Previewer for developer Files</title>
    <style>
        /* Fits content to window size */
        html, body{
            padding:0;
        }
        #container,.monaco-editor {
            position:fixed;
            height:100%;
            left:0;
            top:0;
            right:0;
            bottom:0;
        }
        .overflowingContentWidgets{
            /*Hides alert box */
            display:none!important
        } 
    </style>
</head>

<body oncontextmenu="onContextMenu()">
    <!-- Container for the editor -->
    <div id="container"></div>
    <!-- Script -->
    <script src="http://[[PT_URL]]/monacoSRC/min/vs/loader.js"></script>
    <script src="http://[[PT_URL]]/monacoSpecialLanguages.js" type="module"></script>
<script type="module">
<<<<<<< HEAD
        var editor;
        import { registerAdditionalLanguages } from "http://[[PT_URL]]/monacoSpecialLanguages.js"
        require.config({ paths: { vs: 'http://[[PT_URL]]/monacoSRC/min/vs' } });
        require(['vs/editor/editor.main'], async function () {
            await registerAdditionalLanguages(monaco)
            // Creates the editor
            // For all parameters: https://microsoft.github.io/monaco-editor/api/interfaces/monaco.editor.istandaloneeditorconstructionoptions.html
            editor = monaco.editor.create(document.getElementById('container'), {
                value: code, // Sets content of the editor
                language: lang, // Sets language fof the code
                readOnly: true, // Sets to readonly
                theme: theme, // Sets editor theme
                minimap: {enabled: false}, // Disables minimap
                lineNumbersMinChars: "3", //Width of the line numbers
                scrollbar: {
                    // Deactivate shadows
                    shadows: false,

                    // Render scrollbar automatically
                    vertical: 'auto',
                    horizontal: 'auto',

                },
                wordWrap: (wrap?"on":"off") // Word wraps
            });
            window.onresize = function (){
                editor.layout();
            };

            // Add switch wrap button to context menu
            editor.addAction({
                id: 'text-wrap',

                label: 'Toggle text wrapping',

                // A precondition for this action.
                precondition: null,

                // A rule to evaluate on top of the precondition in order to dispatch the keybindings.
                keybindingContext: null,

                contextMenuGroupId: 'navigation',

                contextMenuOrder: 1.5,

                // Method that will be executed when the action is triggered.
                // @param editor The editor instance is passed in as a convenience
                run: function (ed) {
                    if(wrap){
                        editor.updateOptions({ wordWrap: "off" })
                    }else{
                        editor.updateOptions({ wordWrap: "on" })
                    }
                    wrap = !wrap;
                }
            });

            onContextMenu();
        });

        function onContextMenu(){
            // Hide context menu items
            // Code modified from https://stackoverflow.com/questions/48745208/disable-cut-and-copy-in-context-menu-in-monaco-editor/65413517#65413517
            let menus = require('vs/platform/actions/common/actions').MenuRegistry._menuItems
            let contextMenuEntry = [...menus].find(entry => entry[0].id == "EditorContext")
            let contextMenuLinks = contextMenuEntry[1]

            let removableIds = ['editor.action.clipboardCutAction', 'editor.action.formatDocument', 'editor.action.formatSelection', 'editor.action.quickCommand', 'editor.action.quickOutline', 'editor.action.refactor', 'editor.action.sourceAction', 'editor.action.rename', undefined, 'editor.action.revealDefinition', 'editor.action.revealDeclaration', 'editor.action.goToTypeDefinition', 'editor.action.goToImplementation', 'editor.action.goToReferences', 'editor.action.changeAll']

            let removeById = (list, ids) => {
                let node = list._first
                do {
                    if (node.element == undefined) break;
                    let shouldRemove = ids.includes(node.element?.command?.id)
                    if (shouldRemove) { list._remove(node) }
                } while ((node = node.next))
            }

            removeById(contextMenuLinks, removableIds)
        }
    </script>
=======
	var editor;
    import { registerAdditionalLanguages } from "http://[[PT_URL]]/monacoSpecialLanguages.js"
	require.config({ paths: { vs: 'http://[[PT_URL]]/monacoSRC/min/vs' } });
	require(['vs/editor/editor.main'], async function () {
		await registerAdditionalLanguages(monaco)
		// Creates the editor
		// For all parameters: https://microsoft.github.io/monaco-editor/api/interfaces/monaco.editor.istandaloneeditorconstructionoptions.html
		editor = monaco.editor.create(document.getElementById('container'), {
			value: code, // Sets content of the editor
			language: lang, // Sets language fof the code
			readOnly: true, // Sets to readonly
			theme: theme, // Sets editor theme
			minimap: {enabled: false}, // Disables minimap
			lineNumbersMinChars: "3", //Width of the line numbers
			scrollbar: {
				// Deactivate shadows
				shadows: false,

				// Render scrollbar automatically
				vertical: 'auto',
				horizontal: 'auto',

			},
			wordWrap: (wrap?"on":"off") // Word wraps
		});
		window.onresize = function (){
			editor.layout();
		};

		// Add switch wrap button to context menu
		editor.addAction({
			id: 'text-wrap',

			label: 'Toggle text wrapping',

			// A precondition for this action.
			precondition: null,

			// A rule to evaluate on top of the precondition in order to dispatch the keybindings.
			keybindingContext: null,

			contextMenuGroupId: 'cutcopypaste',

			contextMenuOrder: 100,

			// Method that will be executed when the action is triggered.
			// @param editor The editor instance is passed in as a convenience
			run: function (ed) {
				if(wrap){
					editor.updateOptions({ wordWrap: "off" })
				}else{
					editor.updateOptions({ wordWrap: "on" })
				}
				wrap = !wrap;
			}
		});

		onContextMenu();
	});

	function onContextMenu(){
		// Hide context menu items
		// Code modified from https://stackoverflow.com/questions/48745208/disable-cut-and-copy-in-context-menu-in-monaco-editor/65413517#65413517
		let menus = require('vs/platform/actions/common/actions').MenuRegistry._menuItems
		let contextMenuEntry = [...menus].find(entry => entry[0]._debugName == "EditorContext")
		let contextMenuLinks = contextMenuEntry[1]

		let removableIds = ['editor.action.clipboardCutAction', 'editor.action.formatDocument', 'editor.action.formatSelection', 'editor.action.quickCommand', 'editor.action.quickOutline', 'editor.action.refactor', 'editor.action.sourceAction', 'editor.action.rename', undefined, 'editor.action.revealDefinition', 'editor.action.revealDeclaration', 'editor.action.goToTypeDefinition', 'editor.action.goToImplementation', 'editor.action.goToReferences', 'editor.action.changeAll']

		let removeById = (list, ids) => {
			let node = list._first
			do {
				let shouldRemove = ids.includes(node.element?.command?.id)
				if (shouldRemove) { list._remove(node) }
			} while ((node = node.next))
		}

		removeById(contextMenuLinks, removableIds)
	}
</script>

<!-- Context menu-->
</div> 
>>>>>>> 9f1c71dd
</body>
</html><|MERGE_RESOLUTION|>--- conflicted
+++ resolved
@@ -54,7 +54,6 @@
     <script src="http://[[PT_URL]]/monacoSRC/min/vs/loader.js"></script>
     <script src="http://[[PT_URL]]/monacoSpecialLanguages.js" type="module"></script>
 <script type="module">
-<<<<<<< HEAD
         var editor;
         import { registerAdditionalLanguages } from "http://[[PT_URL]]/monacoSpecialLanguages.js"
         require.config({ paths: { vs: 'http://[[PT_URL]]/monacoSRC/min/vs' } });
@@ -96,9 +95,9 @@
                 // A rule to evaluate on top of the precondition in order to dispatch the keybindings.
                 keybindingContext: null,
 
-                contextMenuGroupId: 'navigation',
+			contextMenuGroupId: 'cutcopypaste',
 
-                contextMenuOrder: 1.5,
+			contextMenuOrder: 100,
 
                 // Method that will be executed when the action is triggered.
                 // @param editor The editor instance is passed in as a convenience
@@ -136,90 +135,5 @@
             removeById(contextMenuLinks, removableIds)
         }
     </script>
-=======
-	var editor;
-    import { registerAdditionalLanguages } from "http://[[PT_URL]]/monacoSpecialLanguages.js"
-	require.config({ paths: { vs: 'http://[[PT_URL]]/monacoSRC/min/vs' } });
-	require(['vs/editor/editor.main'], async function () {
-		await registerAdditionalLanguages(monaco)
-		// Creates the editor
-		// For all parameters: https://microsoft.github.io/monaco-editor/api/interfaces/monaco.editor.istandaloneeditorconstructionoptions.html
-		editor = monaco.editor.create(document.getElementById('container'), {
-			value: code, // Sets content of the editor
-			language: lang, // Sets language fof the code
-			readOnly: true, // Sets to readonly
-			theme: theme, // Sets editor theme
-			minimap: {enabled: false}, // Disables minimap
-			lineNumbersMinChars: "3", //Width of the line numbers
-			scrollbar: {
-				// Deactivate shadows
-				shadows: false,
-
-				// Render scrollbar automatically
-				vertical: 'auto',
-				horizontal: 'auto',
-
-			},
-			wordWrap: (wrap?"on":"off") // Word wraps
-		});
-		window.onresize = function (){
-			editor.layout();
-		};
-
-		// Add switch wrap button to context menu
-		editor.addAction({
-			id: 'text-wrap',
-
-			label: 'Toggle text wrapping',
-
-			// A precondition for this action.
-			precondition: null,
-
-			// A rule to evaluate on top of the precondition in order to dispatch the keybindings.
-			keybindingContext: null,
-
-			contextMenuGroupId: 'cutcopypaste',
-
-			contextMenuOrder: 100,
-
-			// Method that will be executed when the action is triggered.
-			// @param editor The editor instance is passed in as a convenience
-			run: function (ed) {
-				if(wrap){
-					editor.updateOptions({ wordWrap: "off" })
-				}else{
-					editor.updateOptions({ wordWrap: "on" })
-				}
-				wrap = !wrap;
-			}
-		});
-
-		onContextMenu();
-	});
-
-	function onContextMenu(){
-		// Hide context menu items
-		// Code modified from https://stackoverflow.com/questions/48745208/disable-cut-and-copy-in-context-menu-in-monaco-editor/65413517#65413517
-		let menus = require('vs/platform/actions/common/actions').MenuRegistry._menuItems
-		let contextMenuEntry = [...menus].find(entry => entry[0]._debugName == "EditorContext")
-		let contextMenuLinks = contextMenuEntry[1]
-
-		let removableIds = ['editor.action.clipboardCutAction', 'editor.action.formatDocument', 'editor.action.formatSelection', 'editor.action.quickCommand', 'editor.action.quickOutline', 'editor.action.refactor', 'editor.action.sourceAction', 'editor.action.rename', undefined, 'editor.action.revealDefinition', 'editor.action.revealDeclaration', 'editor.action.goToTypeDefinition', 'editor.action.goToImplementation', 'editor.action.goToReferences', 'editor.action.changeAll']
-
-		let removeById = (list, ids) => {
-			let node = list._first
-			do {
-				let shouldRemove = ids.includes(node.element?.command?.id)
-				if (shouldRemove) { list._remove(node) }
-			} while ((node = node.next))
-		}
-
-		removeById(contextMenuLinks, removableIds)
-	}
-</script>
-
-<!-- Context menu-->
-</div> 
->>>>>>> 9f1c71dd
 </body>
 </html>