--- conflicted
+++ resolved
@@ -16,11 +16,6 @@
     using Microsoft.VariantAssignment.Contract;
     using Newtonsoft.Json;
     using Windows.System.Profile;
-<<<<<<< HEAD
-    using Wox.Plugin;
-    using Wox.Plugin.Logger;
-=======
->>>>>>> f267c6b3
 
 #pragma warning disable SA1649 // File name should match first type name. Suppressed because it needs to be the same class name as Experiments_Inert.cs
     public class Experiments
