#pragma once
#include <string>

struct LogSettings
{
    // The following strings are not localizable
    inline const static std::wstring defaultLogLevel = L"warn";
    inline const static std::wstring logLevelOption = L"logLevel";
    inline const static std::string runnerLoggerName = "runner";
    inline const static std::wstring runnerLogPath = L"RunnerLogs\\runner-log.txt";
    inline const static std::string launcherLoggerName = "launcher";
    inline const static std::wstring launcherLogPath = L"LogsModuleInterface\\launcher-log.txt";
<<<<<<< HEAD
    inline const static std::string fancyZonesLoggerName = "fancyzones";
    inline const static std::wstring fancyZonesLogPath = L"FancyZonesLogs\\fancyzones-log.txt";
=======
    inline const static std::string shortcutGuideLoggerName = "shortcut-guide";
    inline const static std::wstring shortcutGuideLogPath = L"ShortcutGuideLogs\\shortcut-guide-log.txt";
>>>>>>> 65f89662
    inline const static int retention = 30;
    std::wstring logLevel;
    LogSettings();
};

// Get log settings from file. File with default options is created if it does not exist
LogSettings get_log_settings(std::wstring_view file_name);<|MERGE_RESOLUTION|>--- conflicted
+++ resolved
@@ -10,13 +10,10 @@
     inline const static std::wstring runnerLogPath = L"RunnerLogs\\runner-log.txt";
     inline const static std::string launcherLoggerName = "launcher";
     inline const static std::wstring launcherLogPath = L"LogsModuleInterface\\launcher-log.txt";
-<<<<<<< HEAD
     inline const static std::string fancyZonesLoggerName = "fancyzones";
     inline const static std::wstring fancyZonesLogPath = L"FancyZonesLogs\\fancyzones-log.txt";
-=======
     inline const static std::string shortcutGuideLoggerName = "shortcut-guide";
     inline const static std::wstring shortcutGuideLogPath = L"ShortcutGuideLogs\\shortcut-guide-log.txt";
->>>>>>> 65f89662
     inline const static int retention = 30;
     std::wstring logLevel;
     LogSettings();
