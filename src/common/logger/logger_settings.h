#pragma once
#include <string>

struct LogSettings
{
    // The following strings are not localizable
    inline const static std::wstring defaultLogLevel = L"trace";
    inline const static std::wstring logLevelOption = L"logLevel";
    inline const static std::string runnerLoggerName = "runner";
    inline const static std::wstring logPath = L"Logs\\";
    inline const static std::wstring runnerLogPath = L"RunnerLogs\\runner-log.txt";
    inline const static std::string actionRunnerLoggerName = "action-runner";
    inline const static std::wstring actionRunnerLogPath = L"RunnerLogs\\action-runner-log.txt";
    inline const static std::string updateLoggerName = "update";
    inline const static std::wstring updateLogPath = L"UpdateLogs\\update-log.txt";
    inline const static std::string fileExplorerLoggerName = "FileExplorer";
    inline const static std::wstring fileExplorerLogPath = L"Logs\\file-explorer-log.txt";
    inline const static std::string gcodePrevLoggerName = "GcodePrevHandler";
    inline const static std::wstring gcodePrevLogPath = L"logs\\FileExplorer_localLow\\GcodePreviewHandler\\gcode-prev-handler-log.txt";
    inline const static std::string gcodeThumbLoggerName = "GcodeThumbnailProvider";
    inline const static std::wstring gcodeThumbLogPath = L"logs\\FileExplorer_localLow\\GcodeThumbnailProvider\\gcode-thumbnail-provider-log.txt";
    inline const static std::string mdPrevLoggerName = "MDPrevHandler";
    inline const static std::wstring mdPrevLogPath = L"logs\\FileExplorer_localLow\\MDPrevHandler\\md-prev-handler-log.txt";
    inline const static std::string monacoPrevLoggerName = "MonacoPrevHandler";
    inline const static std::wstring monacoPrevLogPath = L"logs\\FileExplorer_localLow\\MonacoPrevHandler\\monaco-prev-handler-log.txt";
    inline const static std::string pdfPrevLoggerName = "PdfPrevHandler";
    inline const static std::wstring pdfPrevLogPath = L"logs\\FileExplorer_localLow\\PdfPrevHandler\\pdf-prev-handler-log.txt";
    inline const static std::string pdfThumbLoggerName = "PdfThumbnailProvider";
    inline const static std::wstring pdfThumbLogPath = L"logs\\FileExplorer_localLow\\PdfThumbnailProvider\\pdf-thumbnail-provider-log.txt";
    inline const static std::string qoiPrevLoggerName = "QoiPrevHandler";
    inline const static std::wstring qoiPrevLogPath = L"logs\\FileExplorer_localLow\\QoiPreviewHandler\\qoi-prev-handler-log.txt";
    inline const static std::string qoiThumbLoggerName = "QoiThumbnailProvider";
    inline const static std::wstring qoiThumbLogPath = L"logs\\FileExplorer_localLow\\QoiThumbnailProvider\\qoi-thumbnail-provider-log.txt";
    inline const static std::string stlThumbLoggerName = "StlThumbnailProvider";
    inline const static std::wstring stlThumbLogPath = L"logs\\FileExplorer_localLow\\StlThumbnailProvider\\stl-thumbnail-provider-log.txt";
    inline const static std::string svgPrevLoggerName = "SvgPrevHandler";
    inline const static std::wstring svgPrevLogPath = L"logs\\FileExplorer_localLow\\SvgPrevHandler\\svg-prev-handler-log.txt";
    inline const static std::string svgThumbLoggerName = "SvgThumbnailProvider";
    inline const static std::wstring svgThumbLogPath = L"logs\\FileExplorer_localLow\\SvgThumbnailProvider\\svg-thumbnail-provider-log.txt";
    inline const static std::string launcherLoggerName = "launcher";
    inline const static std::wstring launcherLogPath = L"LogsModuleInterface\\launcher-log.txt";
    inline const static std::string mouseWithoutBordersLoggerName = "mouseWithoutBorders";
    inline const static std::wstring mouseWithoutBordersLogPath = L"LogsModuleInterface\\mouseWithoutBorders-log.txt";
    inline const static std::wstring awakeLogPath = L"Logs\\awake-log.txt";
    inline const static std::wstring powerAccentLogPath = L"quick-accent-log.txt";
    inline const static std::string fancyZonesLoggerName = "fancyzones";
    inline const static std::wstring fancyZonesLogPath = L"fancyzones-log.txt";
    inline const static std::wstring fancyZonesOldLogPath = L"FancyZonesLogs\\"; // needed to clean up old logs
    inline const static std::string shortcutGuideLoggerName = "shortcut-guide";
    inline const static std::wstring shortcutGuideLogPath = L"ShortcutGuideLogs\\shortcut-guide-log.txt";
    inline const static std::wstring powerOcrLogPath = L"Logs\\text-extractor-log.txt";
    inline const static std::string keyboardManagerLoggerName = "keyboard-manager";
    inline const static std::wstring keyboardManagerLogPath = L"Logs\\keyboard-manager-log.txt";
    inline const static std::string findMyMouseLoggerName = "find-my-mouse";
    inline const static std::string mouseHighlighterLoggerName = "mouse-highlighter";
    inline const static std::string mouseJumpLoggerName = "mouse-jump";
    inline const static std::string mousePointerCrosshairsLoggerName = "mouse-pointer-crosshairs";
    inline const static std::string imageResizerLoggerName = "imageresizer";
    inline const static std::string powerRenameLoggerName = "powerrename";
    inline const static std::string alwaysOnTopLoggerName = "always-on-top";
    inline const static std::string powerOcrLoggerName = "TextExtractor";
    inline const static std::string fileLocksmithLoggerName = "FileLocksmith";
    inline const static std::wstring alwaysOnTopLogPath = L"always-on-top-log.txt";
    inline const static std::string hostsLoggerName = "hosts";
    inline const static std::wstring hostsLogPath = L"Logs\\hosts-log.txt";
    inline const static std::string registryPreviewLoggerName = "registrypreview";
    inline const static std::string cropAndLockLoggerName = "crop-and-lock";
    inline const static std::wstring registryPreviewLogPath = L"Logs\\registryPreview-log.txt";
    inline const static std::string environmentVariablesLoggerName = "environment-variables";
    inline const static std::wstring cmdNotFoundLogPath = L"Logs\\cmd-not-found-log.txt";
    inline const static std::string cmdNotFoundLoggerName = "cmd-not-found";
<<<<<<< HEAD
    inline const static std::string projectsLoggerName = "projects";
=======
    inline const static std::string projectsLauncherLoggerName = "projects-launcher";
    inline const static std::wstring projectsLauncherLogPath = L"projects-launcher-log.txt";
    inline const static std::string projectsSnapshotToolLoggerName = "projects-snapshot-tool";
    inline const static std::wstring projectsSnapshotToolLogPath = L"projects-snapshot-tool-log.txt";
>>>>>>> 12bc9d72
    inline const static int retention = 30;
    std::wstring logLevel;
    LogSettings();
};

// Get log settings from file. File with default options is created if it does not exist
LogSettings get_log_settings(std::wstring_view file_name);<|MERGE_RESOLUTION|>--- conflicted
+++ resolved
@@ -69,14 +69,10 @@
     inline const static std::string environmentVariablesLoggerName = "environment-variables";
     inline const static std::wstring cmdNotFoundLogPath = L"Logs\\cmd-not-found-log.txt";
     inline const static std::string cmdNotFoundLoggerName = "cmd-not-found";
-<<<<<<< HEAD
-    inline const static std::string projectsLoggerName = "projects";
-=======
     inline const static std::string projectsLauncherLoggerName = "projects-launcher";
     inline const static std::wstring projectsLauncherLogPath = L"projects-launcher-log.txt";
     inline const static std::string projectsSnapshotToolLoggerName = "projects-snapshot-tool";
     inline const static std::wstring projectsSnapshotToolLogPath = L"projects-snapshot-tool-log.txt";
->>>>>>> 12bc9d72
     inline const static int retention = 30;
     std::wstring logLevel;
     LogSettings();
