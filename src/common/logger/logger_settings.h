--- conflicted
+++ resolved
@@ -75,12 +75,8 @@
     inline const static std::string workspacesWindowArrangerLoggerName = "workspaces-window-arranger";
     inline const static std::wstring workspacesWindowArrangerLogPath = L"workspaces-window-arranger-log.log";
     inline const static std::string workspacesSnapshotToolLoggerName = "workspaces-snapshot-tool";
-<<<<<<< HEAD
     inline const static std::wstring workspacesSnapshotToolLogPath = L"workspaces-snapshot-tool-log.log";
-=======
-    inline const static std::wstring workspacesSnapshotToolLogPath = L"workspaces-snapshot-tool-log.txt";
     inline const static std::string zoomItLoggerName = "zoom-it";
->>>>>>> 629ca8bd
     inline const static int retention = 30;
     std::wstring logLevel;
     LogSettings();
