// logger.cpp : Defines the functions for the static library.
//
#include "pch.h"
#include "framework.h"
#include "logger.h"
#include <unordered_map>
#include <spdlog/sinks/daily_file_sink.h>
#include <spdlog/sinks/msvc_sink.h>
#include <spdlog/sinks/null_sink.h>
#include <spdlog/sinks/stdout_color_sinks-inl.h>
#include <iostream>

using spdlog::sinks_init_list;
using spdlog::level::level_enum;
using spdlog::sinks::daily_file_sink_mt;
using spdlog::sinks::msvc_sink_mt;
using std::make_shared;

namespace
{
    const std::unordered_map<std::wstring, level_enum> logLevelMapping = {
        { L"trace", level_enum::trace },
        { L"debug", level_enum::debug },
        { L"info", level_enum::info },
        { L"warn", level_enum::warn },
        { L"err", level_enum::err },
        { L"critical", level_enum::critical },
        { L"off", level_enum::off },
    };
}

level_enum getLogLevel(std::wstring_view logSettingsPath)
{
    auto logLevel = get_log_settings(logSettingsPath).logLevel;
    if (auto it = logLevelMapping.find(logLevel); it != logLevelMapping.end())
    {
        return it->second;
    }

    if (auto it = logLevelMapping.find(LogSettings::defaultLogLevel); it != logLevelMapping.end())
    {
        return it->second;
    }
    return level_enum::trace;
}

std::shared_ptr<spdlog::logger> Logger::logger = spdlog::null_logger_mt("null");

bool Logger::wasLogFailedShown()
{
    wchar_t* pValue;
    size_t len;
    _wdupenv_s(&pValue, &len, logFailedShown.c_str());
    delete[] pValue;
    return len;
}

void Logger::init(std::string loggerName, std::wstring logFilePath, std::wstring_view logSettingsPath)
{
    auto logLevel = getLogLevel(logSettingsPath);
    bool newLoggerCreated = false;
    try
    {
        logger = spdlog::get(loggerName);
        if (logger == nullptr)
        {
            auto sink = make_shared<daily_file_sink_mt>(logFilePath, 0, 0, false, LogSettings::retention);
            if (IsDebuggerPresent())
            {
                auto msvc_sink = make_shared<msvc_sink_mt>();
                msvc_sink->set_pattern("[%Y-%m-%d %H:%M:%S.%f] [%n] [t-%t] [%l] %v");
                logger = make_shared<spdlog::logger>(loggerName, sinks_init_list{ sink, msvc_sink });
            }
            else
            {
                logger = make_shared<spdlog::logger>(loggerName, sink);
            }
            newLoggerCreated = true;
        }
    }
    catch (...)
    {
        logger = spdlog::null_logger_mt(loggerName);
        if (!wasLogFailedShown())
        {
            // todo: that message should be shown from init caller and strings should be localized
            MessageBoxW(NULL,
                        L"Logger can not be initialized",
                        L"PowerToys",
                        MB_OK | MB_ICONERROR);

            SetEnvironmentVariable(logFailedShown.c_str(), L"yes");
        }

        return;
    }

<<<<<<< HEAD
    if (newLoggerCreated)
    {
        logger->set_level(logLevel);
        logger->set_pattern("[%Y-%m-%d %H:%M:%S.%f] [p-%P] [t-%t] [%l] %v");
        spdlog::register_logger(logger);
        spdlog::flush_every(std::chrono::seconds(3));
    }

=======
    logger->set_level(logLevel);
    logger->set_pattern("[%Y-%m-%d %H:%M:%S.%f] [p-%P] [t-%t] [%l] %v");
    logger->flush_on(logLevel); // Auto flush on every log message.
    spdlog::register_logger(logger);
>>>>>>> b5f6722a
    logger->info("{} logger is initialized", loggerName);
}

void Logger::init(std::vector<spdlog::sink_ptr> sinks)
{
    auto init_logger = std::make_shared<spdlog::logger>("", begin(sinks), end(sinks));
    if (!init_logger)
    {
        return;
    }

    Logger::logger = init_logger;
}<|MERGE_RESOLUTION|>--- conflicted
+++ resolved
@@ -95,21 +95,14 @@
         return;
     }
 
-<<<<<<< HEAD
     if (newLoggerCreated)
     {
         logger->set_level(logLevel);
         logger->set_pattern("[%Y-%m-%d %H:%M:%S.%f] [p-%P] [t-%t] [%l] %v");
+        logger->flush_on(logLevel); // Auto flush on every log message.
         spdlog::register_logger(logger);
-        spdlog::flush_every(std::chrono::seconds(3));
     }
 
-=======
-    logger->set_level(logLevel);
-    logger->set_pattern("[%Y-%m-%d %H:%M:%S.%f] [p-%P] [t-%t] [%l] %v");
-    logger->flush_on(logLevel); // Auto flush on every log message.
-    spdlog::register_logger(logger);
->>>>>>> b5f6722a
     logger->info("{} logger is initialized", loggerName);
 }
 
