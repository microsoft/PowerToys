namespace PowerToys
{
    namespace GPOWrapper
    {
        enum GpoRuleConfigured
        {
            WrongValue = -3,
            Unavailable = -2,
            NotConfigured = -1,
            Disabled = 0,
            Enabled = 1
        };
        [default_interface] static runtimeclass GPOWrapper {
            static GpoRuleConfigured GetConfiguredAlwaysOnTopEnabledValue();
            static GpoRuleConfigured GetConfiguredAwakeEnabledValue();
            static GpoRuleConfigured GetConfiguredCmdNotFoundEnabledValue();
            static GpoRuleConfigured GetConfiguredColorPickerEnabledValue();
            static GpoRuleConfigured GetConfiguredCropAndLockEnabledValue();
            static GpoRuleConfigured GetConfiguredFancyZonesEnabledValue();
            static GpoRuleConfigured GetConfiguredFileLocksmithEnabledValue();
            static GpoRuleConfigured GetConfiguredSvgPreviewEnabledValue();
            static GpoRuleConfigured GetConfiguredMarkdownPreviewEnabledValue();
            static GpoRuleConfigured GetConfiguredMonacoPreviewEnabledValue();
            static GpoRuleConfigured GetConfiguredPdfPreviewEnabledValue();
            static GpoRuleConfigured GetConfiguredGcodePreviewEnabledValue();
            static GpoRuleConfigured GetConfiguredSvgThumbnailsEnabledValue();
            static GpoRuleConfigured GetConfiguredPdfThumbnailsEnabledValue();
            static GpoRuleConfigured GetConfiguredGcodeThumbnailsEnabledValue();
            static GpoRuleConfigured GetConfiguredStlThumbnailsEnabledValue();
            static GpoRuleConfigured GetConfiguredHostsFileEditorEnabledValue();
            static GpoRuleConfigured GetConfiguredImageResizerEnabledValue();
            static GpoRuleConfigured GetConfiguredKeyboardManagerEnabledValue();
            static GpoRuleConfigured GetConfiguredFindMyMouseEnabledValue();
            static GpoRuleConfigured GetConfiguredMouseHighlighterEnabledValue();
            static GpoRuleConfigured GetConfiguredMouseJumpEnabledValue();
            static GpoRuleConfigured GetConfiguredMousePointerCrosshairsEnabledValue();
            static GpoRuleConfigured GetConfiguredMouseWithoutBordersEnabledValue();
            static GpoRuleConfigured GetConfiguredPowerRenameEnabledValue();
            static GpoRuleConfigured GetConfiguredPowerLauncherEnabledValue();
            static GpoRuleConfigured GetConfiguredQuickAccentEnabledValue();
            static GpoRuleConfigured GetConfiguredRegistryPreviewEnabledValue();
            static GpoRuleConfigured GetConfiguredScreenRulerEnabledValue();
            static GpoRuleConfigured GetConfiguredShortcutGuideEnabledValue();
            static GpoRuleConfigured GetConfiguredTextExtractorEnabledValue();
            static GpoRuleConfigured GetConfiguredAdvancedPasteEnabledValue();
            static GpoRuleConfigured GetConfiguredVideoConferenceMuteEnabledValue();
            static GpoRuleConfigured GetConfiguredPeekEnabledValue();
            static GpoRuleConfigured GetDisableNewUpdateToastValue();
            static GpoRuleConfigured GetDisableAutomaticUpdateDownloadValue();
            static GpoRuleConfigured GetDisableShowWhatsNewAfterUpdatesValue();
            static GpoRuleConfigured GetAllowExperimentationValue();
            static GpoRuleConfigured GetRunPluginEnabledValue(String pluginID);
            static GpoRuleConfigured GetConfiguredEnvironmentVariablesEnabledValue();
            static GpoRuleConfigured GetConfiguredQoiPreviewEnabledValue();
            static GpoRuleConfigured GetConfiguredQoiThumbnailsEnabledValue();
<<<<<<< HEAD
            static GpoRuleConfigured GetConfiguredNewEnabledValue();
=======
            static GpoRuleConfigured GetAllowedAdvancedPasteOnlineAIModelsValue();
>>>>>>> d0d2f3cd
        }
    }
}<|MERGE_RESOLUTION|>--- conflicted
+++ resolved
@@ -53,11 +53,8 @@
             static GpoRuleConfigured GetConfiguredEnvironmentVariablesEnabledValue();
             static GpoRuleConfigured GetConfiguredQoiPreviewEnabledValue();
             static GpoRuleConfigured GetConfiguredQoiThumbnailsEnabledValue();
-<<<<<<< HEAD
+            static GpoRuleConfigured GetAllowedAdvancedPasteOnlineAIModelsValue();
             static GpoRuleConfigured GetConfiguredNewEnabledValue();
-=======
-            static GpoRuleConfigured GetAllowedAdvancedPasteOnlineAIModelsValue();
->>>>>>> d0d2f3cd
         }
     }
 }