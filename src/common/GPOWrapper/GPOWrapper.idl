--- conflicted
+++ resolved
@@ -67,10 +67,7 @@
             static String GetConfiguredMwbPolicyDefinedIpMappingRules();
             static GpoRuleConfigured GetConfiguredNewPlusHideTemplateFilenameExtensionValue();
             static GpoRuleConfigured GetAllowDataDiagnosticsValue();
-<<<<<<< HEAD
-=======
             static GpoRuleConfigured GetConfiguredRunAtStartupValue();
->>>>>>> 1b2d01dd
             static GpoRuleConfigured GetConfiguredNewPlusReplaceVariablesValue();
         }
     }
