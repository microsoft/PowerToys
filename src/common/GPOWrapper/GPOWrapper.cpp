--- conflicted
+++ resolved
@@ -232,14 +232,12 @@
     {
         return static_cast<GpoRuleConfigured>(powertoys_gpo::getAllowDataDiagnosticsValue());
     }
-<<<<<<< HEAD
     GpoRuleConfigured GPOWrapper::GetConfiguredNewPlusReplaceVariablesValue()
     {
         return static_cast<GpoRuleConfigured>(powertoys_gpo::getConfiguredNewPlusReplaceVariablesValue());
-=======
+    }
     GpoRuleConfigured GPOWrapper::GetConfiguredRunAtStartupValue()
     {
         return static_cast<GpoRuleConfigured>(powertoys_gpo::getConfiguredRunAtStartupValue());
->>>>>>> 5008d771
     }
 }