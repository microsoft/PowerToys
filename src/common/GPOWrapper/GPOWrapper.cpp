--- conflicted
+++ resolved
@@ -176,11 +176,10 @@
     {
         return static_cast<GpoRuleConfigured>(powertoys_gpo::getAllowedAdvancedPasteOnlineAIModelsValue());
     }
-<<<<<<< HEAD
     GpoRuleConfigured GPOWrapper::GetConfiguredNewPlusEnabledValue()
     {
         return static_cast<GpoRuleConfigured>(powertoys_gpo::getConfiguredNewPlusEnabledValue());
-=======
+    }
     GpoRuleConfigured GPOWrapper::GetConfiguredMwbClipboardSharingEnabledValue()
     {
         return static_cast<GpoRuleConfigured>(powertoys_gpo::getConfiguredMwbClipboardSharingEnabledValue());
@@ -216,6 +215,5 @@
 
         // Convert std::wstring to winrt::hstring
         return to_hstring(rules.c_str());
->>>>>>> 3652e362
     }
 }