#pragma once
#include "GPOWrapper.g.h"
#include <common/utils/gpo.h>

namespace winrt::PowerToys::GPOWrapper::implementation
{
    struct GPOWrapper : GPOWrapperT<GPOWrapper>
    {
        GPOWrapper() = default;
        static GpoRuleConfigured GetConfiguredAlwaysOnTopEnabledValue();
        static GpoRuleConfigured GetConfiguredAwakeEnabledValue();
        static GpoRuleConfigured GetConfiguredCmdNotFoundEnabledValue();
        static GpoRuleConfigured GetConfiguredColorPickerEnabledValue();
        static GpoRuleConfigured GetConfiguredCropAndLockEnabledValue();
        static GpoRuleConfigured GetConfiguredFancyZonesEnabledValue();
        static GpoRuleConfigured GetConfiguredFileLocksmithEnabledValue();
        static GpoRuleConfigured GetConfiguredSvgPreviewEnabledValue();
        static GpoRuleConfigured GetConfiguredMarkdownPreviewEnabledValue();
        static GpoRuleConfigured GetConfiguredMonacoPreviewEnabledValue();
        static GpoRuleConfigured GetConfiguredMouseWithoutBordersEnabledValue();
        static GpoRuleConfigured GetConfiguredPdfPreviewEnabledValue();
        static GpoRuleConfigured GetConfiguredGcodePreviewEnabledValue();
        static GpoRuleConfigured GetConfiguredSvgThumbnailsEnabledValue();
        static GpoRuleConfigured GetConfiguredPdfThumbnailsEnabledValue();
        static GpoRuleConfigured GetConfiguredGcodeThumbnailsEnabledValue();
        static GpoRuleConfigured GetConfiguredStlThumbnailsEnabledValue();
        static GpoRuleConfigured GetConfiguredHostsFileEditorEnabledValue();
        static GpoRuleConfigured GetConfiguredImageResizerEnabledValue();
        static GpoRuleConfigured GetConfiguredKeyboardManagerEnabledValue();
        static GpoRuleConfigured GetConfiguredFindMyMouseEnabledValue();
        static GpoRuleConfigured GetConfiguredMouseHighlighterEnabledValue();
        static GpoRuleConfigured GetConfiguredMouseJumpEnabledValue();
        static GpoRuleConfigured GetConfiguredMousePointerCrosshairsEnabledValue();
        static GpoRuleConfigured GetConfiguredPowerRenameEnabledValue();
        static GpoRuleConfigured GetConfiguredPowerLauncherEnabledValue();
        static GpoRuleConfigured GetConfiguredQuickAccentEnabledValue();
        static GpoRuleConfigured GetConfiguredRegistryPreviewEnabledValue();
        static GpoRuleConfigured GetConfiguredScreenRulerEnabledValue();
        static GpoRuleConfigured GetConfiguredShortcutGuideEnabledValue();
        static GpoRuleConfigured GetConfiguredTextExtractorEnabledValue();
        static GpoRuleConfigured GetConfiguredAdvancedPasteEnabledValue();
        static GpoRuleConfigured GetConfiguredZoomItEnabledValue();
        static GpoRuleConfigured GetConfiguredPeekEnabledValue();
        static GpoRuleConfigured GetDisableNewUpdateToastValue();
        static GpoRuleConfigured GetDisableAutomaticUpdateDownloadValue();
        static GpoRuleConfigured GetDisableShowWhatsNewAfterUpdatesValue();
        static GpoRuleConfigured GetAllowExperimentationValue();
        static GpoRuleConfigured GetRunPluginEnabledValue(winrt::hstring const& pluginID);
        static GpoRuleConfigured GetConfiguredEnvironmentVariablesEnabledValue();
        static GpoRuleConfigured GetConfiguredQoiPreviewEnabledValue();
        static GpoRuleConfigured GetConfiguredQoiThumbnailsEnabledValue();
        static GpoRuleConfigured GetAllowedAdvancedPasteOnlineAIModelsValue();
        static GpoRuleConfigured GetConfiguredNewPlusEnabledValue();
        static GpoRuleConfigured GetConfiguredWorkspacesEnabledValue();
        static GpoRuleConfigured GetConfiguredMwbClipboardSharingEnabledValue();
        static GpoRuleConfigured GetConfiguredMwbFileTransferEnabledValue();
        static GpoRuleConfigured GetConfiguredMwbUseOriginalUserInterfaceValue();
        static GpoRuleConfigured GetConfiguredMwbDisallowBlockingScreensaverValue();
        static GpoRuleConfigured GetConfiguredMwbAllowServiceModeValue();
        static GpoRuleConfigured GetConfiguredMwbSameSubnetOnlyValue();
        static GpoRuleConfigured GetConfiguredMwbValidateRemoteIpValue();
        static GpoRuleConfigured GetConfiguredMwbDisableUserDefinedIpMappingRulesValue();
        static winrt::hstring GPOWrapper::GetConfiguredMwbPolicyDefinedIpMappingRules();
        static GpoRuleConfigured GetConfiguredNewPlusHideTemplateFilenameExtensionValue();
        static GpoRuleConfigured GetAllowDataDiagnosticsValue();
<<<<<<< HEAD
        static GpoRuleConfigured GetConfiguredNewPlusReplaceVariablesValue();
=======
        static GpoRuleConfigured GetConfiguredRunAtStartupValue();
>>>>>>> 5008d771
    };
}

namespace winrt::PowerToys::GPOWrapper::factory_implementation
{
    struct GPOWrapper : GPOWrapperT<GPOWrapper, implementation::GPOWrapper>
    {
    };
}<|MERGE_RESOLUTION|>--- conflicted
+++ resolved
@@ -63,11 +63,8 @@
         static winrt::hstring GPOWrapper::GetConfiguredMwbPolicyDefinedIpMappingRules();
         static GpoRuleConfigured GetConfiguredNewPlusHideTemplateFilenameExtensionValue();
         static GpoRuleConfigured GetAllowDataDiagnosticsValue();
-<<<<<<< HEAD
+        static GpoRuleConfigured GetConfiguredRunAtStartupValue();
         static GpoRuleConfigured GetConfiguredNewPlusReplaceVariablesValue();
-=======
-        static GpoRuleConfigured GetConfiguredRunAtStartupValue();
->>>>>>> 5008d771
     };
 }
 
