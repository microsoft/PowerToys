--- conflicted
+++ resolved
@@ -42,11 +42,8 @@
         static GpoRuleConfigured GetConfiguredPeekEnabledValue();
         static GpoRuleConfigured GetDisableAutomaticUpdateDownloadValue();
         static GpoRuleConfigured GetAllowExperimentationValue();
-<<<<<<< HEAD
+        static GpoRuleConfigured GetRunPluginEnabledValue(winrt::hstring const& pluginID);
         static GpoRuleConfigured GetConfiguredEnvironmentVariablesEnabledValue();
-=======
-        static GpoRuleConfigured GetRunPluginEnabledValue(winrt::hstring const& pluginID);
->>>>>>> 93d80f54
     };
 }
 
