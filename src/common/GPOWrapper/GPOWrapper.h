#pragma once
#include "GPOWrapper.g.h"
#include <common/utils/gpo.h>

namespace winrt::PowerToys::GPOWrapper::implementation
{
    struct GPOWrapper : GPOWrapperT<GPOWrapper>
    {
        GPOWrapper() = default;
        static GpoRuleConfigured GetConfiguredAlwaysOnTopEnabledValue();
        static GpoRuleConfigured GetConfiguredAwakeEnabledValue();
        static GpoRuleConfigured GetConfiguredCmdNotFoundEnabledValue();
        static GpoRuleConfigured GetConfiguredColorPickerEnabledValue();
        static GpoRuleConfigured GetConfiguredCropAndLockEnabledValue();
        static GpoRuleConfigured GetConfiguredFancyZonesEnabledValue();
        static GpoRuleConfigured GetConfiguredFileLocksmithEnabledValue();
        static GpoRuleConfigured GetConfiguredSvgPreviewEnabledValue();
        static GpoRuleConfigured GetConfiguredMarkdownPreviewEnabledValue();
        static GpoRuleConfigured GetConfiguredMonacoPreviewEnabledValue();
        static GpoRuleConfigured GetConfiguredMouseWithoutBordersEnabledValue();
        static GpoRuleConfigured GetConfiguredPdfPreviewEnabledValue();
        static GpoRuleConfigured GetConfiguredGcodePreviewEnabledValue();
        static GpoRuleConfigured GetConfiguredSvgThumbnailsEnabledValue();
        static GpoRuleConfigured GetConfiguredPdfThumbnailsEnabledValue();
        static GpoRuleConfigured GetConfiguredGcodeThumbnailsEnabledValue();
        static GpoRuleConfigured GetConfiguredStlThumbnailsEnabledValue();
        static GpoRuleConfigured GetConfiguredHostsFileEditorEnabledValue();
        static GpoRuleConfigured GetConfiguredImageResizerEnabledValue();
        static GpoRuleConfigured GetConfiguredKeyboardManagerEnabledValue();
        static GpoRuleConfigured GetConfiguredFindMyMouseEnabledValue();
        static GpoRuleConfigured GetConfiguredMouseHighlighterEnabledValue();
        static GpoRuleConfigured GetConfiguredMouseJumpEnabledValue();
        static GpoRuleConfigured GetConfiguredMousePointerCrosshairsEnabledValue();
        static GpoRuleConfigured GetConfiguredPowerRenameEnabledValue();
        static GpoRuleConfigured GetConfiguredPowerLauncherEnabledValue();
        static GpoRuleConfigured GetConfiguredQuickAccentEnabledValue();
        static GpoRuleConfigured GetConfiguredRegistryPreviewEnabledValue();
        static GpoRuleConfigured GetConfiguredScreenRulerEnabledValue();
        static GpoRuleConfigured GetConfiguredShortcutGuideEnabledValue();
        static GpoRuleConfigured GetConfiguredTextExtractorEnabledValue();
        static GpoRuleConfigured GetConfiguredAdvancedPasteEnabledValue();
        static GpoRuleConfigured GetConfiguredZoomItEnabledValue();
        static GpoRuleConfigured GetConfiguredPeekEnabledValue();
        static GpoRuleConfigured GetDisableNewUpdateToastValue();
        static GpoRuleConfigured GetDisableAutomaticUpdateDownloadValue();
        static GpoRuleConfigured GetDisableShowWhatsNewAfterUpdatesValue();
        static GpoRuleConfigured GetAllowExperimentationValue();
        static GpoRuleConfigured GetRunPluginEnabledValue(winrt::hstring const& pluginID);
        static GpoRuleConfigured GetConfiguredEnvironmentVariablesEnabledValue();
        static GpoRuleConfigured GetConfiguredQoiPreviewEnabledValue();
        static GpoRuleConfigured GetConfiguredQoiThumbnailsEnabledValue();
        static GpoRuleConfigured GetAllowedAdvancedPasteOnlineAIModelsValue();
        static GpoRuleConfigured GetConfiguredNewPlusEnabledValue();
        static GpoRuleConfigured GetConfiguredWorkspacesEnabledValue();
        static GpoRuleConfigured GetConfiguredMwbClipboardSharingEnabledValue();
        static GpoRuleConfigured GetConfiguredMwbFileTransferEnabledValue();
        static GpoRuleConfigured GetConfiguredMwbUseOriginalUserInterfaceValue();
        static GpoRuleConfigured GetConfiguredMwbDisallowBlockingScreensaverValue();
        static GpoRuleConfigured GetConfiguredMwbAllowServiceModeValue();
        static GpoRuleConfigured GetConfiguredMwbSameSubnetOnlyValue();
        static GpoRuleConfigured GetConfiguredMwbValidateRemoteIpValue();
        static GpoRuleConfigured GetConfiguredMwbDisableUserDefinedIpMappingRulesValue();
        static winrt::hstring GPOWrapper::GetConfiguredMwbPolicyDefinedIpMappingRules();
        static GpoRuleConfigured GetConfiguredNewPlusHideTemplateFilenameExtensionValue();
        static GpoRuleConfigured GetAllowDataDiagnosticsValue();
<<<<<<< HEAD
=======
        static GpoRuleConfigured GetConfiguredRunAtStartupValue();
>>>>>>> 1b2d01dd
        static GpoRuleConfigured GetConfiguredNewPlusReplaceVariablesValue();
    };
}

namespace winrt::PowerToys::GPOWrapper::factory_implementation
{
    struct GPOWrapper : GPOWrapperT<GPOWrapper, implementation::GPOWrapper>
    {
    };
}<|MERGE_RESOLUTION|>--- conflicted
+++ resolved
@@ -63,10 +63,7 @@
         static winrt::hstring GPOWrapper::GetConfiguredMwbPolicyDefinedIpMappingRules();
         static GpoRuleConfigured GetConfiguredNewPlusHideTemplateFilenameExtensionValue();
         static GpoRuleConfigured GetAllowDataDiagnosticsValue();
-<<<<<<< HEAD
-=======
         static GpoRuleConfigured GetConfiguredRunAtStartupValue();
->>>>>>> 1b2d01dd
         static GpoRuleConfigured GetConfiguredNewPlusReplaceVariablesValue();
     };
 }
