--- conflicted
+++ resolved
@@ -39,11 +39,7 @@
         static GpoRuleConfigured GetConfiguredShortcutGuideEnabledValue();
         static GpoRuleConfigured GetConfiguredTextExtractorEnabledValue();
         static GpoRuleConfigured GetConfiguredAdvancedPasteEnabledValue();
-<<<<<<< HEAD
-        static GpoRuleConfigured GetConfiguredVideoConferenceMuteEnabledValue();
         static GpoRuleConfigured GetConfiguredZoomItEnabledValue();
-=======
->>>>>>> 12bb5c21
         static GpoRuleConfigured GetConfiguredPeekEnabledValue();
         static GpoRuleConfigured GetDisableNewUpdateToastValue();
         static GpoRuleConfigured GetDisableAutomaticUpdateDownloadValue();
