#pragma once

#include <cstdint>

namespace CommonSharedConstants
{
    // Flag that can be set on an input event so that it is ignored by Keyboard Manager
    const uintptr_t KEYBOARDMANAGER_INJECTED_FLAG = 0x1;

    // Fake key code to represent VK_WIN.
    inline const DWORD VK_WIN_BOTH = 0x104;

    const wchar_t APPDATA_PATH[] = L"Microsoft\\PowerToys";

    // Path to the event used by PowerLauncher
    const wchar_t POWER_LAUNCHER_SHARED_EVENT[] = L"Local\\PowerToysRunInvokeEvent-30f26ad7-d36d-4c0e-ab02-68bb5ff3c4ab";

    const wchar_t POWER_LAUNCHER_CENTRALIZED_HOOK_SHARED_EVENT[] = L"Local\\PowerToysRunCentralizedHookInvokeEvent-30f26ad7-d36d-4c0e-ab02-68bb5ff3c4ab";

    const wchar_t RUN_SEND_SETTINGS_TELEMETRY_EVENT[] = L"Local\\PowerToysRunInvokeEvent-638ec522-0018-4b96-837d-6bd88e06f0d6";

    const wchar_t RUN_EXIT_EVENT[] = L"Local\\PowerToysRunExitEvent-3e38e49d-a762-4ef1-88f2-fd4bc7481516";
    
    const wchar_t FZE_EXIT_EVENT[] = L"Local\\PowerToys-FZE-ExitEvent-ca8c73de-a52c-4274-b691-46e9592d3b43";

    const wchar_t COLOR_PICKER_SEND_SETTINGS_TELEMETRY_EVENT[] = L"Local\\ColorPickerSettingsTelemetryEvent-6c7071d8-4014-46ec-b687-913bd8a422f1";

    // Path to the event used to show Color Picker
    const wchar_t SHOW_COLOR_PICKER_SHARED_EVENT[] = L"Local\\ShowColorPickerEvent-8c46be2a-3e05-4186-b56b-4ae986ef2525";

    const wchar_t SHORTCUT_GUIDE_TRIGGER_EVENT[] = L"Local\\ShortcutGuide-TriggerEvent-d4275ad3-2531-4d19-9252-c0becbd9b496";

    const wchar_t SHORTCUT_GUIDE_EXIT_EVENT[] = L"Local\\ShortcutGuide-ExitEvent-35697cdd-a3d2-47d6-a246-34efcc73eac0";

    const wchar_t FANCY_ZONES_EDITOR_TOGGLE_EVENT[] = L"Local\\FancyZones-ToggleEditorEvent-1e174338-06a3-472b-874d-073b21c62f14";

    // Path to the event used by Awake
    const wchar_t AWAKE_EXIT_EVENT[] = L"Local\\PowerToysAwakeExitEvent-c0d5e305-35fc-4fb5-83ec-f6070cfaf7fe";
    
    // Path to the event used by AlwaysOnTop
    const wchar_t ALWAYS_ON_TOP_PIN_EVENT[] = L"Local\\AlwaysOnTopPinEvent-892e0aa2-cfa8-4cc4-b196-ddeb32314ce8";

    // Path to the event used by PowerAccent
    const wchar_t POWERACCENT_EXIT_EVENT[] = L"Local\\PowerToysPowerAccentExitEvent-53e93389-d19a-4fbb-9b36-1981c8965e17";

    // Path to the event used by PowerOCR
    const wchar_t SHOW_POWEROCR_SHARED_EVENT[] = L"Local\\PowerOCREvent-dc864e06-e1af-4ecc-9078-f98bee745e3a";

<<<<<<< HEAD
    // Path to the event used by PastePlain
    // TODO CARLOS: I just used a new GUID here. I don't know if this is the right way to do it.
    const wchar_t SHOW_PASTEPLAIN_SHARED_EVENT[] = L"Local\\PastePlainEvent-57dc5a03-20b4-423b-aa5c-574e809d95a7";

=======
    // Path to the event used by MeasureTool
    const wchar_t MEASURE_TOOL_TRIGGER_EVENT[] = L"Local\\MeasureToolEvent-3d46745f-09b3-4671-a577-236be7abd199";
    
>>>>>>> fcd05f2f
    // Path to the event used by GcodePreviewHandler
    const wchar_t GCODE_PREVIEW_RESIZE_EVENT[] = L"Local\\PowerToysGcodePreviewResizeEvent-6ff1f9bd-ccbd-4b24-a79f-40a34fb0317d";

    // Path to the event used by DevFilesPreviewHandler
    const wchar_t DEV_FILES_PREVIEW_RESIZE_EVENT[] = L"Local\\PowerToysDevFilesPreviewResizeEvent-5707a22c-2cac-4ea2-82f0-27c03ef0b5f3";

    // Path to the event used by MarkdownPreviewHandler
    const wchar_t MARKDOWN_PREVIEW_RESIZE_EVENT[] = L"Local\\PowerToysMarkdownPreviewResizeEvent-54c9ab69-11f3-49e9-a98f-53221cfef3ec";

    // Path to the event used by MarkdownPreviewHandler
    const wchar_t PDF_PREVIEW_RESIZE_EVENT[] = L"Local\\PowerToysPdfPreviewResizeEvent-5a2f162a-f728-45fe-8bda-ef3d5e434ce7";

    // Path to the event used by MarkdownPreviewHandler
    const wchar_t SVG_PREVIEW_RESIZE_EVENT[] = L"Local\\PowerToysSvgPreviewResizeEvent-0701a4fc-d5a1-4ee7-b885-f83982c62a0d";

    // Max DWORD for key code to disable keys.
    const DWORD VK_DISABLED = 0x100;
}<|MERGE_RESOLUTION|>--- conflicted
+++ resolved
@@ -46,16 +46,12 @@
     // Path to the event used by PowerOCR
     const wchar_t SHOW_POWEROCR_SHARED_EVENT[] = L"Local\\PowerOCREvent-dc864e06-e1af-4ecc-9078-f98bee745e3a";
 
-<<<<<<< HEAD
     // Path to the event used by PastePlain
-    // TODO CARLOS: I just used a new GUID here. I don't know if this is the right way to do it.
     const wchar_t SHOW_PASTEPLAIN_SHARED_EVENT[] = L"Local\\PastePlainEvent-57dc5a03-20b4-423b-aa5c-574e809d95a7";
 
-=======
     // Path to the event used by MeasureTool
     const wchar_t MEASURE_TOOL_TRIGGER_EVENT[] = L"Local\\MeasureToolEvent-3d46745f-09b3-4671-a577-236be7abd199";
-    
->>>>>>> fcd05f2f
+
     // Path to the event used by GcodePreviewHandler
     const wchar_t GCODE_PREVIEW_RESIZE_EVENT[] = L"Local\\PowerToysGcodePreviewResizeEvent-6ff1f9bd-ccbd-4b24-a79f-40a34fb0317d";
 
