#include "pch.h"

#include <msclr/marshal.h>
#include <msclr/marshal_cppstd.h>
#include <functional>
#include "keyboard_layout.h"
#include "two_way_pipe_message_ipc.h"
#include "shared_constants.h"

// We cannot use C++/WinRT APIs when compiled with /clr (we'll get a runtime crash). os-detect API is used
// in both native C++ and C++/CX.
// We also cannot compile it as a library, since we use different cppruntime linkage in C++/CX and native C++.
// Therefore the simplest way is to compile these functions as native using the pragmas below.
#pragma managed(push, off)
#include "../utils/os-detect.h"
// TODO: move to a separate library in common
#include "../../modules/videoconference/VideoConferenceShared/MicrophoneDevice.h"
#include "../../modules/videoconference/VideoConferenceShared/VideoCaptureDeviceList.h"
#pragma managed(pop)

#include <common/version/version.h>


using namespace System;
using namespace System::Runtime::InteropServices;
using System::Collections::Generic::List;

// https://learn.microsoft.com/cpp/dotnet/how-to-wrap-native-class-for-use-by-csharp?view=vs-2019
namespace interop
{
public
    ref class LayoutMapManaged
    {
    public:
        LayoutMapManaged() :
            _map(new LayoutMap) {}

        ~LayoutMapManaged()
        {
            delete _map;
        }

        String ^ GetKeyName(DWORD key) {
            return gcnew String(_map->GetKeyName(key).c_str());
        }

            void Updatelayout()
        {
            _map->UpdateLayout();
        }

    protected:
        !LayoutMapManaged()
        {
            delete _map;
        }

    private:
        LayoutMap* _map;
    };

public
    ref class TwoWayPipeMessageIPCManaged
    {
    public:
        delegate void ReadCallback(String ^ message);

        TwoWayPipeMessageIPCManaged(String ^ inputPipeName, String ^ outputPipeName, ReadCallback ^ callback)
        {
            _wrapperCallback = gcnew InternalReadCallback(this, &TwoWayPipeMessageIPCManaged::ReadCallbackHelper);
            _callback = callback;

            TwoWayPipeMessageIPC::callback_function cb = nullptr;
            if (callback != nullptr)
            {
                cb = (TwoWayPipeMessageIPC::callback_function)(void*)Marshal::GetFunctionPointerForDelegate(_wrapperCallback);
            }
            _pipe = new TwoWayPipeMessageIPC(
                msclr::interop::marshal_as<std::wstring>(inputPipeName),
                msclr::interop::marshal_as<std::wstring>(outputPipeName),
                cb);
        }

        ~TwoWayPipeMessageIPCManaged()
        {
            delete _pipe;
        }

        void Send(String ^ msg)
        {
            _pipe->send(msclr::interop::marshal_as<std::wstring>(msg));
        }

        void Start()
        {
            _pipe->start(nullptr);
        }

        void End()
        {
            _pipe->end();
        }

    protected:
        !TwoWayPipeMessageIPCManaged()
        {
            delete _pipe;
        }

    private:
        delegate void InternalReadCallback(const std::wstring& msg);

        TwoWayPipeMessageIPC* _pipe;
        ReadCallback ^ _callback;
        InternalReadCallback ^ _wrapperCallback;

        void ReadCallbackHelper(const std::wstring& msg)
        {
            _callback(gcnew String(msg.c_str()));
        }
    };

public
    ref class CommonManaged
    {
    public:
        static String ^ GetProductVersion() {
            return gcnew String(get_product_version().c_str());
        }

        static List<String ^> ^ GetAllActiveMicrophoneDeviceNames() {
            auto names = gcnew List<String ^>();
            for (const auto& device : MicrophoneDevice::getAllActive())
            {
                names->Add(gcnew String(device->name().data()));
            }
            return names;
        }

            static List<String ^> ^
            GetAllVideoCaptureDeviceNames() {
                auto names = gcnew List<String ^>();
                VideoCaptureDeviceList vcdl;
                vcdl.EnumerateDevices();

                for (UINT32 i = 0; i < vcdl.Count(); ++i)
                {
                    auto name = gcnew String(vcdl.GetDeviceName(i).data());
                    if (name != L"PowerToys VideoConference Mute")
                    {
                        names->Add(name);
                    }
                }
                return names;
            }
    };

public
    ref class Constants
    {
    public:
        literal int VK_WIN_BOTH = CommonSharedConstants::VK_WIN_BOTH;

        static String ^ AppDataPath() {
            auto localPath = Environment::GetFolderPath(Environment::SpecialFolder::LocalApplicationData);
            auto powerToysPath = gcnew String(CommonSharedConstants::APPDATA_PATH);
            return System::IO::Path::Combine(localPath, powerToysPath);
        }

        static String ^ PowerLauncherSharedEvent() {
            return gcnew String(CommonSharedConstants::POWER_LAUNCHER_SHARED_EVENT);
        }

        static String ^ PowerLauncherCentralizedHookSharedEvent() {
            return gcnew String(CommonSharedConstants::POWER_LAUNCHER_CENTRALIZED_HOOK_SHARED_EVENT);
        }

        static String ^ RunSendSettingsTelemetryEvent() {
            return gcnew String(CommonSharedConstants::RUN_SEND_SETTINGS_TELEMETRY_EVENT);
        }

        static String ^ RunExitEvent() {
            return gcnew String(CommonSharedConstants::RUN_EXIT_EVENT);
        }

        static String ^ FZEExitEvent() {
            return gcnew String(CommonSharedConstants::FZE_EXIT_EVENT);
        }

        static String ^ ColorPickerSendSettingsTelemetryEvent() {
            return gcnew String(CommonSharedConstants::COLOR_PICKER_SEND_SETTINGS_TELEMETRY_EVENT);
        }

        static String ^ ShowColorPickerSharedEvent() {
            return gcnew String(CommonSharedConstants::SHOW_COLOR_PICKER_SHARED_EVENT);
        }

        static String ^ ShowPowerOCRSharedEvent() {
            return gcnew String(CommonSharedConstants::SHOW_POWEROCR_SHARED_EVENT);
        }

        static String ^ AwakeExitEvent() {
            return gcnew String(CommonSharedConstants::AWAKE_EXIT_EVENT);
        }

<<<<<<< HEAD
        static String^ ShowPeekEvent() {
            return gcnew String(CommonSharedConstants::SHOW_PEEK_SHARED_EVENT);
        }
=======
        static String ^ PowerAccentExitEvent() {
            return gcnew String(CommonSharedConstants::POWERACCENT_EXIT_EVENT);
        }

>>>>>>> 7366db47
    };
}<|MERGE_RESOLUTION|>--- conflicted
+++ resolved
@@ -203,15 +203,13 @@
             return gcnew String(CommonSharedConstants::AWAKE_EXIT_EVENT);
         }
 
-<<<<<<< HEAD
         static String^ ShowPeekEvent() {
             return gcnew String(CommonSharedConstants::SHOW_PEEK_SHARED_EVENT);
         }
-=======
+        
         static String ^ PowerAccentExitEvent() {
             return gcnew String(CommonSharedConstants::POWERACCENT_EXIT_EVENT);
         }
 
->>>>>>> 7366db47
     };
 }