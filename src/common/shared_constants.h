#pragma once
#include "common.h"

namespace CommonSharedConstants
{
    // Flag that can be set on an input event so that it is ignored by Keyboard Manager
    const ULONG_PTR KEYBOARDMANAGER_INJECTED_FLAG = 0x1;

    // Fake key code to represent VK_WIN.
    inline const DWORD VK_WIN_BOTH = 0x104;

<<<<<<< HEAD
    const DWORD VK_DISABLED = DWORD(ULONG_MAX);
=======
    // Path to the event used by PowerLauncher
    const wchar_t POWER_LAUNCHER_SHARED_EVENT[] = L"Local\\PowerToysRunInvokeEvent-30f26ad7-d36d-4c0e-ab02-68bb5ff3c4ab";
>>>>>>> 0f6428ee
}<|MERGE_RESOLUTION|>--- conflicted
+++ resolved
@@ -9,10 +9,9 @@
     // Fake key code to represent VK_WIN.
     inline const DWORD VK_WIN_BOTH = 0x104;
 
-<<<<<<< HEAD
+    // Max DWORD for key code to disable keys.
     const DWORD VK_DISABLED = DWORD(ULONG_MAX);
-=======
+
     // Path to the event used by PowerLauncher
     const wchar_t POWER_LAUNCHER_SHARED_EVENT[] = L"Local\\PowerToysRunInvokeEvent-30f26ad7-d36d-4c0e-ab02-68bb5ff3c4ab";
->>>>>>> 0f6428ee
 }