--- conflicted
+++ resolved
@@ -15,28 +15,16 @@
     PowerRename,
     FileExplorer,
     ShortcutGuide,
-<<<<<<< HEAD
-    VideoConference
-=======
     VideoConference,
     Hosts
->>>>>>> fcd05f2f
 };
 
 std::string ESettingsWindowNames_to_string(ESettingsWindowNames value);
 ESettingsWindowNames ESettingsWindowNames_from_string(std::string value);
 
-<<<<<<< HEAD
-void open_settings_window(std::optional<std::wstring> settings_window);
-void close_settings_window();
-
-void open_oobe_window();
-void open_scoobe_window();
-=======
 void open_settings_window(std::optional<std::wstring> settings_window, bool show_flyout);
 void close_settings_window();
 
 void open_oobe_window();
 void open_scoobe_window();
-void open_flyout();
->>>>>>> fcd05f2f
+void open_flyout();