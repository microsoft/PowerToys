--- conflicted
+++ resolved
@@ -7,11 +7,7 @@
 // Stop the Tray Icon
 void stop_tray_icon();
 // Open the Settings Window
-<<<<<<< HEAD
-void open_settings_window(std::optional<std::wstring> settings_window);
-=======
 void open_settings_window(std::optional<std::wstring> settings_window, bool show_flyout);
->>>>>>> fcd05f2f
 // Callback type to be called by the tray icon loop
 typedef void (*main_loop_callback_function)(PVOID);
 // Calls a callback in _callback
