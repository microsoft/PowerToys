--- conflicted
+++ resolved
@@ -138,9 +138,6 @@
             }
             PowertoyModule& powertoy = modules().at(name);
             const bool module_inst_enabled = powertoy->is_enabled();
-<<<<<<< HEAD
-            const bool target_enabled = value.GetBoolean();
-=======
             bool target_enabled = value.GetBoolean();
 
             auto gpo_rule = powertoy->gpo_policy_enabled_configuration();
@@ -150,7 +147,6 @@
                 target_enabled = gpo_rule == powertoys_gpo::gpo_rule_configured_enabled;
             }
 
->>>>>>> fcd05f2f
             if (module_inst_enabled == target_enabled)
             {
                 continue;
@@ -186,11 +182,6 @@
 void start_enabled_powertoys()
 {
     std::unordered_set<std::wstring> powertoys_to_disable;
-<<<<<<< HEAD
-    // Take into account default values supplied by modules themselves
-    for (auto& [name, powertoy] : modules())
-    {
-=======
     std::unordered_map<std::wstring, powertoys_gpo::gpo_rule_configured_t> powertoys_gpo_configuration;
     // Take into account default values supplied by modules themselves and gpo configurations
     for (auto& [name, powertoy] : modules())
@@ -206,7 +197,6 @@
             Logger::warn(L"start_enabled_powertoys: gpo rule for Powertoy {} is set to an unknown value", name);
         }
 
->>>>>>> fcd05f2f
         if (!powertoy->is_enabled_by_default())
             powertoys_to_disable.emplace(name);
     }
@@ -221,8 +211,6 @@
             for (const auto& disabled_element : enabled)
             {
                 std::wstring disable_module_name{ static_cast<std::wstring_view>(disabled_element.Key()) };
-<<<<<<< HEAD
-=======
 
                 if (powertoys_gpo_configuration.find(disable_module_name)!=powertoys_gpo_configuration.end() 
                     && (powertoys_gpo_configuration[disable_module_name]==powertoys_gpo::gpo_rule_configured_enabled || powertoys_gpo_configuration[disable_module_name]==powertoys_gpo::gpo_rule_configured_disabled))
@@ -231,7 +219,6 @@
                     continue;
                 }
 
->>>>>>> fcd05f2f
                 // Disable explicitly disabled modules
                 if (!disabled_element.Value().GetBoolean())
                 {
@@ -248,15 +235,6 @@
         }
     }
     catch (...)
-<<<<<<< HEAD
-    {
-    }
-
-    for (auto& [name, powertoy] : modules())
-    {
-        if (!powertoys_to_disable.contains(name))
-        {
-=======
     {
     }
 
@@ -280,7 +258,6 @@
 
         if (should_powertoy_be_enabled)
         {
->>>>>>> fcd05f2f
             Logger::info(L"start_enabled_powertoys: Enabling powertoy {}", name);
             powertoy->enable();
             powertoy.UpdateHotkeyEx();
