--- conflicted
+++ resolved
@@ -1,111 +1,103 @@
-#include "pch.h"
-#include "powertoy_module.h"
-#include "centralized_kb_hook.h"
-#include "centralized_hotkeys.h"
-#include <common/logger/logger.h>
-#include <common/utils/winapi_error.h>
-
-std::map<std::wstring, PowertoyModule>& modules()
-{
-    static std::map<std::wstring, PowertoyModule> modules;
-    return modules;
-}
-
-PowertoyModule load_powertoy(const std::wstring_view filename)
-{
-    auto handle = winrt::check_pointer(LoadLibraryW(filename.data()));
-    auto create = reinterpret_cast<powertoy_create_func>(GetProcAddress(handle, "powertoy_create"));
-    if (!create)
-    {
-        FreeLibrary(handle);
-        winrt::throw_last_error();
-    }
-    auto pt_module = create();
-    if (!pt_module)
-    {
-        FreeLibrary(handle);
-        winrt::throw_hresult(winrt::hresult(E_POINTER));
-    }
-    return PowertoyModule(pt_module, handle);
-}
-
-json::JsonObject PowertoyModule::json_config() const
-{
-    int size = 0;
-    pt_module->get_config(nullptr, &size);
-    std::wstring result;
-<<<<<<< HEAD
-    result.resize(size - 1);
-=======
-    result.resize(static_cast<size_t>(size) - 1);
->>>>>>> 46099058
-    pt_module->get_config(result.data(), &size);
-    return json::JsonObject::Parse(result);
-}
-
-PowertoyModule::PowertoyModule(PowertoyModuleIface* pt_module, HMODULE handle) :
-    handle(handle), pt_module(pt_module)
-{
-    if (!pt_module)
-    {
-        throw std::runtime_error("Module not initialized");
-    }
-
-    update_hotkeys();
-    UpdateHotkeyEx();
-}
-
-void PowertoyModule::update_hotkeys()
-{
-    CentralizedKeyboardHook::ClearModuleHotkeys(pt_module->get_key());
-
-    size_t hotkeyCount = pt_module->get_hotkeys(nullptr, 0);
-    std::vector<PowertoyModuleIface::Hotkey> hotkeys(hotkeyCount);
-    pt_module->get_hotkeys(hotkeys.data(), hotkeyCount);
-
-    auto modulePtr = pt_module.get();
-
-    for (size_t i = 0; i < hotkeyCount; i++)
-    {
-        CentralizedKeyboardHook::SetHotkeyAction(pt_module->get_key(), hotkeys[i], [modulePtr, i] {
-            Logger::trace(L"{} hotkey is invoked from Centralized keyboard hook", modulePtr->get_key());
-            return modulePtr->on_hotkey(i);
-        });
-    }
-}
-
-void PowertoyModule::UpdateHotkeyEx()
-{
-    CentralizedHotkeys::UnregisterHotkeysForModule(pt_module->get_key());
-    auto container = pt_module->GetHotkeyEx();
-    if (container.has_value() && pt_module->is_enabled())
-    {
-        auto hotkey = container.value();
-        auto modulePtr = pt_module.get();
-<<<<<<< HEAD
-        auto action = [modulePtr](WORD modifiersMask, WORD vkCode) {
-=======
-        auto action = [modulePtr](WORD /*modifiersMask*/, WORD /*vkCode*/) {
->>>>>>> 46099058
-            Logger::trace(L"{} hotkey Ex is invoked from Centralized keyboard hook", modulePtr->get_key());
-            modulePtr->OnHotkeyEx();
-        };
-
-        CentralizedHotkeys::AddHotkeyAction({ hotkey.modifiersMask, hotkey.vkCode }, { pt_module->get_key(), action });
-    }
-
-    // HACK:
-    // Just for enabling the shortcut guide legacy behavior of pressing the Windows Key.
-    // This is not the sort of behavior we'd like to have generalized on other modules.
-    // But this was a way to bring back the long windows key behavior that the community wanted back while maintaining the separate process.
-    if (pt_module->keep_track_of_pressed_win_key())
-    {
-        auto modulePtr = pt_module.get();
-        auto action = [modulePtr] {
-            modulePtr->OnHotkeyEx();
-            return false;
-        };
-        CentralizedKeyboardHook::AddPressedKeyAction(pt_module->get_key(), VK_LWIN, pt_module->milliseconds_win_key_must_be_pressed(), action);
-        CentralizedKeyboardHook::AddPressedKeyAction(pt_module->get_key(), VK_RWIN, pt_module->milliseconds_win_key_must_be_pressed(), action);
-    }
-}
+#include "pch.h"
+#include "powertoy_module.h"
+#include "centralized_kb_hook.h"
+#include "centralized_hotkeys.h"
+#include <common/logger/logger.h>
+#include <common/utils/winapi_error.h>
+
+std::map<std::wstring, PowertoyModule>& modules()
+{
+    static std::map<std::wstring, PowertoyModule> modules;
+    return modules;
+}
+
+PowertoyModule load_powertoy(const std::wstring_view filename)
+{
+    auto handle = winrt::check_pointer(LoadLibraryW(filename.data()));
+    auto create = reinterpret_cast<powertoy_create_func>(GetProcAddress(handle, "powertoy_create"));
+    if (!create)
+    {
+        FreeLibrary(handle);
+        winrt::throw_last_error();
+    }
+    auto pt_module = create();
+    if (!pt_module)
+    {
+        FreeLibrary(handle);
+        winrt::throw_hresult(winrt::hresult(E_POINTER));
+    }
+    return PowertoyModule(pt_module, handle);
+}
+
+json::JsonObject PowertoyModule::json_config() const
+{
+    int size = 0;
+    pt_module->get_config(nullptr, &size);
+    std::wstring result;
+    result.resize(static_cast<size_t>(size) - 1);
+    pt_module->get_config(result.data(), &size);
+    return json::JsonObject::Parse(result);
+}
+
+PowertoyModule::PowertoyModule(PowertoyModuleIface* pt_module, HMODULE handle) :
+    handle(handle), pt_module(pt_module)
+{
+    if (!pt_module)
+    {
+        throw std::runtime_error("Module not initialized");
+    }
+
+    update_hotkeys();
+    UpdateHotkeyEx();
+}
+
+void PowertoyModule::update_hotkeys()
+{
+    CentralizedKeyboardHook::ClearModuleHotkeys(pt_module->get_key());
+
+    size_t hotkeyCount = pt_module->get_hotkeys(nullptr, 0);
+    std::vector<PowertoyModuleIface::Hotkey> hotkeys(hotkeyCount);
+    pt_module->get_hotkeys(hotkeys.data(), hotkeyCount);
+
+    auto modulePtr = pt_module.get();
+
+    for (size_t i = 0; i < hotkeyCount; i++)
+    {
+        CentralizedKeyboardHook::SetHotkeyAction(pt_module->get_key(), hotkeys[i], [modulePtr, i] {
+            Logger::trace(L"{} hotkey is invoked from Centralized keyboard hook", modulePtr->get_key());
+            return modulePtr->on_hotkey(i);
+        });
+    }
+}
+
+void PowertoyModule::UpdateHotkeyEx()
+{
+    CentralizedHotkeys::UnregisterHotkeysForModule(pt_module->get_key());
+    auto container = pt_module->GetHotkeyEx();
+    if (container.has_value() && pt_module->is_enabled())
+    {
+        auto hotkey = container.value();
+        auto modulePtr = pt_module.get();
+        auto action = [modulePtr](WORD /*modifiersMask*/, WORD /*vkCode*/) {
+            Logger::trace(L"{} hotkey Ex is invoked from Centralized keyboard hook", modulePtr->get_key());
+            modulePtr->OnHotkeyEx();
+        };
+
+        CentralizedHotkeys::AddHotkeyAction({ hotkey.modifiersMask, hotkey.vkCode }, { pt_module->get_key(), action });
+    }
+
+    // HACK:
+    // Just for enabling the shortcut guide legacy behavior of pressing the Windows Key.
+    // This is not the sort of behavior we'd like to have generalized on other modules.
+    // But this was a way to bring back the long windows key behavior that the community wanted back while maintaining the separate process.
+    if (pt_module->keep_track_of_pressed_win_key())
+    {
+        auto modulePtr = pt_module.get();
+        auto action = [modulePtr] {
+            modulePtr->OnHotkeyEx();
+            return false;
+        };
+        CentralizedKeyboardHook::AddPressedKeyAction(pt_module->get_key(), VK_LWIN, pt_module->milliseconds_win_key_must_be_pressed(), action);
+        CentralizedKeyboardHook::AddPressedKeyAction(pt_module->get_key(), VK_RWIN, pt_module->milliseconds_win_key_must_be_pressed(), action);
+    }
+}