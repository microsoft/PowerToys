#include "pch.h"
#include "restart_elevated.h"

#include <common/utils/elevation.h>

enum State
{
    None,
    RestartAsElevated,
    RestartAsElevatedOpenSettings,
<<<<<<< HEAD
    RestartAsNonElevated
=======
    RestartAsNonElevated,
    RestartAsNonElevatedOpenSettings
>>>>>>> 46099058
};
static State state = None;

void schedule_restart_as_elevated(bool openSettings)
{
    state = openSettings ? RestartAsElevatedOpenSettings : RestartAsElevated;
}


void schedule_restart_as_non_elevated()
{
    state = RestartAsNonElevated;
}

void schedule_restart_as_non_elevated(bool openSettings)
{
    state = openSettings ? RestartAsNonElevatedOpenSettings : RestartAsNonElevated;
}

bool is_restart_scheduled()
{
    return state != None;
}

bool restart_if_scheduled()
{
    // Make sure we have enough room, even for the long (\\?\) paths
    constexpr DWORD exe_path_size = 0xFFFF;
    auto exe_path = std::make_unique<wchar_t[]>(exe_path_size);
    GetModuleFileNameW(nullptr, exe_path.get(), exe_path_size);
    switch (state)
    {
    case RestartAsElevated:
        return run_elevated(exe_path.get(), {});
    case RestartAsElevatedOpenSettings:
        return run_elevated(exe_path.get(), L"--open-settings");
<<<<<<< HEAD
=======
    case RestartAsNonElevatedOpenSettings:
        return run_non_elevated(exe_path.get(), L"--open-settings", NULL);
>>>>>>> 46099058
    case RestartAsNonElevated:
        return run_non_elevated(exe_path.get(), L"", NULL);
    default:
        return false;
    }
}

bool restart_same_elevation()
{
    constexpr DWORD exe_path_size = 0xFFFF;
    auto exe_path = std::make_unique<wchar_t[]>(exe_path_size);
    GetModuleFileNameW(nullptr, exe_path.get(), exe_path_size);
    return run_same_elevation(exe_path.get(), L"", nullptr);
}
<|MERGE_RESOLUTION|>--- conflicted
+++ resolved
@@ -1,71 +1,63 @@
-#include "pch.h"
-#include "restart_elevated.h"
-
-#include <common/utils/elevation.h>
-
-enum State
-{
-    None,
-    RestartAsElevated,
-    RestartAsElevatedOpenSettings,
-<<<<<<< HEAD
-    RestartAsNonElevated
-=======
-    RestartAsNonElevated,
-    RestartAsNonElevatedOpenSettings
->>>>>>> 46099058
-};
-static State state = None;
-
-void schedule_restart_as_elevated(bool openSettings)
-{
-    state = openSettings ? RestartAsElevatedOpenSettings : RestartAsElevated;
-}
-
-
-void schedule_restart_as_non_elevated()
-{
-    state = RestartAsNonElevated;
-}
-
-void schedule_restart_as_non_elevated(bool openSettings)
-{
-    state = openSettings ? RestartAsNonElevatedOpenSettings : RestartAsNonElevated;
-}
-
-bool is_restart_scheduled()
-{
-    return state != None;
-}
-
-bool restart_if_scheduled()
-{
-    // Make sure we have enough room, even for the long (\\?\) paths
-    constexpr DWORD exe_path_size = 0xFFFF;
-    auto exe_path = std::make_unique<wchar_t[]>(exe_path_size);
-    GetModuleFileNameW(nullptr, exe_path.get(), exe_path_size);
-    switch (state)
-    {
-    case RestartAsElevated:
-        return run_elevated(exe_path.get(), {});
-    case RestartAsElevatedOpenSettings:
-        return run_elevated(exe_path.get(), L"--open-settings");
-<<<<<<< HEAD
-=======
-    case RestartAsNonElevatedOpenSettings:
-        return run_non_elevated(exe_path.get(), L"--open-settings", NULL);
->>>>>>> 46099058
-    case RestartAsNonElevated:
-        return run_non_elevated(exe_path.get(), L"", NULL);
-    default:
-        return false;
-    }
-}
-
-bool restart_same_elevation()
-{
-    constexpr DWORD exe_path_size = 0xFFFF;
-    auto exe_path = std::make_unique<wchar_t[]>(exe_path_size);
-    GetModuleFileNameW(nullptr, exe_path.get(), exe_path_size);
-    return run_same_elevation(exe_path.get(), L"", nullptr);
-}
+#include "pch.h"
+#include "restart_elevated.h"
+
+#include <common/utils/elevation.h>
+
+enum State
+{
+    None,
+    RestartAsElevated,
+    RestartAsElevatedOpenSettings,
+    RestartAsNonElevated,
+    RestartAsNonElevatedOpenSettings
+};
+static State state = None;
+
+void schedule_restart_as_elevated(bool openSettings)
+{
+    state = openSettings ? RestartAsElevatedOpenSettings : RestartAsElevated;
+}
+
+void schedule_restart_as_non_elevated()
+{
+    state = RestartAsNonElevated;
+}
+
+void schedule_restart_as_non_elevated(bool openSettings)
+{
+    state = openSettings ? RestartAsNonElevatedOpenSettings : RestartAsNonElevated;
+}
+
+bool is_restart_scheduled()
+{
+    return state != None;
+}
+
+bool restart_if_scheduled()
+{
+    // Make sure we have enough room, even for the long (\\?\) paths
+    constexpr DWORD exe_path_size = 0xFFFF;
+    auto exe_path = std::make_unique<wchar_t[]>(exe_path_size);
+    GetModuleFileNameW(nullptr, exe_path.get(), exe_path_size);
+    switch (state)
+    {
+    case RestartAsElevated:
+        return run_elevated(exe_path.get(), {});
+    case RestartAsElevatedOpenSettings:
+        return run_elevated(exe_path.get(), L"--open-settings");
+    case RestartAsNonElevatedOpenSettings:
+        return run_non_elevated(exe_path.get(), L"--open-settings", NULL);
+    case RestartAsNonElevated:
+        return run_non_elevated(exe_path.get(), L"", NULL);
+    default:
+        return false;
+    }
+}
+
+bool restart_same_elevation()
+{
+    constexpr DWORD exe_path_size = 0xFFFF;
+    auto exe_path = std::make_unique<wchar_t[]>(exe_path_size);
+    GetModuleFileNameW(nullptr, exe_path.get(), exe_path_size);
+    return run_same_elevation(exe_path.get(), L"", nullptr);
+}