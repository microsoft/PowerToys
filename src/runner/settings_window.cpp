--- conflicted
+++ resolved
@@ -290,11 +290,7 @@
 
 DWORD g_settings_process_id = 0;
 
-<<<<<<< HEAD
 void run_settings_window(bool show_oobe_window, bool show_scoobe_window, std::optional<std::wstring> settings_window, bool show_flyout = false)
-=======
-void run_settings_window(bool show_oobe_window, bool show_scoobe_window, std::optional<std::wstring> settings_window)
->>>>>>> 3a924ab3
 {
     g_isLaunchInProgress = true;
 
@@ -349,7 +345,6 @@
     }
 
     GeneralSettings save_settings = get_general_settings();
-<<<<<<< HEAD
 
     // Arg 6: elevated status
     bool isElevated{ get_general_settings().isElevated };
@@ -388,54 +383,6 @@
     {
         executable_args.append(L" ");
         executable_args.append(settings_window.value());
-    }
-=======
->>>>>>> 3a924ab3
-
-    // Arg 6: elevated status
-    bool isElevated{ get_general_settings().isElevated };
-    std::wstring settings_elevatedStatus = isElevated ? L"true" : L"false";
-
-    // Arg 7: is user an admin
-    bool isAdmin{ get_general_settings().isAdmin };
-    std::wstring settings_isUserAnAdmin = isAdmin ? L"true" : L"false";
-
-    // Arg 8: should oobe window be shown
-    std::wstring settings_showOobe = show_oobe_window ? L"true" : L"false";
-
-    // Arg 9: should scoobe window be shown
-    std::wstring settings_showScoobe = show_scoobe_window ? L"true" : L"false";
-
-    // create general settings file to initialize the settings file with installation configurations like :
-    // 1. Run on start up.
-    PTSettingsHelper::save_general_settings(save_settings.to_json());
-
-    std::wstring executable_args = fmt::format(L"\"{}\" {} {} {} {} {} {} {} {}",
-                                               executable_path,
-                                               powertoys_pipe_name,
-                                               settings_pipe_name,
-                                               std::to_wstring(powertoys_pid),
-                                               settings_theme,
-                                               settings_elevatedStatus,
-                                               settings_isUserAnAdmin,
-                                               settings_showOobe,
-                                               settings_showScoobe);
-
-    if (settings_window.has_value())
-    {
-<<<<<<< HEAD
-        auto res = RunNonElevatedFailsafe(executable_path, executable_args, get_module_folderpath());
-        process_created = res.has_value();
-        if (process_created)
-        {
-            process_info.dwProcessId = res->processID;
-            process_info.hProcess = res->processHandle.release();
-            g_isLaunchInProgress = false;
-        }
-=======
-        executable_args.append(L" ");
-        executable_args.append(settings_window.value());
->>>>>>> 3a924ab3
     }
 
     BOOL process_created = false;
@@ -577,11 +524,7 @@
     EnumWindows(callback, 0);
 }
 
-<<<<<<< HEAD
 void open_settings_window(std::optional<std::wstring> settings_window, bool show_flyout)
-=======
-void open_settings_window(std::optional<std::wstring> settings_window)
->>>>>>> 3a924ab3
 {
     if (g_settings_process_id != 0)
     {
@@ -591,13 +534,8 @@
     {
         if (!g_isLaunchInProgress)
         {
-<<<<<<< HEAD
             std::thread([settings_window, show_flyout]() {
                 run_settings_window(false, false, settings_window, show_flyout);
-=======
-            std::thread([settings_window]() {
-                run_settings_window(false, false, settings_window);
->>>>>>> 3a924ab3
             }).detach();
         }
     }
@@ -629,7 +567,6 @@
     }).detach();
 }
 
-<<<<<<< HEAD
 void open_flyout()
 {
     std::thread([]() {
@@ -637,8 +574,6 @@
     }).detach();
 }
 
-=======
->>>>>>> 3a924ab3
 std::string ESettingsWindowNames_to_string(ESettingsWindowNames value)
 {
     switch (value)
