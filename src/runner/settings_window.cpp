#include "pch.h"
#include <WinSafer.h>
#include <Sddl.h>
#include <sstream>
#include <aclapi.h>

#include "powertoy_module.h"
#include <common/interop/two_way_pipe_message_ipc.h>
#include "tray_icon.h"
#include "general_settings.h"
#include "restart_elevated.h"
#include "UpdateUtils.h"
#include "centralized_kb_hook.h"
#include "Generated files/resource.h"

#include <common/utils/json.h>
#include <common/SettingsAPI/settings_helpers.cpp>
#include <common/version/version.h>
#include <common/version/helper.h>
#include <common/logger/logger.h>
#include <common/utils/resources.h>
#include <common/utils/elevation.h>
#include <common/utils/process_path.h>
#include <common/utils/timeutil.h>
#include <common/utils/winapi_error.h>
#include <common/updating/updateState.h>
#include <common/themes/windows_colors.h>
#include "settings_window.h"
#include "bug_report.h"

#define BUFSIZE 1024

TwoWayPipeMessageIPC* current_settings_ipc = NULL;
std::mutex ipc_mutex;
std::atomic_bool g_isLaunchInProgress = false;
std::atomic_bool isUpdateCheckThreadRunning = false;

json::JsonObject get_power_toys_settings()
{
    json::JsonObject result;
    for (const auto& [name, powertoy] : modules())
    {
        try
        {
            result.SetNamedValue(name, powertoy.json_config());
        }
        catch (...)
        {
            Logger::error(L"get_power_toys_settings(): got malformed json for {} module", name);
        }
    }
    return result;
}

json::JsonObject get_all_settings()
{
    json::JsonObject result;

    result.SetNamedValue(L"general", get_general_settings().to_json());
    result.SetNamedValue(L"powertoys", get_power_toys_settings());
    return result;
}

std::optional<std::wstring> dispatch_json_action_to_module(const json::JsonObject& powertoys_configs)
{
    std::optional<std::wstring> result;
    for (const auto& powertoy_element : powertoys_configs)
    {
        const std::wstring name{ powertoy_element.Key().c_str() };
        // Currently, there is only one custom action in the general settings screen,
        // so it has to be the "restart as (non-)elevated" button.
        if (name == L"general")
        {
            try
            {
                const auto value = powertoy_element.Value().GetObjectW();
                const auto action = value.GetNamedString(L"action_name");
                if (action == L"restart_elevation")
                {
                    if (is_process_elevated())
                    {
                        schedule_restart_as_non_elevated();
                        PostQuitMessage(0);
                    }
                    else
                    {
                        schedule_restart_as_elevated(true);
                        PostQuitMessage(0);
                    }
                }
                else if (action == L"restart_maintain_elevation")
                {
                    // this was added to restart and maintain elevation, which is needed after settings are change from outside the normal process.
                    // since a normal PostQuitMessage(0) would usually cause this process to save it's in memory settings to disk, we need to
                    // send a PostQuitMessage(1) and check for that on exit, and skip the settings-flush.
                    auto loaded = PTSettingsHelper::load_general_settings();

                    if (is_process_elevated())
                    {
                        schedule_restart_as_elevated(true);
                        PostQuitMessage(1);
                    }
                    else
                    {
                        schedule_restart_as_non_elevated(true);
                        PostQuitMessage(1);
                    }
                }
                else if (action == L"check_for_updates")
                {
                    bool expected_isUpdateCheckThreadRunning = false;
                    if (isUpdateCheckThreadRunning.compare_exchange_strong(expected_isUpdateCheckThreadRunning, true))
                    {
                        std::thread([]() {
                            CheckForUpdatesCallback();
                            isUpdateCheckThreadRunning.store(false);
                        }).detach();
                    }
                }
                else if (action == L"request_update_state_date")
                {
                    json::JsonObject json;

                    auto update_state = UpdateState::read();
                    if (update_state.githubUpdateLastCheckedDate)
                    {
                        const time_t date = *update_state.githubUpdateLastCheckedDate;
                        json.SetNamedValue(L"updateStateDate", json::value(std::to_wstring(date)));
                    }

                    result.emplace(json.Stringify());
                }
            }
            catch (...)
            {
            }
        }
        else if (modules().find(name) != modules().end())
        {
            const auto element = powertoy_element.Value().Stringify();
            modules().at(name)->call_custom_action(element.c_str());
        }
    }

    return result;
}

void send_json_config_to_module(const std::wstring& module_key, const std::wstring& settings)
{
    auto moduleIt = modules().find(module_key);
    if (moduleIt != modules().end())
    {
        moduleIt->second->set_config(settings.c_str());
        moduleIt->second.update_hotkeys();
        moduleIt->second.UpdateHotkeyEx();
    }
}

void dispatch_json_config_to_modules(const json::JsonObject& powertoys_configs)
{
    for (const auto& powertoy_element : powertoys_configs)
    {
        const auto element = powertoy_element.Value().Stringify();
        send_json_config_to_module(powertoy_element.Key().c_str(), element.c_str());
    }
};

void dispatch_received_json(const std::wstring& json_to_parse)
{
    json::JsonObject j;
    const bool ok = json::JsonObject::TryParse(json_to_parse, j);
    if (!ok)
    {
        Logger::error(L"dispatch_received_json: got malformed json: {}", json_to_parse);
        return;
    }

    for (const auto& base_element : j)
    {
        const auto name = base_element.Key();
        const auto value = base_element.Value();

        if (name == L"general")
        {
            apply_general_settings(value.GetObjectW());
            const std::wstring settings_string{ get_all_settings().Stringify().c_str() };
            {
                std::unique_lock lock{ ipc_mutex };
                if (current_settings_ipc)
                    current_settings_ipc->send(settings_string);
            }
        }
        else if (name == L"powertoys")
        {
            dispatch_json_config_to_modules(value.GetObjectW());
            const std::wstring settings_string{ get_all_settings().Stringify().c_str() };
            {
                std::unique_lock lock{ ipc_mutex };
                if (current_settings_ipc)
                    current_settings_ipc->send(settings_string);
            }
        }
        else if (name == L"refresh")
        {
            const std::wstring settings_string{ get_all_settings().Stringify().c_str() };
            {
                std::unique_lock lock{ ipc_mutex };
                if (current_settings_ipc)
                    current_settings_ipc->send(settings_string);
            }
        }
        else if (name == L"action")
        {
            auto result = dispatch_json_action_to_module(value.GetObjectW());
            if (result.has_value())
            {
                {
                    std::unique_lock lock{ ipc_mutex };
                    if (current_settings_ipc)
                        current_settings_ipc->send(result.value());
                }
            }
        }
        else if (name == L"bugreport")
        {
            launch_bug_report();
        }
        else if (name == L"killrunner")
        {
            const auto pt_main_window = FindWindowW(pt_tray_icon_window_class, nullptr);
            if (pt_main_window != nullptr)
            {
                SendMessageW(pt_main_window, WM_CLOSE, 0, 0);
            }
        }
    }
    return;
}

void dispatch_received_json_callback(PVOID data)
{
    std::wstring* msg = static_cast<std::wstring*>(data);
    dispatch_received_json(*msg);
    delete msg;
}

void receive_json_send_to_main_thread(const std::wstring& msg)
{
    std::wstring* copy = new std::wstring(msg);
    dispatch_run_on_main_ui_thread(dispatch_received_json_callback, copy);
}

// Try to run the Settings process with non-elevated privileges.
BOOL run_settings_non_elevated(LPCWSTR executable_path, LPWSTR executable_args, PROCESS_INFORMATION* process_info)
{
    HWND hwnd = GetShellWindow();
    if (!hwnd)
    {
        return false;
    }

    DWORD pid;
    GetWindowThreadProcessId(hwnd, &pid);

    winrt::handle process{ OpenProcess(PROCESS_CREATE_PROCESS, FALSE, pid) };
    if (!process)
    {
        return false;
    }

    SIZE_T size = 0;
    InitializeProcThreadAttributeList(nullptr, 1, 0, &size);
    auto pproc_buffer = std::unique_ptr<char[]>{ new (std::nothrow) char[size] };
    auto pptal = reinterpret_cast<PPROC_THREAD_ATTRIBUTE_LIST>(pproc_buffer.get());
    if (!pptal)
    {
        return false;
    }

    if (!InitializeProcThreadAttributeList(pptal, 1, 0, &size))
    {
        return false;
    }

    if (!UpdateProcThreadAttribute(pptal,
                                   0,
                                   PROC_THREAD_ATTRIBUTE_PARENT_PROCESS,
                                   &process,
                                   sizeof(process),
                                   nullptr,
                                   nullptr))
    {
        return false;
    }

    STARTUPINFOEX siex = { 0 };
    siex.lpAttributeList = pptal;
    siex.StartupInfo.cb = sizeof(siex);

    BOOL process_created = CreateProcessW(executable_path,
                                          executable_args,
                                          nullptr,
                                          nullptr,
                                          FALSE,
                                          EXTENDED_STARTUPINFO_PRESENT,
                                          nullptr,
                                          nullptr,
                                          &siex.StartupInfo,
                                          process_info);
    g_isLaunchInProgress = false;
    return process_created;
}

DWORD g_settings_process_id = 0;

void run_settings_window(bool show_oobe_window, bool show_scoobe_window, std::optional<std::wstring> settings_window, bool show_flyout = false, const std::optional<POINT>& flyout_position = std::nullopt)
{
    g_isLaunchInProgress = true;

    PROCESS_INFORMATION process_info = { 0 };
    HANDLE hToken = nullptr;

    // Arguments for calling the settings executable:
    // "C:\powertoys_path\PowerToysSettings.exe" powertoys_pipe settings_pipe powertoys_pid settings_theme
    // powertoys_pipe: PowerToys pipe server.
    // settings_pipe : Settings pipe server.
    // powertoys_pid : PowerToys process pid.
    // settings_theme: pass "dark" to start the settings window in dark mode

    // Arg 1: executable path.
    std::wstring executable_path = get_module_folderpath();

    executable_path.append(L"\\WinUI3Apps\\PowerToys.Settings.exe");

    // Args 2,3: pipe server. Generate unique names for the pipes, if getting a UUID is possible.
    std::wstring powertoys_pipe_name(L"\\\\.\\pipe\\powertoys_runner_");
    std::wstring settings_pipe_name(L"\\\\.\\pipe\\powertoys_settings_");
    UUID temp_uuid;
    wchar_t* uuid_chars = nullptr;
    if (UuidCreate(&temp_uuid) == RPC_S_UUID_NO_ADDRESS)
    {
        auto val = get_last_error_message(GetLastError());
        Logger::warn(L"UuidCreate can not create guid. {}", val.has_value() ? val.value() : L"");
    }
    else if (UuidToString(&temp_uuid, reinterpret_cast<RPC_WSTR*>(&uuid_chars)) != RPC_S_OK)
    {
        auto val = get_last_error_message(GetLastError());
        Logger::warn(L"UuidToString can not convert to string. {}", val.has_value() ? val.value() : L"");
    }

    if (uuid_chars != nullptr)
    {
        powertoys_pipe_name += std::wstring(uuid_chars);
        settings_pipe_name += std::wstring(uuid_chars);
        RpcStringFree(reinterpret_cast<RPC_WSTR*>(&uuid_chars));
        uuid_chars = nullptr;
    }

    // Arg 4: process pid.
    DWORD powertoys_pid = GetCurrentProcessId();

    GeneralSettings save_settings = get_general_settings();

    // Arg 5: settings theme.
    const std::wstring settings_theme_setting{ save_settings.theme };
    std::wstring settings_theme = L"system";
    if (settings_theme_setting == L"dark" || (settings_theme_setting == L"system" && WindowsColors::is_dark_mode()))
    {
        settings_theme = L"dark";
    }

    // Arg 6: elevated status
    bool isElevated{ save_settings.isElevated };
    std::wstring settings_elevatedStatus = isElevated ? L"true" : L"false";

    // Arg 7: is user an admin
    bool isAdmin{ save_settings.isAdmin };
    std::wstring settings_isUserAnAdmin = isAdmin ? L"true" : L"false";

    // Arg 8: should oobe window be shown
    std::wstring settings_showOobe = show_oobe_window ? L"true" : L"false";

    // Arg 9: should scoobe window be shown
    std::wstring settings_showScoobe = show_scoobe_window ? L"true" : L"false";

    // Arg 10: should flyout be shown
    std::wstring settings_showFlyout = show_flyout ? L"true" : L"false";

    // Arg 11: contains if there's a settings window argument. If true, will add one extra argument with the value to the call.
    std::wstring settings_containsSettingsWindow = settings_window.has_value() ? L"true" : L"false";

    // Arg 12: contains if there's flyout coordinates. If true, will add two extra arguments to the call containing the x and y coordinates.
    std::wstring settings_containsFlyoutPosition = flyout_position.has_value() ? L"true" : L"false";

    // Args 13, .... : Optional arguments depending on the options presented before. All by the same value.

    // create general settings file to initialize the settings file with installation configurations like :
    // 1. Run on start up.
    PTSettingsHelper::save_general_settings(save_settings.to_json());

    std::wstring executable_args = fmt::format(L"\"{}\" {} {} {} {} {} {} {} {} {} {} {}",
                                               executable_path,
                                               powertoys_pipe_name,
                                               settings_pipe_name,
                                               std::to_wstring(powertoys_pid),
                                               settings_theme,
                                               settings_elevatedStatus,
                                               settings_isUserAnAdmin,
                                               settings_showOobe,
                                               settings_showScoobe,
                                               settings_showFlyout,
                                               settings_containsSettingsWindow,
                                               settings_containsFlyoutPosition);

    if (settings_window.has_value())
    {
        executable_args.append(L" ");
        executable_args.append(settings_window.value());
    }

    if (flyout_position)
    {
        executable_args.append(L" ");
        executable_args.append(std::to_wstring(flyout_position.value().x));
        executable_args.append(L" ");
        executable_args.append(std::to_wstring(flyout_position.value().y));
    }

    BOOL process_created = false;

    // Commented out to fix #22659
    // Running settings non-elevated and modules elevated when PowerToys is running elevated results
    // in settings making changes in one file (non-elevated user dir) and modules are reading settings
    // from different (elevated user) dir
    //if (is_process_elevated())
    //{

    //    auto res = RunNonElevatedFailsafe(executable_path, executable_args, get_module_folderpath());
    //    process_created = res.has_value();
    //    if (process_created)
    //    {
    //        process_info.dwProcessId = res->processID;
    //        process_info.hProcess = res->processHandle.release();
    //        g_isLaunchInProgress = false;
    //    }
    //}

    if (FALSE == process_created)
    {
        // The runner is not elevated or we failed to create the process using the
        // attribute list from Windows Explorer (this happens when PowerToys is executed
        // as Administrator from a non-Administrator user or an error occur trying).
        // In the second case the Settings process will run elevated.
        STARTUPINFO startup_info = { sizeof(startup_info) };
        if (!CreateProcessW(executable_path.c_str(),
                            executable_args.data(),
                            nullptr,
                            nullptr,
                            FALSE,
                            0,
                            nullptr,
                            nullptr,
                            &startup_info,
                            &process_info))
        {
            goto LExit;
        }
        else
        {
            g_isLaunchInProgress = false;
        }
    }

    if (!OpenProcessToken(GetCurrentProcess(), TOKEN_QUERY, &hToken))
    {
        goto LExit;
    }

    {
        std::unique_lock lock{ ipc_mutex };
        current_settings_ipc = new TwoWayPipeMessageIPC(powertoys_pipe_name, settings_pipe_name, receive_json_send_to_main_thread);
        current_settings_ipc->start(hToken);
    }
    g_settings_process_id = process_info.dwProcessId;

    if (process_info.hProcess)
    {
        WaitForSingleObject(process_info.hProcess, INFINITE);
        if (WaitForSingleObject(process_info.hProcess, INFINITE) != WAIT_OBJECT_0)
        {
            show_last_error_message(L"Couldn't wait on the Settings Window to close.", GetLastError(), L"PowerToys - runner");
        }
    }
    else
    {
        auto val = get_last_error_message(GetLastError());
        Logger::error(L"Process handle is empty. {}", val.has_value() ? val.value() : L"");
    }

LExit:

    if (process_info.hProcess)
    {
        CloseHandle(process_info.hProcess);
    }

    if (process_info.hThread)
    {
        CloseHandle(process_info.hThread);
    }
    {
        std::unique_lock lock{ ipc_mutex };
        if (current_settings_ipc)
        {
            current_settings_ipc->end();
            delete current_settings_ipc;
            current_settings_ipc = nullptr;
        }
    }

    if (hToken)
    {
        CloseHandle(hToken);
    }

    g_settings_process_id = 0;
}

#define MAX_TITLE_LENGTH 100
void bring_settings_to_front()
{
    auto callback = [](HWND hwnd, LPARAM /*data*/) -> BOOL {
        DWORD processId;
        if (GetWindowThreadProcessId(hwnd, &processId) && processId == g_settings_process_id)
        {
            std::wstring windowTitle = L"PowerToys Settings";

            WCHAR title[MAX_TITLE_LENGTH];
            int len = GetWindowTextW(hwnd, title, MAX_TITLE_LENGTH);
            if (len <= 0)
            {
                return TRUE;
            }
            if (wcsncmp(title, windowTitle.c_str(), len) == 0)
            {
                auto lStyles = GetWindowLong(hwnd, GWL_STYLE);

                if (lStyles & WS_MAXIMIZE)
                {
                    ShowWindow(hwnd, SW_MAXIMIZE);
                }
                else
                {
                    ShowWindow(hwnd, SW_RESTORE);
                }

                SetForegroundWindow(hwnd);
                return FALSE;
            }
        }

        return TRUE;
    };

    EnumWindows(callback, 0);
}

void open_settings_window(std::optional<std::wstring> settings_window, bool show_flyout = false, const std::optional<POINT>& flyout_position)
{
    if (g_settings_process_id != 0)
    {
        if (show_flyout)
        {
            if (current_settings_ipc)
            {
                if (!flyout_position.has_value())
                {
                    current_settings_ipc->send(L"{\"ShowYourself\":\"flyout\"}");
                }
                else
                {
                    current_settings_ipc->send(fmt::format(L"{{\"ShowYourself\":\"flyout\", \"x_position\":{}, \"y_position\":{} }}", std::to_wstring(flyout_position.value().x), std::to_wstring(flyout_position.value().y)));
                }
            }
        }
        else
        {
            // nl instead of showing the window, send message to it (flyout might need to be hidden, main setting window activated)
            // bring_settings_to_front();
            if (current_settings_ipc)
            {
                if (settings_window.has_value())
                {
                    std::wstring msg = L"{\"ShowYourself\":\"" + settings_window.value() + L"\"}";
                    current_settings_ipc->send(msg);
                }
                else
                {
                    current_settings_ipc->send(L"{\"ShowYourself\":\"Dashboard\"}");
                }
            }
        }
    }
    else
    {
        if (!g_isLaunchInProgress)
        {
            std::thread([settings_window, show_flyout, flyout_position]() {
                run_settings_window(false, false, settings_window, show_flyout, flyout_position);
            }).detach();
        }
    }
}

void close_settings_window()
{
    if (g_settings_process_id != 0)
    {
        HANDLE proc = OpenProcess(PROCESS_TERMINATE, false, g_settings_process_id);
        if (proc != INVALID_HANDLE_VALUE)
        {
            TerminateProcess(proc, 0);
        }
    }
}

void open_oobe_window()
{
    std::thread([]() {
        run_settings_window(true, false, std::nullopt);
    }).detach();
}

void open_scoobe_window()
{
    std::thread([]() {
        run_settings_window(false, true, std::nullopt);
    }).detach();
}

std::string ESettingsWindowNames_to_string(ESettingsWindowNames value)
{
    switch (value)
    {
    case ESettingsWindowNames::Overview:
        return "Overview";
    case ESettingsWindowNames::Awake:
        return "Awake";
    case ESettingsWindowNames::ColorPicker:
        return "ColorPicker";
    case ESettingsWindowNames::FancyZones:
        return "FancyZones";
    case ESettingsWindowNames::Run:
        return "Run";
    case ESettingsWindowNames::ImageResizer:
        return "ImageResizer";
    case ESettingsWindowNames::KBM:
        return "KBM";
    case ESettingsWindowNames::MouseUtils:
        return "MouseUtils";
    case ESettingsWindowNames::PowerRename:
        return "PowerRename";
    case ESettingsWindowNames::FileExplorer:
        return "FileExplorer";
    case ESettingsWindowNames::ShortcutGuide:
        return "ShortcutGuide";
    case ESettingsWindowNames::VideoConference:
        return "VideoConference";
    case ESettingsWindowNames::Hosts:
        return "Hosts";
    case ESettingsWindowNames::MeasureTool:
        return "MeasureTool";
    case ESettingsWindowNames::PowerOCR:
        return "PowerOCR";
    case ESettingsWindowNames::RegistryPreview:
        return "RegistryPreview";
    case ESettingsWindowNames::CropAndLock:
        return "CropAndLock";
<<<<<<< HEAD
    case ESettingsWindowNames::EnvironmentVariables:
        return "EnvironmentVariables";
=======
    case ESettingsWindowNames::Dashboard:
        return "Dashboard";
>>>>>>> 1f936df3
    default:
    {
        Logger::error(L"Can't convert ESettingsWindowNames value={} to string", static_cast<int>(value));
        assert(false);
    }
    }
    return "";
}

ESettingsWindowNames ESettingsWindowNames_from_string(std::string value)
{
    if (value == "Overview")
    {
        return ESettingsWindowNames::Overview;
    }
    else if (value == "Awake")
    {
        return ESettingsWindowNames::Awake;
    }
    else if (value == "ColorPicker")
    {
        return ESettingsWindowNames::ColorPicker;
    }
    else if (value == "FancyZones")
    {
        return ESettingsWindowNames::FancyZones;
    }
    else if (value == "Run")
    {
        return ESettingsWindowNames::Run;
    }
    else if (value == "ImageResizer")
    {
        return ESettingsWindowNames::ImageResizer;
    }
    else if (value == "KBM")
    {
        return ESettingsWindowNames::KBM;
    }
    else if (value == "MouseUtils")
    {
        return ESettingsWindowNames::MouseUtils;
    }
    else if (value == "PowerRename")
    {
        return ESettingsWindowNames::PowerRename;
    }
    else if (value == "FileExplorer")
    {
        return ESettingsWindowNames::FileExplorer;
    }
    else if (value == "ShortcutGuide")
    {
        return ESettingsWindowNames::ShortcutGuide;
    }
    else if (value == "VideoConference")
    {
        return ESettingsWindowNames::VideoConference;
    }
    else if (value == "Hosts")
    {
        return ESettingsWindowNames::Hosts;
    }
    else if (value == "MeasureTool")
    {
        return ESettingsWindowNames::MeasureTool;
    }
    else if (value == "PowerOCR")
    {
        return ESettingsWindowNames::PowerOCR;
    }
    else if (value == "RegistryPreview")
    {
        return ESettingsWindowNames::RegistryPreview;
    }
    else if (value == "CropAndLock")
    {
        return ESettingsWindowNames::CropAndLock;
    }
<<<<<<< HEAD
    else if (value == "EnvironmentVariables")
    {
        return ESettingsWindowNames::EnvironmentVariables;
=======
    else if (value == "Dashboard")
    {
        return ESettingsWindowNames::Dashboard;
>>>>>>> 1f936df3
    }
    else
    {
        Logger::error(L"Can't convert string value={} to ESettingsWindowNames", winrt::to_hstring(value));
        assert(false);
    }

    return ESettingsWindowNames::Dashboard;
}<|MERGE_RESOLUTION|>--- conflicted
+++ resolved
@@ -676,13 +676,10 @@
         return "RegistryPreview";
     case ESettingsWindowNames::CropAndLock:
         return "CropAndLock";
-<<<<<<< HEAD
     case ESettingsWindowNames::EnvironmentVariables:
         return "EnvironmentVariables";
-=======
     case ESettingsWindowNames::Dashboard:
         return "Dashboard";
->>>>>>> 1f936df3
     default:
     {
         Logger::error(L"Can't convert ESettingsWindowNames value={} to string", static_cast<int>(value));
@@ -762,15 +759,13 @@
     {
         return ESettingsWindowNames::CropAndLock;
     }
-<<<<<<< HEAD
     else if (value == "EnvironmentVariables")
     {
         return ESettingsWindowNames::EnvironmentVariables;
-=======
+    }
     else if (value == "Dashboard")
     {
         return ESettingsWindowNames::Dashboard;
->>>>>>> 1f936df3
     }
     else
     {
