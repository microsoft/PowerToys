--- conflicted
+++ resolved
@@ -28,10 +28,7 @@
 #define BUFSIZE 1024
 
 TwoWayPipeMessageIPC* current_settings_ipc = NULL;
-<<<<<<< HEAD
-=======
 std::mutex ipc_mutex;
->>>>>>> 46099058
 std::atomic_bool g_isLaunchInProgress = false;
 
 json::JsonObject get_power_toys_settings()
@@ -87,8 +84,6 @@
                         PostQuitMessage(0);
                     }
                 }
-<<<<<<< HEAD
-=======
                 else if (action == L"restart_maintain_elevation")
                 {
                     // this was added to restart and maintain elevation, which is needed after settings are change from outside the normal process.
@@ -107,7 +102,6 @@
                         PostQuitMessage(1);
                     }
                 }
->>>>>>> 46099058
                 else if (action == L"check_for_updates")
                 {
                     CheckForUpdatesCallback();
@@ -172,11 +166,6 @@
 
     for (const auto& base_element : j)
     {
-        if (!current_settings_ipc)
-        {
-            continue;
-        }
-
         const auto name = base_element.Key();
         const auto value = base_element.Value();
 
@@ -184,57 +173,41 @@
         {
             apply_general_settings(value.GetObjectW());
             const std::wstring settings_string{ get_all_settings().Stringify().c_str() };
-<<<<<<< HEAD
-            current_settings_ipc->send(settings_string);
-=======
             {
                 std::unique_lock lock{ ipc_mutex };
                 if(current_settings_ipc)
                     current_settings_ipc->send(settings_string);
             }
->>>>>>> 46099058
         }
         else if (name == L"powertoys")
         {
             dispatch_json_config_to_modules(value.GetObjectW());
             const std::wstring settings_string{ get_all_settings().Stringify().c_str() };
-<<<<<<< HEAD
-            current_settings_ipc->send(settings_string);
-=======
             {
                 std::unique_lock lock{ ipc_mutex };
                 if(current_settings_ipc)
                     current_settings_ipc->send(settings_string);
             }
->>>>>>> 46099058
         }
         else if (name == L"refresh")
         {
             const std::wstring settings_string{ get_all_settings().Stringify().c_str() };
-<<<<<<< HEAD
-            current_settings_ipc->send(settings_string);
-=======
             {
                 std::unique_lock lock{ ipc_mutex };
                 if(current_settings_ipc)
                     current_settings_ipc->send(settings_string);
             }
->>>>>>> 46099058
         }
         else if (name == L"action")
         {
             auto result = dispatch_json_action_to_module(value.GetObjectW());
             if (result.has_value())
             {
-<<<<<<< HEAD
-                current_settings_ipc->send(result.value());
-=======
                 {
                     std::unique_lock lock{ ipc_mutex };
                     if(current_settings_ipc)
                         current_settings_ipc->send(result.value());
                 }
->>>>>>> 46099058
             }
         }
     }
@@ -372,7 +345,6 @@
     }
 
     GeneralSettings save_settings = get_general_settings();
-<<<<<<< HEAD
 
     // Arg 6: elevated status
     bool isElevated{ get_general_settings().isElevated };
@@ -407,54 +379,6 @@
     {
         executable_args.append(L" ");
         executable_args.append(settings_window.value());
-    }
-=======
->>>>>>> 46099058
-
-    // Arg 6: elevated status
-    bool isElevated{ get_general_settings().isElevated };
-    std::wstring settings_elevatedStatus = isElevated ? L"true" : L"false";
-
-    // Arg 7: is user an admin
-    bool isAdmin{ get_general_settings().isAdmin };
-    std::wstring settings_isUserAnAdmin = isAdmin ? L"true" : L"false";
-
-    // Arg 8: should oobe window be shown
-    std::wstring settings_showOobe = show_oobe_window ? L"true" : L"false";
-
-    // Arg 9: should scoobe window be shown
-    std::wstring settings_showScoobe = show_scoobe_window ? L"true" : L"false";
-
-    // create general settings file to initialize the settings file with installation configurations like :
-    // 1. Run on start up.
-    PTSettingsHelper::save_general_settings(save_settings.to_json());
-
-    std::wstring executable_args = fmt::format(L"\"{}\" {} {} {} {} {} {} {} {}",
-                                               executable_path,
-                                               powertoys_pipe_name,
-                                               settings_pipe_name,
-                                               std::to_wstring(powertoys_pid),
-                                               settings_theme,
-                                               settings_elevatedStatus,
-                                               settings_isUserAnAdmin,
-                                               settings_showOobe,
-                                               settings_showScoobe);
-
-    if (settings_window.has_value())
-    {
-<<<<<<< HEAD
-        auto res = RunNonElevatedFailsafe(executable_path, executable_args, get_module_folderpath());
-        process_created = res.has_value();
-        if (process_created)
-        {
-            process_info.dwProcessId = res->processID;
-            process_info.hProcess = res->processHandle.release();
-            g_isLaunchInProgress = false;
-        }
-=======
-        executable_args.append(L" ");
-        executable_args.append(settings_window.value());
->>>>>>> 46099058
     }
 
     BOOL process_created = false;
@@ -667,11 +591,8 @@
         return "ShortcutGuide";
     case ESettingsWindowNames::VideoConference:
         return "VideoConference";
-<<<<<<< HEAD
-=======
     case ESettingsWindowNames::Hosts:
         return "Hosts";
->>>>>>> 46099058
     default:
     {
         Logger::error(L"Can't convert ESettingsWindowNames value={} to string", static_cast<int>(value));
@@ -731,13 +652,10 @@
     {
         return ESettingsWindowNames::VideoConference;
     }
-<<<<<<< HEAD
-=======
     else if (value == "Hosts")
     {
         return ESettingsWindowNames::Hosts;
     }
->>>>>>> 46099058
     else
     {
         Logger::error(L"Can't convert string value={} to ESettingsWindowNames", winrt::to_hstring(value));
