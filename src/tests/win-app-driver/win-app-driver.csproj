<Project Sdk="Microsoft.NET.Sdk">

  <PropertyGroup>
    <TargetFramework>netcoreapp3.1</TargetFramework>
    <RootNamespace>PowerToysTests</RootNamespace>
    <IsPackable>false</IsPackable>
    <UseWindowsForms>true</UseWindowsForms>
  </PropertyGroup>

  <ItemGroup>
    <PackageReference Include="Appium.WebDriver" Version="4.2.1" />
    <PackageReference Include="DotNetSeleniumExtras.WaitHelpers" Version="3.11.0" />
<<<<<<< HEAD
    <PackageReference Include="Microsoft.NET.Test.Sdk" Version="17.2.0" />
=======
    <PackageReference Include="Microsoft.NET.Test.Sdk" Version="17.4.1" />
>>>>>>> 46099058
    <PackageReference Include="Newtonsoft.Json" Version="13.0.1" />
    <PackageReference Include="MSTest.TestAdapter" Version="2.1.1" />
    <PackageReference Include="MSTest.TestFramework" Version="2.1.1" />
    <PackageReference Include="coverlet.collector" Version="1.3.0" />
    <PackageReference Include="System.IO.Abstractions" Version="13.2.2" />
  </ItemGroup>

</Project>
<|MERGE_RESOLUTION|>--- conflicted
+++ resolved
@@ -1,25 +1,21 @@
-<Project Sdk="Microsoft.NET.Sdk">
-
-  <PropertyGroup>
-    <TargetFramework>netcoreapp3.1</TargetFramework>
-    <RootNamespace>PowerToysTests</RootNamespace>
-    <IsPackable>false</IsPackable>
-    <UseWindowsForms>true</UseWindowsForms>
-  </PropertyGroup>
-
-  <ItemGroup>
-    <PackageReference Include="Appium.WebDriver" Version="4.2.1" />
-    <PackageReference Include="DotNetSeleniumExtras.WaitHelpers" Version="3.11.0" />
-<<<<<<< HEAD
-    <PackageReference Include="Microsoft.NET.Test.Sdk" Version="17.2.0" />
-=======
-    <PackageReference Include="Microsoft.NET.Test.Sdk" Version="17.4.1" />
->>>>>>> 46099058
-    <PackageReference Include="Newtonsoft.Json" Version="13.0.1" />
-    <PackageReference Include="MSTest.TestAdapter" Version="2.1.1" />
-    <PackageReference Include="MSTest.TestFramework" Version="2.1.1" />
-    <PackageReference Include="coverlet.collector" Version="1.3.0" />
-    <PackageReference Include="System.IO.Abstractions" Version="13.2.2" />
-  </ItemGroup>
-
-</Project>
+<Project Sdk="Microsoft.NET.Sdk">
+
+  <PropertyGroup>
+    <TargetFramework>netcoreapp3.1</TargetFramework>
+    <RootNamespace>PowerToysTests</RootNamespace>
+    <IsPackable>false</IsPackable>
+    <UseWindowsForms>true</UseWindowsForms>
+  </PropertyGroup>
+
+  <ItemGroup>
+    <PackageReference Include="Appium.WebDriver" Version="4.2.1" />
+    <PackageReference Include="DotNetSeleniumExtras.WaitHelpers" Version="3.11.0" />
+    <PackageReference Include="Microsoft.NET.Test.Sdk" Version="17.4.1" />
+    <PackageReference Include="Newtonsoft.Json" Version="13.0.1" />
+    <PackageReference Include="MSTest.TestAdapter" Version="2.1.1" />
+    <PackageReference Include="MSTest.TestFramework" Version="2.1.1" />
+    <PackageReference Include="coverlet.collector" Version="1.3.0" />
+    <PackageReference Include="System.IO.Abstractions" Version="13.2.2" />
+  </ItemGroup>
+
+</Project>