// Copyright (c) Microsoft Corporation
// The Microsoft Corporation licenses this file to you under the MIT license.
// See the LICENSE file in the project root for more information.

using System.Runtime.InteropServices;

namespace Common.ComInterlop
{
    /// <summary>
    /// Defines the attributes of a font.
    /// </summary>
    [StructLayout(LayoutKind.Sequential, CharSet = CharSet.Auto)]
<<<<<<< HEAD
    [System.Diagnostics.CodeAnalysis.SuppressMessage("Performance", "CA1815:Override equals and operator equals on value types", Justification = "Interop")]
=======
>>>>>>> 46099058
    public struct LOGFONT
    {
        /// <summary>
        /// Gets or sets value of type INT that specifies the height, in logical units, of the font's character cell or character.
        /// </summary>
        public int LfHeight { get; set; }

        /// <summary>
        /// Gets or sets value of type INT that specifies the width, in logical units, of characters in the font.
        /// </summary>
        public int LfWidth { get; set; }

        /// <summary>
        /// Gets or sets value of type INT that contains the angle, in tenths of degrees, between the escapement vector and the x-axis of the device. The escapement
        /// vector is parallel to the base line of a row of text.
        /// </summary>
        public int LfEscapement { get; set; }

        /// <summary>
        /// Gets or sets value of type INT that specifies the angle, in tenths of degrees, between each character's base line and the x-axis of the device.
        /// </summary>
        public int LfOrientation { get; set; }

        /// <summary>
        /// Gets or sets value of type INT that specifies the weight of the font in the range from 0 through 1000.
        /// </summary>
        public int LfWeight { get; set; }

        /// <summary>
        /// Gets or sets value of type BYTE that specifies an italic font if set to TRUE.
        /// </summary>
        public byte LfItalic { get; set; }

        /// <summary>
        /// Gets or sets value of type BYTE that specifies an underlined font if set to TRUE.
        /// </summary>
        public byte LfUnderline { get; set; }

        /// <summary>
        /// Gets or sets value of type BYTE that specifies a strikeout font if set to TRUE.
        /// </summary>
        public byte LfStrikeOut { get; set; }

        /// <summary>
        /// Gets or sets value of type BYTE that specifies the character set.
        /// </summary>
        public byte LfCharSet { get; set; }

        /// <summary>
        /// Gets or sets value of type BYTE that specifies the output precision. The output precision defines how closely the output must match the requested
        /// font's height, width, character orientation, escapement, pitch, and font type.
        /// </summary>
        public byte LfOutPrecision { get; set; }

        /// <summary>
        /// Gets or sets value of type BYTE that specifies the clipping precision. The clipping precision defines how to clip characters that are partially outside the clipping region.
        /// </summary>
        public byte LfClipPrecision { get; set; }

        /// <summary>
        /// Gets or sets value of type BYTE that specifies the output quality. The output quality defines how carefully the GDI must attempt to match the logical-font attributes to those of an actual physical font.
        /// </summary>
        public byte LfQuality { get; set; }

        /// <summary>
        /// Gets or sets value of type BYTE that specifies the pitch and family of the font.
        /// </summary>
        public byte LfPitchAndFamily { get; set; }

        /// <summary>
        /// Gets or sets array of wide characters that contains a null-terminated string that specifies the typeface name of the font. The length of the string must not exceed 32 characters, including the NULL terminator.
        /// </summary>
        public string LfFaceName
        {
            get { return _lfFaceName; }
            set { _lfFaceName = value; }
        }

        [MarshalAs(UnmanagedType.ByValTStr, SizeConst = 32)]
        private string _lfFaceName;
    }
}<|MERGE_RESOLUTION|>--- conflicted
+++ resolved
@@ -10,10 +10,6 @@
     /// Defines the attributes of a font.
     /// </summary>
     [StructLayout(LayoutKind.Sequential, CharSet = CharSet.Auto)]
-<<<<<<< HEAD
-    [System.Diagnostics.CodeAnalysis.SuppressMessage("Performance", "CA1815:Override equals and operator equals on value types", Justification = "Interop")]
-=======
->>>>>>> 46099058
     public struct LOGFONT
     {
         /// <summary>
