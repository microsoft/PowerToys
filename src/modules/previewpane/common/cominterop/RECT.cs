// Copyright (c) Microsoft Corporation
// The Microsoft Corporation licenses this file to you under the MIT license.
// See the LICENSE file in the project root for more information.

using System.Drawing;
using System.Runtime.InteropServices;

namespace Common.ComInterlop
{
    /// <summary>
    /// The RECT structure defines a rectangle by the coordinates of its upper-left and lower-right corners.
    /// </summary>
    [StructLayout(LayoutKind.Sequential)]
<<<<<<< HEAD
    [System.Diagnostics.CodeAnalysis.SuppressMessage("Performance", "CA1815:Override equals and operator equals on value types", Justification = "Interop")]
=======
>>>>>>> 46099058
    public struct RECT
    {
        /// <summary>
        /// Gets or sets specifies the x-coordinate of the upper-left corner of the rectangle.
        /// </summary>
        public int Left { get; set; }

        /// <summary>
        /// Gets or sets specifies the y-coordinate of the upper-left corner of the rectangle.
        /// </summary>
        public int Top { get; set; }

        /// <summary>
        /// Gets or sets specifies the x-coordinate of the lower-right corner of the rectangle.
        /// </summary>
        public int Right { get; set; }

        /// <summary>
        /// Gets or sets specifies the y-coordinate of the lower-right corner of the rectangle.
        /// </summary>
        public int Bottom { get; set; }

        /// <summary>
        /// Creates a <see cref="Rectangle" /> structure with the edge locations specified in the struct.
        /// </summary>
        /// <returns>Return a <see cref="Rectangle"/>.</returns>
        public Rectangle ToRectangle()
        {
            return Rectangle.FromLTRB(Left, Top, Right, Bottom);
        }
    }
}<|MERGE_RESOLUTION|>--- conflicted
+++ resolved
@@ -11,10 +11,6 @@
     /// The RECT structure defines a rectangle by the coordinates of its upper-left and lower-right corners.
     /// </summary>
     [StructLayout(LayoutKind.Sequential)]
-<<<<<<< HEAD
-    [System.Diagnostics.CodeAnalysis.SuppressMessage("Performance", "CA1815:Override equals and operator equals on value types", Justification = "Interop")]
-=======
->>>>>>> 46099058
     public struct RECT
     {
         /// <summary>
