--- conflicted
+++ resolved
@@ -13,11 +13,7 @@
 
   <PropertyGroup>
     <ProjectGuid>{AF2349B8-E5B6-4004-9502-687C1C7730B1}</ProjectGuid>
-<<<<<<< HEAD
-    <TargetFramework>net6.0-windows</TargetFramework>
-=======
     <TargetFramework>net7.0-windows</TargetFramework>
->>>>>>> 46099058
     <IntermediateOutputPath>..\..\..\..\$(Platform)\$(Configuration)\obj\$(AssemblyName)\</IntermediateOutputPath>
     <AssemblyName>PowerToys.PreviewHandlerCommon</AssemblyName>
   </PropertyGroup>
@@ -30,14 +26,8 @@
   </ItemGroup>
 
   <ItemGroup>
-<<<<<<< HEAD
-    <PackageReference Include="Microsoft.Web.WebView2" Version="1.0.1150.38" />
-    <PackageReference Include="System.IO.Abstractions" Version="12.2.5" />
-  </ItemGroup>
-=======
     <PackageReference Include="Microsoft.Web.WebView2" Version="1.0.1343.22" />
     <PackageReference Include="System.IO.Abstractions" Version="17.2.3" />
   </ItemGroup>
 
->>>>>>> 46099058
 </Project>