﻿// Copyright (c) Microsoft Corporation
// The Microsoft Corporation licenses this file to you under the MIT license.
// See the LICENSE file in the project root for more information.

using System;
using System.IO;
using System.Reflection;
using System.Runtime.CompilerServices;
using System.Windows.Forms;
using Microsoft.Web.WebView2.Core;
using Microsoft.Web.WebView2.WinForms;

namespace Common
{
    /// <summary>
    /// This is test custom control to test the implementation.
    /// </summary>
    public class CustomControlTest : FormHandlerControl
    {
        /// <summary>
        /// WebView2 Control to display Svg.
        /// </summary>
        private WebView2 _browser;

        /// <summary>
        /// WebView2 Environment
        /// </summary>
        private CoreWebView2Environment _webView2Environment;

        /// <summary>
        /// Name of the virtual host
        /// </summary>
        public const string VirtualHostName = "PowerToysLocalCustomControlTest";

        /// <summary>
        /// Gets the path of the current assembly.
        /// </summary>
        /// <remarks>
        /// Source: https://stackoverflow.com/a/283917/14774889
        /// </remarks>
        public static string AssemblyDirectory
        {
            get
            {
                string codeBase = Assembly.GetExecutingAssembly().Location;
                UriBuilder uri = new UriBuilder(codeBase);
                string path = Uri.UnescapeDataString(uri.Path);
                return Path.GetDirectoryName(path);
            }
        }

        /// <summary>
        /// Start the preview on the Control.
        /// </summary>
        /// <param name="dataSource">Path to the file.</param>
        public override void DoPreview<T>(T dataSource)
        {
<<<<<<< HEAD
            this.InvokeOnControlThread(() =>
            {
                var filePath = dataSource as string;

                _browser = new WebView2();
                _browser.Dock = DockStyle.Fill;
                _browser.Visible = true;
                _browser.NavigationCompleted += (object sender, CoreWebView2NavigationCompletedEventArgs args) =>
                {
                    // Put here logic needed after WebView2 control is done navigating to url/page
                };

                ConfiguredTaskAwaitable<CoreWebView2Environment>.ConfiguredTaskAwaiter
                   webView2EnvironmentAwaiter = CoreWebView2Environment
                       .CreateAsync(userDataFolder: System.Environment.GetEnvironmentVariable("USERPROFILE") +
                                                    "\\AppData\\LocalLow\\Microsoft\\PowerToys\\CustomControlTest-Temp")
                       .ConfigureAwait(true).GetAwaiter();
                webView2EnvironmentAwaiter.OnCompleted(async () =>
                {
                    try
                    {
                        _webView2Environment = webView2EnvironmentAwaiter.GetResult();
                        await _browser.EnsureCoreWebView2Async(_webView2Environment).ConfigureAwait(true);
                        await _browser.CoreWebView2.AddScriptToExecuteOnDocumentCreatedAsync("window.addEventListener('contextmenu', window => {window.preventDefault();});");
                        _browser.CoreWebView2.SetVirtualHostNameToFolderMapping(VirtualHostName, AssemblyDirectory, CoreWebView2HostResourceAccessKind.Allow);

                        // Navigate to page represented as a string
                        _browser.NavigateToString("Test");

                        // Or navigate to Uri
                        _browser.Source = new Uri(filePath);
                    }
                    catch (NullReferenceException)
                    {
                    }
                });

                this.Controls.Add(_browser);
                base.DoPreview(dataSource);
            });
=======
            var filePath = dataSource as string;

            _browser = new WebView2();
            _browser.Dock = DockStyle.Fill;
            _browser.Visible = true;
            _browser.NavigationCompleted += (object sender, CoreWebView2NavigationCompletedEventArgs args) =>
            {
                // Put here logic needed after WebView2 control is done navigating to url/page
            };

            ConfiguredTaskAwaitable<CoreWebView2Environment>.ConfiguredTaskAwaiter
                webView2EnvironmentAwaiter = CoreWebView2Environment
                    .CreateAsync(userDataFolder: System.Environment.GetEnvironmentVariable("USERPROFILE") +
                                                "\\AppData\\LocalLow\\Microsoft\\PowerToys\\CustomControlTest-Temp")
                    .ConfigureAwait(true).GetAwaiter();
            webView2EnvironmentAwaiter.OnCompleted(async () =>
            {
                try
                {
                    _webView2Environment = webView2EnvironmentAwaiter.GetResult();
                    await _browser.EnsureCoreWebView2Async(_webView2Environment).ConfigureAwait(true);
                    await _browser.CoreWebView2.AddScriptToExecuteOnDocumentCreatedAsync("window.addEventListener('contextmenu', window => {window.preventDefault();});");
                    _browser.CoreWebView2.SetVirtualHostNameToFolderMapping(VirtualHostName, AssemblyDirectory, CoreWebView2HostResourceAccessKind.Allow);

                    // Navigate to page represented as a string
                    _browser.NavigateToString("Test");

                    // Or navigate to Uri
                    _browser.Source = new Uri(filePath);
                }
                catch (NullReferenceException)
                {
                }
            });

            this.Controls.Add(_browser);
            base.DoPreview(dataSource);
>>>>>>> 46099058
        }
    }
}<|MERGE_RESOLUTION|>--- conflicted
+++ resolved
@@ -55,48 +55,6 @@
         /// <param name="dataSource">Path to the file.</param>
         public override void DoPreview<T>(T dataSource)
         {
-<<<<<<< HEAD
-            this.InvokeOnControlThread(() =>
-            {
-                var filePath = dataSource as string;
-
-                _browser = new WebView2();
-                _browser.Dock = DockStyle.Fill;
-                _browser.Visible = true;
-                _browser.NavigationCompleted += (object sender, CoreWebView2NavigationCompletedEventArgs args) =>
-                {
-                    // Put here logic needed after WebView2 control is done navigating to url/page
-                };
-
-                ConfiguredTaskAwaitable<CoreWebView2Environment>.ConfiguredTaskAwaiter
-                   webView2EnvironmentAwaiter = CoreWebView2Environment
-                       .CreateAsync(userDataFolder: System.Environment.GetEnvironmentVariable("USERPROFILE") +
-                                                    "\\AppData\\LocalLow\\Microsoft\\PowerToys\\CustomControlTest-Temp")
-                       .ConfigureAwait(true).GetAwaiter();
-                webView2EnvironmentAwaiter.OnCompleted(async () =>
-                {
-                    try
-                    {
-                        _webView2Environment = webView2EnvironmentAwaiter.GetResult();
-                        await _browser.EnsureCoreWebView2Async(_webView2Environment).ConfigureAwait(true);
-                        await _browser.CoreWebView2.AddScriptToExecuteOnDocumentCreatedAsync("window.addEventListener('contextmenu', window => {window.preventDefault();});");
-                        _browser.CoreWebView2.SetVirtualHostNameToFolderMapping(VirtualHostName, AssemblyDirectory, CoreWebView2HostResourceAccessKind.Allow);
-
-                        // Navigate to page represented as a string
-                        _browser.NavigateToString("Test");
-
-                        // Or navigate to Uri
-                        _browser.Source = new Uri(filePath);
-                    }
-                    catch (NullReferenceException)
-                    {
-                    }
-                });
-
-                this.Controls.Add(_browser);
-                base.DoPreview(dataSource);
-            });
-=======
             var filePath = dataSource as string;
 
             _browser = new WebView2();
@@ -134,7 +92,6 @@
 
             this.Controls.Add(_browser);
             base.DoPreview(dataSource);
->>>>>>> 46099058
         }
     }
 }