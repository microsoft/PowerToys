﻿// Copyright (c) Microsoft Corporation
// The Microsoft Corporation licenses this file to you under the MIT license.
// See the LICENSE file in the project root for more information.

using System;
using System.Drawing;

namespace Common
{
    /// <summary>
<<<<<<< HEAD
    /// Interface defining methods requirement by the <see cref="PreviewHandlerBase"/> control.
=======
    /// Interface defining preview handler control.
>>>>>>> 3a924ab3
    /// </summary>
    public interface IPreviewHandlerControl
    {
        /// <summary>
        /// Directs the preview handler to return the HWND from calling the GetFocus function.
        /// Source: https://learn.microsoft.com/windows/win32/api/shobjidl_core/nf-shobjidl_core-ipreviewhandler-queryfocus.
        /// </summary>
        /// <param name="result">Returns the handle of the window with focus.</param>
        void QueryFocus(out IntPtr result);

        /// <summary>
        /// Sets focus to the control.
        /// </summary>
        void SetFocus();

        /// <summary>
        /// Sets the font according to the font set in Windows Settings.
        /// More details: https://learn.microsoft.com/windows/win32/shell/building-preview-handlers#ipreviewhandlervisualssetfont.
        /// </summary>
        /// <param name="font">Instance of Font.</param>
        void SetFont(Font font);

        /// <summary>
        /// Sets the Text color according to the Windows Settings.
        /// </summary>
        /// <param name="color">Instance of color.</param>
        void SetTextColor(Color color);

        /// <summary>
        /// Sets the Background color. For instance to fill the window when the handler renders to area smaller provided by SetWindow and SetRect.
        /// </summary>
        /// <param name="argbColor">Instance of color.</param>
        void SetBackgroundColor(Color argbColor);

        /// <summary>
        /// Gets the HWND of the control window.
        /// </summary>
        /// <returns>Pointer to the window handle.</returns>
        IntPtr GetWindowHandle();

        /// <summary>
        /// Hide the preview and free any resource used for the preview.
        /// </summary>
        void Unload();

        /// <summary>
        /// Directs the control to change the area within the parent hwnd that it draws into.
        /// </summary>
        /// <param name="windowBounds">Instance of Rectangle defining the area.</param>
        void SetRect(Rectangle windowBounds);

        /// <summary>
        /// Sets the parent window of the previewer window, as well as the area within the parent to be used for the previewer window..
        /// </summary>
        /// <param name="hwnd">Pointer to the parent window handle.</param>
        /// <param name="rect">Instance of Rectangle defining the area.</param>
        void SetWindow(IntPtr hwnd, Rectangle rect);

        /// <summary>
        /// Called by Preview Handler to start the preview.
        /// </summary>
        /// <typeparam name="T">File Path or Stream reference for the file.</typeparam>
        /// <param name="dataSource">Represents the source of preview data.</param>
        void DoPreview<T>(T dataSource);
    }
}<|MERGE_RESOLUTION|>--- conflicted
+++ resolved
@@ -8,11 +8,7 @@
 namespace Common
 {
     /// <summary>
-<<<<<<< HEAD
-    /// Interface defining methods requirement by the <see cref="PreviewHandlerBase"/> control.
-=======
     /// Interface defining preview handler control.
->>>>>>> 3a924ab3
     /// </summary>
     public interface IPreviewHandlerControl
     {
