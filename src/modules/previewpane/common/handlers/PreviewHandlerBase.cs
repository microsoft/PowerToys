﻿// Copyright (c) Microsoft Corporation
// The Microsoft Corporation licenses this file to you under the MIT license.
// See the LICENSE file in the project root for more information.

using System;
using System.ComponentModel;
using System.Drawing;
using System.Runtime.InteropServices;
using Common.ComInterlop;
using Microsoft.Win32;

namespace Common
{
    /// <summary>
    /// Preview Handler base class implmenenting interfaces required by Preview Handler.
    /// </summary>
    public abstract class PreviewHandlerBase : IPreviewHandler, IOleWindow, IObjectWithSite, IPreviewHandlerVisuals
    {
        /// <summary>
        /// An instance of Preview Control Used by the Handler.
        /// </summary>
        private IPreviewHandlerControl previewControl;

        /// <summary>
        /// Hold reference for the window handle.
        /// </summary>
        private IntPtr parentHwnd;

        /// <summary>
        /// Hold the bounds of the window.
        /// </summary>
        private Rectangle windowBounds;

        /// <summary>
        /// Holds the site pointer.
        /// </summary>
        private object unkSite;

        /// <summary>
        /// Holds reference for the IPreviewHandlerFrame.
        /// </summary>
        private IPreviewHandlerFrame frame;

        /// <summary>
        /// Initializes a new instance of the <see cref="PreviewHandlerBase"/> class.
        /// </summary>
        public PreviewHandlerBase()
        {
            this.previewControl = this.CreatePreviewHandlerControl();
        }

        /// <summary>
        /// Do the registeration of preview handler.
        /// </summary>
        /// <param name="t">Type of the class to register.</param>
        [ComRegisterFunction]
        public static void Register(Type t)
        {
            Console.WriteLine("Adding keys to registry.");
            if (t != null && t.IsSubclassOf(typeof(PreviewHandlerBase)))
            {
                object[] attrs = (object[])t.GetCustomAttributes(typeof(PreviewHandlerAttribute), true);
                if (attrs != null && attrs.Length == 1)
                {
                    PreviewHandlerAttribute attr = attrs[0] as PreviewHandlerAttribute;
                    RegisterPreviewHandler(attr.Name, attr.Extension, t.GUID.ToString("B"), attr.AppId);
                }
            }
        }

        /// <summary>
        /// Do the unregisteration of preview handler.
        /// </summary>
        /// <param name="t">Type of the class to register.</param>
        [ComUnregisterFunction]
        public static void Unregister(Type t)
        {
            Console.WriteLine("Removing keys to registry.");
            if (t != null && t.IsSubclassOf(typeof(PreviewHandlerBase)))
            {
                object[] attrs = (object[])t.GetCustomAttributes(typeof(PreviewHandlerAttribute), true);
                if (attrs != null && attrs.Length == 1)
                {
                    PreviewHandlerAttribute attr = attrs[0] as PreviewHandlerAttribute;
                    UnregisterPreviewHandler(attr.Extension, t.GUID.ToString("B"), attr.AppId);
                }
            }
        }

        /// <inheritdoc />
        public abstract void DoPreview();

        /// <inheritdoc />
        public void SetWindow(IntPtr hwnd, ref RECT rect)
        {
            this.parentHwnd = hwnd;
            this.windowBounds = rect.ToRectangle();
            this.previewControl.SetWindow(hwnd, this.windowBounds);
        }

        /// <inheritdoc />
        public void SetRect(ref RECT rect)
        {
            this.windowBounds = rect.ToRectangle();
            this.previewControl.SetRect(this.windowBounds);
        }

        /// <inheritdoc />
        public void Unload()
        {
            this.previewControl.Unload();
        }

        /// <inheritdoc />
        public void SetFocus()
        {
            this.previewControl.SetFocus();
        }

        /// <inheritdoc />
        public void QueryFocus(out IntPtr phwnd)
        {
            this.previewControl.QueryFocus(out IntPtr result);
            phwnd = result;
            if (phwnd == IntPtr.Zero)
            {
                throw new Win32Exception();
            }
        }

        /// <inheritdoc />
        public uint TranslateAccelerator(ref MSG pmsg)
        {
            // Current implementation simply directs all Keystrokes to IPreviewHandlerFrame. This is the recommended approach to handle keystokes for all low-integrity preview handlers.
            // Source: https://docs.microsoft.com/en-us/windows/win32/shell/building-preview-handlers#ipreviewhandlertranslateaccelerator
            if (this.frame != null)
            {
                return this.frame.TranslateAccelerator(ref pmsg);
            }

            const uint S_FALSE = 1;
            return S_FALSE;
        }

        /// <inheritdoc />
        public void GetWindow(out IntPtr phwnd)
        {
            phwnd = this.previewControl.GetHandle();
        }

        /// <inheritdoc />
        public void ContextSensitiveHelp(bool fEnterMode)
        {
            // Should always return NotImplementedException. Source: https://docs.microsoft.com/en-us/windows/win32/shell/building-preview-handlers#iolewindowcontextsensitivehelp
            throw new NotImplementedException();
        }

        /// <inheritdoc />
        public void SetSite(object pUnkSite)
        {
            // Implementation logic details: https://docs.microsoft.com/en-us/windows/win32/shell/building-preview-handlers#iobjectwithsitesetsite
            this.unkSite = pUnkSite;
            this.frame = this.unkSite as IPreviewHandlerFrame;
        }

        /// <inheritdoc />
        public void GetSite(ref Guid riid, out object ppvSite)
        {
            ppvSite = this.unkSite;
        }

        /// <inheritdoc />
        public void SetBackgroundColor(COLORREF color)
        {
            this.previewControl.SetBackgroundColor(color.Color);
        }

        /// <inheritdoc />
        public void SetFont(ref LOGFONT plf)
        {
            this.previewControl.SetFont(Font.FromLogFont(plf));
        }

        /// <inheritdoc />
        public void SetTextColor(COLORREF color)
        {
            this.previewControl.SetTextColor(color.Color);
        }

        /// <summary>
        /// Provide instance of the implementation of <see cref="IPreviewHandlerControl"/>. Should be overide by the implementation class with control object to be used.
        /// </summary>
        /// <returns>Instance of the <see cref="IPreviewHandlerControl"/>.</returns>
        protected abstract IPreviewHandlerControl CreatePreviewHandlerControl();

        private static void RegisterPreviewHandler(string name, string extensions, string previewerGuid, string appId)
        {
            // Create a new prevhost AppID so that this always runs in its own isolated process
            using (RegistryKey appIdsKey = Registry.ClassesRoot.OpenSubKey("AppID", true))
            using (RegistryKey appIdKey = appIdsKey.CreateSubKey(appId))
            {
                appIdKey.SetValue("DllSurrogate", @"%SystemRoot%\system32\prevhost.exe", RegistryValueKind.ExpandString);
            }

            // Add preview handler to preview handler list
<<<<<<< HEAD
            using (RegistryKey handlersKey = Registry.CurrentUser.CreateSubKey("SOFTWARE\\Microsoft\\Windows\\CurrentVersion\\PreviewHandlers", true))
=======
            using (RegistryKey handlersKey = Registry.LocalMachine.OpenSubKey("SOFTWARE\\Microsoft\\Windows\\CurrentVersion\\PreviewHandlers", true))
>>>>>>> b87a18e5
            {
                handlersKey.SetValue(previewerGuid, name, RegistryValueKind.String);
            }

            // Modify preview handler registration
            using (RegistryKey clsidKey = Registry.ClassesRoot.OpenSubKey("CLSID"))
            using (RegistryKey idKey = clsidKey.OpenSubKey(previewerGuid, true))
            {
                idKey.SetValue("DisplayName", name, RegistryValueKind.String);
                idKey.SetValue("AppID", appId, RegistryValueKind.String);
                idKey.SetValue("DisableLowILProcessIsolation", 1, RegistryValueKind.DWord); // optional, depending on what preview handler needs to be able to do
            }

            foreach (string extension in extensions.Split(new char[] { ';' }, StringSplitOptions.RemoveEmptyEntries))
            {
                // Set preview handler for specific extension
                using (RegistryKey extensionKey = Registry.ClassesRoot.CreateSubKey(extension))
                using (RegistryKey shellexKey = extensionKey.CreateSubKey("shellex"))
                using (RegistryKey previewKey = shellexKey.CreateSubKey("{8895b1c6-b41f-4c1c-a562-0d564250836f}"))
                {
                    previewKey.SetValue(null, previewerGuid, RegistryValueKind.String);
                }
            }
        }

        private static void UnregisterPreviewHandler(string extensions, string previewerGuid, string appId)
        {
            foreach (string extension in extensions.Split(new char[] { ';' }, StringSplitOptions.RemoveEmptyEntries))
            {
                using (RegistryKey shellexKey = Registry.ClassesRoot.OpenSubKey(extension + "\\shellex", true))
                {
                    shellexKey.DeleteSubKey("{8895b1c6-b41f-4c1c-a562-0d564250836f}");
                }
            }

            using (RegistryKey appIdsKey = Registry.ClassesRoot.OpenSubKey("AppID", true))
            {
                appIdsKey.DeleteSubKey(appId);
            }

            using (RegistryKey classesKey = Registry.CurrentUser.OpenSubKey("SOFTWARE\\Microsoft\\Windows\\CurrentVersion\\PreviewHandlers", true))
            {
                classesKey.DeleteValue(previewerGuid);
            }
        }
    }
}
<|MERGE_RESOLUTION|>--- conflicted
+++ resolved
@@ -1,257 +1,253 @@
-﻿// Copyright (c) Microsoft Corporation
-// The Microsoft Corporation licenses this file to you under the MIT license.
-// See the LICENSE file in the project root for more information.
-
-using System;
-using System.ComponentModel;
-using System.Drawing;
-using System.Runtime.InteropServices;
-using Common.ComInterlop;
-using Microsoft.Win32;
-
-namespace Common
-{
-    /// <summary>
-    /// Preview Handler base class implmenenting interfaces required by Preview Handler.
-    /// </summary>
-    public abstract class PreviewHandlerBase : IPreviewHandler, IOleWindow, IObjectWithSite, IPreviewHandlerVisuals
-    {
-        /// <summary>
-        /// An instance of Preview Control Used by the Handler.
-        /// </summary>
-        private IPreviewHandlerControl previewControl;
-
-        /// <summary>
-        /// Hold reference for the window handle.
-        /// </summary>
-        private IntPtr parentHwnd;
-
-        /// <summary>
-        /// Hold the bounds of the window.
-        /// </summary>
-        private Rectangle windowBounds;
-
-        /// <summary>
-        /// Holds the site pointer.
-        /// </summary>
-        private object unkSite;
-
-        /// <summary>
-        /// Holds reference for the IPreviewHandlerFrame.
-        /// </summary>
-        private IPreviewHandlerFrame frame;
-
-        /// <summary>
-        /// Initializes a new instance of the <see cref="PreviewHandlerBase"/> class.
-        /// </summary>
-        public PreviewHandlerBase()
-        {
-            this.previewControl = this.CreatePreviewHandlerControl();
-        }
-
-        /// <summary>
-        /// Do the registeration of preview handler.
-        /// </summary>
-        /// <param name="t">Type of the class to register.</param>
-        [ComRegisterFunction]
-        public static void Register(Type t)
-        {
-            Console.WriteLine("Adding keys to registry.");
-            if (t != null && t.IsSubclassOf(typeof(PreviewHandlerBase)))
-            {
-                object[] attrs = (object[])t.GetCustomAttributes(typeof(PreviewHandlerAttribute), true);
-                if (attrs != null && attrs.Length == 1)
-                {
-                    PreviewHandlerAttribute attr = attrs[0] as PreviewHandlerAttribute;
-                    RegisterPreviewHandler(attr.Name, attr.Extension, t.GUID.ToString("B"), attr.AppId);
-                }
-            }
-        }
-
-        /// <summary>
-        /// Do the unregisteration of preview handler.
-        /// </summary>
-        /// <param name="t">Type of the class to register.</param>
-        [ComUnregisterFunction]
-        public static void Unregister(Type t)
-        {
-            Console.WriteLine("Removing keys to registry.");
-            if (t != null && t.IsSubclassOf(typeof(PreviewHandlerBase)))
-            {
-                object[] attrs = (object[])t.GetCustomAttributes(typeof(PreviewHandlerAttribute), true);
-                if (attrs != null && attrs.Length == 1)
-                {
-                    PreviewHandlerAttribute attr = attrs[0] as PreviewHandlerAttribute;
-                    UnregisterPreviewHandler(attr.Extension, t.GUID.ToString("B"), attr.AppId);
-                }
-            }
-        }
-
-        /// <inheritdoc />
-        public abstract void DoPreview();
-
-        /// <inheritdoc />
-        public void SetWindow(IntPtr hwnd, ref RECT rect)
-        {
-            this.parentHwnd = hwnd;
-            this.windowBounds = rect.ToRectangle();
-            this.previewControl.SetWindow(hwnd, this.windowBounds);
-        }
-
-        /// <inheritdoc />
-        public void SetRect(ref RECT rect)
-        {
-            this.windowBounds = rect.ToRectangle();
-            this.previewControl.SetRect(this.windowBounds);
-        }
-
-        /// <inheritdoc />
-        public void Unload()
-        {
-            this.previewControl.Unload();
-        }
-
-        /// <inheritdoc />
-        public void SetFocus()
-        {
-            this.previewControl.SetFocus();
-        }
-
-        /// <inheritdoc />
-        public void QueryFocus(out IntPtr phwnd)
-        {
-            this.previewControl.QueryFocus(out IntPtr result);
-            phwnd = result;
-            if (phwnd == IntPtr.Zero)
-            {
-                throw new Win32Exception();
-            }
-        }
-
-        /// <inheritdoc />
-        public uint TranslateAccelerator(ref MSG pmsg)
-        {
-            // Current implementation simply directs all Keystrokes to IPreviewHandlerFrame. This is the recommended approach to handle keystokes for all low-integrity preview handlers.
-            // Source: https://docs.microsoft.com/en-us/windows/win32/shell/building-preview-handlers#ipreviewhandlertranslateaccelerator
-            if (this.frame != null)
-            {
-                return this.frame.TranslateAccelerator(ref pmsg);
-            }
-
-            const uint S_FALSE = 1;
-            return S_FALSE;
-        }
-
-        /// <inheritdoc />
-        public void GetWindow(out IntPtr phwnd)
-        {
-            phwnd = this.previewControl.GetHandle();
-        }
-
-        /// <inheritdoc />
-        public void ContextSensitiveHelp(bool fEnterMode)
-        {
-            // Should always return NotImplementedException. Source: https://docs.microsoft.com/en-us/windows/win32/shell/building-preview-handlers#iolewindowcontextsensitivehelp
-            throw new NotImplementedException();
-        }
-
-        /// <inheritdoc />
-        public void SetSite(object pUnkSite)
-        {
-            // Implementation logic details: https://docs.microsoft.com/en-us/windows/win32/shell/building-preview-handlers#iobjectwithsitesetsite
-            this.unkSite = pUnkSite;
-            this.frame = this.unkSite as IPreviewHandlerFrame;
-        }
-
-        /// <inheritdoc />
-        public void GetSite(ref Guid riid, out object ppvSite)
-        {
-            ppvSite = this.unkSite;
-        }
-
-        /// <inheritdoc />
-        public void SetBackgroundColor(COLORREF color)
-        {
-            this.previewControl.SetBackgroundColor(color.Color);
-        }
-
-        /// <inheritdoc />
-        public void SetFont(ref LOGFONT plf)
-        {
-            this.previewControl.SetFont(Font.FromLogFont(plf));
-        }
-
-        /// <inheritdoc />
-        public void SetTextColor(COLORREF color)
-        {
-            this.previewControl.SetTextColor(color.Color);
-        }
-
-        /// <summary>
-        /// Provide instance of the implementation of <see cref="IPreviewHandlerControl"/>. Should be overide by the implementation class with control object to be used.
-        /// </summary>
-        /// <returns>Instance of the <see cref="IPreviewHandlerControl"/>.</returns>
-        protected abstract IPreviewHandlerControl CreatePreviewHandlerControl();
-
-        private static void RegisterPreviewHandler(string name, string extensions, string previewerGuid, string appId)
-        {
-            // Create a new prevhost AppID so that this always runs in its own isolated process
-            using (RegistryKey appIdsKey = Registry.ClassesRoot.OpenSubKey("AppID", true))
-            using (RegistryKey appIdKey = appIdsKey.CreateSubKey(appId))
-            {
-                appIdKey.SetValue("DllSurrogate", @"%SystemRoot%\system32\prevhost.exe", RegistryValueKind.ExpandString);
-            }
-
-            // Add preview handler to preview handler list
-<<<<<<< HEAD
-            using (RegistryKey handlersKey = Registry.CurrentUser.CreateSubKey("SOFTWARE\\Microsoft\\Windows\\CurrentVersion\\PreviewHandlers", true))
-=======
-            using (RegistryKey handlersKey = Registry.LocalMachine.OpenSubKey("SOFTWARE\\Microsoft\\Windows\\CurrentVersion\\PreviewHandlers", true))
->>>>>>> b87a18e5
-            {
-                handlersKey.SetValue(previewerGuid, name, RegistryValueKind.String);
-            }
-
-            // Modify preview handler registration
-            using (RegistryKey clsidKey = Registry.ClassesRoot.OpenSubKey("CLSID"))
-            using (RegistryKey idKey = clsidKey.OpenSubKey(previewerGuid, true))
-            {
-                idKey.SetValue("DisplayName", name, RegistryValueKind.String);
-                idKey.SetValue("AppID", appId, RegistryValueKind.String);
-                idKey.SetValue("DisableLowILProcessIsolation", 1, RegistryValueKind.DWord); // optional, depending on what preview handler needs to be able to do
-            }
-
-            foreach (string extension in extensions.Split(new char[] { ';' }, StringSplitOptions.RemoveEmptyEntries))
-            {
-                // Set preview handler for specific extension
-                using (RegistryKey extensionKey = Registry.ClassesRoot.CreateSubKey(extension))
-                using (RegistryKey shellexKey = extensionKey.CreateSubKey("shellex"))
-                using (RegistryKey previewKey = shellexKey.CreateSubKey("{8895b1c6-b41f-4c1c-a562-0d564250836f}"))
-                {
-                    previewKey.SetValue(null, previewerGuid, RegistryValueKind.String);
-                }
-            }
-        }
-
-        private static void UnregisterPreviewHandler(string extensions, string previewerGuid, string appId)
-        {
-            foreach (string extension in extensions.Split(new char[] { ';' }, StringSplitOptions.RemoveEmptyEntries))
-            {
-                using (RegistryKey shellexKey = Registry.ClassesRoot.OpenSubKey(extension + "\\shellex", true))
-                {
-                    shellexKey.DeleteSubKey("{8895b1c6-b41f-4c1c-a562-0d564250836f}");
-                }
-            }
-
-            using (RegistryKey appIdsKey = Registry.ClassesRoot.OpenSubKey("AppID", true))
-            {
-                appIdsKey.DeleteSubKey(appId);
-            }
-
-            using (RegistryKey classesKey = Registry.CurrentUser.OpenSubKey("SOFTWARE\\Microsoft\\Windows\\CurrentVersion\\PreviewHandlers", true))
-            {
-                classesKey.DeleteValue(previewerGuid);
-            }
-        }
-    }
-}
+﻿// Copyright (c) Microsoft Corporation
+// The Microsoft Corporation licenses this file to you under the MIT license.
+// See the LICENSE file in the project root for more information.
+
+using System;
+using System.ComponentModel;
+using System.Drawing;
+using System.Runtime.InteropServices;
+using Common.ComInterlop;
+using Microsoft.Win32;
+
+namespace Common
+{
+    /// <summary>
+    /// Preview Handler base class implmenenting interfaces required by Preview Handler.
+    /// </summary>
+    public abstract class PreviewHandlerBase : IPreviewHandler, IOleWindow, IObjectWithSite, IPreviewHandlerVisuals
+    {
+        /// <summary>
+        /// An instance of Preview Control Used by the Handler.
+        /// </summary>
+        private IPreviewHandlerControl previewControl;
+
+        /// <summary>
+        /// Hold reference for the window handle.
+        /// </summary>
+        private IntPtr parentHwnd;
+
+        /// <summary>
+        /// Hold the bounds of the window.
+        /// </summary>
+        private Rectangle windowBounds;
+
+        /// <summary>
+        /// Holds the site pointer.
+        /// </summary>
+        private object unkSite;
+
+        /// <summary>
+        /// Holds reference for the IPreviewHandlerFrame.
+        /// </summary>
+        private IPreviewHandlerFrame frame;
+
+        /// <summary>
+        /// Initializes a new instance of the <see cref="PreviewHandlerBase"/> class.
+        /// </summary>
+        public PreviewHandlerBase()
+        {
+            this.previewControl = this.CreatePreviewHandlerControl();
+        }
+
+        /// <summary>
+        /// Do the registeration of preview handler.
+        /// </summary>
+        /// <param name="t">Type of the class to register.</param>
+        [ComRegisterFunction]
+        public static void Register(Type t)
+        {
+            Console.WriteLine("Adding keys to registry.");
+            if (t != null && t.IsSubclassOf(typeof(PreviewHandlerBase)))
+            {
+                object[] attrs = (object[])t.GetCustomAttributes(typeof(PreviewHandlerAttribute), true);
+                if (attrs != null && attrs.Length == 1)
+                {
+                    PreviewHandlerAttribute attr = attrs[0] as PreviewHandlerAttribute;
+                    RegisterPreviewHandler(attr.Name, attr.Extension, t.GUID.ToString("B"), attr.AppId);
+                }
+            }
+        }
+
+        /// <summary>
+        /// Do the unregisteration of preview handler.
+        /// </summary>
+        /// <param name="t">Type of the class to register.</param>
+        [ComUnregisterFunction]
+        public static void Unregister(Type t)
+        {
+            Console.WriteLine("Removing keys to registry.");
+            if (t != null && t.IsSubclassOf(typeof(PreviewHandlerBase)))
+            {
+                object[] attrs = (object[])t.GetCustomAttributes(typeof(PreviewHandlerAttribute), true);
+                if (attrs != null && attrs.Length == 1)
+                {
+                    PreviewHandlerAttribute attr = attrs[0] as PreviewHandlerAttribute;
+                    UnregisterPreviewHandler(attr.Extension, t.GUID.ToString("B"), attr.AppId);
+                }
+            }
+        }
+
+        /// <inheritdoc />
+        public abstract void DoPreview();
+
+        /// <inheritdoc />
+        public void SetWindow(IntPtr hwnd, ref RECT rect)
+        {
+            this.parentHwnd = hwnd;
+            this.windowBounds = rect.ToRectangle();
+            this.previewControl.SetWindow(hwnd, this.windowBounds);
+        }
+
+        /// <inheritdoc />
+        public void SetRect(ref RECT rect)
+        {
+            this.windowBounds = rect.ToRectangle();
+            this.previewControl.SetRect(this.windowBounds);
+        }
+
+        /// <inheritdoc />
+        public void Unload()
+        {
+            this.previewControl.Unload();
+        }
+
+        /// <inheritdoc />
+        public void SetFocus()
+        {
+            this.previewControl.SetFocus();
+        }
+
+        /// <inheritdoc />
+        public void QueryFocus(out IntPtr phwnd)
+        {
+            this.previewControl.QueryFocus(out IntPtr result);
+            phwnd = result;
+            if (phwnd == IntPtr.Zero)
+            {
+                throw new Win32Exception();
+            }
+        }
+
+        /// <inheritdoc />
+        public uint TranslateAccelerator(ref MSG pmsg)
+        {
+            // Current implementation simply directs all Keystrokes to IPreviewHandlerFrame. This is the recommended approach to handle keystokes for all low-integrity preview handlers.
+            // Source: https://docs.microsoft.com/en-us/windows/win32/shell/building-preview-handlers#ipreviewhandlertranslateaccelerator
+            if (this.frame != null)
+            {
+                return this.frame.TranslateAccelerator(ref pmsg);
+            }
+
+            const uint S_FALSE = 1;
+            return S_FALSE;
+        }
+
+        /// <inheritdoc />
+        public void GetWindow(out IntPtr phwnd)
+        {
+            phwnd = this.previewControl.GetHandle();
+        }
+
+        /// <inheritdoc />
+        public void ContextSensitiveHelp(bool fEnterMode)
+        {
+            // Should always return NotImplementedException. Source: https://docs.microsoft.com/en-us/windows/win32/shell/building-preview-handlers#iolewindowcontextsensitivehelp
+            throw new NotImplementedException();
+        }
+
+        /// <inheritdoc />
+        public void SetSite(object pUnkSite)
+        {
+            // Implementation logic details: https://docs.microsoft.com/en-us/windows/win32/shell/building-preview-handlers#iobjectwithsitesetsite
+            this.unkSite = pUnkSite;
+            this.frame = this.unkSite as IPreviewHandlerFrame;
+        }
+
+        /// <inheritdoc />
+        public void GetSite(ref Guid riid, out object ppvSite)
+        {
+            ppvSite = this.unkSite;
+        }
+
+        /// <inheritdoc />
+        public void SetBackgroundColor(COLORREF color)
+        {
+            this.previewControl.SetBackgroundColor(color.Color);
+        }
+
+        /// <inheritdoc />
+        public void SetFont(ref LOGFONT plf)
+        {
+            this.previewControl.SetFont(Font.FromLogFont(plf));
+        }
+
+        /// <inheritdoc />
+        public void SetTextColor(COLORREF color)
+        {
+            this.previewControl.SetTextColor(color.Color);
+        }
+
+        /// <summary>
+        /// Provide instance of the implementation of <see cref="IPreviewHandlerControl"/>. Should be overide by the implementation class with control object to be used.
+        /// </summary>
+        /// <returns>Instance of the <see cref="IPreviewHandlerControl"/>.</returns>
+        protected abstract IPreviewHandlerControl CreatePreviewHandlerControl();
+
+        private static void RegisterPreviewHandler(string name, string extensions, string previewerGuid, string appId)
+        {
+            // Create a new prevhost AppID so that this always runs in its own isolated process
+            using (RegistryKey appIdsKey = Registry.ClassesRoot.OpenSubKey("AppID", true))
+            using (RegistryKey appIdKey = appIdsKey.CreateSubKey(appId))
+            {
+                appIdKey.SetValue("DllSurrogate", @"%SystemRoot%\system32\prevhost.exe", RegistryValueKind.ExpandString);
+            }
+
+            // Add preview handler to preview handler list
+            using (RegistryKey handlersKey = Registry.CurrentUser.CreateSubKey("SOFTWARE\\Microsoft\\Windows\\CurrentVersion\\PreviewHandlers", true))
+            {
+                handlersKey.SetValue(previewerGuid, name, RegistryValueKind.String);
+            }
+
+            // Modify preview handler registration
+            using (RegistryKey clsidKey = Registry.ClassesRoot.OpenSubKey("CLSID"))
+            using (RegistryKey idKey = clsidKey.OpenSubKey(previewerGuid, true))
+            {
+                idKey.SetValue("DisplayName", name, RegistryValueKind.String);
+                idKey.SetValue("AppID", appId, RegistryValueKind.String);
+                idKey.SetValue("DisableLowILProcessIsolation", 1, RegistryValueKind.DWord); // optional, depending on what preview handler needs to be able to do
+            }
+
+            foreach (string extension in extensions.Split(new char[] { ';' }, StringSplitOptions.RemoveEmptyEntries))
+            {
+                // Set preview handler for specific extension
+                using (RegistryKey extensionKey = Registry.ClassesRoot.CreateSubKey(extension))
+                using (RegistryKey shellexKey = extensionKey.CreateSubKey("shellex"))
+                using (RegistryKey previewKey = shellexKey.CreateSubKey("{8895b1c6-b41f-4c1c-a562-0d564250836f}"))
+                {
+                    previewKey.SetValue(null, previewerGuid, RegistryValueKind.String);
+                }
+            }
+        }
+
+        private static void UnregisterPreviewHandler(string extensions, string previewerGuid, string appId)
+        {
+            foreach (string extension in extensions.Split(new char[] { ';' }, StringSplitOptions.RemoveEmptyEntries))
+            {
+                using (RegistryKey shellexKey = Registry.ClassesRoot.OpenSubKey(extension + "\\shellex", true))
+                {
+                    shellexKey.DeleteSubKey("{8895b1c6-b41f-4c1c-a562-0d564250836f}");
+                }
+            }
+
+            using (RegistryKey appIdsKey = Registry.ClassesRoot.OpenSubKey("AppID", true))
+            {
+                appIdsKey.DeleteSubKey(appId);
+            }
+
+            using (RegistryKey classesKey = Registry.CurrentUser.OpenSubKey("SOFTWARE\\Microsoft\\Windows\\CurrentVersion\\PreviewHandlers", true))
+            {
+                classesKey.DeleteValue(previewerGuid);
+            }
+        }
+    }
+}