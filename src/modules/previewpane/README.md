# File Explorer

## End user facing:

[Please visit our overview](https://aka.ms/PowerToysOverview_FileExplorerAddOns)

## Developing

-  Add new C++ DLL project in the preview pane folder. This DLL is actual preview handler, i.e. implements IPreviewHandler/IThumbnailProvider interface. 
-  Add new .NET EXE project in the preview pane folder. This EXE is being spawned by C++ DLL to generate preview/thumbnail.

## Installation

### MSI (Recommended)

To add a new Previewer update the `Product.wxs` file in `PowerToysSetup` similar to existing Previewer to register the Preview Handler. More details about registration of Preview Handlers can be [found here.](https://learn.microsoft.com/windows/win32/shell/how-to-register-a-preview-handler) - implemented in [modulesRegistry.h](../../common/utils/modulesRegistry.h).

### Directly registering/unregistering DLL's
**[Important] This method of registering Preview Handler DLL's is not recommended. It could lead to registry corruption.**
#### Registering Preview Handler
1. Restart Visual studio as administrator. 
2. Sign `XYZPreviewHandler` and it's dependencies. To sign an assembly in VS, follow steps given [here](https://learn.microsoft.com/dotnet/standard/assembly/sign-strong-name#create-and-sign-an-assembly-with-a-strong-name-by-using-visual-studio).
3. Build `XYZPreviewHandler` project.
4. Open developer command prompt from `Tools > Command Line > Developer Command Prompt`.
5. Run following command for each nuget and project dependency to add them to Global Assembly Cache(GAC). 
```
gacutil -i <path to dependency>
```
<<<<<<< HEAD

#### Integrate the Preview Handler into PowerToys Settings:

Navigate to the [powerpreview](../previewpane/powerpreview/powerpreview.h) project and edit the `powerpreview.h` file. Add the following Settings Object instance to `m_previewHandlers` settings objects array in the constructor initialization:

```cpp
// XYZ Preview Handler Settings Object.
FileExplorerPreviewSettings(
    false,
    L"<--YOUR_TOGGLE_CONTROL_ID-->",
    L"<--A description of your preview handler-->",
    L"xxxxxxxx-xxxx-xxxx-xxxx-xxxxxxxx", // your preview handler CLSID.
    L"<--A display name for your preview handler-->") 
```

## Installation

### MSI (Recommended)

To add a new Previewer update the `Product.wxs` file in `PowerToysSetup` similar to existing Previewer to register the Preview Handler. More details about registration of Preview Handlers can be [found here.](https://docs.microsoft.com/en-us/windows/win32/shell/how-to-register-a-preview-handler)

```xml
<Component Id="Module_PowerPreview" Guid="FF1700D5-1B07-4E07-9A62-4D206645EEA9" Win64="yes">
        <!-- Files to include dll's for new Previewer and it's dependencies -->
        <File Source="$(var.BinX64Dir)\modules\XYZPreviewer.dll" />
        <File Source="$(var.BinX64Dir)\modules\Dependency.dll" />
      </Component>
      <Component Id="Module_PowerPreview_PerUserRegistry" Guid="CD90ADC0-7CD5-4A62-B0AF-23545C1E6DD3" Win64="yes">
        <!-- Added a separate component for Per-User registry changes -->
        <!-- Registry Key for Class Registration of new Preview Handler -->
        <RegistryKey Root="HKCU" Key="Software\Classes\CLSID\{ddee2b8a-6807-48a6-bb20-2338174ff779}">
          <RegistryValue Type="string" Value="XYZPreviewHandler.XYZPreviewHandler" />
          <RegistryValue Type="string" Name="DisplayName" Value="XYZ Preview Handler" />
          <RegistryValue Type="string" Name="AppID" Value="{CF142243-F059-45AF-8842-DBBE9783DB14}" />
          <RegistryValue Type="string" Key="Implemented Categories\{62C8FE65-4EBB-45e7-B440-6E39B2CDBF29}" Value=""/>
          <RegistryValue Type="string" Key="InprocServer32" Value="mscoree.dll" />
          <RegistryValue Type="string" Key="InprocServer32" Name="Assembly" Value="SvgPreviewHandler, Version=$(var.Version).0, Culture=neutral" />
          <RegistryValue Type="string" Key="InprocServer32" Name="Class" Value="XYZPreviewHandler.XYZPreviewHandler" />
          <RegistryValue Type="string" Key="InprocServer32" Name="RuntimeVersion" Value="v4.0.30319" />
          <RegistryValue Type="string" Key="InprocServer32" Name="ThreadingModel" Value="Both" />
          <RegistryValue Type="string" Key="InprocServer32" Name="CodeBase" Value="file:///[ModulesInstallFolder]XYZPreviewHandler.dll" />
          <RegistryValue Type="string" Key="InprocServer32\$(var.Version).0" Name="Assembly" Value="XYZPreviewHandler, Version=$(var.Version).0, Culture=neutral" />
          <RegistryValue Type="string" Key="InprocServer32\$(var.Version).0" Name="Class" Value="XYZPreviewHandler.XYZPreviewHandler" />
          <RegistryValue Type="string" Key="InprocServer32\$(var.Version).0" Name="RuntimeVersion" Value="v4.0.30319" />
          <RegistryValue Type="string" Key="InprocServer32\$(var.Version).0" Name="CodeBase" Value="file:///[ModulesInstallFolder]XYZPreviewer.dll" />
        </RegistryKey>
        <!-- Add new previewer to preview handlers list -->
        <RegistryKey Root="HKCU" Key="Software\Microsoft\Windows\CurrentVersion\PreviewHandlers">
          <RegistryValue Type="string" Name="{Clsid-Guid}" Value="Name of the Previewer" />
        </RegistryKey>
        <!-- Add file type association for the new Previewer -->
        <RegistryKey Root="HKCU" Key="Software\Classes\.xyz\shellex">
          <RegistryValue Type="string" Key="{8895b1c6-b41f-4c1c-a562-0d564250836f}" Value="{Clsid-Guid}" />
        </RegistryKey>
      </Component>
=======
6. Run following commands to register preview handler.
```
cd C:\Windows\Microsoft.NET\Framework64\4.0.x.x
gacutil -i <path to XYZPreviewHandler.dll>
RegAsm.exe /codebase <path to XYZPreviewHandler.dll>
>>>>>>> fcd05f2f
```
7. Restart Windows Explorer process.

<<<<<<< HEAD
### Directly registering/unregistering DLL's
**[Important] This method of registering Preview Handler DLL's is not recommended. It could lead to registry corruption.**
#### Registering Preview Handler
1. Restart Visual studio as administrator. 
2. Sign `XYZPreviewHandler` and it's dependencies. To sign an assembly in VS, follow steps given [here](https://docs.microsoft.com/en-us/dotnet/standard/assembly/sign-strong-name#create-and-sign-an-assembly-with-a-strong-name-by-using-visual-studio).
3. Build `XYZPreviewHandler` project.
4. Open developer command prompt from `Tools > Command Line > Developer Command Prompt`.
5. Run following command for each nuget and project dependency to add them to Global Assembly Cache(GAC). 
```
gacutil -i <path to dependency>
```
6. Run following commands to register preview handler.
```
cd C:\Windows\Microsoft.NET\Framework64\4.0.x.x
gacutil -i <path to XYZPreviewHandler.dll>
RegAsm.exe /codebase <path to XYZPreviewHandler.dll>
```
7. Restart Windows Explorer process.
=======
#### Unregistering Preview Handler
1. Run following commands in elevated developer command prompt to unregister preview handler. 
```
cd C:\Windows\Microsoft.NET\Framework64\4.0.x.x
RegAsm.exe /unregister <path to XYZPreviewHandler.dll>
gacutil -u XYZPreviewHandler
```

## Debugging
Since in-process preview handlers run under a surrogate hosting process (prevhost.exe by default), to debug a preview handler, you need to attach the debugger to the host process. 
1. Click on a file with registered extension to start host process.
2. Attach debugger in Visual studio from `Debug->Attach to Process` and select `prevhost.exe` with type `Managed(version), x64`.
>>>>>>> fcd05f2f

#### Unregistering Preview Handler
1. Run following commands in elevated developer command prompt to unregister preview handler. 
```
cd C:\Windows\Microsoft.NET\Framework64\4.0.x.x
RegAsm.exe /unregister <path to XYZPreviewHandler.dll>
gacutil -u XYZPreviewHandler
```

<<<<<<< HEAD
## Debugging
Since in-process preview handlers run under a surrogate hosting process (prevhost.exe by default), to debug a preview handler, you need to attach the debugger to the host process. 
1. Click on a file with registered extension to start host process.
2. Attach debugger in Visual studio from `Debug->Attach to Process` and select `prevhost.exe` with type `Managed(version), x64`.

## Managing Preview Handlers

=======
>>>>>>> fcd05f2f
After successful integration, your preview handler should appear in the PowerToys settings UI under the `File Explorer Preview` Tab. In here you should be able to enable and disable all the preview handles.

<img src="../../../doc/images/settingsv2/file-explorer.png" alt="Settings UI - File Explorer Preview Tab" ><|MERGE_RESOLUTION|>--- conflicted
+++ resolved
@@ -26,84 +26,6 @@
 ```
 gacutil -i <path to dependency>
 ```
-<<<<<<< HEAD
-
-#### Integrate the Preview Handler into PowerToys Settings:
-
-Navigate to the [powerpreview](../previewpane/powerpreview/powerpreview.h) project and edit the `powerpreview.h` file. Add the following Settings Object instance to `m_previewHandlers` settings objects array in the constructor initialization:
-
-```cpp
-// XYZ Preview Handler Settings Object.
-FileExplorerPreviewSettings(
-    false,
-    L"<--YOUR_TOGGLE_CONTROL_ID-->",
-    L"<--A description of your preview handler-->",
-    L"xxxxxxxx-xxxx-xxxx-xxxx-xxxxxxxx", // your preview handler CLSID.
-    L"<--A display name for your preview handler-->") 
-```
-
-## Installation
-
-### MSI (Recommended)
-
-To add a new Previewer update the `Product.wxs` file in `PowerToysSetup` similar to existing Previewer to register the Preview Handler. More details about registration of Preview Handlers can be [found here.](https://docs.microsoft.com/en-us/windows/win32/shell/how-to-register-a-preview-handler)
-
-```xml
-<Component Id="Module_PowerPreview" Guid="FF1700D5-1B07-4E07-9A62-4D206645EEA9" Win64="yes">
-        <!-- Files to include dll's for new Previewer and it's dependencies -->
-        <File Source="$(var.BinX64Dir)\modules\XYZPreviewer.dll" />
-        <File Source="$(var.BinX64Dir)\modules\Dependency.dll" />
-      </Component>
-      <Component Id="Module_PowerPreview_PerUserRegistry" Guid="CD90ADC0-7CD5-4A62-B0AF-23545C1E6DD3" Win64="yes">
-        <!-- Added a separate component for Per-User registry changes -->
-        <!-- Registry Key for Class Registration of new Preview Handler -->
-        <RegistryKey Root="HKCU" Key="Software\Classes\CLSID\{ddee2b8a-6807-48a6-bb20-2338174ff779}">
-          <RegistryValue Type="string" Value="XYZPreviewHandler.XYZPreviewHandler" />
-          <RegistryValue Type="string" Name="DisplayName" Value="XYZ Preview Handler" />
-          <RegistryValue Type="string" Name="AppID" Value="{CF142243-F059-45AF-8842-DBBE9783DB14}" />
-          <RegistryValue Type="string" Key="Implemented Categories\{62C8FE65-4EBB-45e7-B440-6E39B2CDBF29}" Value=""/>
-          <RegistryValue Type="string" Key="InprocServer32" Value="mscoree.dll" />
-          <RegistryValue Type="string" Key="InprocServer32" Name="Assembly" Value="SvgPreviewHandler, Version=$(var.Version).0, Culture=neutral" />
-          <RegistryValue Type="string" Key="InprocServer32" Name="Class" Value="XYZPreviewHandler.XYZPreviewHandler" />
-          <RegistryValue Type="string" Key="InprocServer32" Name="RuntimeVersion" Value="v4.0.30319" />
-          <RegistryValue Type="string" Key="InprocServer32" Name="ThreadingModel" Value="Both" />
-          <RegistryValue Type="string" Key="InprocServer32" Name="CodeBase" Value="file:///[ModulesInstallFolder]XYZPreviewHandler.dll" />
-          <RegistryValue Type="string" Key="InprocServer32\$(var.Version).0" Name="Assembly" Value="XYZPreviewHandler, Version=$(var.Version).0, Culture=neutral" />
-          <RegistryValue Type="string" Key="InprocServer32\$(var.Version).0" Name="Class" Value="XYZPreviewHandler.XYZPreviewHandler" />
-          <RegistryValue Type="string" Key="InprocServer32\$(var.Version).0" Name="RuntimeVersion" Value="v4.0.30319" />
-          <RegistryValue Type="string" Key="InprocServer32\$(var.Version).0" Name="CodeBase" Value="file:///[ModulesInstallFolder]XYZPreviewer.dll" />
-        </RegistryKey>
-        <!-- Add new previewer to preview handlers list -->
-        <RegistryKey Root="HKCU" Key="Software\Microsoft\Windows\CurrentVersion\PreviewHandlers">
-          <RegistryValue Type="string" Name="{Clsid-Guid}" Value="Name of the Previewer" />
-        </RegistryKey>
-        <!-- Add file type association for the new Previewer -->
-        <RegistryKey Root="HKCU" Key="Software\Classes\.xyz\shellex">
-          <RegistryValue Type="string" Key="{8895b1c6-b41f-4c1c-a562-0d564250836f}" Value="{Clsid-Guid}" />
-        </RegistryKey>
-      </Component>
-=======
-6. Run following commands to register preview handler.
-```
-cd C:\Windows\Microsoft.NET\Framework64\4.0.x.x
-gacutil -i <path to XYZPreviewHandler.dll>
-RegAsm.exe /codebase <path to XYZPreviewHandler.dll>
->>>>>>> fcd05f2f
-```
-7. Restart Windows Explorer process.
-
-<<<<<<< HEAD
-### Directly registering/unregistering DLL's
-**[Important] This method of registering Preview Handler DLL's is not recommended. It could lead to registry corruption.**
-#### Registering Preview Handler
-1. Restart Visual studio as administrator. 
-2. Sign `XYZPreviewHandler` and it's dependencies. To sign an assembly in VS, follow steps given [here](https://docs.microsoft.com/en-us/dotnet/standard/assembly/sign-strong-name#create-and-sign-an-assembly-with-a-strong-name-by-using-visual-studio).
-3. Build `XYZPreviewHandler` project.
-4. Open developer command prompt from `Tools > Command Line > Developer Command Prompt`.
-5. Run following command for each nuget and project dependency to add them to Global Assembly Cache(GAC). 
-```
-gacutil -i <path to dependency>
-```
 6. Run following commands to register preview handler.
 ```
 cd C:\Windows\Microsoft.NET\Framework64\4.0.x.x
@@ -111,7 +33,7 @@
 RegAsm.exe /codebase <path to XYZPreviewHandler.dll>
 ```
 7. Restart Windows Explorer process.
-=======
+
 #### Unregistering Preview Handler
 1. Run following commands in elevated developer command prompt to unregister preview handler. 
 ```
@@ -124,26 +46,9 @@
 Since in-process preview handlers run under a surrogate hosting process (prevhost.exe by default), to debug a preview handler, you need to attach the debugger to the host process. 
 1. Click on a file with registered extension to start host process.
 2. Attach debugger in Visual studio from `Debug->Attach to Process` and select `prevhost.exe` with type `Managed(version), x64`.
->>>>>>> fcd05f2f
-
-#### Unregistering Preview Handler
-1. Run following commands in elevated developer command prompt to unregister preview handler. 
-```
-cd C:\Windows\Microsoft.NET\Framework64\4.0.x.x
-RegAsm.exe /unregister <path to XYZPreviewHandler.dll>
-gacutil -u XYZPreviewHandler
-```
-
-<<<<<<< HEAD
-## Debugging
-Since in-process preview handlers run under a surrogate hosting process (prevhost.exe by default), to debug a preview handler, you need to attach the debugger to the host process. 
-1. Click on a file with registered extension to start host process.
-2. Attach debugger in Visual studio from `Debug->Attach to Process` and select `prevhost.exe` with type `Managed(version), x64`.
 
 ## Managing Preview Handlers
 
-=======
->>>>>>> fcd05f2f
 After successful integration, your preview handler should appear in the PowerToys settings UI under the `File Explorer Preview` Tab. In here you should be able to enable and disable all the preview handles.
 
 <img src="../../../doc/images/settingsv2/file-explorer.png" alt="Settings UI - File Explorer Preview Tab" >