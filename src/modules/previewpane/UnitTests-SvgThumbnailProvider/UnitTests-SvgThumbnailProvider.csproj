--- conflicted
+++ resolved
@@ -91,13 +91,10 @@
     <Compile Include="SvgThumbnailProviderTests.cs" />
   </ItemGroup>
   <ItemGroup>
-<<<<<<< HEAD
     <AdditionalFiles Include="..\..\..\codeAnalysis\StyleCop.json">
       <Link>StyleCop.json</Link>
     </AdditionalFiles>
-=======
     <None Include="app.config" />
->>>>>>> d0329561
     <None Include="packages.config" />
   </ItemGroup>
   <ItemGroup>
