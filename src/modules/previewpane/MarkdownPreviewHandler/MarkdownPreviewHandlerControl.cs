--- conflicted
+++ resolved
@@ -130,8 +130,6 @@
         /// <param name="dataSource">Path to the file.</param>
         public override void DoPreview<T>(T dataSource)
         {
-<<<<<<< HEAD
-=======
             if (global::PowerToys.GPOWrapper.GPOWrapper.GetConfiguredMarkdownPreviewEnabledValue() == global::PowerToys.GPOWrapper.GpoRuleConfigured.Disabled)
             {
                 // GPO is disabling this utility. Show an error message instead.
@@ -144,7 +142,6 @@
                 return;
             }
 
->>>>>>> 46099058
             CleanupWebView2UserDataFolder();
 
             _infoBarDisplayed = false;
@@ -153,11 +150,7 @@
             {
                 if (!(dataSource is string filePath))
                 {
-<<<<<<< HEAD
-                    throw new ArgumentException($"{nameof(dataSource)} for {nameof(MarkdownPreviewHandler)} must be a string but was a '{typeof(T)}'");
-=======
                     throw new ArgumentException($"{nameof(dataSource)} for {nameof(MarkdownPreviewHandlerControl)} must be a string but was a '{typeof(T)}'");
->>>>>>> 46099058
                 }
 
                 string fileText = File.ReadAllText(filePath);
@@ -178,82 +171,6 @@
                     Dock = DockStyle.Fill,
                 };
 
-<<<<<<< HEAD
-                InvokeOnControlThread(() =>
-                {
-                    var webView2Options = new CoreWebView2EnvironmentOptions("--block-new-web-contents");
-                    ConfiguredTaskAwaitable<CoreWebView2Environment>.ConfiguredTaskAwaiter
-                        webView2EnvironmentAwaiter = CoreWebView2Environment
-                            .CreateAsync(userDataFolder: _webView2UserDataFolder, options: webView2Options)
-                            .ConfigureAwait(true).GetAwaiter();
-                    webView2EnvironmentAwaiter.OnCompleted(() =>
-                    {
-                        InvokeOnControlThread(async () =>
-                        {
-                            try
-                            {
-                                _webView2Environment = webView2EnvironmentAwaiter.GetResult();
-                                await _browser.EnsureCoreWebView2Async(_webView2Environment).ConfigureAwait(true);
-                                _browser.CoreWebView2.SetVirtualHostNameToFolderMapping(VirtualHostName, AssemblyDirectory, CoreWebView2HostResourceAccessKind.Deny);
-                                _browser.CoreWebView2.Settings.AreDefaultScriptDialogsEnabled = false;
-                                _browser.CoreWebView2.Settings.AreDefaultContextMenusEnabled = false;
-                                _browser.CoreWebView2.Settings.AreDevToolsEnabled = false;
-                                _browser.CoreWebView2.Settings.AreHostObjectsAllowed = false;
-                                _browser.CoreWebView2.Settings.IsGeneralAutofillEnabled = false;
-                                _browser.CoreWebView2.Settings.IsPasswordAutosaveEnabled = false;
-                                _browser.CoreWebView2.Settings.IsScriptEnabled = false;
-                                _browser.CoreWebView2.Settings.IsWebMessageEnabled = false;
-
-                                // Don't load any resources.
-                                _browser.CoreWebView2.AddWebResourceRequestedFilter("*", CoreWebView2WebResourceContext.All);
-                                _browser.CoreWebView2.WebResourceRequested += (object sender, CoreWebView2WebResourceRequestedEventArgs e) =>
-                                {
-                                    // Show local file we've saved with the markdown contents. Block all else.
-                                    if (new Uri(e.Request.Uri) != _localFileURI)
-                                    {
-                                        e.Response = _browser.CoreWebView2.Environment.CreateWebResourceResponse(null, 403, "Forbidden", null);
-                                    }
-                                };
-
-                                // WebView2.NavigateToString() limitation
-                                // See https://docs.microsoft.com/en-us/dotnet/api/microsoft.web.webview2.core.corewebview2.navigatetostring?view=webview2-dotnet-1.0.864.35#remarks
-                                // While testing the limit, it turned out it is ~1.5MB, so to be on a safe side we go for 1.5m bytes
-                                if (markdownHTML.Length > 1_500_000)
-                                {
-                                    string filename = _webView2UserDataFolder + "\\" + Guid.NewGuid().ToString() + ".html";
-                                    File.WriteAllText(filename, markdownHTML);
-                                    _localFileURI = new Uri(filename);
-                                    _browser.Source = _localFileURI;
-                                }
-                                else
-                                {
-                                    _browser.NavigateToString(markdownHTML);
-                                }
-
-                                Controls.Add(_browser);
-
-                                _browser.NavigationStarting += async (object sender, CoreWebView2NavigationStartingEventArgs args) =>
-                                {
-                                    if (args.Uri != null && args.Uri != _localFileURI?.ToString() && args.IsUserInitiated)
-                                    {
-                                        args.Cancel = true;
-                                        await Launcher.LaunchUriAsync(new Uri(args.Uri));
-                                    }
-                                };
-
-                                if (_infoBarDisplayed)
-                                {
-                                    _infoBar = GetTextBoxControl(Resources.BlockedImageInfoText);
-                                    Resize += FormResized;
-                                    Controls.Add(_infoBar);
-                                }
-                            }
-                            catch (NullReferenceException)
-                            {
-                            }
-                        });
-                    });
-=======
                 var webView2Options = new CoreWebView2EnvironmentOptions("--block-new-web-contents");
                 ConfiguredTaskAwaitable<CoreWebView2Environment>.ConfiguredTaskAwaiter
                         webView2EnvironmentAwaiter = CoreWebView2Environment
@@ -322,7 +239,6 @@
                     catch (NullReferenceException)
                     {
                     }
->>>>>>> 46099058
                 });
 
                 PowerToysTelemetry.Log.WriteEvent(new MarkdownFilePreviewed());
@@ -331,22 +247,11 @@
             {
                 PowerToysTelemetry.Log.WriteEvent(new MarkdownFilePreviewError { Message = ex.Message });
 
-<<<<<<< HEAD
-                InvokeOnControlThread(() =>
-                {
-                    Controls.Clear();
-                    _infoBarDisplayed = true;
-                    _infoBar = GetTextBoxControl(Resources.MarkdownNotPreviewedError);
-                    Resize += FormResized;
-                    Controls.Add(_infoBar);
-                });
-=======
                 Controls.Clear();
                 _infoBarDisplayed = true;
                 _infoBar = GetTextBoxControl(Resources.MarkdownNotPreviewedError);
                 Resize += FormResized;
                 Controls.Add(_infoBar);
->>>>>>> 46099058
             }
             finally
             {
