--- conflicted
+++ resolved
@@ -125,11 +125,8 @@
     <value>The markdown could not be preview due to an internal error.</value>
     <comment>This text is displayed if markdown fails to preview</comment>
   </data>
-<<<<<<< HEAD
-=======
   <data name="GpoDisabledErrorText" xml:space="preserve">
     <value>Tried to start with a GPO policy setting the utility to always be disabled. Please contact your systems administrator.</value>
     <comment>GPO stands for the Windows Group Policy Object feature.</comment>
   </data>
->>>>>>> 46099058
 </root>