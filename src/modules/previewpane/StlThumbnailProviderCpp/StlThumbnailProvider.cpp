#include "pch.h"
#include "StlThumbnailProvider.h"

#include <filesystem>
#include <fstream>
#include <shellapi.h>
#include <Shlwapi.h>
#include <string>

#include <wil/com.h>

#include <common/interop/shared_constants.h>
#include <common/logger/logger.h>
#include <common/SettingsAPI/settings_helpers.h>
#include <common/utils/process_path.h>

extern HINSTANCE g_hInst;
extern long g_cDllRef;

StlThumbnailProvider::StlThumbnailProvider() :
    m_cRef(1), m_pStream(NULL), m_process(NULL)
{
    std::filesystem::path logFilePath(PTSettingsHelper::get_local_low_folder_location());
    logFilePath.append(LogSettings::stlThumbLogPath);
    Logger::init(LogSettings::stlThumbLoggerName, logFilePath.wstring(), PTSettingsHelper::get_log_settings_file_location());

    InterlockedIncrement(&g_cDllRef);
}

StlThumbnailProvider::~StlThumbnailProvider()
{
    InterlockedDecrement(&g_cDllRef);
}

#pragma region IUnknown

IFACEMETHODIMP StlThumbnailProvider::QueryInterface(REFIID riid, void** ppv)
{
    static const QITAB qit[] = {
        QITABENT(StlThumbnailProvider, IThumbnailProvider),
        QITABENT(StlThumbnailProvider, IInitializeWithStream),
        { 0 },
    };
    return QISearch(this, qit, riid, ppv);
}

IFACEMETHODIMP_(ULONG)
StlThumbnailProvider::AddRef()
{
    return InterlockedIncrement(&m_cRef);
}

IFACEMETHODIMP_(ULONG)
StlThumbnailProvider::Release()
{
    ULONG cRef = InterlockedDecrement(&m_cRef);
    if (0 == cRef)
    {
        delete this;
    }
    return cRef;
}

#pragma endregion

#pragma region IInitializationWithStream

IFACEMETHODIMP StlThumbnailProvider::Initialize(IStream* pStream, DWORD grfMode)
{
    HRESULT hr = E_INVALIDARG;
    if (pStream)
    {
        // Initialize can be called more than once, so release existing valid
        // m_pStream.
        if (m_pStream)
        {
            m_pStream->Release();
            m_pStream = NULL;
        }

        m_pStream = pStream;
        m_pStream->AddRef();
        hr = S_OK;
    }
    return hr;
}

#pragma endregion

#pragma region IThumbnailProvider

IFACEMETHODIMP StlThumbnailProvider::GetThumbnail(UINT cx, HBITMAP* phbmp, WTS_ALPHATYPE* pdwAlpha)
{
    // Read stream into the buffer
    char buffer[4096];
    ULONG cbRead;

    Logger::trace(L"Begin");

    GUID guid;
    if (CoCreateGuid(&guid) == S_OK)
    {
        wil::unique_cotaskmem_string guidString;
        if (SUCCEEDED(StringFromCLSID(guid, &guidString)))
        {
            Logger::info(L"Read stream and save to tmp file.");
            
            // {CLSID} -> CLSID
            std::wstring guid = std::wstring(guidString.get()).substr(1, std::wstring(guidString.get()).size() - 2);
            std::wstring filePath = PTSettingsHelper::get_local_low_folder_location() + L"\\StlThumbnail-Temp\\";
            if (!std::filesystem::exists(filePath))
            {
                std::filesystem::create_directories(filePath);
            }

            std::wstring fileName = filePath + guid + L".stl";

            // Write data to tmp file
            std::fstream file;
            file.open(fileName, std::ios_base::out | std::ios_base::binary);

            if (!file.is_open())
            {
                return 0;
            }

            while (true)
            {
                auto result = m_pStream->Read(buffer, 4096, &cbRead);

                file.write(buffer, cbRead);
                if (result == S_FALSE)
                {
                    break;
                }
            }
            file.close();

            try
            {
                Logger::info(L"Start StlThumbnailProvider.exe");
                
                STARTUPINFO info = { sizeof(info) };
                std::wstring cmdLine{ L"\"" + fileName + L"\"" };
                cmdLine += L" ";
                cmdLine += std::to_wstring(cx);

                std::wstring appPath = get_module_folderpath(g_hInst) + L"\\PowerToys.StlThumbnailProvider.exe";

                SHELLEXECUTEINFO sei{ sizeof(sei) };
                sei.fMask = { SEE_MASK_NOCLOSEPROCESS | SEE_MASK_FLAG_NO_UI };
                sei.lpFile = appPath.c_str();
                sei.lpParameters = cmdLine.c_str();
                sei.nShow = SW_SHOWDEFAULT;
                ShellExecuteEx(&sei);
                m_process = sei.hProcess;
                WaitForSingleObject(m_process, INFINITE);
                std::filesystem::remove(fileName);

                std::wstring fileNameBmp = filePath + guid + L".bmp";
<<<<<<< HEAD
                *phbmp = static_cast<HBITMAP>(LoadImage(NULL, fileNameBmp.c_str(), IMAGE_BITMAP, 0, 0, LR_LOADFROMFILE));
                *pdwAlpha = WTS_ALPHATYPE::WTSAT_ARGB;

                std::filesystem::remove(fileNameBmp);
=======
                if (std::filesystem::exists(fileNameBmp))
                {
                    *phbmp = (HBITMAP)LoadImage(NULL, fileNameBmp.c_str(), IMAGE_BITMAP, 0, 0, LR_LOADFROMFILE);
                    *pdwAlpha = WTS_ALPHATYPE::WTSAT_ARGB;
                    std::filesystem::remove(fileNameBmp);
                }
                else
                {
                    Logger::info(L"Bmp file not generated.");
                    return E_FAIL;
                }
>>>>>>> b13f74c0
            }
            catch (std::exception& e)
            {
                std::wstring errorMessage = std::wstring{ winrt::to_hstring(e.what()) };
                Logger::error(L"Failed to start StlThumbnailProvider.exe. Error: {}", errorMessage);
            }
        }
    }

    return S_OK;
}

#pragma endregion

#pragma region Helper Functions

#pragma endregion<|MERGE_RESOLUTION|>--- conflicted
+++ resolved
@@ -158,15 +158,13 @@
                 std::filesystem::remove(fileName);
 
                 std::wstring fileNameBmp = filePath + guid + L".bmp";
-<<<<<<< HEAD
                 *phbmp = static_cast<HBITMAP>(LoadImage(NULL, fileNameBmp.c_str(), IMAGE_BITMAP, 0, 0, LR_LOADFROMFILE));
                 *pdwAlpha = WTS_ALPHATYPE::WTSAT_ARGB;
 
                 std::filesystem::remove(fileNameBmp);
-=======
                 if (std::filesystem::exists(fileNameBmp))
                 {
-                    *phbmp = (HBITMAP)LoadImage(NULL, fileNameBmp.c_str(), IMAGE_BITMAP, 0, 0, LR_LOADFROMFILE);
+                    *phbmp = static_cast<HBITMAP>LoadImage(NULL, fileNameBmp.c_str(), IMAGE_BITMAP, 0, 0, LR_LOADFROMFILE);
                     *pdwAlpha = WTS_ALPHATYPE::WTSAT_ARGB;
                     std::filesystem::remove(fileNameBmp);
                 }
@@ -175,7 +173,6 @@
                     Logger::info(L"Bmp file not generated.");
                     return E_FAIL;
                 }
->>>>>>> b13f74c0
             }
             catch (std::exception& e)
             {
