--- conflicted
+++ resolved
@@ -39,11 +39,7 @@
     <ErrorOnDuplicatePublishOutputFiles>false</ErrorOnDuplicatePublishOutputFiles>
   </PropertyGroup>
   <PropertyGroup>
-<<<<<<< HEAD
-    <!-- Disable missing comment warning. WinRT/C++ libraries added won't have comments on thier reflections. -->
-=======
     <!-- Disable missing comment warning. WinRT/C++ libraries added won't have comments on their reflections. -->
->>>>>>> c059977c
     <NoWarn>$(NoWarn);1591</NoWarn>
   </PropertyGroup>
 
