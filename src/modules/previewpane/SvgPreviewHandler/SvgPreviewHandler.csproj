--- conflicted
+++ resolved
@@ -1,69 +1,3 @@
-<<<<<<< HEAD
-<Project Sdk="Microsoft.NET.Sdk">
-  <PropertyGroup>
-    <Platforms>x64</Platforms>
-    <UseWindowsForms>true</UseWindowsForms>
-    <AssemblyTitle>PowerToys.SvgPreviewHandler</AssemblyTitle>
-    <AssemblyDescription>PowerToys SvgPreviewHandler</AssemblyDescription>
-    <Description>PowerToys SvgPreviewHandler</Description>
-    <OutputPath>$(SolutionDir)$(Platform)\$(Configuration)\modules\FileExplorerPreview\</OutputPath>
-    <DocumentationFile>$(SolutionDir)$(Platform)\$(Configuration)\modules\FileExplorerPreview\SvgPreviewHandler.xml</DocumentationFile>
-    <AppendTargetFrameworkToOutputPath>false</AppendTargetFrameworkToOutputPath>
-    <AppendRuntimeIdentifierToOutputPath>false</AppendRuntimeIdentifierToOutputPath>
-    <CopyLocalLockFileAssemblies>true</CopyLocalLockFileAssemblies>
-  </PropertyGroup>
-
-  <PropertyGroup>
-    <ProjectGuid>{DA425894-6E13-404F-8DCB-78584EC0557A}</ProjectGuid>
-    <RootNamespace>Microsoft.PowerToys.PreviewHandler.Svg</RootNamespace>
-    <TargetFramework>net6.0-windows</TargetFramework>
-    <EnableComHosting>true</EnableComHosting>
-    <IntermediateOutputPath>$(SolutionDir)$(Platform)\$(Configuration)\obj\$(AssemblyName)\</IntermediateOutputPath>
-    <AssemblyName>PowerToys.SvgPreviewHandler</AssemblyName>
-  </PropertyGroup>
-
-  <Import Project="..\..\..\Version.props" />
-
-  <ItemGroup>
-    <Compile Include="..\..\..\codeAnalysis\GlobalSuppressions.cs" Link="GlobalSuppressions.cs" />
-    <Compile Update="Properties\Resource.Designer.cs">
-      <AutoGen>True</AutoGen>
-      <DesignTime>True</DesignTime>
-      <DependentUpon>Resource.resx</DependentUpon>
-    </Compile>
-    <Compile Update="SvgPreviewControl.cs" />
-  </ItemGroup>
-
-  <ItemGroup>
-    <ProjectReference Include="..\..\..\common\ManagedTelemetry\Telemetry\ManagedTelemetry.csproj" />
-    <ProjectReference Include="..\common\PreviewHandlerCommon.csproj" />
-  </ItemGroup>
-
-  <ItemGroup>
-    <AdditionalFiles Include="..\..\..\codeAnalysis\StyleCop.json">
-      <Link>StyleCop.json</Link>
-    </AdditionalFiles>
-  </ItemGroup>
-
-  <ItemGroup>
-    <PackageReference Include="Microsoft.CodeAnalysis.NetAnalyzers" Version="6.0.0">
-      <PrivateAssets>all</PrivateAssets>
-      <IncludeAssets>runtime; build; native; contentfiles; analyzers; buildtransitive</IncludeAssets>
-    </PackageReference>
-    <PackageReference Include="Microsoft.Web.WebView2" Version="1.0.1150.38" />
-    <PackageReference Include="StyleCop.Analyzers" Version="1.1.118">
-      <PrivateAssets>all</PrivateAssets>
-    </PackageReference>
-  </ItemGroup>
-
-  <ItemGroup>
-    <EmbeddedResource Update="Properties\Resource.resx">
-      <Generator>ResXFileCodeGenerator</Generator>
-      <LastGenOutput>Resource.Designer.cs</LastGenOutput>
-    </EmbeddedResource>
-  </ItemGroup>
-</Project>
-=======
 <Project Sdk="Microsoft.NET.Sdk">
   <PropertyGroup>
     <ImplicitUsings>enable</ImplicitUsings>
@@ -140,5 +74,4 @@
     </EmbeddedResource>
   </ItemGroup>
 
-</Project>
->>>>>>> fcd05f2f
+</Project>