<Project Sdk="Microsoft.NET.Sdk">
  <PropertyGroup>
<<<<<<< HEAD
=======
    <ImplicitUsings>enable</ImplicitUsings>
    <UseWindowsForms>true</UseWindowsForms>
>>>>>>> 46099058
    <UseWindowsForms>true</UseWindowsForms>
    <AssemblyTitle>PowerToys.SvgPreviewHandler</AssemblyTitle>
    <AssemblyDescription>PowerToys SvgPreviewHandler</AssemblyDescription>
    <Description>PowerToys SvgPreviewHandler</Description>
    <OutputPath>..\..\..\..\$(Platform)\$(Configuration)\modules\FileExplorerPreview\</OutputPath>
    <DocumentationFile>$(SolutionDir)$(Platform)\$(Configuration)\modules\FileExplorerPreview\SvgPreviewHandler.xml</DocumentationFile>
    <AppendTargetFrameworkToOutputPath>false</AppendTargetFrameworkToOutputPath>
    <AppendRuntimeIdentifierToOutputPath>false</AppendRuntimeIdentifierToOutputPath>
    <CopyLocalLockFileAssemblies>true</CopyLocalLockFileAssemblies>
    <GenerateSatelliteAssembliesForCore>true</GenerateSatelliteAssembliesForCore>
    <RuntimeIdentifiers>win10-x64;win10-arm64</RuntimeIdentifiers>
<<<<<<< HEAD
    <TargetFramework>net6.0-windows10.0.19041.0</TargetFramework>
=======
    <TargetFramework>net7.0-windows10.0.19041.0</TargetFramework>
    <SelfContained>true</SelfContained>
  </PropertyGroup>

  <!-- SelfContained=true requires RuntimeIdentifier to be set -->
  <PropertyGroup Condition="'$(Platform)'=='x64'">
    <RuntimeIdentifier>win10-x64</RuntimeIdentifier>
  </PropertyGroup>
  <PropertyGroup Condition="'$(Platform)'=='ARM64'">
    <RuntimeIdentifier>win10-arm64</RuntimeIdentifier>
>>>>>>> 46099058
  </PropertyGroup>

  <PropertyGroup>
    <ProjectGuid>{DA425894-6E13-404F-8DCB-78584EC0557A}</ProjectGuid>
    <RootNamespace>Microsoft.PowerToys.PreviewHandler.Svg</RootNamespace>
<<<<<<< HEAD
    <EnableComHosting>true</EnableComHosting>
=======
>>>>>>> 46099058
    <AssemblyName>PowerToys.SvgPreviewHandler</AssemblyName>
  </PropertyGroup>

  <Import Project="..\..\..\Version.props" />

  <ItemGroup>
    <Compile Update="Properties\Resource.Designer.cs">
      <AutoGen>True</AutoGen>
      <DesignTime>True</DesignTime>
      <DependentUpon>Resource.resx</DependentUpon>
    </Compile>
    <Compile Update="SvgPreviewControl.cs" />
  </ItemGroup>

<<<<<<< HEAD
  <ItemGroup>
=======
  <!-- See https://learn.microsoft.com/windows/apps/develop/platform/csharp-winrt/net-projection-from-cppwinrt-component for more info -->
  <PropertyGroup>
    <CsWinRTIncludes>PowerToys.GPOWrapper</CsWinRTIncludes>
    <CsWinRTGeneratedFilesDir>$(OutDir)</CsWinRTGeneratedFilesDir>
    <ErrorOnDuplicatePublishOutputFiles>false</ErrorOnDuplicatePublishOutputFiles>
  </PropertyGroup>
  <PropertyGroup>
    <!-- Disable missing comment warning. WinRT/C++ libraries added won't have comments on their reflections. -->
    <NoWarn>$(NoWarn);1591</NoWarn>
    <OutputType>WinExe</OutputType>
  </PropertyGroup>

  <ItemGroup>
    <ProjectReference Include="..\..\..\common\Common.UI\Common.UI.csproj" />
    <ProjectReference Include="..\..\..\common\GPOWrapper\GPOWrapper.vcxproj" />
    <ProjectReference Include="..\..\..\common\interop\PowerToys.Interop.vcxproj" />
>>>>>>> 46099058
    <ProjectReference Include="..\..\..\common\ManagedTelemetry\Telemetry\ManagedTelemetry.csproj" />
    <ProjectReference Include="..\common\PreviewHandlerCommon.csproj" />
  </ItemGroup>

  <ItemGroup>
<<<<<<< HEAD
    <PackageReference Include="Microsoft.Web.WebView2" Version="1.0.1150.38" />
=======
    <PackageReference Include="Microsoft.Windows.CsWinRT" Version="2.0.0" />
    <PackageReference Include="Microsoft.Web.WebView2" Version="1.0.1343.22" />
>>>>>>> 46099058
  </ItemGroup>

  <ItemGroup>
    <EmbeddedResource Update="Properties\Resource.resx">
      <Generator>ResXFileCodeGenerator</Generator>
      <LastGenOutput>Resource.Designer.cs</LastGenOutput>
    </EmbeddedResource>
  </ItemGroup>
<<<<<<< HEAD
=======

>>>>>>> 46099058
</Project><|MERGE_RESOLUTION|>--- conflicted
+++ resolved
@@ -1,10 +1,7 @@
 <Project Sdk="Microsoft.NET.Sdk">
   <PropertyGroup>
-<<<<<<< HEAD
-=======
     <ImplicitUsings>enable</ImplicitUsings>
     <UseWindowsForms>true</UseWindowsForms>
->>>>>>> 46099058
     <UseWindowsForms>true</UseWindowsForms>
     <AssemblyTitle>PowerToys.SvgPreviewHandler</AssemblyTitle>
     <AssemblyDescription>PowerToys SvgPreviewHandler</AssemblyDescription>
@@ -16,9 +13,6 @@
     <CopyLocalLockFileAssemblies>true</CopyLocalLockFileAssemblies>
     <GenerateSatelliteAssembliesForCore>true</GenerateSatelliteAssembliesForCore>
     <RuntimeIdentifiers>win10-x64;win10-arm64</RuntimeIdentifiers>
-<<<<<<< HEAD
-    <TargetFramework>net6.0-windows10.0.19041.0</TargetFramework>
-=======
     <TargetFramework>net7.0-windows10.0.19041.0</TargetFramework>
     <SelfContained>true</SelfContained>
   </PropertyGroup>
@@ -29,16 +23,11 @@
   </PropertyGroup>
   <PropertyGroup Condition="'$(Platform)'=='ARM64'">
     <RuntimeIdentifier>win10-arm64</RuntimeIdentifier>
->>>>>>> 46099058
   </PropertyGroup>
 
   <PropertyGroup>
     <ProjectGuid>{DA425894-6E13-404F-8DCB-78584EC0557A}</ProjectGuid>
     <RootNamespace>Microsoft.PowerToys.PreviewHandler.Svg</RootNamespace>
-<<<<<<< HEAD
-    <EnableComHosting>true</EnableComHosting>
-=======
->>>>>>> 46099058
     <AssemblyName>PowerToys.SvgPreviewHandler</AssemblyName>
   </PropertyGroup>
 
@@ -53,9 +42,6 @@
     <Compile Update="SvgPreviewControl.cs" />
   </ItemGroup>
 
-<<<<<<< HEAD
-  <ItemGroup>
-=======
   <!-- See https://learn.microsoft.com/windows/apps/develop/platform/csharp-winrt/net-projection-from-cppwinrt-component for more info -->
   <PropertyGroup>
     <CsWinRTIncludes>PowerToys.GPOWrapper</CsWinRTIncludes>
@@ -72,18 +58,13 @@
     <ProjectReference Include="..\..\..\common\Common.UI\Common.UI.csproj" />
     <ProjectReference Include="..\..\..\common\GPOWrapper\GPOWrapper.vcxproj" />
     <ProjectReference Include="..\..\..\common\interop\PowerToys.Interop.vcxproj" />
->>>>>>> 46099058
     <ProjectReference Include="..\..\..\common\ManagedTelemetry\Telemetry\ManagedTelemetry.csproj" />
     <ProjectReference Include="..\common\PreviewHandlerCommon.csproj" />
   </ItemGroup>
 
   <ItemGroup>
-<<<<<<< HEAD
-    <PackageReference Include="Microsoft.Web.WebView2" Version="1.0.1150.38" />
-=======
     <PackageReference Include="Microsoft.Windows.CsWinRT" Version="2.0.0" />
     <PackageReference Include="Microsoft.Web.WebView2" Version="1.0.1343.22" />
->>>>>>> 46099058
   </ItemGroup>
 
   <ItemGroup>
@@ -92,8 +73,5 @@
       <LastGenOutput>Resource.Designer.cs</LastGenOutput>
     </EmbeddedResource>
   </ItemGroup>
-<<<<<<< HEAD
-=======
 
->>>>>>> 46099058
 </Project>