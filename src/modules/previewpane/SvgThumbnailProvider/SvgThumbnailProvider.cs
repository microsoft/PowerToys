﻿// Copyright (c) Microsoft Corporation
// The Microsoft Corporation licenses this file to you under the MIT license.
// See the LICENSE file in the project root for more information.
using System.Drawing.Drawing2D;
using System.Globalization;
using System.Reflection;
using System.Runtime.CompilerServices;
<<<<<<< HEAD
using System.Xml.Linq;
=======
using System.Threading;

>>>>>>> 9bfee342
using Common.Utilities;
using ManagedCommon;
using Microsoft.Web.WebView2.Core;
using Microsoft.Web.WebView2.WinForms;

namespace Microsoft.PowerToys.ThumbnailHandler.Svg
{
    /// <summary>
    /// SVG Thumbnail Provider.
    /// </summary>
    public class SvgThumbnailProvider : IDisposable
    {
        public SvgThumbnailProvider(string filePath)
        {
            FilePath = filePath;
            if (FilePath != null && File.Exists(FilePath))
            {
                Stream = new FileStream(filePath, FileMode.Open, FileAccess.Read);
            }
        }

        /// <summary>
        /// Gets the file path to the file creating thumbnail for.
        /// </summary>
        public string FilePath { get; private set; }

        /// <summary>
        /// Gets the stream object to access file.
        /// </summary>
        public Stream Stream { get; private set; }

        /// <summary>
        /// Gets or sets signalled when the main thread can use preprocessed svg contents.
        /// </summary>
        public ManualResetEventSlim SvgContentsReady { get; set; } = new ManualResetEventSlim(false);

        public string SvgContents { get; set; } = string.Empty;

        /// <summary>
        ///  The maximum dimension (width or height) thumbnail we will generate.
        /// </summary>
        private const uint MaxThumbnailSize = 10000;

        /// <summary>
        /// WebView2 Control to display Svg.
        /// </summary>
        private WebView2 _browser;

        /// <summary>
        /// WebView2 Environment
        /// </summary>
        private CoreWebView2Environment _webView2Environment;

        /// <summary>
        /// Name of the virtual host
        /// </summary>
        private const string VirtualHostName = "PowerToysLocalSvgThumbnail";

        /// <summary>
        /// URI of the local file saved with the contents
        /// </summary>
        private Uri _localFileURI;

        /// <summary>
        /// Gets the path of the current assembly.
        /// </summary>
        /// <remarks>
        /// Source: https://stackoverflow.com/a/283917/14774889
        /// </remarks>
        private static string AssemblyDirectory
        {
            get
            {
                string codeBase = Assembly.GetExecutingAssembly().Location;
                UriBuilder uri = new UriBuilder(codeBase);
                string path = Uri.UnescapeDataString(uri.Path);
                return Path.GetDirectoryName(path);
            }
        }

        /// <summary>
        /// Represent WebView2 user data folder path.
        /// </summary>
        private string _webView2UserDataFolder = System.Environment.GetEnvironmentVariable("USERPROFILE") +
                                    "\\AppData\\LocalLow\\Microsoft\\PowerToys\\SvgThumbnailPreview-Temp";

        /// <summary>
        /// Render SVG using WebView2 control, capture the WebView2
        /// preview and create Bitmap out of it.
        /// </summary>
        /// <param name="cx">The maximum thumbnail size, in pixels.</param>
        public Bitmap GetThumbnailImpl(uint cx)
        {
            CleanupWebView2UserDataFolder();

            if (cx == 0 || cx > MaxThumbnailSize)
            {
                return null;
            }

            Bitmap thumbnail = null;

            var thumbnailDone = new ManualResetEventSlim(false);

            _browser = new WebView2();
            _browser.Dock = DockStyle.Fill;
            _browser.Visible = true;
            _browser.Width = (int)cx;
            _browser.Height = (int)cx;
            _browser.NavigationCompleted += async (object sender, CoreWebView2NavigationCompletedEventArgs args) =>
            {
                try
                {
                    // Check if the SVG element is present
                    var a = await _browser.ExecuteScriptAsync($"document.getElementsByTagName('svg')[0].viewBox;");
                    if (a != null)
                    {
                        var svgContent = SvgContents.Substring(SvgContents.IndexOf("<svg", StringComparison.OrdinalIgnoreCase), SvgContents.IndexOf("</svg>", StringComparison.OrdinalIgnoreCase) - SvgContents.IndexOf("<svg", StringComparison.OrdinalIgnoreCase) + "</svg>".Length);

                        // Get style from SvgContents
                        var svgDocument = XDocument.Parse(svgContent);
                        var svgElement = svgDocument.Root;
                        var currentStyle = svgElement?.Attribute("style")?.Value;

                        // Construct the new style attribute with preserved styles
                        var styleDict = new Dictionary<string, string>();

                        if (!string.IsNullOrEmpty(currentStyle) && currentStyle != "null")
                        {
                            foreach (var stylePart in currentStyle.Split(';'))
                            {
                                if (!string.IsNullOrEmpty(stylePart))
                                {
                                    var styleKeyValue = stylePart.Split(':');
                                    if (styleKeyValue.Length == 2)
                                    {
                                        styleDict[styleKeyValue[0].Trim()] = styleKeyValue[1].Trim();
                                    }
                                }
                            }
                        }

                        // Add or replace width and height in the existing style
                        styleDict["width"] = "100%";
                        styleDict["height"] = "100%";

                        // Construct a single JavaScript string to set all properties
                        var styleScript = string.Join(";", styleDict.Select(kv => $"document.getElementsByTagName('svg')[0].style.setProperty('{kv.Key}', '{kv.Value}');"));

                        // Apply the new style attributes using the constructed script
                        await _browser.ExecuteScriptAsync(styleScript);
                    }

                    // Hide scrollbar - fixes #18286
                    await _browser.ExecuteScriptAsync("document.querySelector('body').style.overflow='hidden'");

                    MemoryStream ms = new MemoryStream();
                    await _browser.CoreWebView2.CapturePreviewAsync(CoreWebView2CapturePreviewImageFormat.Png, ms);
                    thumbnail = new Bitmap(ms);

                    if (thumbnail.Width != cx && thumbnail.Height != cx && thumbnail.Width != 0 && thumbnail.Height != 0)
                    {
                        // We are not the appropriate size for caller.  Resize now while
                        // respecting the aspect ratio.
                        float scale = Math.Min((float)cx / thumbnail.Width, (float)cx / thumbnail.Height);
                        int scaleWidth = (int)(thumbnail.Width * scale);
                        int scaleHeight = (int)(thumbnail.Height * scale);
                        thumbnail = ResizeImage(thumbnail, scaleWidth, scaleHeight);
                    }

                    thumbnailDone.Set();
                }
                catch (Exception ex)
                {
                    Logger.LogError("Error during NavigationCompleted: ", ex);
                    thumbnailDone.Set();
                }
            };

            var webView2Options = new CoreWebView2EnvironmentOptions("--block-new-web-contents");
            ConfiguredTaskAwaitable<CoreWebView2Environment>.ConfiguredTaskAwaiter
                webView2EnvironmentAwaiter = CoreWebView2Environment
                    .CreateAsync(userDataFolder: _webView2UserDataFolder, options: webView2Options)
                    .ConfigureAwait(true).GetAwaiter();

            webView2EnvironmentAwaiter.OnCompleted(async () =>
            {
                for (int attempt = 0; attempt < 3; attempt++)
                {
                    try
                    {
                        _webView2Environment = webView2EnvironmentAwaiter.GetResult();
                        await _browser.EnsureCoreWebView2Async(_webView2Environment).ConfigureAwait(true);
                        _browser.CoreWebView2.SetVirtualHostNameToFolderMapping(VirtualHostName, AssemblyDirectory, CoreWebView2HostResourceAccessKind.Deny);
                        _browser.CoreWebView2.Settings.AreDefaultScriptDialogsEnabled = false;
                        _browser.CoreWebView2.Settings.AreDefaultContextMenusEnabled = false;
                        _browser.CoreWebView2.Settings.AreDevToolsEnabled = false;
                        _browser.CoreWebView2.Settings.AreHostObjectsAllowed = false;
                        _browser.CoreWebView2.Settings.IsGeneralAutofillEnabled = false;
                        _browser.CoreWebView2.Settings.IsPasswordAutosaveEnabled = false;
                        _browser.CoreWebView2.Settings.IsScriptEnabled = false;
                        _browser.CoreWebView2.Settings.IsWebMessageEnabled = false;

                        // Don't load any resources.
                        _browser.CoreWebView2.AddWebResourceRequestedFilter("*", CoreWebView2WebResourceContext.All);
                        _browser.CoreWebView2.WebResourceRequested += (object sender, CoreWebView2WebResourceRequestedEventArgs e) =>
                        {
                            // Show local file we've saved with the svg contents. Block all else.
                            if (new Uri(e.Request.Uri) != _localFileURI)
                            {
                                e.Response = _browser.CoreWebView2.Environment.CreateWebResourceResponse(null, 403, "Forbidden", null);
                            }
                        };

                        // WebView2.NavigateToString() limitation
                        // See https://learn.microsoft.com/dotnet/api/microsoft.web.webview2.core.corewebview2.navigatetostring?view=webview2-dotnet-1.0.864.35#remarks
                        // While testing the limit, it turned out it is ~1.5MB, so to be on a safe side we go for 1.5m bytes
                        SvgContentsReady.Wait();
                        if (string.IsNullOrEmpty(SvgContents) || !SvgContents.Contains("svg"))
                        {
                            thumbnailDone.Set();
                            return;
                        }

                        if (SvgContents.Length > 1_500_000)
                        {
                            string filename = _webView2UserDataFolder + "\\" + Guid.NewGuid().ToString() + ".html";
                            File.WriteAllText(filename, SvgContents);
                            _localFileURI = new Uri(filename);
                            _browser.Source = _localFileURI;
                        }
                        else
                        {
                            _browser.NavigateToString(SvgContents);
                        }

                        break; // Exit the retry loop if initialization succeeds
                    }
                    catch (Exception ex)
                    {
                        Logger.LogError($"Initialization attempt {attempt} failed: {ex.Message}");
                        if (attempt == 3)
                        {
                            Logger.LogError($"Failed running webView2Environment completed for {FilePath} : ", ex);
                            thumbnailDone.Set();
                            return;
                        }

                        await Task.Delay(1000); // Delay before retrying
                    }
                }
            });

            while (!thumbnailDone.Wait(75))
            {
                Application.DoEvents();
            }

            _browser.Dispose();

            return thumbnail;
        }

        /// <summary>
        /// Wrap the SVG markup in HTML with a meta tag to render it
        /// using WebView2 control.
        /// We also set the padding and margin for the body to zero as
        /// there is a default margin of 8.
        /// </summary>
        /// <param name="svg">The original SVG markup.</param>
        /// <returns>The SVG content wrapped in HTML.</returns>
        public static string WrapSVGInHTML(string svg)
        {
            string html = @"
                <head>
                  <meta http-equiv='X-UA-Compatible' content='IE=Edge'>
                </head>
                <html>
                  <body style='padding:0px;margin:0px;' scroll='no'>
                    {0}
                  </body>
                </html>";

            // Using InvariantCulture since this should be displayed as it is
            return string.Format(CultureInfo.InvariantCulture, html, svg);
        }

        /// <summary>
        /// Resize the image with high quality to the specified width and height.
        /// </summary>
        /// <param name="image">The image to resize.</param>
        /// <param name="width">The width to resize to.</param>
        /// <param name="height">The height to resize to.</param>
        /// <returns>The resized image.</returns>
        public static Bitmap ResizeImage(Image image, int width, int height)
        {
            if (width <= 0 ||
                height <= 0 ||
                width > MaxThumbnailSize ||
                height > MaxThumbnailSize ||
                image == null)
            {
                return null;
            }

            Bitmap destImage = new Bitmap(width, height);

            destImage.SetResolution(image.HorizontalResolution, image.VerticalResolution);

            using (var graphics = Graphics.FromImage(destImage))
            {
                graphics.CompositingMode = CompositingMode.SourceCopy;
                graphics.CompositingQuality = CompositingQuality.HighQuality;
                graphics.InterpolationMode = InterpolationMode.HighQualityBicubic;
                graphics.SmoothingMode = SmoothingMode.HighQuality;
                graphics.PixelOffsetMode = PixelOffsetMode.HighQuality;

                graphics.Clear(Color.White);
                graphics.DrawImage(image, 0, 0, width, height);
            }

            return destImage;
        }

        /// <summary>
        /// Generate thumbnail bitmap for provided Gcode file/stream.
        /// </summary>
        /// <param name="cx">Maximum thumbnail size, in pixels.</param>
        /// <returns>Generated bitmap</returns>
        public Bitmap GetThumbnail(uint cx)
        {
            if (cx == 0 || cx > MaxThumbnailSize)
            {
                return null;
            }

            if (global::PowerToys.GPOWrapper.GPOWrapper.GetConfiguredSvgThumbnailsEnabledValue() == global::PowerToys.GPOWrapper.GpoRuleConfigured.Disabled)
            {
                // GPO is disabling this utility.
                return null;
            }

            if (Stream != null)
            {
                new Thread(() =>
                {
                    string svgData = null;
                    using (var reader = new StreamReader(Stream))
                    {
                        svgData = reader.ReadToEnd();
                        try
                        {
                            // Fixes #17527 - Inkscape v1.1 swapped order of default and svg namespaces in svg file (default first, svg after).
                            // That resulted in parser being unable to parse it correctly and instead of svg, text was previewed.
                            // MS Edge and Firefox also couldn't preview svg files with mentioned order of namespaces definitions.
                            svgData = SvgPreviewHandlerHelper.SwapNamespaces(svgData);
                            svgData = SvgPreviewHandlerHelper.AddStyleSVG(svgData);
                            SvgContents = WrapSVGInHTML(svgData);
                            SvgContentsReady.Set();
                        }
                        catch (Exception)
                        {
                            SvgContentsReady.Set();
                        }
                    }
                }).Start();
            }
            else
            {
                SvgContentsReady.Set();
            }

            using (Bitmap thumbnail = GetThumbnailImpl(cx))
            {
                if (thumbnail != null && thumbnail.Size.Width > 0 && thumbnail.Size.Height > 0)
                {
                    return (Bitmap)thumbnail.Clone();
                }
            }

            return null;
        }

        public void Dispose()
        {
            GC.SuppressFinalize(this);
        }

        /// <summary>
        /// Cleanup the previously created tmp html files from svg files bigger than 2MB.
        /// </summary>
        private void CleanupWebView2UserDataFolder()
        {
            try
            {
                // Cleanup temp dir
                var dir = new DirectoryInfo(_webView2UserDataFolder);

                foreach (var file in dir.EnumerateFiles("*.html"))
                {
                    file.Delete();
                }
            }
            catch (Exception)
            {
            }
        }
    }
}<|MERGE_RESOLUTION|>--- conflicted
+++ resolved
@@ -5,12 +5,7 @@
 using System.Globalization;
 using System.Reflection;
 using System.Runtime.CompilerServices;
-<<<<<<< HEAD
 using System.Xml.Linq;
-=======
-using System.Threading;
-
->>>>>>> 9bfee342
 using Common.Utilities;
 using ManagedCommon;
 using Microsoft.Web.WebView2.Core;
@@ -130,27 +125,36 @@
                     {
                         var svgContent = SvgContents.Substring(SvgContents.IndexOf("<svg", StringComparison.OrdinalIgnoreCase), SvgContents.IndexOf("</svg>", StringComparison.OrdinalIgnoreCase) - SvgContents.IndexOf("<svg", StringComparison.OrdinalIgnoreCase) + "</svg>".Length);
 
-                        // Get style from SvgContents
-                        var svgDocument = XDocument.Parse(svgContent);
-                        var svgElement = svgDocument.Root;
-                        var currentStyle = svgElement?.Attribute("style")?.Value;
-
-                        // Construct the new style attribute with preserved styles
-                        var styleDict = new Dictionary<string, string>();
-
-                        if (!string.IsNullOrEmpty(currentStyle) && currentStyle != "null")
-                        {
-                            foreach (var stylePart in currentStyle.Split(';'))
+                        Dictionary<string, string> styleDict = new Dictionary<string, string>();
+
+                        // Try to parse the SVG content
+                        try
+                        {
+                            // Attempt to parse the svgContent
+                            var svgDocument = XDocument.Parse(svgContent);
+                            var svgElement = svgDocument.Root;
+                            var currentStyle = svgElement?.Attribute("style")?.Value;
+
+                            // If style attribute exists, preserve existing styles
+                            if (!string.IsNullOrEmpty(currentStyle) && currentStyle != "null")
                             {
-                                if (!string.IsNullOrEmpty(stylePart))
+                                foreach (var stylePart in currentStyle.Split(';'))
                                 {
-                                    var styleKeyValue = stylePart.Split(':');
-                                    if (styleKeyValue.Length == 2)
+                                    if (!string.IsNullOrEmpty(stylePart))
                                     {
-                                        styleDict[styleKeyValue[0].Trim()] = styleKeyValue[1].Trim();
+                                        var styleKeyValue = stylePart.Split(':');
+                                        if (styleKeyValue.Length == 2)
+                                        {
+                                            styleDict[styleKeyValue[0].Trim()] = styleKeyValue[1].Trim();
+                                        }
                                     }
                                 }
                             }
+                        }
+                        catch (Exception ex)
+                        {
+                            // Log the error if the SVG content is not valid or parsing fails
+                            Logger.LogError($"Failed to parse SVG content: {ex.Message}");
                         }
 
                         // Add or replace width and height in the existing style
@@ -252,7 +256,7 @@
                     catch (Exception ex)
                     {
                         Logger.LogError($"Initialization attempt {attempt} failed: {ex.Message}");
-                        if (attempt == 3)
+                        if (attempt == 2)
                         {
                             Logger.LogError($"Failed running webView2Environment completed for {FilePath} : ", ex);
                             thumbnailDone.Set();
