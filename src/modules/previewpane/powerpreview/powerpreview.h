#include "pch.h"
#include <interface/powertoy_module_interface.h>
#include "trace.h"
#include <powerpreview/powerpreviewConstants.h>

#include <functional>

#include <common/utils/modulesRegistry.h>
#include <common/SettingsAPI/settings_objects.h>
<<<<<<< HEAD
=======
#include <common/utils/gpo.h>
>>>>>>> 46099058

struct FileExplorerModule
{
    std::wstring settingName;
    std::wstring settingDescription;
<<<<<<< HEAD
=======
    powertoys_gpo::gpo_rule_configured_t (*checkModuleGPOEnabledRuleFunction)();
>>>>>>> 46099058
    registry::ChangeSet registryChanges;
};

// Implement the PowerToy Module Interface and all the required methods.
class PowerPreviewModule : public PowertoyModuleIface
{
private:
    // The PowerToy state.
    bool m_enabled = false;
    std::wstring m_moduleName;
    // Contains the non localized key of the powertoy
    std::wstring app_key;
    std::vector<FileExplorerModule> m_fileExplorerModules;

    // Function to warn the user that PowerToys needs to run as administrator for changes to take effect
    void show_update_warning_message();
    void apply_settings(const PowerToysSettings::PowerToyValues& settings);
public:
    PowerPreviewModule();

    virtual void destroy();
    virtual const wchar_t* get_name();
    virtual const wchar_t* get_key();
    virtual bool get_config(_Out_ wchar_t* buffer, _Out_ int* buffer_size);
    virtual void set_config(const wchar_t* config);
    virtual void enable();
    virtual void disable();
    virtual bool is_enabled();
};<|MERGE_RESOLUTION|>--- conflicted
+++ resolved
@@ -7,19 +7,13 @@
 
 #include <common/utils/modulesRegistry.h>
 #include <common/SettingsAPI/settings_objects.h>
-<<<<<<< HEAD
-=======
 #include <common/utils/gpo.h>
->>>>>>> 46099058
 
 struct FileExplorerModule
 {
     std::wstring settingName;
     std::wstring settingDescription;
-<<<<<<< HEAD
-=======
     powertoys_gpo::gpo_rule_configured_t (*checkModuleGPOEnabledRuleFunction)();
->>>>>>> 46099058
     registry::ChangeSet registryChanges;
 };
 
