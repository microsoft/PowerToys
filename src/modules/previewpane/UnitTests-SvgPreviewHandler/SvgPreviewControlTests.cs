--- conflicted
+++ resolved
@@ -32,11 +32,7 @@
             using (var svgPreviewControl = new SvgPreviewControl())
             {
                 // Act
-<<<<<<< HEAD
-                svgPreviewControl.DoPreview(GetMockStream("<svg></svg>"));
-=======
                 svgPreviewControl.DoPreview("HelperFiles/file1.svg");
->>>>>>> 46099058
 
                 int beforeTick = Environment.TickCount;
 
@@ -59,11 +55,7 @@
             using (var svgPreviewControl = new SvgPreviewControl())
             {
                 // Act
-<<<<<<< HEAD
-                svgPreviewControl.DoPreview(GetMockStream("<svg></svg>"));
-=======
                 svgPreviewControl.DoPreview("HelperFiles/file1.svg");
->>>>>>> 46099058
 
                 int beforeTick = Environment.TickCount;
 
@@ -155,18 +147,8 @@
             // Arrange
             using (var svgPreviewControl = new SvgPreviewControl())
             {
-<<<<<<< HEAD
-                var svgBuilder = new StringBuilder();
-                svgBuilder.AppendLine("<svg width =\"200\" height=\"200\" xmlns=\"http://www.w3.org/2000/svg\" xmlns:xlink=\"http://www.w3.org/1999/xlink\">");
-                svgBuilder.AppendLine("\t<script>alert(\"hello\")</script>");
-                svgBuilder.AppendLine("</svg>");
-
-                // Act
-                svgPreviewControl.DoPreview(GetMockStream(svgBuilder.ToString()));
-=======
                 // Act
                 svgPreviewControl.DoPreview("HelperFiles/file2.svg");
->>>>>>> 46099058
 
                 int beforeTick = Environment.TickCount;
 
@@ -189,18 +171,7 @@
             // Arrange
             using (var svgPreviewControl = new SvgPreviewControl())
             {
-<<<<<<< HEAD
-                var svgBuilder = new StringBuilder();
-                svgBuilder.AppendLine("<svg viewBox=\"0 0 100 100\" xmlns=\"http://www.w3.org/2000/svg\">");
-                svgBuilder.AppendLine("\t<circle cx=\"50\" cy=\"50\" r=\"50\">");
-                svgBuilder.AppendLine("\t</circle>");
-                svgBuilder.AppendLine("</svg>");
-
-                // Act
-                svgPreviewControl.DoPreview(GetMockStream(svgBuilder.ToString()));
-=======
                 svgPreviewControl.DoPreview("HelperFiles/file1.svg");
->>>>>>> 46099058
 
                 int beforeTick = Environment.TickCount;
 
@@ -222,15 +193,7 @@
             // Arrange
             using (var svgPreviewControl = new SvgPreviewControl())
             {
-<<<<<<< HEAD
-                var svgBuilder = new StringBuilder();
-                svgBuilder.AppendLine("<svg width =\"200\" height=\"200\" xmlns=\"http://www.w3.org/2000/svg\" xmlns:xlink=\"http://www.w3.org/1999/xlink\">");
-                svgBuilder.AppendLine("\t<script>alert(\"hello\")</script>");
-                svgBuilder.AppendLine("</svg>");
-                svgPreviewControl.DoPreview(GetMockStream(svgBuilder.ToString()));
-=======
                 svgPreviewControl.DoPreview("HelperFiles/file2.svg");
->>>>>>> 46099058
 
                 int beforeTick = Environment.TickCount;
 
@@ -254,34 +217,5 @@
                 Assert.AreEqual(textBox.Width, finalParentWidth);
             }
         }
-<<<<<<< HEAD
-
-        private static IStream GetMockStream(string streamData)
-        {
-            var mockStream = new Mock<IStream>();
-            var streamBytes = Encoding.UTF8.GetBytes(streamData);
-
-            var streamMock = new Mock<IStream>();
-            var firstCall = true;
-            streamMock
-                .Setup(x => x.Read(It.IsAny<byte[]>(), It.IsAny<int>(), It.IsAny<IntPtr>()))
-                .Callback<byte[], int, IntPtr>((buffer, countToRead, bytesReadPtr) =>
-                {
-                    if (firstCall)
-                    {
-                        Array.Copy(streamBytes, 0, buffer, 0, streamBytes.Length);
-                        Marshal.WriteInt32(bytesReadPtr, streamBytes.Length);
-                        firstCall = false;
-                    }
-                    else
-                    {
-                        Marshal.WriteInt32(bytesReadPtr, 0);
-                    }
-                });
-
-            return streamMock.Object;
-        }
-=======
->>>>>>> 46099058
     }
 }