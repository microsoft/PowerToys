﻿<Project Sdk="Microsoft.NET.Sdk">
  <PropertyGroup>
    <AssemblyTitle>UnitTests-PreviewHandlerCommon</AssemblyTitle>
    <AssemblyDescription>PowerToys UnitTests-PreviewHandlerCommon</AssemblyDescription>
    <AssemblyTitle>UnitTests-PreviewHandlerCommon</AssemblyTitle>
    <Description>PowerToys UnitTests-PreviewHandlerCommon</Description>
  </PropertyGroup>

  <PropertyGroup>
    <ProjectGuid>{748417CA-F17E-487F-9411-CAFB6D3F4877}</ProjectGuid>
    <RootNamespace>PreviewHandlerCommonUnitTests</RootNamespace>
<<<<<<< HEAD
    <TargetFramework>net6.0-windows</TargetFramework>
=======
    <TargetFramework>net7.0-windows</TargetFramework>
>>>>>>> dd62dab8
    <ProjectTypeGuids>{3AC096D0-A1C2-E12C-1390-A8335801FDAB};{FAE04EC0-301F-11D3-BF4B-00C04F79EFBC}</ProjectTypeGuids>
    <VSToolsPath Condition="'$(VSToolsPath)' == ''">$(MSBuildExtensionsPath32)\Microsoft\VisualStudio\v$(VisualStudioVersion)</VSToolsPath>
    <ReferencePath>$(ProgramFiles)\Common Files\microsoft shared\VSTT\$(VisualStudioVersion)\UITestExtensionPackages</ReferencePath>
    <IsCodedUITest>False</IsCodedUITest>
    <TestProjectType>UnitTest</TestProjectType>
  </PropertyGroup>

  <Import Project="..\..\..\Version.props" />

  <ItemGroup>
<<<<<<< HEAD
    <PackageReference Include="Microsoft.NET.Test.Sdk" Version="17.2.0" />
    <PackageReference Include="Newtonsoft.Json" Version="13.0.1" />
    <PackageReference Include="MSTest.TestAdapter" Version="2.2.3" />
    <PackageReference Include="MSTest.TestFramework" Version="2.2.3" />
=======
    <PackageReference Include="Microsoft.NET.Test.Sdk" Version="17.4.1" />
    <PackageReference Include="MSTest.TestAdapter" Version="3.0.1" />
    <PackageReference Include="MSTest.TestFramework" Version="3.0.1" />
>>>>>>> dd62dab8
  </ItemGroup>
  <ItemGroup>
    <Compile Include="..\STATestClassAttribute.cs" Link="STATestClassAttribute.cs" />
    <Compile Include="..\STATestMethodAttribute.cs" Link="STATestMethodAttribute.cs" />
  </ItemGroup>
  <ItemGroup>
<<<<<<< HEAD
    <PackageReference Include="Moq" Version="4.16.1" />
=======
    <PackageReference Include="Moq" Version="4.18.3" />
>>>>>>> dd62dab8
  </ItemGroup>
  <ItemGroup>
    <ProjectReference Include="..\Common\PreviewHandlerCommon.csproj" />
  </ItemGroup>
</Project><|MERGE_RESOLUTION|>--- conflicted
+++ resolved
@@ -9,11 +9,7 @@
   <PropertyGroup>
     <ProjectGuid>{748417CA-F17E-487F-9411-CAFB6D3F4877}</ProjectGuid>
     <RootNamespace>PreviewHandlerCommonUnitTests</RootNamespace>
-<<<<<<< HEAD
-    <TargetFramework>net6.0-windows</TargetFramework>
-=======
     <TargetFramework>net7.0-windows</TargetFramework>
->>>>>>> dd62dab8
     <ProjectTypeGuids>{3AC096D0-A1C2-E12C-1390-A8335801FDAB};{FAE04EC0-301F-11D3-BF4B-00C04F79EFBC}</ProjectTypeGuids>
     <VSToolsPath Condition="'$(VSToolsPath)' == ''">$(MSBuildExtensionsPath32)\Microsoft\VisualStudio\v$(VisualStudioVersion)</VSToolsPath>
     <ReferencePath>$(ProgramFiles)\Common Files\microsoft shared\VSTT\$(VisualStudioVersion)\UITestExtensionPackages</ReferencePath>
@@ -24,27 +20,16 @@
   <Import Project="..\..\..\Version.props" />
 
   <ItemGroup>
-<<<<<<< HEAD
-    <PackageReference Include="Microsoft.NET.Test.Sdk" Version="17.2.0" />
-    <PackageReference Include="Newtonsoft.Json" Version="13.0.1" />
-    <PackageReference Include="MSTest.TestAdapter" Version="2.2.3" />
-    <PackageReference Include="MSTest.TestFramework" Version="2.2.3" />
-=======
     <PackageReference Include="Microsoft.NET.Test.Sdk" Version="17.4.1" />
     <PackageReference Include="MSTest.TestAdapter" Version="3.0.1" />
     <PackageReference Include="MSTest.TestFramework" Version="3.0.1" />
->>>>>>> dd62dab8
   </ItemGroup>
   <ItemGroup>
     <Compile Include="..\STATestClassAttribute.cs" Link="STATestClassAttribute.cs" />
     <Compile Include="..\STATestMethodAttribute.cs" Link="STATestMethodAttribute.cs" />
   </ItemGroup>
   <ItemGroup>
-<<<<<<< HEAD
-    <PackageReference Include="Moq" Version="4.16.1" />
-=======
     <PackageReference Include="Moq" Version="4.18.3" />
->>>>>>> dd62dab8
   </ItemGroup>
   <ItemGroup>
     <ProjectReference Include="..\Common\PreviewHandlerCommon.csproj" />
