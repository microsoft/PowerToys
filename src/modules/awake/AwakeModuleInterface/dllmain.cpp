--- conflicted
+++ resolved
@@ -44,13 +44,7 @@
 
 private:
     bool m_enabled = false;
-<<<<<<< HEAD
-    HANDLE send_telemetry_event{};
-    HANDLE m_hInvokeEvent{};
-    PROCESS_INFORMATION p_info{};
-=======
     PROCESS_INFORMATION p_info = {};
->>>>>>> f0b46031
 
     bool is_process_running()
     {
