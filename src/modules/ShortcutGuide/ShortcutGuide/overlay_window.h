--- conflicted
+++ resolved
@@ -93,11 +93,7 @@
     std::mutex tasklist_cv_mutex;
     std::condition_variable tasklist_cv;
 
-<<<<<<< HEAD
-    HTHUMBNAIL thumbnail{};
-=======
     HTHUMBNAIL thumbnail = nullptr;
->>>>>>> f0b46031
     HWND active_window = nullptr;
     bool active_window_snappable = false;
     D2DOverlaySVG landscape, portrait;
