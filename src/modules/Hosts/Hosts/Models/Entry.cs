--- conflicted
+++ resolved
@@ -12,15 +12,10 @@
 {
     public partial class Entry : ObservableObject
     {
-<<<<<<< HEAD
         private static readonly char[] _spaceCharacters = new char[] { ' ', '\t' };
 
-        private string _line;
-
-=======
         [ObservableProperty]
         [NotifyPropertyChangedFor(nameof(Valid))]
->>>>>>> 1e481b11
         private string _address;
 
         partial void OnAddressChanged(string value)
