﻿// Copyright (c) Microsoft Corporation
// The Microsoft Corporation licenses this file to you under the MIT license.
// See the LICENSE file in the project root for more information.

using System;
using System.Collections.Concurrent;
using System.Collections.Generic;
using System.IO;
using System.Linq;
using System.Threading.Tasks;
using Wox.Infrastructure;
using Wox.Infrastructure.Logger;
using Wox.Infrastructure.Storage;
using Wox.Infrastructure.UserSettings;
using Wox.Plugin;

namespace Wox.Core.Plugin
{
    /// <summary>
    /// The entry for managing Wox plugins
    /// </summary>
    public static class PluginManager
    {
        private static IEnumerable<PluginPair> _contextMenuPlugins = new List<PluginPair>();

        /// <summary>
        /// Directories that will hold Wox plugin directory
        /// </summary>
        public static List<PluginPair> AllPlugins { get; private set; }

        public static readonly List<PluginPair> GlobalPlugins = new List<PluginPair>();
        public static readonly Dictionary<string, PluginPair> NonGlobalPlugins = new Dictionary<string, PluginPair>();

        public static IPublicAPI API { private set; get; }

<<<<<<< HEAD
        // todo happlebao, this should not be public, the indicator function should be embedded 
        public static PluginSettings Settings;
=======
        // todo happlebao, this should not be public, the indicator function should be embedded
        public static PluginsSettings Settings;
>>>>>>> 26bf05dd
        private static List<PluginMetadata> _metadatas;
        private static readonly string[] Directories = { Constant.PreinstalledDirectory, Constant.PluginsDirectory };

        private static void ValidateUserDirectory()
        {
            if (!Directory.Exists(Constant.PluginsDirectory))
            {
                Directory.CreateDirectory(Constant.PluginsDirectory);
            }
        }

        public static void Save()
        {
            foreach (var plugin in AllPlugins)
            {
                var savable = plugin.Plugin as ISavable;
                savable?.Save();
            }
        }

        public static void ReloadData()
        {
            foreach (var plugin in AllPlugins)
            {
                var reloadablePlugin = plugin.Plugin as IReloadable;
                reloadablePlugin?.ReloadData();
            }
        }

        static PluginManager()
        {
            ValidateUserDirectory();
        }

        /// <summary>
        /// because InitializePlugins needs API, so LoadPlugins needs to be called first
        /// todo happlebao The API should be removed
        /// </summary>
        /// <param name="settings"></param>
        public static void LoadPlugins(PluginSettings settings)
        {
            _metadatas = PluginConfig.Parse(Directories);
            Settings = settings;
            Settings.UpdatePluginSettings(_metadatas);
            AllPlugins = PluginsLoader.Plugins(_metadatas, Settings);
        }

        /// <summary>
        /// Call initialize for all plugins
        /// </summary>
        /// <returns>return the list of failed to init plugins or null for none</returns>
        public static void InitializePlugins(IPublicAPI api)
        {
            API = api;
            var failedPlugins = new ConcurrentQueue<PluginPair>();
            Parallel.ForEach(AllPlugins, pair =>
            {
                try
                {
                    var milliseconds = Stopwatch.Debug($"|PluginManager.InitializePlugins|Init method time cost for <{pair.Metadata.Name}>", () =>
                    {
                        pair.Plugin.Init(new PluginInitContext
                        {
                            CurrentPluginMetadata = pair.Metadata,
                            API = API
                        });
                    });
                    pair.Metadata.InitTime += milliseconds;
                    Log.Info($"|PluginManager.InitializePlugins|Total init cost for <{pair.Metadata.Name}> is <{pair.Metadata.InitTime}ms>");
                }
                catch (Exception e)
                {
                    Log.Exception(nameof(PluginManager), $"Fail to Init plugin: {pair.Metadata.Name}", e);
                    pair.Metadata.Disabled = true;
                    failedPlugins.Enqueue(pair);
                }
            });

            _contextMenuPlugins = GetPluginsForInterface<IContextMenu>();
            foreach (var plugin in AllPlugins)
            {
                if (IsGlobalPlugin(plugin.Metadata))
                    GlobalPlugins.Add(plugin);

                // Plugins may have multiple ActionKeywords, eg. WebSearch
                plugin.Metadata.ActionKeywords.Where(x => x != Query.GlobalPluginWildcardSign)
                                                .ToList()
                                                .ForEach(x => NonGlobalPlugins[x] = plugin);
            }

            if (failedPlugins.Any())
            {
                var failed = string.Join(",", failedPlugins.Select(x => x.Metadata.Name));
                API.ShowMsg($"Fail to Init Plugins", $"Plugins: {failed} - fail to load and would be disabled, please contact plugin creator for help", "", false);
            }
        }

        public static void InstallPlugin(string path)
        {
            PluginInstaller.Install(path);
        }

        public static List<PluginPair> ValidPluginsForQuery(Query query)
        {
            if (NonGlobalPlugins.ContainsKey(query.ActionKeyword))
            {
                var plugin = NonGlobalPlugins[query.ActionKeyword];
                return new List<PluginPair> { plugin };
            }
            else
            {
                return GlobalPlugins;
            }
        }

        public static List<Result> QueryForPlugin(PluginPair pair, Query query)
        {
            try
            {
                List<Result> results = null;
                var metadata = pair.Metadata;
                var milliseconds = Stopwatch.Debug($"|PluginManager.QueryForPlugin|Cost for {metadata.Name}", () =>
                {
                    results = pair.Plugin.Query(query) ?? new List<Result>();
                    UpdatePluginMetadata(results, metadata, query);
                });
                metadata.QueryCount += 1;
                metadata.AvgQueryTime = metadata.QueryCount == 1 ? milliseconds : (metadata.AvgQueryTime + milliseconds) / 2;
                return results;
            }
            catch (Exception e)
            {
                Log.Exception($"|PluginManager.QueryForPlugin|Exception for plugin <{pair.Metadata.Name}> when query <{query}>", e);
                return new List<Result>();
            }
        }

        public static void UpdatePluginMetadata(List<Result> results, PluginMetadata metadata, Query query)
        {
            foreach (var r in results)
            {
                r.PluginDirectory = metadata.PluginDirectory;
                r.PluginID = metadata.ID;
                r.OriginQuery = query;
            }
        }

        private static bool IsGlobalPlugin(PluginMetadata metadata)
        {
            return metadata.ActionKeywords.Contains(Query.GlobalPluginWildcardSign);
        }

        /// <summary>
        /// get specified plugin, return null if not found
        /// </summary>
        /// <param name="id"></param>
        /// <returns></returns>
        public static PluginPair GetPluginForId(string id)
        {
            return AllPlugins.FirstOrDefault(o => o.Metadata.ID == id);
        }

        public static IEnumerable<PluginPair> GetPluginsForInterface<T>() where T : IFeatures
        {
            return AllPlugins.Where(p => p.Plugin is T);
        }

        public static List<ContextMenuResult> GetContextMenusForPlugin(Result result)
        {
            var pluginPair = _contextMenuPlugins.FirstOrDefault(o => o.Metadata.ID == result.PluginID);
            if (pluginPair != null)
            {
                var metadata = pluginPair.Metadata;
                var plugin = (IContextMenu)pluginPair.Plugin;

                try
                {
                    var results = plugin.LoadContextMenus(result);
                    return results;
                }
                catch (Exception e)
                {
                    Log.Exception($"|PluginManager.GetContextMenusForPlugin|Can't load context menus for plugin <{metadata.Name}>", e);
                    return new List<ContextMenuResult>();
                }
            }
            else
            {
                return new List<ContextMenuResult>();
            }
        }

        public static bool ActionKeywordRegistered(string actionKeyword)
        {
            if (actionKeyword != Query.GlobalPluginWildcardSign &&
                NonGlobalPlugins.ContainsKey(actionKeyword))
            {
                return true;
            }
            else
            {
                return false;
            }
        }

        /// <summary>
        /// used to add action keyword for multiple action keyword plugin
        /// e.g. web search
        /// </summary>
        public static void AddActionKeyword(string id, string newActionKeyword)
        {
            var plugin = GetPluginForId(id);
            if (newActionKeyword == Query.GlobalPluginWildcardSign)
            {
                GlobalPlugins.Add(plugin);
            }
            else
            {
                NonGlobalPlugins[newActionKeyword] = plugin;
            }

            plugin.Metadata.ActionKeywords.Add(newActionKeyword);
        }

        /// <summary>
        /// used to add action keyword for multiple action keyword plugin
        /// e.g. web search
        /// </summary>
        public static void RemoveActionKeyword(string id, string oldActionkeyword)
        {
            var plugin = GetPluginForId(id);
            if (oldActionkeyword == Query.GlobalPluginWildcardSign
                && // Plugins may have multiple ActionKeywords that are global, eg. WebSearch
                plugin.Metadata.ActionKeywords
                                    .Where(x => x == Query.GlobalPluginWildcardSign)
                                    .ToList()
                                    .Count == 1)
            {
                GlobalPlugins.Remove(plugin);
            }

            if (oldActionkeyword != Query.GlobalPluginWildcardSign)
                NonGlobalPlugins.Remove(oldActionkeyword);

            plugin.Metadata.ActionKeywords.Remove(oldActionkeyword);
        }

        public static void ReplaceActionKeyword(string id, string oldActionKeyword, string newActionKeyword)
        {
            if (oldActionKeyword != newActionKeyword)
            {
                AddActionKeyword(id, newActionKeyword);
                RemoveActionKeyword(id, oldActionKeyword);
            }
        }

        public static void Dispose()
        {
            foreach (var plugin in AllPlugins)
            {
                var disposablePlugin = plugin.Plugin as IDisposable;
                disposablePlugin?.Dispose();
            }
        }
    }
}<|MERGE_RESOLUTION|>--- conflicted
+++ resolved
@@ -33,13 +33,9 @@
 
         public static IPublicAPI API { private set; get; }
 
-<<<<<<< HEAD
-        // todo happlebao, this should not be public, the indicator function should be embedded 
-        public static PluginSettings Settings;
-=======
+
         // todo happlebao, this should not be public, the indicator function should be embedded
         public static PluginsSettings Settings;
->>>>>>> 26bf05dd
         private static List<PluginMetadata> _metadatas;
         private static readonly string[] Directories = { Constant.PreinstalledDirectory, Constant.PluginsDirectory };
 
