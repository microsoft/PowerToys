--- conflicted
+++ resolved
@@ -63,12 +63,8 @@
             ISearchQueryHelper queryHelper;
             string pattern = "*";
             WindowsSearchAPI api = GetWindowsSearchAPI();
-<<<<<<< HEAD
-            var mockSearchManager = GetMockSearchManager();
-            WindowsSearchAPI.InitQueryHelper(out queryHelper, mockSearchManager, 10, api.DisplayHiddenFiles);
-=======
-            WindowsSearchAPI.InitQueryHelper(out queryHelper, 10, api.DisplayHiddenFiles);
->>>>>>> c6c98392
+            var mockSearchManager = GetMockSearchManager();
+            WindowsSearchAPI.InitQueryHelper(out queryHelper, mockSearchManager, 10, api.DisplayHiddenFiles);
 
             // Act
             WindowsSearchAPI.ModifyQueryHelper(ref queryHelper, pattern);
@@ -226,8 +222,6 @@
             Assert.IsTrue(windowsSearchAPIResults.Any(x => x.Title == "file2.txt"));
         }
 
-<<<<<<< HEAD
-=======
         [Test]
         public void WindowsSearchAPI_ShouldRequestNormalRequest_WhenDisplayHiddenFilesIsTrue()
         {
@@ -235,9 +229,10 @@
             string pattern = "notepad";
             WindowsSearchAPI api = GetWindowsSearchAPI();
             api.DisplayHiddenFiles = true;
-
-            // Act
-            WindowsSearchAPI.InitQueryHelper(out queryHelper, 10, api.DisplayHiddenFiles);
+            var mockSearchManager = GetMockSearchManager();
+
+            // Act
+            WindowsSearchAPI.InitQueryHelper(out queryHelper, mockSearchManager, 10, api.DisplayHiddenFiles);
             WindowsSearchAPI.ModifyQueryHelper(ref queryHelper, pattern);
 
             // Assert
@@ -251,9 +246,10 @@
             string pattern = "notepad";
             WindowsSearchAPI api = GetWindowsSearchAPI();
             api.DisplayHiddenFiles = false;
-
-            // Act
-            WindowsSearchAPI.InitQueryHelper(out queryHelper, 10, api.DisplayHiddenFiles);
+            var mockSearchManager = GetMockSearchManager();
+
+            // Act
+            WindowsSearchAPI.InitQueryHelper(out queryHelper, mockSearchManager, 10, api.DisplayHiddenFiles);
             WindowsSearchAPI.ModifyQueryHelper(ref queryHelper, pattern);
 
             // Assert
@@ -267,18 +263,18 @@
             string pattern = "notepad";
             WindowsSearchAPI api = GetWindowsSearchAPI();
             api.DisplayHiddenFiles = false;
-
-            // Act
-            WindowsSearchAPI.InitQueryHelper(out queryHelper, 10, api.DisplayHiddenFiles);
+            var mockSearchManager = GetMockSearchManager();
+
+            // Act
+            WindowsSearchAPI.InitQueryHelper(out queryHelper, mockSearchManager, 10, api.DisplayHiddenFiles);
             WindowsSearchAPI.ModifyQueryHelper(ref queryHelper, pattern);
             api.DisplayHiddenFiles = true;
-            WindowsSearchAPI.InitQueryHelper(out queryHelper, 10, api.DisplayHiddenFiles);
+            WindowsSearchAPI.InitQueryHelper(out queryHelper, mockSearchManager, 10, api.DisplayHiddenFiles);
             WindowsSearchAPI.ModifyQueryHelper(ref queryHelper, pattern);
 
             // Assert
             Assert.IsFalse(queryHelper.QueryWhereRestrictions.Contains("AND System.FileAttributes <> SOME BITWISE 2"));
         }
->>>>>>> c6c98392
 
         [TestCase("item.exe")]
         [TestCase("item.bat")]
@@ -447,18 +443,11 @@
             List<OleDBResult> results = new List<OleDBResult>() { file1, file2 };
             var mock = new Mock<ISearch>();
             mock.Setup(x => x.Query(It.IsAny<string>(), It.IsAny<string>())).Returns(results);
-<<<<<<< HEAD
-            WindowsSearchAPI _api = new WindowsSearchAPI(mock.Object, false);
+            WindowsSearchAPI api = new WindowsSearchAPI(mock.Object, false);
             var searchManager = GetMockSearchManager();
 
             // Act
-            var windowsSearchAPIResults = _api.Search("file", searchManager, true);
-=======
-            WindowsSearchAPI api = new WindowsSearchAPI(mock.Object, false);
-
-            // Act
-            var windowsSearchAPIResults = api.Search("file", true);
->>>>>>> c6c98392
+            var windowsSearchAPIResults = api.Search("file", searchManager, true);
 
             // Assert
             Assert.IsTrue(windowsSearchAPIResults.Count() == 0);
