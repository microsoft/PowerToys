--- conflicted
+++ resolved
@@ -156,11 +156,7 @@
         [DataRow("goo", "Google Chrome", StringMatcher.SearchPrecisionScore.Regular, true)]
         [DataRow("chr", "Google Chrome", StringMatcher.SearchPrecisionScore.Low, true)]
         [DataRow("chr", "Chrome", StringMatcher.SearchPrecisionScore.Regular, true)]
-<<<<<<< HEAD
-        [DataRow("chr", "Help cure hope raise on mind entity Chrome", StringMatcher.SearchPrecisionScore.Regular, false)]
-=======
         [DataRow("chr", "Help cure hope raise on mind entity Chrome", StringMatcher.SearchPrecisionScore.Regular, true)]
->>>>>>> 46099058
         [DataRow("chr", "Help cure hope raise on mind entity Chrome", StringMatcher.SearchPrecisionScore.Low, true)]
         [DataRow("chr", "Candy Crush Saga from King", StringMatcher.SearchPrecisionScore.Regular, false)]
         [DataRow("chr", "Candy Crush Saga from King", StringMatcher.SearchPrecisionScore.None, true)]
@@ -207,11 +203,7 @@
         [DataRow("mic", MicrosoftSqlServerManagementStudio, StringMatcher.SearchPrecisionScore.Regular, true)]
         [DataRow("chr", "Shutdown", StringMatcher.SearchPrecisionScore.Regular, false)]
         [DataRow("mssms", MicrosoftSqlServerManagementStudio, StringMatcher.SearchPrecisionScore.Regular, false)]
-<<<<<<< HEAD
-        [DataRow("chr", "Change settings for text-to-speech and for speech recognition (if installed).", StringMatcher.SearchPrecisionScore.Regular, false)]
-=======
         [DataRow("chr", "Change settings for text-to-speech and for speech recognition (if installed).", StringMatcher.SearchPrecisionScore.Regular, true)]
->>>>>>> 46099058
         [DataRow("ch r", "Change settings for text-to-speech and for speech recognition (if installed).", StringMatcher.SearchPrecisionScore.Regular, true)]
         [DataRow("a test", "This is a test", StringMatcher.SearchPrecisionScore.Regular, true)]
         [DataRow("test", "This is a test", StringMatcher.SearchPrecisionScore.Regular, true)]
