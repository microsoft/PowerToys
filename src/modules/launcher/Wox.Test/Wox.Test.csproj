﻿<Project Sdk="Microsoft.NET.Sdk">
  <Import Project="..\..\..\Version.props" />

  <PropertyGroup>
<<<<<<< HEAD
    <TargetFramework>net6.0-windows10.0.19041.0</TargetFramework>
=======
    <TargetFramework>net7.0-windows10.0.19041.0</TargetFramework>
>>>>>>> 46099058
    <ProjectGuid>{FF742965-9A80-41A5-B042-D6C7D3A21708}</ProjectGuid>
    <OutputType>Library</OutputType>
    <AppDesignerFolder>Properties</AppDesignerFolder>
    <RootNamespace>Wox.Test</RootNamespace>
    <AssemblyName>Wox.Test</AssemblyName>
    <Version>$(Version).0</Version>
    <ApplicationIcon />
    <StartupObject />
    <OutputPath>..\..\..\..\$(Platform)\$(Configuration)\modules\launcher\WoxTest</OutputPath>
  </PropertyGroup>

  <PropertyGroup Condition="'$(Configuration)' == 'Debug'">
    <DebugSymbols>true</DebugSymbols>
    <DefineConstants>DEBUG;TRACE</DefineConstants>
    <DebugType>full</DebugType>
    <ErrorReport>prompt</ErrorReport>
    <WarningLevel>4</WarningLevel>
    <Optimize>false</Optimize>
    <AllowUnsafeBlocks>false</AllowUnsafeBlocks>
  </PropertyGroup>

  <PropertyGroup Condition="'$(Configuration)' == 'Release'">
    <DefineConstants>TRACE</DefineConstants>
    <Optimize>true</Optimize>
    <DebugType>pdbonly</DebugType>
    <ErrorReport>prompt</ErrorReport>
    <WarningLevel>4</WarningLevel>
  </PropertyGroup>

  <ItemGroup>
<<<<<<< HEAD
=======
    <Compile Include="..\..\previewpane\STATestClassAttribute.cs" Link="STATestClassAttribute.cs" />
    <Compile Include="..\..\previewpane\STATestMethodAttribute.cs" Link="STATestMethodAttribute.cs" />
  </ItemGroup>

  <ItemGroup>
>>>>>>> 46099058
    <ProjectReference Include="..\Plugins\Microsoft.Plugin.Folder\Microsoft.Plugin.Folder.csproj" />
    <ProjectReference Include="..\Plugins\Microsoft.Plugin.Indexer\Microsoft.Plugin.Indexer.csproj" />
    <ProjectReference Include="..\Plugins\Microsoft.Plugin.Program\Microsoft.Plugin.Program.csproj" />
    <ProjectReference Include="..\PowerLauncher\PowerLauncher.csproj" />
    <ProjectReference Include="..\Wox.Infrastructure\Wox.Infrastructure.csproj" />
    <ProjectReference Include="..\Wox.Plugin\Wox.Plugin.csproj" />
  </ItemGroup>

  <ItemGroup>
<<<<<<< HEAD
    <PackageReference Include="Moq" Version="4.16.1" />
    <PackageReference Include="MSTest.TestAdapter" Version="2.2.3" />
    <PackageReference Include="MSTest.TestFramework" Version="2.2.3" />
    <PackageReference Include="Microsoft.NET.Test.Sdk" Version="17.2.0" />
    <PackageReference Include="Newtonsoft.Json" Version="13.0.1" />
  </ItemGroup>
=======
    <PackageReference Include="Microsoft.Windows.CsWinRT" Version="2.0.0" />
    <PackageReference Include="Moq" Version="4.16.1" />
    <PackageReference Include="MSTest.TestAdapter" Version="2.2.3" />
    <PackageReference Include="MSTest.TestFramework" Version="2.2.3" />
    <PackageReference Include="Microsoft.NET.Test.Sdk" Version="17.4.1" />
  </ItemGroup>

>>>>>>> 46099058
</Project><|MERGE_RESOLUTION|>--- conflicted
+++ resolved
@@ -2,11 +2,7 @@
   <Import Project="..\..\..\Version.props" />
 
   <PropertyGroup>
-<<<<<<< HEAD
-    <TargetFramework>net6.0-windows10.0.19041.0</TargetFramework>
-=======
     <TargetFramework>net7.0-windows10.0.19041.0</TargetFramework>
->>>>>>> 46099058
     <ProjectGuid>{FF742965-9A80-41A5-B042-D6C7D3A21708}</ProjectGuid>
     <OutputType>Library</OutputType>
     <AppDesignerFolder>Properties</AppDesignerFolder>
@@ -37,14 +33,11 @@
   </PropertyGroup>
 
   <ItemGroup>
-<<<<<<< HEAD
-=======
     <Compile Include="..\..\previewpane\STATestClassAttribute.cs" Link="STATestClassAttribute.cs" />
     <Compile Include="..\..\previewpane\STATestMethodAttribute.cs" Link="STATestMethodAttribute.cs" />
   </ItemGroup>
 
   <ItemGroup>
->>>>>>> 46099058
     <ProjectReference Include="..\Plugins\Microsoft.Plugin.Folder\Microsoft.Plugin.Folder.csproj" />
     <ProjectReference Include="..\Plugins\Microsoft.Plugin.Indexer\Microsoft.Plugin.Indexer.csproj" />
     <ProjectReference Include="..\Plugins\Microsoft.Plugin.Program\Microsoft.Plugin.Program.csproj" />
@@ -54,14 +47,6 @@
   </ItemGroup>
 
   <ItemGroup>
-<<<<<<< HEAD
-    <PackageReference Include="Moq" Version="4.16.1" />
-    <PackageReference Include="MSTest.TestAdapter" Version="2.2.3" />
-    <PackageReference Include="MSTest.TestFramework" Version="2.2.3" />
-    <PackageReference Include="Microsoft.NET.Test.Sdk" Version="17.2.0" />
-    <PackageReference Include="Newtonsoft.Json" Version="13.0.1" />
-  </ItemGroup>
-=======
     <PackageReference Include="Microsoft.Windows.CsWinRT" Version="2.0.0" />
     <PackageReference Include="Moq" Version="4.16.1" />
     <PackageReference Include="MSTest.TestAdapter" Version="2.2.3" />
@@ -69,5 +54,4 @@
     <PackageReference Include="Microsoft.NET.Test.Sdk" Version="17.4.1" />
   </ItemGroup>
 
->>>>>>> 46099058
 </Project>