﻿using System;
using System.ComponentModel;
using System.Windows;
using System.Windows.Input;
using System.Windows.Media.Animation;
using Wox.Core.Plugin;
using Wox.Core.Resource;
using Wox.Helper;
using Wox.Infrastructure.UserSettings;
using Wox.ViewModel;

using Screen = System.Windows.Forms.Screen;
using DataFormats = System.Windows.DataFormats;
using DragEventArgs = System.Windows.DragEventArgs;
using KeyEventArgs = System.Windows.Input.KeyEventArgs;
using MessageBox = System.Windows.MessageBox;
using Microsoft.Toolkit.Wpf.UI.XamlHost;
using Windows.System;
using System.Threading.Tasks;
using System.Windows.Media;
using Windows.UI.Xaml.Data;
using System.Diagnostics;
using Mages.Core.Runtime.Converters;
using System.Runtime.InteropServices;
using Microsoft.PowerLauncher.Telemetry;
using System.Timers;
using Microsoft.PowerToys.Telemetry;
using System.Windows.Controls;

namespace PowerLauncher
{
    public partial class MainWindow
    {

        #region Private Fields

        private readonly Storyboard _progressBarStoryboard = new Storyboard();
        private Settings _settings;
        private MainViewModel _viewModel;
        private bool _isTextSetProgramatically;
        const int ROW_HEIGHT = 75;
        const int MAX_LIST_HEIGHT = 300;
        bool isDPIChanged = false;
        bool _deletePressed = false;
        Timer _firstDeleteTimer = new Timer();


        #endregion

        public MainWindow(Settings settings, MainViewModel mainVM)
        {
            DataContext = mainVM;
            _viewModel = mainVM;
            _settings = settings;
            InitializeComponent();

            _firstDeleteTimer.Elapsed += CheckForFirstDelete;
            _firstDeleteTimer.Interval = 1000;

        }

        private void CheckForFirstDelete(object sender, ElapsedEventArgs e)
        {
            _firstDeleteTimer.Stop();
            if (_deletePressed)
            {
                PowerToysTelemetry.Log.WriteEvent(new LauncherFirstDeleteEvent());
            }

        }

        public MainWindow()
        {
            InitializeComponent();
        }

        private void OnClosing(object sender, CancelEventArgs e)
        {
            _viewModel.Save();
        }

        private void OnInitialized(object sender, EventArgs e)
        {

        }

        private void OnLoaded(object sender, System.Windows.RoutedEventArgs _)
        {
            WindowsInteropHelper.DisableControlBox(this);

            InitializePosition();

            SearchBox.QueryTextBox.DataContext = _viewModel;
            SearchBox.QueryTextBox.PreviewKeyDown += _launcher_KeyDown;
            SearchBox.QueryTextBox.TextChanged += QueryTextBox_TextChanged;
            SearchBox.QueryTextBox.Focus();

            _viewModel.PropertyChanged += ViewModel_PropertyChanged;
        }

        private void QueryTextBox_TextChanged(object sender, System.Windows.Controls.TextChangedEventArgs e)
        {
            if (this._isTextSetProgramatically)
            {
                var textBox = ((TextBox)sender);
                textBox.SelectionStart = textBox.Text.Length;

                this._isTextSetProgramatically = false;
            }
            else
            {
                var text = ((TextBox)sender).Text;
                if (text == string.Empty)
                {
                    SearchBox.AutoCompleteTextBlock.Text = String.Empty;
                }

                _viewModel.QueryText = text;
                var latestTimeOfTyping = DateTime.Now;

                Task.Run(() => DelayedCheck(latestTimeOfTyping, text));
                s_lastTimeOfTyping = latestTimeOfTyping;
            }
        }

        private void InitializePosition()
        {
            Top = WindowTop();
            Left = WindowLeft();
            _settings.WindowTop = Top;
            _settings.WindowLeft = Left;
        }

        private void ViewModel_PropertyChanged(object sender, PropertyChangedEventArgs e)
        {
            if (e.PropertyName == nameof(MainViewModel.MainWindowVisibility))
            {
                if (Visibility == Visibility.Visible)
                {
                    _deletePressed = false;
                    _firstDeleteTimer.Start();
                    Activate();
                    UpdatePosition();
                    SearchBox.QueryTextBox.Focus();
                    _settings.ActivateTimes++;
                    if (!_viewModel.LastQuerySelected)
                    {
                        _viewModel.LastQuerySelected = true;
                    }

                    // to select the text so that the user can continue to type
                    if (!String.IsNullOrEmpty(SearchBox.QueryTextBox.Text))
                    {
                        SearchBox.QueryTextBox.SelectAll();
                    }
                }
                else
                {
                    _firstDeleteTimer.Stop();
                }
            }
            else if (e.PropertyName == nameof(MainViewModel.SystemQueryText))
            {
                this._isTextSetProgramatically = true;
                SearchBox.QueryTextBox.Text = _viewModel.SystemQueryText;
            }
        }

        private void OnMouseDown(object sender, MouseButtonEventArgs e)
        {
            if (e.ChangedButton == MouseButton.Left) DragMove();
        }

        private void OnDrop(object sender, DragEventArgs e)
        {
            if (e.Data.GetDataPresent(DataFormats.FileDrop))
            {
                // Note that you can have more than one file.
                string[] files = (string[])e.Data.GetData(DataFormats.FileDrop);
                if (files[0].ToLower().EndsWith(".wox"))
                {
                    PluginManager.InstallPlugin(files[0]);
                }
                else
                {
                    MessageBox.Show(InternationalizationManager.Instance.GetTranslation("invalidWoxPluginFileFormat"));
                }
            }
            e.Handled = false;
        }

        private void OnPreviewDragOver(object sender, DragEventArgs e)
        {
            e.Handled = true;
        }

        private void OnDeactivated(object sender, EventArgs e)
        {
            if (_settings.HideWhenDeactive)
            {
                if (isDPIChanged)
                {
                    isDPIChanged = false;
                    InitializePosition();
                }
                else
                {
                    Hide();
                }
            }              
        }

        private void UpdatePosition()
        {
            if (_settings.RememberLastLaunchLocation)
            {
                Left = _settings.WindowLeft;
                Top = _settings.WindowTop;
            }
            else
            {
                double prevTop = Top;
                double prevLeft = Left;               
                Top = WindowTop();
                Left = WindowLeft();
                if (prevTop != Top || prevLeft != Left)
                {
                    isDPIChanged = true;
                }
                else
                {
                    isDPIChanged = false;
                }
            }
        }

        private void OnLocationChanged(object sender, EventArgs e)
        {
            if (_settings.RememberLastLaunchLocation)
            {
                _settings.WindowLeft = Left;
                _settings.WindowTop = Top;
            }
        }

        /// <summary>
        /// Calculates X co-ordinate of main window top left corner.
        /// </summary>
        /// <returns>X co-ordinate of main window top left corner</returns>
        private double WindowLeft()
        {
            var screen = Screen.FromPoint(System.Windows.Forms.Cursor.Position);
            var dpi1 = WindowsInteropHelper.TransformPixelsToDIP(this, screen.WorkingArea.X, 0);
            var dpi2 = WindowsInteropHelper.TransformPixelsToDIP(this, screen.WorkingArea.Width, 0);
            var left = (dpi2.X - this.Width) / 2 + dpi1.X;
            return left;
        }

        /// <summary>
        /// Calculates Y co-ordinate of main window top left corner 
        /// </summary>
        /// <returns>Y co-ordinate of main window top left corner</returns>
        private double WindowTop()
        {
            var screen = Screen.FromPoint(System.Windows.Forms.Cursor.Position);
            var dpi1 = WindowsInteropHelper.TransformPixelsToDIP(this, 0, screen.WorkingArea.Y);
            var dpi2 = WindowsInteropHelper.TransformPixelsToDIP(this, 0, screen.WorkingArea.Height);
            var totalHeight = this.SearchBoxBorder.Margin.Top + this.SearchBoxBorder.Margin.Bottom + this.SearchBox.Height + this.ListBoxBorder.Margin.Top + this.ListBoxBorder.Margin.Bottom + MAX_LIST_HEIGHT;
            var top = (dpi2.Y - totalHeight) / 4 + dpi1.Y;
            return top;
        }

        private void UserControl_PropertyChanged(object sender, PropertyChangedEventArgs e)
        {
            if (e.PropertyName == "SolidBorderBrush")
            {
                if (_resultList != null)
                {
                    Windows.UI.Xaml.Media.SolidColorBrush borderBrush = _resultList.SolidBorderBrush as Windows.UI.Xaml.Media.SolidColorBrush;
                    Color borderColor = Color.FromArgb(borderBrush.Color.A, borderBrush.Color.R, borderBrush.Color.G, borderBrush.Color.B);
                    SolidColorBrush solidBorderBrush = new SolidColorBrush(borderColor);
                                      
                    this.SearchBoxBorder.BorderBrush = solidBorderBrush;
                    this.SearchBoxBorder.Background = solidBorderBrush;
                    this.ListBoxBorder.BorderBrush = solidBorderBrush;
<<<<<<< HEAD
                    this.ListBoxBorder.Background = solidBorderBrush; 

=======
                    this.ListBoxBorder.Background = solidBorderBrush;
>>>>>>> 54c4a38d
                }
            }
            else if(e.PropertyName == "PrimaryTextColor")
            {
                if (_resultList != null)
                {
                    Windows.UI.Xaml.Media.SolidColorBrush primaryTextBrush = _resultList.PrimaryTextColor as Windows.UI.Xaml.Media.SolidColorBrush;
                    Color primaryTextColor = Color.FromArgb(primaryTextBrush.Color.A, primaryTextBrush.Color.R, primaryTextBrush.Color.G, primaryTextBrush.Color.B);
                    SolidColorBrush solidPrimaryTextBrush = new SolidColorBrush(primaryTextColor);

                    this.SearchBox.QueryTextBox.Foreground = solidPrimaryTextBrush;
                    this.SearchBox.QueryTextBox.CaretBrush = solidPrimaryTextBrush;
                    this.SearchBox.AutoCompleteTextBlock.Foreground = solidPrimaryTextBrush;
                    this.SearchBox.SearchLogo.Foreground = solidPrimaryTextBrush;
                }
            }
        }

        private UI.ResultList _resultList = null;
        private void WindowsXamlHostListView_ChildChanged(object sender, EventArgs ev)
        {
            if (sender == null) return; 

            var host = (WindowsXamlHost)sender;
            _resultList = (UI.ResultList)host.Child;
            _resultList.DataContext = _viewModel;
            _resultList.Tapped += SuggestionsList_Tapped;
            _resultList.SuggestionsList.Loaded += SuggestionsList_Loaded;
            _resultList.SuggestionsList.SelectionChanged += SuggestionsList_SelectionChanged;
            _resultList.SuggestionsList.ContainerContentChanging += SuggestionList_UpdateListSize;
            _resultList.PropertyChanged += UserControl_PropertyChanged;
        }

        private void SuggestionsList_Loaded(object sender, Windows.UI.Xaml.RoutedEventArgs e)
        {
            _viewModel.ColdStartFix();
        }

        private void _launcher_KeyDown(object sender, KeyEventArgs e)
        {
            if (e.Key == Key.Tab && Keyboard.IsKeyDown(Key.LeftShift))
            {
                _viewModel.SelectPrevTabItemCommand.Execute(null);
                UpdateTextBoxToSelectedItem();
                e.Handled = true;
            }
            else if (e.Key == Key.Tab)
            {
                _viewModel.SelectNextTabItemCommand.Execute(null);
                UpdateTextBoxToSelectedItem();
                e.Handled = true;
            }
            else if (e.Key == Key.Down)
            {
                _viewModel.SelectNextItemCommand.Execute(null);
                UpdateTextBoxToSelectedItem();
                e.Handled = true;
            }
            else if (e.Key == Key.Up)
            {
                _viewModel.SelectPrevItemCommand.Execute(null);
                UpdateTextBoxToSelectedItem();
                e.Handled = true;
            }
            else if (e.Key == Key.PageDown)
            {
                _viewModel.SelectNextPageCommand.Execute(null);
                e.Handled = true;
            }
            else if (e.Key == Key.PageUp)
            {
                _viewModel.SelectPrevPageCommand.Execute(null);
                e.Handled = true;
            }
            else if( e.Key == Key.Back)
            {
                _deletePressed = true;
            }
        }

        private void UpdateTextBoxToSelectedItem()
        {
            var itemText = _viewModel?.Results?.SelectedItem?.ToString() ?? null;
            if (!String.IsNullOrEmpty(itemText))
            {
                _viewModel.ChangeQueryText(itemText);
            }
        }

        private void SuggestionsList_Tapped(object sender, Windows.UI.Xaml.Input.TappedRoutedEventArgs e)
        {
            var result = ((Windows.UI.Xaml.FrameworkElement)e.OriginalSource).DataContext;
            if (result != null)
            {
                var resultVM = result as ResultViewModel;

                //This may be null if the tapped item was one of the context buttons (run as admin etc).
                if (resultVM != null)
                {
                    _viewModel.Results.SelectedItem = resultVM;
                    _viewModel.OpenResultCommand.Execute(null);
                }
            }
        }

        /* Note: This function has been added because a white-background was observed when the list resized,
         * when the number of elements were lesser than the maximum capacity of the list (ie. 4).
         * Binding Height/MaxHeight Properties did not solve this issue.
         */
        private void SuggestionList_UpdateListSize(object sender, Windows.UI.Xaml.Controls.ContainerContentChangingEventArgs e)
        {
            int count = _viewModel?.Results?.Results.Count ?? 0;
            int displayCount = Math.Min(count, _settings.MaxResultsToShow);
            _resultList.Height = displayCount * ROW_HEIGHT;
        }

        private void SuggestionsList_SelectionChanged(object sender, Windows.UI.Xaml.Controls.SelectionChangedEventArgs e)
        {
            Windows.UI.Xaml.Controls.ListView listview = (Windows.UI.Xaml.Controls.ListView)sender;
            _viewModel.Results.SelectedItem = (ResultViewModel) listview.SelectedItem;
            if (e.AddedItems.Count > 0 && e.AddedItems[0] != null)
            {
                listview.ScrollIntoView(e.AddedItems[0]);
            }

            // To populate the AutoCompleteTextBox as soon as the selection is changed or set.
            // Setting it here instead of when the text is changed as there is a delay in executing the query and populating the result
            SearchBox.AutoCompleteTextBlock.Text = ListView_FirstItem(_viewModel.QueryText);
        }

        private const int millisecondsToWait = 200;
        private static DateTime s_lastTimeOfTyping;

        private string ListView_FirstItem(String input)
        {
            if (!String.IsNullOrEmpty(input))
            {
                String selectedItem = _viewModel.Results?.SelectedItem?.ToString();
                int selectedIndex = _viewModel.Results.SelectedIndex;
                if (selectedItem != null && selectedIndex == 0)
                {
                    if (selectedItem.IndexOf(input) == 0)
                    {
                        return selectedItem;
                    }
                }
            }

            return String.Empty;
        }

        private void QueryTextBox_TextChangedProgramatically(object sender, Windows.UI.Xaml.Controls.TextChangedEventArgs e)
        {
            
        }

        private async Task DelayedCheck(DateTime latestTimeOfTyping, string text)
        {
            await Task.Delay(millisecondsToWait);
            if (latestTimeOfTyping.Equals(s_lastTimeOfTyping))
            {
                await System.Windows.Application.Current.Dispatcher.BeginInvoke(new Action(() =>
                {
                    _viewModel.Query();
                }));
            }
        }

        private void WindowsXamlHost_PreviewMouseDown(object sender, MouseButtonEventArgs e)
        {
            //    if (sender != null && e.OriginalSource != null)
            //    {
            //        //var r = (ResultListBox)sender;
            //        //var d = (DependencyObject)e.OriginalSource;
            //        //var item = ItemsControl.ContainerFromElement(r, d) as ListBoxItem;
            //        //var result = (ResultViewModel)item?.DataContext;
            //        //if (result != null)
            //        //{
            //        //    if (e.ChangedButton == MouseButton.Left)
            //        //    {
            //        //        _viewModel.OpenResultCommand.Execute(null);
            //        //    }
            //        //    else if (e.ChangedButton == MouseButton.Right)
            //        //    {
            //        //        _viewModel.LoadContextMenuCommand.Execute(null);
            //        //    }
            //        //}
            //    }
        }
    }
 }<|MERGE_RESOLUTION|>--- conflicted
+++ resolved
@@ -283,12 +283,7 @@
                     this.SearchBoxBorder.BorderBrush = solidBorderBrush;
                     this.SearchBoxBorder.Background = solidBorderBrush;
                     this.ListBoxBorder.BorderBrush = solidBorderBrush;
-<<<<<<< HEAD
                     this.ListBoxBorder.Background = solidBorderBrush; 
-
-=======
-                    this.ListBoxBorder.Background = solidBorderBrush;
->>>>>>> 54c4a38d
                 }
             }
             else if(e.PropertyName == "PrimaryTextColor")
