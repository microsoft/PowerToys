﻿// Copyright (c) Microsoft Corporation
// The Microsoft Corporation licenses this file to you under the MIT license.
// See the LICENSE file in the project root for more information.

using System;
using System.ComponentModel;
using System.Linq;
using System.Reactive.Linq;
using System.Runtime.InteropServices;
using System.Timers;
using System.Windows;
using System.Windows.Controls;
using System.Windows.Input;
using System.Windows.Interop;
<<<<<<< HEAD
=======
using System.Windows.Media.Imaging;
using Common.UI;
>>>>>>> 46099058
using interop;
using Microsoft.PowerLauncher.Telemetry;
using Microsoft.PowerToys.Telemetry;
using PowerLauncher.Helper;
using PowerLauncher.Plugin;
using PowerLauncher.Telemetry.Events;
using PowerLauncher.ViewModel;
using Wox.Infrastructure.UserSettings;
<<<<<<< HEAD
=======
using Wox.Plugin;
using Wox.Plugin.Interfaces;
using CancellationToken = System.Threading.CancellationToken;
using Image = Wox.Infrastructure.Image;
>>>>>>> 46099058
using KeyEventArgs = System.Windows.Input.KeyEventArgs;
using Log = Wox.Plugin.Logger.Log;
using Screen = System.Windows.Forms.Screen;

namespace PowerLauncher
{
    public partial class MainWindow : IDisposable
    {
        private readonly PowerToysRunSettings _settings;
        private readonly MainViewModel _viewModel;
<<<<<<< HEAD
=======
        private readonly CancellationToken _nativeWaiterCancelToken;
>>>>>>> 46099058
        private bool _isTextSetProgrammatically;
        private bool _deletePressed;
        private HwndSource _hwndSource;
        private Timer _firstDeleteTimer = new Timer();
        private bool _coldStateHotkeyPressed;
        private bool _disposedValue;
        private IDisposable _reactiveSubscription;
<<<<<<< HEAD

        public MainWindow(PowerToysRunSettings settings, MainViewModel mainVM)
=======
        private Point _mouseDownPosition;
        private ResultViewModel _mouseDownResultViewModel;

        public MainWindow(PowerToysRunSettings settings, MainViewModel mainVM, CancellationToken nativeWaiterCancelToken)
>>>>>>> 46099058
            : this()
        {
            DataContext = mainVM;
            _viewModel = mainVM;
<<<<<<< HEAD
=======
            _nativeWaiterCancelToken = nativeWaiterCancelToken;
>>>>>>> 46099058
            _settings = settings;

            InitializeComponent();

            _firstDeleteTimer.Elapsed += CheckForFirstDelete;
            _firstDeleteTimer.Interval = 1000;
<<<<<<< HEAD
            NativeEventWaiter.WaitForEventLoop(Constants.RunSendSettingsTelemetryEvent(), SendSettingsTelemetry);
=======
            NativeEventWaiter.WaitForEventLoop(
                Constants.RunSendSettingsTelemetryEvent(),
                SendSettingsTelemetry,
                Application.Current.Dispatcher,
                _nativeWaiterCancelToken);
>>>>>>> 46099058
        }

        private void SendSettingsTelemetry()
        {
            try
            {
                Log.Info("Send Run settings telemetry", this.GetType());
                var plugins = PluginManager.AllPlugins.ToDictionary(x => x.Metadata.Name + " " + x.Metadata.ID, x => new PluginModel()
                {
                    ID = x.Metadata.ID,
                    Name = x.Metadata.Name,
                    Disabled = x.Metadata.Disabled,
                    ActionKeyword = x.Metadata.ActionKeyword,
                    IsGlobal = x.Metadata.IsGlobal,
                });

                var telemetryEvent = new RunPluginsSettingsEvent(plugins);
                PowerToysTelemetry.Log.WriteEvent(telemetryEvent);
            }
            catch (Exception ex)
            {
                Log.Exception("Unhandled exception when trying to send PowerToys Run settings telemetry.", ex, GetType());
            }
        }

        protected override void OnSourceInitialized(EventArgs e)
        {
            base.OnSourceInitialized(e);
            WindowsInteropHelper.SetToolWindowStyle(this);
        }

        private void CheckForFirstDelete(object sender, ElapsedEventArgs e)
        {
            if (_firstDeleteTimer != null)
            {
                _firstDeleteTimer.Stop();
                if (_deletePressed)
                {
                    PowerToysTelemetry.Log.WriteEvent(new LauncherFirstDeleteEvent());
                }
            }
        }

        public MainWindow()
        {
            InitializeComponent();
        }

        private void OnClosing(object sender, CancelEventArgs e)
        {
            _viewModel.Save();
        }

        private void BringProcessToForeground()
        {
            // Use SendInput hack to allow Activate to work - required to resolve focus issue https://github.com/microsoft/PowerToys/issues/4270
            WindowsInteropHelper.INPUT input = new WindowsInteropHelper.INPUT { Type = WindowsInteropHelper.INPUTTYPE.INPUTMOUSE, Data = { } };
            WindowsInteropHelper.INPUT[] inputs = new WindowsInteropHelper.INPUT[] { input };

            // Send empty mouse event. This makes this thread the last to send input, and hence allows it to pass foreground permission checks
            _ = NativeMethods.SendInput(1, inputs, WindowsInteropHelper.INPUT.Size);
            Activate();
        }

        private const string EnvironmentChangeType = "Environment";

<<<<<<< HEAD
#pragma warning disable CA1801 // Review unused parameters
        public IntPtr ProcessWindowMessages(IntPtr hwnd, int msg, IntPtr wparam, IntPtr lparam, ref bool handled)
#pragma warning restore CA1801 // Review unused parameters
=======
        public IntPtr ProcessWindowMessages(IntPtr hwnd, int msg, IntPtr wparam, IntPtr lparam, ref bool handled)
>>>>>>> 46099058
        {
            switch ((WM)msg)
            {
                case WM.SETTINGCHANGE:
                    string changeType = Marshal.PtrToStringUni(lparam);
                    if (changeType == EnvironmentChangeType)
                    {
                        Log.Info("Reload environment: Updating environment variables for PT Run's process", typeof(EnvironmentHelper));
                        EnvironmentHelper.UpdateEnvironment();
                        handled = true;
                    }

                    break;
                case WM.HOTKEY:
                    handled = _viewModel.ProcessHotKeyMessages(wparam, lparam);
                    break;
            }

            return IntPtr.Zero;
        }

        private void OnSourceInitialized(object sender, EventArgs e)
        {
            // Initialize protected environment variables before register the WindowMessage
            EnvironmentHelper.GetProtectedEnvironmentVariables();

            _hwndSource = HwndSource.FromHwnd(new WindowInteropHelper(this).Handle);
            _hwndSource.AddHook(ProcessWindowMessages);

            // Call RegisterHotKey only after a window handle can be used, so that a global hotkey can be registered.
            _viewModel.RegisterHotkey(_hwndSource.Handle);
        }

        private void OnLoaded(object sender, RoutedEventArgs e)
        {
            WindowsInteropHelper.DisableControlBox(this);
            InitializePosition();

            SearchBox.QueryTextBox.DataContext = _viewModel;
            SearchBox.QueryTextBox.PreviewKeyDown += Launcher_KeyDown;

            SetupSearchTextBoxReactiveness(_viewModel.GetSearchQueryResultsWithDelaySetting());
            _viewModel.RegisterSettingsChangeListener(
                (s, prop_e) =>
                {
                    if (prop_e.PropertyName == nameof(PowerToysRunSettings.SearchQueryResultsWithDelay) || prop_e.PropertyName == nameof(PowerToysRunSettings.SearchInputDelay) || prop_e.PropertyName == nameof(PowerToysRunSettings.SearchInputDelayFast))
                    {
                        Application.Current.Dispatcher.Invoke(() =>
                        {
                            SetupSearchTextBoxReactiveness(_viewModel.GetSearchQueryResultsWithDelaySetting());
                        });
                    }
                });

            // Set initial language flow direction
            SearchBox_UpdateFlowDirection();

            // Register language changed event
            InputLanguageManager.Current.InputLanguageChanged += SearchBox_InputLanguageChanged;

            SearchBox.QueryTextBox.Focus();
            SearchBox.QueryTextBox.ControlledElements.Add(ListBox.SuggestionsList);

            ListBox.DataContext = _viewModel;
            ListBox.SuggestionsList.SelectionChanged += SuggestionsList_SelectionChanged;
            ListBox.SuggestionsList.PreviewMouseLeftButtonUp += SuggestionsList_PreviewMouseLeftButtonUp;
<<<<<<< HEAD
=======
            ListBox.SuggestionsList.PreviewMouseLeftButtonDown += SuggestionsList_PreviewMouseLeftButtonDown;
            ListBox.SuggestionsList.MouseMove += SuggestionsList_MouseMove;
>>>>>>> 46099058
            _viewModel.PropertyChanged += ViewModel_PropertyChanged;
            _viewModel.MainWindowVisibility = Visibility.Collapsed;
            _viewModel.LoadedAtLeastOnce = true;

            BringProcessToForeground();
        }

        private void SetupSearchTextBoxReactiveness(bool showResultsWithDelay)
        {
            if (_reactiveSubscription != null)
            {
                _reactiveSubscription.Dispose();
                _reactiveSubscription = null;
            }

            SearchBox.QueryTextBox.TextChanged -= QueryTextBox_TextChanged;

            if (showResultsWithDelay)
            {
                _reactiveSubscription = Observable.FromEventPattern<TextChangedEventHandler, TextChangedEventArgs>(
                    add => SearchBox.QueryTextBox.TextChanged += add,
                    remove => SearchBox.QueryTextBox.TextChanged -= remove)
                    .Do(@event => ClearAutoCompleteText((TextBox)@event.Sender))
                    .Throttle(TimeSpan.FromMilliseconds(_settings.SearchInputDelayFast))
                    .Do(@event => Dispatcher.InvokeAsync(() => PerformSearchQuery((TextBox)@event.Sender, false)))
                    .Throttle(TimeSpan.FromMilliseconds(_settings.SearchInputDelay))
                    .Do(@event => Dispatcher.InvokeAsync(() => PerformSearchQuery((TextBox)@event.Sender, true)))
                    .Subscribe();

                /*
                if (_settings.PTRSearchQueryFastResultsWithDelay)
                {
                    // old mode, delay fast and delayed execution
                    _reactiveSubscription = Observable.FromEventPattern<TextChangedEventHandler, TextChangedEventArgs>(
                        add => SearchBox.QueryTextBox.TextChanged += add,
                        remove => SearchBox.QueryTextBox.TextChanged -= remove)
                        .Do(@event => ClearAutoCompleteText((TextBox)@event.Sender))
                        .Throttle(TimeSpan.FromMilliseconds(searchInputDelayMs))
                        .Do(@event => Dispatcher.InvokeAsync(() => PerformSearchQuery((TextBox)@event.Sender)))
                        .Subscribe();
                }
                else
                {
                    if (_settings.PTRSearchQueryFastResultsWithPartialDelay)
                    {
                        // new mode, fire non-delayed right away, and then later the delayed execution
                        _reactiveSubscription = Observable.FromEventPattern<TextChangedEventHandler, TextChangedEventArgs>(
                            add => SearchBox.QueryTextBox.TextChanged += add,
                            remove => SearchBox.QueryTextBox.TextChanged -= remove)
                            .Do(@event => ClearAutoCompleteText((TextBox)@event.Sender))
                            .Do(@event => Dispatcher.InvokeAsync(() => PerformSearchQuery((TextBox)@event.Sender, false)))
                            .Throttle(TimeSpan.FromMilliseconds(searchInputDelayMs))
                            .Do(@event => Dispatcher.InvokeAsync(() => PerformSearchQuery((TextBox)@event.Sender, true)))
                            .Subscribe();
                    }
                    else
                    {
                        // new mode, fire non-delayed after short delay, and then later the delayed execution
                        _reactiveSubscription = Observable.FromEventPattern<TextChangedEventHandler, TextChangedEventArgs>(
                            add => SearchBox.QueryTextBox.TextChanged += add,
                            remove => SearchBox.QueryTextBox.TextChanged -= remove)
                            .Do(@event => ClearAutoCompleteText((TextBox)@event.Sender))
                            .Throttle(TimeSpan.FromMilliseconds(_settings.SearchInputDelayFast))
                            .Do(@event => Dispatcher.InvokeAsync(() => PerformSearchQuery((TextBox)@event.Sender, false)))
                            .Throttle(TimeSpan.FromMilliseconds(searchInputDelayMs))
                            .Do(@event => Dispatcher.InvokeAsync(() => PerformSearchQuery((TextBox)@event.Sender, true)))
                            .Subscribe();
                    }
                }
                */
            }
            else
            {
                SearchBox.QueryTextBox.TextChanged += QueryTextBox_TextChanged;
            }
        }

        private void SuggestionsList_PreviewMouseLeftButtonUp(object sender, MouseButtonEventArgs e)
        {
            var result = ((FrameworkElement)e.OriginalSource).DataContext;
            if (result != null)
            {
                // This may be null if the tapped item was one of the context buttons (run as admin etc).
                if (result is ResultViewModel resultVM)
                {
                    _viewModel.Results.SelectedItem = resultVM;
                    _viewModel.OpenResultWithMouseCommand.Execute(null);
                }
            }
        }

<<<<<<< HEAD
=======
        private void SuggestionsList_PreviewMouseLeftButtonDown(object sender, MouseButtonEventArgs e)
        {
            _mouseDownPosition = e.GetPosition(null);
            _mouseDownResultViewModel = ((FrameworkElement)e.OriginalSource).DataContext as ResultViewModel;
        }

        private void SuggestionsList_MouseMove(object sender, MouseEventArgs e)
        {
            if (e.LeftButton == MouseButtonState.Pressed && _mouseDownResultViewModel?.Result?.ContextData is IFileDropResult fileDropResult)
            {
                Vector dragDistance = _mouseDownPosition - e.GetPosition(null);
                if (Math.Abs(dragDistance.X) > SystemParameters.MinimumHorizontalDragDistance || Math.Abs(dragDistance.Y) > SystemParameters.MinimumVerticalDragDistance)
                {
                    _viewModel.Hide();

                    try
                    {
                        // DoDragDrop with file thumbnail as drag image
                        var dataObject = DragDataObject.FromFile(fileDropResult.Path);
                        using var bitmap = DragDataObject.BitmapSourceToBitmap((BitmapSource)_mouseDownResultViewModel?.Image);
                        IntPtr hBitmap = bitmap.GetHbitmap();

                        try
                        {
                            dataObject.SetDragImage(hBitmap, Constant.ThumbnailSize, Constant.ThumbnailSize);
                            DragDrop.DoDragDrop(ListBox.SuggestionsList, dataObject, DragDropEffects.Copy);
                        }
                        finally
                        {
                            Image.NativeMethods.DeleteObject(hBitmap);
                        }
                    }
                    catch
                    {
                        // DoDragDrop without drag image
                        IDataObject dataObject = new DataObject(DataFormats.FileDrop, new[] { fileDropResult.Path });
                        DragDrop.DoDragDrop(ListBox.SuggestionsList, dataObject, DragDropEffects.Copy);
                    }
                }
            }
        }

>>>>>>> 46099058
        private void ViewModel_PropertyChanged(object sender, PropertyChangedEventArgs e)
        {
            if (e.PropertyName == nameof(MainViewModel.MainWindowVisibility))
            {
                if (Visibility == System.Windows.Visibility.Visible && _viewModel.MainWindowVisibility != Visibility.Hidden)
                {
                    // Not called on first launch
                    // Called when window is made visible by hotkey. Not called when the window is deactivated by clicking away
                    UpdatePosition();
                    BringProcessToForeground();

                    // HACK: Setting focus here again fixes some focus issues, like on first run or after showing a message box.
                    SearchBox.QueryTextBox.Focus();
                    Keyboard.Focus(SearchBox.QueryTextBox);

                    if (!_viewModel.LastQuerySelected)
                    {
                        _viewModel.LastQuerySelected = true;
                    }
                }
            }
            else if (e.PropertyName == nameof(MainViewModel.SystemQueryText))
            {
                _isTextSetProgrammatically = true;
                if (_viewModel.Results != null)
                {
                    SearchBox.QueryTextBox.Text = MainViewModel.GetSearchText(
                        _viewModel.Results.SelectedIndex,
                        _viewModel.SystemQueryText,
                        _viewModel.QueryText);
                }
            }
        }

        private void OnMouseDown(object sender, MouseButtonEventArgs e)
        {
            if (e.ChangedButton == MouseButton.Left)
            {
                DragMove();
            }
        }

        private void InitializePosition()
        {
            Top = WindowTop();
            Left = WindowLeft();
            _settings.WindowTop = Top;
            _settings.WindowLeft = Left;
        }

        private void OnDeactivated(object sender, EventArgs e)
        {
            if (_settings.HideWhenDeactivated)
            {
                // (this.FindResource("OutroStoryboard") as Storyboard).Begin();
                _viewModel.Hide();
            }
        }

        private void UpdatePosition()
        {
            if (_settings.RememberLastLaunchLocation)
            {
                Left = _settings.WindowLeft;
                Top = _settings.WindowTop;
            }
            else
            {
                Top = WindowTop();
                Left = WindowLeft();
            }
        }

        private void OnLocationChanged(object sender, EventArgs e)
        {
            if (_settings.RememberLastLaunchLocation)
            {
                _settings.WindowLeft = Left;
                _settings.WindowTop = Top;
            }
        }

        /// <summary>
        /// Calculates X co-ordinate of main window top left corner.
        /// </summary>
        /// <returns>X co-ordinate of main window top left corner</returns>
        private double WindowLeft()
        {
            var screen = GetScreen();
            var dip1 = WindowsInteropHelper.TransformPixelsToDIP(this, screen.WorkingArea.X, 0);
            var dip2 = WindowsInteropHelper.TransformPixelsToDIP(this, screen.WorkingArea.Width, 0);
            var left = ((dip2.X - ActualWidth) / 2) + dip1.X;
            return left;
        }

        private double WindowTop()
        {
            var screen = GetScreen();
            var dip1 = WindowsInteropHelper.TransformPixelsToDIP(this, 0, screen.WorkingArea.Y);
            var dip2 = WindowsInteropHelper.TransformPixelsToDIP(this, 0, screen.WorkingArea.Height);
            var top = ((dip2.Y - SearchBox.ActualHeight) / 4) + dip1.Y;
            return top;
        }

        private Screen GetScreen()
        {
            ManagedCommon.StartupPosition position = _settings.StartupPosition;
            switch (position)
            {
                case ManagedCommon.StartupPosition.PrimaryMonitor:
                    return Screen.PrimaryScreen;
                case ManagedCommon.StartupPosition.Focus:
                    IntPtr foregroundWindowHandle = NativeMethods.GetForegroundWindow();
                    Screen activeScreen = Screen.FromHandle(foregroundWindowHandle);
                    return activeScreen;
                case ManagedCommon.StartupPosition.Cursor:
                default:
                    return Screen.FromPoint(System.Windows.Forms.Cursor.Position);
            }
        }

        private void Launcher_KeyDown(object sender, KeyEventArgs e)
        {
            if (e.Key == Key.Tab && Keyboard.IsKeyDown(Key.LeftShift))
            {
                _viewModel.SelectPrevTabItemCommand.Execute(null);
                UpdateTextBoxToSelectedItem();
                e.Handled = true;
            }
            else if (e.Key == Key.Tab)
            {
                _viewModel.SelectNextTabItemCommand.Execute(null);
                UpdateTextBoxToSelectedItem();
                e.Handled = true;
            }
            else if (e.Key == Key.Down)
            {
                _viewModel.SelectNextItemCommand.Execute(null);
                UpdateTextBoxToSelectedItem();
                e.Handled = true;
            }
            else if (e.Key == Key.Up)
            {
                _viewModel.SelectPrevItemCommand.Execute(null);
                UpdateTextBoxToSelectedItem();
                e.Handled = true;
            }
            else if (e.Key == Key.Right)
            {
                if (SearchBox.QueryTextBox.CaretIndex == SearchBox.QueryTextBox.Text.Length)
                {
                    _viewModel.SelectNextContextMenuItemCommand.Execute(null);
                    e.Handled = true;
                }
            }
            else if (e.Key == Key.Left)
            {
                if (SearchBox.QueryTextBox.CaretIndex == SearchBox.QueryTextBox.Text.Length)
                {
                    if (_viewModel.Results != null && _viewModel.Results.IsContextMenuItemSelected())
                    {
                        _viewModel.SelectPreviousContextMenuItemCommand.Execute(null);
                        e.Handled = true;
                    }
                }
            }
            else if (e.Key == Key.PageDown)
            {
                _viewModel.SelectNextPageCommand.Execute(null);
                e.Handled = true;
            }
            else if (e.Key == Key.PageUp)
            {
                _viewModel.SelectPrevPageCommand.Execute(null);
                e.Handled = true;
            }
            else if (e.Key == Key.Back)
            {
                _deletePressed = true;
            }
            else
            {
                _viewModel.HandleContextMenu(e.Key, Keyboard.Modifiers);
            }
        }

        private void UpdateTextBoxToSelectedItem()
        {
            var itemText = _viewModel?.Results?.SelectedItem?.SearchBoxDisplayText() ?? null;
            if (!string.IsNullOrEmpty(itemText))
            {
                _viewModel.ChangeQueryText(itemText);
            }
        }

        private void SuggestionsList_SelectionChanged(object sender, SelectionChangedEventArgs e)
        {
            ListView listview = (ListView)sender;
            _viewModel.Results.SelectedItem = (ResultViewModel)listview.SelectedItem;
            if (e.AddedItems.Count > 0 && e.AddedItems[0] != null)
            {
                try
                {
                    listview.ScrollIntoView(e.AddedItems[0]);
                }
                catch (ArgumentOutOfRangeException ex)
                {
                    // Due to virtualization being enabled for the listview, the layout system updates elements in a deferred manner using an algorithm that balances performance and concurrency.
                    // Hence, there can be a situation where the element index that we want to scroll into view is out of range for it's parent control.
                    // To mitigate this we use the UpdateLayout function, which forces layout update to ensure that the parent element contains the latest properties.
                    // However, it has a performance impact and is therefore not called each time.
                    Log.Exception("The parent element layout is not updated yet", ex, GetType());
                    listview.UpdateLayout();
                    listview.ScrollIntoView(e.AddedItems[0]);
                }
            }

            // To populate the AutoCompleteTextBox as soon as the selection is changed or set.
            // Setting it here instead of when the text is changed as there is a delay in executing the query and populating the result
            if (_viewModel.Results != null && !string.IsNullOrEmpty(SearchBox.QueryTextBox.Text))
            {
                SearchBox.AutoCompleteTextBlock.Text = MainViewModel.GetAutoCompleteText(
                    _viewModel.Results.SelectedIndex,
                    _viewModel.Results.SelectedItem?.SearchBoxDisplayText(),
                    _viewModel.QueryText);
            }
        }

        private void QueryTextBox_TextChanged(object sender, TextChangedEventArgs e)
        {
            var textBox = (TextBox)sender;
            ClearAutoCompleteText(textBox);
            PerformSearchQuery(textBox);
        }

        private void ClearAutoCompleteText(TextBox textBox)
        {
            var text = textBox.Text;
            var autoCompleteText = SearchBox.AutoCompleteTextBlock.Text;

            if (MainViewModel.ShouldAutoCompleteTextBeEmpty(text, autoCompleteText))
            {
                SearchBox.AutoCompleteTextBlock.Text = string.Empty;
            }

            var showResultsWithDelay = _viewModel.GetSearchQueryResultsWithDelaySetting();

            // only if we are using throttled search and throttled 'fast' search, do we need to do anything different with the current results.
            if (showResultsWithDelay && _settings.PTRSearchQueryFastResultsWithDelay)
            {
                // Default means we don't do anything we did not do before... leave the results as is, they will be changed as needed when results are returned
                var pTRunStartNewSearchAction = _settings.PTRunStartNewSearchAction ?? "Default";

                if (pTRunStartNewSearchAction == "DeSelect")
                {
                    // leave the results, be deselect anything to it will not be activated by <enter> key, can still be arrow-key or clicked though
                    if (!_isTextSetProgrammatically)
                    {
                        DeselectAllResults();
                    }
                }
                else if (pTRunStartNewSearchAction == "Clear")
                {
                    // remove all results to prepare for new results, this causes flashing usually and is not cool
                    if (!_isTextSetProgrammatically)
                    {
                        ClearResults();
                    }
                }
            }
        }

        private void ClearResults()
        {
            _viewModel.Results.SelectedItem = null;
            System.Threading.Tasks.Task.Run(() =>
            {
                Application.Current.Dispatcher.BeginInvoke(System.Windows.Threading.DispatcherPriority.Normal, new Action(() =>
                {
                    _viewModel.Results.Clear();
                    _viewModel.Results.Results.NotifyChanges();
                }));
            });
        }

        private void DeselectAllResults()
        {
            Application.Current.Dispatcher.BeginInvoke(System.Windows.Threading.DispatcherPriority.Normal, new Action(() =>
            {
                _viewModel.Results.SelectedIndex = -1;
            }));
        }

        private void PerformSearchQuery(TextBox textBox)
        {
            PerformSearchQuery(textBox, null);
        }

        private void PerformSearchQuery(TextBox textBox, bool? delayedExecution)
        {
            var text = textBox.Text;

            if (_isTextSetProgrammatically)
            {
                textBox.SelectionStart = textBox.Text.Length;

                // because IF this is delayedExecution = false (run fast queries) we know this will be called again with delayedExecution = true
                // if we don't do this, the second (partner) call will not be called _isTextSetProgrammatically = true also, and we need it to.
                // Also, if search query delay is disabled, second call won't come, so reset _isTextSetProgrammatically anyway
                if ((delayedExecution.HasValue && delayedExecution.Value) || !_viewModel.GetSearchQueryResultsWithDelaySetting())
                {
                    _isTextSetProgrammatically = false;
                }
            }
            else
            {
                _viewModel.QueryText = text;
                _viewModel.Query(delayedExecution);
            }
        }

        private void ListBox_PreviewMouseDown(object sender, MouseButtonEventArgs e)
        {
            if (e.ChangedButton == MouseButton.Right)
            {
                e.Handled = true;
            }
        }

        private void OnVisibilityChanged(object sender, DependencyPropertyChangedEventArgs e)
        {
            if (Visibility == Visibility.Visible)
            {
                _deletePressed = false;
                if (_firstDeleteTimer != null)
                {
                    _firstDeleteTimer.Start();
                }

                // (this.FindResource("IntroStoryboard") as Storyboard).Begin();
                SearchBox.QueryTextBox.Focus();
                Keyboard.Focus(SearchBox.QueryTextBox);

                _settings.ActivateTimes++;

                if (!string.IsNullOrEmpty(SearchBox.QueryTextBox.Text))
                {
                    SearchBox.QueryTextBox.SelectAll();
                }

                // Log the time taken from pressing the hotkey till launcher is visible as separate events depending on if it's the first hotkey invoke or second
                if (!_coldStateHotkeyPressed)
                {
                    PowerToysTelemetry.Log.WriteEvent(new LauncherColdStateHotkeyEvent() { HotkeyToVisibleTimeMs = _viewModel.GetHotkeyEventTimeMs() });
                    _coldStateHotkeyPressed = true;
                }
                else
                {
                    PowerToysTelemetry.Log.WriteEvent(new LauncherWarmStateHotkeyEvent() { HotkeyToVisibleTimeMs = _viewModel.GetHotkeyEventTimeMs() });
                }
            }
            else
            {
                if (_firstDeleteTimer != null)
                {
                    _firstDeleteTimer.Stop();
                }
            }
        }

        private void OutroStoryboard_Completed(object sender, EventArgs e)
        {
            Hide();
        }

        private void SearchBox_UpdateFlowDirection()
        {
            SearchBox.QueryTextBox.FlowDirection = MainViewModel.GetLanguageFlowDirection();
            SearchBox.AutoCompleteTextBlock.FlowDirection = MainViewModel.GetLanguageFlowDirection();
        }

        private void SearchBox_InputLanguageChanged(object sender, InputLanguageEventArgs e)
        {
            SearchBox_UpdateFlowDirection();
        }

        protected virtual void Dispose(bool disposing)
        {
            if (!_disposedValue)
            {
                if (disposing)
                {
                    if (_firstDeleteTimer != null)
                    {
                        _firstDeleteTimer.Dispose();
                    }

                    _hwndSource?.Dispose();
                }

<<<<<<< HEAD
                // TODO: free unmanaged resources (unmanaged objects) and override finalizer
                // TODO: set large fields to null
=======
>>>>>>> 46099058
                _firstDeleteTimer = null;
                _disposedValue = true;
            }
        }

<<<<<<< HEAD
        // // TODO: override finalizer only if 'Dispose(bool disposing)' has code to free unmanaged resources
        // ~MainWindow()
        // {
        //     // Do not change this code. Put cleanup code in 'Dispose(bool disposing)' method
        //     Dispose(disposing: false);
        // }
=======
>>>>>>> 46099058
        public void Dispose()
        {
            // Do not change this code. Put cleanup code in 'Dispose(bool disposing)' method
            Dispose(disposing: true);
            GC.SuppressFinalize(this);
        }

        private void OnClosed(object sender, EventArgs e)
        {
<<<<<<< HEAD
            _hwndSource.RemoveHook(ProcessWindowMessages);
=======
            try
            {
                _hwndSource.RemoveHook(ProcessWindowMessages);
            }
            catch (Exception ex)
            {
                Log.Exception($"Exception when trying to Remove hook", ex, ex.GetType());
            }

>>>>>>> 46099058
            _hwndSource = null;
        }
    }
}<|MERGE_RESOLUTION|>--- conflicted
+++ resolved
@@ -12,11 +12,8 @@
 using System.Windows.Controls;
 using System.Windows.Input;
 using System.Windows.Interop;
-<<<<<<< HEAD
-=======
 using System.Windows.Media.Imaging;
 using Common.UI;
->>>>>>> 46099058
 using interop;
 using Microsoft.PowerLauncher.Telemetry;
 using Microsoft.PowerToys.Telemetry;
@@ -25,13 +22,10 @@
 using PowerLauncher.Telemetry.Events;
 using PowerLauncher.ViewModel;
 using Wox.Infrastructure.UserSettings;
-<<<<<<< HEAD
-=======
 using Wox.Plugin;
 using Wox.Plugin.Interfaces;
 using CancellationToken = System.Threading.CancellationToken;
 using Image = Wox.Infrastructure.Image;
->>>>>>> 46099058
 using KeyEventArgs = System.Windows.Input.KeyEventArgs;
 using Log = Wox.Plugin.Logger.Log;
 using Screen = System.Windows.Forms.Screen;
@@ -42,10 +36,7 @@
     {
         private readonly PowerToysRunSettings _settings;
         private readonly MainViewModel _viewModel;
-<<<<<<< HEAD
-=======
         private readonly CancellationToken _nativeWaiterCancelToken;
->>>>>>> 46099058
         private bool _isTextSetProgrammatically;
         private bool _deletePressed;
         private HwndSource _hwndSource;
@@ -53,38 +44,26 @@
         private bool _coldStateHotkeyPressed;
         private bool _disposedValue;
         private IDisposable _reactiveSubscription;
-<<<<<<< HEAD
-
-        public MainWindow(PowerToysRunSettings settings, MainViewModel mainVM)
-=======
         private Point _mouseDownPosition;
         private ResultViewModel _mouseDownResultViewModel;
 
         public MainWindow(PowerToysRunSettings settings, MainViewModel mainVM, CancellationToken nativeWaiterCancelToken)
->>>>>>> 46099058
             : this()
         {
             DataContext = mainVM;
             _viewModel = mainVM;
-<<<<<<< HEAD
-=======
             _nativeWaiterCancelToken = nativeWaiterCancelToken;
->>>>>>> 46099058
             _settings = settings;
 
             InitializeComponent();
 
             _firstDeleteTimer.Elapsed += CheckForFirstDelete;
             _firstDeleteTimer.Interval = 1000;
-<<<<<<< HEAD
-            NativeEventWaiter.WaitForEventLoop(Constants.RunSendSettingsTelemetryEvent(), SendSettingsTelemetry);
-=======
             NativeEventWaiter.WaitForEventLoop(
                 Constants.RunSendSettingsTelemetryEvent(),
                 SendSettingsTelemetry,
                 Application.Current.Dispatcher,
                 _nativeWaiterCancelToken);
->>>>>>> 46099058
         }
 
         private void SendSettingsTelemetry()
@@ -151,13 +130,7 @@
 
         private const string EnvironmentChangeType = "Environment";
 
-<<<<<<< HEAD
-#pragma warning disable CA1801 // Review unused parameters
         public IntPtr ProcessWindowMessages(IntPtr hwnd, int msg, IntPtr wparam, IntPtr lparam, ref bool handled)
-#pragma warning restore CA1801 // Review unused parameters
-=======
-        public IntPtr ProcessWindowMessages(IntPtr hwnd, int msg, IntPtr wparam, IntPtr lparam, ref bool handled)
->>>>>>> 46099058
         {
             switch ((WM)msg)
             {
@@ -224,11 +197,8 @@
             ListBox.DataContext = _viewModel;
             ListBox.SuggestionsList.SelectionChanged += SuggestionsList_SelectionChanged;
             ListBox.SuggestionsList.PreviewMouseLeftButtonUp += SuggestionsList_PreviewMouseLeftButtonUp;
-<<<<<<< HEAD
-=======
             ListBox.SuggestionsList.PreviewMouseLeftButtonDown += SuggestionsList_PreviewMouseLeftButtonDown;
             ListBox.SuggestionsList.MouseMove += SuggestionsList_MouseMove;
->>>>>>> 46099058
             _viewModel.PropertyChanged += ViewModel_PropertyChanged;
             _viewModel.MainWindowVisibility = Visibility.Collapsed;
             _viewModel.LoadedAtLeastOnce = true;
@@ -320,8 +290,6 @@
             }
         }
 
-<<<<<<< HEAD
-=======
         private void SuggestionsList_PreviewMouseLeftButtonDown(object sender, MouseButtonEventArgs e)
         {
             _mouseDownPosition = e.GetPosition(null);
@@ -364,7 +332,6 @@
             }
         }
 
->>>>>>> 46099058
         private void ViewModel_PropertyChanged(object sender, PropertyChangedEventArgs e)
         {
             if (e.PropertyName == nameof(MainViewModel.MainWindowVisibility))
@@ -765,25 +732,11 @@
                     _hwndSource?.Dispose();
                 }
 
-<<<<<<< HEAD
-                // TODO: free unmanaged resources (unmanaged objects) and override finalizer
-                // TODO: set large fields to null
-=======
->>>>>>> 46099058
                 _firstDeleteTimer = null;
                 _disposedValue = true;
             }
         }
 
-<<<<<<< HEAD
-        // // TODO: override finalizer only if 'Dispose(bool disposing)' has code to free unmanaged resources
-        // ~MainWindow()
-        // {
-        //     // Do not change this code. Put cleanup code in 'Dispose(bool disposing)' method
-        //     Dispose(disposing: false);
-        // }
-=======
->>>>>>> 46099058
         public void Dispose()
         {
             // Do not change this code. Put cleanup code in 'Dispose(bool disposing)' method
@@ -793,9 +746,6 @@
 
         private void OnClosed(object sender, EventArgs e)
         {
-<<<<<<< HEAD
-            _hwndSource.RemoveHook(ProcessWindowMessages);
-=======
             try
             {
                 _hwndSource.RemoveHook(ProcessWindowMessages);
@@ -805,7 +755,6 @@
                 Log.Exception($"Exception when trying to Remove hook", ex, ex.GetType());
             }
 
->>>>>>> 46099058
             _hwndSource = null;
         }
     }
