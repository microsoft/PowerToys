--- conflicted
+++ resolved
@@ -1,78 +1,70 @@
-﻿<Window x:Class="PowerLauncher.MainWindow"
-        xmlns="http://schemas.microsoft.com/winfx/2006/xaml/presentation"
-        xmlns:x="http://schemas.microsoft.com/winfx/2006/xaml"
-        xmlns:vm="clr-namespace:Wox.ViewModel;assembly=Wox"
-        xmlns:d="http://schemas.microsoft.com/expression/blend/2008"
-        xmlns:mc="http://schemas.openxmlformats.org/markup-compatibility/2006" 
-        mc:Ignorable="d"
-        xmlns:xaml="clr-namespace:Microsoft.Toolkit.Wpf.UI.XamlHost;assembly=Microsoft.Toolkit.Wpf.UI.XamlHost"
-        Title="PowerLaunch"
-        Topmost="True"
-        SizeToContent="Height"
-        ResizeMode="NoResize"
-        WindowStyle="None"
-        WindowStartupLocation="Manual"
-        AllowDrop="True"
-        ShowInTaskbar="False"
-        Icon="Images/app.png"
-        AllowsTransparency="True"
-        Loaded="OnLoaded"
-        Initialized="OnInitialized"
-        Closing="OnClosing"
-        Drop="OnDrop"
-        LocationChanged="OnLocationChanged"
-        Deactivated="OnDeactivated"
-        Background="Transparent"
-        Width="720"
-        Visibility="{Binding MainWindowVisibility, Mode=TwoWay, UpdateSourceTrigger=PropertyChanged}"
-        d:DataContext="{d:DesignInstance vm:MainViewModel}">
-    <Grid Width="720" MouseDown="OnMouseDown">
-        <Grid.RowDefinitions>
-            <RowDefinition Height="Auto"/>
-            <RowDefinition Height="Auto"/>
-        </Grid.RowDefinitions>
-        <Border 
-            x:Name="SearchBoxBorder" 
-            Grid.Row="0" 
-<<<<<<< HEAD
-            Margin="0,0,0,8" 
-=======
-            Margin="24,24,24,8"  
->>>>>>> 371926b2
-            BorderThickness="4" 
-            CornerRadius="4">
-            <Border.Effect>
-                <DropShadowEffect BlurRadius="12" Opacity="0.4" ShadowDepth="0" />
-            </Border.Effect>
-            <xaml:WindowsXamlHost
-                Height="60"
-                x:Name="SearchBox" 
-                InitialTypeName="PowerLauncher.UI.LauncherControl" 
-                ChildChanged="WindowsXamlHostTextBox_ChildChanged" />
-        </Border>
-        <Border 
-            x:Name="ListBoxBorder"
-            Grid.Row="1" 
-<<<<<<< HEAD
-            Margin="0,8,0,0"
-=======
-            Margin="24,8,24,24" 
->>>>>>> 371926b2
-            BorderThickness="4"
-            CornerRadius="4" 
-            Visibility="{Binding Results.Visbility}">
-            <Border.Effect>
-                <DropShadowEffect BlurRadius="12" Opacity="0.4" ShadowDepth="0" />
-            </Border.Effect>
-            <xaml:WindowsXamlHost
-                x:Name="ListBox"
-                InitialTypeName="PowerLauncher.UI.ResultList" 
-                ChildChanged="WindowsXamlHostListView_ChildChanged" 
-                PreviewMouseDown="WindowsXamlHost_PreviewMouseDown" />
-        </Border>
-    </Grid> 
-    <Window.InputBindings>
-        <KeyBinding Key="Escape" Command="{Binding EscCommand}" />
-        <KeyBinding Key="Enter" Command="{Binding OpenResultCommand}" />
-    </Window.InputBindings>
-</Window>
+﻿<Window x:Class="PowerLauncher.MainWindow"
+        xmlns="http://schemas.microsoft.com/winfx/2006/xaml/presentation"
+        xmlns:x="http://schemas.microsoft.com/winfx/2006/xaml"
+        xmlns:vm="clr-namespace:Wox.ViewModel;assembly=Wox"
+        xmlns:d="http://schemas.microsoft.com/expression/blend/2008"
+        xmlns:mc="http://schemas.openxmlformats.org/markup-compatibility/2006" 
+        mc:Ignorable="d"
+        xmlns:xaml="clr-namespace:Microsoft.Toolkit.Wpf.UI.XamlHost;assembly=Microsoft.Toolkit.Wpf.UI.XamlHost"
+        Title="PowerLaunch"
+        Topmost="True"
+        SizeToContent="Height"
+        ResizeMode="NoResize"
+        WindowStyle="None"
+        WindowStartupLocation="Manual"
+        AllowDrop="True"
+        ShowInTaskbar="False"
+        Icon="Images/app.png"
+        AllowsTransparency="True"
+        Loaded="OnLoaded"
+        Initialized="OnInitialized"
+        Closing="OnClosing"
+        Drop="OnDrop"
+        LocationChanged="OnLocationChanged"
+        Deactivated="OnDeactivated"
+        Background="Transparent"
+        Width="720"
+        Visibility="{Binding MainWindowVisibility, Mode=TwoWay, UpdateSourceTrigger=PropertyChanged}"
+        d:DataContext="{d:DesignInstance vm:MainViewModel}">
+    <Grid Width="720" MouseDown="OnMouseDown">
+        <Grid.RowDefinitions>
+            <RowDefinition Height="Auto"/>
+            <RowDefinition Height="Auto"/>
+        </Grid.RowDefinitions>
+        <Border 
+            x:Name="SearchBoxBorder" 
+            Grid.Row="0"
+            Margin="24,24,24,8"  
+            BorderThickness="4" 
+            CornerRadius="4">
+            <Border.Effect>
+                <DropShadowEffect BlurRadius="12" Opacity="0.4" ShadowDepth="0" />
+            </Border.Effect>
+            <xaml:WindowsXamlHost
+                Height="60"
+                x:Name="SearchBox" 
+                InitialTypeName="PowerLauncher.UI.LauncherControl" 
+                ChildChanged="WindowsXamlHostTextBox_ChildChanged" />
+        </Border>
+        <Border 
+            x:Name="ListBoxBorder"
+            Grid.Row="1"
+            Margin="24,8,24,24" 
+            BorderThickness="4"
+            CornerRadius="4" 
+            Visibility="{Binding Results.Visbility}">
+            <Border.Effect>
+                <DropShadowEffect BlurRadius="12" Opacity="0.4" ShadowDepth="0" />
+            </Border.Effect>
+            <xaml:WindowsXamlHost
+                x:Name="ListBox"
+                InitialTypeName="PowerLauncher.UI.ResultList" 
+                ChildChanged="WindowsXamlHostListView_ChildChanged" 
+                PreviewMouseDown="WindowsXamlHost_PreviewMouseDown" />
+        </Border>
+    </Grid> 
+    <Window.InputBindings>
+        <KeyBinding Key="Escape" Command="{Binding EscCommand}" />
+        <KeyBinding Key="Enter" Command="{Binding OpenResultCommand}" />
+    </Window.InputBindings>
+</Window>