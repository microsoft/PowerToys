﻿// Copyright (c) Microsoft Corporation
// The Microsoft Corporation licenses this file to you under the MIT license.
// See the LICENSE file in the project root for more information.

using System;
using System.Collections.Generic;
using System.Diagnostics;
using System.Globalization;
using System.Linq;
using System.Threading;
using System.Threading.Tasks;
using System.Windows;
using System.Windows.Input;
using System.Windows.Media;
using interop;
using Microsoft.PowerLauncher.Telemetry;
using Microsoft.PowerToys.Telemetry;
using PowerLauncher.Helper;
using PowerLauncher.Storage;
using Wox.Core.Plugin;
using Wox.Core.Resource;
using Wox.Infrastructure;
using Wox.Infrastructure.Hotkey;
using Wox.Infrastructure.Storage;
using Wox.Infrastructure.UserSettings;
using Wox.Plugin;

namespace PowerLauncher.ViewModel
{
    public class MainViewModel : BaseModel, ISavable, IDisposable
    {
        #region Private Fields

        private string _currentQuery;
        private static string _emptyQuery = String.Empty;
        private static bool _disposed;
        private string _queryTextBeforeLeaveResults;

        private readonly WoxJsonStorage<QueryHistory> _historyItemsStorage;
        private readonly WoxJsonStorage<UserSelectedRecord> _userSelectedRecordStorage;
        private readonly WoxJsonStorage<TopMostRecord> _topMostRecordStorage;
        private readonly Settings _settings;
        private readonly QueryHistory _history;
        private readonly UserSelectedRecord _userSelectedRecord;
        private readonly TopMostRecord _topMostRecord;

        private CancellationTokenSource _updateSource { get; set; }

        private CancellationToken _updateToken;
        private bool _saved;

        private HotkeyManager _hotkeyManager { get; set; }

        private ushort _hotkeyHandle;
        private readonly Internationalization _translator = InternationalizationManager.Instance;
        private System.Diagnostics.Stopwatch hotkeyTimer = new System.Diagnostics.Stopwatch();

        private readonly object _addResultsLock = new object();
        #endregion

        #region Constructor

        public MainViewModel(Settings settings)
        {
            _hotkeyManager = new HotkeyManager();
            _saved = false;
            _queryTextBeforeLeaveResults = "";
            _currentQuery = _emptyQuery;
            _disposed = false;

            _settings = settings ?? throw new ArgumentNullException(nameof(settings));

            _historyItemsStorage = new WoxJsonStorage<QueryHistory>();
            _userSelectedRecordStorage = new WoxJsonStorage<UserSelectedRecord>();
            _topMostRecordStorage = new WoxJsonStorage<TopMostRecord>();
            _history = _historyItemsStorage.Load();
            _userSelectedRecord = _userSelectedRecordStorage.Load();
            _topMostRecord = _topMostRecordStorage.Load();

            ContextMenu = new ResultsViewModel(_settings);
            Results = new ResultsViewModel(_settings);
            History = new ResultsViewModel(_settings);
            _selectedResults = Results;

            InitializeKeyCommands();
            RegisterResultsUpdatedEvent();

            _settings.PropertyChanged += (s, e) =>
            {
                if (e.PropertyName == nameof(Settings.Hotkey))
                {
                    Application.Current.Dispatcher.Invoke(() =>
                    {
                        if (!string.IsNullOrEmpty(_settings.PreviousHotkey))
                        {
                            _hotkeyManager.UnregisterHotkey(_hotkeyHandle);
                        }

                        if (!string.IsNullOrEmpty(_settings.Hotkey))
                        {
                            SetHotkey(_settings.Hotkey, OnHotkey);
                        }
                    });
                }
            };

            SetHotkey(_settings.Hotkey, OnHotkey);
            SetCustomPluginHotkey();
        }

        private void RegisterResultsUpdatedEvent()
        {
            foreach (var pair in PluginManager.GetPluginsForInterface<IResultUpdated>())
            {
                var plugin = (IResultUpdated)pair.Plugin;
                plugin.ResultsUpdated += (s, e) =>
                {
                    Task.Run(() =>
                    {
                        PluginManager.UpdatePluginMetadata(e.Results, pair.Metadata, e.Query);
                        UpdateResultView(e.Results, e.Query.RawQuery, _updateToken);
                    }, _updateToken);
                };
            }
        }

        private void InitializeKeyCommands()
        {
            IgnoreCommand = new RelayCommand(_ => { });

            EscCommand = new RelayCommand(_ =>
            {
                if (!SelectedIsFromQueryResults())
                {
                    SelectedResults = Results;
                }
                else
                {
                    MainWindowVisibility = Visibility.Collapsed;
                }
            });

            SelectNextItemCommand = new RelayCommand(_ =>
            {
                SelectedResults.SelectNextResult();
            });

            SelectPrevItemCommand = new RelayCommand(_ =>
            {
                SelectedResults.SelectPrevResult();
            });

            SelectNextTabItemCommand = new RelayCommand(_ =>
            {
                SelectedResults.SelectNextTabItem();
            });

            SelectPrevTabItemCommand = new RelayCommand(_ =>
            {
                SelectedResults.SelectPrevTabItem();
            });

            SelectNextContextMenuItemCommand = new RelayCommand(_ =>
            {
                SelectedResults.SelectNextContextMenuItem();
            });

            SelectPreviousContextMenuItemCommand = new RelayCommand(_ =>
            {
                SelectedResults.SelectPreviousContextMenuItem();
            });

            SelectNextPageCommand = new RelayCommand(_ =>
            {
                SelectedResults.SelectNextPage();
            });

            SelectPrevPageCommand = new RelayCommand(_ =>
            {
                SelectedResults.SelectPrevPage();
            });

            SelectFirstResultCommand = new RelayCommand(_ => SelectedResults.SelectFirstResult());

            StartHelpCommand = new RelayCommand(_ =>
            {
                Process.Start("https://aka.ms/PowerToys/");
            });

            OpenResultCommand = new RelayCommand(index =>
            {
                var results = SelectedResults;

                if (index != null)
                {
                    results.SelectedIndex = int.Parse(index.ToString(), CultureInfo.InvariantCulture);
                }

                if (results.SelectedItem != null)
                {
                    // If there is a context button selected fire the action for that button before the main command.
                    bool didExecuteContextButton = results.SelectedItem.ExecuteSelectedContextButton();

                    if (!didExecuteContextButton)
                    {
                        var result = results.SelectedItem.Result;
                        if (result != null && result.Action != null) // SelectedItem returns null if selection is empty.
                        {
                            MainWindowVisibility = Visibility.Collapsed;

                            Application.Current.Dispatcher.Invoke(() =>
                            {
                                result.Action(new ActionContext
                                {
                                    SpecialKeyState = KeyboardHelper.CheckModifiers()
                                });
                            });

                            if (SelectedIsFromQueryResults())
                            {
                                _userSelectedRecord.Add(result);
                                _history.Add(result.OriginQuery.RawQuery);
                            }
                            else
                            {
                                SelectedResults = Results;
                            }
                        }
                    }
                }
            });

            LoadContextMenuCommand = new RelayCommand(_ =>
            {
                if (SelectedIsFromQueryResults())
                {
                    SelectedResults = ContextMenu;
                }
                else
                {
                    SelectedResults = Results;
                }
            });

            LoadHistoryCommand = new RelayCommand(_ =>
            {
                if (SelectedIsFromQueryResults())
                {
                    SelectedResults = History;
                    History.SelectedIndex = _history.Items.Count - 1;
                }
                else
                {
                    SelectedResults = Results;
                }
            });

            ClearQueryCommand = new RelayCommand(_ =>
            {
                if (!string.IsNullOrEmpty(QueryText))
                {
                    ChangeQueryText(string.Empty, true);
                    // Push Event to UI SystemQuery has changed
                    OnPropertyChanged(nameof(SystemQueryText));
                }
            });
        }

        #endregion

        #region ViewModel Properties

        public Brush MainWindowBackground { get; set; }

        public Brush MainWindowBorderBrush { get; set; }

        public ResultsViewModel Results { get; private set; }

        public ResultsViewModel ContextMenu { get; private set; }

        public ResultsViewModel History { get; private set; }

        public string SystemQueryText { get; set; } = String.Empty;

        public string QueryText { get; set; } = String.Empty;

        /// <summary>
        /// we need move cursor to end when we manually changed query
        /// but we don't want to move cursor to end when query is updated from TextBox.
        /// Also we don't want to force the results to change unless explicitly told to.
        /// </summary>
        /// <param name="queryText"></param>
        /// <param name="requery">Optional Parameter that if true, will automatically execute a query against the updated text</param>
        public void ChangeQueryText(string queryText, bool requery = false)
        {
            SystemQueryText = queryText;

            if (requery)
            {
                QueryText = queryText;
                Query();
            }
        }

        public bool LastQuerySelected { get; set; }

        private ResultsViewModel _selectedResults;

        private ResultsViewModel SelectedResults
        {
            get { return _selectedResults; }

            set
            {
                _selectedResults = value;
                if (SelectedIsFromQueryResults())
                {
                    ContextMenu.Visibility = Visibility.Hidden;
                    History.Visibility = Visibility.Hidden;
                    ChangeQueryText(_queryTextBeforeLeaveResults);
                }
                else
                {
                    Results.Visibility = Visibility.Hidden;
                    _queryTextBeforeLeaveResults = QueryText;

                    // Because of Fody's optimization
                    // setter won't be called when property value is not changed.
                    // so we need manually call Query()
                    // http://stackoverflow.com/posts/25895769/revisions
                    if (string.IsNullOrEmpty(QueryText))
                    {
                        Query();
                    }
                    else
                    {
                        QueryText = string.Empty;
                    }
                }
                _selectedResults.Visibility = Visibility.Visible;
            }
        }

        public Visibility ProgressBarVisibility { get; set; }

        private Visibility _visibility;

        public Visibility MainWindowVisibility
        {
            get { return _visibility; }

            set
            {
                _visibility = value;
                if (value == Visibility.Visible)
                {
                    PowerToysTelemetry.Log.WriteEvent(new LauncherShowEvent());
                }
                else
                {
                    PowerToysTelemetry.Log.WriteEvent(new LauncherHideEvent());
                }

            }
        }

        public ICommand IgnoreCommand { get; set; }

        public ICommand EscCommand { get; set; }

        public ICommand SelectNextItemCommand { get; set; }

        public ICommand SelectPrevItemCommand { get; set; }

        public ICommand SelectNextContextMenuItemCommand { get; set; }

        public ICommand SelectPreviousContextMenuItemCommand { get; set; }

        public ICommand SelectNextTabItemCommand { get; set; }

        public ICommand SelectPrevTabItemCommand { get; set; }

        public ICommand SelectNextPageCommand { get; set; }

        public ICommand SelectPrevPageCommand { get; set; }

        public ICommand SelectFirstResultCommand { get; set; }

        public ICommand StartHelpCommand { get; set; }

        public ICommand LoadContextMenuCommand { get; set; }

        public ICommand LoadHistoryCommand { get; set; }

        public ICommand OpenResultCommand { get; set; }

        public ICommand ClearQueryCommand { get; set; }

        #endregion

        public void Query()
        {
            if (SelectedIsFromQueryResults())
            {
                QueryResults();
            }
            else if (HistorySelected())
            {
                QueryHistory();
            }
        }

        private void QueryHistory()
        {
#pragma warning disable CA1308 // Normalize strings to uppercase
            var query = QueryText.ToLower(CultureInfo.InvariantCulture).Trim();
#pragma warning restore CA1308 // Normalize strings to uppercase
            History.Clear();

            var results = new List<Result>();
            foreach (var h in _history.Items)
            {
                var title = _translator.GetTranslation("executeQuery");
                var time = _translator.GetTranslation("lastExecuteTime");
                var result = new Result
                {
                    Title = string.Format(CultureInfo.InvariantCulture, title, h.Query),
                    SubTitle = string.Format(CultureInfo.InvariantCulture, time, h.ExecutedDateTime),
                    IcoPath = "Images\\history.png",
                    OriginQuery = new Query { RawQuery = h.Query },
                    Action = _ =>
                    {
                        SelectedResults = Results;
                        ChangeQueryText(h.Query);
                        return false;
                    }
                };
                results.Add(result);
            }

            if (!string.IsNullOrEmpty(query))
            {
                var filtered = results.Where
                (
                    r => StringMatcher.FuzzySearch(query, r.Title).IsSearchPrecisionScoreMet() ||
                         StringMatcher.FuzzySearch(query, r.SubTitle).IsSearchPrecisionScoreMet()
                ).ToList();
                History.AddResults(filtered, _updateToken);
            }
            else
            {
                History.AddResults(results, _updateToken);
            }
        }

        private void QueryResults()
        {
            if (!string.IsNullOrEmpty(QueryText))
            {
                var queryTimer = new System.Diagnostics.Stopwatch();
                queryTimer.Start();
                _updateSource?.Cancel();
                var currentUpdateSource = new CancellationTokenSource();
                _updateSource = currentUpdateSource;
                var currentCancellationToken = _updateSource.Token;
                _updateToken = currentCancellationToken;
                var queryText = QueryText.Trim();

                var pluginQueryPair = QueryBuilder.Build(ref queryText, PluginManager.NonGlobalPlugins);
                if (pluginQueryPair != null)
                {
                    _currentQuery = queryText;
                    Task.Run(() =>
                    {
                        Thread.Sleep(20);

                        // Contains all the plugins for which this raw query is valid
                        var plugins = pluginQueryPair.Keys.ToList();

                        try
                        {
                            currentCancellationToken.ThrowIfCancellationRequested();

                            var resultPluginPair = new List<(List<Result>, PluginMetadata)>();
                            foreach (PluginPair plugin in plugins)
                            {
                                if (!plugin.Metadata.Disabled)
                                {
                                    Query query;
                                    pluginQueryPair.TryGetValue(plugin, out query);
                                    var results = PluginManager.QueryForPlugin(plugin, query);
                                    resultPluginPair.Add((results, plugin.Metadata));
                                    currentCancellationToken.ThrowIfCancellationRequested();
                                }
                            }

                            lock (_addResultsLock)
                            {
                                if (queryText.Equals(_currentQuery, StringComparison.CurrentCultureIgnoreCase))
                                {
                                    Results.Clear();
                                    foreach (var p in resultPluginPair)
                                    {
                                        UpdateResultView(p.Item1, queryText, currentCancellationToken);
                                        currentCancellationToken.ThrowIfCancellationRequested();
                                    }

                                    currentCancellationToken.ThrowIfCancellationRequested();
                                    Results.Sort();
                                }
                            }

                            currentCancellationToken.ThrowIfCancellationRequested();

                            UpdateResultsListViewAfterQuery(queryText);

                            // Run the slower query of the DelayedExecution plugins
                            currentCancellationToken.ThrowIfCancellationRequested();
                            Parallel.ForEach(plugins, (plugin) =>
                                {
                                    try
                                    {
                                        if (!plugin.Metadata.Disabled)
                                        {
<<<<<<< HEAD
                                            Query query;
                                            pluginQueryPair.TryGetValue(plugin, out query);
=======
>>>>>>> e80c7b6b
                                            var results = PluginManager.QueryForPlugin(plugin, query, true);
                                            currentCancellationToken.ThrowIfCancellationRequested();
                                            if ((results?.Count ?? 0) != 0)
                                            {
                                                lock (_addResultsLock)
                                                {
<<<<<<< HEAD
                                                    if (queryText.Equals(_currentQuery, StringComparison.CurrentCultureIgnoreCase))
=======
                                                    if (query.RawQuery == _currentQuery.RawQuery)
>>>>>>> e80c7b6b
                                                    {
                                                        currentCancellationToken.ThrowIfCancellationRequested();

                                                        // Remove the original results from the plugin
                                                        Results.Results.RemoveAll(r => r.Result.PluginID == plugin.Metadata.ID);
                                                        currentCancellationToken.ThrowIfCancellationRequested();

                                                        // Add the new results from the plugin
<<<<<<< HEAD
                                                        UpdateResultView(results, queryText, currentCancellationToken);
=======
                                                        UpdateResultView(results, query, currentCancellationToken);
>>>>>>> e80c7b6b
                                                        currentCancellationToken.ThrowIfCancellationRequested();
                                                        Results.Sort();
                                                    }
                                                }

                                                currentCancellationToken.ThrowIfCancellationRequested();
<<<<<<< HEAD
                                                UpdateResultsListViewAfterQuery(queryText, true);
=======
                                                UpdateResultsListViewAfterQuery(query, true);
>>>>>>> e80c7b6b
                                            }
                                        }
                                    }
                                    catch (OperationCanceledException)
                                    {
                                        // nothing to do here
                                    }
                                });

                        }
                        catch (OperationCanceledException)
                        {
                            // nothing to do here
                        }

                        queryTimer.Stop();
                        var queryEvent = new LauncherQueryEvent()
                        {
                            QueryTimeMs = queryTimer.ElapsedMilliseconds,
                            NumResults = Results.Results.Count,
                            QueryLength = queryText.Length
                        };
                        PowerToysTelemetry.Log.WriteEvent(queryEvent);

                    }, currentCancellationToken);
                }
            }
            else
            {
                _updateSource?.Cancel();
                _currentQuery = _emptyQuery;
                Results.SelectedItem = null;
                Results.Visibility = Visibility.Hidden;
                Results.Clear();
            }
        }

        private void UpdateResultsListViewAfterQuery(String queryText, bool isDelayedInvoke = false)
        {
            Application.Current.Dispatcher.BeginInvoke(new Action(() =>
            {
                if (queryText.Equals(_currentQuery, StringComparison.CurrentCultureIgnoreCase))
                {
                    Results.Results.NotifyChanges();
                }

                if (Results.Results.Count > 0)
                {
                    Results.Visibility = Visibility.Visible;
                    if (!isDelayedInvoke)
                    {
                        Results.SelectedIndex = 0;
                    }
                }
                else
                {
                    Results.Visibility = Visibility.Hidden;
                }
            }));
        }

        private bool SelectedIsFromQueryResults()
        {
            var selected = SelectedResults == Results;
            return selected;
        }

        private bool ContextMenuSelected()
        {
            var selected = SelectedResults == ContextMenu;
            return selected;
        }

        private bool HistorySelected()
        {
            var selected = SelectedResults == History;
            return selected;
        }
        #region Hotkey

        private void SetHotkey(string hotkeyStr, HotkeyCallback action)
        {
            var hotkey = new HotkeyModel(hotkeyStr);
            SetHotkey(hotkey, action);
        }

        private void SetHotkey(HotkeyModel hotkeyModel, HotkeyCallback action)
        {
            string hotkeyStr = hotkeyModel.ToString();
            try
            {
                Hotkey hotkey = new Hotkey();
                hotkey.Alt = hotkeyModel.Alt;
                hotkey.Shift = hotkeyModel.Shift;
                hotkey.Ctrl = hotkeyModel.Ctrl;
                hotkey.Win = hotkeyModel.Win;
                hotkey.Key = (byte)KeyInterop.VirtualKeyFromKey(hotkeyModel.CharKey);

                _hotkeyHandle = _hotkeyManager.RegisterHotkey(hotkey, action);
            }
#pragma warning disable CA1031 // Do not catch general exception types
            catch (Exception)
#pragma warning restore CA1031 // Do not catch general exception types
            {
                string errorMsg = string.Format(CultureInfo.InvariantCulture, InternationalizationManager.Instance.GetTranslation("registerHotkeyFailed"), hotkeyStr);
                MessageBox.Show(errorMsg);
            }
        }

        /// <summary>
        /// Checks if Wox should ignore any hotkeys
        /// </summary>
        /// <returns></returns>
        private bool ShouldIgnoreHotkeys()
        {
            // double if to omit calling win32 function
            if (_settings.IgnoreHotkeysOnFullscreen)
                if (WindowsInteropHelper.IsWindowFullscreen())
                    return true;

            return false;
        }

        private void SetCustomPluginHotkey()
        {
            if (_settings.CustomPluginHotkeys == null) return;
            foreach (CustomPluginHotkey hotkey in _settings.CustomPluginHotkeys)
            {
                SetHotkey(hotkey.Hotkey, () =>
                {
                    if (ShouldIgnoreHotkeys()) return;
                    MainWindowVisibility = Visibility.Visible;
                    ChangeQueryText(hotkey.ActionKeyword);
                });
            }
        }

        private void OnHotkey()
        {
            Application.Current.Dispatcher.Invoke(() =>
            {
                if (!ShouldIgnoreHotkeys())
                {
                    // If launcher window was hidden and the hotkey was pressed, start telemetry event
                    if (MainWindowVisibility != Visibility.Visible)
                    {
                        StartHotkeyTimer();
                    }
                    if (_settings.LastQueryMode == LastQueryMode.Empty)
                    {
                        ChangeQueryText(string.Empty);
                    }
                    else if (_settings.LastQueryMode == LastQueryMode.Preserved)
                    {
                        LastQuerySelected = true;
                    }
                    else if (_settings.LastQueryMode == LastQueryMode.Selected)
                    {
                        LastQuerySelected = false;
                    }
                    else
                    {
                        throw new ArgumentException($"wrong LastQueryMode: <{_settings.LastQueryMode}>");
                    }

                    ToggleWox();
                }
            });
        }

        private void ToggleWox()
        {
            if (MainWindowVisibility != Visibility.Visible)
            {
                MainWindowVisibility = Visibility.Visible;
            }
            else
            {
                MainWindowVisibility = Visibility.Collapsed;
            }
        }

        #endregion

        #region Public Methods

        public void Save()
        {
            if (!_saved)
            {
                _historyItemsStorage.Save();
                _userSelectedRecordStorage.Save();
                _topMostRecordStorage.Save();

                _saved = true;
            }
        }

        /// <summary>
        /// To avoid deadlock, this method should not called from main thread
        /// </summary>
        public void UpdateResultView(List<Result> list, string originQuery, CancellationToken ct)
        {
            if (list == null)
            {
                throw new ArgumentNullException(nameof(list));
            }

            if (originQuery == null)
            {
                throw new ArgumentNullException(nameof(originQuery));
            }

            foreach (var result in list)
            {
                if (_topMostRecord.IsTopMost(result))
                {
                    result.Score = int.MaxValue;
                }
                else
                {
                    result.Score += _userSelectedRecord.GetSelectedCount(result) * 5;
                }
            }

            if (originQuery.Equals(_currentQuery, StringComparison.CurrentCultureIgnoreCase))
            {
                ct.ThrowIfCancellationRequested();
                Results.AddResults(list, ct);
            }
        }

        public void ColdStartFix()
        {
            // Fix Cold start for List view xaml island
            List<Result> list = new List<Result>();
            Result r = new Result
            {
                Title = "hello"
            };
            list.Add(r);
            Results.AddResults(list, _updateToken);
            Results.Clear();
            MainWindowVisibility = System.Windows.Visibility.Collapsed;

            // Fix Cold start for plugins

            // TODO: make same changes here
            /*string s = "m";
            var query = QueryBuilder.Build(ref s, PluginManager.NonGlobalPlugins);
            var plugins = PluginManager.ValidPluginsForQuery(query);
            foreach (PluginPair plugin in plugins)
            {
                if (!plugin.Metadata.Disabled && plugin.Metadata.Name != "Window Walker")
                {
                    var _ = PluginManager.QueryForPlugin(plugin, query);
                }
            }*/
        }

        public void HandleContextMenu(Key AcceleratorKey, ModifierKeys AcceleratorModifiers)
        {
            var results = SelectedResults;
            if (results.SelectedItem != null)
            {
                foreach (ContextMenuItemViewModel contextMenuItems in results.SelectedItem.ContextMenuItems)
                {
                    if (contextMenuItems.AcceleratorKey == AcceleratorKey && contextMenuItems.AcceleratorModifiers == AcceleratorModifiers)
                    {
                        MainWindowVisibility = Visibility.Collapsed;
                        contextMenuItems.Command.Execute(null);
                    }
                }
            }
        }

        public static string GetAutoCompleteText(int index, string input, String query)
        {
            if (!string.IsNullOrEmpty(input) && !string.IsNullOrEmpty(query))
            {
                if (index == 0)
                {
                    if (input.IndexOf(query, StringComparison.InvariantCultureIgnoreCase) == 0)
                    {
                        // Use the same case as the input query for the matched portion of the string
                        return query + input.Substring(query.Length);
                    }
                }
            }

            return string.Empty;
        }

        public static string GetSearchText(int index, String input, string query)
        {
            if (!string.IsNullOrEmpty(input))
            {
                if (index == 0 && !string.IsNullOrEmpty(query))
                {
                    if (input.IndexOf(query, StringComparison.InvariantCultureIgnoreCase) == 0)
                    {
                        return query + input.Substring(query.Length);
                    }
                }
                return input;
            }

            return string.Empty;
        }

        public static FlowDirection GetLanguageFlowDirection()
        {
            bool isCurrentLanguageRightToLeft = System.Windows.Input.InputLanguageManager.Current.CurrentInputLanguage.TextInfo.IsRightToLeft;

            if (isCurrentLanguageRightToLeft)
            {
                return FlowDirection.RightToLeft;
            }
            else
            {
                return FlowDirection.LeftToRight;
            }
        }

        protected virtual void Dispose(bool disposing)
        {
            if (!_disposed)
            {
                if (disposing)
                {
                    if (_hotkeyHandle != 0)
                    {
                        _hotkeyManager?.UnregisterHotkey(_hotkeyHandle);
                    }
                    _hotkeyManager?.Dispose();
                    _updateSource?.Dispose();
                    _disposed = true;
                }
            }
        }

        public void Dispose()
        {
            Dispose(disposing: true);
            GC.SuppressFinalize(this);
        }

        public void StartHotkeyTimer()
        {
            hotkeyTimer.Start();
        }

        public long GetHotkeyEventTimeMs()
        {
            hotkeyTimer.Stop();
            long recordedTime = hotkeyTimer.ElapsedMilliseconds;

            // Reset the stopwatch and return the time elapsed
            hotkeyTimer.Reset();
            return recordedTime;
        }

        #endregion
    }
}<|MERGE_RESOLUTION|>--- conflicted
+++ resolved
@@ -522,22 +522,16 @@
                                     {
                                         if (!plugin.Metadata.Disabled)
                                         {
-<<<<<<< HEAD
                                             Query query;
                                             pluginQueryPair.TryGetValue(plugin, out query);
-=======
->>>>>>> e80c7b6b
+
                                             var results = PluginManager.QueryForPlugin(plugin, query, true);
                                             currentCancellationToken.ThrowIfCancellationRequested();
                                             if ((results?.Count ?? 0) != 0)
                                             {
                                                 lock (_addResultsLock)
                                                 {
-<<<<<<< HEAD
                                                     if (queryText.Equals(_currentQuery, StringComparison.CurrentCultureIgnoreCase))
-=======
-                                                    if (query.RawQuery == _currentQuery.RawQuery)
->>>>>>> e80c7b6b
                                                     {
                                                         currentCancellationToken.ThrowIfCancellationRequested();
 
@@ -546,22 +540,16 @@
                                                         currentCancellationToken.ThrowIfCancellationRequested();
 
                                                         // Add the new results from the plugin
-<<<<<<< HEAD
                                                         UpdateResultView(results, queryText, currentCancellationToken);
-=======
-                                                        UpdateResultView(results, query, currentCancellationToken);
->>>>>>> e80c7b6b
+
                                                         currentCancellationToken.ThrowIfCancellationRequested();
                                                         Results.Sort();
                                                     }
                                                 }
 
                                                 currentCancellationToken.ThrowIfCancellationRequested();
-<<<<<<< HEAD
                                                 UpdateResultsListViewAfterQuery(queryText, true);
-=======
-                                                UpdateResultsListViewAfterQuery(query, true);
->>>>>>> e80c7b6b
+
                                             }
                                         }
                                     }
