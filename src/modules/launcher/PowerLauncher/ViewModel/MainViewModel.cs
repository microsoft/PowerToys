﻿// Copyright (c) Microsoft Corporation
// The Microsoft Corporation licenses this file to you under the MIT license.
// See the LICENSE file in the project root for more information.

using System;
using System.Collections.Generic;
using System.Diagnostics;
using System.Globalization;
using System.Linq;
using System.Threading;
using System.Threading.Tasks;
using System.Windows;
using System.Windows.Input;
using System.Windows.Media;
using interop;
using Microsoft.PowerLauncher.Telemetry;
using Microsoft.PowerToys.Telemetry;
using PowerLauncher.Helper;
using PowerLauncher.Storage;
using Wox.Core.Plugin;
using Wox.Core.Resource;
using Wox.Infrastructure;
using Wox.Infrastructure.Hotkey;
using Wox.Infrastructure.Storage;
using Wox.Infrastructure.UserSettings;
using Wox.Plugin;

namespace PowerLauncher.ViewModel
{
    public class MainViewModel : BaseModel, ISavable, IDisposable
    {
<<<<<<< HEAD
        #region Private Fields

        private string _currentQuery;
        private static string _emptyQuery = String.Empty;
=======
        private static readonly Query _emptyQuery = new Query();
>>>>>>> d055ba1c
        private static bool _disposed;

        private readonly WoxJsonStorage<QueryHistory> _historyItemsStorage;
        private readonly WoxJsonStorage<UserSelectedRecord> _userSelectedRecordStorage;
        private readonly WoxJsonStorage<TopMostRecord> _topMostRecordStorage;
        private readonly Settings _settings;
        private readonly QueryHistory _history;
        private readonly UserSelectedRecord _userSelectedRecord;
        private readonly TopMostRecord _topMostRecord;
        private readonly object _addResultsLock = new object();
        private readonly Internationalization _translator = InternationalizationManager.Instance;
        private readonly System.Diagnostics.Stopwatch _hotkeyTimer = new System.Diagnostics.Stopwatch();

        private Query _currentQuery;
        private string _queryTextBeforeLeaveResults;

        private CancellationTokenSource _updateSource;

        private CancellationToken _updateToken;
        private bool _saved;
        private ushort _hotkeyHandle;

        internal HotkeyManager HotkeyManager { get; set; }

        public MainViewModel(Settings settings)
        {
            HotkeyManager = new HotkeyManager();
            _saved = false;
            _queryTextBeforeLeaveResults = string.Empty;
            _currentQuery = _emptyQuery;
            _disposed = false;

            _settings = settings ?? throw new ArgumentNullException(nameof(settings));

            _historyItemsStorage = new WoxJsonStorage<QueryHistory>();
            _userSelectedRecordStorage = new WoxJsonStorage<UserSelectedRecord>();
            _topMostRecordStorage = new WoxJsonStorage<TopMostRecord>();
            _history = _historyItemsStorage.Load();
            _userSelectedRecord = _userSelectedRecordStorage.Load();
            _topMostRecord = _topMostRecordStorage.Load();

            ContextMenu = new ResultsViewModel(_settings);
            Results = new ResultsViewModel(_settings);
            History = new ResultsViewModel(_settings);
            _selectedResults = Results;

            InitializeKeyCommands();
            RegisterResultsUpdatedEvent();

            _settings.PropertyChanged += (s, e) =>
            {
                if (e.PropertyName == nameof(Settings.Hotkey))
                {
                    Application.Current.Dispatcher.Invoke(() =>
                    {
                        if (!string.IsNullOrEmpty(_settings.PreviousHotkey))
                        {
                            HotkeyManager.UnregisterHotkey(_hotkeyHandle);
                        }

                        if (!string.IsNullOrEmpty(_settings.Hotkey))
                        {
                            SetHotkey(_settings.Hotkey, OnHotkey);
                        }
                    });
                }
            };

            SetHotkey(_settings.Hotkey, OnHotkey);
            SetCustomPluginHotkey();
        }

        private void RegisterResultsUpdatedEvent()
        {
            foreach (var pair in PluginManager.GetPluginsForInterface<IResultUpdated>())
            {
                var plugin = (IResultUpdated)pair.Plugin;
                plugin.ResultsUpdated += (s, e) =>
                {
                    Task.Run(
                        () =>
                    {
                        PluginManager.UpdatePluginMetadata(e.Results, pair.Metadata, e.Query);
                        UpdateResultView(e.Results, e.Query.RawQuery, _updateToken);
                    }, _updateToken);
                };
            }
        }

        private void InitializeKeyCommands()
        {
            IgnoreCommand = new RelayCommand(_ => { });

            EscCommand = new RelayCommand(_ =>
            {
                if (!SelectedIsFromQueryResults())
                {
                    SelectedResults = Results;
                }
                else
                {
                    MainWindowVisibility = Visibility.Collapsed;
                }
            });

            SelectNextItemCommand = new RelayCommand(_ =>
            {
                SelectedResults.SelectNextResult();
            });

            SelectPrevItemCommand = new RelayCommand(_ =>
            {
                SelectedResults.SelectPrevResult();
            });

            SelectNextTabItemCommand = new RelayCommand(_ =>
            {
                SelectedResults.SelectNextTabItem();
            });

            SelectPrevTabItemCommand = new RelayCommand(_ =>
            {
                SelectedResults.SelectPrevTabItem();
            });

            SelectNextContextMenuItemCommand = new RelayCommand(_ =>
            {
                SelectedResults.SelectNextContextMenuItem();
            });

            SelectPreviousContextMenuItemCommand = new RelayCommand(_ =>
            {
                SelectedResults.SelectPreviousContextMenuItem();
            });

            SelectNextPageCommand = new RelayCommand(_ =>
            {
                SelectedResults.SelectNextPage();
            });

            SelectPrevPageCommand = new RelayCommand(_ =>
            {
                SelectedResults.SelectPrevPage();
            });

            SelectFirstResultCommand = new RelayCommand(_ => SelectedResults.SelectFirstResult());

            StartHelpCommand = new RelayCommand(_ =>
            {
                Process.Start("https://aka.ms/PowerToys/");
            });

            OpenResultCommand = new RelayCommand(index =>
            {
                var results = SelectedResults;

                if (index != null)
                {
                    results.SelectedIndex = int.Parse(index.ToString(), CultureInfo.InvariantCulture);
                }

                if (results.SelectedItem != null)
                {
                    // If there is a context button selected fire the action for that button before the main command.
                    bool didExecuteContextButton = results.SelectedItem.ExecuteSelectedContextButton();

                    if (!didExecuteContextButton)
                    {
                        var result = results.SelectedItem.Result;

                        // SelectedItem returns null if selection is empty.
                        if (result != null && result.Action != null)
                        {
                            MainWindowVisibility = Visibility.Collapsed;

                            Application.Current.Dispatcher.Invoke(() =>
                            {
                                result.Action(new ActionContext
                                {
                                    SpecialKeyState = KeyboardHelper.CheckModifiers(),
                                });
                            });

                            if (SelectedIsFromQueryResults())
                            {
                                _userSelectedRecord.Add(result);
                                _history.Add(result.OriginQuery.RawQuery);
                            }
                            else
                            {
                                SelectedResults = Results;
                            }
                        }
                    }
                }
            });

            LoadContextMenuCommand = new RelayCommand(_ =>
            {
                if (SelectedIsFromQueryResults())
                {
                    SelectedResults = ContextMenu;
                }
                else
                {
                    SelectedResults = Results;
                }
            });

            LoadHistoryCommand = new RelayCommand(_ =>
            {
                if (SelectedIsFromQueryResults())
                {
                    SelectedResults = History;
                    History.SelectedIndex = _history.Items.Count - 1;
                }
                else
                {
                    SelectedResults = Results;
                }
            });

            ClearQueryCommand = new RelayCommand(_ =>
            {
                if (!string.IsNullOrEmpty(QueryText))
                {
                    ChangeQueryText(string.Empty, true);

                    // Push Event to UI SystemQuery has changed
                    OnPropertyChanged(nameof(SystemQueryText));
                }
            });
        }

        public Brush MainWindowBackground { get; set; }

        public Brush MainWindowBorderBrush { get; set; }

        public ResultsViewModel Results { get; private set; }

        public ResultsViewModel ContextMenu { get; private set; }

        public ResultsViewModel History { get; private set; }

        public string SystemQueryText { get; set; } = string.Empty;

        public string QueryText { get; set; } = string.Empty;

        /// <summary>
        /// we need move cursor to end when we manually changed query
        /// but we don't want to move cursor to end when query is updated from TextBox.
        /// Also we don't want to force the results to change unless explicitly told to.
        /// </summary>
        /// <param name="queryText">Text that is being queried from user</param>
        /// <param name="requery">Optional Parameter that if true, will automatically execute a query against the updated text</param>
        public void ChangeQueryText(string queryText, bool requery = false)
        {
            SystemQueryText = queryText;

            if (requery)
            {
                QueryText = queryText;
                Query();
            }
        }

        public bool LastQuerySelected { get; set; }

        private ResultsViewModel _selectedResults;

        private ResultsViewModel SelectedResults
        {
            get
            {
                return _selectedResults;
            }

            set
            {
                _selectedResults = value;
                if (SelectedIsFromQueryResults())
                {
                    ContextMenu.Visibility = Visibility.Hidden;
                    History.Visibility = Visibility.Hidden;
                    ChangeQueryText(_queryTextBeforeLeaveResults);
                }
                else
                {
                    Results.Visibility = Visibility.Hidden;
                    _queryTextBeforeLeaveResults = QueryText;

                    // Because of Fody's optimization
                    // setter won't be called when property value is not changed.
                    // so we need manually call Query()
                    // http://stackoverflow.com/posts/25895769/revisions
                    if (string.IsNullOrEmpty(QueryText))
                    {
                        Query();
                    }
                    else
                    {
                        QueryText = string.Empty;
                    }
                }

                _selectedResults.Visibility = Visibility.Visible;
            }
        }

        public Visibility ProgressBarVisibility { get; set; }

        private Visibility _visibility;

        public Visibility MainWindowVisibility
        {
            get
            {
                return _visibility;
            }

            set
            {
                _visibility = value;
                if (value == Visibility.Visible)
                {
                    PowerToysTelemetry.Log.WriteEvent(new LauncherShowEvent());
                }
                else
                {
                    PowerToysTelemetry.Log.WriteEvent(new LauncherHideEvent());
                }
            }
        }

        public ICommand IgnoreCommand { get; set; }

        public ICommand EscCommand { get; set; }

        public ICommand SelectNextItemCommand { get; set; }

        public ICommand SelectPrevItemCommand { get; set; }

        public ICommand SelectNextContextMenuItemCommand { get; set; }

        public ICommand SelectPreviousContextMenuItemCommand { get; set; }

        public ICommand SelectNextTabItemCommand { get; set; }

        public ICommand SelectPrevTabItemCommand { get; set; }

        public ICommand SelectNextPageCommand { get; set; }

        public ICommand SelectPrevPageCommand { get; set; }

        public ICommand SelectFirstResultCommand { get; set; }

        public ICommand StartHelpCommand { get; set; }

        public ICommand LoadContextMenuCommand { get; set; }

        public ICommand LoadHistoryCommand { get; set; }

        public ICommand OpenResultCommand { get; set; }

        public ICommand ClearQueryCommand { get; set; }

        public void Query()
        {
            if (SelectedIsFromQueryResults())
            {
                QueryResults();
            }
            else if (HistorySelected())
            {
                QueryHistory();
            }
        }

        private void QueryHistory()
        {
#pragma warning disable CA1308 // Normalize strings to uppercase
            var query = QueryText.ToLower(CultureInfo.InvariantCulture).Trim();
#pragma warning restore CA1308 // Normalize strings to uppercase
            History.Clear();

            var results = new List<Result>();
            foreach (var h in _history.Items)
            {
                var title = _translator.GetTranslation("executeQuery");
                var time = _translator.GetTranslation("lastExecuteTime");
                var result = new Result
                {
                    Title = string.Format(CultureInfo.InvariantCulture, title, h.Query),
                    SubTitle = string.Format(CultureInfo.InvariantCulture, time, h.ExecutedDateTime),
                    IcoPath = "Images\\history.png",
                    OriginQuery = new Query { RawQuery = h.Query },
                    Action = _ =>
                    {
                        SelectedResults = Results;
                        ChangeQueryText(h.Query);
                        return false;
                    },
                };
                results.Add(result);
            }

            if (!string.IsNullOrEmpty(query))
            {
                var filtered = results.Where(
                    r => StringMatcher.FuzzySearch(query, r.Title).IsSearchPrecisionScoreMet() ||
                         StringMatcher.FuzzySearch(query, r.SubTitle).IsSearchPrecisionScoreMet()).ToList();

                History.AddResults(filtered, _updateToken);
            }
            else
            {
                History.AddResults(results, _updateToken);
            }
        }

        private void QueryResults()
        {
            if (!string.IsNullOrEmpty(QueryText))
            {
                var queryTimer = new System.Diagnostics.Stopwatch();
                queryTimer.Start();
                _updateSource?.Cancel();
                var currentUpdateSource = new CancellationTokenSource();
                _updateSource = currentUpdateSource;
                var currentCancellationToken = _updateSource.Token;
                _updateToken = currentCancellationToken;
                var queryText = QueryText.Trim();

                var pluginQueryPair = QueryBuilder.Build(ref queryText, PluginManager.NonGlobalPlugins);
                if (pluginQueryPair != null)
                {
<<<<<<< HEAD
                    _currentQuery = queryText;
                    Task.Run(() =>
=======
                    _currentQuery = query;
                    Task.Run(
                        () =>
>>>>>>> d055ba1c
                    {
                        Thread.Sleep(20);

                        // Contains all the plugins for which this raw query is valid
                        var plugins = pluginQueryPair.Keys.ToList();

                        try
                        {
                            currentCancellationToken.ThrowIfCancellationRequested();

                            var resultPluginPair = new List<(List<Result>, PluginMetadata)>();
                            foreach (PluginPair plugin in plugins)
                            {
                                if (!plugin.Metadata.Disabled)
                                {
                                    Query query;
                                    pluginQueryPair.TryGetValue(plugin, out query);
                                    var results = PluginManager.QueryForPlugin(plugin, query);
                                    resultPluginPair.Add((results, plugin.Metadata));
                                    currentCancellationToken.ThrowIfCancellationRequested();
                                }
                            }

                            lock (_addResultsLock)
                            {
                                if (queryText.Equals(_currentQuery, StringComparison.CurrentCultureIgnoreCase))
                                {
                                    Results.Clear();
                                    foreach (var p in resultPluginPair)
                                    {
                                        UpdateResultView(p.Item1, queryText, currentCancellationToken);
                                        currentCancellationToken.ThrowIfCancellationRequested();
                                    }

                                    currentCancellationToken.ThrowIfCancellationRequested();
                                    Results.Sort();
                                }
                            }

                            currentCancellationToken.ThrowIfCancellationRequested();

                            UpdateResultsListViewAfterQuery(queryText);

                            // Run the slower query of the DelayedExecution plugins
                            currentCancellationToken.ThrowIfCancellationRequested();
                            Parallel.ForEach(plugins, (plugin) =>
                                {
                                    try
                                    {
                                        if (!plugin.Metadata.Disabled)
                                        {
                                            Query query;
                                            pluginQueryPair.TryGetValue(plugin, out query);

                                            var results = PluginManager.QueryForPlugin(plugin, query, true);
                                            currentCancellationToken.ThrowIfCancellationRequested();
                                            if ((results?.Count ?? 0) != 0)
                                            {
                                                lock (_addResultsLock)
                                                {
                                                    if (queryText.Equals(_currentQuery, StringComparison.CurrentCultureIgnoreCase))
                                                    {
                                                        currentCancellationToken.ThrowIfCancellationRequested();

                                                        // Remove the original results from the plugin
                                                        Results.Results.RemoveAll(r => r.Result.PluginID == plugin.Metadata.ID);
                                                        currentCancellationToken.ThrowIfCancellationRequested();

                                                        // Add the new results from the plugin
                                                        UpdateResultView(results, queryText, currentCancellationToken);

                                                        currentCancellationToken.ThrowIfCancellationRequested();
                                                        Results.Sort();
                                                    }
                                                }

                                                currentCancellationToken.ThrowIfCancellationRequested();
                                                UpdateResultsListViewAfterQuery(queryText, true);

                                            }
                                        }
                                    }
                                    catch (OperationCanceledException)
                                    {
                                        // nothing to do here
                                    }
                                });
                        }
                        catch (OperationCanceledException)
                        {
                            // nothing to do here
                        }

                        queryTimer.Stop();
                        var queryEvent = new LauncherQueryEvent()
                        {
                            QueryTimeMs = queryTimer.ElapsedMilliseconds,
                            NumResults = Results.Results.Count,
<<<<<<< HEAD
                            QueryLength = queryText.Length
=======
                            QueryLength = query.RawQuery.Length,
>>>>>>> d055ba1c
                        };
                        PowerToysTelemetry.Log.WriteEvent(queryEvent);
                    }, currentCancellationToken);
                }
            }
            else
            {
                _updateSource?.Cancel();
                _currentQuery = _emptyQuery;
                Results.SelectedItem = null;
                Results.Visibility = Visibility.Hidden;
                Results.Clear();
            }
        }

        private void UpdateResultsListViewAfterQuery(String queryText, bool isDelayedInvoke = false)
        {
            Application.Current.Dispatcher.BeginInvoke(new Action(() =>
            {
                if (queryText.Equals(_currentQuery, StringComparison.CurrentCultureIgnoreCase))
                {
                    Results.Results.NotifyChanges();
                }

                if (Results.Results.Count > 0)
                {
                    Results.Visibility = Visibility.Visible;
                    if (!isDelayedInvoke)
                    {
                        Results.SelectedIndex = 0;
                    }
                }
                else
                {
                    Results.Visibility = Visibility.Hidden;
                }
            }));
        }

        private bool SelectedIsFromQueryResults()
        {
            var selected = SelectedResults == Results;
            return selected;
        }

        private bool HistorySelected()
        {
            var selected = SelectedResults == History;
            return selected;
        }

        private void SetHotkey(string hotkeyStr, HotkeyCallback action)
        {
            var hotkey = new HotkeyModel(hotkeyStr);
            SetHotkey(hotkey, action);
        }

        private void SetHotkey(HotkeyModel hotkeyModel, HotkeyCallback action)
        {
            string hotkeyStr = hotkeyModel.ToString();
            try
            {
                Hotkey hotkey = new Hotkey
                {
                    Alt = hotkeyModel.Alt,
                    Shift = hotkeyModel.Shift,
                    Ctrl = hotkeyModel.Ctrl,
                    Win = hotkeyModel.Win,
                    Key = (byte)KeyInterop.VirtualKeyFromKey(hotkeyModel.CharKey),
                };

                _hotkeyHandle = HotkeyManager.RegisterHotkey(hotkey, action);
            }
#pragma warning disable CA1031 // Do not catch general exception types
            catch (Exception)
#pragma warning restore CA1031 // Do not catch general exception types
            {
                string errorMsg = string.Format(CultureInfo.InvariantCulture, InternationalizationManager.Instance.GetTranslation("registerHotkeyFailed"), hotkeyStr);
                MessageBox.Show(errorMsg);
            }
        }

        /// <summary>
        /// Checks if Wox should ignore any hotkeys
        /// </summary>
        /// <returns>if any hotkeys should be ignored</returns>
        private bool ShouldIgnoreHotkeys()
        {
            // double if to omit calling win32 function
            if (_settings.IgnoreHotkeysOnFullscreen)
            {
                if (WindowsInteropHelper.IsWindowFullscreen())
                {
                    return true;
                }
            }

            return false;
        }

        private void SetCustomPluginHotkey()
        {
            if (_settings.CustomPluginHotkeys == null)
            {
                return;
            }

            foreach (CustomPluginHotkey hotkey in _settings.CustomPluginHotkeys)
            {
                SetHotkey(hotkey.Hotkey, () =>
                {
                    if (ShouldIgnoreHotkeys())
                    {
                        return;
                    }

                    MainWindowVisibility = Visibility.Visible;
                    ChangeQueryText(hotkey.ActionKeyword);
                });
            }
        }

        private void OnHotkey()
        {
            Application.Current.Dispatcher.Invoke(() =>
            {
                if (!ShouldIgnoreHotkeys())
                {
                    // If launcher window was hidden and the hotkey was pressed, start telemetry event
                    if (MainWindowVisibility != Visibility.Visible)
                    {
                        StartHotkeyTimer();
                    }

                    if (_settings.LastQueryMode == LastQueryMode.Empty)
                    {
                        ChangeQueryText(string.Empty);
                    }
                    else if (_settings.LastQueryMode == LastQueryMode.Preserved)
                    {
                        LastQuerySelected = true;
                    }
                    else if (_settings.LastQueryMode == LastQueryMode.Selected)
                    {
                        LastQuerySelected = false;
                    }
                    else
                    {
                        throw new ArgumentException($"wrong LastQueryMode: <{_settings.LastQueryMode}>");
                    }

                    ToggleWox();
                }
            });
        }

        private void ToggleWox()
        {
            if (MainWindowVisibility != Visibility.Visible)
            {
                MainWindowVisibility = Visibility.Visible;
            }
            else
            {
                MainWindowVisibility = Visibility.Collapsed;
            }
        }

        public void Save()
        {
            if (!_saved)
            {
                _historyItemsStorage.Save();
                _userSelectedRecordStorage.Save();
                _topMostRecordStorage.Save();

                _saved = true;
            }
        }

        /// <summary>
        /// To avoid deadlock, this method should not called from main thread
        /// </summary>
        public void UpdateResultView(List<Result> list, string originQuery, CancellationToken ct)
        {
            if (list == null)
            {
                throw new ArgumentNullException(nameof(list));
            }

            if (originQuery == null)
            {
                throw new ArgumentNullException(nameof(originQuery));
            }

            foreach (var result in list)
            {
                if (_topMostRecord.IsTopMost(result))
                {
                    result.Score = int.MaxValue;
                }
                else
                {
                    result.Score += _userSelectedRecord.GetSelectedCount(result) * 5;
                }
            }

            if (originQuery.Equals(_currentQuery, StringComparison.CurrentCultureIgnoreCase))
            {
                ct.ThrowIfCancellationRequested();
                Results.AddResults(list, ct);
            }
        }

        public void ColdStartFix()
        {
            // Fix Cold start for List view xaml island
            List<Result> list = new List<Result>();
            Result r = new Result
            {
                Title = "hello",
            };
            list.Add(r);
            Results.AddResults(list, _updateToken);
            Results.Clear();
            MainWindowVisibility = System.Windows.Visibility.Collapsed;

            // Fix Cold start for plugins

            // TODO: make same changes here
            /*string s = "m";
            var query = QueryBuilder.Build(ref s, PluginManager.NonGlobalPlugins);
            var plugins = PluginManager.ValidPluginsForQuery(query);
            foreach (PluginPair plugin in plugins)
            {
                if (!plugin.Metadata.Disabled && plugin.Metadata.Name != "Window Walker")
                {
                    _ = PluginManager.QueryForPlugin(plugin, query);
                }
<<<<<<< HEAD
            }*/
=======
            }
>>>>>>> d055ba1c
        }

        public void HandleContextMenu(Key acceleratorKey, ModifierKeys acceleratorModifiers)
        {
            var results = SelectedResults;
            if (results.SelectedItem != null)
            {
                foreach (ContextMenuItemViewModel contextMenuItems in results.SelectedItem.ContextMenuItems)
                {
                    if (contextMenuItems.AcceleratorKey == acceleratorKey && contextMenuItems.AcceleratorModifiers == acceleratorModifiers)
                    {
                        MainWindowVisibility = Visibility.Collapsed;
                        contextMenuItems.Command.Execute(null);
                    }
                }
            }
        }

        public static string GetAutoCompleteText(int index, string input, string query)
        {
            if (!string.IsNullOrEmpty(input) && !string.IsNullOrEmpty(query))
            {
                if (index == 0)
                {
                    if (input.IndexOf(query, StringComparison.InvariantCultureIgnoreCase) == 0)
                    {
                        // Use the same case as the input query for the matched portion of the string
                        return query + input.Substring(query.Length);
                    }
                }
            }

            return string.Empty;
        }

        public static string GetSearchText(int index, string input, string query)
        {
            if (!string.IsNullOrEmpty(input))
            {
                if (index == 0 && !string.IsNullOrEmpty(query))
                {
                    if (input.IndexOf(query, StringComparison.InvariantCultureIgnoreCase) == 0)
                    {
                        return query + input.Substring(query.Length);
                    }
                }

                return input;
            }

            return string.Empty;
        }

        public static FlowDirection GetLanguageFlowDirection()
        {
            bool isCurrentLanguageRightToLeft = System.Windows.Input.InputLanguageManager.Current.CurrentInputLanguage.TextInfo.IsRightToLeft;

            if (isCurrentLanguageRightToLeft)
            {
                return FlowDirection.RightToLeft;
            }
            else
            {
                return FlowDirection.LeftToRight;
            }
        }

        protected virtual void Dispose(bool disposing)
        {
            if (!_disposed)
            {
                if (disposing)
                {
                    if (_hotkeyHandle != 0)
                    {
                        HotkeyManager?.UnregisterHotkey(_hotkeyHandle);
                    }

                    HotkeyManager?.Dispose();
                    _updateSource?.Dispose();
                    _disposed = true;
                }
            }
        }

        public void Dispose()
        {
            Dispose(disposing: true);
            GC.SuppressFinalize(this);
        }

        public void StartHotkeyTimer()
        {
            _hotkeyTimer.Start();
        }

        public long GetHotkeyEventTimeMs()
        {
            _hotkeyTimer.Stop();
            long recordedTime = _hotkeyTimer.ElapsedMilliseconds;

            // Reset the stopwatch and return the time elapsed
            _hotkeyTimer.Reset();
            return recordedTime;
        }
    }
}<|MERGE_RESOLUTION|>--- conflicted
+++ resolved
@@ -29,14 +29,9 @@
 {
     public class MainViewModel : BaseModel, ISavable, IDisposable
     {
-<<<<<<< HEAD
-        #region Private Fields
-
         private string _currentQuery;
-        private static string _emptyQuery = String.Empty;
-=======
-        private static readonly Query _emptyQuery = new Query();
->>>>>>> d055ba1c
+        private static string _emptyQuery = string.Empty;
+
         private static bool _disposed;
 
         private readonly WoxJsonStorage<QueryHistory> _historyItemsStorage;
@@ -50,7 +45,6 @@
         private readonly Internationalization _translator = InternationalizationManager.Instance;
         private readonly System.Diagnostics.Stopwatch _hotkeyTimer = new System.Diagnostics.Stopwatch();
 
-        private Query _currentQuery;
         private string _queryTextBeforeLeaveResults;
 
         private CancellationTokenSource _updateSource;
@@ -473,14 +467,9 @@
                 var pluginQueryPair = QueryBuilder.Build(ref queryText, PluginManager.NonGlobalPlugins);
                 if (pluginQueryPair != null)
                 {
-<<<<<<< HEAD
                     _currentQuery = queryText;
-                    Task.Run(() =>
-=======
-                    _currentQuery = query;
                     Task.Run(
                         () =>
->>>>>>> d055ba1c
                     {
                         Thread.Sleep(20);
 
@@ -559,7 +548,6 @@
 
                                                 currentCancellationToken.ThrowIfCancellationRequested();
                                                 UpdateResultsListViewAfterQuery(queryText, true);
-
                                             }
                                         }
                                     }
@@ -579,11 +567,7 @@
                         {
                             QueryTimeMs = queryTimer.ElapsedMilliseconds,
                             NumResults = Results.Results.Count,
-<<<<<<< HEAD
-                            QueryLength = queryText.Length
-=======
-                            QueryLength = query.RawQuery.Length,
->>>>>>> d055ba1c
+                            QueryLength = queryText.Length,
                         };
                         PowerToysTelemetry.Log.WriteEvent(queryEvent);
                     }, currentCancellationToken);
@@ -599,7 +583,7 @@
             }
         }
 
-        private void UpdateResultsListViewAfterQuery(String queryText, bool isDelayedInvoke = false)
+        private void UpdateResultsListViewAfterQuery(string queryText, bool isDelayedInvoke = false)
         {
             Application.Current.Dispatcher.BeginInvoke(new Action(() =>
             {
@@ -823,11 +807,8 @@
                 {
                     _ = PluginManager.QueryForPlugin(plugin, query);
                 }
-<<<<<<< HEAD
             }*/
-=======
-            }
->>>>>>> d055ba1c
+
         }
 
         public void HandleContextMenu(Key acceleratorKey, ModifierKeys acceleratorModifiers)
