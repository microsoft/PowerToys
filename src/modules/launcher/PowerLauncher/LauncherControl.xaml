﻿<UserControl
    x:Class="PowerLauncher.LauncherControl"
    xmlns="http://schemas.microsoft.com/winfx/2006/xaml/presentation"
    xmlns:x="http://schemas.microsoft.com/winfx/2006/xaml"
    xmlns:mc="http://schemas.openxmlformats.org/markup-compatibility/2006" 
    xmlns:d="http://schemas.microsoft.com/expression/blend/2008" 
<<<<<<< HEAD
    xmlns:p="clr-namespace:PowerLauncher.Properties"
=======
    xmlns:local="clr-namespace:PowerLauncher"
>>>>>>> 742f4fe3
    mc:Ignorable="d" 
    d:DesignHeight="300"
    d:DesignWidth="720">
    <UserControl.Resources>
        <Style x:Key="QueryTextBoxStyle" TargetType="{x:Type TextBox}">
            <Setter Property="Background" Value="Transparent" />
            <Setter Property="BorderThickness" Value="0" />
            <Setter Property="Foreground" Value="{DynamicResource ControlTextBrushKey}"/>
            <Setter Property="CaretBrush" Value="{DynamicResource ControlTextBrushKey}"/>
            <Setter Property="KeyboardNavigation.TabNavigation" Value="None"/>
            <Setter Property="HorizontalContentAlignment" Value="Left"/>
            <Setter Property="FocusVisualStyle" Value="{x:Null}"/>
            <Setter Property="AllowDrop" Value="true"/>
            <Setter Property="ScrollViewer.PanningMode" Value="VerticalFirst"/>
            <Setter Property="Stylus.IsFlicksEnabled" Value="False"/>
            <Setter Property="Padding" Value="12,0,0,0" />
            <Setter Property="Template">
                <Setter.Value>
                    <ControlTemplate TargetType="{x:Type TextBox}">
                        <Grid>
                            <Border x:Name="border" Background="{TemplateBinding Background}" BorderThickness="{TemplateBinding BorderThickness}" BorderBrush="{TemplateBinding BorderBrush}" SnapsToDevicePixels="True">
                                <ScrollViewer x:Name="PART_ContentHost" Background="{TemplateBinding Background}" Focusable="false" HorizontalScrollBarVisibility="Hidden" VerticalScrollBarVisibility="Hidden">
                                    <ScrollViewer.ContentTemplate>
                                        <DataTemplate>
                                            <Grid Background="{Binding Background, ElementName=PART_ContentHost}" RenderOptions.ClearTypeHint="Enabled" TextOptions.TextFormattingMode="Display">
                                                <ContentPresenter Content="{Binding Path=Content, ElementName=PART_ContentHost}"/>
                                            </Grid>
                                        </DataTemplate>
                                    </ScrollViewer.ContentTemplate>
                                </ScrollViewer>
                            </Border>
                            <TextBlock Margin="14, 0, 0, 0" Text="{TemplateBinding Tag}">
                                <TextBlock.Style>
                                    <Style TargetType="{x:Type TextBlock}">
                                        <Setter Property="Foreground" Value="Transparent"/>
                                        <Style.Triggers>
                                            <DataTrigger Binding="{Binding Path=Text, RelativeSource={RelativeSource TemplatedParent}}" Value="">
                                                <Setter Property="Foreground" Value="{DynamicResource TextControlPlaceholderForeground}"/>
                                            </DataTrigger>
                                        </Style.Triggers>
                                    </Style>
                                </TextBlock.Style>
                            </TextBlock>
                        </Grid>
                        <ControlTemplate.Triggers>
                            <Trigger Property="IsEnabled" Value="false">
                                <Setter Property="Opacity" TargetName="border" Value="0.56"/>
                            </Trigger>
                            <Trigger Property="IsMouseOver" Value="true">
                                <Setter Property="BorderBrush" TargetName="border" Value="{StaticResource TextBox.MouseOver.Border}"/>
                            </Trigger>
                            <Trigger Property="IsKeyboardFocused" Value="true">
                                <Setter Property="BorderBrush" TargetName="border" Value="{StaticResource TextBox.Focus.Border}"/>
                            </Trigger>
                        </ControlTemplate.Triggers>
                    </ControlTemplate>
                </Setter.Value>
            </Setter>
            <Style.Triggers>
                <MultiTrigger>
                    <MultiTrigger.Conditions>
                        <Condition Property="IsInactiveSelectionHighlightEnabled" Value="true"/>
                        <Condition Property="IsSelectionActive" Value="false"/>
                    </MultiTrigger.Conditions>
                    <Setter Property="SelectionBrush" Value="{DynamicResource InactiveSelectionHighlightBrushKey}"/>
                </MultiTrigger>
            </Style.Triggers>
        </Style>
    </UserControl.Resources>
    <Grid 
        Height="68"
        VerticalAlignment="Top">
        <!--Background="{ThemeResource BackdropAcrylicBrush}"-->
        <Grid.ColumnDefinitions>
            <ColumnDefinition Width="*"/>
            <ColumnDefinition Width="72"/>
        </Grid.ColumnDefinitions>

        <!--
            for adding on placeholder, look at the style with 90 votes
            https://stackoverflow.com/questions/11873378/adding-placeholder-text-to-textbox
        -->
<<<<<<< HEAD
        <TextBox
            AutomationProperties.Name="{x:Static p:Resources.Query}"
=======
        <local:CustomSearchBox
            AutomationProperties.Name="{DynamicResource Query}"
>>>>>>> 742f4fe3
            x:Name="QueryTextBox"
            x:FieldModifier="public"
            Canvas.ZIndex="0"
            Margin="10, 0, 0, 0"
            VerticalAlignment="Center"
            FontSize="24"
            Style="{StaticResource QueryTextBoxStyle}"
            Tag="{x:Static p:Resources.startTyping}"
            RenderOptions.ClearTypeHint="Enabled"
            />
        <TextBlock
            x:Name="AutoCompleteTextBlock"
            x:FieldModifier="public"
            Opacity="0.6"            
            Canvas.ZIndex="-1" 
            Margin="24, 0, 14, 0"
            VerticalAlignment="Center"
            FontSize="24"
            Foreground="{DynamicResource TextControlPlaceholderForeground}"
            Background="{DynamicResource SystemChromeLow}"
            RenderOptions.ClearTypeHint="Enabled"
         />
        <TextBlock
            AutomationProperties.Name="{x:Static p:Resources.SearchIcon}"
            Grid.Column="1"
            Text="&#xE721;"
            FontFamily="Segoe MDL2 Assets"
            FontSize="26" 
            HorizontalAlignment="Center" 
            VerticalAlignment="Center"
            Foreground="{DynamicResource TextControlPlaceholderForeground}" 
            RenderOptions.ClearTypeHint="Enabled"
            TextOptions.TextRenderingMode="Auto"
            SnapsToDevicePixels="True"/>
    </Grid>
</UserControl><|MERGE_RESOLUTION|>--- conflicted
+++ resolved
@@ -4,11 +4,8 @@
     xmlns:x="http://schemas.microsoft.com/winfx/2006/xaml"
     xmlns:mc="http://schemas.openxmlformats.org/markup-compatibility/2006" 
     xmlns:d="http://schemas.microsoft.com/expression/blend/2008" 
-<<<<<<< HEAD
     xmlns:p="clr-namespace:PowerLauncher.Properties"
-=======
     xmlns:local="clr-namespace:PowerLauncher"
->>>>>>> 742f4fe3
     mc:Ignorable="d" 
     d:DesignHeight="300"
     d:DesignWidth="720">
@@ -91,13 +88,8 @@
             for adding on placeholder, look at the style with 90 votes
             https://stackoverflow.com/questions/11873378/adding-placeholder-text-to-textbox
         -->
-<<<<<<< HEAD
-        <TextBox
+        <local:CustomSearchBox
             AutomationProperties.Name="{x:Static p:Resources.Query}"
-=======
-        <local:CustomSearchBox
-            AutomationProperties.Name="{DynamicResource Query}"
->>>>>>> 742f4fe3
             x:Name="QueryTextBox"
             x:FieldModifier="public"
             Canvas.ZIndex="0"
