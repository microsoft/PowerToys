--- conflicted
+++ resolved
@@ -5,10 +5,7 @@
     xmlns:mc="http://schemas.openxmlformats.org/markup-compatibility/2006" 
     xmlns:d="http://schemas.microsoft.com/expression/blend/2008" 
     xmlns:p="clr-namespace:PowerLauncher.Properties"
-<<<<<<< HEAD
-=======
     xmlns:local="clr-namespace:PowerLauncher"
->>>>>>> 1b598ad8
     mc:Ignorable="d" 
     d:DesignHeight="300"
     d:DesignWidth="720">
@@ -91,11 +88,7 @@
             for adding on placeholder, look at the style with 90 votes
             https://stackoverflow.com/questions/11873378/adding-placeholder-text-to-textbox
         -->
-<<<<<<< HEAD
-        <TextBox
-=======
         <local:CustomSearchBox
->>>>>>> 1b598ad8
             AutomationProperties.Name="{x:Static p:Resources.Query}"
             x:Name="QueryTextBox"
             x:FieldModifier="public"
