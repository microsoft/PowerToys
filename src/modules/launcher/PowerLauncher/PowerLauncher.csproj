﻿<Project Sdk="Microsoft.NET.Sdk">
  <Import Project="..\..\..\Version.props" />
  <PropertyGroup>
    <AssemblyTitle>PowerToys.Run</AssemblyTitle>
    <OutputType>WinExe</OutputType>
<<<<<<< HEAD
    <TargetFramework>net6.0-windows10.0.19041.0</TargetFramework>
=======
    <TargetFramework>net7.0-windows10.0.19041.0</TargetFramework>
>>>>>>> 46099058
    <UseWPF>true</UseWPF>
    <UseWindowsForms>true</UseWindowsForms>
    <StartupObject>PowerLauncher.App</StartupObject>
    <ApplicationIcon>Images\RunResource.ico</ApplicationIcon>
    <ApplicationManifest>app.manifest</ApplicationManifest>
    <RuntimeIdentifiers>win-x64;win-arm64</RuntimeIdentifiers>
    <AppendTargetFrameworkToOutputPath>false</AppendTargetFrameworkToOutputPath>
    <AppendRuntimeIdentifierToOutputPath>false</AppendRuntimeIdentifierToOutputPath>
    <AssetTargetFallback>uap10.0.18362</AssetTargetFallback>
    <Version>$(Version).0</Version>
    <Authors>Microsoft Corporation</Authors>
    <Description>PowerToys PowerLauncher</Description>
    <AssemblyName>PowerToys.PowerLauncher</AssemblyName>
    <OutputPath>..\..\..\..\$(Platform)\$(Configuration)\modules\launcher\</OutputPath>
    <GenerateSatelliteAssembliesForCore>true</GenerateSatelliteAssembliesForCore>
<<<<<<< HEAD
=======
    <SelfContained>true</SelfContained>
>>>>>>> 46099058
  </PropertyGroup>

  <!-- SelfContained=true requires RuntimeIdentifier to be set -->
  <PropertyGroup Condition="'$(Platform)'=='x64'">
    <RuntimeIdentifier>win10-x64</RuntimeIdentifier>
  </PropertyGroup>
  <PropertyGroup Condition="'$(Platform)'=='ARM64'">
    <RuntimeIdentifier>win10-arm64</RuntimeIdentifier>
  </PropertyGroup>

  <PropertyGroup Condition="'$(Configuration)'=='Debug'">
    <DefineConstants>DEBUG;TRACE</DefineConstants>
    <DebugType>full</DebugType>
    <ErrorReport>prompt</ErrorReport>
    <WarningLevel>4</WarningLevel>
    <Optimize>false</Optimize>
  </PropertyGroup>


  <PropertyGroup Condition="'$(Configuration)'=='Release'">
    <DefineConstants>TRACE;RELEASE</DefineConstants>
    <Optimize>true</Optimize>
    <DebugType>pdbonly</DebugType>
    <ErrorReport>prompt</ErrorReport>
    <WarningLevel>4</WarningLevel>
  </PropertyGroup>

  <ItemGroup>
    <ApplicationDefinition Remove="App.xaml" />
  </ItemGroup>

  <ItemGroup>
    <None Remove="app.png" />
    <None Remove="Images\app.dark.png" />
    <None Remove="Images\app.light.png" />
    <None Remove="Images\app.light1.png" />
    <None Remove="Images\app_error.dark.png" />
    <None Remove="Images\app_error.light.png" />
    <None Remove="Images\RunResource.ico" />
  </ItemGroup>

  <ItemGroup>
    <Content Include="app.png">
      <CopyToOutputDirectory>PreserveNewest</CopyToOutputDirectory>
    </Content>
    <Content Include="Images\app.dark.png">
      <CopyToOutputDirectory>PreserveNewest</CopyToOutputDirectory>
    </Content>
    <Content Include="Images\app.light.png">
      <CopyToOutputDirectory>PreserveNewest</CopyToOutputDirectory>
    </Content>
    <Content Include="Images\app_error.dark.png">
      <CopyToOutputDirectory>PreserveNewest</CopyToOutputDirectory>
    </Content>
    <Content Include="Images\app_error.light.png">
      <CopyToOutputDirectory>PreserveNewest</CopyToOutputDirectory>
    </Content>
  </ItemGroup>

  <ItemGroup>
    <Page Include="App.xaml" />
<<<<<<< HEAD
  </ItemGroup>

  <ItemGroup>
    <PackageReference Include="Interop.Microsoft.Office.Interop.OneNote" Version="1.1.0.2" />
    <PackageReference Include="JetBrains.Annotations" Version="2021.3.0" />
    <PackageReference Include="Mages" Version="2.0.1" />
    <PackageReference Include="LazyCache" Version="2.4.0" />
    <PackageReference Include="Microsoft.Data.Sqlite" Version="6.0.2" />
    <PackageReference Include="Microsoft.Toolkit.Uwp.Notifications" Version="7.1.2" />
    <PackageReference Include="Microsoft.Xaml.Behaviors.Wpf" Version="1.1.39" />
    <PackageReference Include="ModernWpfUI" Version="0.9.4" />
    <PackageReference Include="ScipBe.Common.Office.OneNote" Version="3.0.1" />
    <PackageReference Include="System.Reactive" Version="5.0.0" />
    <PackageReference Include="System.Runtime" Version="4.3.1" />
    <PackageReference Include="Microsoft.VCRTForwarders.140" Version="1.0.7" />
    <PackageReference Include="System.Data.OleDb" Version="6.0.0" />
    <PackageReference Include="System.ServiceProcess.ServiceController" Version="6.0.0" />
    <PackageReference Include="UnitsNet" Version="4.144.0" />
  </ItemGroup>

  <ItemGroup>
=======
  </ItemGroup>

  <ItemGroup>
    <PackageReference Include="Microsoft.Windows.CsWinRT" Version="2.0.0" />
    <PackageReference Include="Interop.Microsoft.Office.Interop.OneNote" Version="1.1.0.2" />
    <PackageReference Include="Mages" Version="2.0.1" />
    <PackageReference Include="LazyCache" Version="2.4.0" />
    <PackageReference Include="Microsoft.Data.Sqlite" Version="7.0.0" />
    <PackageReference Include="Microsoft.Toolkit.Uwp.Notifications" Version="7.1.2" />
    <PackageReference Include="Microsoft.Xaml.Behaviors.Wpf" Version="1.1.39" />
    <PackageReference Include="ModernWpfUI" Version="0.9.4" />
    <PackageReference Include="ScipBe.Common.Office.OneNote" Version="3.0.1" />
    <PackageReference Include="System.Reactive" Version="5.0.0" />
    <PackageReference Include="System.Data.OleDb" Version="7.0.0" />
    <PackageReference Include="System.ServiceProcess.ServiceController" Version="7.0.0" />
    <PackageReference Include="UnitsNet" Version="4.145.0" />
  </ItemGroup>

  <ItemGroup>
    <ProjectReference Include="..\..\..\common\GPOWrapperProjection\GPOWrapperProjection.csproj" />
>>>>>>> 46099058
    <ProjectReference Include="..\..\..\common\interop\PowerToys.Interop.vcxproj" />
    <ProjectReference Include="..\..\..\common\ManagedCommon\ManagedCommon.csproj" />
    <ProjectReference Include="..\..\..\common\Common.UI\Common.UI.csproj" />
    <ProjectReference Include="..\..\..\settings-ui\Settings.UI.Library\Settings.UI.Library.csproj" />
    <ProjectReference Include="..\PowerLauncher.Telemetry\PowerLauncher.Telemetry.csproj" />
    <ProjectReference Include="..\Wox.Infrastructure\Wox.Infrastructure.csproj" />
    <ProjectReference Include="..\Wox.Plugin\Wox.Plugin.csproj" />
  </ItemGroup>

  <ItemGroup>
    <EmbeddedResource Update="Properties\Resources.resx">
      <Generator>PublicResXFileCodeGenerator</Generator>
      <LastGenOutput>Resources.Designer.cs</LastGenOutput>
    </EmbeddedResource>
  </ItemGroup>

  <ItemGroup>
    <None Update="Images\RunAsset.ico">
      <CopyToOutputDirectory>PreserveNewest</CopyToOutputDirectory>
    </None>
    <None Update="Properties\Settings.settings">
      <Generator>SettingsSingleFileGenerator</Generator>
      <LastGenOutput>Settings.Designer.cs</LastGenOutput>
    </None>
  </ItemGroup>

  <ItemGroup>
    <Page Update="Themes\HighContrastBlack.xaml">
      <SubType>Designer</SubType>
    </Page>
    <Page Update="Themes\HighContrastWhite.xaml">
      <SubType>Designer</SubType>
    </Page>
    <Page Update="Themes\HighContrast2.xaml">
      <SubType>Designer</SubType>
    </Page>
    <Page Update="Themes\HighContrast1.xaml">
      <SubType>Designer</SubType>
    </Page>
    <Page Update="Themes\Dark.xaml">
      <SubType>Designer</SubType>
    </Page>
    <Page Update="Themes\Light.xaml">
      <SubType>Designer</SubType>
    </Page>
  </ItemGroup>
  <ItemGroup>
    <Resource Include="Images\RunResource.ico" />
  </ItemGroup>
  <ItemGroup>
    <Compile Update="Properties\Resources.Designer.cs">
      <DesignTime>True</DesignTime>
      <AutoGen>True</AutoGen>
      <DependentUpon>Resources.resx</DependentUpon>
    </Compile>
  </ItemGroup>
</Project>
<|MERGE_RESOLUTION|>--- conflicted
+++ resolved
@@ -1,191 +1,160 @@
-﻿<Project Sdk="Microsoft.NET.Sdk">
-  <Import Project="..\..\..\Version.props" />
-  <PropertyGroup>
-    <AssemblyTitle>PowerToys.Run</AssemblyTitle>
-    <OutputType>WinExe</OutputType>
-<<<<<<< HEAD
-    <TargetFramework>net6.0-windows10.0.19041.0</TargetFramework>
-=======
-    <TargetFramework>net7.0-windows10.0.19041.0</TargetFramework>
->>>>>>> 46099058
-    <UseWPF>true</UseWPF>
-    <UseWindowsForms>true</UseWindowsForms>
-    <StartupObject>PowerLauncher.App</StartupObject>
-    <ApplicationIcon>Images\RunResource.ico</ApplicationIcon>
-    <ApplicationManifest>app.manifest</ApplicationManifest>
-    <RuntimeIdentifiers>win-x64;win-arm64</RuntimeIdentifiers>
-    <AppendTargetFrameworkToOutputPath>false</AppendTargetFrameworkToOutputPath>
-    <AppendRuntimeIdentifierToOutputPath>false</AppendRuntimeIdentifierToOutputPath>
-    <AssetTargetFallback>uap10.0.18362</AssetTargetFallback>
-    <Version>$(Version).0</Version>
-    <Authors>Microsoft Corporation</Authors>
-    <Description>PowerToys PowerLauncher</Description>
-    <AssemblyName>PowerToys.PowerLauncher</AssemblyName>
-    <OutputPath>..\..\..\..\$(Platform)\$(Configuration)\modules\launcher\</OutputPath>
-    <GenerateSatelliteAssembliesForCore>true</GenerateSatelliteAssembliesForCore>
-<<<<<<< HEAD
-=======
-    <SelfContained>true</SelfContained>
->>>>>>> 46099058
-  </PropertyGroup>
-
-  <!-- SelfContained=true requires RuntimeIdentifier to be set -->
-  <PropertyGroup Condition="'$(Platform)'=='x64'">
-    <RuntimeIdentifier>win10-x64</RuntimeIdentifier>
-  </PropertyGroup>
-  <PropertyGroup Condition="'$(Platform)'=='ARM64'">
-    <RuntimeIdentifier>win10-arm64</RuntimeIdentifier>
-  </PropertyGroup>
-
-  <PropertyGroup Condition="'$(Configuration)'=='Debug'">
-    <DefineConstants>DEBUG;TRACE</DefineConstants>
-    <DebugType>full</DebugType>
-    <ErrorReport>prompt</ErrorReport>
-    <WarningLevel>4</WarningLevel>
-    <Optimize>false</Optimize>
-  </PropertyGroup>
-
-
-  <PropertyGroup Condition="'$(Configuration)'=='Release'">
-    <DefineConstants>TRACE;RELEASE</DefineConstants>
-    <Optimize>true</Optimize>
-    <DebugType>pdbonly</DebugType>
-    <ErrorReport>prompt</ErrorReport>
-    <WarningLevel>4</WarningLevel>
-  </PropertyGroup>
-
-  <ItemGroup>
-    <ApplicationDefinition Remove="App.xaml" />
-  </ItemGroup>
-
-  <ItemGroup>
-    <None Remove="app.png" />
-    <None Remove="Images\app.dark.png" />
-    <None Remove="Images\app.light.png" />
-    <None Remove="Images\app.light1.png" />
-    <None Remove="Images\app_error.dark.png" />
-    <None Remove="Images\app_error.light.png" />
-    <None Remove="Images\RunResource.ico" />
-  </ItemGroup>
-
-  <ItemGroup>
-    <Content Include="app.png">
-      <CopyToOutputDirectory>PreserveNewest</CopyToOutputDirectory>
-    </Content>
-    <Content Include="Images\app.dark.png">
-      <CopyToOutputDirectory>PreserveNewest</CopyToOutputDirectory>
-    </Content>
-    <Content Include="Images\app.light.png">
-      <CopyToOutputDirectory>PreserveNewest</CopyToOutputDirectory>
-    </Content>
-    <Content Include="Images\app_error.dark.png">
-      <CopyToOutputDirectory>PreserveNewest</CopyToOutputDirectory>
-    </Content>
-    <Content Include="Images\app_error.light.png">
-      <CopyToOutputDirectory>PreserveNewest</CopyToOutputDirectory>
-    </Content>
-  </ItemGroup>
-
-  <ItemGroup>
-    <Page Include="App.xaml" />
-<<<<<<< HEAD
-  </ItemGroup>
-
-  <ItemGroup>
-    <PackageReference Include="Interop.Microsoft.Office.Interop.OneNote" Version="1.1.0.2" />
-    <PackageReference Include="JetBrains.Annotations" Version="2021.3.0" />
-    <PackageReference Include="Mages" Version="2.0.1" />
-    <PackageReference Include="LazyCache" Version="2.4.0" />
-    <PackageReference Include="Microsoft.Data.Sqlite" Version="6.0.2" />
-    <PackageReference Include="Microsoft.Toolkit.Uwp.Notifications" Version="7.1.2" />
-    <PackageReference Include="Microsoft.Xaml.Behaviors.Wpf" Version="1.1.39" />
-    <PackageReference Include="ModernWpfUI" Version="0.9.4" />
-    <PackageReference Include="ScipBe.Common.Office.OneNote" Version="3.0.1" />
-    <PackageReference Include="System.Reactive" Version="5.0.0" />
-    <PackageReference Include="System.Runtime" Version="4.3.1" />
-    <PackageReference Include="Microsoft.VCRTForwarders.140" Version="1.0.7" />
-    <PackageReference Include="System.Data.OleDb" Version="6.0.0" />
-    <PackageReference Include="System.ServiceProcess.ServiceController" Version="6.0.0" />
-    <PackageReference Include="UnitsNet" Version="4.144.0" />
-  </ItemGroup>
-
-  <ItemGroup>
-=======
-  </ItemGroup>
-
-  <ItemGroup>
-    <PackageReference Include="Microsoft.Windows.CsWinRT" Version="2.0.0" />
-    <PackageReference Include="Interop.Microsoft.Office.Interop.OneNote" Version="1.1.0.2" />
-    <PackageReference Include="Mages" Version="2.0.1" />
-    <PackageReference Include="LazyCache" Version="2.4.0" />
-    <PackageReference Include="Microsoft.Data.Sqlite" Version="7.0.0" />
-    <PackageReference Include="Microsoft.Toolkit.Uwp.Notifications" Version="7.1.2" />
-    <PackageReference Include="Microsoft.Xaml.Behaviors.Wpf" Version="1.1.39" />
-    <PackageReference Include="ModernWpfUI" Version="0.9.4" />
-    <PackageReference Include="ScipBe.Common.Office.OneNote" Version="3.0.1" />
-    <PackageReference Include="System.Reactive" Version="5.0.0" />
-    <PackageReference Include="System.Data.OleDb" Version="7.0.0" />
-    <PackageReference Include="System.ServiceProcess.ServiceController" Version="7.0.0" />
-    <PackageReference Include="UnitsNet" Version="4.145.0" />
-  </ItemGroup>
-
-  <ItemGroup>
-    <ProjectReference Include="..\..\..\common\GPOWrapperProjection\GPOWrapperProjection.csproj" />
->>>>>>> 46099058
-    <ProjectReference Include="..\..\..\common\interop\PowerToys.Interop.vcxproj" />
-    <ProjectReference Include="..\..\..\common\ManagedCommon\ManagedCommon.csproj" />
-    <ProjectReference Include="..\..\..\common\Common.UI\Common.UI.csproj" />
-    <ProjectReference Include="..\..\..\settings-ui\Settings.UI.Library\Settings.UI.Library.csproj" />
-    <ProjectReference Include="..\PowerLauncher.Telemetry\PowerLauncher.Telemetry.csproj" />
-    <ProjectReference Include="..\Wox.Infrastructure\Wox.Infrastructure.csproj" />
-    <ProjectReference Include="..\Wox.Plugin\Wox.Plugin.csproj" />
-  </ItemGroup>
-
-  <ItemGroup>
-    <EmbeddedResource Update="Properties\Resources.resx">
-      <Generator>PublicResXFileCodeGenerator</Generator>
-      <LastGenOutput>Resources.Designer.cs</LastGenOutput>
-    </EmbeddedResource>
-  </ItemGroup>
-
-  <ItemGroup>
-    <None Update="Images\RunAsset.ico">
-      <CopyToOutputDirectory>PreserveNewest</CopyToOutputDirectory>
-    </None>
-    <None Update="Properties\Settings.settings">
-      <Generator>SettingsSingleFileGenerator</Generator>
-      <LastGenOutput>Settings.Designer.cs</LastGenOutput>
-    </None>
-  </ItemGroup>
-
-  <ItemGroup>
-    <Page Update="Themes\HighContrastBlack.xaml">
-      <SubType>Designer</SubType>
-    </Page>
-    <Page Update="Themes\HighContrastWhite.xaml">
-      <SubType>Designer</SubType>
-    </Page>
-    <Page Update="Themes\HighContrast2.xaml">
-      <SubType>Designer</SubType>
-    </Page>
-    <Page Update="Themes\HighContrast1.xaml">
-      <SubType>Designer</SubType>
-    </Page>
-    <Page Update="Themes\Dark.xaml">
-      <SubType>Designer</SubType>
-    </Page>
-    <Page Update="Themes\Light.xaml">
-      <SubType>Designer</SubType>
-    </Page>
-  </ItemGroup>
-  <ItemGroup>
-    <Resource Include="Images\RunResource.ico" />
-  </ItemGroup>
-  <ItemGroup>
-    <Compile Update="Properties\Resources.Designer.cs">
-      <DesignTime>True</DesignTime>
-      <AutoGen>True</AutoGen>
-      <DependentUpon>Resources.resx</DependentUpon>
-    </Compile>
-  </ItemGroup>
-</Project>
+﻿<Project Sdk="Microsoft.NET.Sdk">
+  <Import Project="..\..\..\Version.props" />
+  <PropertyGroup>
+    <AssemblyTitle>PowerToys.Run</AssemblyTitle>
+    <OutputType>WinExe</OutputType>
+    <TargetFramework>net7.0-windows10.0.19041.0</TargetFramework>
+    <UseWPF>true</UseWPF>
+    <UseWindowsForms>true</UseWindowsForms>
+    <StartupObject>PowerLauncher.App</StartupObject>
+    <ApplicationIcon>Images\RunResource.ico</ApplicationIcon>
+    <ApplicationManifest>app.manifest</ApplicationManifest>
+    <RuntimeIdentifiers>win-x64;win-arm64</RuntimeIdentifiers>
+    <AppendTargetFrameworkToOutputPath>false</AppendTargetFrameworkToOutputPath>
+    <AppendRuntimeIdentifierToOutputPath>false</AppendRuntimeIdentifierToOutputPath>
+    <AssetTargetFallback>uap10.0.18362</AssetTargetFallback>
+    <Version>$(Version).0</Version>
+    <Authors>Microsoft Corporation</Authors>
+    <Description>PowerToys PowerLauncher</Description>
+    <AssemblyName>PowerToys.PowerLauncher</AssemblyName>
+    <OutputPath>..\..\..\..\$(Platform)\$(Configuration)\modules\launcher\</OutputPath>
+    <GenerateSatelliteAssembliesForCore>true</GenerateSatelliteAssembliesForCore>
+    <SelfContained>true</SelfContained>
+  </PropertyGroup>
+
+  <!-- SelfContained=true requires RuntimeIdentifier to be set -->
+  <PropertyGroup Condition="'$(Platform)'=='x64'">
+    <RuntimeIdentifier>win10-x64</RuntimeIdentifier>
+  </PropertyGroup>
+  <PropertyGroup Condition="'$(Platform)'=='ARM64'">
+    <RuntimeIdentifier>win10-arm64</RuntimeIdentifier>
+  </PropertyGroup>
+
+  <PropertyGroup Condition="'$(Configuration)'=='Debug'">
+    <DefineConstants>DEBUG;TRACE</DefineConstants>
+    <DebugType>full</DebugType>
+    <ErrorReport>prompt</ErrorReport>
+    <WarningLevel>4</WarningLevel>
+    <Optimize>false</Optimize>
+  </PropertyGroup>
+
+
+  <PropertyGroup Condition="'$(Configuration)'=='Release'">
+    <DefineConstants>TRACE;RELEASE</DefineConstants>
+    <Optimize>true</Optimize>
+    <DebugType>pdbonly</DebugType>
+    <ErrorReport>prompt</ErrorReport>
+    <WarningLevel>4</WarningLevel>
+  </PropertyGroup>
+
+  <ItemGroup>
+    <ApplicationDefinition Remove="App.xaml" />
+  </ItemGroup>
+
+  <ItemGroup>
+    <None Remove="app.png" />
+    <None Remove="Images\app.dark.png" />
+    <None Remove="Images\app.light.png" />
+    <None Remove="Images\app.light1.png" />
+    <None Remove="Images\app_error.dark.png" />
+    <None Remove="Images\app_error.light.png" />
+    <None Remove="Images\RunResource.ico" />
+  </ItemGroup>
+
+  <ItemGroup>
+    <Content Include="app.png">
+      <CopyToOutputDirectory>PreserveNewest</CopyToOutputDirectory>
+    </Content>
+    <Content Include="Images\app.dark.png">
+      <CopyToOutputDirectory>PreserveNewest</CopyToOutputDirectory>
+    </Content>
+    <Content Include="Images\app.light.png">
+      <CopyToOutputDirectory>PreserveNewest</CopyToOutputDirectory>
+    </Content>
+    <Content Include="Images\app_error.dark.png">
+      <CopyToOutputDirectory>PreserveNewest</CopyToOutputDirectory>
+    </Content>
+    <Content Include="Images\app_error.light.png">
+      <CopyToOutputDirectory>PreserveNewest</CopyToOutputDirectory>
+    </Content>
+  </ItemGroup>
+
+  <ItemGroup>
+    <Page Include="App.xaml" />
+  </ItemGroup>
+
+  <ItemGroup>
+    <PackageReference Include="Microsoft.Windows.CsWinRT" Version="2.0.0" />
+    <PackageReference Include="Interop.Microsoft.Office.Interop.OneNote" Version="1.1.0.2" />
+    <PackageReference Include="Mages" Version="2.0.1" />
+    <PackageReference Include="LazyCache" Version="2.4.0" />
+    <PackageReference Include="Microsoft.Data.Sqlite" Version="7.0.0" />
+    <PackageReference Include="Microsoft.Toolkit.Uwp.Notifications" Version="7.1.2" />
+    <PackageReference Include="Microsoft.Xaml.Behaviors.Wpf" Version="1.1.39" />
+    <PackageReference Include="ModernWpfUI" Version="0.9.4" />
+    <PackageReference Include="ScipBe.Common.Office.OneNote" Version="3.0.1" />
+    <PackageReference Include="System.Reactive" Version="5.0.0" />
+    <PackageReference Include="System.Data.OleDb" Version="7.0.0" />
+    <PackageReference Include="System.ServiceProcess.ServiceController" Version="7.0.0" />
+    <PackageReference Include="UnitsNet" Version="4.145.0" />
+  </ItemGroup>
+
+  <ItemGroup>
+    <ProjectReference Include="..\..\..\common\GPOWrapperProjection\GPOWrapperProjection.csproj" />
+    <ProjectReference Include="..\..\..\common\interop\PowerToys.Interop.vcxproj" />
+    <ProjectReference Include="..\..\..\common\ManagedCommon\ManagedCommon.csproj" />
+    <ProjectReference Include="..\..\..\common\Common.UI\Common.UI.csproj" />
+    <ProjectReference Include="..\..\..\settings-ui\Settings.UI.Library\Settings.UI.Library.csproj" />
+    <ProjectReference Include="..\PowerLauncher.Telemetry\PowerLauncher.Telemetry.csproj" />
+    <ProjectReference Include="..\Wox.Infrastructure\Wox.Infrastructure.csproj" />
+    <ProjectReference Include="..\Wox.Plugin\Wox.Plugin.csproj" />
+  </ItemGroup>
+
+  <ItemGroup>
+    <EmbeddedResource Update="Properties\Resources.resx">
+      <Generator>PublicResXFileCodeGenerator</Generator>
+      <LastGenOutput>Resources.Designer.cs</LastGenOutput>
+    </EmbeddedResource>
+  </ItemGroup>
+
+  <ItemGroup>
+    <None Update="Images\RunAsset.ico">
+      <CopyToOutputDirectory>PreserveNewest</CopyToOutputDirectory>
+    </None>
+    <None Update="Properties\Settings.settings">
+      <Generator>SettingsSingleFileGenerator</Generator>
+      <LastGenOutput>Settings.Designer.cs</LastGenOutput>
+    </None>
+  </ItemGroup>
+
+  <ItemGroup>
+    <Page Update="Themes\HighContrastBlack.xaml">
+      <SubType>Designer</SubType>
+    </Page>
+    <Page Update="Themes\HighContrastWhite.xaml">
+      <SubType>Designer</SubType>
+    </Page>
+    <Page Update="Themes\HighContrast2.xaml">
+      <SubType>Designer</SubType>
+    </Page>
+    <Page Update="Themes\HighContrast1.xaml">
+      <SubType>Designer</SubType>
+    </Page>
+    <Page Update="Themes\Dark.xaml">
+      <SubType>Designer</SubType>
+    </Page>
+    <Page Update="Themes\Light.xaml">
+      <SubType>Designer</SubType>
+    </Page>
+  </ItemGroup>
+  <ItemGroup>
+    <Resource Include="Images\RunResource.ico" />
+  </ItemGroup>
+  <ItemGroup>
+    <Compile Update="Properties\Resources.Designer.cs">
+      <DesignTime>True</DesignTime>
+      <AutoGen>True</AutoGen>
+      <DependentUpon>Resources.resx</DependentUpon>
+    </Compile>
+  </ItemGroup>
+</Project>