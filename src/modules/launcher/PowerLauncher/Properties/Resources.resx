--- conflicted
+++ resolved
@@ -1,200 +1,197 @@
-﻿<?xml version="1.0" encoding="utf-8"?>
-<root>
-  <!-- 
-    Microsoft ResX Schema 
-    
-    Version 2.0
-    
-    The primary goals of this format is to allow a simple XML format 
-    that is mostly human readable. The generation and parsing of the 
-    various data types are done through the TypeConverter classes 
-    associated with the data types.
-    
-    Example:
-    
-    ... ado.net/XML headers & schema ...
-    <resheader name="resmimetype">text/microsoft-resx</resheader>
-    <resheader name="version">2.0</resheader>
-    <resheader name="reader">System.Resources.ResXResourceReader, System.Windows.Forms, ...</resheader>
-    <resheader name="writer">System.Resources.ResXResourceWriter, System.Windows.Forms, ...</resheader>
-    <data name="Name1"><value>this is my long string</value><comment>this is a comment</comment></data>
-    <data name="Color1" type="System.Drawing.Color, System.Drawing">Blue</data>
-    <data name="Bitmap1" mimetype="application/x-microsoft.net.object.binary.base64">
-        <value>[base64 mime encoded serialized .NET Framework object]</value>
-    </data>
-    <data name="Icon1" type="System.Drawing.Icon, System.Drawing" mimetype="application/x-microsoft.net.object.bytearray.base64">
-        <value>[base64 mime encoded string representing a byte array form of the .NET Framework object]</value>
-        <comment>This is a comment</comment>
-    </data>
-                
-    There are any number of "resheader" rows that contain simple 
-    name/value pairs.
-    
-    Each data row contains a name, and value. The row also contains a 
-    type or mimetype. Type corresponds to a .NET class that support 
-    text/value conversion through the TypeConverter architecture. 
-    Classes that don't support this are serialized and stored with the 
-    mimetype set.
-    
-    The mimetype is used for serialized objects, and tells the 
-    ResXResourceReader how to depersist the object. This is currently not 
-    extensible. For a given mimetype the value must be set accordingly:
-    
-    Note - application/x-microsoft.net.object.binary.base64 is the format 
-    that the ResXResourceWriter will generate, however the reader can 
-    read any of the formats listed below.
-    
-    mimetype: application/x-microsoft.net.object.binary.base64
-    value   : The object must be serialized with 
-            : System.Runtime.Serialization.Formatters.Binary.BinaryFormatter
-            : and then encoded with base64 encoding.
-    
-    mimetype: application/x-microsoft.net.object.soap.base64
-    value   : The object must be serialized with 
-            : System.Runtime.Serialization.Formatters.Soap.SoapFormatter
-            : and then encoded with base64 encoding.
-
-    mimetype: application/x-microsoft.net.object.bytearray.base64
-    value   : The object must be serialized into a byte array 
-            : using a System.ComponentModel.TypeConverter
-            : and then encoded with base64 encoding.
-    -->
-  <xsd:schema id="root" xmlns="" xmlns:xsd="http://www.w3.org/2001/XMLSchema" xmlns:msdata="urn:schemas-microsoft-com:xml-msdata">
-    <xsd:import namespace="http://www.w3.org/XML/1998/namespace" />
-    <xsd:element name="root" msdata:IsDataSet="true">
-      <xsd:complexType>
-        <xsd:choice maxOccurs="unbounded">
-          <xsd:element name="metadata">
-            <xsd:complexType>
-              <xsd:sequence>
-                <xsd:element name="value" type="xsd:string" minOccurs="0" />
-              </xsd:sequence>
-              <xsd:attribute name="name" use="required" type="xsd:string" />
-              <xsd:attribute name="type" type="xsd:string" />
-              <xsd:attribute name="mimetype" type="xsd:string" />
-              <xsd:attribute ref="xml:space" />
-            </xsd:complexType>
-          </xsd:element>
-          <xsd:element name="assembly">
-            <xsd:complexType>
-              <xsd:attribute name="alias" type="xsd:string" />
-              <xsd:attribute name="name" type="xsd:string" />
-            </xsd:complexType>
-          </xsd:element>
-          <xsd:element name="data">
-            <xsd:complexType>
-              <xsd:sequence>
-                <xsd:element name="value" type="xsd:string" minOccurs="0" msdata:Ordinal="1" />
-                <xsd:element name="comment" type="xsd:string" minOccurs="0" msdata:Ordinal="2" />
-              </xsd:sequence>
-              <xsd:attribute name="name" type="xsd:string" use="required" msdata:Ordinal="1" />
-              <xsd:attribute name="type" type="xsd:string" msdata:Ordinal="3" />
-              <xsd:attribute name="mimetype" type="xsd:string" msdata:Ordinal="4" />
-              <xsd:attribute ref="xml:space" />
-            </xsd:complexType>
-          </xsd:element>
-          <xsd:element name="resheader">
-            <xsd:complexType>
-              <xsd:sequence>
-                <xsd:element name="value" type="xsd:string" minOccurs="0" msdata:Ordinal="1" />
-              </xsd:sequence>
-              <xsd:attribute name="name" type="xsd:string" use="required" />
-            </xsd:complexType>
-          </xsd:element>
-        </xsd:choice>
-      </xsd:complexType>
-    </xsd:element>
-  </xsd:schema>
-  <resheader name="resmimetype">
-    <value>text/microsoft-resx</value>
-  </resheader>
-  <resheader name="version">
-    <value>2.0</value>
-  </resheader>
-  <resheader name="reader">
-    <value>System.Resources.ResXResourceReader, System.Windows.Forms, Version=4.0.0.0, Culture=neutral, PublicKeyToken=b77a5c561934e089</value>
-  </resheader>
-  <resheader name="writer">
-    <value>System.Resources.ResXResourceWriter, System.Windows.Forms, Version=4.0.0.0, Culture=neutral, PublicKeyToken=b77a5c561934e089</value>
-  </resheader>
-  <data name="startTyping" xml:space="preserve">
-    <value>Start typing...</value>
-  </data>
-  <data name="registerHotkeyFailed" xml:space="preserve">
-    <value>Failed to register hotkey: {0}</value>
-  </data>
-  <data name="executeQuery" xml:space="preserve">
-    <value>Execute query: {0}</value>
-  </data>
-  <data name="lastExecuteTime" xml:space="preserve">
-    <value>Last execution time: {0}</value>
-  </data>
-  <data name="reportWindow_header" xml:space="preserve">
-    <value>Something went wrong.</value>
-  </data>
-  <data name="reportWindow_file_bug" xml:space="preserve">
-    <value>Please file a bug in the</value>
-    <comment>reportWindow_file_bug + reportWindow_github_repo string</comment>
-  </data>
-  <data name="reportWindow_github_repo" xml:space="preserve">
-    <value>PowerToys GitHub repository</value>
-    <comment>reportWindow_file_bug + reportWindow_github_repo string</comment>
-  </data>
-  <data name="reportWindow_upload_log" xml:space="preserve">
-    <value>Make sure to upload the log file and to include the error message.</value>
-  </data>
-  <data name="reportWindow_period" xml:space="preserve">
-    <value>.</value>
-  </data>
-  <data name="reportWindow_wox_got_an_error" xml:space="preserve">
-    <value>PowerToys Run ran into an issue</value>
-  </data>
-  <data name="AppIcon" xml:space="preserve">
-    <value>Application Icon</value>
-  </data>
-  <data name="ContextMenuItem" xml:space="preserve">
-    <value>Context Menu Item</value>
-  </data>
-  <data name="ContextMenuItemAdditionalInformation" xml:space="preserve">
-    <value>Context Menu Item Additional Information</value>
-  </data>
-  <data name="ContextMenuIcon" xml:space="preserve">
-    <value>Context Menu Icon</value>
-  </data>
-  <data name="ContextMenuItemsCollection" xml:space="preserve">
-    <value>Context Menu Items Collection</value>
-  </data>
-  <data name="Query" xml:space="preserve">
-    <value>Query</value>
-  </data>
-  <data name="Results" xml:space="preserve">
-    <value>Results</value>
-  </data>
-  <data name="SearchIcon" xml:space="preserve">
-    <value>Search Icon</value>
-  </data>
-  <data name="Subtitle" xml:space="preserve">
-    <value>Subtitle</value>
-  </data>
-  <data name="Title" xml:space="preserve">
-    <value>Title</value>
-  </data>
-  <data name="deserialization_error_title" xml:space="preserve">
-    <value>PowerToys Run deserialization error</value>
-  </data>
-  <data name="deserialization_error_message" xml:space="preserve">
-    <value>Settings will be reset to default and program will continue to function.</value>
-  </data>
-  <data name="FailedToInitializePluginsDescription" xml:space="preserve">
-    <value>Plugins: {0} - fail to load and would be disabled, please contact plugins creator for help</value>
-  </data>
-  <data name="FailedToInitializePluginsTitle" xml:space="preserve">
-    <value>Fail to initialize plugins</value>
-<<<<<<< HEAD
-=======
-  </data>
-  <data name="ContextMenuItemsAvailable" xml:space="preserve">
-    <value>Appended controls available</value>
->>>>>>> 46099058
-  </data>
+﻿<?xml version="1.0" encoding="utf-8"?>
+<root>
+  <!-- 
+    Microsoft ResX Schema 
+    
+    Version 2.0
+    
+    The primary goals of this format is to allow a simple XML format 
+    that is mostly human readable. The generation and parsing of the 
+    various data types are done through the TypeConverter classes 
+    associated with the data types.
+    
+    Example:
+    
+    ... ado.net/XML headers & schema ...
+    <resheader name="resmimetype">text/microsoft-resx</resheader>
+    <resheader name="version">2.0</resheader>
+    <resheader name="reader">System.Resources.ResXResourceReader, System.Windows.Forms, ...</resheader>
+    <resheader name="writer">System.Resources.ResXResourceWriter, System.Windows.Forms, ...</resheader>
+    <data name="Name1"><value>this is my long string</value><comment>this is a comment</comment></data>
+    <data name="Color1" type="System.Drawing.Color, System.Drawing">Blue</data>
+    <data name="Bitmap1" mimetype="application/x-microsoft.net.object.binary.base64">
+        <value>[base64 mime encoded serialized .NET Framework object]</value>
+    </data>
+    <data name="Icon1" type="System.Drawing.Icon, System.Drawing" mimetype="application/x-microsoft.net.object.bytearray.base64">
+        <value>[base64 mime encoded string representing a byte array form of the .NET Framework object]</value>
+        <comment>This is a comment</comment>
+    </data>
+                
+    There are any number of "resheader" rows that contain simple 
+    name/value pairs.
+    
+    Each data row contains a name, and value. The row also contains a 
+    type or mimetype. Type corresponds to a .NET class that support 
+    text/value conversion through the TypeConverter architecture. 
+    Classes that don't support this are serialized and stored with the 
+    mimetype set.
+    
+    The mimetype is used for serialized objects, and tells the 
+    ResXResourceReader how to depersist the object. This is currently not 
+    extensible. For a given mimetype the value must be set accordingly:
+    
+    Note - application/x-microsoft.net.object.binary.base64 is the format 
+    that the ResXResourceWriter will generate, however the reader can 
+    read any of the formats listed below.
+    
+    mimetype: application/x-microsoft.net.object.binary.base64
+    value   : The object must be serialized with 
+            : System.Runtime.Serialization.Formatters.Binary.BinaryFormatter
+            : and then encoded with base64 encoding.
+    
+    mimetype: application/x-microsoft.net.object.soap.base64
+    value   : The object must be serialized with 
+            : System.Runtime.Serialization.Formatters.Soap.SoapFormatter
+            : and then encoded with base64 encoding.
+
+    mimetype: application/x-microsoft.net.object.bytearray.base64
+    value   : The object must be serialized into a byte array 
+            : using a System.ComponentModel.TypeConverter
+            : and then encoded with base64 encoding.
+    -->
+  <xsd:schema id="root" xmlns="" xmlns:xsd="http://www.w3.org/2001/XMLSchema" xmlns:msdata="urn:schemas-microsoft-com:xml-msdata">
+    <xsd:import namespace="http://www.w3.org/XML/1998/namespace" />
+    <xsd:element name="root" msdata:IsDataSet="true">
+      <xsd:complexType>
+        <xsd:choice maxOccurs="unbounded">
+          <xsd:element name="metadata">
+            <xsd:complexType>
+              <xsd:sequence>
+                <xsd:element name="value" type="xsd:string" minOccurs="0" />
+              </xsd:sequence>
+              <xsd:attribute name="name" use="required" type="xsd:string" />
+              <xsd:attribute name="type" type="xsd:string" />
+              <xsd:attribute name="mimetype" type="xsd:string" />
+              <xsd:attribute ref="xml:space" />
+            </xsd:complexType>
+          </xsd:element>
+          <xsd:element name="assembly">
+            <xsd:complexType>
+              <xsd:attribute name="alias" type="xsd:string" />
+              <xsd:attribute name="name" type="xsd:string" />
+            </xsd:complexType>
+          </xsd:element>
+          <xsd:element name="data">
+            <xsd:complexType>
+              <xsd:sequence>
+                <xsd:element name="value" type="xsd:string" minOccurs="0" msdata:Ordinal="1" />
+                <xsd:element name="comment" type="xsd:string" minOccurs="0" msdata:Ordinal="2" />
+              </xsd:sequence>
+              <xsd:attribute name="name" type="xsd:string" use="required" msdata:Ordinal="1" />
+              <xsd:attribute name="type" type="xsd:string" msdata:Ordinal="3" />
+              <xsd:attribute name="mimetype" type="xsd:string" msdata:Ordinal="4" />
+              <xsd:attribute ref="xml:space" />
+            </xsd:complexType>
+          </xsd:element>
+          <xsd:element name="resheader">
+            <xsd:complexType>
+              <xsd:sequence>
+                <xsd:element name="value" type="xsd:string" minOccurs="0" msdata:Ordinal="1" />
+              </xsd:sequence>
+              <xsd:attribute name="name" type="xsd:string" use="required" />
+            </xsd:complexType>
+          </xsd:element>
+        </xsd:choice>
+      </xsd:complexType>
+    </xsd:element>
+  </xsd:schema>
+  <resheader name="resmimetype">
+    <value>text/microsoft-resx</value>
+  </resheader>
+  <resheader name="version">
+    <value>2.0</value>
+  </resheader>
+  <resheader name="reader">
+    <value>System.Resources.ResXResourceReader, System.Windows.Forms, Version=4.0.0.0, Culture=neutral, PublicKeyToken=b77a5c561934e089</value>
+  </resheader>
+  <resheader name="writer">
+    <value>System.Resources.ResXResourceWriter, System.Windows.Forms, Version=4.0.0.0, Culture=neutral, PublicKeyToken=b77a5c561934e089</value>
+  </resheader>
+  <data name="startTyping" xml:space="preserve">
+    <value>Start typing...</value>
+  </data>
+  <data name="registerHotkeyFailed" xml:space="preserve">
+    <value>Failed to register hotkey: {0}</value>
+  </data>
+  <data name="executeQuery" xml:space="preserve">
+    <value>Execute query: {0}</value>
+  </data>
+  <data name="lastExecuteTime" xml:space="preserve">
+    <value>Last execution time: {0}</value>
+  </data>
+  <data name="reportWindow_header" xml:space="preserve">
+    <value>Something went wrong.</value>
+  </data>
+  <data name="reportWindow_file_bug" xml:space="preserve">
+    <value>Please file a bug in the</value>
+    <comment>reportWindow_file_bug + reportWindow_github_repo string</comment>
+  </data>
+  <data name="reportWindow_github_repo" xml:space="preserve">
+    <value>PowerToys GitHub repository</value>
+    <comment>reportWindow_file_bug + reportWindow_github_repo string</comment>
+  </data>
+  <data name="reportWindow_upload_log" xml:space="preserve">
+    <value>Make sure to upload the log file and to include the error message.</value>
+  </data>
+  <data name="reportWindow_period" xml:space="preserve">
+    <value>.</value>
+  </data>
+  <data name="reportWindow_wox_got_an_error" xml:space="preserve">
+    <value>PowerToys Run ran into an issue</value>
+  </data>
+  <data name="AppIcon" xml:space="preserve">
+    <value>Application Icon</value>
+  </data>
+  <data name="ContextMenuItem" xml:space="preserve">
+    <value>Context Menu Item</value>
+  </data>
+  <data name="ContextMenuItemAdditionalInformation" xml:space="preserve">
+    <value>Context Menu Item Additional Information</value>
+  </data>
+  <data name="ContextMenuIcon" xml:space="preserve">
+    <value>Context Menu Icon</value>
+  </data>
+  <data name="ContextMenuItemsCollection" xml:space="preserve">
+    <value>Context Menu Items Collection</value>
+  </data>
+  <data name="Query" xml:space="preserve">
+    <value>Query</value>
+  </data>
+  <data name="Results" xml:space="preserve">
+    <value>Results</value>
+  </data>
+  <data name="SearchIcon" xml:space="preserve">
+    <value>Search Icon</value>
+  </data>
+  <data name="Subtitle" xml:space="preserve">
+    <value>Subtitle</value>
+  </data>
+  <data name="Title" xml:space="preserve">
+    <value>Title</value>
+  </data>
+  <data name="deserialization_error_title" xml:space="preserve">
+    <value>PowerToys Run deserialization error</value>
+  </data>
+  <data name="deserialization_error_message" xml:space="preserve">
+    <value>Settings will be reset to default and program will continue to function.</value>
+  </data>
+  <data name="FailedToInitializePluginsDescription" xml:space="preserve">
+    <value>Plugins: {0} - fail to load and would be disabled, please contact plugins creator for help</value>
+  </data>
+  <data name="FailedToInitializePluginsTitle" xml:space="preserve">
+    <value>Fail to initialize plugins</value>
+  </data>
+  <data name="ContextMenuItemsAvailable" xml:space="preserve">
+    <value>Appended controls available</value>
+  </data>
 </root>