--- conflicted
+++ resolved
@@ -4,52 +4,32 @@
 
 using System;
 using System.Diagnostics;
-<<<<<<< HEAD
-=======
 using System.Globalization;
->>>>>>> fcd05f2f
 using System.Linq;
 using System.Text;
 using System.Threading;
 using System.Windows;
-<<<<<<< HEAD
+
 using Common.UI;
+
 using interop;
+
 using ManagedCommon;
+
 using Microsoft.PowerLauncher.Telemetry;
 using Microsoft.PowerToys.Telemetry;
+
 using PowerLauncher.Helper;
 using PowerLauncher.Plugin;
 using PowerLauncher.ViewModel;
+
 using Wox;
 using Wox.Infrastructure;
-using Wox.Infrastructure.Http;
-=======
-
-using Common.UI;
-
-using interop;
-
-using ManagedCommon;
-
-using Microsoft.PowerLauncher.Telemetry;
-using Microsoft.PowerToys.Telemetry;
-
-using PowerLauncher.Helper;
-using PowerLauncher.Plugin;
-using PowerLauncher.ViewModel;
-
-using Wox;
-using Wox.Infrastructure;
->>>>>>> fcd05f2f
 using Wox.Infrastructure.Image;
 using Wox.Infrastructure.UserSettings;
 using Wox.Plugin;
 using Wox.Plugin.Logger;
-<<<<<<< HEAD
-=======
-
->>>>>>> fcd05f2f
+
 using Stopwatch = Wox.Infrastructure.Stopwatch;
 
 namespace PowerLauncher
@@ -58,16 +38,12 @@
     {
         public static PublicAPIInstance API { get; private set; }
 
-<<<<<<< HEAD
+        private readonly Alphabet _alphabet = new Alphabet();
+
+        public static CancellationTokenSource NativeThreadCTS { get; private set; }
+
         private static bool _disposed;
-=======
-        private readonly Alphabet _alphabet = new Alphabet();
-
-        public static CancellationTokenSource NativeThreadCTS { get; private set; }
-
-        private static bool _disposed;
-
->>>>>>> fcd05f2f
+
         private PowerToysRunSettings _settings;
         private MainViewModel _mainVM;
         private MainWindow _mainWindow;
@@ -82,9 +58,6 @@
         [STAThread]
         public static void Main()
         {
-<<<<<<< HEAD
-            Log.Info($"Starting PowerToys Run with PID={Environment.ProcessId}", typeof(App));
-=======
             NativeThreadCTS = new CancellationTokenSource();
 
             Log.Info($"Starting PowerToys Run with PID={Environment.ProcessId}", typeof(App));
@@ -94,7 +67,6 @@
                 return;
             }
 
->>>>>>> fcd05f2f
             int powerToysPid = GetPowerToysPId();
             if (powerToysPid != 0)
             {
@@ -115,17 +87,6 @@
             using (var application = new App())
             {
                 application.InitializeComponent();
-<<<<<<< HEAD
-                new Thread(() =>
-                {
-                    var eventHandle = new EventWaitHandle(false, EventResetMode.AutoReset, Constants.RunExitEvent());
-                    if (eventHandle.WaitOne())
-                    {
-                        Log.Warn("RunExitEvent was signaled. Exiting PowerToys", typeof(App));
-                        ExitPowerToys(application);
-                    }
-                }).Start();
-=======
 
                 NativeEventWaiter.WaitForEventLoop(
                     Constants.RunExitEvent(),
@@ -136,7 +97,6 @@
                     },
                     Application.Current.Dispatcher,
                     NativeThreadCTS.Token);
->>>>>>> fcd05f2f
 
                 if (powerToysPid != 0)
                 {
@@ -163,11 +123,7 @@
             {
                 var textToLog = new StringBuilder();
                 textToLog.AppendLine("Begin PowerToys Run startup ----------------------------------------------------");
-<<<<<<< HEAD
-                textToLog.AppendLine($"Runtime info:{ErrorReporting.RuntimeInfo()}");
-=======
                 textToLog.AppendLine(CultureInfo.InvariantCulture, $"Runtime info:{ErrorReporting.RuntimeInfo()}");
->>>>>>> fcd05f2f
 
                 RegisterAppDomainExceptions();
                 RegisterDispatcherUnhandledException();
@@ -179,15 +135,6 @@
                 _settings = _settingsVM.Settings;
                 _settings.StartedFromPowerToysRunner = e.Args.Contains("--started-from-runner");
 
-<<<<<<< HEAD
-                _stringMatcher = new StringMatcher();
-                StringMatcher.Instance = _stringMatcher;
-                _stringMatcher.UserSettingSearchPrecision = _settings.QuerySearchPrecision;
-
-                _mainVM = new MainViewModel(_settings);
-                _mainWindow = new MainWindow(_settings, _mainVM);
-                API = new PublicAPIInstance(_settingsVM, _mainVM, _themeManager);
-=======
                 _alphabet.Initialize(_settings);
                 _stringMatcher = new StringMatcher(_alphabet);
                 StringMatcher.Instance = _stringMatcher;
@@ -196,7 +143,6 @@
                 _mainVM = new MainViewModel(_settings, NativeThreadCTS.Token);
                 _mainWindow = new MainWindow(_settings, _mainVM, NativeThreadCTS.Token);
                 API = new PublicAPIInstance(_settingsVM, _mainVM, _alphabet, _themeManager);
->>>>>>> fcd05f2f
                 _settingsReader = new SettingsReader(_settings, _themeManager);
                 _settingsReader.ReadSettings();
 
@@ -205,12 +151,6 @@
                 Current.MainWindow = _mainWindow;
                 Current.MainWindow.Title = Constant.ExeFileName;
 
-<<<<<<< HEAD
-                // main windows needs initialized before theme change because of blur settings
-                HttpClient.Proxy = _settings.Proxy;
-
-=======
->>>>>>> fcd05f2f
                 RegisterExitEvents();
 
                 _settingsReader.ReadSettingsOnChange();
@@ -236,18 +176,7 @@
         {
             SingleInstance<App>.SingleInstanceMutex.Close();
 
-<<<<<<< HEAD
-            try
-            {
-                app.Dispose();
-            }
-            finally
-            {
-                Environment.Exit(0);
-            }
-=======
             app.Dispatcher.Invoke(() => app.Shutdown());
->>>>>>> fcd05f2f
         }
 
         private static int GetPowerToysPId()
@@ -280,10 +209,7 @@
 
             Current.Exit += (s, e) =>
             {
-<<<<<<< HEAD
-=======
                 NativeThreadCTS.Cancel();
->>>>>>> fcd05f2f
                 Log.Info("Application.Current.Exit", GetType());
                 Dispose();
             };
@@ -367,24 +293,10 @@
                     _themeManager?.Dispose();
                 }
 
-<<<<<<< HEAD
-                // TODO: free unmanaged resources (unmanaged objects) and override finalizer
-                // TODO: set large fields to null
-=======
->>>>>>> fcd05f2f
                 Log.Info("End PowerToys Run Exit ----------------------------------------------------  ", GetType());
             });
         }
 
-<<<<<<< HEAD
-        // // TODO: override finalizer only if 'Dispose(bool disposing)' has code to free unmanaged resources
-        // ~App()
-        // {
-        //     // Do not change this code. Put cleanup code in 'Dispose(bool disposing)' method
-        //     Dispose(disposing: false);
-        // }
-=======
->>>>>>> fcd05f2f
         public void Dispose()
         {
             // Do not change this code. Put cleanup code in 'Dispose(bool disposing)' method
