--- conflicted
+++ resolved
@@ -1,21 +1,13 @@
-﻿<Project Sdk="Microsoft.NET.Sdk">
-  
-  <PropertyGroup>
-<<<<<<< HEAD
-    <TargetFramework>net8.0-windows10.0.20348.0</TargetFramework>
-    
-    
-    <Version>$(Version).0</Version>
-    <Authors>Microsoft Corporation</Authors>
-=======
-    <TargetFramework>net8.0-windows</TargetFramework>
->>>>>>> 3e133ae8
-    <Description>PowerToys PowerLauncher Telemetry</Description>
-    <AssemblyName>PowerToys.PowerLauncher.Telemetry</AssemblyName>
-  </PropertyGroup>
-
-  <ItemGroup>
-    <ProjectReference Include="..\..\..\common\ManagedTelemetry\Telemetry\ManagedTelemetry.csproj" />
-  </ItemGroup>
-
-</Project>
+﻿<Project Sdk="Microsoft.NET.Sdk">
+  
+  <PropertyGroup>
+    <TargetFramework>net8.0-windows10.0.20348.0</TargetFramework>
+    <Description>PowerToys PowerLauncher Telemetry</Description>
+    <AssemblyName>PowerToys.PowerLauncher.Telemetry</AssemblyName>
+  </PropertyGroup>
+
+  <ItemGroup>
+    <ProjectReference Include="..\..\..\common\ManagedTelemetry\Telemetry\ManagedTelemetry.csproj" />
+  </ItemGroup>
+
+</Project>