--- conflicted
+++ resolved
@@ -1,5 +1,4 @@
-<<<<<<< HEAD
-﻿<UserControl
+<UserControl
     x:Class="PowerLauncher.UI.ResultList"
     xmlns="http://schemas.microsoft.com/winfx/2006/xaml/presentation"
     xmlns:x="http://schemas.microsoft.com/winfx/2006/xaml"
@@ -13,7 +12,7 @@
     d:DesignWidth="720">
     <Grid 
         x:Name="PowerBar" 
-        Background="{ThemeResource BackdropAcrylicBrush}"        
+        Background="{ThemeResource BackdropAcrylicBrush}"    
         Translation="0,0,16" 
         VerticalAlignment="Top">
         <ListView 
@@ -39,48 +38,6 @@
                             <Core:DataTriggerBehavior Binding="{Binding IsSelected}" ComparisonCondition="Equal" Value="false">
                                 <Core:CallMethodAction TargetObject="{Binding ElementName=HideActionsButtons}" MethodName="StartAnimation"/>
                             </Core:DataTriggerBehavior>
-=======
-﻿<UserControl
-    x:Class="PowerLauncher.UI.ResultList"
-    xmlns="http://schemas.microsoft.com/winfx/2006/xaml/presentation"
-    xmlns:x="http://schemas.microsoft.com/winfx/2006/xaml"
-    xmlns:d="http://schemas.microsoft.com/expression/blend/2008"
-    xmlns:mc="http://schemas.openxmlformats.org/markup-compatibility/2006"
-    mc:Ignorable="d"
-    xmlns:ToolkitBehaviors="using:Microsoft.Toolkit.Uwp.UI.Animations.Behaviors"
-    xmlns:Core="using:Microsoft.Xaml.Interactions.Core"
-    xmlns:Interactivity="using:Microsoft.Xaml.Interactivity"
-    d:DesignHeight="300"
-    d:DesignWidth="720">
-    <Grid 
-        x:Name="PowerBar" 
-        Background="{StaticResource BackdropAcrylicBrush}"        
-        Translation="0,0,16" 
-        VerticalAlignment="Top">
-        <ListView 
-            x:Name="SuggestionsList"
-            x:FieldModifier="public"
-            MaxHeight="{Binding Results.MaxHeight}"
-            MinHeight="{Binding Results.MaxHeight}"
-            AllowFocusOnInteraction="False"
-            IsItemClickEnabled="True"
-            Margin="{ThemeResource AutoSuggestListMargin}"
-            Padding="{ThemeResource AutoSuggestListPadding}"
-            ItemsSource="{Binding Results.Results, Mode=OneWay}"
-            SelectionMode="Single"
-            SelectedIndex="{Binding Results.SelectedIndex, Mode=TwoWay}"
-            >
-            <ListView.ItemTemplate>
-                <DataTemplate >
-                    <Grid Height="72" Width="690" Background="Transparent" RowSpacing="0">
-                        <Interactivity:Interaction.Behaviors>
-                            <Core:DataTriggerBehavior Binding="{Binding IsSelected}" ComparisonCondition="Equal" Value="true" >
-                                <Core:CallMethodAction TargetObject="{Binding ElementName=ShowActionButtons}" MethodName="StartAnimation"/>
-                            </Core:DataTriggerBehavior>
-                            <Core:DataTriggerBehavior Binding="{Binding IsSelected}" ComparisonCondition="Equal" Value="false">
-                                <Core:CallMethodAction TargetObject="{Binding ElementName=HideActionsButtons}" MethodName="StartAnimation"/>
-                            </Core:DataTriggerBehavior>
->>>>>>> 93800959
                             <Core:EventTriggerBehavior EventName="PointerEntered">
                                 <Core:CallMethodAction TargetObject="{Binding ElementName=ShowActionButtons}" MethodName="StartAnimation"/>
                                 <Core:InvokeCommandAction Command="{Binding LoadContextMenuCommand}"/>
