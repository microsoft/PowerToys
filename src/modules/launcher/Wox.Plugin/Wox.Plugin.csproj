--- conflicted
+++ resolved
@@ -2,11 +2,7 @@
 <Import Project="..\..\..\Version.props" />
   
   <PropertyGroup>
-<<<<<<< HEAD
-    <TargetFramework>net6.0-windows</TargetFramework>
-=======
     <TargetFramework>net7.0-windows</TargetFramework>
->>>>>>> 46099058
     <ProjectGuid>{8451ECDD-2EA4-4966-BB0A-7BBC40138E80}</ProjectGuid>
     <UseWPF>true</UseWPF>
     <OutputType>Library</OutputType>
@@ -52,14 +48,7 @@
   </ItemGroup>
   
   <ItemGroup>
-<<<<<<< HEAD
-    <PackageReference Include="JetBrains.Annotations" Version="2021.3.0" />
-    <PackageReference Include="Mono.Cecil" Version="0.11.4" />
-    <PackageReference Include="NLog.Extensions.Logging" Version="1.7.4" />
-    <PackageReference Include="System.Runtime" Version="4.3.1" />
-=======
     <PackageReference Include="NLog.Extensions.Logging" Version="5.0.4" />
->>>>>>> 46099058
   </ItemGroup>
 
   <ItemGroup>
