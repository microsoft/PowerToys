--- conflicted
+++ resolved
@@ -103,12 +103,8 @@
         public IconDelegate Icon { get; set; }
 
         /// <summary>
-<<<<<<< HEAD
-        /// Gets or sets return true to hide wox after select result
-=======
         /// Gets or sets the result action.
         /// Return <c>true</c> to hide PowerToys Run after the result has been selected.
->>>>>>> 46099058
         /// </summary>
         [JsonIgnore]
         public Func<ActionContext, bool> Action { get; set; }
@@ -125,19 +121,12 @@
             SubTitleHighlightData = subTitleHighlightData;
         }
 
-<<<<<<< HEAD
-#pragma warning disable CA2227 // Collection properties should be read only
-=======
->>>>>>> 46099058
         public IList<int> TitleHighlightData { get; set; }
-#pragma warning restore CA2227 // Collection properties should be read only
 
         /// <summary>
         /// Gets or sets a list of indexes for the characters to be highlighted in SubTitle
         /// </summary>
-#pragma warning disable CA2227 // Collection properties should be read only
         public IList<int> SubTitleHighlightData { get; set; }
-#pragma warning restore CA2227 // Collection properties should be read only
 
         /// <summary>
         /// Gets or sets only results that originQuery match with current query will be displayed in the panel
