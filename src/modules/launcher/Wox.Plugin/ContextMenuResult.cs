﻿// Copyright (c) Microsoft Corporation
// The Microsoft Corporation licenses this file to you under the MIT license.
// See the LICENSE file in the project root for more information.

using System;
using System.Windows.Input;

namespace Wox.Plugin
{
    public class ContextMenuResult
    {
        public string PluginName { get; set; }

        public string Title { get; set; }

        public string Glyph { get; set; }

        public string FontFamily { get; set; }

        public Key AcceleratorKey { get; set; }

        public ModifierKeys AcceleratorModifiers { get; set; }

        /// <summary>
<<<<<<< HEAD
        /// Gets or sets return true to hide wox after select result
=======
        /// Gets or sets the context menu result action.
        /// Return <c>true</c> to hide PowerToys Run after the context menu result has been selected.
>>>>>>> 46099058
        /// </summary>
        public Func<ActionContext, bool> Action { get; set; }

        public override string ToString()
        {
            return Title;
        }
    }
}<|MERGE_RESOLUTION|>--- conflicted
+++ resolved
@@ -22,12 +22,8 @@
         public ModifierKeys AcceleratorModifiers { get; set; }
 
         /// <summary>
-<<<<<<< HEAD
-        /// Gets or sets return true to hide wox after select result
-=======
         /// Gets or sets the context menu result action.
         /// Return <c>true</c> to hide PowerToys Run after the context menu result has been selected.
->>>>>>> 46099058
         /// </summary>
         public Func<ActionContext, bool> Action { get; set; }
 
