using System;
using System.Collections.Generic;
using System.Diagnostics;
using System.IO;
using System.Linq;
using System.Runtime.InteropServices;
using System.Security;
using System.Text;
using System.Threading.Tasks;
using Microsoft.Win32;
using Wox.Infrastructure;
using Microsoft.Plugin.Program.Logger;
using Wox.Plugin;
using System.Windows.Input;
using System.Reflection;

namespace Microsoft.Plugin.Program.Programs
{

    [Serializable]
    public class Win32 : IProgram
    {
        public string Name { get; set; }
        public string UniqueIdentifier { get; set; }
        public string IcoPath { get; set; }
        public string FullPath { get; set; }
        public string LnkResolvedPath { get; set; }
        public string ParentDirectory { get; set; }
        public string ExecutableName { get; set; }
        public string Description { get; set; }
        public bool Valid { get; set; }
        public bool Enabled { get; set; }
        public bool hasArguments { get; set; } = false;
        public string Arguments { get; set; } = String.Empty;
        public string Location => ParentDirectory;
        public string AppType { get; set; }

        private const string ShortcutExtension = "lnk";
        private const string ApplicationReferenceExtension = "appref-ms";
        private const string ExeExtension = "exe";
        private const string InternetShortcutExtension = "url";

<<<<<<< HEAD
        private const string InternetShortcutApplication = "Internet Shortcut application";
        private const string Win32Application = "Win32 application";
        private const string ProgressiveWebApplication = "Web application";
=======
        private const string InternetShortcutApplication = "Internet shortcut application";
        private const string Win32Application = "Win32 application";
>>>>>>> 38350a1a

        private int Score(string query)
        {
            var nameMatch = StringMatcher.FuzzySearch(query, Name);
            var descriptionMatch = StringMatcher.FuzzySearch(query, Description);
            var executableNameMatch = StringMatcher.FuzzySearch(query, ExecutableName);
            var score = new[] { nameMatch.Score, descriptionMatch.Score, executableNameMatch.Score }.Max();
            return score;
        }

        public Result Result(string query, IPublicAPI api)
        {
            var score = Score(query);
            if (score <= 0)
            { // no need to create result if this is zero
                return null;
            }

            if(!hasArguments)
            {
                var noArgumentScoreModifier = 5;
                score += noArgumentScoreModifier;
            }
            else
            {
                // To Filter PWAs when the user searches for the main application
                // All Chromium based applications contain the --app-id argument
                // Reference : https://codereview.chromium.org/399045/show
                string proxyWebApp = "_proxy.exe";
                string appIdArgument = "--app-id";
                bool isWebApplication = FullPath.Contains(proxyWebApp) && Arguments.Contains(appIdArgument);

                // Condition to Filter pinned Web Applications or PWAs when searching for the main application
                if(isWebApplication && 
                    FullPath.Contains(query, StringComparison.OrdinalIgnoreCase) &&
                    !Name.Contains(query, StringComparison.OrdinalIgnoreCase))
                {
                    return null;
                }

                // Set the subtitle to 'Web Application'
                if(isWebApplication)
                {
                    AppType = ProgressiveWebApplication;
                }

            }

            var result = new Result
            {
                SubTitle = AppType,
                IcoPath = IcoPath,
                Score = score,
                ContextData = this,
                Action = e =>
                {
                    var info = new ProcessStartInfo
                    {
                        FileName = LnkResolvedPath ?? FullPath,
                        WorkingDirectory = ParentDirectory,
                        UseShellExecute = true
                    };

                    Main.StartProcess(Process.Start, info);

                    return true;
                }
            };

            if (Description.Length >= Name.Length &&
                Description.Substring(0, Name.Length) == Name)
            {
                result.Title = Description;
                result.TitleHighlightData = StringMatcher.FuzzySearch(query, Description).MatchData;
            }
            else
            {
                result.Title = Name;
                result.TitleHighlightData = StringMatcher.FuzzySearch(query, Name).MatchData;
            }

            return result;
        }


        public List<ContextMenuResult> ContextMenus(IPublicAPI api)
        {
            // To add a context menu only to open file location as Internet shortcut applications do not have the functionality to run as admin
            if(AppType.Equals(InternetShortcutApplication))
            {
                var contextMenuItems = new List<ContextMenuResult>
                {
                    new ContextMenuResult
                    {
                        PluginName = Assembly.GetExecutingAssembly().GetName().Name,
                        Title = api.GetTranslation("wox_plugin_program_open_containing_folder"),
                        Glyph = "\xE838",
                        FontFamily = "Segoe MDL2 Assets",
                        AcceleratorKey = Key.E,
                        AcceleratorModifiers = (ModifierKeys.Control | ModifierKeys.Shift),
                        Action = _ =>
                        {
                            Main.StartProcess(Process.Start, new ProcessStartInfo("explorer", ParentDirectory));
                            return true;
                        }
                    }
                };
                return contextMenuItems;
            }

            var contextMenus = new List<ContextMenuResult>
            {
                new ContextMenuResult
                {
                    PluginName = Assembly.GetExecutingAssembly().GetName().Name,
                    Title = api.GetTranslation("wox_plugin_program_run_as_administrator"),
                    Glyph = "\xE7EF",
                    FontFamily = "Segoe MDL2 Assets",
                    AcceleratorKey = Key.Enter,
                    AcceleratorModifiers = (ModifierKeys.Control | ModifierKeys.Shift),
                    Action = _ =>
                    {
                        var info = new ProcessStartInfo
                        {
                            FileName = FullPath,
                            WorkingDirectory = ParentDirectory,
                            Verb = "runas",
                            UseShellExecute = true
                        };

                        Task.Run(() => Main.StartProcess(Process.Start, info));

                        return true;
                    }
                },
                new ContextMenuResult
                {
                    PluginName = Assembly.GetExecutingAssembly().GetName().Name,
                    Title = api.GetTranslation("wox_plugin_program_open_containing_folder"),
                    Glyph = "\xE838",
                    FontFamily = "Segoe MDL2 Assets",
                    AcceleratorKey = Key.E,
                    AcceleratorModifiers = (ModifierKeys.Control | ModifierKeys.Shift),
                    Action = _ =>
                    {


                        Main.StartProcess(Process.Start, new ProcessStartInfo("explorer", ParentDirectory));

                        return true;
                    }
                }
            };
            return contextMenus;
        }



        public override string ToString()
        {
            return ExecutableName;
        }

        private static Win32 Win32Program(string path)
        {
            try
            {
                var p = new Win32
                {
                    Name = Path.GetFileNameWithoutExtension(path),
                    ExecutableName = Path.GetFileName(path),
                    IcoPath = path,
                    FullPath = path.ToLower(),
                    UniqueIdentifier = path,
                    ParentDirectory = Directory.GetParent(path).FullName,
                    Description = string.Empty,
                    Valid = true,
                    Enabled = true,
                    AppType = Win32Application
                };
                return p;
            }
            catch (Exception e) when (e is SecurityException || e is UnauthorizedAccessException)
            {
                ProgramLogger.LogException($"|Win32|Win32Program|{path}" +
                                            $"|Permission denied when trying to load the program from {path}", e);

                return new Win32() { Valid = false, Enabled = false };
            }
        }

        // This function filters Internet Shortcut programs
        private static Win32 InternetShortcutProgram(string path)
        {
            string[] lines = System.IO.File.ReadAllLines(path);
            string appName = string.Empty;
            string iconPath = string.Empty;
            string scheme = string.Empty;
            bool validApp = false;

            const string steamScheme = "steam";
            const string urlPrefix = "URL=";
            const string iconFilePrefix = "IconFile=";
            const string hostnameRun = "run";
            const string hostnameRunGameId = "rungameid";

            foreach(string line in lines)
            {
                if(line.StartsWith(urlPrefix))
                {
                    var urlPath = line.Substring(urlPrefix.Length);
                    Uri uri = new Uri(urlPath);

                    // To filter out only those steam shortcuts which have 'run' or 'rungameid' as the hostname
                    if(uri.Scheme.Equals(steamScheme, StringComparison.OrdinalIgnoreCase)
                        && (uri.Host.Equals(hostnameRun, StringComparison.OrdinalIgnoreCase)
                        || uri.Host.Equals(hostnameRunGameId, StringComparison.OrdinalIgnoreCase)))
                    {
                        validApp = true;
                    }
                }

                if(line.StartsWith(iconFilePrefix))
                {
                    iconPath = line.Substring(iconFilePrefix.Length);
                }
            }

            if(!validApp)
            {
                return new Win32() { Valid = false, Enabled = false };
            }

            try
            {
                var p = new Win32
                {
                    Name = Path.GetFileNameWithoutExtension(path),
                    ExecutableName = Path.GetFileName(path),
                    IcoPath = iconPath,
                    FullPath = path.ToLower(),
                    UniqueIdentifier = path,
                    ParentDirectory = Directory.GetParent(path).FullName,
                    Description = InternetShortcutApplication,
                    Valid = true,
                    Enabled = true,
                    AppType = InternetShortcutApplication
                };
                return p;
            }
            catch (Exception e) when (e is SecurityException || e is UnauthorizedAccessException)
            {
                ProgramLogger.LogException($"|Win32|InternetShortcutProgram|{path}" +
                                            $"|Permission denied when trying to load the program from {path}", e);

                return new Win32() { Valid = false, Enabled = false };
            }
        }

        private static Win32 LnkProgram(string path)
        {
            var program = Win32Program(path);
            try
            {
                const int MAX_PATH = 260;
                StringBuilder buffer = new StringBuilder(MAX_PATH);
                ShellLinkHelper _helper = new ShellLinkHelper();
                string target = _helper.retrieveTargetPath(path);

                if (!string.IsNullOrEmpty(target))
                {
                    var extension = Extension(target);
                    if (extension == ExeExtension && File.Exists(target))
                    {
                        program.LnkResolvedPath = program.FullPath;
                        program.FullPath = Path.GetFullPath(target).ToLower();
                        program.ExecutableName = Path.GetFileName(target);
                        program.hasArguments = _helper.hasArguments;
                        program.Arguments = _helper.Arguments;

                        var description = _helper.description;
                        if (!string.IsNullOrEmpty(description))
                        {
                            program.Description = description;
                        }
                        else
                        {
                            var info = FileVersionInfo.GetVersionInfo(target);
                            if (!string.IsNullOrEmpty(info.FileDescription))
                            {
                                program.Description = info.FileDescription;
                            }
                        }
                    }
                }
                return program;
            }
            catch (COMException e)
            {
                // C:\\ProgramData\\Microsoft\\Windows\\Start Menu\\Programs\\MiracastView.lnk always cause exception
                ProgramLogger.LogException($"|Win32|LnkProgram|{path}" +
                                                "|Error caused likely due to trying to get the description of the program", e);

                program.Valid = false;
                return program;
            }
#if !DEBUG //Only do a catch all in production. This is so make developer aware of any unhandled exception and add the exception handling in.
            catch (Exception e)
            {
                ProgramLogger.LogException($"|Win32|LnkProgram|{path}" +
                                                "|An unexpected error occurred in the calling method LnkProgram", e);

                program.Valid = false;
                return program;
            }
#endif
        }

        private static Win32 ExeProgram(string path)
        {
            try
            {
                var program = Win32Program(path);
                var info = FileVersionInfo.GetVersionInfo(path);

                if (!string.IsNullOrEmpty(info.FileDescription))
                {
                    program.Description = info.FileDescription;
                }

                return program;
            }
            catch (Exception e) when (e is SecurityException || e is UnauthorizedAccessException)
            {
                ProgramLogger.LogException($"|Win32|ExeProgram|{path}" +
                                            $"|Permission denied when trying to load the program from {path}", e);

                return new Win32() { Valid = false, Enabled = false };
            }
        }

        private static IEnumerable<string> ProgramPaths(string directory, string[] suffixes)
        {
            if (!Directory.Exists(directory))
            {
                return new string[] { };
            }

            var files = new List<string>();
            var folderQueue = new Queue<string>();
            folderQueue.Enqueue(directory);
            
            do
            {
                var currentDirectory = folderQueue.Dequeue();
                try
                {
                    foreach (var suffix in suffixes)
                    {
                        try
                        {
                            files.AddRange(Directory.EnumerateFiles(currentDirectory, $"*.{suffix}", SearchOption.TopDirectoryOnly));
                        }
                        catch (DirectoryNotFoundException e)
                        {
                            ProgramLogger.LogException($"|Win32|ProgramPaths|{currentDirectory}" +
                                                "|The directory trying to load the program from does not exist", e);
                        }
                    }
                }
                catch (Exception e) when (e is SecurityException || e is UnauthorizedAccessException)
                {
                    ProgramLogger.LogException($"|Win32|ProgramPaths|{currentDirectory}" +
                                                $"|Permission denied when trying to load programs from {currentDirectory}", e);
                }

                try
                {
                    foreach (var childDirectory in Directory.EnumerateDirectories(currentDirectory, "*", SearchOption.TopDirectoryOnly))
                    {
                        folderQueue.Enqueue(childDirectory);
                    }
                }
                catch (Exception e) when (e is SecurityException || e is UnauthorizedAccessException)
                {
                    ProgramLogger.LogException($"|Win32|ProgramPaths|{currentDirectory}" +
                                                $"|Permission denied when trying to load programs from {currentDirectory}", e);
                }
            } while (folderQueue.Any());

            return files;
        }

        private static string Extension(string path)
        {
            var extension = Path.GetExtension(path)?.ToLower();

            if (!string.IsNullOrEmpty(extension))
            {
                return extension.Substring(1);
            }
            else
            {
                return string.Empty;
            }
        }

        private static ParallelQuery<Win32> UnregisteredPrograms(List<Settings.ProgramSource> sources, string[] suffixes)
        {
            var listToAdd = new List<string>();
            sources.Where(s => Directory.Exists(s.Location) && s.Enabled)
                .SelectMany(s => ProgramPaths(s.Location, suffixes))
                .ToList()
                .Where(t1 => !Main._settings.DisabledProgramSources.Any(x => t1 == x.UniqueIdentifier))
                .ToList()
                .ForEach(x => listToAdd.Add(x));

            var paths = listToAdd.Distinct().ToArray();

            var programs1 = paths.AsParallel().Where(p => Extension(p) == ExeExtension).Select(ExeProgram);
            var programs2 = paths.AsParallel().Where(p => Extension(p) == ShortcutExtension).Select(ExeProgram);
            var programs3 = from p in paths.AsParallel()
                            let e = Extension(p)
                            where e != ShortcutExtension && e != ExeExtension
                            select Win32Program(p);
            return programs1.Concat(programs2).Concat(programs3);
        }

        private static ParallelQuery<Win32> StartMenuPrograms(string[] suffixes)
        {
            var disabledProgramsList = Main._settings.DisabledProgramSources;

            var directory1 = Environment.GetFolderPath(Environment.SpecialFolder.Programs);
            var directory2 = Environment.GetFolderPath(Environment.SpecialFolder.CommonPrograms);
            var paths1 = ProgramPaths(directory1, suffixes);
            var paths2 = ProgramPaths(directory2, suffixes);

            var toFilter = paths1.Concat(paths2);
            var paths = toFilter
                        .Where(t1 => !disabledProgramsList.Any(x => x.UniqueIdentifier == t1))
                        .Select(t1 => t1)
                        .Distinct()
                        .ToArray();

            var programs1 = paths.AsParallel().Where(p => Extension(p).Equals(ShortcutExtension, StringComparison.OrdinalIgnoreCase)).Select(LnkProgram);
            var programs2 = paths.AsParallel().Where(p => Extension(p).Equals(ApplicationReferenceExtension, StringComparison.OrdinalIgnoreCase)).Select(Win32Program);
            var programs3 = paths.AsParallel().Where(p => Extension(p).Equals(InternetShortcutExtension, StringComparison.OrdinalIgnoreCase)).Select(InternetShortcutProgram);

            return programs1.Concat(programs2).Where(p => p.Valid).Concat(programs3).Where(p => p.Valid);
        }

        private static ParallelQuery<Win32> AppPathsPrograms(string[] suffixes)
        {
            // https://msdn.microsoft.com/en-us/library/windows/desktop/ee872121
            const string appPaths = @"SOFTWARE\Microsoft\Windows\CurrentVersion\App Paths";
            var programs = new List<Win32>();
            using (var root = Registry.LocalMachine.OpenSubKey(appPaths))
            {
                if (root != null)
                {
                    programs.AddRange(GetProgramsFromRegistry(root));
                }
            }
            using (var root = Registry.CurrentUser.OpenSubKey(appPaths))
            {
                if (root != null)
                {
                    programs.AddRange(GetProgramsFromRegistry(root));
                }
            }

            var disabledProgramsList = Main._settings.DisabledProgramSources;
            var toFilter = programs.AsParallel().Where(p => suffixes.Contains(Extension(p.ExecutableName)));

            var filtered = toFilter.Where(t1 => !disabledProgramsList.Any(x => x.UniqueIdentifier == t1.UniqueIdentifier)).Select(t1 => t1);

            return filtered;
        }

        private static IEnumerable<Win32> GetProgramsFromRegistry(RegistryKey root)
        {
            return root
                    .GetSubKeyNames()
                    .Select(x => GetProgramPathFromRegistrySubKeys(root, x))
                    .Distinct()
                    .Select(x => GetProgramFromPath(x));
        }

        private static string GetProgramPathFromRegistrySubKeys(RegistryKey root, string subkey)
        {
            var path = string.Empty;
            try
            {
                using (var key = root.OpenSubKey(subkey))
                {
                    if (key == null)
                        return string.Empty;

                    var defaultValue = string.Empty;
                    path = key.GetValue(defaultValue) as string;
                }

                if (string.IsNullOrEmpty(path))
                    return string.Empty;

                // fix path like this: ""\"C:\\folder\\executable.exe\""
                return path = path.Trim('"', ' ');
            }
            catch (Exception e) when (e is SecurityException || e is UnauthorizedAccessException)
            {
                ProgramLogger.LogException($"|Win32|GetProgramPathFromRegistrySubKeys|{path}" +
                                            $"|Permission denied when trying to load the program from {path}", e);

                return string.Empty;
            }
        }

        private static Win32 GetProgramFromPath(string path)
        {
            if (string.IsNullOrEmpty(path))
                return new Win32();

            path = Environment.ExpandEnvironmentVariables(path);

            if (!File.Exists(path))
                return new Win32();

            var entry = Win32Program(path);
            entry.ExecutableName = Path.GetFileName(path);

            return entry;
        }

        public class removeDuplicatesComparer : IEqualityComparer<Win32>
        {
            public bool Equals(Win32 app1, Win32 app2)
            {
                
                if(!string.IsNullOrEmpty(app1.Name) && !string.IsNullOrEmpty(app2.Name)
                    && !string.IsNullOrEmpty(app1.ExecutableName) && !string.IsNullOrEmpty(app2.ExecutableName)
                    && !string.IsNullOrEmpty(app1.FullPath) && !string.IsNullOrEmpty(app2.FullPath))
                {
                    return app1.Name.Equals(app2.Name, StringComparison.OrdinalIgnoreCase) 
                        && app1.ExecutableName.Equals(app2.ExecutableName, StringComparison.OrdinalIgnoreCase) 
                        && app1.FullPath.Equals(app2.FullPath, StringComparison.OrdinalIgnoreCase);
                }
                return false;
            }

            // Ref : https://stackoverflow.com/questions/2730865/how-do-i-calculate-a-good-hash-code-for-a-list-of-strings
            public int GetHashCode(Win32 obj)
            {
                int namePrime = 13;
                int executablePrime = 17;
                int fullPathPrime = 31;

                int result = 1;
                result = result * namePrime + obj.Name.ToLowerInvariant().GetHashCode();
                result = result * executablePrime + obj.ExecutableName.ToLowerInvariant().GetHashCode();
                result = result * fullPathPrime + obj.FullPath.ToLowerInvariant().GetHashCode();

                return result;
            }
        }

        // Deduplication code
        public static Func<ParallelQuery<Win32>, Win32[]> DeduplicatePrograms = (programs) =>
        {
            var uniqueExePrograms = programs.Where(x => !string.IsNullOrEmpty(x.LnkResolvedPath) || Extension(x.FullPath) != ExeExtension);
            var uniquePrograms = uniqueExePrograms.Distinct(new removeDuplicatesComparer());
            return uniquePrograms.ToArray();
        };

        public static Win32[] All(Settings settings)
        {
            try
            {
                var programs = new List<Win32>().AsParallel();

                var unregistered = UnregisteredPrograms(settings.ProgramSources, settings.ProgramSuffixes);
                programs = programs.Concat(unregistered);

                if (settings.EnableRegistrySource)
                {
                    var appPaths = AppPathsPrograms(settings.ProgramSuffixes);
                    programs = programs.Concat(appPaths);
                }

                if (settings.EnableStartMenuSource)
                {
                    var startMenu = StartMenuPrograms(settings.ProgramSuffixes);
                    programs = programs.Concat(startMenu);
                }

                return DeduplicatePrograms(programs);
            }
#if DEBUG //This is to make developer aware of any unhandled exception and add in handling.
            catch (Exception e)
            {
                throw e;
            }
#endif

#if !DEBUG //Only do a catch all in production.
            catch (Exception e)
            {
                ProgramLogger.LogException("|Win32|All|Not available|An unexpected error occurred", e);

                return new Win32[0];
            }
#endif
        }
    }
}<|MERGE_RESOLUTION|>--- conflicted
+++ resolved
@@ -12,8 +12,8 @@
 using Microsoft.Plugin.Program.Logger;
 using Wox.Plugin;
 using System.Windows.Input;
-using System.Reflection;
-
+using System.Reflection;
+
 namespace Microsoft.Plugin.Program.Programs
 {
 
@@ -40,14 +40,10 @@
         private const string ExeExtension = "exe";
         private const string InternetShortcutExtension = "url";
 
-<<<<<<< HEAD
-        private const string InternetShortcutApplication = "Internet Shortcut application";
-        private const string Win32Application = "Win32 application";
         private const string ProgressiveWebApplication = "Web application";
-=======
         private const string InternetShortcutApplication = "Internet shortcut application";
         private const string Win32Application = "Win32 application";
->>>>>>> 38350a1a
+
 
         private int Score(string query)
         {
@@ -66,34 +62,34 @@
                 return null;
             }
 
-            if(!hasArguments)
-            {
-                var noArgumentScoreModifier = 5;
-                score += noArgumentScoreModifier;
-            }
-            else
-            {
-                // To Filter PWAs when the user searches for the main application
-                // All Chromium based applications contain the --app-id argument
-                // Reference : https://codereview.chromium.org/399045/show
-                string proxyWebApp = "_proxy.exe";
-                string appIdArgument = "--app-id";
-                bool isWebApplication = FullPath.Contains(proxyWebApp) && Arguments.Contains(appIdArgument);
-
-                // Condition to Filter pinned Web Applications or PWAs when searching for the main application
-                if(isWebApplication && 
-                    FullPath.Contains(query, StringComparison.OrdinalIgnoreCase) &&
-                    !Name.Contains(query, StringComparison.OrdinalIgnoreCase))
-                {
-                    return null;
-                }
-
-                // Set the subtitle to 'Web Application'
-                if(isWebApplication)
-                {
-                    AppType = ProgressiveWebApplication;
-                }
-
+            if(!hasArguments)
+            {
+                var noArgumentScoreModifier = 5;
+                score += noArgumentScoreModifier;
+            }
+            else
+            {
+                // To Filter PWAs when the user searches for the main application
+                // All Chromium based applications contain the --app-id argument
+                // Reference : https://codereview.chromium.org/399045/show
+                string proxyWebApp = "_proxy.exe";
+                string appIdArgument = "--app-id";
+                bool isWebApplication = FullPath.Contains(proxyWebApp) && Arguments.Contains(appIdArgument);
+
+                // Condition to Filter pinned Web Applications or PWAs when searching for the main application
+                if(isWebApplication && 
+                    FullPath.Contains(query, StringComparison.OrdinalIgnoreCase) &&
+                    !Name.Contains(query, StringComparison.OrdinalIgnoreCase))
+                {
+                    return null;
+                }
+
+                // Set the subtitle to 'Web Application'
+                if(isWebApplication)
+                {
+                    AppType = ProgressiveWebApplication;
+                }
+
             }
 
             var result = new Result
@@ -136,8 +132,8 @@
         public List<ContextMenuResult> ContextMenus(IPublicAPI api)
         {
             // To add a context menu only to open file location as Internet shortcut applications do not have the functionality to run as admin
-            if(AppType.Equals(InternetShortcutApplication))
-            {
+            if(AppType.Equals(InternetShortcutApplication))
+            {
                 var contextMenuItems = new List<ContextMenuResult>
                 {
                     new ContextMenuResult
@@ -154,8 +150,8 @@
                             return true;
                         }
                     }
-                };
-                return contextMenuItems;
+                };
+                return contextMenuItems;
             }
 
             var contextMenus = new List<ContextMenuResult>
@@ -240,45 +236,45 @@
         }
 
         // This function filters Internet Shortcut programs
-        private static Win32 InternetShortcutProgram(string path)
-        {
+        private static Win32 InternetShortcutProgram(string path)
+        {
             string[] lines = System.IO.File.ReadAllLines(path);
-            string appName = string.Empty;
-            string iconPath = string.Empty;
-            string scheme = string.Empty;
-            bool validApp = false;
-
-            const string steamScheme = "steam";
-            const string urlPrefix = "URL=";
-            const string iconFilePrefix = "IconFile=";
-            const string hostnameRun = "run";
-            const string hostnameRunGameId = "rungameid";
-
-            foreach(string line in lines)
-            {
-                if(line.StartsWith(urlPrefix))
-                {
-                    var urlPath = line.Substring(urlPrefix.Length);
-                    Uri uri = new Uri(urlPath);
-
-                    // To filter out only those steam shortcuts which have 'run' or 'rungameid' as the hostname
-                    if(uri.Scheme.Equals(steamScheme, StringComparison.OrdinalIgnoreCase)
-                        && (uri.Host.Equals(hostnameRun, StringComparison.OrdinalIgnoreCase)
-                        || uri.Host.Equals(hostnameRunGameId, StringComparison.OrdinalIgnoreCase)))
-                    {
-                        validApp = true;
-                    }
-                }
-
-                if(line.StartsWith(iconFilePrefix))
-                {
-                    iconPath = line.Substring(iconFilePrefix.Length);
-                }
-            }
-
-            if(!validApp)
-            {
-                return new Win32() { Valid = false, Enabled = false };
+            string appName = string.Empty;
+            string iconPath = string.Empty;
+            string scheme = string.Empty;
+            bool validApp = false;
+
+            const string steamScheme = "steam";
+            const string urlPrefix = "URL=";
+            const string iconFilePrefix = "IconFile=";
+            const string hostnameRun = "run";
+            const string hostnameRunGameId = "rungameid";
+
+            foreach(string line in lines)
+            {
+                if(line.StartsWith(urlPrefix))
+                {
+                    var urlPath = line.Substring(urlPrefix.Length);
+                    Uri uri = new Uri(urlPath);
+
+                    // To filter out only those steam shortcuts which have 'run' or 'rungameid' as the hostname
+                    if(uri.Scheme.Equals(steamScheme, StringComparison.OrdinalIgnoreCase)
+                        && (uri.Host.Equals(hostnameRun, StringComparison.OrdinalIgnoreCase)
+                        || uri.Host.Equals(hostnameRunGameId, StringComparison.OrdinalIgnoreCase)))
+                    {
+                        validApp = true;
+                    }
+                }
+
+                if(line.StartsWith(iconFilePrefix))
+                {
+                    iconPath = line.Substring(iconFilePrefix.Length);
+                }
+            }
+
+            if(!validApp)
+            {
+                return new Win32() { Valid = false, Enabled = false };
             }
 
             try
@@ -581,44 +577,44 @@
             return entry;
         }
 
-        public class removeDuplicatesComparer : IEqualityComparer<Win32>
-        {
-            public bool Equals(Win32 app1, Win32 app2)
-            {
-                
-                if(!string.IsNullOrEmpty(app1.Name) && !string.IsNullOrEmpty(app2.Name)
-                    && !string.IsNullOrEmpty(app1.ExecutableName) && !string.IsNullOrEmpty(app2.ExecutableName)
-                    && !string.IsNullOrEmpty(app1.FullPath) && !string.IsNullOrEmpty(app2.FullPath))
-                {
-                    return app1.Name.Equals(app2.Name, StringComparison.OrdinalIgnoreCase) 
-                        && app1.ExecutableName.Equals(app2.ExecutableName, StringComparison.OrdinalIgnoreCase) 
-                        && app1.FullPath.Equals(app2.FullPath, StringComparison.OrdinalIgnoreCase);
-                }
-                return false;
-            }
-
-            // Ref : https://stackoverflow.com/questions/2730865/how-do-i-calculate-a-good-hash-code-for-a-list-of-strings
-            public int GetHashCode(Win32 obj)
-            {
-                int namePrime = 13;
-                int executablePrime = 17;
-                int fullPathPrime = 31;
-
-                int result = 1;
-                result = result * namePrime + obj.Name.ToLowerInvariant().GetHashCode();
-                result = result * executablePrime + obj.ExecutableName.ToLowerInvariant().GetHashCode();
-                result = result * fullPathPrime + obj.FullPath.ToLowerInvariant().GetHashCode();
-
-                return result;
-            }
+        public class removeDuplicatesComparer : IEqualityComparer<Win32>
+        {
+            public bool Equals(Win32 app1, Win32 app2)
+            {
+                
+                if(!string.IsNullOrEmpty(app1.Name) && !string.IsNullOrEmpty(app2.Name)
+                    && !string.IsNullOrEmpty(app1.ExecutableName) && !string.IsNullOrEmpty(app2.ExecutableName)
+                    && !string.IsNullOrEmpty(app1.FullPath) && !string.IsNullOrEmpty(app2.FullPath))
+                {
+                    return app1.Name.Equals(app2.Name, StringComparison.OrdinalIgnoreCase) 
+                        && app1.ExecutableName.Equals(app2.ExecutableName, StringComparison.OrdinalIgnoreCase) 
+                        && app1.FullPath.Equals(app2.FullPath, StringComparison.OrdinalIgnoreCase);
+                }
+                return false;
+            }
+
+            // Ref : https://stackoverflow.com/questions/2730865/how-do-i-calculate-a-good-hash-code-for-a-list-of-strings
+            public int GetHashCode(Win32 obj)
+            {
+                int namePrime = 13;
+                int executablePrime = 17;
+                int fullPathPrime = 31;
+
+                int result = 1;
+                result = result * namePrime + obj.Name.ToLowerInvariant().GetHashCode();
+                result = result * executablePrime + obj.ExecutableName.ToLowerInvariant().GetHashCode();
+                result = result * fullPathPrime + obj.FullPath.ToLowerInvariant().GetHashCode();
+
+                return result;
+            }
         }
 
         // Deduplication code
-        public static Func<ParallelQuery<Win32>, Win32[]> DeduplicatePrograms = (programs) =>
-        {
-            var uniqueExePrograms = programs.Where(x => !string.IsNullOrEmpty(x.LnkResolvedPath) || Extension(x.FullPath) != ExeExtension);
-            var uniquePrograms = uniqueExePrograms.Distinct(new removeDuplicatesComparer());
-            return uniquePrograms.ToArray();
+        public static Func<ParallelQuery<Win32>, Win32[]> DeduplicatePrograms = (programs) =>
+        {
+            var uniqueExePrograms = programs.Where(x => !string.IsNullOrEmpty(x.LnkResolvedPath) || Extension(x.FullPath) != ExeExtension);
+            var uniquePrograms = uniqueExePrograms.Distinct(new removeDuplicatesComparer());
+            return uniquePrograms.ToArray();
         };
 
         public static Win32[] All(Settings settings)
