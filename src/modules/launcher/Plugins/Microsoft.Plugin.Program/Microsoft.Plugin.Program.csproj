﻿<Project Sdk="Microsoft.NET.Sdk.WindowsDesktop">
<Import Project="..\..\..\..\Version.props" />
  
  <PropertyGroup>
    <TargetFramework>netcoreapp3.1</TargetFramework>
    <ProjectGuid>{FDB3555B-58EF-4AE6-B5F1-904719637AB4}</ProjectGuid>
    <AppDesignerFolder>Properties</AppDesignerFolder>
    <RootNamespace>Microsoft.Plugin.Program</RootNamespace>
    <AssemblyName>Microsoft.Plugin.Program</AssemblyName>
    <Version>$(Version).0</Version>
    <UseWpf>true</UseWpf>
    <UseWindowsForms>true</UseWindowsForms>
    <AppendTargetFrameworkToOutputPath>false</AppendTargetFrameworkToOutputPath>
    <AppendRuntimeIdentifierToOutputPath>false</AppendRuntimeIdentifierToOutputPath>
    <Platforms>x64</Platforms>
    <NeutralLanguage>en-US</NeutralLanguage>
  </PropertyGroup>

  <PropertyGroup Condition="'$(Configuration)|$(Platform)'=='Debug|x64'">
    <DebugSymbols>true</DebugSymbols>
    <OutputPath>..\..\..\..\..\x64\Debug\modules\launcher\Plugins\Microsoft.Plugin.Program\</OutputPath>
    <DefineConstants>DEBUG;TRACE</DefineConstants>
    <DebugType>full</DebugType>
    <PlatformTarget>x64</PlatformTarget>
    <LangVersion>7.3</LangVersion>
    <ErrorReport>prompt</ErrorReport>
    <CodeAnalysisRuleSet>MinimumRecommendedRules.ruleset</CodeAnalysisRuleSet>
    <WarningLevel>4</WarningLevel>
    <Optimize>false</Optimize>
    <TreatWarningsAsErrors>true</TreatWarningsAsErrors>
  </PropertyGroup>

  <PropertyGroup Condition="'$(Configuration)|$(Platform)'=='Release|x64'">
    <OutputPath>..\..\..\..\..\x64\Release\modules\launcher\Plugins\Microsoft.Plugin.Program\</OutputPath>
    <DefineConstants>TRACE</DefineConstants>
    <Optimize>true</Optimize>
    <DebugType>pdbonly</DebugType>
    <PlatformTarget>x64</PlatformTarget>
    <LangVersion>7.3</LangVersion>
    <ErrorReport>prompt</ErrorReport>
    <CodeAnalysisRuleSet>MinimumRecommendedRules.ruleset</CodeAnalysisRuleSet>
    <WarningLevel>4</WarningLevel>
    <TreatWarningsAsErrors>true</TreatWarningsAsErrors>
  </PropertyGroup>

  <ItemGroup>
    <Compile Remove="Languages\**" />
    <EmbeddedResource Remove="Languages\**" />
    <None Remove="Languages\**" />
    <Page Remove="Languages\**" />
  </ItemGroup>
  
  <ItemGroup>
    <None Include="plugin.json">
      <CopyToOutputDirectory>PreserveNewest</CopyToOutputDirectory>
    </None>
  </ItemGroup>

  <ItemGroup>
    <ProjectReference Include="..\..\Wox.Infrastructure\Wox.Infrastructure.csproj" />
    <ProjectReference Include="..\..\Wox.Plugin\Wox.Plugin.csproj" />
  </ItemGroup>
  
  <ItemGroup>
    <PackageReference Include="JetBrains.Annotations" Version="2020.1.0" />
    <PackageReference Include="Microsoft.CodeAnalysis.FxCopAnalyzers" Version="3.3.0">
      <PrivateAssets>all</PrivateAssets>
      <IncludeAssets>runtime; build; native; contentfiles; analyzers; buildtransitive</IncludeAssets>
    </PackageReference>
    <PackageReference Include="Microsoft.Windows.SDK.Contracts" Version="10.0.19041.1" />
<<<<<<< HEAD
    <PackageReference Include="Newtonsoft.Json" Version="12.0.3" />
    <PackageReference Include="NLog" Version="4.7.4" />
=======
>>>>>>> dc284d9c
    <PackageReference Include="System.Runtime" Version="4.3.1" />
  </ItemGroup>
  
  <ItemGroup>
    <None Update="Images\app.dark.png">
      <CopyToOutputDirectory>PreserveNewest</CopyToOutputDirectory>
    </None>
    <None Update="Images\app.light.png">
      <CopyToOutputDirectory>PreserveNewest</CopyToOutputDirectory>
    </None>
    <None Update="Images\disable.dark.png">
      <CopyToOutputDirectory>PreserveNewest</CopyToOutputDirectory>
    </None>
    <None Update="Images\disable.light.png">
      <CopyToOutputDirectory>PreserveNewest</CopyToOutputDirectory>
    </None>
    <None Update="Images\folder.dark.png">
      <CopyToOutputDirectory>PreserveNewest</CopyToOutputDirectory>
    </None>
    <None Update="Images\folder.light.png">
      <CopyToOutputDirectory>PreserveNewest</CopyToOutputDirectory>
    </None>
    <None Update="Images\shell.dark.png">
      <CopyToOutputDirectory>PreserveNewest</CopyToOutputDirectory>
    </None>
    <None Update="Images\shell.light.png">
      <CopyToOutputDirectory>PreserveNewest</CopyToOutputDirectory>
    </None>
    <None Update="Images\user.dark.png">
      <CopyToOutputDirectory>PreserveNewest</CopyToOutputDirectory>
    </None>
    <None Update="Images\user.light.png">
      <CopyToOutputDirectory>PreserveNewest</CopyToOutputDirectory>
    </None>
  </ItemGroup>
  
  <ItemGroup>
    <AssemblyAttribute Include="System.Runtime.CompilerServices.InternalsVisibleTo">
      <_Parameter1>Microsoft.Plugin.Program.UnitTests</_Parameter1>
    </AssemblyAttribute>
  </ItemGroup>

  <ItemGroup>
    <Compile Include="..\..\..\..\codeAnalysis\GlobalSuppressions.cs">
      <Link>GlobalSuppressions.cs</Link>
    </Compile>
    <AdditionalFiles Include="..\..\..\..\codeAnalysis\StyleCop.json">
      <Link>StyleCop.json</Link>
    </AdditionalFiles>
  </ItemGroup>
  <ItemGroup>
    <PackageReference Include="StyleCop.Analyzers">
      <Version>1.1.118</Version>
      <IncludeAssets>runtime; build; native; contentfiles; analyzers; buildtransitive</IncludeAssets>
      <PrivateAssets>all</PrivateAssets>
    </PackageReference>
  </ItemGroup>
  <ItemGroup>
    <Compile Update="Properties\Resources.Designer.cs">
      <DesignTime>True</DesignTime>
      <AutoGen>True</AutoGen>
      <DependentUpon>Resources.resx</DependentUpon>
    </Compile>
  </ItemGroup>
  <ItemGroup>
    <EmbeddedResource Update="Properties\Resources.resx">
      <Generator>PublicResXFileCodeGenerator</Generator>
      <LastGenOutput>Resources.Designer.cs</LastGenOutput>
    </EmbeddedResource>
  </ItemGroup>
</Project><|MERGE_RESOLUTION|>--- conflicted
+++ resolved
@@ -1,4 +1,4 @@
-﻿<Project Sdk="Microsoft.NET.Sdk.WindowsDesktop">
+<Project Sdk="Microsoft.NET.Sdk.WindowsDesktop">
 <Import Project="..\..\..\..\Version.props" />
   
   <PropertyGroup>
@@ -68,11 +68,6 @@
       <IncludeAssets>runtime; build; native; contentfiles; analyzers; buildtransitive</IncludeAssets>
     </PackageReference>
     <PackageReference Include="Microsoft.Windows.SDK.Contracts" Version="10.0.19041.1" />
-<<<<<<< HEAD
-    <PackageReference Include="Newtonsoft.Json" Version="12.0.3" />
-    <PackageReference Include="NLog" Version="4.7.4" />
-=======
->>>>>>> dc284d9c
     <PackageReference Include="System.Runtime" Version="4.3.1" />
   </ItemGroup>
   
