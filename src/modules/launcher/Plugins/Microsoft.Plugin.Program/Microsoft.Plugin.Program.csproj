﻿<Project Sdk="Microsoft.NET.Sdk.WindowsDesktop">

  <PropertyGroup>
    <TargetFramework>netcoreapp3.1</TargetFramework>
    <ProjectGuid>{FDB3555B-58EF-4AE6-B5F1-904719637AB4}</ProjectGuid>
    <AppDesignerFolder>Properties</AppDesignerFolder>
    <RootNamespace>Microsoft.Plugin.Program</RootNamespace>
    <AssemblyName>Microsoft.Plugin.Program</AssemblyName>
    <UseWpf>true</UseWpf>
    <UseWindowsForms>true</UseWindowsForms>
    <AppendTargetFrameworkToOutputPath>false</AppendTargetFrameworkToOutputPath>
    <AppendRuntimeIdentifierToOutputPath>false</AppendRuntimeIdentifierToOutputPath>
    <Platforms>x64</Platforms>
  </PropertyGroup>

  <PropertyGroup Condition="'$(Configuration)|$(Platform)'=='Debug|x64'">
    <DebugSymbols>true</DebugSymbols>
    <OutputPath>..\..\..\..\..\x64\Debug\modules\launcher\Plugins\Microsoft.Plugin.Program\</OutputPath>
    <DefineConstants>DEBUG;TRACE</DefineConstants>
    <DebugType>full</DebugType>
    <PlatformTarget>x64</PlatformTarget>
    <LangVersion>7.3</LangVersion>
    <ErrorReport>prompt</ErrorReport>
    <CodeAnalysisRuleSet>MinimumRecommendedRules.ruleset</CodeAnalysisRuleSet>
    <WarningLevel>4</WarningLevel>
    <Optimize>false</Optimize>
  </PropertyGroup>

  <PropertyGroup Condition="'$(Configuration)|$(Platform)'=='Release|x64'">
    <OutputPath>..\..\..\..\..\x64\Release\modules\launcher\Plugins\Microsoft.Plugin.Program\</OutputPath>
    <DefineConstants>TRACE</DefineConstants>
    <Optimize>true</Optimize>
    <DebugType>pdbonly</DebugType>
    <PlatformTarget>x64</PlatformTarget>
    <LangVersion>7.3</LangVersion>
    <ErrorReport>prompt</ErrorReport>
    <CodeAnalysisRuleSet>MinimumRecommendedRules.ruleset</CodeAnalysisRuleSet>
    <WarningLevel>4</WarningLevel>
  </PropertyGroup>
  
  <ItemGroup>
    <None Include="plugin.json">
      <CopyToOutputDirectory>PreserveNewest</CopyToOutputDirectory>
    </None>
  </ItemGroup>
  
  <ItemGroup>
    <Content Include="Languages\en.xaml">
      <Generator>MSBuild:Compile</Generator>
      <SubType>Designer</SubType>
      <CopyToOutputDirectory>PreserveNewest</CopyToOutputDirectory>
    </Content>
  </ItemGroup>
  
  <ItemGroup>
    <Content Include="Languages\zh-cn.xaml">
      <Generator>MSBuild:Compile</Generator>
      <SubType>Designer</SubType>
      <CopyToOutputDirectory>PreserveNewest</CopyToOutputDirectory>
    </Content>
    <Content Include="Languages\zh-tw.xaml">
      <Generator>MSBuild:Compile</Generator>
      <SubType>Designer</SubType>
      <CopyToOutputDirectory>PreserveNewest</CopyToOutputDirectory>
    </Content>
    <Content Include="Languages\de.xaml">
      <Generator>MSBuild:Compile</Generator>
      <SubType>Designer</SubType>
      <CopyToOutputDirectory>PreserveNewest</CopyToOutputDirectory>
    </Content>
    <Content Include="Languages\pl.xaml">
      <Generator>MSBuild:Compile</Generator>
      <SubType>Designer</SubType>
      <CopyToOutputDirectory>PreserveNewest</CopyToOutputDirectory>
    </Content>
    <Content Include="Languages\tr.xaml">
      <Generator>MSBuild:Compile</Generator>
      <SubType>Designer</SubType>
      <CopyToOutputDirectory>PreserveNewest</CopyToOutputDirectory>
    </Content>
  </ItemGroup>

  <ItemGroup>
    <ProjectReference Include="..\..\Wox.Infrastructure\Wox.Infrastructure.csproj" />
    <ProjectReference Include="..\..\Wox.Plugin\Wox.Plugin.csproj" />
  </ItemGroup>
  
  <ItemGroup>
    <PackageReference Include="JetBrains.Annotations" Version="2020.1.0" />
    <PackageReference Include="Microsoft.Windows.SDK.Contracts" Version="10.0.19041.1" />
    <PackageReference Include="Newtonsoft.Json" Version="12.0.3" />
    <PackageReference Include="NLog" Version="4.7.0" />
    <PackageReference Include="System.Runtime" Version="4.3.1" />
  </ItemGroup>
<<<<<<< HEAD

=======
  
  <ItemGroup>
    <None Update="Images\app.dark.png">
      <CopyToOutputDirectory>PreserveNewest</CopyToOutputDirectory>
    </None>
    <None Update="Images\app.light.png">
      <CopyToOutputDirectory>PreserveNewest</CopyToOutputDirectory>
    </None>
    <None Update="Images\disable.dark.png">
      <CopyToOutputDirectory>PreserveNewest</CopyToOutputDirectory>
    </None>
    <None Update="Images\disable.light.png">
      <CopyToOutputDirectory>PreserveNewest</CopyToOutputDirectory>
    </None>
    <None Update="Images\folder.dark.png">
      <CopyToOutputDirectory>PreserveNewest</CopyToOutputDirectory>
    </None>
    <None Update="Images\folder.light.png">
      <CopyToOutputDirectory>PreserveNewest</CopyToOutputDirectory>
    </None>
    <None Update="Images\shell.dark.png">
      <CopyToOutputDirectory>PreserveNewest</CopyToOutputDirectory>
    </None>
    <None Update="Images\shell.light.png">
      <CopyToOutputDirectory>PreserveNewest</CopyToOutputDirectory>
    </None>
    <None Update="Images\user.dark.png">
      <CopyToOutputDirectory>PreserveNewest</CopyToOutputDirectory>
    </None>
    <None Update="Images\user.light.png">
      <CopyToOutputDirectory>PreserveNewest</CopyToOutputDirectory>
    </None>
  </ItemGroup>
>>>>>>> c035bf2d
  <ItemGroup>
    <AssemblyAttribute Include="System.Runtime.CompilerServices.InternalsVisibleTo">
      <_Parameter1>Microsoft.Plugin.Program.UnitTests</_Parameter1>
    </AssemblyAttribute>
  </ItemGroup>
<<<<<<< HEAD

=======
>>>>>>> c035bf2d
</Project><|MERGE_RESOLUTION|>--- conflicted
+++ resolved
@@ -92,9 +92,6 @@
     <PackageReference Include="NLog" Version="4.7.0" />
     <PackageReference Include="System.Runtime" Version="4.3.1" />
   </ItemGroup>
-<<<<<<< HEAD
-
-=======
   
   <ItemGroup>
     <None Update="Images\app.dark.png">
@@ -128,14 +125,11 @@
       <CopyToOutputDirectory>PreserveNewest</CopyToOutputDirectory>
     </None>
   </ItemGroup>
->>>>>>> c035bf2d
+  
   <ItemGroup>
     <AssemblyAttribute Include="System.Runtime.CompilerServices.InternalsVisibleTo">
       <_Parameter1>Microsoft.Plugin.Program.UnitTests</_Parameter1>
     </AssemblyAttribute>
   </ItemGroup>
-<<<<<<< HEAD
 
-=======
->>>>>>> c035bf2d
 </Project>