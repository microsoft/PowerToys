﻿// Copyright (c) Microsoft Corporation
// The Microsoft Corporation licenses this file to you under the MIT license.
// See the LICENSE file in the project root for more information.

using System;
using System.Collections.Generic;
using System.Linq;
using Microsoft.Plugin.WindowWalker.Components;
using Wox.Plugin;

namespace Microsoft.Plugin.WindowWalker
{
    public class Main : IPlugin, IPluginI18n
    {
        private static List<SearchResult> _results = new List<SearchResult>();

        private string IconPath { get; set; }

        private PluginInitContext Context { get; set; }

        static Main()
        {
            SearchController.Instance.OnSearchResultUpdateEventHandler += SearchResultUpdated;
            OpenWindows.Instance.UpdateOpenWindowsList();
        }

        public List<Result> Query(Query query)
        {
<<<<<<< HEAD
            SearchController.Instance.UpdateSearchText(query.Search).Wait();
=======
            if (query == null)
            {
                throw new ArgumentNullException(nameof(query));
            }

>>>>>>> 5b684cca
            OpenWindows.Instance.UpdateOpenWindowsList();
            SearchController.Instance.UpdateSearchText(query.RawQuery).Wait();

            return _results.Select(x => new Result()
            {
                Title = x.Result.Title,
                IcoPath = IconPath,
                SubTitle = Properties.Resources.wox_plugin_windowwalker_running + ": " + x.Result.ProcessName,
                Action = c =>
                {
                    x.Result.SwitchToWindow();
                    return true;
                },
            }).ToList();
        }

        public void Init(PluginInitContext context)
        {
            Context = context;
            Context.API.ThemeChanged += OnThemeChanged;
            UpdateIconPath(Context.API.GetCurrentTheme());
        }

        // Todo : Update with theme based IconPath
        private void UpdateIconPath(Theme theme)
        {
            if (theme == Theme.Light || theme == Theme.HighContrastWhite)
            {
                IconPath = "Images/windowwalker.light.png";
            }
            else
            {
                IconPath = "Images/windowwalker.dark.png";
            }
        }

        private void OnThemeChanged(Theme currentTheme, Theme newTheme)
        {
            UpdateIconPath(newTheme);
        }

        public string GetTranslatedPluginTitle()
        {
            return Properties.Resources.wox_plugin_windowwalker_plugin_name;
        }

        public string GetTranslatedPluginDescription()
        {
            return Properties.Resources.wox_plugin_windowwalker_plugin_description;
        }

        private static void SearchResultUpdated(object sender, SearchController.SearchResultUpdateEventArgs e)
        {
            _results = SearchController.Instance.SearchMatches;
        }
    }
}<|MERGE_RESOLUTION|>--- conflicted
+++ resolved
@@ -26,15 +26,12 @@
 
         public List<Result> Query(Query query)
         {
-<<<<<<< HEAD
-            SearchController.Instance.UpdateSearchText(query.Search).Wait();
-=======
             if (query == null)
             {
                 throw new ArgumentNullException(nameof(query));
             }
+            SearchController.Instance.UpdateSearchText(query.Search).Wait();
 
->>>>>>> 5b684cca
             OpenWindows.Instance.UpdateOpenWindowsList();
             SearchController.Instance.UpdateSearchText(query.RawQuery).Wait();
 
