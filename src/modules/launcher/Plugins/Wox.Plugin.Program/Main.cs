using Microsoft.PowerToys.Settings.UI.Lib;
using System;
using System.Collections.Generic;
using System.Diagnostics;
using System.IO;
using System.Linq;
using System.Threading.Tasks;
using System.Timers;
using System.Windows.Controls;
using Wox.Infrastructure.Logger;
using Wox.Infrastructure.Storage;
using Wox.Plugin.Program.Programs;
using Wox.Plugin.Program.Views;
using Stopwatch = Wox.Infrastructure.Stopwatch;

namespace Wox.Plugin.Program
{
    public class Main : ISettingProvider, IPlugin, IPluginI18n, IContextMenu, ISavable, IReloadable
    {
        private static readonly object IndexLock = new object();
        internal static Win32[] _win32s { get; set; }
        internal static UWP.Application[] _uwps { get; set; }
        internal static Settings _settings { get; set; }

        FileSystemWatcher _watcher = null;
        System.Timers.Timer _timer = null;

        private static bool IsStartupIndexProgramsRequired => _settings.LastIndexTime.AddDays(3) < DateTime.Today;

        private static PluginInitContext _context;

        private static BinaryStorage<Win32[]> _win32Storage;
        private static BinaryStorage<UWP.Application[]> _uwpStorage;
        private readonly PluginJsonStorage<Settings> _settingsStorage;

        public Main()
        {
            _settingsStorage = new PluginJsonStorage<Settings>();
            _settings = _settingsStorage.Load();

            Stopwatch.Normal("|Wox.Plugin.Program.Main|Preload programs cost", () =>
            {
                _win32Storage = new BinaryStorage<Win32[]>("Win32");
                _win32s = _win32Storage.TryLoad(new Win32[] { });
                _uwpStorage = new BinaryStorage<UWP.Application[]>("UWP");
                _uwps = _uwpStorage.TryLoad(new UWP.Application[] { });
            });
            Log.Info($"|Wox.Plugin.Program.Main|Number of preload win32 programs <{_win32s.Length}>");
            Log.Info($"|Wox.Plugin.Program.Main|Number of preload uwps <{_uwps.Length}>");

            var a = Task.Run(() =>
            {
                if (IsStartupIndexProgramsRequired || !_win32s.Any())
                    Stopwatch.Normal("|Wox.Plugin.Program.Main|Win32Program index cost", IndexWin32Programs);
            });

            var b = Task.Run(() =>
            {
                if (IsStartupIndexProgramsRequired || !_uwps.Any())
                    Stopwatch.Normal("|Wox.Plugin.Program.Main|Win32Program index cost", IndexUWPPrograms);
            });

            Task.WaitAll(a, b);

            _settings.LastIndexTime = DateTime.Today;

            InitializeFileWatchers();
            InitializeTimer();
        }

        public void Save()
        {
            _settingsStorage.Save();
            _win32Storage.Save(_win32s);
            _uwpStorage.Save(_uwps);
        }

        public List<Result> Query(Query query)
        {
            Win32[] win32;
            UWP.Application[] uwps;

            lock (IndexLock)
            {
                // just take the reference inside the lock to eliminate query time issues.
                win32 = _win32s;
                uwps = _uwps;
            }

            var results1 = win32.AsParallel()
                .Where(p => p.Enabled)
                .Select(p => p.Result(query.Search, _context.API));

            var results2 = uwps.AsParallel()
                .Where(p => p.Enabled)
                .Select(p => p.Result(query.Search, _context.API));

            var result = results1.Concat(results2).Where(r => r != null && r.Score > 0).ToList();
            return result;
        }

        public void Init(PluginInitContext context)
        {
            _context = context;
        }

        public static void IndexWin32Programs()
        {
            var win32S = Win32.All(_settings);
            lock (IndexLock)
            {
                _win32s = win32S;
            }
        }

        public static void IndexUWPPrograms()
        {
            var windows10 = new Version(10, 0);
            var support = Environment.OSVersion.Version.Major >= windows10.Major;

            var applications = support ? UWP.All() : new UWP.Application[] { };
            lock (IndexLock)
            {
                _uwps = applications;
            }
        }

        public static void IndexPrograms()
        {
            var t1 = Task.Run(() => IndexWin32Programs());
            var t2 = Task.Run(() => IndexUWPPrograms());

            Task.WaitAll(t1, t2);

            _settings.LastIndexTime = DateTime.Today;
        }

        public Control CreateSettingPanel()
        {
            return new ProgramSetting(_context, _settings, _win32s, _uwps);
        }

        public string GetTranslatedPluginTitle()
        {
            return _context.API.GetTranslation("wox_plugin_program_plugin_name");
        }

        public string GetTranslatedPluginDescription()
        {
            return _context.API.GetTranslation("wox_plugin_program_plugin_description");
        }

        public List<ContextMenuResult> LoadContextMenus(Result selectedResult)
        {
            var menuOptions = new List<ContextMenuResult>();
            var program = selectedResult.ContextData as IProgram;
            if (program != null)
            {
                menuOptions = program.ContextMenus(_context.API);
            }

            return menuOptions;
        }

        public static void StartProcess(Func<ProcessStartInfo, Process> runProcess, ProcessStartInfo info)
        {
            try
            {
                runProcess(info);
            }
            catch (Exception)
            {
                var name = "Plugin: Program";
                var message = $"Unable to start: {info.FileName}";
                _context.API.ShowMsg(name, message, string.Empty);
            }
        }

        public void ReloadData()
        {
            IndexPrograms();
        }

<<<<<<< HEAD
        public void UpdateSettings(PowerLauncherSettings settings)
        {
=======
        void InitializeFileWatchers()
        {
            // Create a new FileSystemWatcher and set its properties.
            _watcher = new FileSystemWatcher();
            var resolvedPath = Environment.ExpandEnvironmentVariables("%ProgramFiles%");
            _watcher.Path = resolvedPath;

            //Filter to create and deletes of 'microsoft.system.package.metadata' directories. 
            _watcher.NotifyFilter = NotifyFilters.DirectoryName | NotifyFilters.FileName;
            _watcher.IncludeSubdirectories = true;

            // Add event handlers.
            _watcher.Created += OnChanged;
            _watcher.Deleted += OnChanged;

            // Begin watching.
            _watcher.EnableRaisingEvents = true;
        }

        void InitializeTimer()
        {
            //multiple file writes occur on install / unistall.  Adding a delay before actually indexing.
            var delayInterval = 5000; 
            _timer = new System.Timers.Timer(delayInterval);
            _timer.Enabled = true;
            _timer.AutoReset = false;
            _timer.Elapsed += FileWatchElapsedTimer;
            _timer.Stop();
        }

        //When a watched directory changes then reset the timer.
        private void OnChanged(object source, FileSystemEventArgs e)
        {
            Log.Debug($"|Wox.Plugin.Program.Main|Directory Changed: {e.FullPath} {e.ChangeType} - Resetting timer.");
            _timer.Stop();
            _timer.Start();
        }

        private void FileWatchElapsedTimer(object sender, ElapsedEventArgs e)
        {
            Task.Run(() =>
            {
                Log.Debug($"|Wox.Plugin.Program.Main| ReIndexing UWP Programs");
                IndexUWPPrograms();
                Log.Debug($"|Wox.Plugin.Program.Main| Done ReIndexing");
            });
>>>>>>> a047ff22
        }
    }
}<|MERGE_RESOLUTION|>--- conflicted
+++ resolved
@@ -181,10 +181,9 @@
             IndexPrograms();
         }
 
-<<<<<<< HEAD
         public void UpdateSettings(PowerLauncherSettings settings)
         {
-=======
+        }
         void InitializeFileWatchers()
         {
             // Create a new FileSystemWatcher and set its properties.
@@ -231,7 +230,6 @@
                 IndexUWPPrograms();
                 Log.Debug($"|Wox.Plugin.Program.Main| Done ReIndexing");
             });
->>>>>>> a047ff22
         }
     }
 }