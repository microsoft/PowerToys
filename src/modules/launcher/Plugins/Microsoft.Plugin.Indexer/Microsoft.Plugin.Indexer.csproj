﻿<Project Sdk="Microsoft.NET.Sdk">
  <Import Project="..\..\..\..\Version.props" />

  <PropertyGroup>
<<<<<<< HEAD
    <TargetFramework>net6.0-windows</TargetFramework>
=======
    <TargetFramework>net7.0-windows</TargetFramework>
>>>>>>> f97cda91
    <ProjectGuid>{F8B870EB-D5F5-45BA-9CF7-A5C459818820}</ProjectGuid>
    <AppDesignerFolder>Properties</AppDesignerFolder>
    <RootNamespace>Microsoft.Plugin.Indexer</RootNamespace>
    <AssemblyName>Microsoft.Plugin.Indexer</AssemblyName>
    <Version>$(Version).0</Version>
    <useWPF>true</useWPF>
    <AppendTargetFrameworkToOutputPath>false</AppendTargetFrameworkToOutputPath>
    <AppendRuntimeIdentifierToOutputPath>false</AppendRuntimeIdentifierToOutputPath>
    <GenerateSatelliteAssembliesForCore>true</GenerateSatelliteAssembliesForCore>
    <OutputPath>..\..\..\..\..\$(Platform)\$(Configuration)\modules\launcher\Plugins\Indexer\</OutputPath>
  </PropertyGroup>

  <PropertyGroup Condition="'$(Configuration)'=='Debug'">
    <DebugSymbols>true</DebugSymbols>
    <DefineConstants>DEBUG;TRACE</DefineConstants>
    <Optimize>false</Optimize>
    <DebugType>full</DebugType>
  </PropertyGroup>

  <PropertyGroup Condition="'$(Configuration)'=='Release'">
    <DefineConstants>TRACE</DefineConstants>
    <Optimize>true</Optimize>
    <DebugType>pdbonly</DebugType>
  </PropertyGroup>

  <ItemGroup>
<<<<<<< HEAD
    <PackageReference Include="System.Data.OleDb" Version="6.0.0" />
=======
    <PackageReference Include="System.Data.OleDb" Version="7.0.0" />
>>>>>>> f97cda91
  </ItemGroup>

  <ItemGroup>
    <ProjectReference Include="..\..\..\..\settings-ui\Settings.UI.Library\Settings.UI.Library.csproj">
      <Private>false</Private>
    </ProjectReference>
    <ProjectReference Include="..\..\Wox.Infrastructure\Wox.Infrastructure.csproj">
      <Private>false</Private>
    </ProjectReference>
  </ItemGroup>

  <ItemGroup>
    <None Update="Images\indexer.dark.png">
      <CopyToOutputDirectory>PreserveNewest</CopyToOutputDirectory>
    </None>
    <None Update="Images\indexer.light.png">
      <CopyToOutputDirectory>PreserveNewest</CopyToOutputDirectory>
    </None>
    <None Update="Images\Warning.dark.png">
      <CopyToOutputDirectory>PreserveNewest</CopyToOutputDirectory>
    </None>
    <None Update="Images\Warning.light.png">
      <CopyToOutputDirectory>PreserveNewest</CopyToOutputDirectory>
    </None>
    <None Update="plugin.json">
      <CopyToOutputDirectory>PreserveNewest</CopyToOutputDirectory>
    </None>
  </ItemGroup>

  <ItemGroup>
    <AssemblyAttribute Include="System.Runtime.CompilerServices.InternalsVisibleTo">
      <_Parameter1>Wox.Test</_Parameter1>
    </AssemblyAttribute>
  </ItemGroup>

  <ItemGroup>
    <Compile Update="Properties\Resources.Designer.cs">
      <DesignTime>True</DesignTime>
      <AutoGen>True</AutoGen>
      <DependentUpon>Resources.resx</DependentUpon>
    </Compile>
  </ItemGroup>
  <ItemGroup>
    <EmbeddedResource Update="Properties\Resources.resx">
      <Generator>PublicResXFileCodeGenerator</Generator>
      <LastGenOutput>Resources.Designer.cs</LastGenOutput>
    </EmbeddedResource>
  </ItemGroup>
</Project>
<|MERGE_RESOLUTION|>--- conflicted
+++ resolved
@@ -1,89 +1,81 @@
-﻿<Project Sdk="Microsoft.NET.Sdk">
-  <Import Project="..\..\..\..\Version.props" />
-
-  <PropertyGroup>
-<<<<<<< HEAD
-    <TargetFramework>net6.0-windows</TargetFramework>
-=======
-    <TargetFramework>net7.0-windows</TargetFramework>
->>>>>>> f97cda91
-    <ProjectGuid>{F8B870EB-D5F5-45BA-9CF7-A5C459818820}</ProjectGuid>
-    <AppDesignerFolder>Properties</AppDesignerFolder>
-    <RootNamespace>Microsoft.Plugin.Indexer</RootNamespace>
-    <AssemblyName>Microsoft.Plugin.Indexer</AssemblyName>
-    <Version>$(Version).0</Version>
-    <useWPF>true</useWPF>
-    <AppendTargetFrameworkToOutputPath>false</AppendTargetFrameworkToOutputPath>
-    <AppendRuntimeIdentifierToOutputPath>false</AppendRuntimeIdentifierToOutputPath>
-    <GenerateSatelliteAssembliesForCore>true</GenerateSatelliteAssembliesForCore>
-    <OutputPath>..\..\..\..\..\$(Platform)\$(Configuration)\modules\launcher\Plugins\Indexer\</OutputPath>
-  </PropertyGroup>
-
-  <PropertyGroup Condition="'$(Configuration)'=='Debug'">
-    <DebugSymbols>true</DebugSymbols>
-    <DefineConstants>DEBUG;TRACE</DefineConstants>
-    <Optimize>false</Optimize>
-    <DebugType>full</DebugType>
-  </PropertyGroup>
-
-  <PropertyGroup Condition="'$(Configuration)'=='Release'">
-    <DefineConstants>TRACE</DefineConstants>
-    <Optimize>true</Optimize>
-    <DebugType>pdbonly</DebugType>
-  </PropertyGroup>
-
-  <ItemGroup>
-<<<<<<< HEAD
-    <PackageReference Include="System.Data.OleDb" Version="6.0.0" />
-=======
-    <PackageReference Include="System.Data.OleDb" Version="7.0.0" />
->>>>>>> f97cda91
-  </ItemGroup>
-
-  <ItemGroup>
-    <ProjectReference Include="..\..\..\..\settings-ui\Settings.UI.Library\Settings.UI.Library.csproj">
-      <Private>false</Private>
-    </ProjectReference>
-    <ProjectReference Include="..\..\Wox.Infrastructure\Wox.Infrastructure.csproj">
-      <Private>false</Private>
-    </ProjectReference>
-  </ItemGroup>
-
-  <ItemGroup>
-    <None Update="Images\indexer.dark.png">
-      <CopyToOutputDirectory>PreserveNewest</CopyToOutputDirectory>
-    </None>
-    <None Update="Images\indexer.light.png">
-      <CopyToOutputDirectory>PreserveNewest</CopyToOutputDirectory>
-    </None>
-    <None Update="Images\Warning.dark.png">
-      <CopyToOutputDirectory>PreserveNewest</CopyToOutputDirectory>
-    </None>
-    <None Update="Images\Warning.light.png">
-      <CopyToOutputDirectory>PreserveNewest</CopyToOutputDirectory>
-    </None>
-    <None Update="plugin.json">
-      <CopyToOutputDirectory>PreserveNewest</CopyToOutputDirectory>
-    </None>
-  </ItemGroup>
-
-  <ItemGroup>
-    <AssemblyAttribute Include="System.Runtime.CompilerServices.InternalsVisibleTo">
-      <_Parameter1>Wox.Test</_Parameter1>
-    </AssemblyAttribute>
-  </ItemGroup>
-
-  <ItemGroup>
-    <Compile Update="Properties\Resources.Designer.cs">
-      <DesignTime>True</DesignTime>
-      <AutoGen>True</AutoGen>
-      <DependentUpon>Resources.resx</DependentUpon>
-    </Compile>
-  </ItemGroup>
-  <ItemGroup>
-    <EmbeddedResource Update="Properties\Resources.resx">
-      <Generator>PublicResXFileCodeGenerator</Generator>
-      <LastGenOutput>Resources.Designer.cs</LastGenOutput>
-    </EmbeddedResource>
-  </ItemGroup>
-</Project>
+﻿<Project Sdk="Microsoft.NET.Sdk">
+  <Import Project="..\..\..\..\Version.props" />
+
+  <PropertyGroup>
+    <TargetFramework>net7.0-windows</TargetFramework>
+    <ProjectGuid>{F8B870EB-D5F5-45BA-9CF7-A5C459818820}</ProjectGuid>
+    <AppDesignerFolder>Properties</AppDesignerFolder>
+    <RootNamespace>Microsoft.Plugin.Indexer</RootNamespace>
+    <AssemblyName>Microsoft.Plugin.Indexer</AssemblyName>
+    <Version>$(Version).0</Version>
+    <useWPF>true</useWPF>
+    <AppendTargetFrameworkToOutputPath>false</AppendTargetFrameworkToOutputPath>
+    <AppendRuntimeIdentifierToOutputPath>false</AppendRuntimeIdentifierToOutputPath>
+    <GenerateSatelliteAssembliesForCore>true</GenerateSatelliteAssembliesForCore>
+    <OutputPath>..\..\..\..\..\$(Platform)\$(Configuration)\modules\launcher\Plugins\Indexer\</OutputPath>
+  </PropertyGroup>
+
+  <PropertyGroup Condition="'$(Configuration)'=='Debug'">
+    <DebugSymbols>true</DebugSymbols>
+    <DefineConstants>DEBUG;TRACE</DefineConstants>
+    <Optimize>false</Optimize>
+    <DebugType>full</DebugType>
+  </PropertyGroup>
+
+  <PropertyGroup Condition="'$(Configuration)'=='Release'">
+    <DefineConstants>TRACE</DefineConstants>
+    <Optimize>true</Optimize>
+    <DebugType>pdbonly</DebugType>
+  </PropertyGroup>
+
+  <ItemGroup>
+    <PackageReference Include="System.Data.OleDb" Version="7.0.0" />
+  </ItemGroup>
+
+  <ItemGroup>
+    <ProjectReference Include="..\..\..\..\settings-ui\Settings.UI.Library\Settings.UI.Library.csproj">
+      <Private>false</Private>
+    </ProjectReference>
+    <ProjectReference Include="..\..\Wox.Infrastructure\Wox.Infrastructure.csproj">
+      <Private>false</Private>
+    </ProjectReference>
+  </ItemGroup>
+
+  <ItemGroup>
+    <None Update="Images\indexer.dark.png">
+      <CopyToOutputDirectory>PreserveNewest</CopyToOutputDirectory>
+    </None>
+    <None Update="Images\indexer.light.png">
+      <CopyToOutputDirectory>PreserveNewest</CopyToOutputDirectory>
+    </None>
+    <None Update="Images\Warning.dark.png">
+      <CopyToOutputDirectory>PreserveNewest</CopyToOutputDirectory>
+    </None>
+    <None Update="Images\Warning.light.png">
+      <CopyToOutputDirectory>PreserveNewest</CopyToOutputDirectory>
+    </None>
+    <None Update="plugin.json">
+      <CopyToOutputDirectory>PreserveNewest</CopyToOutputDirectory>
+    </None>
+  </ItemGroup>
+
+  <ItemGroup>
+    <AssemblyAttribute Include="System.Runtime.CompilerServices.InternalsVisibleTo">
+      <_Parameter1>Wox.Test</_Parameter1>
+    </AssemblyAttribute>
+  </ItemGroup>
+
+  <ItemGroup>
+    <Compile Update="Properties\Resources.Designer.cs">
+      <DesignTime>True</DesignTime>
+      <AutoGen>True</AutoGen>
+      <DependentUpon>Resources.resx</DependentUpon>
+    </Compile>
+  </ItemGroup>
+  <ItemGroup>
+    <EmbeddedResource Update="Properties\Resources.resx">
+      <Generator>PublicResXFileCodeGenerator</Generator>
+      <LastGenOutput>Resources.Designer.cs</LastGenOutput>
+    </EmbeddedResource>
+  </ItemGroup>
+</Project>