﻿<Project Sdk="Microsoft.NET.Sdk.WindowsDesktop">

  <PropertyGroup>
    <TargetFramework>netcoreapp3.1</TargetFramework>
    <ProjectGuid>{F8B870EB-D5F5-45BA-9CF7-A5C459818820}</ProjectGuid>
    <AppDesignerFolder>Properties</AppDesignerFolder>
    <RootNamespace>Microsoft.Plugin.Indexer</RootNamespace>
    <AssemblyName>Microsoft.Plugin.Indexer</AssemblyName>
    <useWPF>true</useWPF>
    <AppendTargetFrameworkToOutputPath>false</AppendTargetFrameworkToOutputPath>
    <AppendRuntimeIdentifierToOutputPath>false</AppendRuntimeIdentifierToOutputPath>
    <Platforms>x64</Platforms>
  </PropertyGroup>
  
  <PropertyGroup Condition="'$(Configuration)|$(Platform)'=='Debug|x64'">
    <DebugSymbols>true</DebugSymbols>
    <OutputPath>..\..\..\..\..\x64\Debug\modules\launcher\Plugins\Microsoft.Plugin.Indexer\</OutputPath>
    <DefineConstants>DEBUG;TRACE</DefineConstants>
    <DebugType>full</DebugType>
    <PlatformTarget>x64</PlatformTarget>
    <LangVersion>7.3</LangVersion>
    <ErrorReport>prompt</ErrorReport>
    <CodeAnalysisRuleSet>MinimumRecommendedRules.ruleset</CodeAnalysisRuleSet>
    <WarningLevel>4</WarningLevel>
    <Optimize>false</Optimize>
  </PropertyGroup>

  <PropertyGroup Condition="'$(Configuration)|$(Platform)'=='Release|x64'">
    <OutputPath>..\..\..\..\..\x64\Release\modules\launcher\Plugins\Microsoft.Plugin.Indexer\</OutputPath>
    <DefineConstants>TRACE</DefineConstants>
    <Optimize>true</Optimize>
    <DebugType>pdbonly</DebugType>
    <PlatformTarget>x64</PlatformTarget>
    <LangVersion>7.3</LangVersion>
    <ErrorReport>prompt</ErrorReport>
    <CodeAnalysisRuleSet>MinimumRecommendedRules.ruleset</CodeAnalysisRuleSet>
    <WarningLevel>4</WarningLevel>
  </PropertyGroup>

  <ItemGroup>
    <PackageReference Include="System.Data.OleDb" Version="4.7.1" />
    <PackageReference Include="tlbimp-Microsoft.Search.Interop" Version="1.0.0">
      <NoWarn>NU1701</NoWarn>
    </PackageReference>
  </ItemGroup>

  <ItemGroup>
    <ProjectReference Include="..\..\..\..\core\Microsoft.PowerToys.Settings.UI.Lib\Microsoft.PowerToys.Settings.UI.Lib.csproj" />
    <ProjectReference Include="..\..\Wox.Infrastructure\Wox.Infrastructure.csproj" />
  </ItemGroup>

  <ItemGroup>
    <None Update="Images\WindowsIndexerImg.bmp">
      <CopyToOutputDirectory>PreserveNewest</CopyToOutputDirectory>
    </None>
    <None Update="plugin.json">
      <CopyToOutputDirectory>PreserveNewest</CopyToOutputDirectory>
    </None>
  </ItemGroup>

  <ItemGroup>
<<<<<<< HEAD
    <AssemblyAttribute Include="System.Runtime.CompilerServices.InternalsVisibleTo">
      <_Parameter1>Wox.Test</_Parameter1>
    </AssemblyAttribute>
  </ItemGroup>

=======
    <Content Include="Languages\de.xaml">
      <Generator>MSBuild:Compile</Generator>
      <SubType>Designer</SubType>
      <CopyToOutputDirectory>PreserveNewest</CopyToOutputDirectory>
    </Content>
    <Content Include="Languages\en.xaml">
      <Generator>MSBuild:Compile</Generator>
      <SubType>Designer</SubType>
      <CopyToOutputDirectory>PreserveNewest</CopyToOutputDirectory>
    </Content>
    <Content Include="Languages\ja.xaml">
      <Generator>MSBuild:Compile</Generator>
      <SubType>Designer</SubType>
      <CopyToOutputDirectory>PreserveNewest</CopyToOutputDirectory>
    </Content>
    <Content Include="Languages\pl.xaml">
      <Generator>MSBuild:Compile</Generator>
      <SubType>Designer</SubType>
      <CopyToOutputDirectory>PreserveNewest</CopyToOutputDirectory>
    </Content>
    <Content Include="Languages\tr.xaml">
      <Generator>MSBuild:Compile</Generator>
      <SubType>Designer</SubType>
      <CopyToOutputDirectory>PreserveNewest</CopyToOutputDirectory>
    </Content>
    <Content Include="Languages\zh-cn.xaml">
      <Generator>MSBuild:Compile</Generator>
      <SubType>Designer</SubType>
      <CopyToOutputDirectory>PreserveNewest</CopyToOutputDirectory>
    </Content>
    <Content Include="Languages\zh-tw.xaml">
      <Generator>MSBuild:Compile</Generator>
      <SubType>Designer</SubType>
      <CopyToOutputDirectory>PreserveNewest</CopyToOutputDirectory>
    </Content>
  </ItemGroup>


>>>>>>> cffe0196
</Project><|MERGE_RESOLUTION|>--- conflicted
+++ resolved
@@ -59,13 +59,11 @@
   </ItemGroup>
 
   <ItemGroup>
-<<<<<<< HEAD
     <AssemblyAttribute Include="System.Runtime.CompilerServices.InternalsVisibleTo">
       <_Parameter1>Wox.Test</_Parameter1>
     </AssemblyAttribute>
   </ItemGroup>
-
-=======
+  <ItemGroup>
     <Content Include="Languages\de.xaml">
       <Generator>MSBuild:Compile</Generator>
       <SubType>Designer</SubType>
@@ -102,7 +100,4 @@
       <CopyToOutputDirectory>PreserveNewest</CopyToOutputDirectory>
     </Content>
   </ItemGroup>
-
-
->>>>>>> cffe0196
 </Project>