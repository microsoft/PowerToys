--- conflicted
+++ resolved
@@ -1,5 +1,4 @@
-<<<<<<< HEAD
-﻿// Copyright (c) Microsoft Corporation
+// Copyright (c) Microsoft Corporation
 // The Microsoft Corporation licenses this file to you under the MIT license.
 // See the LICENSE file in the project root for more information.
 
@@ -265,273 +264,4 @@
             GC.SuppressFinalize(this);
         }
     }
-}
-=======
-﻿// Copyright (c) Microsoft Corporation
-// The Microsoft Corporation licenses this file to you under the MIT license.
-// See the LICENSE file in the project root for more information.
-
-using System;
-using System.Collections.Generic;
-using System.ComponentModel;
-using System.Diagnostics;
-using System.Globalization;
-using System.IO;
-using System.Linq;
-using System.Text.RegularExpressions;
-using System.Windows.Controls;
-using Microsoft.Plugin.Indexer.DriveDetection;
-using Microsoft.Plugin.Indexer.SearchHelper;
-using Microsoft.PowerToys.Settings.UI.Lib;
-using Wox.Infrastructure.Logger;
-using Wox.Infrastructure.Storage;
-using Wox.Plugin;
-
-namespace Microsoft.Plugin.Indexer
-{
-    internal class Main : ISettingProvider, IPlugin, ISavable, IPluginI18n, IContextMenu, IDisposable, IDelayedExecutionPlugin
-    {
-        // This variable contains metadata about the Plugin
-        private PluginInitContext _context;
-
-        // This variable contains information about the context menus
-        private IndexerSettings _settings;
-
-        // Contains information about the plugin stored in json format
-        private PluginJsonStorage<IndexerSettings> _storage;
-
-        // To access Windows Search functionalities
-        private static readonly OleDBSearch _search = new OleDBSearch();
-        private readonly WindowsSearchAPI _api = new WindowsSearchAPI(_search);
-
-        // To obtain information regarding the drives that are indexed
-        private readonly IndexerDriveDetection _driveDetection = new IndexerDriveDetection(new RegistryWrapper());
-
-        // Reserved keywords in oleDB
-        private readonly string reservedStringPattern = @"^[\/\\\$\%]+$";
-
-        private string WarningIconPath { get; set; }
-
-        private IContextMenu _contextMenuLoader;
-        private bool disposedValue;
-
-        // To save the configurations of plugins
-        public void Save()
-        {
-            _storage.Save();
-        }
-
-        // This function uses the Windows indexer and returns the list of results obtained
-        [System.Diagnostics.CodeAnalysis.SuppressMessage("Design", "CA1031:Do not catch general exception types", Justification = "We want to keep the process alive but will log the exception")]
-        public List<Result> Query(Query query, bool isFullQuery)
-        {
-            var results = new List<Result>();
-
-            if (!string.IsNullOrEmpty(query.Search))
-            {
-                var searchQuery = query.Search;
-                if (_settings.MaxSearchCount <= 0)
-                {
-                    _settings.MaxSearchCount = 30;
-                }
-
-                var regexMatch = Regex.Match(searchQuery, reservedStringPattern);
-
-                if (!regexMatch.Success)
-                {
-                    try
-                    {
-                        if (_driveDetection.DisplayWarning())
-                        {
-                            results.Add(new Result
-                            {
-                                Title = _context.API.GetTranslation("Microsoft_plugin_indexer_drivedetectionwarning"),
-                                SubTitle = _context.API.GetTranslation("Microsoft_plugin_indexer_disable_warning_in_settings"),
-                                IcoPath = WarningIconPath,
-                                Action = e =>
-                                {
-                                    try
-                                    {
-                                        Process.Start(GetWindowsSearchSettingsProcessInfo());
-                                    }
-                                    catch (Exception ex)
-                                    {
-                                        Log.Exception("Microsoft.Plugin.Indexer", $"Unable to launch Windows Search Settings: {ex.Message}", ex, "Query");
-                                    }
-
-                                    return true;
-                                },
-                            });
-                        }
-
-                        var searchResultsList = _api.Search(searchQuery, isFullQuery, maxCount: _settings.MaxSearchCount).ToList();
-
-                        // If the delayed execution query is not required (since the SQL query is fast) return empty results
-                        if (searchResultsList.Count == 0 && isFullQuery)
-                        {
-                            return new List<Result>();
-                        }
-
-                        foreach (var searchResult in searchResultsList)
-                        {
-                            var path = searchResult.Path;
-                            var toolTipTitle = string.Format(CultureInfo.CurrentCulture, "{0} : {1}", _context.API.GetTranslation("Microsoft_plugin_indexer_name"), searchResult.Title);
-                            var toolTipText = string.Format(CultureInfo.CurrentCulture, "{0} : {1}", _context.API.GetTranslation("Microsoft_plugin_indexer_path"), path);
-                            string workingDir = null;
-                            if (_settings.UseLocationAsWorkingDir)
-                            {
-                                workingDir = Path.GetDirectoryName(path);
-                            }
-
-                            Result r = new Result();
-                            r.Title = searchResult.Title;
-                            r.SubTitle = "Search: " + path;
-                            r.IcoPath = path;
-                            r.ToolTipData = new ToolTipData(toolTipTitle, toolTipText);
-                            r.Action = c =>
-                            {
-                                bool hide;
-                                try
-                                {
-                                    Process.Start(new ProcessStartInfo
-                                    {
-                                        FileName = path,
-                                        UseShellExecute = true,
-                                        WorkingDirectory = workingDir,
-                                    });
-                                    hide = true;
-                                }
-                                catch (Win32Exception)
-                                {
-                                    var name = $"Plugin: {_context.CurrentPluginMetadata.Name}";
-                                    var msg = "Can't Open this file";
-                                    _context.API.ShowMsg(name, msg, string.Empty);
-                                    hide = false;
-                                }
-
-                                return hide;
-                            };
-                            r.ContextData = searchResult;
-
-                            // If the result is a directory, then it's display should show a directory.
-                            if (Directory.Exists(path))
-                            {
-                                r.QueryTextDisplay = path;
-                            }
-
-                            results.Add(r);
-                        }
-                    }
-                    catch (InvalidOperationException)
-                    {
-                        // The connection has closed, internal error of ExecuteReader()
-                        // Not showing this exception to the users
-                    }
-                    catch (Exception ex)
-                    {
-                        Log.Info(ex.ToString());
-                    }
-                }
-            }
-
-            return results;
-        }
-
-        // This function uses the Windows indexer and returns the list of results obtained. This version is required to implement the interface
-        public List<Result> Query(Query query)
-        {
-            return Query(query, false);
-        }
-
-        public void Init(PluginInitContext context)
-        {
-            // initialize the context of the plugin
-            _context = context;
-            _contextMenuLoader = new ContextMenuLoader(context);
-            _storage = new PluginJsonStorage<IndexerSettings>();
-            _settings = _storage.Load();
-            _context.API.ThemeChanged += OnThemeChanged;
-            UpdateIconPath(_context.API.GetCurrentTheme());
-        }
-
-        // Todo : Update with theme based IconPath
-        private void UpdateIconPath(Theme theme)
-        {
-            if (theme == Theme.Light || theme == Theme.HighContrastWhite)
-            {
-                WarningIconPath = "Images/Warning.light.png";
-            }
-            else
-            {
-                WarningIconPath = "Images/Warning.dark.png";
-            }
-        }
-
-        private void OnThemeChanged(Theme currentTheme, Theme newTheme)
-        {
-            UpdateIconPath(newTheme);
-        }
-
-        // TODO: Localize the strings
-        // Set the Plugin Title
-        public string GetTranslatedPluginTitle()
-        {
-            return "Windows Indexer Plugin";
-        }
-
-        // TODO: Localize the string
-        // Set the plugin Description
-        public string GetTranslatedPluginDescription()
-        {
-            return "Returns files and folders";
-        }
-
-        public List<ContextMenuResult> LoadContextMenus(Result selectedResult)
-        {
-            return _contextMenuLoader.LoadContextMenus(selectedResult);
-        }
-
-        public void UpdateSettings(PowerLauncherSettings settings)
-        {
-            _driveDetection.IsDriveDetectionWarningCheckBoxSelected = settings.Properties.DisableDriveDetectionWarning;
-        }
-
-        public Control CreateSettingPanel()
-        {
-            throw new NotImplementedException();
-        }
-
-        // Returns the Process Start Information for the new Windows Search Settings
-        public static ProcessStartInfo GetWindowsSearchSettingsProcessInfo()
-        {
-            var ps = new ProcessStartInfo("ms-settings:cortana-windowssearch")
-            {
-                UseShellExecute = true,
-                Verb = "open",
-            };
-
-            return ps;
-        }
-
-        protected virtual void Dispose(bool disposing)
-        {
-            if (!disposedValue)
-            {
-                if (disposing)
-                {
-                    _search.Dispose();
-                }
-
-                disposedValue = true;
-            }
-        }
-
-        public void Dispose()
-        {
-            // Do not change this code. Put cleanup code in 'Dispose(bool disposing)' method
-            Dispose(disposing: true);
-            GC.SuppressFinalize(this);
-        }
-    }
-}
->>>>>>> d055ba1c
+}