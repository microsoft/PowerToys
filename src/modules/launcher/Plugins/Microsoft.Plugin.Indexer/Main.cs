--- conflicted
+++ resolved
@@ -1,62 +1,62 @@
-﻿using System;
-using System.Collections.Generic;
-using System.Linq;
-using System.Diagnostics;
-using System.Text;
-using System.Threading.Tasks;
-using Wox.Plugin;
-using System.IO;
-using System.ComponentModel;
-using Wox.Infrastructure.Storage;
-using Microsoft.Plugin.Indexer.SearchHelper;
-using Microsoft.Search.Interop;
-using Microsoft.PowerToys.Settings.UI.Lib;
-using System.Windows.Controls;
-using Wox.Infrastructure.Logger;
-using System.Text.RegularExpressions;
-using Microsoft.Plugin.Indexer.DriveDetection;
-using System.Globalization;
-
-namespace Microsoft.Plugin.Indexer
-{
-    class Main : ISettingProvider, IPlugin, ISavable, IPluginI18n, IContextMenu, IDisposable
-    {
-
-        // This variable contains metadata about the Plugin
-        private PluginInitContext _context;
-
-        // This variable contains information about the context menus
-        private IndexerSettings _settings;
-
-        // Contains information about the plugin stored in json format
-        private PluginJsonStorage<IndexerSettings> _storage;
-
-        // To access Windows Search functionalities
-        private static readonly OleDBSearch _search = new OleDBSearch();
-        private readonly WindowsSearchAPI _api = new WindowsSearchAPI(_search);
-
-        // To obtain information regarding the drives that are indexed
-        private readonly IndexerDriveDetection _driveDetection = new IndexerDriveDetection(new RegistryWrapper());
-
-        // Reserved keywords in oleDB
-        private string ReservedStringPattern = @"^[\/\\\$\%]+$";
-        private string WarningIconPath { get; set; }
-        private IContextMenu _contextMenuLoader;
-        private bool disposedValue;
-
-        // To save the configurations of plugins
-        public void Save()
-        {
-            _storage.Save();
-        }
-
-
-        // This function uses the Windows indexer and returns the list of results obtained
-        [System.Diagnostics.CodeAnalysis.SuppressMessage("Design", "CA1031:Do not catch general exception types", Justification = "We want to keep the process alive but will log the exception")]
-        public List<Result> Query(Query query)
-        {
-            var results = new List<Result>();
-
+﻿using System;
+using System.Collections.Generic;
+using System.Linq;
+using System.Diagnostics;
+using System.Text;
+using System.Threading.Tasks;
+using Wox.Plugin;
+using System.IO;
+using System.ComponentModel;
+using Wox.Infrastructure.Storage;
+using Microsoft.Plugin.Indexer.SearchHelper;
+using Microsoft.Search.Interop;
+using Microsoft.PowerToys.Settings.UI.Lib;
+using System.Windows.Controls;
+using Wox.Infrastructure.Logger;
+using System.Text.RegularExpressions;
+using Microsoft.Plugin.Indexer.DriveDetection;
+using System.Globalization;
+
+namespace Microsoft.Plugin.Indexer
+{
+    class Main : ISettingProvider, IPlugin, ISavable, IPluginI18n, IContextMenu, IDisposable
+    {
+
+        // This variable contains metadata about the Plugin
+        private PluginInitContext _context;
+
+        // This variable contains information about the context menus
+        private IndexerSettings _settings;
+
+        // Contains information about the plugin stored in json format
+        private PluginJsonStorage<IndexerSettings> _storage;
+
+        // To access Windows Search functionalities
+        private static readonly OleDBSearch _search = new OleDBSearch();
+        private readonly WindowsSearchAPI _api = new WindowsSearchAPI(_search);
+
+        // To obtain information regarding the drives that are indexed
+        private readonly IndexerDriveDetection _driveDetection = new IndexerDriveDetection(new RegistryWrapper());
+
+        // Reserved keywords in oleDB
+        private string ReservedStringPattern = @"^[\/\\\$\%]+$";
+        private string WarningIconPath { get; set; }
+        private IContextMenu _contextMenuLoader;
+        private bool disposedValue;
+
+        // To save the configurations of plugins
+        public void Save()
+        {
+            _storage.Save();
+        }
+
+
+        // This function uses the Windows indexer and returns the list of results obtained
+        [System.Diagnostics.CodeAnalysis.SuppressMessage("Design", "CA1031:Do not catch general exception types", Justification = "We want to keep the process alive but will log the exception")]
+        public List<Result> Query(Query query)
+        {
+            var results = new List<Result>();
+
             if (!string.IsNullOrEmpty(query.Search))
             {
                 var searchQuery = query.Search;
@@ -75,26 +75,10 @@
                         {
                             results.Add(new Result
                             {
-<<<<<<< HEAD
-                                var path = searchResult.Path;
-                                var toolTipTitle = string.Format(CultureInfo.InvariantCulture, "{0} : {1}", _context.API.GetTranslation("Microsoft_plugin_indexer_name"), searchResult.Title);
-                                var toolTipText = string.Format(CultureInfo.InvariantCulture, "{0} : {1}", _context.API.GetTranslation("Microsoft_plugin_indexer_path"), path);
-                                string workingDir = null;
-                                if (_settings.UseLocationAsWorkingDir)
-                                    workingDir = Path.GetDirectoryName(path);
-
-                                Result r = new Result();
-                                r.Title = searchResult.Title;
-                                r.SubTitle = "Search: " + path;
-                                r.IcoPath = path;
-                                r.ToolTipData = new ToolTipData(toolTipTitle, toolTipText);
-                                r.Action = c =>
-=======
                                 Title = _context.API.GetTranslation("Microsoft_plugin_indexer_drivedetectionwarning"),
                                 SubTitle = _context.API.GetTranslation("Microsoft_plugin_indexer_disable_warning_in_settings"),
                                 IcoPath = WarningIconPath,
                                 Action = e =>
->>>>>>> de67fff7
                                 {
                                     try
                                     {
@@ -113,8 +97,8 @@
                         foreach (var searchResult in searchResultsList)
                         {
                             var path = searchResult.Path;
-                            var toolTipTitle = string.Format("{0} : {1}", _context.API.GetTranslation("Microsoft_plugin_indexer_name"), searchResult.Title);
-                            var toolTipText = string.Format("{0} : {1}", _context.API.GetTranslation("Microsoft_plugin_indexer_path"), path);
+                            var toolTipTitle = string.Format(CultureInfo.InvariantCulture, "{0} : {1}", _context.API.GetTranslation("Microsoft_plugin_indexer_name"), searchResult.Title);
+                            var toolTipText = string.Format(CultureInfo.InvariantCulture, "{0} : {1}", _context.API.GetTranslation("Microsoft_plugin_indexer_path"), path);
                             string workingDir = null;
                             if (_settings.UseLocationAsWorkingDir)
                                 workingDir = Path.GetDirectoryName(path);
@@ -153,15 +137,8 @@
                             {
                                 r.QueryTextDisplay = path;
                             }
-<<<<<<< HEAD
-                        }
-                        catch (Exception e)
-                        {
-                            Log.Exception($"|Microsoft.Plugin.Indexer.Main.Query|Exception when query for <{query}>", e);
-=======
 
                             results.Add(r);
->>>>>>> de67fff7
                         }
                     }
                     catch (InvalidOperationException)
@@ -172,114 +149,109 @@
                     catch (Exception ex)
                     {
                         Log.Info(ex.ToString());
-                    }
-<<<<<<< HEAD
-                });
-            }
-=======
-                }
-            }
->>>>>>> de67fff7
-
-            return results;
-        }
-
-        public void Init(PluginInitContext context)
-        {
-            // initialize the context of the plugin
-            _context = context;
-            _contextMenuLoader = new ContextMenuLoader(context);
-            _storage = new PluginJsonStorage<IndexerSettings>();
-            _settings = _storage.Load();
-            _context.API.ThemeChanged += OnThemeChanged;
-            UpdateIconPath(_context.API.GetCurrentTheme());
-        }
-
-        // Todo : Update with theme based IconPath
-        private void UpdateIconPath(Theme theme)
-        {
-            if (theme == Theme.Light || theme == Theme.HighContrastWhite)
-            {
-                WarningIconPath = "Images/Warning.light.png";
-            }
-            else
-            {
-                WarningIconPath = "Images/Warning.dark.png";
-            }
-        }
-
-        private void OnThemeChanged(Theme _, Theme newTheme)
-        {
-            UpdateIconPath(newTheme);
-        }
-
-        // TODO: Localize the strings
-        // Set the Plugin Title
-        public string GetTranslatedPluginTitle()
-        {
-            return "Windows Indexer Plugin";
-        }
-
-        // TODO: Localize the string
-        // Set the plugin Description
-        public string GetTranslatedPluginDescription()
-        {
-            return "Returns files and folders";
-        }
-
-        public List<ContextMenuResult> LoadContextMenus(Result selectedResult)
-        {
-            return _contextMenuLoader.LoadContextMenus(selectedResult);
-        }
-        public void UpdateSettings(PowerLauncherSettings settings)
-        {
-            _settings.MaxSearchCount = settings.Properties.MaximumNumberOfResults;
-            _driveDetection.IsDriveDetectionWarningCheckBoxSelected = settings.Properties.DisableDriveDetectionWarning;
-        }
-        public Control CreateSettingPanel()
-        {
-            throw new NotImplementedException();
-        }
-
-        // Returns the Process Start Information for the new Windows Search Settings
-        public ProcessStartInfo GetWindowsSearchSettingsProcessInfo()
-        {
-            var ps = new ProcessStartInfo("ms-settings:cortana-windowssearch")
-            {
-                UseShellExecute = true,
-                Verb = "open"
-            };
-
-            return ps;
-        }
-
-        protected virtual void Dispose(bool disposing)
-        {
-            if (!disposedValue)
-            {
-                if (disposing)
-                {
-                    _search.Dispose();
-                }
-
-                // TODO: free unmanaged resources (unmanaged objects) and override finalizer
-                // TODO: set large fields to null
-                disposedValue = true;
-            }
-        }
-
-        // // TODO: override finalizer only if 'Dispose(bool disposing)' has code to free unmanaged resources
-        // ~Main()
-        // {
-        //     // Do not change this code. Put cleanup code in 'Dispose(bool disposing)' method
-        //     Dispose(disposing: false);
-        // }
-
-        public void Dispose()
-        {
-            // Do not change this code. Put cleanup code in 'Dispose(bool disposing)' method
-            Dispose(disposing: true);
-            GC.SuppressFinalize(this);
-        }
-    }
-}+                    }
+                }
+            }
+
+            return results;
+        }
+
+        public void Init(PluginInitContext context)
+        {
+            // initialize the context of the plugin
+            _context = context;
+            _contextMenuLoader = new ContextMenuLoader(context);
+            _storage = new PluginJsonStorage<IndexerSettings>();
+            _settings = _storage.Load();
+            _context.API.ThemeChanged += OnThemeChanged;
+            UpdateIconPath(_context.API.GetCurrentTheme());
+        }
+
+        // Todo : Update with theme based IconPath
+        private void UpdateIconPath(Theme theme)
+        {
+            if (theme == Theme.Light || theme == Theme.HighContrastWhite)
+            {
+                WarningIconPath = "Images/Warning.light.png";
+            }
+            else
+            {
+                WarningIconPath = "Images/Warning.dark.png";
+            }
+        }
+
+        private void OnThemeChanged(Theme _, Theme newTheme)
+        {
+            UpdateIconPath(newTheme);
+        }
+
+        // TODO: Localize the strings
+        // Set the Plugin Title
+        public string GetTranslatedPluginTitle()
+        {
+            return "Windows Indexer Plugin";
+        }
+
+        // TODO: Localize the string
+        // Set the plugin Description
+        public string GetTranslatedPluginDescription()
+        {
+            return "Returns files and folders";
+        }
+
+        public List<ContextMenuResult> LoadContextMenus(Result selectedResult)
+        {
+            return _contextMenuLoader.LoadContextMenus(selectedResult);
+        }
+        public void UpdateSettings(PowerLauncherSettings settings)
+        {
+            _settings.MaxSearchCount = settings.Properties.MaximumNumberOfResults;
+            _driveDetection.IsDriveDetectionWarningCheckBoxSelected = settings.Properties.DisableDriveDetectionWarning;
+        }
+        public Control CreateSettingPanel()
+        {
+            throw new NotImplementedException();
+        }
+
+        // Returns the Process Start Information for the new Windows Search Settings
+        public ProcessStartInfo GetWindowsSearchSettingsProcessInfo()
+        {
+            var ps = new ProcessStartInfo("ms-settings:cortana-windowssearch")
+            {
+                UseShellExecute = true,
+                Verb = "open"
+            };
+
+            return ps;
+        }
+
+        protected virtual void Dispose(bool disposing)
+        {
+            if (!disposedValue)
+            {
+                if (disposing)
+                {
+                    _search.Dispose();
+                }
+
+                // TODO: free unmanaged resources (unmanaged objects) and override finalizer
+                // TODO: set large fields to null
+                disposedValue = true;
+            }
+        }
+
+        // // TODO: override finalizer only if 'Dispose(bool disposing)' has code to free unmanaged resources
+        // ~Main()
+        // {
+        //     // Do not change this code. Put cleanup code in 'Dispose(bool disposing)' method
+        //     Dispose(disposing: false);
+        // }
+
+        public void Dispose()
+        {
+            // Do not change this code. Put cleanup code in 'Dispose(bool disposing)' method
+            Dispose(disposing: true);
+            GC.SuppressFinalize(this);
+        }
+    }
+}