--- conflicted
+++ resolved
@@ -1,10 +1,9 @@
-// Copyright (c) Microsoft Corporation
+﻿// Copyright (c) Microsoft Corporation
 // The Microsoft Corporation licenses this file to you under the MIT license.
 // See the LICENSE file in the project root for more information.
 
 using System;
 using System.Collections.Generic;
-using System.Diagnostics;
 using System.Text.RegularExpressions;
 using Microsoft.Search.Interop;
 
@@ -117,7 +116,7 @@
             queryHelper.QueryMaxResults = maxCount;
 
             // Set list of columns we want to display, getting the path presently
-            queryHelper.QuerySelectColumns = "System.ItemUrl, System.FileName";
+            queryHelper.QuerySelectColumns = "System.ItemUrl, System.FileName, System.FileAttributes";
 
             // Set additional query restriction
             queryHelper.QueryWhereRestrictions = "AND scope='file:'";
@@ -125,7 +124,7 @@
             if (!displayHiddenFiles)
             {
                 // https://docs.microsoft.com/en-us/windows/win32/search/all-bitwise
-                queryHelper.QueryWhereRestrictions += "AND System.FileAttributes <> SOME BITWISE " + _fileAttributeHidden;
+                queryHelper.QueryWhereRestrictions += " AND System.FileAttributes <> SOME BITWISE " + _fileAttributeHidden;
             }
 
             // To filter based on title for now
@@ -134,20 +133,11 @@
             // Set sorting order
             queryHelper.QuerySorting = "System.DateModified DESC";
         }
-
+        
         public IEnumerable<SearchResult> Search(string keyword, bool isFullQuery = false, string pattern = "*", int maxCount = 30)
         {
-<<<<<<< HEAD
-            lock (_lock)
-            {
-                ISearchQueryHelper queryHelper;
-                InitQueryHelper(out queryHelper, maxCount, DisplayHiddenFiles);
-                ModifyQueryHelper(ref queryHelper, pattern);
-                return ExecuteQuery(queryHelper, keyword);
-            }
-=======
             ISearchQueryHelper queryHelper;
-            InitQueryHelper(out queryHelper, maxCount);
+            InitQueryHelper(out queryHelper, maxCount, DisplayHiddenFiles);
             ModifyQueryHelper(ref queryHelper, pattern);
             return ExecuteQuery(queryHelper, keyword, isFullQuery);
         }
@@ -155,7 +145,6 @@
         public static string SimplifyQuery(string sqlQuery)
         {
             return _likeRegex.Replace(sqlQuery, string.Empty);
->>>>>>> 04c80915
         }
     }
-}
+}