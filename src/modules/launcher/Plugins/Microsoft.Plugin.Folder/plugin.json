{
  "ID": "B4D3B69656E14D44865C8D818EAE47C4",
  "ActionKeyword": "",
  "IsGlobal": true,
  "Name": "Folder",
<<<<<<< HEAD
  "Description": "Searcn and open folders",
=======
  "Description": "Search and open folders",
>>>>>>> 3715b8c5
  "Author": "qianlifeng",
  "Version": "1.0.0",
  "Language": "csharp",
  "Website": "https://aka.ms/powertoys",
  "ExecuteFileName": "Microsoft.Plugin.Folder.dll",
  "IcoPathDark": "Images\\folder.dark.png",
  "IcoPathLight": "Images\\folder.light.png"
}<|MERGE_RESOLUTION|>--- conflicted
+++ resolved
@@ -3,11 +3,7 @@
   "ActionKeyword": "",
   "IsGlobal": true,
   "Name": "Folder",
-<<<<<<< HEAD
-  "Description": "Searcn and open folders",
-=======
   "Description": "Search and open folders",
->>>>>>> 3715b8c5
   "Author": "qianlifeng",
   "Version": "1.0.0",
   "Language": "csharp",
