﻿// Copyright (c) Microsoft Corporation
// The Microsoft Corporation licenses this file to you under the MIT license.
// See the LICENSE file in the project root for more information.

using System;
using System.Collections.Generic;
using System.IO;
using System.IO.Abstractions;
using System.Linq;
using DirectoryWrapper = Wox.Infrastructure.FileSystemHelper.DirectoryWrapper;

namespace Microsoft.Plugin.Folder.Sources
{
    public class QueryFileSystemInfo : DirectoryWrapper,  IQueryFileSystemInfo
    {
<<<<<<< HEAD
        private readonly IFileSystem _fileSystem = new FileSystem();

        public IEnumerable<DisplayFileInfo> MatchFileSystemInfo(string search, string incompleteName, SearchOption searchOption)
        {
            // search folder and add results
            var directoryInfo = _fileSystem.DirectoryInfo.FromDirectoryName(search);
            var fileSystemInfos = directoryInfo.EnumerateFileSystemInfos(incompleteName, searchOption);

            return SafeEnumerateFileSystemInfos(fileSystemInfos)
                .Where(fileSystemInfo => (fileSystemInfo.Attributes & FileAttributes.Hidden) != FileAttributes.Hidden)
                .Select(CreateDisplayFileInfo);
        }

        private static IEnumerable<IFileSystemInfo> SafeEnumerateFileSystemInfos(IEnumerable<IFileSystemInfo> fileSystemInfos)
        {
            using (var enumerator = fileSystemInfos.GetEnumerator())
            {
                while (true)
                {
                    IFileSystemInfo currentFileSystemInfo;
                    try
                    {
                        if (!enumerator.MoveNext())
                        {
                            break;
                        }

                        currentFileSystemInfo = enumerator.Current;
                    }
                    catch (UnauthorizedAccessException)
                    {
                        continue;
                    }

                    yield return currentFileSystemInfo;
                }
            }
=======
        public IEnumerable<DisplayFileInfo> MatchFileSystemInfo(string search, string incompleteName, bool isRecursive)
        {
            // search folder and add results
            var directoryInfo = new DirectoryInfo(search);
            var fileSystemInfos = directoryInfo.EnumerateFileSystemInfos(incompleteName, new EnumerationOptions()
            {
                MatchType = MatchType.Win32,
                RecurseSubdirectories = isRecursive,
                IgnoreInaccessible = true,
                ReturnSpecialDirectories = false,
                AttributesToSkip = FileAttributes.Hidden,
                MatchCasing = MatchCasing.PlatformDefault,
            });

            return fileSystemInfos
                .Select(CreateDisplayFileInfo);
>>>>>>> ff20ef26
        }

        private static DisplayFileInfo CreateDisplayFileInfo(IFileSystemInfo fileSystemInfo)
        {
            return new DisplayFileInfo()
            {
                Name = fileSystemInfo.Name,
                FullName = fileSystemInfo.FullName,
                Type = GetDisplayType(fileSystemInfo),
            };
        }

        private static DisplayType GetDisplayType(IFileSystemInfo fileSystemInfo)
        {
            if (fileSystemInfo is IDirectoryInfo)
            {
                return DisplayType.Directory;
            }
            else
            {
                return DisplayType.File;
            }
        }
    }
}<|MERGE_RESOLUTION|>--- conflicted
+++ resolved
@@ -5,53 +5,13 @@
 using System;
 using System.Collections.Generic;
 using System.IO;
-using System.IO.Abstractions;
 using System.Linq;
-using DirectoryWrapper = Wox.Infrastructure.FileSystemHelper.DirectoryWrapper;
+using Wox.Infrastructure.FileSystemHelper;
 
 namespace Microsoft.Plugin.Folder.Sources
 {
     public class QueryFileSystemInfo : DirectoryWrapper,  IQueryFileSystemInfo
     {
-<<<<<<< HEAD
-        private readonly IFileSystem _fileSystem = new FileSystem();
-
-        public IEnumerable<DisplayFileInfo> MatchFileSystemInfo(string search, string incompleteName, SearchOption searchOption)
-        {
-            // search folder and add results
-            var directoryInfo = _fileSystem.DirectoryInfo.FromDirectoryName(search);
-            var fileSystemInfos = directoryInfo.EnumerateFileSystemInfos(incompleteName, searchOption);
-
-            return SafeEnumerateFileSystemInfos(fileSystemInfos)
-                .Where(fileSystemInfo => (fileSystemInfo.Attributes & FileAttributes.Hidden) != FileAttributes.Hidden)
-                .Select(CreateDisplayFileInfo);
-        }
-
-        private static IEnumerable<IFileSystemInfo> SafeEnumerateFileSystemInfos(IEnumerable<IFileSystemInfo> fileSystemInfos)
-        {
-            using (var enumerator = fileSystemInfos.GetEnumerator())
-            {
-                while (true)
-                {
-                    IFileSystemInfo currentFileSystemInfo;
-                    try
-                    {
-                        if (!enumerator.MoveNext())
-                        {
-                            break;
-                        }
-
-                        currentFileSystemInfo = enumerator.Current;
-                    }
-                    catch (UnauthorizedAccessException)
-                    {
-                        continue;
-                    }
-
-                    yield return currentFileSystemInfo;
-                }
-            }
-=======
         public IEnumerable<DisplayFileInfo> MatchFileSystemInfo(string search, string incompleteName, bool isRecursive)
         {
             // search folder and add results
@@ -68,10 +28,9 @@
 
             return fileSystemInfos
                 .Select(CreateDisplayFileInfo);
->>>>>>> ff20ef26
         }
 
-        private static DisplayFileInfo CreateDisplayFileInfo(IFileSystemInfo fileSystemInfo)
+        private static DisplayFileInfo CreateDisplayFileInfo(FileSystemInfo fileSystemInfo)
         {
             return new DisplayFileInfo()
             {
@@ -81,9 +40,9 @@
             };
         }
 
-        private static DisplayType GetDisplayType(IFileSystemInfo fileSystemInfo)
+        private static DisplayType GetDisplayType(FileSystemInfo fileSystemInfo)
         {
-            if (fileSystemInfo is IDirectoryInfo)
+            if (fileSystemInfo is DirectoryInfo)
             {
                 return DisplayType.Directory;
             }
