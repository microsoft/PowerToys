﻿// Copyright (c) Microsoft Corporation
// The Microsoft Corporation licenses this file to you under the MIT license.
// See the LICENSE file in the project root for more information.

using System.Globalization;
using System.IO.Abstractions;
using Wox.Infrastructure;
using Wox.Plugin;

namespace Microsoft.Plugin.Folder.Sources.Result
{
    public class FileItemResult : IItemResult
    {
<<<<<<< HEAD
        private static readonly IFileSystem _fileSystem = new FileSystem();
        private static readonly IExplorerAction ExplorerAction = new ExplorerAction();
=======
        private static readonly IShellAction ShellAction = new ShellAction();
>>>>>>> 7e0574cb

        public string FilePath { get; set; }

        public string Title => _fileSystem.Path.GetFileName(FilePath);

        public string Search { get; set; }

        public Wox.Plugin.Result Create(IPublicAPI contextApi)
        {
            var result = new Wox.Plugin.Result
            {
                Title = Title,
                SubTitle = string.Format(CultureInfo.CurrentCulture, Properties.Resources.wox_plugin_folder_select_file_result_subtitle, FilePath),
                IcoPath = FilePath,
<<<<<<< HEAD
                TitleHighlightData = StringMatcher.FuzzySearch(Search, _fileSystem.Path.GetFileName(FilePath)).MatchData,
                Action = c => ExplorerAction.Execute(FilePath, contextApi),
=======
                TitleHighlightData = StringMatcher.FuzzySearch(Search, Path.GetFileName(FilePath)).MatchData,
                Action = c => ShellAction.Execute(FilePath, contextApi),
>>>>>>> 7e0574cb
                ContextData = new SearchResult { Type = ResultType.File, FullPath = FilePath },
            };
            return result;
        }
    }
}<|MERGE_RESOLUTION|>--- conflicted
+++ resolved
@@ -11,12 +11,7 @@
 {
     public class FileItemResult : IItemResult
     {
-<<<<<<< HEAD
-        private static readonly IFileSystem _fileSystem = new FileSystem();
-        private static readonly IExplorerAction ExplorerAction = new ExplorerAction();
-=======
         private static readonly IShellAction ShellAction = new ShellAction();
->>>>>>> 7e0574cb
 
         public string FilePath { get; set; }
 
@@ -31,13 +26,8 @@
                 Title = Title,
                 SubTitle = string.Format(CultureInfo.CurrentCulture, Properties.Resources.wox_plugin_folder_select_file_result_subtitle, FilePath),
                 IcoPath = FilePath,
-<<<<<<< HEAD
-                TitleHighlightData = StringMatcher.FuzzySearch(Search, _fileSystem.Path.GetFileName(FilePath)).MatchData,
-                Action = c => ExplorerAction.Execute(FilePath, contextApi),
-=======
                 TitleHighlightData = StringMatcher.FuzzySearch(Search, Path.GetFileName(FilePath)).MatchData,
                 Action = c => ShellAction.Execute(FilePath, contextApi),
->>>>>>> 7e0574cb
                 ContextData = new SearchResult { Type = ResultType.File, FullPath = FilePath },
             };
             return result;
