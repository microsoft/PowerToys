// Copyright (c) Microsoft Corporation
// The Microsoft Corporation licenses this file to you under the MIT license.
// See the LICENSE file in the project root for more information.

using System.Collections.Generic;
using System.Globalization;
using System.Linq;
using System.Text.RegularExpressions;
using UnitsNet;
using Wox.Plugin;

namespace Community.PowerToys.Run.Plugin.UnitConverter
{
    public static class InputInterpreter
    {
        private static string pattern = @"(?<=\d)(?![,.])(?=\D)|(?<=\D)(?<![,.])(?=\d)";

        public static string[] RegexSplitter(string[] split)
        {
            return Regex.Split(split[0], pattern);
        }

        /// <summary>
        /// Separates input like: "1ft in cm" to "1 ft in cm"
        /// </summary>
        public static void InputSpaceInserter(ref string[] split)
        {
            if (split.Length != 3)
            {
                return;
            }

            string[] parseInputWithoutSpace = Regex.Split(split[0], pattern);

            if (parseInputWithoutSpace.Length > 1)
            {
                string[] firstEntryRemoved = split.Skip(1).ToArray();
                string[] newSplit = new string[] { parseInputWithoutSpace[0], parseInputWithoutSpace[1] };

                split = newSplit.Concat(firstEntryRemoved).ToArray();
            }
        }

        /// <summary>
        /// Replaces a split input array with shorthand feet/inch notation (1', 1'2" etc) to 'x foot in cm'.
        /// </summary>
        public static void ShorthandFeetInchHandler(ref string[] split, CultureInfo culture)
        {
            if (!split[0].Contains('\'') && !split[0].Contains('\"'))
            {
                return;
            }

            // catches 1' || 1" || 1'2 || 1'2" in cm
            // by converting it to "x foot in cm"
            if (split.Length == 3)
            {
                string[] shortsplit = RegexSplitter(split);

                switch (shortsplit.Length)
                {
                    case 2:
                        // ex: 1' & 1"
                        if (shortsplit[1] == "\'")
                        {
                            string[] newInput = new string[] { shortsplit[0], "foot", split[1], split[2] };
                            split = newInput;
                        }
                        else if (shortsplit[1] == "\"")
                        {
                            string[] newInput = new string[] { shortsplit[0], "inch", split[1], split[2] };
                            split = newInput;
                        }

                        break;

                    case 3:
                    case 4:
                        // ex: 1'2 and 1'2"
                        if (shortsplit[1] == "\'")
                        {
                            bool isFeet = double.TryParse(shortsplit[0], NumberStyles.AllowDecimalPoint, culture, out double feet);
                            bool isInches = double.TryParse(shortsplit[2], NumberStyles.AllowDecimalPoint, culture, out double inches);

                            if (!isFeet || !isInches)
                            {
                                // atleast one could not be parsed correctly
                                break;
                            }

                            string convertedTotalInFeet = Length.FromFeetInches(feet, inches).Feet.ToString(culture);

                            string[] newInput = new string[] { convertedTotalInFeet, "foot", split[1], split[2] };
                            split = newInput;
                        }

                        break;

                    default:
                        break;
                }
            }
        }

        /// <summary>
        /// Adds degree prefixes to degree units for shorthand notation. E.g. '10 c in fahrenheit' becomes '10 °c in DegreeFahrenheit'.
        /// </summary>
        public static void DegreePrefixer(ref string[] split)
        {
            switch (split[1].ToLower(CultureInfo.CurrentCulture))
            {
                case "celsius":
                    split[1] = "DegreeCelsius";
                    break;

                case "fahrenheit":
                    split[1] = "DegreeFahrenheit";
                    break;

                case "c":
                    split[1] = "°c";
                    break;

                case "f":
                    split[1] = "°f";
                    break;

                default:
                    break;
            }

            switch (split[3].ToLower(CultureInfo.CurrentCulture))
            {
                case "celsius":
                    split[3] = "DegreeCelsius";
                    break;

                case "fahrenheit":
                    split[3] = "DegreeFahrenheit";
                    break;

                case "c":
                    split[3] = "°c";
                    break;

                case "f":
                    split[3] = "°f";
                    break;

                default:
                    break;
            }
        }

        /// <summary>
        /// The plural form "feet" is not recognized by UniteNets. Replace it with "ft".
        /// </summary>
        public static void FeetToFt(ref string[] split)
        {
<<<<<<< HEAD
            if (split[1].ToLower() == "feet")
=======
            if (split[1].ToLowerInvariant() == "feet")
>>>>>>> 58aa274b
            {
                split[1] = "ft";
            }

<<<<<<< HEAD
            if (split[3].ToLower() == "feet")
=======
            if (split[3].ToLowerInvariant() == "feet")
>>>>>>> 58aa274b
            {
                split[3] = "ft";
            }
        }

        /// <summary>
<<<<<<< HEAD
=======
        /// Converts spelling "metre" to "meter"
        /// </summary>
        public static void MetreToMeter(ref string[] split)
        {
            if (split[1].ToLowerInvariant() == "metre")
            {
                split[1] = "meter";
            }

            if (split[3].ToLowerInvariant() == "metre")
            {
                split[3] = "meter";
            }
        }

        /// <summary>
>>>>>>> 58aa274b
        /// Choose "UsGallon" or "ImperialGallon" according to current culture when the input contains "gal" or "gallon".
        /// </summary>
        public static void GallonHandler(ref string[] split, CultureInfo culture)
        {
            HashSet<string> britishCultureNames = new HashSet<string>() { "en-AI", "en-VG", "en-GB", "en-KY", "en-MS", "en-AG", "en-DM", "en-GD", "en-KN", "en-LC", "en-VC", "en-IE", "en-GY", "en-AE" };
<<<<<<< HEAD
            if (split[1].ToLower() == "gal" || split[1].ToLower() == "gallon")
=======
            if (split[1].ToLowerInvariant() == "gal" || split[1].ToLowerInvariant() == "gallon")
>>>>>>> 58aa274b
            {
                if (britishCultureNames.Contains(culture.Name))
                {
                    split[1] = "ImperialGallon";
                }
                else
                {
                    split[1] = "UsGallon";
                }
            }

<<<<<<< HEAD
            if (split[3].ToLower() == "gal" || split[3].ToLower() == "gallon")
=======
            if (split[3].ToLowerInvariant() == "gal" || split[3].ToLowerInvariant() == "gallon")
>>>>>>> 58aa274b
            {
                if (britishCultureNames.Contains(culture.Name))
                {
                    split[3] = "ImperialGallon";
                }
                else
                {
                    split[3] = "UsGallon";
                }
            }
        }

        public static ConvertModel Parse(Query query)
        {
            string[] split = query.Search.Split(' ');

            InputInterpreter.ShorthandFeetInchHandler(ref split, CultureInfo.CurrentCulture);
            InputInterpreter.InputSpaceInserter(ref split);

            if (split.Length != 4)
            {
                // deny any other queries than:
                // 10 ft in cm
                // 10 ft to cm
                return null;
            }

            InputInterpreter.DegreePrefixer(ref split);
<<<<<<< HEAD
=======
            InputInterpreter.MetreToMeter(ref split);
>>>>>>> 58aa274b
            InputInterpreter.FeetToFt(ref split);
            InputInterpreter.GallonHandler(ref split, CultureInfo.CurrentCulture);
            if (!double.TryParse(split[0], out double value))
            {
                return null;
            }

            return new ConvertModel()
            {
                Value = value,
                FromUnit = split[1],
                ToUnit = split[3],
            };
        }
    }
}<|MERGE_RESOLUTION|>--- conflicted
+++ resolved
@@ -157,28 +157,18 @@
         /// </summary>
         public static void FeetToFt(ref string[] split)
         {
-<<<<<<< HEAD
-            if (split[1].ToLower() == "feet")
-=======
             if (split[1].ToLowerInvariant() == "feet")
->>>>>>> 58aa274b
             {
                 split[1] = "ft";
             }
 
-<<<<<<< HEAD
-            if (split[3].ToLower() == "feet")
-=======
             if (split[3].ToLowerInvariant() == "feet")
->>>>>>> 58aa274b
             {
                 split[3] = "ft";
             }
         }
 
         /// <summary>
-<<<<<<< HEAD
-=======
         /// Converts spelling "metre" to "meter"
         /// </summary>
         public static void MetreToMeter(ref string[] split)
@@ -195,17 +185,12 @@
         }
 
         /// <summary>
->>>>>>> 58aa274b
         /// Choose "UsGallon" or "ImperialGallon" according to current culture when the input contains "gal" or "gallon".
         /// </summary>
         public static void GallonHandler(ref string[] split, CultureInfo culture)
         {
             HashSet<string> britishCultureNames = new HashSet<string>() { "en-AI", "en-VG", "en-GB", "en-KY", "en-MS", "en-AG", "en-DM", "en-GD", "en-KN", "en-LC", "en-VC", "en-IE", "en-GY", "en-AE" };
-<<<<<<< HEAD
-            if (split[1].ToLower() == "gal" || split[1].ToLower() == "gallon")
-=======
             if (split[1].ToLowerInvariant() == "gal" || split[1].ToLowerInvariant() == "gallon")
->>>>>>> 58aa274b
             {
                 if (britishCultureNames.Contains(culture.Name))
                 {
@@ -217,11 +202,7 @@
                 }
             }
 
-<<<<<<< HEAD
-            if (split[3].ToLower() == "gal" || split[3].ToLower() == "gallon")
-=======
             if (split[3].ToLowerInvariant() == "gal" || split[3].ToLowerInvariant() == "gallon")
->>>>>>> 58aa274b
             {
                 if (britishCultureNames.Contains(culture.Name))
                 {
@@ -250,10 +231,7 @@
             }
 
             InputInterpreter.DegreePrefixer(ref split);
-<<<<<<< HEAD
-=======
             InputInterpreter.MetreToMeter(ref split);
->>>>>>> 58aa274b
             InputInterpreter.FeetToFt(ref split);
             InputInterpreter.GallonHandler(ref split, CultureInfo.CurrentCulture);
             if (!double.TryParse(split[0], out double value))
