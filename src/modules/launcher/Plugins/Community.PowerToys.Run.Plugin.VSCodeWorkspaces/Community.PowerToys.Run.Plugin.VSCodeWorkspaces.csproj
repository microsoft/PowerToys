﻿<Project Sdk="Microsoft.NET.Sdk">
	<Import Project="..\..\..\..\Version.props" />

	<PropertyGroup>
		<TargetFramework>net7.0-windows</TargetFramework>
		<ProjectGuid>{4D971245-7A70-41D5-BAA0-DDB5684CAF51}</ProjectGuid>
		<AppDesignerFolder>Properties</AppDesignerFolder>
		<RootNamespace>Community.PowerToys.Run.Plugin.VSCodeWorkspaces</RootNamespace>
		<AssemblyName>Community.PowerToys.Run.Plugin.VSCodeWorkspaces</AssemblyName>
		<Version>$(Version).0</Version>
		<useWPF>true</useWPF>
		<AppendTargetFrameworkToOutputPath>false</AppendTargetFrameworkToOutputPath>
		<AppendRuntimeIdentifierToOutputPath>false</AppendRuntimeIdentifierToOutputPath>
		<GenerateSatelliteAssembliesForCore>true</GenerateSatelliteAssembliesForCore>
		<OutputPath>..\..\..\..\..\$(Platform)\$(Configuration)\modules\launcher\Plugins\VSCodeWorkspaces\</OutputPath>
	</PropertyGroup>

	<PropertyGroup Condition="'$(Configuration)'=='Debug'">
		<DebugSymbols>true</DebugSymbols>
		<DefineConstants>DEBUG;TRACE</DefineConstants>
		<DebugType>full</DebugType>
		<Optimize>false</Optimize>
	</PropertyGroup>

	<PropertyGroup Condition="'$(Configuration)'=='Release'">
		<DefineConstants>TRACE</DefineConstants>
		<Optimize>true</Optimize>
		<DebugType>pdbonly</DebugType>
	</PropertyGroup>

	<ItemGroup>
		<None Include="plugin.json">
			<CopyToOutputDirectory>PreserveNewest</CopyToOutputDirectory>
		</None>
	</ItemGroup>

	<ItemGroup>
		<ProjectReference Include="..\..\Wox.Infrastructure\Wox.Infrastructure.csproj" />
		<ProjectReference Include="..\..\Wox.Plugin\Wox.Plugin.csproj" />
	</ItemGroup>

	<ItemGroup>
<<<<<<< HEAD
		<PackageReference Include="JetBrains.Annotations" Version="2021.3.0" />
		<PackageReference Include="Microsoft.Data.Sqlite" Version="7.0.0" />
		<PackageReference Include="System.Runtime" Version="4.3.1" />
=======
		<PackageReference Include="Microsoft.Data.Sqlite" Version="6.0.9" />
>>>>>>> 78f5b4c3
	</ItemGroup>

	<ItemGroup>
		<Compile Update="Properties\Resources.Designer.cs">
			<DependentUpon>Resources.resx</DependentUpon>
			<DesignTime>True</DesignTime>
			<AutoGen>True</AutoGen>
		</Compile>
	</ItemGroup>

	<ItemGroup>
		<EmbeddedResource Update="Properties\Resources.resx">
			<LastGenOutput>Resources.Designer.cs</LastGenOutput>
			<Generator>ResXFileCodeGenerator</Generator>
		</EmbeddedResource>
	</ItemGroup>

	<ItemGroup>
		<None Update="Images\folder.png">
			<CopyToOutputDirectory>PreserveNewest</CopyToOutputDirectory>
		</None>
		<None Update="Images\monitor.png">
			<CopyToOutputDirectory>PreserveNewest</CopyToOutputDirectory>
		</None>
		<None Update="Images\code-dark.png">
			<CopyToOutputDirectory>PreserveNewest</CopyToOutputDirectory>
		</None>
		<None Update="Images\code-light.png">
			<CopyToOutputDirectory>PreserveNewest</CopyToOutputDirectory>
		</None>
	</ItemGroup>

</Project><|MERGE_RESOLUTION|>--- conflicted
+++ resolved
@@ -40,13 +40,7 @@
 	</ItemGroup>
 
 	<ItemGroup>
-<<<<<<< HEAD
-		<PackageReference Include="JetBrains.Annotations" Version="2021.3.0" />
 		<PackageReference Include="Microsoft.Data.Sqlite" Version="7.0.0" />
-		<PackageReference Include="System.Runtime" Version="4.3.1" />
-=======
-		<PackageReference Include="Microsoft.Data.Sqlite" Version="6.0.9" />
->>>>>>> 78f5b4c3
 	</ItemGroup>
 
 	<ItemGroup>
