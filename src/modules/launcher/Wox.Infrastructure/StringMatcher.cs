--- conflicted
+++ resolved
@@ -19,6 +19,13 @@
         private readonly MatchOption _defaultMatchOption = new MatchOption();
 
         public SearchPrecisionScore UserSettingSearchPrecision { get; set; }
+
+        private readonly IAlphabet _alphabet;
+
+        public StringMatcher(IAlphabet alphabet = null)
+        {
+            _alphabet = alphabet;
+        }
 
         public static StringMatcher Instance { get; internal set; }
 
@@ -57,8 +64,6 @@
         /// </summary>
         public MatchResult FuzzyMatch(string query, string stringToCompare, MatchOption opt)
         {
-<<<<<<< HEAD
-=======
             if (string.IsNullOrEmpty(stringToCompare))
             {
                 return new MatchResult(false, UserSettingSearchPrecision);
@@ -80,13 +85,10 @@
 
         private MatchResult FuzzyMatch(string query, string stringToCompare, MatchOption opt, int startIndex)
         {
->>>>>>> 46099058
             if (string.IsNullOrEmpty(stringToCompare) || string.IsNullOrEmpty(query))
             {
                 return new MatchResult(false, UserSettingSearchPrecision);
             }
-<<<<<<< HEAD
-=======
 
             if (opt == null)
             {
@@ -94,18 +96,13 @@
             }
 
             query = query.Trim();
->>>>>>> 46099058
-
-            if (opt == null)
-            {
-                throw new ArgumentNullException(nameof(opt));
-            }
-
-<<<<<<< HEAD
-            query = query.Trim();
-
-=======
->>>>>>> 46099058
+
+            if (_alphabet != null)
+            {
+                query = _alphabet.Translate(query);
+                stringToCompare = _alphabet.Translate(stringToCompare);
+            }
+
             // Using InvariantCulture since this is internal
             var fullStringToCompareWithoutCase = opt.IgnoreCase ? stringToCompare.ToUpper(CultureInfo.InvariantCulture) : stringToCompare;
             var queryWithoutCase = opt.IgnoreCase ? query.ToUpper(CultureInfo.InvariantCulture) : query;
@@ -218,7 +215,6 @@
             }
 
             return new MatchResult(false, UserSettingSearchPrecision);
-<<<<<<< HEAD
         }
 
         // To get the index of the closest space which precedes the first matching index
@@ -236,25 +232,6 @@
             }
         }
 
-=======
-        }
-
-        // To get the index of the closest space which precedes the first matching index
-        private static int CalculateClosestSpaceIndex(List<int> spaceIndices, int firstMatchIndex)
-        {
-            if (spaceIndices.Count == 0)
-            {
-                return -1;
-            }
-            else
-            {
-                int? ind = spaceIndices.OrderBy(item => (firstMatchIndex - item)).Where(item => firstMatchIndex > item).FirstOrDefault();
-                int closestSpaceIndex = ind ?? -1;
-                return closestSpaceIndex;
-            }
-        }
-
->>>>>>> 46099058
         private static bool AllPreviousCharsMatched(int startIndexToVerify, int currentQuerySubstringCharacterIndex, string fullStringToCompareWithoutCase, string currentQuerySubstring)
         {
             var allMatch = true;
