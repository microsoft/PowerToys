--- conflicted
+++ resolved
@@ -2,12 +2,8 @@
 // The Microsoft Corporation licenses this file to you under the MIT license.
 // See the LICENSE file in the project root for more information.
 
-<<<<<<< HEAD
 using System.IO.Abstractions;
-=======
-using System.IO;
 using Wox.Plugin;
->>>>>>> 5ac30cec
 
 namespace Wox.Infrastructure.Storage
 {
