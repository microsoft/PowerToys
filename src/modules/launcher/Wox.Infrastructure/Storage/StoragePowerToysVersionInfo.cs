﻿// Copyright (c) Microsoft Corporation
// The Microsoft Corporation licenses this file to you under the MIT license.
// See the LICENSE file in the project root for more information.

using System;
using System.IO;
using System.IO.Abstractions;
<<<<<<< HEAD
=======
using System.Text.Encodings.Web;
>>>>>>> 3fb965f3
using System.Text.Json;

namespace Wox.Infrastructure.Storage
{
    public class StoragePowerToysVersionInfo
    {
        private static readonly IFileSystem FileSystem = new FileSystem();
        private static readonly IFile File = FileSystem.File;

        // This detail is accessed by the storage items and is used to decide if the cache must be deleted or not
        public bool ClearCache { get; set; }

        private readonly string currentPowerToysVersion = string.Empty;

        private string FilePath { get; set; } = string.Empty;

        private static readonly JsonSerializerOptions _serializerOptions = new JsonSerializerOptions
        {
            WriteIndented = true,
        };

        // As of now this information is not pertinent but may be in the future
        // There may be cases when we want to delete only the .cache files and not the .json storage files
        private enum StorageType
        {
            BINARY_STORAGE = 0,
            JSON_STORAGE = 1,
        }

<<<<<<< HEAD
        private readonly JsonSerializerOptions _serializerOptions = new JsonSerializerOptions
        {
            WriteIndented = true,
        };

=======
>>>>>>> 3fb965f3
        private class StorageObject
        {
            public string Version { get; set; }

            public string DefaultContent { get; set; }
        }

        // To compare the version numbers
        public static bool LessThan(string version1, string version2)
        {
            string version = "v";
            string period = ".";
            const int versionLength = 3;

            // If there is some error in populating/retrieving the version numbers, then the cache must be deleted
            // This case will not be hit, but is present as a fail safe
            if (string.IsNullOrEmpty(version1) || string.IsNullOrEmpty(version2))
            {
                return true;
            }

            string[] split1 = version1.Split(new string[] { version, period }, StringSplitOptions.RemoveEmptyEntries);
            string[] split2 = version2.Split(new string[] { version, period }, StringSplitOptions.RemoveEmptyEntries);

            // If an incomplete file write resulted in the version number not being saved completely, then the cache must be deleted
            if (split1.Length != split2.Length || split1.Length != versionLength)
            {
                return true;
            }

            for (int i = 0; i < versionLength; i++)
            {
                if (int.TryParse(split1[i], out int version1AsInt) && int.TryParse(split2[i], out int version2AsInt))
                {
                    if (version1AsInt < version2AsInt)
                    {
                        return true;
                    }
                }

                // If either of the values could not be parsed, the version number was not saved correctly and the cache must be deleted
                else
                {
                    return true;
                }
            }

            return false;
        }

        public string GetPreviousVersion()
        {
            if (File.Exists(FilePath))
            {
                if (Path.GetExtension(FilePath).Equals(".json", StringComparison.OrdinalIgnoreCase))
                {
                    // Read and deserialize the JSON file
                    string json = File.ReadAllText(FilePath);
                    var versionObject = JsonSerializer.Deserialize<StorageObject>(json);
                    return versionObject?.Version ?? "v0.0.0"; // Returns "v0.0.0" if version is null
                }
                else if (Path.GetExtension(FilePath).Equals(".txt", StringComparison.OrdinalIgnoreCase))
                {
                    // Read the txt file content directly
                    return File.ReadAllText(FilePath);
                }
            }

            // If the file doesn't exist or is not a recognized format, assume an old version
            return "v0.0.0";
        }

        public string GetFilePath(string associatedFilePath, int type)
        {
            string suffix = string.Empty;
            string fileType = string.Empty;

            string cacheSuffix = ".cache";
            string jsonSuffix = ".json";

            string cacheFileType = "_version.txt";
            string jsonFileType = "_information.json";

            if (type == (uint)StorageType.BINARY_STORAGE)
            {
                suffix = cacheSuffix;
                fileType = cacheFileType;
            }
            else if (type == (uint)StorageType.JSON_STORAGE)
            {
                suffix = jsonSuffix;
                fileType = jsonFileType;
            }

            string filePath = string.Concat(associatedFilePath.AsSpan(0, associatedFilePath.Length - suffix.Length), fileType);
            return filePath;
        }

        public StoragePowerToysVersionInfo(string associatedFilePath, int type)
        {
            ArgumentNullException.ThrowIfNull(associatedFilePath);

            FilePath = GetFilePath(associatedFilePath, type);

            // Get the previous version of PowerToys and cache Storage details from the CacheDetails.json storage file
            string previousVersion = GetPreviousVersion();
            currentPowerToysVersion = Microsoft.PowerToys.Settings.UI.Library.Utilities.Helper.GetProductVersion();

            // If the previous version is below a set threshold, then we want to delete the file
            // However, we do not want to delete the cache if the same version of powerToys is being launched
            if (LessThan(previousVersion, currentPowerToysVersion))
            {
                ClearCache = true;
            }
        }

        public void Close(string defaultContent)
        {
            if (Path.GetExtension(FilePath).Equals(".json", StringComparison.OrdinalIgnoreCase))
            {
                // Create an object that includes both the current version and default content
                var dataToSerialize = new StorageObject
                {
                    Version = currentPowerToysVersion,
                    DefaultContent = defaultContent,
                };

                // Serialize the StorageObject to a JSON string
                string json = JsonSerializer.Serialize(dataToSerialize, _serializerOptions);

                // Write the JSON string to the file
                File.WriteAllText(FilePath, json);
            }
            else if (Path.GetExtension(FilePath).Equals(".txt", StringComparison.OrdinalIgnoreCase))
            {
                // For a txt file, just write the version as plain text
                File.WriteAllText(FilePath, currentPowerToysVersion);
            }
        }
    }
}<|MERGE_RESOLUTION|>--- conflicted
+++ resolved
@@ -5,10 +5,7 @@
 using System;
 using System.IO;
 using System.IO.Abstractions;
-<<<<<<< HEAD
-=======
 using System.Text.Encodings.Web;
->>>>>>> 3fb965f3
 using System.Text.Json;
 
 namespace Wox.Infrastructure.Storage
@@ -38,14 +35,11 @@
             JSON_STORAGE = 1,
         }
 
-<<<<<<< HEAD
         private readonly JsonSerializerOptions _serializerOptions = new JsonSerializerOptions
         {
             WriteIndented = true,
         };
 
-=======
->>>>>>> 3fb965f3
         private class StorageObject
         {
             public string Version { get; set; }
