﻿// Copyright (c) Microsoft Corporation
// The Microsoft Corporation licenses this file to you under the MIT license.
// See the LICENSE file in the project root for more information.

using System;
using System.ComponentModel;
using System.Diagnostics;
using System.IO.Abstractions;
using System.Reflection;
using System.Text.Json;
using System.Text.Json.Serialization;
using Wox.Plugin.Logger;

namespace Wox.Infrastructure
{
    public static class Helper
    {
        private static readonly IFileSystem FileSystem = new FileSystem();
        private static readonly IPath Path = FileSystem.Path;
        private static readonly IFile File = FileSystem.File;
        private static readonly IFileInfoFactory FileInfo = FileSystem.FileInfo;
        private static readonly IDirectory Directory = FileSystem.Directory;

        /// <summary>
        /// http://www.yinwang.org/blog-cn/2015/11/21/programming-philosophy
        /// </summary>
        public static T NonNull<T>(this T obj)
        {
            if (obj == null)
            {
                throw new ArgumentNullException(nameof(obj));
            }
            else
            {
                return obj;
            }
        }

        public static void RequireNonNull<T>(this T obj)
        {
            if (obj == null)
            {
                throw new ArgumentNullException(nameof(obj));
            }
        }

        public static void ValidateDataDirectory(string bundledDataDirectory, string dataDirectory)
        {
            if (!Directory.Exists(dataDirectory))
            {
                Directory.CreateDirectory(dataDirectory);
            }

            foreach (var bundledDataPath in Directory.GetFiles(bundledDataDirectory))
            {
                var data = Path.GetFileName(bundledDataPath);
                var dataPath = Path.Combine(dataDirectory, data.NonNull());
                if (!File.Exists(dataPath))
                {
                    File.Copy(bundledDataPath, dataPath);
                }
                else
                {
                    var time1 = FileInfo.FromFileName(bundledDataPath).LastWriteTimeUtc;
                    var time2 = FileInfo.FromFileName(dataPath).LastWriteTimeUtc;
                    if (time1 != time2)
                    {
                        File.Copy(bundledDataPath, dataPath, true);
                    }
                }
            }
        }

        public static void ValidateDirectory(string path)
        {
            if (!Directory.Exists(path))
            {
                Directory.CreateDirectory(path);
            }
        }

        public static string Formatted<T>(this T t)
        {
            var formatted = JsonSerializer.Serialize(t, new JsonSerializerOptions
            {
                WriteIndented = true,
                Converters =
                {
                    new JsonStringEnumConverter(),
                },
            });

            return formatted;
        }

        // Function to run as admin for context menu items
<<<<<<< HEAD
        [System.Diagnostics.CodeAnalysis.SuppressMessage("Design", "CA1031:Do not catch general exception types", Justification = "Suppressing this to enable FxCop. We are logging the exception, and going forward general exceptions should not be caught")]
=======
>>>>>>> fcd05f2f
        public static void RunAsAdmin(string path)
        {
            var info = new ProcessStartInfo
            {
                FileName = path,
                WorkingDirectory = Path.GetDirectoryName(path),
                Verb = "runAs",
                UseShellExecute = true,
            };

            try
            {
                Process.Start(info);
            }
            catch (System.Exception ex)
            {
                Log.Exception($"Unable to Run {path} as admin : {ex.Message}", ex, MethodBase.GetCurrentMethod().DeclaringType);
            }
        }

        // Function to run as other user for context menu items
<<<<<<< HEAD
        [System.Diagnostics.CodeAnalysis.SuppressMessage("Design", "CA1031:Do not catch general exception types", Justification = "Suppressing this to enable FxCop. We are logging the exception, and going forward general exceptions should not be caught")]
=======
>>>>>>> fcd05f2f
        public static void RunAsUser(string path)
        {
            var info = new ProcessStartInfo
            {
                FileName = path,
                WorkingDirectory = Path.GetDirectoryName(path),
                Verb = "runAsUser",
                UseShellExecute = true,
            };

            try
            {
                Process.Start(info);
            }
            catch (System.Exception ex)
            {
                Log.Exception($"Unable to Run {path} as different user : {ex.Message}", ex, MethodBase.GetCurrentMethod().DeclaringType);
            }
        }

        public static Process OpenInConsole(string path)
        {
            var processStartInfo = new ProcessStartInfo
            {
                WorkingDirectory = path,
                FileName = "cmd.exe",
            };

            return Process.Start(processStartInfo);
        }

        public static bool OpenCommandInShell(string path, string pattern, string arguments, string workingDir = null, ShellRunAsType runAs = ShellRunAsType.None, bool runWithHiddenWindow = false)
        {
<<<<<<< HEAD
            if (pattern.Contains("%1", StringComparison.Ordinal))
=======
            if (string.IsNullOrEmpty(pattern))
            {
                Log.Warn($"Trying to run OpenCommandInShell with an empty pattern. The default browser definition might have issues. Path: '${path ?? string.Empty}' ; Arguments: '${arguments ?? string.Empty}' ; Working Directory: '${workingDir ?? string.Empty}'", typeof(Helper));
            }
            else if (pattern.Contains("%1", StringComparison.Ordinal))
>>>>>>> fcd05f2f
            {
                arguments = pattern.Replace("%1", arguments);
            }

            return OpenInShell(path, arguments, workingDir, runAs, runWithHiddenWindow);
        }

        public static bool OpenInShell(string path, string arguments = null, string workingDir = null, ShellRunAsType runAs = ShellRunAsType.None, bool runWithHiddenWindow = false)
        {
            using (var process = new Process())
            {
                process.StartInfo.FileName = path;
                process.StartInfo.WorkingDirectory = string.IsNullOrWhiteSpace(workingDir) ? string.Empty : workingDir;
                process.StartInfo.Arguments = string.IsNullOrWhiteSpace(arguments) ? string.Empty : arguments;
                process.StartInfo.WindowStyle = runWithHiddenWindow ? ProcessWindowStyle.Hidden : ProcessWindowStyle.Normal;
                process.StartInfo.UseShellExecute = true;

                if (runAs == ShellRunAsType.Administrator)
                {
                    process.StartInfo.Verb = "RunAs";
                }
                else if (runAs == ShellRunAsType.OtherUser)
                {
                    process.StartInfo.Verb = "RunAsUser";
                }

                try
                {
                    process.Start();
                    return true;
                }
                catch (Win32Exception ex)
                {
                    Log.Exception($"Unable to open {path}: {ex.Message}", ex, MethodBase.GetCurrentMethod().DeclaringType);
                    return false;
                }
            }
        }

        public enum ShellRunAsType
        {
            None,
            Administrator,
            OtherUser,
        }
    }
}<|MERGE_RESOLUTION|>--- conflicted
+++ resolved
@@ -94,10 +94,6 @@
         }
 
         // Function to run as admin for context menu items
-<<<<<<< HEAD
-        [System.Diagnostics.CodeAnalysis.SuppressMessage("Design", "CA1031:Do not catch general exception types", Justification = "Suppressing this to enable FxCop. We are logging the exception, and going forward general exceptions should not be caught")]
-=======
->>>>>>> fcd05f2f
         public static void RunAsAdmin(string path)
         {
             var info = new ProcessStartInfo
@@ -119,10 +115,6 @@
         }
 
         // Function to run as other user for context menu items
-<<<<<<< HEAD
-        [System.Diagnostics.CodeAnalysis.SuppressMessage("Design", "CA1031:Do not catch general exception types", Justification = "Suppressing this to enable FxCop. We are logging the exception, and going forward general exceptions should not be caught")]
-=======
->>>>>>> fcd05f2f
         public static void RunAsUser(string path)
         {
             var info = new ProcessStartInfo
@@ -156,15 +148,11 @@
 
         public static bool OpenCommandInShell(string path, string pattern, string arguments, string workingDir = null, ShellRunAsType runAs = ShellRunAsType.None, bool runWithHiddenWindow = false)
         {
-<<<<<<< HEAD
-            if (pattern.Contains("%1", StringComparison.Ordinal))
-=======
             if (string.IsNullOrEmpty(pattern))
             {
                 Log.Warn($"Trying to run OpenCommandInShell with an empty pattern. The default browser definition might have issues. Path: '${path ?? string.Empty}' ; Arguments: '${arguments ?? string.Empty}' ; Working Directory: '${workingDir ?? string.Empty}'", typeof(Helper));
             }
             else if (pattern.Contains("%1", StringComparison.Ordinal))
->>>>>>> fcd05f2f
             {
                 arguments = pattern.Replace("%1", arguments);
             }
