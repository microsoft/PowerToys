--- conflicted
+++ resolved
@@ -78,7 +78,7 @@
             return formatted;
         }
 
-<<<<<<< HEAD
+        // Function to run as admin for context menu items
         public static void RunAsAdmin(string path)
         {
             var info = new ProcessStartInfo
@@ -91,8 +91,6 @@
 
             Process.Start(info);
         }
-
-=======
         public static Process OpenInConsole(string path)
         {
             var processStartInfo = new ProcessStartInfo
@@ -103,6 +101,5 @@
 
             return Process.Start(processStartInfo);
         }
->>>>>>> 638cd1dd
     }
 }