--- conflicted
+++ resolved
@@ -4,19 +4,13 @@
 
 using System;
 using System.IO;
-<<<<<<< HEAD
-using System.IO.Abstractions;
-=======
 using System.Security;
->>>>>>> ff20ef26
 using Wox.Infrastructure.Logger;
 
 namespace Wox.Infrastructure.FileSystemHelper
 {
     public class FileWrapper : IFileWrapper
     {
-        private readonly IFile _file = new FileSystem().File;
-
         public FileWrapper()
         {
         }
@@ -25,7 +19,7 @@
         {
             try
             {
-                return _file.ReadAllLines(path);
+                return File.ReadAllLines(path);
             }
             catch (System.Exception ex) when (ex is SecurityException || ex is UnauthorizedAccessException || ex is IOException)
             {
