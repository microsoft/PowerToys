--- conflicted
+++ resolved
@@ -2,11 +2,7 @@
   <Import Project="..\..\..\Version.props" />
 
   <PropertyGroup>
-<<<<<<< HEAD
-    <TargetFramework>net6.0-windows</TargetFramework>
-=======
     <TargetFramework>net7.0-windows</TargetFramework>
->>>>>>> 46099058
     <ProjectGuid>{4FD29318-A8AB-4D8F-AA47-60BC241B8DA3}</ProjectGuid>
     <OutputType>Library</OutputType>
     <UseWpf>true</UseWpf>
@@ -45,17 +41,9 @@
   </ItemGroup>
 
   <ItemGroup>
-<<<<<<< HEAD
-    <PackageReference Include="JetBrains.Annotations" Version="2021.3.0" />
-    <PackageReference Include="NLog.Schema" Version="4.7.13" />
-    <PackageReference Include="System.Drawing.Common" Version="6.0.0" />
-    <PackageReference Include="System.IO.Abstractions" Version="12.2.5" />
-    <PackageReference Include="System.Runtime" Version="4.3.1" />
-=======
     <PackageReference Include="NLog.Schema" Version="5.0.4" />
     <PackageReference Include="hyjiacan.pinyin4net" Version="4.1.1" />
     <PackageReference Include="System.Drawing.Common" Version="7.0.0" />
     <PackageReference Include="System.IO.Abstractions" Version="17.2.3" />
->>>>>>> 46099058
   </ItemGroup>
 </Project>