--- conflicted
+++ resolved
@@ -46,11 +46,7 @@
   std::wstring app_name;
 
   // Time to wait for process to close after sending WM_CLOSE signal
-<<<<<<< HEAD
-  static const int MAX_WAIT_MILLISEC = 2000;
-=======
   static const int MAX_WAIT_MILLISEC = 10000;
->>>>>>> 92fa8b74
 
 
 public:
