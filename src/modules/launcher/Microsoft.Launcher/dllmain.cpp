--- conflicted
+++ resolved
@@ -29,11 +29,7 @@
     const wchar_t JSON_KEY_USE_CENTRALIZED_KEYBOARD_HOOK[] = L"use_centralized_keyboard_hook";
 }
 
-<<<<<<< HEAD
-BOOL APIENTRY DllMain(HMODULE hModule, DWORD ul_reason_for_call, LPVOID lpReserved)
-=======
 BOOL APIENTRY DllMain(HMODULE /*hModule*/, DWORD ul_reason_for_call, LPVOID /*lpReserved*/)
->>>>>>> 46099058
 {
     switch (ul_reason_for_call)
     {
@@ -47,10 +43,7 @@
         Trace::UnregisterProvider();
         break;
     }
-<<<<<<< HEAD
-=======
-
->>>>>>> 46099058
+
     return TRUE;
 }
 
@@ -75,7 +68,6 @@
 
     //contains the name of the powerToys
     std::wstring app_name;
-<<<<<<< HEAD
 
     //contains the non localized key of the powertoy
     std::wstring app_key;
@@ -86,18 +78,6 @@
     // Hotkey to invoke the module
     Hotkey m_hotkey = { .key = 0 };
 
-=======
-
-    //contains the non localized key of the powertoy
-    std::wstring app_key;
-
-    // Time to wait for process to close after sending WM_CLOSE signal
-    static const int MAX_WAIT_MILLISEC = 10000;
-
-    // Hotkey to invoke the module
-    Hotkey m_hotkey = { .key = 0 };
-
->>>>>>> 46099058
     // If the centralized keyboard hook should be used to activate PowerToys Run
     bool m_use_centralized_keyboard_hook = false;
 
@@ -173,15 +153,12 @@
         return app_key.c_str();
     }
 
-<<<<<<< HEAD
-=======
     // Return the configured status for the gpo policy for the module
     virtual powertoys_gpo::gpo_rule_configured_t gpo_policy_enabled_configuration() override
     {
         return powertoys_gpo::getConfiguredPowerLauncherEnabledValue();
     }
 
->>>>>>> 46099058
     // Return JSON with the configuration options.
     virtual bool get_config(wchar_t* buffer, int* buffer_size) override
     {
@@ -206,11 +183,7 @@
             PowerToysSettings::CustomActionObject action_object =
                 PowerToysSettings::CustomActionObject::from_json_string(action);
         }
-<<<<<<< HEAD
-        catch (std::exception ex)
-=======
         catch (std::exception&)
->>>>>>> 46099058
         {
             // Improper JSON.
         }
@@ -232,11 +205,7 @@
             // Otherwise call a custom function to process the settings before saving them to disk:
             // save_settings();
         }
-<<<<<<< HEAD
-        catch (std::exception ex)
-=======
         catch (std::exception&)
->>>>>>> 46099058
         {
             // Improper JSON.
         }
@@ -350,11 +319,7 @@
     }
 
     // Process the hotkey event
-<<<<<<< HEAD
-    virtual bool on_hotkey(size_t hotkeyId) override
-=======
     virtual bool on_hotkey(size_t /*hotkeyId*/) override
->>>>>>> 46099058
     {
         // For now, hotkeyId will always be zero
         if (m_enabled)
@@ -408,11 +373,7 @@
 
         parse_hotkey(settings);
     }
-<<<<<<< HEAD
-    catch (std::exception ex)
-=======
     catch (std::exception&)
->>>>>>> 46099058
     {
         // Error while loading from the settings file. Let default values stay as they are.
     }
