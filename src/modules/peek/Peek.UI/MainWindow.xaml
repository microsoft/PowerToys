--- conflicted
+++ resolved
@@ -11,16 +11,9 @@
     xmlns:views="using:Peek.UI.Views"
     xmlns:winuiex="using:WinUIEx"
     mc:Ignorable="d">
-<<<<<<< HEAD
     <Window.SystemBackdrop>
         <MicaBackdrop />
     </Window.SystemBackdrop>
-
-=======
-    <winuiex:WindowEx.Backdrop>
-        <winuiex:MicaSystemBackdrop />
-    </winuiex:WindowEx.Backdrop>
->>>>>>> 88656a9f
     <Grid KeyboardAcceleratorPlacementMode="Hidden">
         <Grid.KeyboardAccelerators>
             <KeyboardAccelerator Key="Left" Invoked="LeftNavigationInvoked" />
