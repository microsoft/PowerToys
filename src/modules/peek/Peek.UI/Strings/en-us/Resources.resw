--- conflicted
+++ resolved
@@ -237,7 +237,26 @@
     <value>{0} bytes</value>
     <comment>Abbreviation for the size bytes</comment>
   </data>
-<<<<<<< HEAD
+  <data name="OpenUriDialog.CloseButtonText" xml:space="preserve">
+    <value>Cancel</value>
+    <comment>Dialog showed when an URI is clicked. Button to close the dialog.</comment>
+  </data>
+  <data name="OpenUriDialog.PrimaryButtonText" xml:space="preserve">
+    <value>Open</value>
+    <comment>Dialog showed when an URI is clicked. Button to open the URI.</comment>
+  </data>
+  <data name="OpenUriDialog.SecondaryButtonText" xml:space="preserve">
+    <value>Copy</value>
+    <comment>Dialog showed when an URI is clicked. Button to copy the URI.</comment>
+  </data>
+  <data name="OpenUriDialog.Title" xml:space="preserve">
+    <value>Do you want Peek to open the external application?</value>
+    <comment>Title of the dialog showed when an URI is clicked,"Peek" is the name of the utility. </comment>
+  </data>
+  <data name="ReadableString_BytesAbbreviationFormat" xml:space="preserve">
+    <value>{0} bytes</value>
+    <comment>Abbreviation for the size bytes</comment>
+  </data>
   <data name="ReadableString_BytesString" xml:space="preserve">
     <value> ({1} bytes)</value>
     <comment>Displays total number of bytes</comment>
@@ -245,22 +264,5 @@
   <data name="ReadableString_ByteString" xml:space="preserve">
     <value> ({1} byte)</value>
     <comment>Displays unit byte</comment>
-=======
-  <data name="OpenUriDialog.CloseButtonText" xml:space="preserve">
-    <value>Cancel</value>
-    <comment>Dialog showed when an URI is clicked. Button to close the dialog.</comment>
-  </data>
-  <data name="OpenUriDialog.PrimaryButtonText" xml:space="preserve">
-    <value>Open</value>
-    <comment>Dialog showed when an URI is clicked. Button to open the URI.</comment>
-  </data>
-  <data name="OpenUriDialog.SecondaryButtonText" xml:space="preserve">
-    <value>Copy</value>
-    <comment>Dialog showed when an URI is clicked. Button to copy the URI.</comment>
-  </data>
-  <data name="OpenUriDialog.Title" xml:space="preserve">
-    <value>Do you want Peek to open the external application?</value>
-    <comment>Title of the dialog showed when an URI is clicked,"Peek" is the name of the utility. </comment>
->>>>>>> 7c7f6cab
   </data>
 </root>