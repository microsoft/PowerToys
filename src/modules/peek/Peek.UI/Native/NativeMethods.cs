--- conflicted
+++ resolved
@@ -48,53 +48,8 @@
 
         [DllImport("Shlwapi.dll", SetLastError = true, CharSet = CharSet.Auto)]
         internal static extern HResult AssocQueryString(AssocF flags, AssocStr str, string pszAssoc, string? pszExtra, [Out] StringBuilder? pszOut, [In][Out] ref uint pcchOut);
-<<<<<<< HEAD
-=======
-
-        [DllImport("user32.dll")]
-        internal static extern IntPtr GetWindowThreadProcessId(IntPtr hWnd, ref IntPtr ProcessId);
-
-        [DllImport("kernel32.dll")]
-        internal static extern IntPtr OpenProcess(uint fdwAccess, bool fInherit, IntPtr IDProcess);
-
-        [DllImport("kernel32.dll")]
-        internal static extern int CloseHandle(IntPtr hObject);
-
-        [DllImport("kernel32.dll")]
-        internal static extern IntPtr GetProcAddress(IntPtr hModule, string lpProcName);
-
-        [DllImport("kernel32.dll")]
-        internal static extern IntPtr LoadLibrary(string lpLibName);
-
-        [DllImport("kernel32.dll")]
-        internal static extern bool FreeLibrary(IntPtr lib);
-
-        [DllImport("kernel32.dll")]
-        internal static extern IntPtr CreateRemoteThread(IntPtr hProcess, IntPtr bogusAttributes, int dwStackSize, IntPtr lpStartAddress, IntPtr lpParameter, int dwCreationFlags, IntPtr lpThreadId);
-
-        [DllImport("kernel32.dll")]
-        internal static extern uint WaitForSingleObject(IntPtr hObject, int dwMilliseconds);
-
-        [DllImport("user32.dll")]
-        internal static extern IntPtr GetShellWindow();
-
-        [DllImport("kernel32.dll")]
-        internal static extern IntPtr GetCurrentProcess();
-
-        [DllImport("kernel32.dll")]
-        internal static extern int GetCurrentProcessId();
-
-        [DllImport("user32.dll")]
-        internal static extern int SendMessage(IntPtr hwnd, int wMsg, int wParam, int lParam);
-
-        [DllImport("user32.dll")]
-        internal static extern bool SetWindowPos(IntPtr hWnd, IntPtr hWndInsertAfter, int X, int Y, int cx, int cy, uint uFlags);
-
-        [DllImport("user32.dll")]
-        internal static extern int SetForegroundWindow(IntPtr hWnd);
 
         [DllImport("user32.dll")]
         internal static extern int GetWindowText(Windows.Win32.Foundation.HWND hWnd, StringBuilder lpString, int nMaxCount);
->>>>>>> 195f14a3
     }
 }