// Copyright (c) Microsoft Corporation
// The Microsoft Corporation licenses this file to you under the MIT license.
// See the LICENSE file in the project root for more information.

namespace Peek.UI.Views
{
    using System;
    using CommunityToolkit.Mvvm.ComponentModel;
    using CommunityToolkit.Mvvm.Input;
    using ManagedCommon;
    using Microsoft.UI;
    using Microsoft.UI.Windowing;
    using Microsoft.UI.Xaml;
    using Microsoft.UI.Xaml.Controls;
    using Peek.Common.Models;
    using Peek.UI.Helpers;
    using Windows.ApplicationModel.Resources;
    using Windows.Storage;
    using Windows.System;
    using WinUIEx;

    [INotifyPropertyChanged]
    public sealed partial class TitleBar : UserControl
    {
        public static readonly DependencyProperty FileProperty =
        DependencyProperty.Register(
            nameof(File),
            typeof(File),
            typeof(TitleBar),
            new PropertyMetadata(null, (d, e) => ((TitleBar)d).OnFilePropertyChanged()));

        public static readonly DependencyProperty NumberOfFilesProperty =
        DependencyProperty.Register(
           nameof(NumberOfFiles),
           typeof(int),
           typeof(TitleBar),
           new PropertyMetadata(null, null));

        [ObservableProperty]
        private string openWithAppText = ResourceLoader.GetForViewIndependentUse().GetString("LaunchAppButton_OpenWith_Text");
<<<<<<< HEAD
        private string? defaultAppName;
=======
        [ObservableProperty]
        private string openWithAppToolTip = ResourceLoader.GetForViewIndependentUse().GetString("LaunchAppButton_OpenWith_ToolTip");
        private string? currentDefaultApp;
>>>>>>> 52bdd771

        [ObservableProperty]
        private string? fileCountText;

        public TitleBar()
        {
            InitializeComponent();
        }

        public File File
        {
            get => (File)GetValue(FileProperty);
            set => SetValue(FileProperty, value);
        }

        public int NumberOfFiles
        {
            get => (int)GetValue(NumberOfFilesProperty);
            set => SetValue(NumberOfFilesProperty, value);
        }

        public void SetTitleBarToWindow(MainWindow mainWindow)
        {
            if (AppWindowTitleBar.IsCustomizationSupported())
            {
                UpdateTitleBarCustomization(mainWindow);
            }
            else
            {
                var hWnd = WinRT.Interop.WindowNative.GetWindowHandle(this);
                ThemeHelpers.SetImmersiveDarkMode(hWnd, ThemeHelpers.GetAppTheme() == AppTheme.Dark);
                Visibility = Visibility.Collapsed;

                // Set window icon
                WindowId windowId = Win32Interop.GetWindowIdFromWindow(hWnd);
                AppWindow appWindow = AppWindow.GetFromWindowId(windowId);
                appWindow.SetIcon("Assets/Icon.ico");
            }
        }

        private void UpdateTitleBarCustomization(MainWindow mainWindow)
        {
            if (AppWindowTitleBar.IsCustomizationSupported())
            {
                AppWindow appWindow = mainWindow.GetAppWindow();
                appWindow.TitleBar.ExtendsContentIntoTitleBar = true;
                appWindow.TitleBar.ButtonBackgroundColor = Colors.Transparent;
                appWindow.TitleBar.ButtonInactiveBackgroundColor = Colors.Transparent;
                appWindow.TitleBar.SetDragRectangles(new Windows.Graphics.RectInt32[]
                {
                    new Windows.Graphics.RectInt32(0, 0, (int)TitleBarRootContainer.ActualWidth, (int)TitleBarRootContainer.ActualHeight),
                });

                mainWindow.SetTitleBar(this);
            }
        }

        private void OnFilePropertyChanged()
        {
            UpdateFileCountText();
            UpdateDefaultAppToLaunch();
        }

        private void UpdateFileCountText()
        {
            // Update file count
            if (NumberOfFiles > 1)
            {
                // TODO: Update the hardcoded fileIndex when the NFQ PR gets merged
                int currentFileIndex = 1;
                string fileCountTextFormat = ResourceLoader.GetForViewIndependentUse().GetString("AppTitle_FileCounts_Text");
                FileCountText = string.Format(fileCountTextFormat, currentFileIndex, NumberOfFiles);
            }
        }

        private void UpdateDefaultAppToLaunch()
        {
            // Update the name of default app to launch
            defaultAppName = DefaultAppHelper.TryGetDefaultAppName(File.Extension);
            string openWithAppTextFormat = ResourceLoader.GetForViewIndependentUse().GetString("LaunchAppButton_OpenWithApp_Text");
<<<<<<< HEAD
            OpenWithAppText = string.Format(openWithAppTextFormat, defaultAppName);
=======
            OpenWithAppText = string.Format(openWithAppTextFormat, currentDefaultApp);
            string openWithAppToolTipFormat = ResourceLoader.GetForViewIndependentUse().GetString("LaunchAppButton_OpenWithApp_ToolTip");
            OpenWithAppToolTip = string.Format(openWithAppToolTipFormat, currentDefaultApp);
>>>>>>> 52bdd771
        }

        [RelayCommand]
        private async void LaunchDefaultAppButtonAsync()
        {
            StorageFile storageFile = await File.GetStorageFileAsync();
            LauncherOptions options = new ();

            if (string.IsNullOrEmpty(defaultAppName))
            {
                // If there's no default app found, open the App picker
                options.DisplayApplicationPicker = true;
            }
            else
            {
                // Try to launch the default app for current file format
                bool result = await Launcher.LaunchFileAsync(storageFile, options);

                if (!result)
                {
                    // If we couldn't successfully open the default app, open the App picker as a fallback
                    options.DisplayApplicationPicker = true;
                    await Launcher.LaunchFileAsync(storageFile, options);
                }
            }
        }
    }
}<|MERGE_RESOLUTION|>--- conflicted
+++ resolved
@@ -38,13 +38,10 @@
 
         [ObservableProperty]
         private string openWithAppText = ResourceLoader.GetForViewIndependentUse().GetString("LaunchAppButton_OpenWith_Text");
-<<<<<<< HEAD
-        private string? defaultAppName;
-=======
+
         [ObservableProperty]
         private string openWithAppToolTip = ResourceLoader.GetForViewIndependentUse().GetString("LaunchAppButton_OpenWith_ToolTip");
-        private string? currentDefaultApp;
->>>>>>> 52bdd771
+        private string? defaultAppName;
 
         [ObservableProperty]
         private string? fileCountText;
@@ -124,14 +121,8 @@
         {
             // Update the name of default app to launch
             defaultAppName = DefaultAppHelper.TryGetDefaultAppName(File.Extension);
-            string openWithAppTextFormat = ResourceLoader.GetForViewIndependentUse().GetString("LaunchAppButton_OpenWithApp_Text");
-<<<<<<< HEAD
-            OpenWithAppText = string.Format(openWithAppTextFormat, defaultAppName);
-=======
-            OpenWithAppText = string.Format(openWithAppTextFormat, currentDefaultApp);
             string openWithAppToolTipFormat = ResourceLoader.GetForViewIndependentUse().GetString("LaunchAppButton_OpenWithApp_ToolTip");
-            OpenWithAppToolTip = string.Format(openWithAppToolTipFormat, currentDefaultApp);
->>>>>>> 52bdd771
+            OpenWithAppToolTip = string.Format(openWithAppToolTipFormat, defaultAppName);
         }
 
         [RelayCommand]
