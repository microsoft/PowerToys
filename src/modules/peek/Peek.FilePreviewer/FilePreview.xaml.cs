--- conflicted
+++ resolved
@@ -62,26 +62,9 @@
                 return;
             }
 
-<<<<<<< HEAD
-            // TODO: Implement plugin pattern to support any file types.
-            if (File.Extension.ToLower() == ".html")
-            {
-                PreviewBrowser.Navigate(File);
-                PreviewSizeChanged?.Invoke(this, new PreviewSizeChangedArgs(new Size(1280, 720)));
-                PreviewBrowser.Visibility = Visibility.Visible;
-                PreviewImage.Visibility = Visibility.Collapsed;
-            }
-            else if (IsSupportedImage(File.Extension))
-            {
-                PreviewBrowser.Visibility = Visibility.Collapsed;
-                PreviewImage.Visibility = Visibility.Visible;
-
-                Previewer = new ImagePreviewer(File);
-=======
             Previewer = previewerFactory.Create(File);
             if (Previewer != null)
             {
->>>>>>> 437d2dd5
                 var size = await Previewer.GetPreviewSizeAsync();
                 PreviewSizeChanged?.Invoke(this, new PreviewSizeChangedArgs(size));
                 await Previewer.LoadPreviewAsync();
