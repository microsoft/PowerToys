--- conflicted
+++ resolved
@@ -10,23 +10,12 @@
     using CommunityToolkit.Mvvm.ComponentModel;
     using Microsoft.UI.Xaml;
     using Microsoft.UI.Xaml.Controls;
-    using Microsoft.UI.Xaml.Media.Imaging;
-<<<<<<< HEAD
-    using Peek.Common.Extensions;
-    using Peek.Common.Models;
-    using Peek.FilePreviewer.Models;
-    using Peek.FilePreviewer.Previewers;
-    using Windows.ApplicationModel.DataTransfer;
-=======
     using Peek.Common.Helpers;
     using Peek.Common.Models;
     using Peek.FilePreviewer.Models;
     using Peek.FilePreviewer.Previewers;
     using Windows.ApplicationModel.Resources;
->>>>>>> 60bf8682
     using Windows.Foundation;
-    using Windows.Storage;
-    using Windows.Storage.Streams;
 
     [INotifyPropertyChanged]
     public sealed partial class FilePreview : UserControl
@@ -149,14 +138,14 @@
             }
         }
 
-<<<<<<< HEAD
         private async void KeyboardAccelerator_CtrlC_Invoked(Microsoft.UI.Xaml.Input.KeyboardAccelerator sender, Microsoft.UI.Xaml.Input.KeyboardAcceleratorInvokedEventArgs args)
         {
             if (Previewer != null)
             {
                 await Previewer.CopyAsync();
             }
-=======
+        }
+
         private async Task UpdateImageTooltipAsync()
         {
             if (File == null)
@@ -188,7 +177,6 @@
             sb.Append(fileSizeFormatted);
 
             ImageInfoTooltip = sb.ToString();
->>>>>>> 60bf8682
         }
     }
 }