// Copyright (c) Microsoft Corporation
// The Microsoft Corporation licenses this file to you under the MIT license.
// See the LICENSE file in the project root for more information.

using System;
using System.Text;
using System.Threading;
using System.Threading.Tasks;
using CommunityToolkit.Mvvm.ComponentModel;
using Microsoft.UI.Xaml;
using Microsoft.UI.Xaml.Controls;
using Microsoft.UI.Xaml.Input;
using Microsoft.Web.WebView2.Core;
using Peek.Common.Extensions;
using Peek.Common.Helpers;
using Peek.Common.Models;
using Peek.FilePreviewer.Models;
using Peek.FilePreviewer.Previewers;
using Windows.ApplicationModel.Resources;
using Windows.Foundation;

namespace Peek.FilePreviewer
{
    [INotifyPropertyChanged]
    public sealed partial class FilePreview : UserControl
    {
        private readonly PreviewerFactory previewerFactory = new();

        public event EventHandler<PreviewSizeChangedArgs>? PreviewSizeChanged;

        public static readonly DependencyProperty ItemProperty =
        DependencyProperty.Register(
            nameof(Item),
            typeof(IFileSystemItem),
            typeof(FilePreview),
            new PropertyMetadata(false, async (d, e) => await ((FilePreview)d).OnFilePropertyChanged()));

        public static readonly DependencyProperty ScalingFactorProperty =
            DependencyProperty.Register(
                nameof(ScalingFactor),
                typeof(double),
                typeof(FilePreview),
                new PropertyMetadata(false, async (d, e) => await ((FilePreview)d).OnScalingFactorPropertyChanged()));

        [ObservableProperty]
        [NotifyPropertyChangedFor(nameof(BitmapPreviewer))]
        [NotifyPropertyChangedFor(nameof(BrowserPreviewer))]
        [NotifyPropertyChangedFor(nameof(UnsupportedFilePreviewer))]

        private IPreviewer? previewer;

        [ObservableProperty]
        private string imageInfoTooltip = ResourceLoader.GetForViewIndependentUse().GetString("PreviewTooltip_Blank");

        private CancellationTokenSource _cancellationTokenSource = new();

        public FilePreview()
        {
            InitializeComponent();
        }

        private async void Previewer_PropertyChanged(object? sender, System.ComponentModel.PropertyChangedEventArgs e)
        {
            // Fallback on DefaultPreviewer if we fail to load the correct Preview
            if (e.PropertyName == nameof(IPreviewer.State))
            {
                if (Previewer?.State == PreviewState.Error)
                {
                    // Cancel previous loading task
                    _cancellationTokenSource.Cancel();
                    _cancellationTokenSource = new();

                    Previewer = previewerFactory.CreateDefaultPreviewer(Item);
                    await UpdatePreviewAsync(_cancellationTokenSource.Token);
                }
            }
        }

        public IBitmapPreviewer? BitmapPreviewer => Previewer as IBitmapPreviewer;

        public IBrowserPreviewer? BrowserPreviewer => Previewer as IBrowserPreviewer;

        public bool IsImageVisible => BitmapPreviewer != null;

        public IUnsupportedFilePreviewer? UnsupportedFilePreviewer => Previewer as IUnsupportedFilePreviewer;

        public bool IsUnsupportedPreviewVisible => UnsupportedFilePreviewer != null;

        public IFileSystemItem Item
        {
            get => (IFileSystemItem)GetValue(ItemProperty);
            set => SetValue(ItemProperty, value);
        }

        public double ScalingFactor
        {
            get => (double)GetValue(ScalingFactorProperty);
            set => SetValue(ScalingFactorProperty, value);
        }

        public bool MatchPreviewState(PreviewState? value, PreviewState stateToMatch)
        {
            return value == stateToMatch;
        }

        public Visibility IsPreviewVisible(IPreviewer? previewer, PreviewState? state)
        {
            var isValidPreview = previewer != null && MatchPreviewState(state, PreviewState.Loaded);
            return isValidPreview ? Visibility.Visible : Visibility.Collapsed;
        }

        private async Task OnFilePropertyChanged()
        {
            // Cancel previous loading task
            _cancellationTokenSource.Cancel();
            _cancellationTokenSource = new();

<<<<<<< HEAD
            if (File == null)
=======
            // TODO: track and cancel existing async preview tasks
            // https://github.com/microsoft/PowerToys/issues/22480
            if (Item == null)
>>>>>>> e7b62a55
            {
                Previewer = null;
                ImagePreview.Visibility = Visibility.Collapsed;
                BrowserPreview.Visibility = Visibility.Collapsed;
                UnsupportedFilePreview.Visibility = Visibility.Collapsed;
                return;
            }

            Previewer = previewerFactory.Create(Item);
            if (Previewer is IBitmapPreviewer bitmapPreviewer)
            {
                bitmapPreviewer.ScalingFactor = ScalingFactor;
            }

            await UpdatePreviewAsync(_cancellationTokenSource.Token);
        }

        private async Task OnScalingFactorPropertyChanged()
        {
            // Cancel previous loading task
            _cancellationTokenSource.Cancel();
            _cancellationTokenSource = new();

            await UpdatePreviewAsync(_cancellationTokenSource.Token);
        }

        private async Task UpdatePreviewAsync(CancellationToken cancellationToken)
        {
            if (Previewer != null)
            {
                try
                {
                    cancellationToken.ThrowIfCancellationRequested();
                    var size = await Previewer.GetPreviewSizeAsync(cancellationToken);
                    PreviewSizeChanged?.Invoke(this, new PreviewSizeChangedArgs(size));
                    cancellationToken.ThrowIfCancellationRequested();
                    await Previewer.LoadPreviewAsync(cancellationToken);

                    cancellationToken.ThrowIfCancellationRequested();
                    await UpdateImageTooltipAsync(cancellationToken);
                }
                catch (OperationCanceledException)
                {
                    // TODO: Log task cancelled exception?
                }
                catch (Exception ex)
                {
                    // Fall back to Default previewer
                    System.Diagnostics.Debug.WriteLine("Error in UpdatePreviewAsync, falling back to default previewer: " + ex.Message);
                    Previewer.State = PreviewState.Error;
                }
            }
        }

        partial void OnPreviewerChanging(IPreviewer? value)
        {
            if (Previewer != null)
            {
                Previewer.PropertyChanged -= Previewer_PropertyChanged;
            }

            if (value != null)
            {
                value.PropertyChanged += Previewer_PropertyChanged;
            }
        }

        private void BrowserPreview_DOMContentLoaded(Microsoft.Web.WebView2.Core.CoreWebView2 sender, Microsoft.Web.WebView2.Core.CoreWebView2DOMContentLoadedEventArgs args)
        {
            /*
             * There is an odd behavior where the WebView2 would not raise the NavigationCompleted event
             * for certain HTML files, even though it has already been loaded. Probably related to certain
             * extra module that require more time to load. One example is saving and opening google.com locally.
             *
             * So to address this, we will make the Browser visible and display it as "Loaded" as soon the HTML document
             * has been parsed and loaded with the DOMContentLoaded event.
             *
             * Similar issue: https://github.com/MicrosoftEdge/WebView2Feedback/issues/998
             */
            if (BrowserPreviewer != null)
            {
                BrowserPreviewer.State = PreviewState.Loaded;
            }
        }

        private void PreviewBrowser_NavigationCompleted(WebView2 sender, CoreWebView2NavigationCompletedEventArgs args)
        {
            /*
             * In theory most of navigation should work after DOM is loaded.
             * But in case something fails we check NavigationCompleted event
             * for failure and switch visibility accordingly.
             *
             * As an alternative, in the future, the preview Browser control
             * could also display error content.
             */
            if (!args.IsSuccess)
            {
                if (BrowserPreviewer != null)
                {
                    BrowserPreviewer.State = PreviewState.Error;
                }
            }
        }

        private async void KeyboardAccelerator_CtrlC_Invoked(KeyboardAccelerator sender, KeyboardAcceleratorInvokedEventArgs args)
        {
            if (Previewer != null)
            {
                await Previewer.CopyAsync();
            }
        }

        private async Task UpdateImageTooltipAsync(CancellationToken cancellationToken)
        {
            if (Item == null)
            {
                return;
            }

            // Fetch and format available file properties
            var sb = new StringBuilder();

            string fileNameFormatted = ReadableStringHelper.FormatResourceString("PreviewTooltip_FileName", Item.Name);
            sb.Append(fileNameFormatted);

            cancellationToken.ThrowIfCancellationRequested();
            string fileType = await Task.Run(Item.GetContentTypeAsync);
            string fileTypeFormatted = string.IsNullOrEmpty(fileType) ? string.Empty : "\n" + ReadableStringHelper.FormatResourceString("PreviewTooltip_FileType", fileType);
            sb.Append(fileTypeFormatted);

            string dateModified = Item.DateModified.ToString();
            string dateModifiedFormatted = string.IsNullOrEmpty(dateModified) ? string.Empty : "\n" + ReadableStringHelper.FormatResourceString("PreviewTooltip_DateModified", dateModified);
            sb.Append(dateModifiedFormatted);

            cancellationToken.ThrowIfCancellationRequested();
            Size dimensions = await Task.Run(Item.GetImageSize);
            string dimensionsFormatted = dimensions.IsEmpty ? string.Empty : "\n" + ReadableStringHelper.FormatResourceString("PreviewTooltip_Dimensions", dimensions.Width, dimensions.Height);
            sb.Append(dimensionsFormatted);

            cancellationToken.ThrowIfCancellationRequested();
            ulong bytes = await Task.Run(Item.GetSizeInBytes);
            string fileSize = ReadableStringHelper.BytesToReadableString(bytes);
            string fileSizeFormatted = string.IsNullOrEmpty(fileSize) ? string.Empty : "\n" + ReadableStringHelper.FormatResourceString("PreviewTooltip_FileSize", fileSize);
            sb.Append(fileSizeFormatted);

            ImageInfoTooltip = sb.ToString();
        }
    }
}<|MERGE_RESOLUTION|>--- conflicted
+++ resolved
@@ -115,13 +115,7 @@
             _cancellationTokenSource.Cancel();
             _cancellationTokenSource = new();
 
-<<<<<<< HEAD
-            if (File == null)
-=======
-            // TODO: track and cancel existing async preview tasks
-            // https://github.com/microsoft/PowerToys/issues/22480
             if (Item == null)
->>>>>>> e7b62a55
             {
                 Previewer = null;
                 ImagePreview.Visibility = Visibility.Collapsed;
