--- conflicted
+++ resolved
@@ -162,7 +162,6 @@
             }
         }
 
-<<<<<<< HEAD
         private async void KeyboardAccelerator_CtrlC_Invoked(KeyboardAccelerator sender, KeyboardAcceleratorInvokedEventArgs args)
         {
             if (Previewer != null)
@@ -171,10 +170,7 @@
             }
         }
 
-        private async Task UpdateImageTooltipAsync()
-=======
         private async Task UpdateImageTooltipAsync(CancellationToken cancellationToken)
->>>>>>> 99fc54ce
         {
             if (File == null)
             {
