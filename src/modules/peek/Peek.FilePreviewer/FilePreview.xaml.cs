// Copyright (c) Microsoft Corporation
// The Microsoft Corporation licenses this file to you under the MIT license.
// See the LICENSE file in the project root for more information.

namespace Peek.FilePreviewer
{
    using System;
    using System.Threading.Tasks;
    using CommunityToolkit.Mvvm.ComponentModel;
    using Microsoft.UI.Xaml;
    using Microsoft.UI.Xaml.Controls;
    using Microsoft.UI.Xaml.Media.Imaging;
    using Peek.Common.Models;
    using Peek.FilePreviewer.Models;
    using Peek.FilePreviewer.Previewers;
    using Windows.Foundation;

    [INotifyPropertyChanged]
    public sealed partial class FilePreview : UserControl
    {
        private readonly PreviewerFactory previewerFactory = new ();

        public event EventHandler<PreviewSizeChangedArgs>? PreviewSizeChanged;

        public static readonly DependencyProperty FilesProperty =
        DependencyProperty.Register(
            nameof(File),
            typeof(File),
            typeof(FilePreview),
            new PropertyMetadata(false, async (d, e) => await ((FilePreview)d).OnFilePropertyChanged()));

        [ObservableProperty]
        [NotifyPropertyChangedFor(nameof(BitmapPreviewer))]
<<<<<<< HEAD
=======
        [NotifyPropertyChangedFor(nameof(IsImageVisible))]
        [NotifyPropertyChangedFor(nameof(UnsupportedFilePreviewer))]
        [NotifyPropertyChangedFor(nameof(IsUnsupportedPreviewVisible))]
>>>>>>> bddfe42d
        private IPreviewer? previewer;

        public FilePreview()
        {
            InitializeComponent();
        }

        public IBitmapPreviewer? BitmapPreviewer => Previewer as IBitmapPreviewer;

<<<<<<< HEAD
=======
        public bool IsImageVisible => BitmapPreviewer != null;

        public IUnsupportedFilePreviewer? UnsupportedFilePreviewer => Previewer as IUnsupportedFilePreviewer;

        public bool IsUnsupportedPreviewVisible => UnsupportedFilePreviewer != null;

>>>>>>> bddfe42d
        public File File
        {
            get => (File)GetValue(FilesProperty);
            set => SetValue(FilesProperty, value);
        }

        public bool MatchPreviewState(PreviewState? value, PreviewState stateToMatch)
        {
            return value == stateToMatch;
        }

        public Visibility IsImageVisible(IBitmapPreviewer? bitmapPreviewer, PreviewState? state)
        {
            var isValidPreview = bitmapPreviewer != null && MatchPreviewState(state, PreviewState.Loaded);
            return isValidPreview ? Visibility.Visible : Visibility.Collapsed;
        }

        private async Task OnFilePropertyChanged()
        {
            if (File == null)
            {
                return;
            }

            Previewer = previewerFactory.Create(File);
            if (Previewer != null)
            {
                var size = await Previewer.GetPreviewSizeAsync();
                PreviewSizeChanged?.Invoke(this, new PreviewSizeChangedArgs(size));
                await Previewer.LoadPreviewAsync();
            }
        }
    }
}<|MERGE_RESOLUTION|>--- conflicted
+++ resolved
@@ -31,12 +31,9 @@
 
         [ObservableProperty]
         [NotifyPropertyChangedFor(nameof(BitmapPreviewer))]
-<<<<<<< HEAD
-=======
         [NotifyPropertyChangedFor(nameof(IsImageVisible))]
         [NotifyPropertyChangedFor(nameof(UnsupportedFilePreviewer))]
         [NotifyPropertyChangedFor(nameof(IsUnsupportedPreviewVisible))]
->>>>>>> bddfe42d
         private IPreviewer? previewer;
 
         public FilePreview()
@@ -46,15 +43,12 @@
 
         public IBitmapPreviewer? BitmapPreviewer => Previewer as IBitmapPreviewer;
 
-<<<<<<< HEAD
-=======
         public bool IsImageVisible => BitmapPreviewer != null;
 
         public IUnsupportedFilePreviewer? UnsupportedFilePreviewer => Previewer as IUnsupportedFilePreviewer;
 
         public bool IsUnsupportedPreviewVisible => UnsupportedFilePreviewer != null;
 
->>>>>>> bddfe42d
         public File File
         {
             get => (File)GetValue(FilesProperty);
