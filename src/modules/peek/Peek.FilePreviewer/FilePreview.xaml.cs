--- conflicted
+++ resolved
@@ -5,20 +5,12 @@
 namespace Peek.FilePreviewer
 {
     using System;
-<<<<<<< HEAD
+    using System.Text;
     using System.Threading;
-=======
-    using System.Text;
->>>>>>> 496220f7
     using System.Threading.Tasks;
     using CommunityToolkit.Mvvm.ComponentModel;
     using Microsoft.UI.Xaml;
     using Microsoft.UI.Xaml.Controls;
-<<<<<<< HEAD
-    using Peek.Common.Models;
-    using Peek.FilePreviewer.Models;
-    using Peek.FilePreviewer.Previewers;
-=======
     using Microsoft.UI.Xaml.Media.Imaging;
     using Peek.Common.Helpers;
     using Peek.Common.Models;
@@ -26,7 +18,6 @@
     using Peek.FilePreviewer.Previewers;
     using Windows.ApplicationModel.Resources;
     using Windows.Foundation;
->>>>>>> 496220f7
 
     [INotifyPropertyChanged]
     public sealed partial class FilePreview : UserControl
@@ -49,12 +40,8 @@
 
         private IPreviewer? previewer;
 
-<<<<<<< HEAD
-        private CancellationTokenSource _cancellationTokenSource = new ();
-=======
         [ObservableProperty]
         private string imageInfoTooltip = ResourceLoader.GetForViewIndependentUse().GetString("PreviewTooltip_Blank");
->>>>>>> 496220f7
 
         public FilePreview()
         {
@@ -131,28 +118,23 @@
         {
             if (Previewer != null)
             {
-<<<<<<< HEAD
                 try
                 {
                     cancellationToken.ThrowIfCancellationRequested();
-                    var size = await Previewer.GetPreviewSizeAsync(cancellationToken);
-                    PreviewSizeChanged?.Invoke(this, new PreviewSizeChangedArgs(size));
+                    var size = await Previewer.GetPreviewSizeAsync();
+                    SizeFormat windowSizeFormat = UnsupportedFilePreviewer != null ? SizeFormat.Percentage : SizeFormat.Pixels;
+                    PreviewSizeChanged?.Invoke(this, new PreviewSizeChangedArgs(size, windowSizeFormat));
                     cancellationToken.ThrowIfCancellationRequested();
-                    await Previewer.LoadPreviewAsync(cancellationToken);
+                    await Previewer.LoadPreviewAsync();
+
+                    cancellationToken.ThrowIfCancellationRequested();
+                    await UpdateImageTooltipAsync();
                 }
                 catch (OperationCanceledException)
                 {
                     // TODO: Log task cancelled exception?
                 }
-=======
-                var size = await Previewer.GetPreviewSizeAsync();
-                SizeFormat windowSizeFormat = UnsupportedFilePreviewer != null ? SizeFormat.Percentage : SizeFormat.Pixels;
-                PreviewSizeChanged?.Invoke(this, new PreviewSizeChangedArgs(size, windowSizeFormat));
-                await Previewer.LoadPreviewAsync();
->>>>>>> 496220f7
             }
-
-            await UpdateImageTooltipAsync();
         }
 
         partial void OnPreviewerChanging(IPreviewer? value)
@@ -177,7 +159,7 @@
             }
         }
 
-        private async Task UpdateImageTooltipAsync()
+        private async Task UpdateImageTooltipAsync(CancellationToken cancellationToken)
         {
             if (File == null)
             {
@@ -190,6 +172,7 @@
             string fileNameFormatted = ReadableStringHelper.FormatResourceString("PreviewTooltip_FileName", File.FileName);
             sb.Append(fileNameFormatted);
 
+            cancellationToken.ThrowIfCancellationRequested();
             string fileType = await PropertyHelper.GetFileType(File.Path);
             string fileTypeFormatted = string.IsNullOrEmpty(fileType) ? string.Empty : "\n" + ReadableStringHelper.FormatResourceString("PreviewTooltip_FileType", fileType);
             sb.Append(fileTypeFormatted);
@@ -198,10 +181,12 @@
             string dateModifiedFormatted = string.IsNullOrEmpty(dateModified) ? string.Empty : "\n" + ReadableStringHelper.FormatResourceString("PreviewTooltip_DateModified", dateModified);
             sb.Append(dateModifiedFormatted);
 
+            cancellationToken.ThrowIfCancellationRequested();
             Size dimensions = await PropertyHelper.GetImageSize(File.Path);
             string dimensionsFormatted = dimensions.IsEmpty ? string.Empty : "\n" + ReadableStringHelper.FormatResourceString("PreviewTooltip_Dimensions", dimensions.Width, dimensions.Height);
             sb.Append(dimensionsFormatted);
 
+            cancellationToken.ThrowIfCancellationRequested();
             ulong bytes = await PropertyHelper.GetFileSizeInBytes(File.Path);
             string fileSize = ReadableStringHelper.BytesToReadableString(bytes);
             string fileSizeFormatted = string.IsNullOrEmpty(fileSize) ? string.Empty : "\n" + ReadableStringHelper.FormatResourceString("PreviewTooltip_FileSize", fileSize);
