// Copyright (c) Microsoft Corporation
// The Microsoft Corporation licenses this file to you under the MIT license.
// See the LICENSE file in the project root for more information.

using System;
using System.Text;
using System.Threading;
using System.Threading.Tasks;
using CommunityToolkit.Mvvm.ComponentModel;
using Microsoft.UI.Xaml;
using Microsoft.UI.Xaml.Controls;
using Microsoft.UI.Xaml.Input;
using Microsoft.Web.WebView2.Core;
using Peek.Common.Extensions;
using Peek.Common.Helpers;
using Peek.Common.Models;
using Peek.FilePreviewer.Models;
using Peek.FilePreviewer.Previewers;
using Windows.ApplicationModel.Resources;
using Windows.Foundation;

namespace Peek.FilePreviewer
{
    [INotifyPropertyChanged]
    public sealed partial class FilePreview : UserControl
    {
        private readonly PreviewerFactory previewerFactory = new();

        public event EventHandler<PreviewSizeChangedArgs>? PreviewSizeChanged;

        public static readonly DependencyProperty ItemProperty =
        DependencyProperty.Register(
            nameof(Item),
            typeof(IFileSystemItem),
            typeof(FilePreview),
            new PropertyMetadata(false, async (d, e) => await ((FilePreview)d).OnItemPropertyChanged()));

        public static readonly DependencyProperty ScalingFactorProperty =
            DependencyProperty.Register(
                nameof(ScalingFactor),
                typeof(double),
                typeof(FilePreview),
                new PropertyMetadata(false, async (d, e) => await ((FilePreview)d).OnScalingFactorPropertyChanged()));

        [ObservableProperty]
        [NotifyPropertyChangedFor(nameof(ImagePreviewer))]
        [NotifyPropertyChangedFor(nameof(BrowserPreviewer))]
        [NotifyPropertyChangedFor(nameof(UnsupportedFilePreviewer))]

        private IPreviewer? previewer;

        [ObservableProperty]
        private string imageInfoTooltip = ResourceLoader.GetForViewIndependentUse().GetString("PreviewTooltip_Blank");

        private CancellationTokenSource _cancellationTokenSource = new();

        public FilePreview()
        {
            InitializeComponent();
        }

        private async void Previewer_PropertyChanged(object? sender, System.ComponentModel.PropertyChangedEventArgs e)
        {
            // Fallback on DefaultPreviewer if we fail to load the correct Preview
            if (e.PropertyName == nameof(IPreviewer.State))
            {
                if (Previewer?.State == PreviewState.Error)
                {
                    // Cancel previous loading task
                    _cancellationTokenSource.Cancel();
                    _cancellationTokenSource = new();

                    Previewer = previewerFactory.CreateDefaultPreviewer(Item);
                    await UpdatePreviewAsync(_cancellationTokenSource.Token);
                }
            }
        }

        public IImagePreviewer? ImagePreviewer => Previewer as IImagePreviewer;

        public IBrowserPreviewer? BrowserPreviewer => Previewer as IBrowserPreviewer;

<<<<<<< HEAD
=======
        public bool IsImageVisible => ImagePreviewer != null;

>>>>>>> 160824bf
        public IUnsupportedFilePreviewer? UnsupportedFilePreviewer => Previewer as IUnsupportedFilePreviewer;

        public IFileSystemItem Item
        {
            get => (IFileSystemItem)GetValue(ItemProperty);
            set => SetValue(ItemProperty, value);
        }

        public double ScalingFactor
        {
            get => (double)GetValue(ScalingFactorProperty);
            set
            {
                SetValue(ScalingFactorProperty, value);

                if (Previewer is IImagePreviewer imagePreviewer)
                {
                    imagePreviewer.ScalingFactor = ScalingFactor;
                }
            }
        }

        public bool MatchPreviewState(PreviewState? value, PreviewState stateToMatch)
        {
            return value == stateToMatch;
        }

        public Visibility IsPreviewVisible(IPreviewer? previewer, PreviewState? state)
        {
            var isValidPreview = previewer != null && MatchPreviewState(state, PreviewState.Loaded);
            return isValidPreview ? Visibility.Visible : Visibility.Collapsed;
        }

        private async Task OnItemPropertyChanged()
        {
            // Cancel previous loading task
            _cancellationTokenSource.Cancel();
            _cancellationTokenSource = new();

            if (Item == null)
            {
                Previewer = null;
                ImagePreview.Visibility = Visibility.Collapsed;
                BrowserPreview.Visibility = Visibility.Collapsed;
                UnsupportedFilePreview.Visibility = Visibility.Collapsed;
                return;
            }

            Previewer = previewerFactory.Create(Item);
            if (Previewer is IImagePreviewer imagePreviewer)
            {
                imagePreviewer.ScalingFactor = ScalingFactor;
            }

            await UpdatePreviewAsync(_cancellationTokenSource.Token);
        }

        private async Task OnScalingFactorPropertyChanged()
        {
            // Cancel previous loading task
            _cancellationTokenSource.Cancel();
            _cancellationTokenSource = new();

            await UpdatePreviewAsync(_cancellationTokenSource.Token);
        }

        private async Task UpdatePreviewAsync(CancellationToken cancellationToken)
        {
            if (Previewer != null)
            {
                try
                {
                    cancellationToken.ThrowIfCancellationRequested();
                    var size = await Previewer.GetPreviewSizeAsync(cancellationToken);
                    PreviewSizeChanged?.Invoke(this, new PreviewSizeChangedArgs(size));
                    cancellationToken.ThrowIfCancellationRequested();
                    await Previewer.LoadPreviewAsync(cancellationToken);

                    cancellationToken.ThrowIfCancellationRequested();
                    await UpdateImageTooltipAsync(cancellationToken);
                }
                catch (OperationCanceledException)
                {
                    // TODO: Log task cancelled exception?
                }
                catch (Exception ex)
                {
                    // Fall back to Default previewer
                    System.Diagnostics.Debug.WriteLine("Error in UpdatePreviewAsync, falling back to default previewer: " + ex.Message);
                    Previewer.State = PreviewState.Error;
                }
            }
        }

        partial void OnPreviewerChanging(IPreviewer? value)
        {
            if (Previewer != null)
            {
                Previewer.PropertyChanged -= Previewer_PropertyChanged;
            }

            if (value != null)
            {
                value.PropertyChanged += Previewer_PropertyChanged;
            }
        }

        private void BrowserPreview_DOMContentLoaded(Microsoft.Web.WebView2.Core.CoreWebView2 sender, Microsoft.Web.WebView2.Core.CoreWebView2DOMContentLoadedEventArgs args)
        {
            /*
             * There is an odd behavior where the WebView2 would not raise the NavigationCompleted event
             * for certain HTML files, even though it has already been loaded. Probably related to certain
             * extra module that require more time to load. One example is saving and opening google.com locally.
             *
             * So to address this, we will make the Browser visible and display it as "Loaded" as soon the HTML document
             * has been parsed and loaded with the DOMContentLoaded event.
             *
             * Similar issue: https://github.com/MicrosoftEdge/WebView2Feedback/issues/998
             */
            if (BrowserPreviewer != null)
            {
                BrowserPreviewer.State = PreviewState.Loaded;
            }
        }

        private void PreviewBrowser_NavigationCompleted(WebView2 sender, CoreWebView2NavigationCompletedEventArgs args)
        {
            /*
             * In theory most of navigation should work after DOM is loaded.
             * But in case something fails we check NavigationCompleted event
             * for failure and switch visibility accordingly.
             *
             * As an alternative, in the future, the preview Browser control
             * could also display error content.
             */
            if (!args.IsSuccess)
            {
                if (BrowserPreviewer != null)
                {
                    BrowserPreviewer.State = PreviewState.Error;
                }
            }
        }

        private async void KeyboardAccelerator_CtrlC_Invoked(KeyboardAccelerator sender, KeyboardAcceleratorInvokedEventArgs args)
        {
            if (Previewer != null)
            {
                await Previewer.CopyAsync();
            }
        }

        private async Task UpdateImageTooltipAsync(CancellationToken cancellationToken)
        {
            if (Item == null)
            {
                return;
            }

            // Fetch and format available file properties
            var sb = new StringBuilder();

            string fileNameFormatted = ReadableStringHelper.FormatResourceString("PreviewTooltip_FileName", Item.Name);
            sb.Append(fileNameFormatted);

            cancellationToken.ThrowIfCancellationRequested();
            string fileType = await Task.Run(Item.GetContentTypeAsync);
            string fileTypeFormatted = string.IsNullOrEmpty(fileType) ? string.Empty : "\n" + ReadableStringHelper.FormatResourceString("PreviewTooltip_FileType", fileType);
            sb.Append(fileTypeFormatted);

            string dateModified = Item.DateModified.ToString();
            string dateModifiedFormatted = string.IsNullOrEmpty(dateModified) ? string.Empty : "\n" + ReadableStringHelper.FormatResourceString("PreviewTooltip_DateModified", dateModified);
            sb.Append(dateModifiedFormatted);

            cancellationToken.ThrowIfCancellationRequested();
            ulong bytes = await Task.Run(Item.GetSizeInBytes);
            string fileSize = ReadableStringHelper.BytesToReadableString(bytes);
            string fileSizeFormatted = string.IsNullOrEmpty(fileSize) ? string.Empty : "\n" + ReadableStringHelper.FormatResourceString("PreviewTooltip_FileSize", fileSize);
            sb.Append(fileSizeFormatted);

            ImageInfoTooltip = sb.ToString();
        }
    }
}<|MERGE_RESOLUTION|>--- conflicted
+++ resolved
@@ -80,11 +80,6 @@
 
         public IBrowserPreviewer? BrowserPreviewer => Previewer as IBrowserPreviewer;
 
-<<<<<<< HEAD
-=======
-        public bool IsImageVisible => ImagePreviewer != null;
-
->>>>>>> 160824bf
         public IUnsupportedFilePreviewer? UnsupportedFilePreviewer => Previewer as IUnsupportedFilePreviewer;
 
         public IFileSystemItem Item
