// Copyright (c) Microsoft Corporation
// The Microsoft Corporation licenses this file to you under the MIT license.
// See the LICENSE file in the project root for more information.

namespace Peek.FilePreviewer
{
    using System;
    using System.Text;
    using System.Threading;
    using System.Threading.Tasks;
    using CommunityToolkit.Mvvm.ComponentModel;
    using Microsoft.UI.Xaml;
    using Microsoft.UI.Xaml.Controls;
    using Microsoft.UI.Xaml.Input;
    using Microsoft.Web.WebView2.Core;
    using Peek.Common.Helpers;
    using Peek.Common.Models;
    using Peek.FilePreviewer.Models;
    using Peek.FilePreviewer.Previewers;
    using Windows.ApplicationModel.Resources;
    using Windows.Foundation;

    [INotifyPropertyChanged]
    public sealed partial class FilePreview : UserControl
    {
        private readonly PreviewerFactory previewerFactory = new ();

        public event EventHandler<PreviewSizeChangedArgs>? PreviewSizeChanged;

        public static readonly DependencyProperty FilesProperty =
        DependencyProperty.Register(
            nameof(File),
            typeof(File),
            typeof(FilePreview),
            new PropertyMetadata(false, async (d, e) => await ((FilePreview)d).OnFilePropertyChanged()));

        [ObservableProperty]
        [NotifyPropertyChangedFor(nameof(BitmapPreviewer))]
        [NotifyPropertyChangedFor(nameof(BrowserPreviewer))]
        [NotifyPropertyChangedFor(nameof(UnsupportedFilePreviewer))]

        private IPreviewer? previewer;

        [ObservableProperty]
        private string imageInfoTooltip = ResourceLoader.GetForViewIndependentUse().GetString("PreviewTooltip_Blank");

        private CancellationTokenSource _cancellationTokenSource = new ();

        public FilePreview()
        {
            InitializeComponent();
        }

        private async void Previewer_PropertyChanged(object? sender, System.ComponentModel.PropertyChangedEventArgs e)
        {
            // Fallback on DefaultPreviewer if we fail to load the correct Preview
            if (e.PropertyName == nameof(IPreviewer.State))
            {
                if (Previewer?.State == PreviewState.Error)
                {
                    // Cancel previous loading task
                    _cancellationTokenSource.Cancel();
                    _cancellationTokenSource = new ();

                    Previewer = previewerFactory.CreateDefaultPreviewer(File);
                    await UpdatePreviewAsync(_cancellationTokenSource.Token);
                }
            }
        }

        public IBitmapPreviewer? BitmapPreviewer => Previewer as IBitmapPreviewer;

        public IBrowserPreviewer? BrowserPreviewer => Previewer as IBrowserPreviewer;

        public bool IsImageVisible => BitmapPreviewer != null;

        public IUnsupportedFilePreviewer? UnsupportedFilePreviewer => Previewer as IUnsupportedFilePreviewer;

        public bool IsUnsupportedPreviewVisible => UnsupportedFilePreviewer != null;

        public File File
        {
            get => (File)GetValue(FilesProperty);
            set => SetValue(FilesProperty, value);
        }

        public bool MatchPreviewState(PreviewState? value, PreviewState stateToMatch)
        {
            return value == stateToMatch;
        }

        public Visibility IsPreviewVisible(IPreviewer? previewer, PreviewState? state)
        {
            var isValidPreview = previewer != null && MatchPreviewState(state, PreviewState.Loaded);
            return isValidPreview ? Visibility.Visible : Visibility.Collapsed;
        }

        private async Task OnFilePropertyChanged()
        {
            // Cancel previous loading task
            _cancellationTokenSource.Cancel();
            _cancellationTokenSource = new ();

            // TODO: track and cancel existing async preview tasks
            // https://github.com/microsoft/PowerToys/issues/22480
            if (File == null)
            {
                Previewer = null;
                ImagePreview.Visibility = Visibility.Collapsed;
                BrowserPreview.Visibility = Visibility.Collapsed;
                UnsupportedFilePreview.Visibility = Visibility.Collapsed;
                return;
            }

            Previewer = previewerFactory.Create(File);

            await UpdatePreviewAsync(_cancellationTokenSource.Token);
        }

        private async Task UpdatePreviewAsync(CancellationToken cancellationToken)
        {
            if (Previewer != null)
            {
                try
                {
                    cancellationToken.ThrowIfCancellationRequested();
                    var size = await Previewer.GetPreviewSizeAsync(cancellationToken);
                    SizeFormat windowSizeFormat = UnsupportedFilePreviewer != null ? SizeFormat.Percentage : SizeFormat.Pixels;
                    PreviewSizeChanged?.Invoke(this, new PreviewSizeChangedArgs(size, windowSizeFormat));
                    cancellationToken.ThrowIfCancellationRequested();
                    await Previewer.LoadPreviewAsync(cancellationToken);

                    cancellationToken.ThrowIfCancellationRequested();
                    await UpdateImageTooltipAsync(cancellationToken);
                }
                catch (OperationCanceledException)
                {
                    // TODO: Log task cancelled exception?
                }
            }
        }

        partial void OnPreviewerChanging(IPreviewer? value)
        {
            if (Previewer != null)
            {
                Previewer.PropertyChanged -= Previewer_PropertyChanged;
            }

            if (value != null)
            {
                value.PropertyChanged += Previewer_PropertyChanged;
            }
        }

<<<<<<< HEAD
        private void BrowserPreview_DOMContentLoaded(Microsoft.Web.WebView2.Core.CoreWebView2 sender, Microsoft.Web.WebView2.Core.CoreWebView2DOMContentLoadedEventArgs args)
=======
        private void PreviewBrowser_NavigationCompleted(WebView2 sender, CoreWebView2NavigationCompletedEventArgs args)
>>>>>>> 1253ed66
        {
            /*
             * There is an odd behavior where the WebView2 would not raise the NavigationCompleted event
             * for certain HTML files, even though it has already been loaded. Probably related to certain
             * extra module that require more time to load. One example is saving and opening google.com locally.
             *
             * So to address this, we will make the Browser visible and display it as "Loaded" as soon the HTML document
             * has been parsed and loaded with the DOMContentLoaded event.
             *
             * Similar issue: https://github.com/MicrosoftEdge/WebView2Feedback/issues/998
             */
            if (BrowserPreviewer != null)
            {
                BrowserPreviewer.State = PreviewState.Loaded;
            }
        }

<<<<<<< HEAD
        private void PreviewBrowser_NavigationCompleted(WebView2 sender, Microsoft.Web.WebView2.Core.CoreWebView2NavigationCompletedEventArgs args)
        {
            /*
             * In theory most of navigation should work after DOM is loaded.
             * But in case something fails we check NavigationCompleted event
             * for failure and switch visibility accordingly.
             *
             * As an alternative, in the future, the preview Browser control
             * could also display error content.
             */
            if (!args.IsSuccess)
            {
                if (BrowserPreviewer != null)
                {
                    BrowserPreviewer.State = PreviewState.Error;
                }
=======
        private async void KeyboardAccelerator_CtrlC_Invoked(KeyboardAccelerator sender, KeyboardAcceleratorInvokedEventArgs args)
        {
            if (Previewer != null)
            {
                await Previewer.CopyAsync();
>>>>>>> 1253ed66
            }
        }

        private async Task UpdateImageTooltipAsync(CancellationToken cancellationToken)
        {
            if (File == null)
            {
                return;
            }

            // Fetch and format available file properties
            var sb = new StringBuilder();

            string fileNameFormatted = ReadableStringHelper.FormatResourceString("PreviewTooltip_FileName", File.FileName);
            sb.Append(fileNameFormatted);

            cancellationToken.ThrowIfCancellationRequested();
            string fileType = await PropertyHelper.GetFileType(File.Path);
            string fileTypeFormatted = string.IsNullOrEmpty(fileType) ? string.Empty : "\n" + ReadableStringHelper.FormatResourceString("PreviewTooltip_FileType", fileType);
            sb.Append(fileTypeFormatted);

            string dateModified = File.DateModified.ToString();
            string dateModifiedFormatted = string.IsNullOrEmpty(dateModified) ? string.Empty : "\n" + ReadableStringHelper.FormatResourceString("PreviewTooltip_DateModified", dateModified);
            sb.Append(dateModifiedFormatted);

            cancellationToken.ThrowIfCancellationRequested();
            Size dimensions = await PropertyHelper.GetImageSize(File.Path);
            string dimensionsFormatted = dimensions.IsEmpty ? string.Empty : "\n" + ReadableStringHelper.FormatResourceString("PreviewTooltip_Dimensions", dimensions.Width, dimensions.Height);
            sb.Append(dimensionsFormatted);

            cancellationToken.ThrowIfCancellationRequested();
            ulong bytes = await PropertyHelper.GetFileSizeInBytes(File.Path);
            string fileSize = ReadableStringHelper.BytesToReadableString(bytes);
            string fileSizeFormatted = string.IsNullOrEmpty(fileSize) ? string.Empty : "\n" + ReadableStringHelper.FormatResourceString("PreviewTooltip_FileSize", fileSize);
            sb.Append(fileSizeFormatted);

            ImageInfoTooltip = sb.ToString();
        }
    }
}<|MERGE_RESOLUTION|>--- conflicted
+++ resolved
@@ -153,11 +153,7 @@
             }
         }
 
-<<<<<<< HEAD
         private void BrowserPreview_DOMContentLoaded(Microsoft.Web.WebView2.Core.CoreWebView2 sender, Microsoft.Web.WebView2.Core.CoreWebView2DOMContentLoadedEventArgs args)
-=======
-        private void PreviewBrowser_NavigationCompleted(WebView2 sender, CoreWebView2NavigationCompletedEventArgs args)
->>>>>>> 1253ed66
         {
             /*
              * There is an odd behavior where the WebView2 would not raise the NavigationCompleted event
@@ -175,8 +171,7 @@
             }
         }
 
-<<<<<<< HEAD
-        private void PreviewBrowser_NavigationCompleted(WebView2 sender, Microsoft.Web.WebView2.Core.CoreWebView2NavigationCompletedEventArgs args)
+        private void PreviewBrowser_NavigationCompleted(WebView2 sender, CoreWebView2NavigationCompletedEventArgs args)
         {
             /*
              * In theory most of navigation should work after DOM is loaded.
@@ -192,13 +187,14 @@
                 {
                     BrowserPreviewer.State = PreviewState.Error;
                 }
-=======
+            }
+        }
+
         private async void KeyboardAccelerator_CtrlC_Invoked(KeyboardAccelerator sender, KeyboardAcceleratorInvokedEventArgs args)
         {
             if (Previewer != null)
             {
                 await Previewer.CopyAsync();
->>>>>>> 1253ed66
             }
         }
 
