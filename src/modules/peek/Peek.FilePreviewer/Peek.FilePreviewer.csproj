﻿<Project Sdk="Microsoft.NET.Sdk">
  <Import Project="..\..\..\Version.props" />
  <PropertyGroup>
    <TargetFramework>net7.0-windows10.0.20348.0</TargetFramework>
    <TargetPlatformMinVersion>10.0.19041.0</TargetPlatformMinVersion>
    <SupportedOSPlatformVersion>10.0.19041.0</SupportedOSPlatformVersion>
    <RootNamespace>Peek.FilePreviewer</RootNamespace>
    <RuntimeIdentifiers>win10-x86;win10-x64;win10-arm64</RuntimeIdentifiers>
    <UseWinUI>true</UseWinUI>
    <Nullable>enable</Nullable>
    <AllowUnsafeBlocks>true</AllowUnsafeBlocks>
  </PropertyGroup>
  <ItemGroup>
      <PRIResource Include="..\Peek.UI\Strings\en-US\Resources.resw" Link="Strings\en-US\Resources.resw">
          <SubType>Designer</SubType>
      </PRIResource>
  </ItemGroup>
  <ItemGroup>
    <None Remove="Controls\ArchiveControl.xaml" />
    <None Remove="Controls\BrowserControl.xaml" />
    <None Remove="Controls\ShellPreviewHandlerControl.xaml" />
    <None Remove="Controls\UnsupportedFilePreview\FailedFallbackPreviewControl.xaml" />
    <None Remove="Controls\UnsupportedFilePreview\InformationalPreviewControl.xaml" />
    <None Remove="FilePreview.xaml" />
    <None Remove="UnsupportedFilePreview.xaml" />
  </ItemGroup>

  <ItemGroup>
      <PackageReference Include="CommunityToolkit.Mvvm" />
      <PackageReference Include="Microsoft.WindowsAppSDK" />
      <PackageReference Include="Microsoft.Windows.SDK.BuildTools" />
      <PackageReference Include="SharpCompress" />
      <PackageReference Include="System.Drawing.Common" />
<<<<<<< HEAD
      <PackageReference Include="System.Text.Encoding.CodePages" />
      <PackageReference Include="UTF.Unknown" />
=======
      <PackageReference Include="Microsoft.Windows.CsWin32">
        <PrivateAssets>all</PrivateAssets>
        <IncludeAssets>runtime; build; native; contentfiles; analyzers; buildtransitive</IncludeAssets>
      </PackageReference>
>>>>>>> 93d80f54
  </ItemGroup>

  <ItemGroup>
    <ProjectReference Include="..\..\..\common\Common.UI\Common.UI.csproj" />
    <ProjectReference Include="..\..\..\common\FilePreviewCommon\FilePreviewCommon.csproj" />
    <ProjectReference Include="..\..\..\settings-ui\Settings.UI.Library\Settings.UI.Library.csproj" />
    <ProjectReference Include="..\Peek.Common\Peek.Common.csproj" />
  </ItemGroup>

  <ItemGroup>
    <Page Update="Controls\ShellPreviewHandlerControl.xaml">
      <Generator>MSBuild:Compile</Generator>
    </Page>
  </ItemGroup>

  <ItemGroup>
    <Page Update="Controls\ArchiveControl.xaml">
      <Generator>MSBuild:Compile</Generator>
    </Page>
  </ItemGroup>

  <ItemGroup>
    <Page Update="Controls\UnsupportedFilePreview\FailedFallbackPreviewControl.xaml">
      <Generator>MSBuild:Compile</Generator>
    </Page>
  </ItemGroup>

  <ItemGroup>
    <Page Update="Controls\UnsupportedFilePreview\FailedFallbackPreviewControl.xaml">
      <Generator>MSBuild:Compile</Generator>
    </Page>
  </ItemGroup>

  <ItemGroup>
    <Page Update="FilePreview.xaml">
      <Generator>MSBuild:Compile</Generator>
    </Page>
  </ItemGroup>

  <ItemGroup>
    <Page Update="UnsupportedFilePreview.xaml">
      <Generator>MSBuild:Compile</Generator>
    </Page>
  </ItemGroup>

  <ItemGroup>
    <Page Update="Controls\BrowserControl.xaml">
      <Generator>MSBuild:Compile</Generator>
    </Page>
  </ItemGroup>

  <ItemGroup>
    <Page Update="Controls\UnsupportedFilePreview\InformationalPreviewControl.xaml">
      <Generator>MSBuild:Compile</Generator>
    </Page>
  </ItemGroup>
</Project><|MERGE_RESOLUTION|>--- conflicted
+++ resolved
@@ -31,15 +31,12 @@
       <PackageReference Include="Microsoft.Windows.SDK.BuildTools" />
       <PackageReference Include="SharpCompress" />
       <PackageReference Include="System.Drawing.Common" />
-<<<<<<< HEAD
       <PackageReference Include="System.Text.Encoding.CodePages" />
       <PackageReference Include="UTF.Unknown" />
-=======
       <PackageReference Include="Microsoft.Windows.CsWin32">
         <PrivateAssets>all</PrivateAssets>
         <IncludeAssets>runtime; build; native; contentfiles; analyzers; buildtransitive</IncludeAssets>
       </PackageReference>
->>>>>>> 93d80f54
   </ItemGroup>
 
   <ItemGroup>
