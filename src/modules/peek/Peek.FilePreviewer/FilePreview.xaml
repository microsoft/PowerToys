--- conflicted
+++ resolved
@@ -5,14 +5,11 @@
     x:Class="Peek.FilePreviewer.FilePreview"
     xmlns="http://schemas.microsoft.com/winfx/2006/xaml/presentation"
     xmlns:x="http://schemas.microsoft.com/winfx/2006/xaml"
+    xmlns:controls="using:Peek.FilePreviewer.Controls"
     xmlns:d="http://schemas.microsoft.com/expression/blend/2008"
     xmlns:local="using:Peek.FilePreviewer"
     xmlns:mc="http://schemas.openxmlformats.org/markup-compatibility/2006"
-<<<<<<< HEAD
     xmlns:previewers="using:Peek.FilePreviewer.Previewers"
-=======
-    xmlns:controls="using:Peek.FilePreviewer.Controls"
->>>>>>> d4e618cd
     mc:Ignorable="d">
 
     <Grid>
@@ -26,12 +23,12 @@
             Source="{x:Bind BitmapPreviewer.Preview, Mode=OneWay}"
             Visibility="{x:Bind IsPreviewVisible(BitmapPreviewer, Previewer.State), Mode=OneWay}" />
 
-        <controls:BrowserControl x:Name="PreviewBrowser"
-                                 x:Load="True"
-                                 Source="{x:Bind BrowserPreviewer.Preview, Mode=OneWay}"
-                                 IsNavigationCompleted="{x:Bind BrowserPreviewer.IsPreviewLoaded, Mode=TwoWay}"
-                                 Visibility="{x:Bind IsBrowserVisible, Mode=OneWay, FallbackValue=Collapsed}"
-                                 NavigationCompleted="PreviewBrowser_NavigationCompleted"/>
+        <controls:BrowserControl
+            x:Name="PreviewBrowser"
+            x:Load="True"
+            NavigationCompleted="PreviewBrowser_NavigationCompleted"
+            Source="{x:Bind BrowserPreviewer.Preview, Mode=OneWay}"
+            Visibility="{x:Bind IsPreviewVisible(BrowserPreviewer, Previewer.State), Mode=OneWay, FallbackValue=Collapsed}" />
 
         <local:UnsupportedFilePreview
             x:Name="UnsupportedFilePreview"
