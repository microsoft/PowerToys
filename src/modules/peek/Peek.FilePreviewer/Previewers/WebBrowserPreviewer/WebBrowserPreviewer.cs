﻿// Copyright (c) Microsoft Corporation
// The Microsoft Corporation licenses this file to you under the MIT license.
// See the LICENSE file in the project root for more information.

namespace Peek.FilePreviewer.Previewers
{
    using System;
    using System.Collections.Generic;
    using System.Threading;
    using System.Threading.Tasks;
    using CommunityToolkit.Mvvm.ComponentModel;
<<<<<<< HEAD
    using Microsoft.UI.Dispatching;
    using Peek.Common.Extensions;
    using Peek.FilePreviewer.Controls;
    using Windows.ApplicationModel.DataTransfer;
=======
>>>>>>> 99fc54ce
    using Windows.Foundation;
    using Windows.Storage;
    using File = Peek.Common.Models.File;

    public partial class WebBrowserPreviewer : ObservableObject, IBrowserPreviewer
    {
        private static readonly HashSet<string> _supportedFileTypes = new HashSet<string>
        {
            // Web
            ".html",
            ".htm",

            // Document
            ".pdf",
        };

        [ObservableProperty]
        private Uri? preview;

        [ObservableProperty]
        private PreviewState state;

        public WebBrowserPreviewer(File file)
        {
            File = file;
            Dispatcher = DispatcherQueue.GetForCurrentThread();
        }

        private File File { get; }

<<<<<<< HEAD
        private DispatcherQueue Dispatcher { get; }

        public Task<Size> GetPreviewSizeAsync()
=======
        public Task<Size> GetPreviewSizeAsync(CancellationToken cancellationToken)
>>>>>>> 99fc54ce
        {
            // TODO: define how to proper window size on HTML content.
            var size = new Size(1280, 720);
            return Task.FromResult(size);
        }

        public Task LoadPreviewAsync(CancellationToken cancellationToken)
        {
            State = PreviewState.Loading;

            Preview = new Uri(File.Path);

            return Task.CompletedTask;
        }

        public async Task CopyAsync()
        {
            await Dispatcher.RunOnUiThread(async () =>
            {
                var storageFile = await File.GetStorageFileAsync();

                var dataPackage = new DataPackage();
                dataPackage.SetStorageItems(new StorageFile[1] { storageFile }, false);

                Clipboard.SetContent(dataPackage);
            });
        }

        public static bool IsFileTypeSupported(string fileExt)
        {
            return _supportedFileTypes.Contains(fileExt);
        }
    }
}<|MERGE_RESOLUTION|>--- conflicted
+++ resolved
@@ -9,13 +9,10 @@
     using System.Threading;
     using System.Threading.Tasks;
     using CommunityToolkit.Mvvm.ComponentModel;
-<<<<<<< HEAD
     using Microsoft.UI.Dispatching;
     using Peek.Common.Extensions;
     using Peek.FilePreviewer.Controls;
     using Windows.ApplicationModel.DataTransfer;
-=======
->>>>>>> 99fc54ce
     using Windows.Foundation;
     using Windows.Storage;
     using File = Peek.Common.Models.File;
@@ -46,13 +43,9 @@
 
         private File File { get; }
 
-<<<<<<< HEAD
         private DispatcherQueue Dispatcher { get; }
 
-        public Task<Size> GetPreviewSizeAsync()
-=======
         public Task<Size> GetPreviewSizeAsync(CancellationToken cancellationToken)
->>>>>>> 99fc54ce
         {
             // TODO: define how to proper window size on HTML content.
             var size = new Size(1280, 720);
