﻿// Copyright (c) Microsoft Corporation
// The Microsoft Corporation licenses this file to you under the MIT license.
// See the LICENSE file in the project root for more information.

namespace Peek.FilePreviewer.Previewers
{
    using Peek.Common.Models;

    public class PreviewerFactory
    {
        public IPreviewer? Create(File file)
        {
            if (ImagePreviewer.IsFileTypeSupported(file.Extension))
            {
<<<<<<< HEAD
                case ".bmp":
                case ".gif":
                case ".jpg":
                case ".jfif":
                case ".jfi":
                case ".jif":
                case ".jpeg":
                case ".jpe":
                case ".png":
                case ".tif":
                case ".tiff":
                    return new ImagePreviewer(file);
                default:
                    return new UnsupportedFilePreviewer(file);
=======
                return new ImagePreviewer(file);
>>>>>>> 30d346c9
            }

            // Other previewer types check their supported file types here
            return null;
        }
    }
}<|MERGE_RESOLUTION|>--- conflicted
+++ resolved
@@ -12,28 +12,11 @@
         {
             if (ImagePreviewer.IsFileTypeSupported(file.Extension))
             {
-<<<<<<< HEAD
-                case ".bmp":
-                case ".gif":
-                case ".jpg":
-                case ".jfif":
-                case ".jfi":
-                case ".jif":
-                case ".jpeg":
-                case ".jpe":
-                case ".png":
-                case ".tif":
-                case ".tiff":
-                    return new ImagePreviewer(file);
-                default:
-                    return new UnsupportedFilePreviewer(file);
-=======
                 return new ImagePreviewer(file);
->>>>>>> 30d346c9
             }
 
             // Other previewer types check their supported file types here
-            return null;
+            return new UnsupportedFilePreviewer(file);
         }
     }
 }