﻿// Copyright (c) Microsoft Corporation
// The Microsoft Corporation licenses this file to you under the MIT license.
// See the LICENSE file in the project root for more information.

namespace Peek.FilePreviewer.Previewers
{
    using System;
    using System.Drawing.Imaging;
    using System.IO;
    using System.Threading;
    using System.Threading.Tasks;
    using CommunityToolkit.Mvvm.ComponentModel;
    using Microsoft.PowerToys.Settings.UI.Library;
    using Microsoft.UI.Dispatching;
    using Microsoft.UI.Xaml.Controls;
    using Microsoft.UI.Xaml.Media.Imaging;
    using Peek.Common;
    using Peek.Common.Extensions;
    using Peek.Common.Helpers;
    using Peek.FilePreviewer.Previewers.Helpers;
    using Windows.ApplicationModel.DataTransfer;
    using Windows.Foundation;
    using Windows.Storage;
    using File = Peek.Common.Models.File;

    public partial class UnsupportedFilePreviewer : ObservableObject, IUnsupportedFilePreviewer, IDisposable
    {
        [ObservableProperty]
        private BitmapSource? iconPreview;

        [ObservableProperty]
        private string? fileName;

        [ObservableProperty]
        private string? fileType;

        [ObservableProperty]
        private string? fileSize;

        [ObservableProperty]
        private string? dateModified;

        [ObservableProperty]
        private PreviewState state;

        public UnsupportedFilePreviewer(File file)
        {
            File = file;
            FileName = file.FileName;
            DateModified = file.DateModified.ToString();
            Dispatcher = DispatcherQueue.GetForCurrentThread();
            PropertyChanged += OnPropertyChanged;

            var settingsUtils = new SettingsUtils();
            var settings = settingsUtils.GetSettingsOrDefault<PeekSettings>(PeekSettings.ModuleName);

            if (settings != null)
            {
                UnsupportedFileWidthPercent = settings.Properties.UnsupportedFileWidthPercent / 100.0;
                UnsupportedFileHeightPercent = settings.Properties.UnsupportedFileHeightPercent / 100.0;
            }
        }

        private double UnsupportedFileWidthPercent { get; set; }

        private double UnsupportedFileHeightPercent { get; set; }

        public bool IsPreviewLoaded => iconPreview != null;

        private File File { get; }

        private DispatcherQueue Dispatcher { get; }

        private Task<bool>? IconPreviewTask { get; set; }

        private Task<bool>? DisplayInfoTask { get; set; }

        public void Dispose()
        {
            GC.SuppressFinalize(this);
        }

        public Task<Size> GetPreviewSizeAsync(CancellationToken cancellationToken)
        {
            return Task.Run(() =>
            {
                return new Size(UnsupportedFileWidthPercent, UnsupportedFileHeightPercent);
            });
        }

        public async Task LoadPreviewAsync(CancellationToken cancellationToken)
        {
            cancellationToken.ThrowIfCancellationRequested();

            State = PreviewState.Loading;

            IconPreviewTask = LoadIconPreviewAsync(cancellationToken);
            DisplayInfoTask = LoadDisplayInfoAsync(cancellationToken);

            await Task.WhenAll(IconPreviewTask, DisplayInfoTask);

            if (HasFailedLoadingPreview())
            {
                State = PreviewState.Error;
            }
        }

<<<<<<< HEAD
        public async Task CopyAsync()
        {
            await Dispatcher.RunOnUiThread(async () =>
            {
                var storageFile = await File.GetStorageFileAsync();

                var dataPackage = new DataPackage();
                dataPackage.SetStorageItems(new StorageFile[1] { storageFile }, false);

                Clipboard.SetContent(dataPackage);
            });
        }

        public Task<bool> LoadIconPreviewAsync()
=======
        public Task<bool> LoadIconPreviewAsync(CancellationToken cancellationToken)
>>>>>>> 99fc54ce
        {
            return TaskExtension.RunSafe(async () =>
            {
                cancellationToken.ThrowIfCancellationRequested();

                IconHelper.GetIcon(Path.GetFullPath(File.Path), out IntPtr hbitmap);

                cancellationToken.ThrowIfCancellationRequested();
                await Dispatcher.RunOnUiThread(async () =>
                {
                    cancellationToken.ThrowIfCancellationRequested();
                    var iconBitmap = await GetBitmapFromHBitmapWithTransparencyAsync(hbitmap, cancellationToken);
                    IconPreview = iconBitmap;
                });
            });
        }

        public Task<bool> LoadDisplayInfoAsync(CancellationToken cancellationToken)
        {
            return TaskExtension.RunSafe(async () =>
            {
                // File Properties
                cancellationToken.ThrowIfCancellationRequested();
                var bytes = await PropertyHelper.GetFileSizeInBytes(File.Path);

                cancellationToken.ThrowIfCancellationRequested();
                var type = await PropertyHelper.GetFileType(File.Path);

                await Dispatcher.RunOnUiThread(() =>
                {
                    FileSize = ReadableStringHelper.BytesToReadableString(bytes);
                    FileType = type;
                    return Task.CompletedTask;
                });
            });
        }

        private void OnPropertyChanged(object? sender, System.ComponentModel.PropertyChangedEventArgs e)
        {
            if (e.PropertyName == nameof(IconPreview))
            {
                if (IconPreview != null)
                {
                    State = PreviewState.Loaded;
                }
            }
        }

        private bool HasFailedLoadingPreview()
        {
            var hasFailedLoadingIconPreview = !(IconPreviewTask?.Result ?? true);
            var hasFailedLoadingDisplayInfo = !(DisplayInfoTask?.Result ?? true);

            return hasFailedLoadingIconPreview && hasFailedLoadingDisplayInfo;
        }

        // TODO: Move this to a common helper file and make transparency a parameter (ImagePrevier uses the same code)
        private static async Task<BitmapSource> GetBitmapFromHBitmapWithTransparencyAsync(IntPtr hbitmap, CancellationToken cancellationToken)
        {
            try
            {
                cancellationToken.ThrowIfCancellationRequested();
                var bitmap = System.Drawing.Image.FromHbitmap(hbitmap);
                bitmap.MakeTransparent();

                var bitmapImage = new BitmapImage();

                cancellationToken.ThrowIfCancellationRequested();
                using (var stream = new MemoryStream())
                {
                    bitmap.Save(stream, ImageFormat.Png);
                    stream.Position = 0;

                    cancellationToken.ThrowIfCancellationRequested();
                    await bitmapImage.SetSourceAsync(stream.AsRandomAccessStream());
                }

                return bitmapImage;
            }
            finally
            {
                // delete HBitmap to avoid memory leaks
                NativeMethods.DeleteObject(hbitmap);
            }
        }
    }
}<|MERGE_RESOLUTION|>--- conflicted
+++ resolved
@@ -105,7 +105,6 @@
             }
         }
 
-<<<<<<< HEAD
         public async Task CopyAsync()
         {
             await Dispatcher.RunOnUiThread(async () =>
@@ -119,10 +118,7 @@
             });
         }
 
-        public Task<bool> LoadIconPreviewAsync()
-=======
         public Task<bool> LoadIconPreviewAsync(CancellationToken cancellationToken)
->>>>>>> 99fc54ce
         {
             return TaskExtension.RunSafe(async () =>
             {
