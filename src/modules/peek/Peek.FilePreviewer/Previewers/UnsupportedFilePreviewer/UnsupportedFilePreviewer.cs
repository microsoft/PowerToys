﻿// Copyright (c) Microsoft Corporation
// The Microsoft Corporation licenses this file to you under the MIT license.
// See the LICENSE file in the project root for more information.

namespace Peek.FilePreviewer.Previewers
{
    using System;
    using System.Drawing.Imaging;
    using System.IO;
    using System.Threading;
    using System.Threading.Tasks;
    using CommunityToolkit.Mvvm.ComponentModel;
    using Microsoft.PowerToys.Settings.UI.Library;
    using Microsoft.UI.Dispatching;
    using Microsoft.UI.Xaml.Controls;
    using Microsoft.UI.Xaml.Media.Imaging;
    using Peek.Common;
    using Peek.Common.Extensions;
    using Peek.Common.Helpers;
    using Peek.FilePreviewer.Previewers.Helpers;
    using Windows.ApplicationModel.DataTransfer;
    using Windows.Foundation;
<<<<<<< HEAD
    using Windows.Storage;
=======

>>>>>>> 60bf8682
    using File = Peek.Common.Models.File;

    public partial class UnsupportedFilePreviewer : ObservableObject, IUnsupportedFilePreviewer, IDisposable
    {
        [ObservableProperty]
        private BitmapSource? iconPreview;

        [ObservableProperty]
        private string? fileName;

        [ObservableProperty]
        private string? fileType;

        [ObservableProperty]
        private string? fileSize;

        [ObservableProperty]
        private string? dateModified;

        [ObservableProperty]
        private PreviewState state;

        public UnsupportedFilePreviewer(File file)
        {
            File = file;
            FileName = file.FileName;
            DateModified = file.DateModified.ToString();
            Dispatcher = DispatcherQueue.GetForCurrentThread();
            PropertyChanged += OnPropertyChanged;

            var settingsUtils = new SettingsUtils();
            var settings = settingsUtils.GetSettingsOrDefault<PeekSettings>(PeekSettings.ModuleName);

            if (settings != null)
            {
                UnsupportedFileWidthPercent = settings.Properties.UnsupportedFileWidthPercent / 100.0;
                UnsupportedFileHeightPercent = settings.Properties.UnsupportedFileHeightPercent / 100.0;
            }
        }

        private double UnsupportedFileWidthPercent { get; set; }

        private double UnsupportedFileHeightPercent { get; set; }

        public bool IsPreviewLoaded => iconPreview != null;

        private File File { get; }

        private DispatcherQueue Dispatcher { get; }

        private CancellationTokenSource _cancellationTokenSource = new CancellationTokenSource();

        private CancellationToken CancellationToken => _cancellationTokenSource.Token;

        private Task<bool>? IconPreviewTask { get; set; }

        private Task<bool>? DisplayInfoTask { get; set; }

        public void Dispose()
        {
            _cancellationTokenSource.Dispose();
            GC.SuppressFinalize(this);
        }

        public Task<Size> GetPreviewSizeAsync()
        {
            return Task.Run(() =>
            {
                return new Size(UnsupportedFileWidthPercent, UnsupportedFileHeightPercent);
            });
        }

        public async Task LoadPreviewAsync()
        {
            State = PreviewState.Loading;

            IconPreviewTask = LoadIconPreviewAsync();
            DisplayInfoTask = LoadDisplayInfoAsync();

            await Task.WhenAll(IconPreviewTask, DisplayInfoTask);

            if (HasFailedLoadingPreview())
            {
                State = PreviewState.Error;
            }
        }

        public async Task CopyAsync()
        {
            await Dispatcher.RunOnUiThread(async () =>
            {
                var storageFile = await StorageFile.GetFileFromPathAsync(File.Path);

                var dataPackage = new DataPackage();
                dataPackage.SetStorageItems(new StorageFile[1] { storageFile }, false);

                Clipboard.SetContent(dataPackage);
            });
        }

        public Task<bool> LoadIconPreviewAsync()
        {
            return TaskExtension.RunSafe(async () =>
            {
                if (CancellationToken.IsCancellationRequested)
                {
                    _cancellationTokenSource = new CancellationTokenSource();
                    return;
                }

                // TODO: Get icon with transparency
                IconHelper.GetIcon(Path.GetFullPath(File.Path), out IntPtr hbitmap);
                await Dispatcher.RunOnUiThread(async () =>
                {
                    var iconBitmap = await GetBitmapFromHBitmapAsync(hbitmap);
                    IconPreview = iconBitmap;
                });
            });
        }

        public Task<bool> LoadDisplayInfoAsync()
        {
            return TaskExtension.RunSafe(async () =>
            {
                if (CancellationToken.IsCancellationRequested)
                {
                    _cancellationTokenSource = new CancellationTokenSource();
                    return;
                }

                // File Properties
                var bytes = await PropertyHelper.GetFileSizeInBytes(File.Path);
                var type = await PropertyHelper.GetFileType(File.Path);

                await Dispatcher.RunOnUiThread(() =>
                {
                    FileSize = ReadableStringHelper.BytesToReadableString(bytes);
                    FileType = type;
                    return Task.CompletedTask;
                });
            });
        }

        private void OnPropertyChanged(object? sender, System.ComponentModel.PropertyChangedEventArgs e)
        {
            if (e.PropertyName == nameof(IconPreview))
            {
                if (IconPreview != null)
                {
                    State = PreviewState.Loaded;
                }
            }
        }

        private bool HasFailedLoadingPreview()
        {
            var hasFailedLoadingIconPreview = !(IconPreviewTask?.Result ?? true);
            var hasFailedLoadingDisplayInfo = !(DisplayInfoTask?.Result ?? true);

            return hasFailedLoadingIconPreview && hasFailedLoadingDisplayInfo;
        }

        // TODO: Move this to a helper file (ImagePrevier uses the same code)
        private static async Task<BitmapSource> GetBitmapFromHBitmapAsync(IntPtr hbitmap)
        {
            try
            {
                var bitmap = System.Drawing.Image.FromHbitmap(hbitmap);
                var bitmapImage = new BitmapImage();
                using (var stream = new MemoryStream())
                {
                    bitmap.Save(stream, ImageFormat.Bmp);
                    stream.Position = 0;
                    await bitmapImage.SetSourceAsync(stream.AsRandomAccessStream());
                }

                return bitmapImage;
            }
            finally
            {
                // delete HBitmap to avoid memory leaks
                NativeMethods.DeleteObject(hbitmap);
            }
        }
    }
}<|MERGE_RESOLUTION|>--- conflicted
+++ resolved
@@ -20,11 +20,7 @@
     using Peek.FilePreviewer.Previewers.Helpers;
     using Windows.ApplicationModel.DataTransfer;
     using Windows.Foundation;
-<<<<<<< HEAD
     using Windows.Storage;
-=======
-
->>>>>>> 60bf8682
     using File = Peek.Common.Models.File;
 
     public partial class UnsupportedFilePreviewer : ObservableObject, IUnsupportedFilePreviewer, IDisposable
