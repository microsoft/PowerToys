--- conflicted
+++ resolved
@@ -5,11 +5,8 @@
 namespace Peek.FilePreviewer.Previewers
 {
     using System;
-<<<<<<< HEAD
+    using System.Collections.Generic;
     using System.Diagnostics;
-=======
-    using System.Collections.Generic;
->>>>>>> 899b5016
     using System.Drawing.Imaging;
     using System.IO;
     using System.Threading;
