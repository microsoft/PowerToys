﻿// Copyright (c) Microsoft Corporation
// The Microsoft Corporation licenses this file to you under the MIT license.
// See the LICENSE file in the project root for more information.

using System.Runtime.InteropServices;
using System.Threading.Tasks;
using Peek.Common.Extensions;
using Peek.Common.Helpers;
using Peek.Common.Models;
using Windows.Foundation;
using Windows.Win32.UI.Shell.PropertiesSystem;

namespace Peek.FilePreviewer.Previewers
{
<<<<<<< HEAD
    using System;
    using System.Diagnostics;
    using System.Runtime.InteropServices;
    using System.Threading.Tasks;
    using Peek.Common.Models;
    using Windows.Foundation;

=======
>>>>>>> 5444bf83
    public static class PropertyHelper
    {
        public static Task<Size> GetImageSize(string filePath)
        {
            return Task.Run(() =>
            {
<<<<<<< HEAD
                try
                {
                    var propertyStore = PropertyStoreShellApi.GetPropertyStoreFromPath(filePath, PropertyStoreShellApi.PropertyStoreFlags.OPENSLOWITEM);
                    if (propertyStore != null)
                    {
                        var width = (int)PropertyStoreShellApi.GetUIntFromPropertyStore(propertyStore, PropertyStoreShellApi.PropertyKey.ImageHorizontalSize);
                        var height = (int)PropertyStoreShellApi.GetUIntFromPropertyStore(propertyStore, PropertyStoreShellApi.PropertyKey.ImageVerticalSize);
=======
                var propertyStore = PropertyStoreHelper.GetPropertyStoreFromPath(filePath, GETPROPERTYSTOREFLAGS.GPS_OPENSLOWITEM);
                if (propertyStore != null)
                {
                    var width = (int)propertyStore.GetUInt(PropertyKey.ImageHorizontalSize);
                    var height = (int)propertyStore.GetUInt(PropertyKey.ImageVerticalSize);
>>>>>>> 5444bf83

                        Marshal.ReleaseComObject(propertyStore);
                        return new Size(width, height);
                    }
                }
                catch (Exception ex)
                {
                    Debug.WriteLine(ex.Message);
                }

                return Size.Empty;
            });
        }

        public static Task<ulong> GetFileSizeInBytes(string filePath)
        {
            ulong bytes = 0;
<<<<<<< HEAD
            try
            {
                var propertyStore = PropertyStoreShellApi.GetPropertyStoreFromPath(filePath, PropertyStoreShellApi.PropertyStoreFlags.OPENSLOWITEM);
                if (propertyStore != null)
                {
                    bytes = PropertyStoreShellApi.GetULongFromPropertyStore(propertyStore, PropertyStoreShellApi.PropertyKey.FileSizeBytes);
=======
            var propertyStore = PropertyStoreHelper.GetPropertyStoreFromPath(filePath, GETPROPERTYSTOREFLAGS.GPS_OPENSLOWITEM);
            if (propertyStore != null)
            {
                bytes = propertyStore.GetULong(PropertyKey.FileSizeBytes);
>>>>>>> 5444bf83

                    Marshal.ReleaseComObject(propertyStore);
                }
            }
            catch (Exception ex)
            {
                Debug.WriteLine(ex.Message);
            }

            return Task.FromResult(bytes);
        }

        public static Task<string> GetFileType(string filePath)
        {
            var type = string.Empty;
<<<<<<< HEAD
            try
            {
                var propertyStore = PropertyStoreShellApi.GetPropertyStoreFromPath(filePath, PropertyStoreShellApi.PropertyStoreFlags.OPENSLOWITEM);
                if (propertyStore != null)
                {
                    // TODO: find a way to get user friendly description
                    type = PropertyStoreShellApi.GetStringFromPropertyStore(propertyStore, PropertyStoreShellApi.PropertyKey.FileType);
=======
            var propertyStore = PropertyStoreHelper.GetPropertyStoreFromPath(filePath, GETPROPERTYSTOREFLAGS.GPS_OPENSLOWITEM);
            if (propertyStore != null)
            {
                // TODO: find a way to get user friendly description
                type = propertyStore.GetString(PropertyKey.FileType);
>>>>>>> 5444bf83

                    Marshal.ReleaseComObject(propertyStore);
                }
            }
            catch (Exception ex)
            {
                Debug.WriteLine(ex.Message);
            }

            return Task.FromResult(type);
        }
    }
}<|MERGE_RESOLUTION|>--- conflicted
+++ resolved
@@ -2,6 +2,8 @@
 // The Microsoft Corporation licenses this file to you under the MIT license.
 // See the LICENSE file in the project root for more information.
 
+using System;
+using System.Diagnostics;
 using System.Runtime.InteropServices;
 using System.Threading.Tasks;
 using Peek.Common.Extensions;
@@ -12,37 +14,19 @@
 
 namespace Peek.FilePreviewer.Previewers
 {
-<<<<<<< HEAD
-    using System;
-    using System.Diagnostics;
-    using System.Runtime.InteropServices;
-    using System.Threading.Tasks;
-    using Peek.Common.Models;
-    using Windows.Foundation;
-
-=======
->>>>>>> 5444bf83
     public static class PropertyHelper
     {
         public static Task<Size> GetImageSize(string filePath)
         {
             return Task.Run(() =>
             {
-<<<<<<< HEAD
                 try
                 {
-                    var propertyStore = PropertyStoreShellApi.GetPropertyStoreFromPath(filePath, PropertyStoreShellApi.PropertyStoreFlags.OPENSLOWITEM);
+                    var propertyStore = PropertyStoreHelper.GetPropertyStoreFromPath(filePath, GETPROPERTYSTOREFLAGS.GPS_OPENSLOWITEM);
                     if (propertyStore != null)
                     {
-                        var width = (int)PropertyStoreShellApi.GetUIntFromPropertyStore(propertyStore, PropertyStoreShellApi.PropertyKey.ImageHorizontalSize);
-                        var height = (int)PropertyStoreShellApi.GetUIntFromPropertyStore(propertyStore, PropertyStoreShellApi.PropertyKey.ImageVerticalSize);
-=======
-                var propertyStore = PropertyStoreHelper.GetPropertyStoreFromPath(filePath, GETPROPERTYSTOREFLAGS.GPS_OPENSLOWITEM);
-                if (propertyStore != null)
-                {
-                    var width = (int)propertyStore.GetUInt(PropertyKey.ImageHorizontalSize);
-                    var height = (int)propertyStore.GetUInt(PropertyKey.ImageVerticalSize);
->>>>>>> 5444bf83
+                        var width = (int)propertyStore.GetUInt(PropertyKey.ImageHorizontalSize);
+                        var height = (int)propertyStore.GetUInt(PropertyKey.ImageVerticalSize);
 
                         Marshal.ReleaseComObject(propertyStore);
                         return new Size(width, height);
@@ -60,19 +44,12 @@
         public static Task<ulong> GetFileSizeInBytes(string filePath)
         {
             ulong bytes = 0;
-<<<<<<< HEAD
             try
             {
-                var propertyStore = PropertyStoreShellApi.GetPropertyStoreFromPath(filePath, PropertyStoreShellApi.PropertyStoreFlags.OPENSLOWITEM);
+                var propertyStore = PropertyStoreHelper.GetPropertyStoreFromPath(filePath, GETPROPERTYSTOREFLAGS.GPS_OPENSLOWITEM);
                 if (propertyStore != null)
                 {
-                    bytes = PropertyStoreShellApi.GetULongFromPropertyStore(propertyStore, PropertyStoreShellApi.PropertyKey.FileSizeBytes);
-=======
-            var propertyStore = PropertyStoreHelper.GetPropertyStoreFromPath(filePath, GETPROPERTYSTOREFLAGS.GPS_OPENSLOWITEM);
-            if (propertyStore != null)
-            {
-                bytes = propertyStore.GetULong(PropertyKey.FileSizeBytes);
->>>>>>> 5444bf83
+                    bytes = propertyStore.GetULong(PropertyKey.FileSizeBytes);
 
                     Marshal.ReleaseComObject(propertyStore);
                 }
@@ -88,21 +65,13 @@
         public static Task<string> GetFileType(string filePath)
         {
             var type = string.Empty;
-<<<<<<< HEAD
             try
             {
-                var propertyStore = PropertyStoreShellApi.GetPropertyStoreFromPath(filePath, PropertyStoreShellApi.PropertyStoreFlags.OPENSLOWITEM);
+                var propertyStore = PropertyStoreHelper.GetPropertyStoreFromPath(filePath, GETPROPERTYSTOREFLAGS.GPS_OPENSLOWITEM);
                 if (propertyStore != null)
                 {
                     // TODO: find a way to get user friendly description
-                    type = PropertyStoreShellApi.GetStringFromPropertyStore(propertyStore, PropertyStoreShellApi.PropertyKey.FileType);
-=======
-            var propertyStore = PropertyStoreHelper.GetPropertyStoreFromPath(filePath, GETPROPERTYSTOREFLAGS.GPS_OPENSLOWITEM);
-            if (propertyStore != null)
-            {
-                // TODO: find a way to get user friendly description
-                type = propertyStore.GetString(PropertyKey.FileType);
->>>>>>> 5444bf83
+                    type = propertyStore.GetString(PropertyKey.FileType);
 
                     Marshal.ReleaseComObject(propertyStore);
                 }
