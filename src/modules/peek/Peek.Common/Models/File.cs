﻿// Copyright (c) Microsoft Corporation
// The Microsoft Corporation licenses this file to you under the MIT license.
// See the LICENSE file in the project root for more information.

namespace Peek.Common.Models
{
    using System;
    using System.Threading.Tasks;
    using Windows.Storage;

#nullable enable

    public class File
    {
        private StorageFile? storageFile;

        public File(string path)
        {
            Path = path;
        }

        public string Path { get; init; }

        public string FileName => System.IO.Path.GetFileName(Path);

        public string Extension => System.IO.Path.GetExtension(Path).ToLower();

<<<<<<< HEAD
        public string FileName => System.IO.Path.GetFileName(Path);
=======
        public DateTime DateModified => System.IO.File.GetCreationTime(Path);
>>>>>>> bddfe42d

        public async Task<StorageFile> GetStorageFileAsync()
        {
            if (storageFile == null)
            {
                storageFile = await StorageFile.GetFileFromPathAsync(Path);
            }

            return storageFile;
        }
    }
}<|MERGE_RESOLUTION|>--- conflicted
+++ resolved
@@ -25,11 +25,7 @@
 
         public string Extension => System.IO.Path.GetExtension(Path).ToLower();
 
-<<<<<<< HEAD
-        public string FileName => System.IO.Path.GetFileName(Path);
-=======
         public DateTime DateModified => System.IO.File.GetCreationTime(Path);
->>>>>>> bddfe42d
 
         public async Task<StorageFile> GetStorageFileAsync()
         {
