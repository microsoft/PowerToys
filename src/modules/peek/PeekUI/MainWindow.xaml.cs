﻿using interop;
using ModernWpf.Controls;
using PeekUI.Extensions;
using PeekUI.Helpers;
using PeekUI.ViewModels;
using System;
using System.IO;
using System.Collections.Generic;
using System.Diagnostics;
using System.Linq;
using System.Threading;
using System.Windows;
using System.Windows.Input;
using System.Windows.Interop;
using System.Windows.Media;

namespace PeekUI
{
    /// <summary>
    /// Interaction logic for MainWindow.xaml
    /// </summary>
    public partial class MainWindow : Window, IDisposable
    {
        private readonly MainViewModel _viewModel; 

        public MainWindow()
        {
            InitializeComponent();

            //todo: put in method
            IntPtr hWnd = new System.Windows.Interop.WindowInteropHelper(GetWindow(this)).EnsureHandle();
            var attribute = InteropHelper.DWMWINDOWATTRIBUTE.DWMWAWINDOWCORNERPREFERENCE;
            var preference = InteropHelper.DWMWINDOWCORNERPREFERENCE.DWMWCPROUND;
            InteropHelper.DwmSetWindowAttribute(hWnd, attribute, ref preference, sizeof(uint));


            _viewModel = new MainViewModel();
            _viewModel.PropertyChanged += MainViewModel_PropertyChanged;
            DataContext = _viewModel;
            NativeEventWaiter.WaitForEventLoop(Constants.ShowPeekEvent(), OnPeekHotkey);

            Closing += MainWindow_Closing;
            KeyDown += KeyIsDown;
        }

        private async void MainViewModel_PropertyChanged(object? sender, System.ComponentModel.PropertyChangedEventArgs e)
        {
            switch(e.PropertyName)
            {
                case nameof(MainViewModel.CurrentSelectedFilePath):
                    if (_viewModel.CurrentSelectedFilePath != null)
                    {
<<<<<<< HEAD
                        // todo: add quick load indicator
                        // Clear loaded bool
                        await _viewModel.RenderImageToWindowAsync(_viewModel.CurrentSelectedFilePath.Value, ImageControl);
=======
                        var filePath = _viewModel.CurrentSelectedFilePath.Value;
                        var title = Path.GetFileName(filePath);
                        _viewModel.WindowTitle = title;

                        var titleBarHeight = TitleBar.GetHeight(this);

                        await _viewModel.RenderImageToWindowAsync(filePath, ImageControl, titleBarHeight);

                        _viewModel.MainWindowVisibility = Visibility.Visible;
                    }
                    else
                    {
                        _viewModel.MainWindowVisibility = Visibility.Collapsed;
>>>>>>> 78320c43
                    }
                    break;
            }
        }

        private void MainWindow_Closing(object? sender, System.ComponentModel.CancelEventArgs e)
        {
            _viewModel.MainWindowVisibility = Visibility.Collapsed;
            e.Cancel = true;
        }

        private void KeyIsDown(object? sender, KeyEventArgs e)
        {
            if (!e.IsRepeat && _viewModel.CurrentSelectedFilePath != null)
            {
                switch (e.Key)
                {
                    case Key.Left:
                        _viewModel.CurrentSelectedFilePath = _viewModel.CurrentSelectedFilePath.GetPreviousOrLast();
                        e.Handled = true;
                        break;
                    case Key.Right:
                        _viewModel.CurrentSelectedFilePath = _viewModel.CurrentSelectedFilePath.GetNextOrFirst();
                        e.Handled = true;
                        break;
                    default: break;
                }
            }
        }

        private void OnPeekHotkey()
        {
            // if files are selected, open peek with those files (optimization: recognize already opened files)
            // else if window is in focus, close peek

            if (IsActive && _viewModel.MainWindowVisibility == Visibility.Visible)
            {
                _viewModel.ClearSelection();
            }
            else
            {
                _viewModel.TryUpdateSelectedFilePaths();
            }

            BringProcessToForeground();
        }

        private void BringProcessToForeground()
        {
            // Use SendInput hack to allow Activate to work - required to resolve focus issue https://github.com/microsoft/PowerToys/issues/4270
            WindowsInteropHelper.INPUT input = new WindowsInteropHelper.INPUT { Type = WindowsInteropHelper.INPUTTYPE.INPUTMOUSE, Data = { } };
            WindowsInteropHelper.INPUT[] inputs = new WindowsInteropHelper.INPUT[] { input };

            // Send empty mouse event. This makes this thread the last to send input, and hence allows it to pass foreground permission checks
            _ = InteropHelper.SendInput(1, inputs, WindowsInteropHelper.INPUT.Size);

            Activate();
        }

        private void OnLoaded(object sender, RoutedEventArgs e)
        {
            _viewModel.MainWindowVisibility = Visibility.Collapsed;
        }

        protected override void OnSourceInitialized(EventArgs e)
        {
            base.OnSourceInitialized(e);
            InteropHelper.SetToolWindowStyle(this);
        }

        public void Dispose()
        {
            _viewModel.Dispose();
            GC.SuppressFinalize(this);
        }
    }
}<|MERGE_RESOLUTION|>--- conflicted
+++ resolved
@@ -50,11 +50,6 @@
                 case nameof(MainViewModel.CurrentSelectedFilePath):
                     if (_viewModel.CurrentSelectedFilePath != null)
                     {
-<<<<<<< HEAD
-                        // todo: add quick load indicator
-                        // Clear loaded bool
-                        await _viewModel.RenderImageToWindowAsync(_viewModel.CurrentSelectedFilePath.Value, ImageControl);
-=======
                         var filePath = _viewModel.CurrentSelectedFilePath.Value;
                         var title = Path.GetFileName(filePath);
                         _viewModel.WindowTitle = title;
@@ -62,13 +57,6 @@
                         var titleBarHeight = TitleBar.GetHeight(this);
 
                         await _viewModel.RenderImageToWindowAsync(filePath, ImageControl, titleBarHeight);
-
-                        _viewModel.MainWindowVisibility = Visibility.Visible;
-                    }
-                    else
-                    {
-                        _viewModel.MainWindowVisibility = Visibility.Collapsed;
->>>>>>> 78320c43
                     }
                     break;
             }
