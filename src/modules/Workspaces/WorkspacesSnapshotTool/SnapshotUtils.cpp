--- conflicted
+++ resolved
@@ -10,10 +10,7 @@
 
 #include <WorkspacesLib/AppUtils.h>
 #include <WorkspacesLib/PwaHelper.h>
-<<<<<<< HEAD
-=======
 #include <WindowProperties/WorkspacesWindowPropertyUtils.h>
->>>>>>> 8040cc74
 
 #pragma comment(lib, "ntdll.lib")
 
@@ -164,10 +161,7 @@
             std::wstring guid = isGuidNeeded ? WorkspacesWindowProperties::GetGuidFromHwnd(window) : L"";
 
             WorkspacesData::WorkspacesProject::Application app{
-<<<<<<< HEAD
-=======
                 .id = guid,
->>>>>>> 8040cc74
                 .name = appData.name,
                 .title = title,
                 .path = appData.installPath,
