--- conflicted
+++ resolved
@@ -159,39 +159,4 @@
         Logger::trace(L"{} {} at {}", app.name, (launched ? L"launched" : L"not launched"), app.path);
         return launched;
     }
-<<<<<<< HEAD
-
-    bool Launch(WorkspacesData::WorkspacesProject& project, LaunchingStatus& launchingStatus, ErrorList& launchErrors)
-    {
-        bool launchedSuccessfully{ true };
-
-        auto installedApps = Utils::Apps::GetAppsList();
-        UpdatePackagedApps(project.apps, installedApps);
-
-        // Launch apps
-        for (auto& app : project.apps)
-        {
-            auto currentStatus = launchingStatus.Get();
-            auto appStatus = currentStatus.find(app);
-            if (appStatus->second.state != LaunchingState::Waiting)
-            {
-                continue;
-            }
-
-            if (!Launch(app, launchErrors))
-            {
-                Logger::error(L"Failed to launch {}", app.name);
-                launchingStatus.Update(app, LaunchingState::Failed);
-                launchedSuccessfully = false;
-            }
-            else
-            {
-                launchingStatus.Update(app, LaunchingState::Launched);
-            }
-        }
-
-        return launchedSuccessfully;
-    }
-=======
->>>>>>> ccfaeb22
 }