#include "pch.h"

#include <common/utils/elevation.h>
#include <common/utils/gpo.h>
#include <common/utils/logger_helper.h>
#include <common/utils/process_path.h>
#include <common/utils/UnhandledExceptionHandler.h>
#include <common/utils/resources.h>

#include <common/Telemetry/EtwTrace/EtwTrace.h>

#include <WorkspacesLib/JsonUtils.h>
#include <WorkspacesLib/utils.h>

#include <Launcher.h>

#include <Generated Files/resource.h>
#include <WorkspacesLib/AppUtils.h>

const std::wstring moduleName = L"Workspaces\\WorkspacesLauncher";
const std::wstring internalPath = L"";
const std::wstring instanceMutexName = L"Local\\PowerToys_WorkspacesLauncher_InstanceMutex";

int APIENTRY WinMain(HINSTANCE hInst, HINSTANCE hInstPrev, LPSTR cmdline, int cmdShow)
{
    LoggerHelpers::init_logger(moduleName, internalPath, LogSettings::workspacesLauncherLoggerName);
    InitUnhandledExceptionHandler();  

    Shared::Trace::ETWTrace trace{};
    trace.UpdateState(true);

    if (powertoys_gpo::getConfiguredWorkspacesEnabledValue() == powertoys_gpo::gpo_rule_configured_disabled)
    {
        Logger::warn(L"Tried to start with a GPO policy setting the utility to always be disabled. Please contact your systems administrator.");
        return 0;
    }

    auto mutex = CreateMutex(nullptr, true, instanceMutexName.c_str());
    if (mutex == nullptr)
    {
        Logger::error(L"Failed to create mutex. {}", get_last_error_or_default(GetLastError()));
    }

    if (GetLastError() == ERROR_ALREADY_EXISTS)
    {
        Logger::warn(L"WorkspacesLauncher instance is already running");
        return 0;
    }

    std::wstring cmdLineStr{ GetCommandLineW() };
    auto cmdArgs = split(cmdLineStr, L" ");
    if (cmdArgs.workspaceId.empty())
    {
        Logger::warn("Incorrect command line arguments: no workspace id");
        MessageBox(NULL, GET_RESOURCE_STRING(IDS_INCORRECT_ARGS).c_str(), GET_RESOURCE_STRING(IDS_WORKSPACES).c_str(), MB_ICONERROR | MB_OK);
        return 1;
    }

    if (is_process_elevated())
    {
        Logger::warn("Workspaces Launcher is elevated, restart");

        constexpr DWORD exe_path_size = 0xFFFF;
        auto exe_path = std::make_unique<wchar_t[]>(exe_path_size);
        GetModuleFileNameW(nullptr, exe_path.get(), exe_path_size);

        const auto modulePath = get_module_folderpath();
        
        std::string cmdLineStr(cmdline);
        std::wstring cmdLineWStr(cmdLineStr.begin(), cmdLineStr.end());

        std::wstring cmd = cmdArgs.workspaceId + L" " + std::to_wstring(cmdArgs.invokePoint);

        RunNonElevatedEx(exe_path.get(), cmd, modulePath);
        return 1;
    }

    // COM should be initialized before ShellExecuteEx is called.
    if (FAILED(CoInitializeEx(NULL, COINIT_MULTITHREADED)))
    {
        Logger::error("CoInitializeEx failed");
        return 1;
    }

    SetProcessDpiAwarenessContext(DPI_AWARENESS_CONTEXT_PER_MONITOR_AWARE_V2);
    
    Logger::trace(L"Invoke point: {}", cmdArgs.invokePoint);

    // read workspaces
    std::vector<WorkspacesData::WorkspacesProject> workspaces;
    WorkspacesData::WorkspacesProject projectToLaunch{};
    if (cmdArgs.invokePoint == InvokePoint::LaunchAndEdit)
    {
        // check the temp file in case the project is just created and not saved to the workspaces.json yet
        auto file = WorkspacesData::TempWorkspacesFile();
        auto res = JsonUtils::ReadSingleWorkspace(file);
        if (res.isOk() && projectToLaunch.id == cmdArgs.workspaceId)
        {
            projectToLaunch = res.getValue();
        }
        else if (res.isError())
        {
            std::wstring formattedMessage{};
            switch (res.error())
            {
            case JsonUtils::WorkspacesFileError::FileReadingError:
                formattedMessage = fmt::format(GET_RESOURCE_STRING(IDS_FILE_READING_ERROR), file);
                break;
            case JsonUtils::WorkspacesFileError::IncorrectFileError:
                formattedMessage = fmt::format(GET_RESOURCE_STRING(IDS_INCORRECT_FILE_ERROR), file);
                break;
            }
             
            MessageBox(NULL, formattedMessage.c_str(), GET_RESOURCE_STRING(IDS_WORKSPACES).c_str(), MB_ICONERROR | MB_OK);
            return 1;
        }
    }
    
    if (projectToLaunch.id.empty())
    {
        auto file = WorkspacesData::WorkspacesFile();
        auto res = JsonUtils::ReadWorkspaces(file);
        if (res.isOk())
        {
            workspaces = res.getValue();
        }
        else
        {
            std::wstring formattedMessage{};
            switch (res.error())
            {
            case JsonUtils::WorkspacesFileError::FileReadingError:
                formattedMessage = fmt::format(GET_RESOURCE_STRING(IDS_FILE_READING_ERROR), file);
                break;
            case JsonUtils::WorkspacesFileError::IncorrectFileError:
                formattedMessage = fmt::format(GET_RESOURCE_STRING(IDS_INCORRECT_FILE_ERROR), file);
                break;
            }

            MessageBox(NULL, formattedMessage.c_str(), GET_RESOURCE_STRING(IDS_WORKSPACES).c_str(), MB_ICONERROR | MB_OK);
            return 1;
        }

        if (workspaces.empty())
        {
            Logger::warn("Workspaces file is empty");
            std::wstring formattedMessage = fmt::format(GET_RESOURCE_STRING(IDS_EMPTY_FILE), file);
            MessageBox(NULL, formattedMessage.c_str(), GET_RESOURCE_STRING(IDS_WORKSPACES).c_str(), MB_ICONERROR | MB_OK);
            return 1;
        }

        for (const auto& proj : workspaces)
        {
            if (proj.id == cmdArgs.workspaceId)
            {
                projectToLaunch = proj;
                break;
            }
        }
    }

    if (projectToLaunch.id.empty())
    {
        Logger::critical(L"Workspace {} not found", cmdArgs.workspaceId);
        std::wstring formattedMessage = fmt::format(GET_RESOURCE_STRING(IDS_PROJECT_NOT_FOUND), cmdArgs.workspaceId);
        MessageBox(NULL, formattedMessage.c_str(), GET_RESOURCE_STRING(IDS_WORKSPACES).c_str(), MB_ICONERROR | MB_OK);
        return 1;
    }

<<<<<<< HEAD
    {
        Launcher launcher(projectToLaunch, workspaces, cmdArgs.invokePoint);
    }
=======
    // prepare project in advance
    auto installedApps = Utils::Apps::GetAppsList();
    bool updatedApps = Utils::Apps::UpdateWorkspacesApps(projectToLaunch, installedApps);
    bool updatedIds = false;

    // verify apps have ids
    for (auto& app : projectToLaunch.apps)
    {
        if (app.id.empty())
        {
            app.id = CreateGuidString();
            updatedIds = true;
        }
    }

    // update the file before launching, so WorkspacesWindowArranger and WorkspacesLauncherUI could get updated app paths   
    if (updatedApps || updatedIds)
    {
        for (int i = 0; i < workspaces.size(); i++)
        {
            if (workspaces[i].id == projectToLaunch.id)
            {
                workspaces[i] = projectToLaunch;
                break;
            }
        }

        json::to_file(WorkspacesData::WorkspacesFile(), WorkspacesData::WorkspacesListJSON::ToJson(workspaces));
    }

    // launch
    Launcher launcher(projectToLaunch, workspaces, cmdArgs.invokePoint);
>>>>>>> d51ca9f8

    trace.Flush();
    trace.UpdateState(false);
    Logger::trace("Finished");
    CoUninitialize();
    return 0;
}<|MERGE_RESOLUTION|>--- conflicted
+++ resolved
@@ -24,7 +24,7 @@
 int APIENTRY WinMain(HINSTANCE hInst, HINSTANCE hInstPrev, LPSTR cmdline, int cmdShow)
 {
     LoggerHelpers::init_logger(moduleName, internalPath, LogSettings::workspacesLauncherLoggerName);
-    InitUnhandledExceptionHandler();  
+    InitUnhandledExceptionHandler();
 
     Shared::Trace::ETWTrace trace{};
     trace.UpdateState(true);
@@ -65,7 +65,7 @@
         GetModuleFileNameW(nullptr, exe_path.get(), exe_path_size);
 
         const auto modulePath = get_module_folderpath();
-        
+
         std::string cmdLineStr(cmdline);
         std::wstring cmdLineWStr(cmdLineStr.begin(), cmdLineStr.end());
 
@@ -83,7 +83,7 @@
     }
 
     SetProcessDpiAwarenessContext(DPI_AWARENESS_CONTEXT_PER_MONITOR_AWARE_V2);
-    
+
     Logger::trace(L"Invoke point: {}", cmdArgs.invokePoint);
 
     // read workspaces
@@ -110,12 +110,12 @@
                 formattedMessage = fmt::format(GET_RESOURCE_STRING(IDS_INCORRECT_FILE_ERROR), file);
                 break;
             }
-             
+
             MessageBox(NULL, formattedMessage.c_str(), GET_RESOURCE_STRING(IDS_WORKSPACES).c_str(), MB_ICONERROR | MB_OK);
             return 1;
         }
     }
-    
+
     if (projectToLaunch.id.empty())
     {
         auto file = WorkspacesData::WorkspacesFile();
@@ -167,11 +167,6 @@
         return 1;
     }
 
-<<<<<<< HEAD
-    {
-        Launcher launcher(projectToLaunch, workspaces, cmdArgs.invokePoint);
-    }
-=======
     // prepare project in advance
     auto installedApps = Utils::Apps::GetAppsList();
     bool updatedApps = Utils::Apps::UpdateWorkspacesApps(projectToLaunch, installedApps);
@@ -187,7 +182,7 @@
         }
     }
 
-    // update the file before launching, so WorkspacesWindowArranger and WorkspacesLauncherUI could get updated app paths   
+    // update the file before launching, so WorkspacesWindowArranger and WorkspacesLauncherUI could get updated app paths
     if (updatedApps || updatedIds)
     {
         for (int i = 0; i < workspaces.size(); i++)
@@ -203,8 +198,9 @@
     }
 
     // launch
-    Launcher launcher(projectToLaunch, workspaces, cmdArgs.invokePoint);
->>>>>>> d51ca9f8
+    {
+        Launcher launcher(projectToLaunch, workspaces, cmdArgs.invokePoint);
+    }
 
     trace.Flush();
     trace.UpdateState(false);
