﻿// Copyright (c) Microsoft Corporation
// The Microsoft Corporation licenses this file to you under the MIT license.
// See the LICENSE file in the project root for more information.

using System;
using System.ComponentModel;
using System.Drawing;
using System.Drawing.Drawing2D;
using System.Drawing.Imaging;
using System.Globalization;
using System.IO;
using System.Linq;
using System.Text.Json.Serialization;
using System.Text.RegularExpressions;
using System.Windows.Media.Imaging;
using ManagedCommon;
using Windows.Management.Deployment;
<<<<<<< HEAD
using static WorkspacesEditor.Data.WorkspacesData;
=======
using WorkspacesCsharpLibrary;
using WorkspacesCsharpLibrary.Models;
>>>>>>> 6b3bbf7e

namespace WorkspacesEditor.Models
{
    public class Application : BaseApplication, IDisposable
    {
        private bool _isInitialized;

        public Application()
        {
        }

        public Application(Application other)
        {
            Id = other.Id;
            AppName = other.AppName;
            AppPath = other.AppPath;
            AppTitle = other.AppTitle;
            PackageFullName = other.PackageFullName;
            AppUserModelId = other.AppUserModelId;
            PwaAppId = other.PwaAppId;
            CommandLineArguments = other.CommandLineArguments;
            IsElevated = other.IsElevated;
            CanLaunchElevated = other.CanLaunchElevated;
            Minimized = other.Minimized;
            Maximized = other.Maximized;
            Position = other.Position;
            MonitorNumber = other.MonitorNumber;
            MoveIfExists = other.MoveIfExists;

            Parent = other.Parent;
            IsNotFound = other.IsNotFound;
            IsHighlighted = other.IsHighlighted;
            RepeatIndex = other.RepeatIndex;
            PackagedId = other.PackagedId;
            PackagedName = other.PackagedName;
            PackagedPublisherID = other.PackagedPublisherID;
            Aumid = other.Aumid;
            IsExpanded = other.IsExpanded;
            IsIncluded = other.IsIncluded;
        }

        public Project Parent { get; set; }

        public struct WindowPosition
        {
            public int X { get; set; }

            public int Y { get; set; }

            public int Width { get; set; }

            public int Height { get; set; }

            public static bool operator ==(WindowPosition left, WindowPosition right)
            {
                return left.X == right.X && left.Y == right.Y && left.Width == right.Width && left.Height == right.Height;
            }

            public static bool operator !=(WindowPosition left, WindowPosition right)
            {
                return left.X != right.X || left.Y != right.Y || left.Width != right.Width || left.Height != right.Height;
            }

            public override bool Equals(object obj)
            {
                if (obj == null || GetType() != obj.GetType())
                {
                    return false;
                }

                WindowPosition pos = (WindowPosition)obj;
                return X == pos.X && Y == pos.Y && Width == pos.Width && Height == pos.Height;
            }

            public override int GetHashCode()
            {
                return base.GetHashCode();
            }
        }

        public string Id { get; set; }

        public string AppName { get; set; }

        public string AppTitle { get; set; }

        public string PackageFullName { get; set; }

        public string AppUserModelId { get; set; }

        public string CommandLineArguments { get; set; }

        private bool _isElevated;

        public bool IsElevated
        {
            get => _isElevated;
            set
            {
                _isElevated = value;
                OnPropertyChanged(new PropertyChangedEventArgs(nameof(AppMainParams)));
            }
        }

        public bool CanLaunchElevated { get; set; }

        internal void SwitchDeletion()
        {
            IsIncluded = !IsIncluded;
            RedrawPreviewImage();
        }

        private void RedrawPreviewImage()
        {
            if (_isInitialized)
            {
                Parent.Initialize(App.ThemeManager.GetCurrentTheme());
            }
        }

        private bool _minimized;

        public bool Minimized
        {
            get => _minimized;
            set
            {
                _minimized = value;
                OnPropertyChanged(new PropertyChangedEventArgs(nameof(Minimized)));
                OnPropertyChanged(new PropertyChangedEventArgs(nameof(EditPositionEnabled)));
                RedrawPreviewImage();
            }
        }

        private bool _maximized;

        public bool Maximized
        {
            get => _maximized;
            set
            {
                _maximized = value;
                OnPropertyChanged(new PropertyChangedEventArgs(nameof(Maximized)));
                OnPropertyChanged(new PropertyChangedEventArgs(nameof(EditPositionEnabled)));
                RedrawPreviewImage();
            }
        }

        private AppLaunchMode _moveIfExists;

        public AppLaunchMode MoveIfExists
        {
            get => _moveIfExists;
            set
            {
                _moveIfExists = value;
            }
        }

        public int MoveIfExistsIndex
        {
            get => (int)_moveIfExists;
            set
            {
                MoveIfExists = (AppLaunchMode)value;
            }
        }

        public bool EditPositionEnabled { get => !Minimized && !Maximized; }

        private string _appMainParams;

        public string AppMainParams
        {
            get
            {
                _appMainParams = _isElevated ? Properties.Resources.Admin : string.Empty;
                if (!string.IsNullOrWhiteSpace(CommandLineArguments))
                {
                    _appMainParams += (_appMainParams == string.Empty ? string.Empty : " | ") + Properties.Resources.Args + ": " + CommandLineArguments;
                }

                OnPropertyChanged(new PropertyChangedEventArgs(nameof(IsAppMainParamVisible)));
                return _appMainParams;
            }
        }

        public bool IsAppMainParamVisible { get => !string.IsNullOrWhiteSpace(_appMainParams); }

        [JsonIgnore]
        public bool IsHighlighted { get; set; }

        [JsonIgnore]
        public int RepeatIndex { get; set; }

        [JsonIgnore]
        public string RepeatIndexString
        {
            get
            {
                return RepeatIndex <= 1 ? string.Empty : RepeatIndex.ToString(CultureInfo.InvariantCulture);
            }
        }

        private WindowPosition _position;

        public WindowPosition Position
        {
            get => _position;
            set
            {
                _position = value;
                _scaledPosition = null;
            }
        }

        private WindowPosition? _scaledPosition;

        public WindowPosition ScaledPosition
        {
            get
            {
                if (_scaledPosition == null)
                {
                    double scaleFactor = MonitorSetup.Dpi / 96.0;
                    _scaledPosition = new WindowPosition()
                    {
                        X = (int)(scaleFactor * Position.X),
                        Y = (int)(scaleFactor * Position.Y),
                        Height = (int)(scaleFactor * Position.Height),
                        Width = (int)(scaleFactor * Position.Width),
                    };
                }

                return _scaledPosition.Value;
            }
        }

        public int MonitorNumber { get; set; }

        private MonitorSetup _monitorSetup;

        public MonitorSetup MonitorSetup
        {
            get
            {
                if (_monitorSetup == null)
                {
                    _monitorSetup = Parent.GetMonitorForApp(this);
                }

                return _monitorSetup;
            }
        }

        public void InitializationFinished()
        {
            _isInitialized = true;
        }

        private bool _isExpanded;

        public bool IsExpanded
        {
            get => _isExpanded;
            set
            {
                if (_isExpanded != value)
                {
                    _isExpanded = value;
                    OnPropertyChanged(new PropertyChangedEventArgs(nameof(IsExpanded)));
                }
            }
        }

        public string DeleteButtonContent { get => _isIncluded ? Properties.Resources.Delete : Properties.Resources.AddBack; }

        private bool _isIncluded = true;

        public bool IsIncluded
        {
            get => _isIncluded;
            set
            {
                if (_isIncluded != value)
                {
                    _isIncluded = value;
                    OnPropertyChanged(new PropertyChangedEventArgs(nameof(IsIncluded)));
                    OnPropertyChanged(new PropertyChangedEventArgs(nameof(DeleteButtonContent)));
                    if (!_isIncluded)
                    {
                        IsExpanded = false;
                    }
                }
            }
        }

        internal void CommandLineTextChanged(string newCommandLineValue)
        {
            CommandLineArguments = newCommandLineValue;
            OnPropertyChanged(new PropertyChangedEventArgs(nameof(AppMainParams)));
        }

        internal void MaximizedChecked()
        {
            Minimized = false;
        }

        internal void MinimizedChecked()
        {
            Maximized = false;
        }
    }
}<|MERGE_RESOLUTION|>--- conflicted
+++ resolved
@@ -1,4 +1,4 @@
-﻿// Copyright (c) Microsoft Corporation
+// Copyright (c) Microsoft Corporation
 // The Microsoft Corporation licenses this file to you under the MIT license.
 // See the LICENSE file in the project root for more information.
 
@@ -15,12 +15,9 @@
 using System.Windows.Media.Imaging;
 using ManagedCommon;
 using Windows.Management.Deployment;
-<<<<<<< HEAD
-using static WorkspacesEditor.Data.WorkspacesData;
-=======
 using WorkspacesCsharpLibrary;
 using WorkspacesCsharpLibrary.Models;
->>>>>>> 6b3bbf7e
+using static WorkspacesEditor.Data.WorkspacesData;
 
 namespace WorkspacesEditor.Models
 {
