--- conflicted
+++ resolved
@@ -31,15 +31,9 @@
             MainViewModel = mainViewModel;
             mainViewModel.SetMainWindow(this);
 
-<<<<<<< HEAD
-            if (Properties.Settings.Default.Height == -1)
-            {
-                // This is the very first time the window is created. Place it on the screen center
-=======
             if (Properties.Settings.Default.Height == -1 || !IsEditorInsideVisibleArea())
             {
                 // This is the very first time the window is created or it would be placed outside the visible area (monitor rearrangement). Place it on the screen center
->>>>>>> 8040cc74
                 WindowInteropHelper windowInteropHelper = new WindowInteropHelper(this);
                 System.Windows.Forms.Screen screen = System.Windows.Forms.Screen.FromHandle(windowInteropHelper.Handle);
                 double dpi = MonitorHelper.GetScreenDpiFromScreen(screen);
@@ -95,8 +89,6 @@
                 cancellationToken.Token);
         }
 
-<<<<<<< HEAD
-=======
         private bool IsEditorInsideVisibleArea()
         {
             System.Windows.Forms.Screen[] allScreens = MonitorHelper.GetDpiUnawareScreens();
@@ -111,7 +103,6 @@
             return editorBounds.IntersectsWith(commonBounds);
         }
 
->>>>>>> 8040cc74
         private void SavePosition()
         {
             if (WindowState == WindowState.Maximized)
