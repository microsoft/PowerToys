#pragma once

#include <WindowCreationHandler.h>

#include <WorkspacesLib/AppUtils.h>
#include <WorkspacesLib/IPCHelper.h>
#include <WorkspacesLib/LaunchingStatus.h>
#include <WorkspacesLib/PwaHelper.h>
#include <WorkspacesLib/WorkspacesData.h>

struct WindowWithDistance
{
    int distance;
    HWND window;
};

class WindowArranger
{
public:
    WindowArranger(WorkspacesData::WorkspacesProject project);
    ~WindowArranger() = default;

private:
    const WorkspacesData::WorkspacesProject m_project;
    const std::vector<HWND> m_windowsBefore;
    const std::vector<WorkspacesData::WorkspacesProject::Monitor> m_monitors;
    const Utils::Apps::AppList m_installedApps;
    //const WindowCreationHandler m_windowCreationHandler;
    IPCHelper m_ipcHelper;
    LaunchingStatus m_launchingStatus;
<<<<<<< HEAD
    std::optional<WindowWithDistance> GetNearestWindow(const WorkspacesData::WorkspacesProject::Application& app, const std::vector<HWND>& movedWindows);
=======
    std::optional<WindowWithDistance> GetNearestWindow(const WorkspacesData::WorkspacesProject::Application& app, const std::vector<HWND>& movedWindows, Utils::PwaHelper& pwaHelper);
>>>>>>> eadcf4b1
    bool TryMoveWindow(const WorkspacesData::WorkspacesProject::Application& app, HWND windowToMove);

    //void onWindowCreated(HWND window);
    bool processWindows(bool processAll);
    bool processWindow(HWND window);
    bool moveWindow(HWND window, const WorkspacesData::WorkspacesProject::Application& app);

    void receiveIpcMessage(const std::wstring& message);
    void sendUpdatedState(const WorkspacesData::LaunchingAppState& data) const;
};<|MERGE_RESOLUTION|>--- conflicted
+++ resolved
@@ -28,11 +28,7 @@
     //const WindowCreationHandler m_windowCreationHandler;
     IPCHelper m_ipcHelper;
     LaunchingStatus m_launchingStatus;
-<<<<<<< HEAD
-    std::optional<WindowWithDistance> GetNearestWindow(const WorkspacesData::WorkspacesProject::Application& app, const std::vector<HWND>& movedWindows);
-=======
     std::optional<WindowWithDistance> GetNearestWindow(const WorkspacesData::WorkspacesProject::Application& app, const std::vector<HWND>& movedWindows, Utils::PwaHelper& pwaHelper);
->>>>>>> eadcf4b1
     bool TryMoveWindow(const WorkspacesData::WorkspacesProject::Application& app, HWND windowToMove);
 
     //void onWindowCreated(HWND window);
