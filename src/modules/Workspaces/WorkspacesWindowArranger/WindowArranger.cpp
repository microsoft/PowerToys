--- conflicted
+++ resolved
@@ -133,30 +133,31 @@
         {
             Logger::info(L"The app {} is found at launch, moving it", app.name);
             bool success = moveWindow(window, app);
-            auto iter = m_launchingApps.find(app);
+            const auto& apps = m_launchingStatus.Get();
+            auto iter = apps.find(app);
             if (success)
             {
-                if (iter == m_launchingApps.end())
+                if (iter == apps.end())
                 {
                     Logger::info(L"The app {} is not found in the map of apps (unrealistic)", app.name);
                 }
                 else
                 {
-                    iter->second.state = LaunchingState::LaunchedAndMoved;
+                    m_launchingStatus.Update(iter->first, LaunchingState::LaunchedAndMoved);
                     m_ipcHelper.send(WorkspacesData::AppLaunchInfoJSON::ToJson({ app, nullptr, iter->second.state }).ToString().c_str());
                 }
                 return window;
             }
             else
             {
-                if (iter == m_launchingApps.end())
+                if (iter == apps.end())
                 {
                     Logger::info(L"The app {} is not found in the map of apps (unrealistic)", app.name);
                 }
                 else
                 {
                     Logger::info(L"Failed to move the existing app {} ", app.name);
-                    iter->second.state = LaunchingState::Failed;
+                    m_launchingStatus.Update(iter->first, LaunchingState::Failed);
                     m_ipcHelper.send(WorkspacesData::AppLaunchInfoJSON::ToJson({ app, nullptr, iter->second.state }).ToString().c_str());
                 }
                 return NULL;
@@ -176,12 +177,10 @@
     m_ipcHelper(IPCHelperStrings::WindowArrangerPipeName, IPCHelperStrings::LauncherArrangerPipeName, std::bind(&WindowArranger::receiveIpcMessage, this, std::placeholders::_1)),
     m_launchingStatus(m_project)
 {
-<<<<<<< HEAD
     std::vector<HWND> movedWindows;
 
     for (auto& app : project.apps)
     {
-        m_launchingApps.insert({ app, { app, nullptr } });
         // move the apps which are set to "Move-If-Exists" and are already present
         if (ShouldMoveApp(app, project))
         {
@@ -193,8 +192,6 @@
         }
     }
 
-=======
->>>>>>> ccfaeb22
     m_ipcHelper.send(L"ready");
 
     const long maxLaunchingWaitingTime = 10000, maxRepositionWaitingTime = 3000, ms = 300;
@@ -208,20 +205,9 @@
         waitingTime += ms;
     }
 
-<<<<<<< HEAD
-        std::vector<HWND> windowsAfter = WindowEnumerator::Enumerate(WindowFilter::Filter);
-        std::vector<HWND> windowsDiff{};
-        std::copy_if(windowsAfter.begin(), windowsAfter.end(), std::back_inserter(windowsDiff), [&](HWND window) { return std::find(m_windowsBefore.begin(), m_windowsBefore.end(), window) == m_windowsBefore.end(); });
-
-        for (HWND window : windowsDiff)
-        {
-            processWindow(window);
-        }
-=======
     if (waitingTime >= maxLaunchingWaitingTime)
     {
         Logger::info(L"Launching timeout expired");
->>>>>>> ccfaeb22
     }
 
     Logger::info(L"Finished moving new windows");
@@ -296,12 +282,6 @@
         return;
     }
 
-<<<<<<< HEAD
-    auto iter = std::find_if(m_launchingApps.begin(), m_launchingApps.end(), [&](const auto& val) {
-        return val.second.state == LaunchingState::Waiting && !val.second.window && (val.first.name == data.value().name || val.first.path == data.value().installPath);
-    });
-    if (iter == m_launchingApps.end())
-=======
     const auto& apps = m_launchingStatus.Get();
     auto iter = std::find_if(apps.begin(), apps.end(), [&](const auto& val) 
         { 
@@ -311,7 +291,6 @@
         });
 
     if (iter == apps.end())
->>>>>>> ccfaeb22
     {
         Logger::info(L"Skip {}", processPath);
         return;
@@ -326,15 +305,11 @@
         m_launchingStatus.Update(iter->first, window, LaunchingState::Failed);
     }
 
-<<<<<<< HEAD
-    m_ipcHelper.send(WorkspacesData::AppLaunchInfoJSON::ToJson({ iter->first, nullptr, iter->second.state }).ToString().c_str());
-=======
     auto state = m_launchingStatus.Get(iter->first);
     if (state.has_value())
     {
         sendUpdatedState(state.value());
     }
->>>>>>> ccfaeb22
 }
 
 bool WindowArranger::moveWindow(HWND window, const WorkspacesData::WorkspacesProject::Application& app)
