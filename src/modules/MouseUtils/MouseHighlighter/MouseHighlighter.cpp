--- conflicted
+++ resolved
@@ -182,13 +182,6 @@
     if (button == MouseButton::Left)
     {
         m_leftPointer.Offset({ static_cast<float>(pt.x), static_cast<float>(pt.y) });
-<<<<<<< HEAD
-    }
-    else
-    {
-        //right
-        m_rightPointer.Offset({ static_cast<float>(pt.x), static_cast<float>(pt.y) });
-=======
     }
     else if (button == MouseButton::Right)
     {
@@ -198,7 +191,6 @@
     {
         // always
         m_alwaysPointer.Offset({ static_cast<float>(pt.x), static_cast<float>(pt.y) });
->>>>>>> adbc273b
     }
 }
 void Highlighter::StartDrawingPointFading(MouseButton button)
@@ -228,8 +220,6 @@
     circleShape.FillBrush().StartAnimation(L"Color", animation);
 }
 
-<<<<<<< HEAD
-=======
 void Highlighter::ClearDrawingPoint(MouseButton _button)
 {
     winrt::Windows::UI::Composition::CompositionSpriteShape circleShape{ nullptr };
@@ -240,7 +230,6 @@
     circleShape.FillBrush().as<winrt::Windows::UI::Composition::CompositionColorBrush>().Color(winrt::Windows::UI::ColorHelper::FromArgb(0, 0, 0, 0));
 }
 
->>>>>>> adbc273b
 void Highlighter::ClearDrawing()
 {
     if (nullptr == m_shape || nullptr == m_shape.Shapes())
@@ -260,25 +249,6 @@
         switch (wParam)
         {
         case WM_LBUTTONDOWN:
-<<<<<<< HEAD
-            instance->AddDrawingPoint(MouseButton::Left);
-            instance->m_leftButtonPressed = true;
-            // start a timer for the scenario, when the user clicks a pinned window which has no focus.
-            // after we drow the highlighting circle the pinned window will jump in front of us,
-            // we have to bring our window back to topmost position
-            if (instance->m_timer_id == 0)
-            {
-                instance->m_timer_id = SetTimer(instance->m_hwnd, BRING_TO_FRONT_TIMER_ID, 10, nullptr);
-            }
-            break;
-        case WM_RBUTTONDOWN:
-            instance->AddDrawingPoint(MouseButton::Right);
-            instance->m_rightButtonPressed = true;
-            // same as for the left button, start a timer for reposition ourselves to topmost position
-            if (instance->m_timer_id == 0)
-            {
-                instance->m_timer_id = SetTimer(instance->m_hwnd, BRING_TO_FRONT_TIMER_ID, 10, nullptr);
-=======
             if (instance->m_leftPointerEnabled)
             {
                 if (instance->m_alwaysPointerEnabled && !instance->m_rightButtonPressed)
@@ -288,6 +258,13 @@
                 }
                 instance->AddDrawingPoint(MouseButton::Left);
                 instance->m_leftButtonPressed = true;
+                // start a timer for the scenario, when the user clicks a pinned window which has no focus.
+                // after we drow the highlighting circle the pinned window will jump in front of us,
+                // we have to bring our window back to topmost position
+                if (instance->m_timer_id == 0)
+                {
+                    instance->m_timer_id = SetTimer(instance->m_hwnd, BRING_TO_FRONT_TIMER_ID, 10, nullptr);
+                }
             }
             break;
         case WM_RBUTTONDOWN:
@@ -300,7 +277,11 @@
                 }
                 instance->AddDrawingPoint(MouseButton::Right);
                 instance->m_rightButtonPressed = true;
->>>>>>> adbc273b
+                // same as for the left button, start a timer for reposition ourselves to topmost position
+                if (instance->m_timer_id == 0)
+                {
+                    instance->m_timer_id = SetTimer(instance->m_hwnd, BRING_TO_FRONT_TIMER_ID, 10, nullptr);
+                }
             }
             break;
         case WM_MOUSEMOVE:
