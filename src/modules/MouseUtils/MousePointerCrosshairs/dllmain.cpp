--- conflicted
+++ resolved
@@ -17,12 +17,9 @@
     const wchar_t JSON_KEY_CROSSHAIRS_THICKNESS[] = L"crosshairs_thickness";
     const wchar_t JSON_KEY_CROSSHAIRS_BORDER_COLOR[] = L"crosshairs_border_color";
     const wchar_t JSON_KEY_CROSSHAIRS_BORDER_SIZE[] = L"crosshairs_border_size";
-<<<<<<< HEAD
+    const wchar_t JSON_KEY_CROSSHAIRS_AUTO_HIDE[] = L"crosshairs_auto_hide";
     const wchar_t JSON_KEY_CROSSHAIRS_IS_FIXED_LENGTH_ENABLED[] = L"crosshairs_is_fixed_length_enabled";
     const wchar_t JSON_KEY_CROSSHAIRS_FIXED_LENGTH[] = L"crosshairs_fixed_length";
-=======
-    const wchar_t JSON_KEY_CROSSHAIRS_AUTO_HIDE[] = L"crosshairs_auto_hide";
->>>>>>> 65916fd5
 }
 
 extern "C" IMAGE_DOS_HEADER __ImageBase;
@@ -338,7 +335,16 @@
             }
             try
             {
-<<<<<<< HEAD
+                // Parse auto hide
+                auto jsonPropertiesObject = settingsObject.GetNamedObject(JSON_KEY_PROPERTIES).GetNamedObject(JSON_KEY_CROSSHAIRS_AUTO_HIDE);
+                inclusiveCrosshairsSettings.crosshairsAutoHide = static_cast<bool>(jsonPropertiesObject.GetNamedBoolean(JSON_KEY_VALUE));
+            }
+            catch (...)
+            {
+                Logger::warn("Failed to initialize auto hide from settings. Will use default value");
+            }
+            try
+            {
                 // Parse whether the fixed length is enabled
                 auto jsonPropertiesObject = settingsObject.GetNamedObject(JSON_KEY_PROPERTIES).GetNamedObject(JSON_KEY_CROSSHAIRS_IS_FIXED_LENGTH_ENABLED);
                 bool value = jsonPropertiesObject.GetNamedBoolean(JSON_KEY_VALUE);
@@ -365,15 +371,6 @@
             catch (...)
             {
                 Logger::warn("Failed to initialize fixed length from settings. Will use default value");
-=======
-                // Parse auto hide
-                auto jsonPropertiesObject = settingsObject.GetNamedObject(JSON_KEY_PROPERTIES).GetNamedObject(JSON_KEY_CROSSHAIRS_AUTO_HIDE);
-                inclusiveCrosshairsSettings.crosshairsAutoHide = static_cast<bool>(jsonPropertiesObject.GetNamedBoolean(JSON_KEY_VALUE));
-            }
-            catch (...)
-            {
-                Logger::warn("Failed to initialize auto hide from settings. Will use default value");
->>>>>>> 65916fd5
             }
         }
         else
