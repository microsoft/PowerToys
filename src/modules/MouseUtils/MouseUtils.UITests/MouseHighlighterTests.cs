﻿// Copyright (c) Microsoft Corporation
// The Microsoft Corporation licenses this file to you under the MIT license.
// See the LICENSE file in the project root for more information.

using System;
using System.Globalization;
using System.Threading.Tasks;
using System.Xml.Linq;
using Microsoft.PowerToys.UITest;
using Microsoft.VisualStudio.TestTools.UnitTesting;
using Windows.Devices.Printers;

namespace MouseUtils.UITests
{
    [TestClass]
    public class MouseHighlighterTests : UITestBase
    {
        [TestMethod("MouseUtils.MouseHighlighter.EnableMouseHighlighter")]
        [TestCategory("Mouse Utils #17")]
        [TestCategory("Mouse Utils #18")]
        [TestCategory("Mouse Utils #19")]
        [TestCategory("Mouse Utils #20")]
        [TestCategory("Mouse Utils #21")]
        public void TestEnableMouseHighlighter()
        {
            LaunchFromSetting();
            var foundCustom0 = this.Find<Custom>("Find My Mouse");
            if (foundCustom0 != null)
            {
                foundCustom0.Find<ToggleSwitch>("Enable Find My Mouse").Toggle(false);
            }
            else
            {
                Assert.Fail("Find My Mouse custom not found.");
            }

            var settings = new MouseHighlighterSettings();
            settings.PrimaryButtonHighlightColor = "FFFF0000";
            settings.SecondaryButtonHighlightColor = "FF00FF00";
            settings.AlwaysHighlightColor = "004cFF71";
            settings.Radius = "50";
            settings.FadeDelay = "0";
            settings.FadeDuration = "90";

            var foundCustom = this.Find<Custom>("Mouse Highlighter");
            if (foundCustom != null)
            {
                foundCustom.Find<ToggleSwitch>("Enable Mouse Highlighter").Toggle(true);
                foundCustom.Find<ToggleSwitch>("Enable Mouse Highlighter").Toggle(false);

                var xy = Session.GetMousePosition();
                Session.MoveMouseTo(xy.Item1, xy.Item2 - 100);

                Session.PerformMouseAction(MouseActionType.ScrollDown);
                Session.PerformMouseAction(MouseActionType.ScrollDown);
                Session.PerformMouseAction(MouseActionType.ScrollDown);
                foundCustom.Find<ToggleSwitch>("Enable Mouse Highlighter").Toggle(true);

                // Change the shortcut key for MouseHighlighter
                // [TestCase]Change activation shortcut and test it
                var activationShortcutButton = foundCustom.Find<Button>("Activation shortcut");
                Assert.IsNotNull(activationShortcutButton);

                activationShortcutButton.Click();
                Task.Delay(500).Wait();
                var activationShortcutWindow = Session.Find<Window>("Activation shortcut");
                Assert.IsNotNull(activationShortcutWindow);

                // Invalid shortcut key
                Session.SendKeySequence(Key.H);

                // IOUtil.SimulateKeyPress(0x41);
                var invalidShortcutText = activationShortcutWindow.Find<TextBlock>("Invalid shortcut");
                Assert.IsNotNull(invalidShortcutText);

                // IOUtil.SimulateShortcut(0x5B, 0x10, 0x45);
                Session.SendKeys(Key.Win, Key.Shift, Key.H);

                // Assert.IsNull(activationShortcutWindow.Find<TextBlock>("Invalid shortcut"));
                var saveButton = activationShortcutWindow.Find<Button>("Save");
                Assert.IsNotNull(saveButton);
                saveButton.Click(false, 500, 1000);

                SetMouseHighlighterAppearanceBehavior(ref foundCustom, ref settings);

                var xy0 = Session.GetMousePosition();
                Session.MoveMouseTo(xy0.Item1 - 100, xy0.Item2);
                Session.PerformMouseAction(MouseActionType.LeftClick);

                // Check the mouse highlighter is enabled
                Session.SendKeys(Key.Win, Key.Shift, Key.H);

                // IOUtil.SimulateShortcut(0x5B, 0x10, 0x45);
                Task.Delay(1000).Wait();

                // MouseSimulator.LeftClick();
                // [Test Case] Press the activation shortcut and press left and right click somewhere, verifying the highlights are applied.
                // [Test Case] Press the activation shortcut again and verify no highlights appear when the mouse buttons are clicked.
                VerifyMouseHighlighterAppears(ref settings, "leftClick");
                VerifyMouseHighlighterAppears(ref settings, "rightClick");

                // Disable mouse highlighter
                Session.SendKeys(Key.Win, Key.Shift, Key.H);
                Task.Delay(1000).Wait();

                VerifyMouseHighlighterNotAppears(ref settings, "leftClick");
                VerifyMouseHighlighterNotAppears(ref settings, "rightClick");

                // [Test Case] Disable Mouse Highlighter and verify that the module is not activated when you press the activation shortcut.
                foundCustom.Find<ToggleSwitch>("Enable Mouse Highlighter").Toggle(false);
                xy = Session.GetMousePosition();
                Session.MoveMouseTo(xy.Item1 - 100, xy.Item2);

                Session.SendKeys(Key.Win, Key.Shift, Key.H);
                Task.Delay(1000).Wait();

                VerifyMouseHighlighterNotAppears(ref settings, "leftClick");
                VerifyMouseHighlighterNotAppears(ref settings, "rightClick");

                // [Test Case] With left mouse button pressed, drag the mouse and verify the hightlight is dragged with the pointer.
                // [Test Case] With right mouse button pressed, drag the mouse and verify the hightlight is dragged with the pointer.
                foundCustom.Find<ToggleSwitch>("Enable Mouse Highlighter").Toggle(true);
                xy = Session.GetMousePosition();
                Session.MoveMouseTo(xy.Item1 - 100, xy.Item2);

                Session.SendKeys(Key.Win, Key.Shift, Key.H);
                Task.Delay(1000).Wait();
                VerifyMouseHighlighterDrag(ref settings, "leftClick");
                VerifyMouseHighlighterDrag(ref settings, "rightClick");
            }
            else
            {
                Assert.Fail("Mouse Highlighter Custom not found.");
            }

            Task.Delay(500).Wait();
        }

        [TestMethod("MouseUtils.MouseHighlighter.MouseHighlighterDifferentSettings")]
        [TestCategory("Mouse Utils #22")]
        [TestCategory("Mouse Utils #23")]
        [TestCategory("Mouse Utils #24")]
        public void TestMouseHighlighterDifferentSettings()
        {
            LaunchFromSetting();
            var foundCustom0 = this.Find<Custom>("Find My Mouse");
            if (foundCustom0 != null)
            {
                foundCustom0.Find<ToggleSwitch>("Enable Find My Mouse").Toggle(false);
            }
            else
            {
                Assert.Fail("Find My Mouse custom not found.");
            }

            var settings = new MouseHighlighterSettings();
            settings.PrimaryButtonHighlightColor = "FF000000";
            settings.SecondaryButtonHighlightColor = "FFFFFFFF";
            settings.AlwaysHighlightColor = "004cFF71";
            settings.Radius = "70";
            settings.FadeDelay = "0";
            settings.FadeDuration = "90";

            var foundCustom = this.Find<Custom>("Mouse Highlighter");
            if (foundCustom != null)
            {
                foundCustom.Find<ToggleSwitch>("Enable Mouse Highlighter").Toggle(true);
                foundCustom.Find<ToggleSwitch>("Enable Mouse Highlighter").Toggle(false);

                var xy = Session.GetMousePosition();
                Session.MoveMouseTo(xy.Item1, xy.Item2 - 100);

                Session.PerformMouseAction(MouseActionType.ScrollDown);
                Session.PerformMouseAction(MouseActionType.ScrollDown);
                Session.PerformMouseAction(MouseActionType.ScrollDown);
                foundCustom.Find<ToggleSwitch>("Enable Mouse Highlighter").Toggle(true);

                // Change the shortcut key for MouseHighlighter
                // [TestCase] Test the different settings and verify they apply - Change activation shortcut and test it
                // [Test Case] Test the different settings and verify they apply - Left button highlight color
                // [Test Case] Test the different settings and verify they apply - Right button highlight color
                // [Test Case] Test the different settings and verify they apply - Radius
                var activationShortcutButton = foundCustom.Find<Button>("Activation shortcut");
                Assert.IsNotNull(activationShortcutButton);

                activationShortcutButton.Click();
                Task.Delay(500).Wait();
                var activationShortcutWindow = Session.Find<Window>("Activation shortcut");
                Assert.IsNotNull(activationShortcutWindow);

                // Invalid shortcut key
                Session.SendKeySequence(Key.H);

                // IOUtil.SimulateKeyPress(0x41);
                var invalidShortcutText = activationShortcutWindow.Find<TextBlock>("Invalid shortcut");
                Assert.IsNotNull(invalidShortcutText);

                // IOUtil.SimulateShortcut(0x5B, 0x10, 0x45);
                Session.SendKeys(Key.Win, Key.Shift, Key.O);

                // Assert.IsNull(activationShortcutWindow.Find<TextBlock>("Invalid shortcut"));
                var saveButton = activationShortcutWindow.Find<Button>("Save");
                Assert.IsNotNull(saveButton);
                saveButton.Click(false, 500, 1000);

                SetMouseHighlighterAppearanceBehavior(ref foundCustom, ref settings);

                var xy0 = Session.GetMousePosition();
                Session.MoveMouseTo(xy0.Item1 - 100, xy0.Item2);
                Session.PerformMouseAction(MouseActionType.LeftClick);

                // Check the mouse highlighter is enabled
                Session.SendKeys(Key.Win, Key.Shift, Key.O);

                Task.Delay(1000).Wait();

                VerifyMouseHighlighterAppears(ref settings, "leftClick");
                VerifyMouseHighlighterAppears(ref settings, "rightClick");
            }
            else
            {
                Assert.Fail("Mouse Highlighter Custom not found.");
            }

            Task.Delay(500).Wait();
        }

        private void VerifyMouseHighlighterDrag(ref MouseHighlighterSettings settings, string action = "leftClick")
        {
            Task.Delay(500).Wait();
            string expectedColor = string.Empty;
            if (action == "leftClick")
            {
                IOUtil.SimulateMouseDown(true);
                expectedColor = settings.PrimaryButtonHighlightColor.Substring(2);
            }
            else if (action == "rightClick")
            {
                IOUtil.SimulateMouseDown(false);
                expectedColor = settings.SecondaryButtonHighlightColor.Substring(2);
            }
            else
            {
                Assert.Fail("Invalid action specified.");
            }

            expectedColor = "#" + expectedColor;

            var location = Session.GetMousePosition();
            int radius = int.Parse(settings.Radius, CultureInfo.InvariantCulture);
<<<<<<< HEAD
            var colorLeftClick = this.GetPixelColorString(location.Item1, location.Item2);
            Assert.AreEqual(expectedColor, colorLeftClick);

            var colorLeftClick2 = this.GetPixelColorString(location.Item1 + radius - 1, location.Item2);

            Assert.AreEqual(expectedColor, colorLeftClick2);

            var colorBackground = this.GetPixelColorString(location.Item1 + radius + 50, location.Item2 + radius + 50);
=======
            var colorLeftClick = GetPixelColorString(location.Item1, location.Item2);
            Assert.AreEqual(expectedColor, colorLeftClick);

            var colorLeftClick2 = GetPixelColorString(location.Item1 + radius - 1, location.Item2);
            Assert.AreEqual(expectedColor, colorLeftClick2);

            var colorBackground = GetPixelColorString(location.Item1 + radius + 50, location.Item2 + radius + 50);
>>>>>>> e1316e66
            Assert.AreNotEqual(expectedColor, colorBackground);

            // Drag the mouse
            // Session.MoveMouseTo(location.Item1 - 400, location.Item2);
            for (int i = 0; i < 500; i++)
            {
                IOUtil.MoveMouseBy(-1, 0);
                Task.Delay(10).Wait();
            }

            Task.Delay(2000).Wait();

            location = Session.GetMousePosition();
<<<<<<< HEAD
            colorLeftClick = this.GetPixelColorString(location.Item1, location.Item2);
            Assert.AreEqual(expectedColor, colorLeftClick);

            colorLeftClick2 = this.GetPixelColorString(location.Item1 + radius - 1, location.Item2);

            Assert.AreEqual(expectedColor, colorLeftClick2);

            colorBackground = this.GetPixelColorString(location.Item1 + radius + 50, location.Item2 + radius + 50);
=======
            colorLeftClick = GetPixelColorString(location.Item1, location.Item2);
            Assert.AreEqual(expectedColor, colorLeftClick);

            colorLeftClick2 = GetPixelColorString(location.Item1 + radius - 1, location.Item2);

            Assert.AreEqual(expectedColor, colorLeftClick2);

            colorBackground = GetPixelColorString(location.Item1 + radius + 50, location.Item2 + radius + 50);
>>>>>>> e1316e66
            Assert.AreNotEqual(expectedColor, colorBackground);

            if (action == "leftClick")
            {
                IOUtil.SimulateMouseUp(true);
            }
            else if (action == "rightClick")
            {
                IOUtil.SimulateMouseUp(false);
            }

            int duration = int.Parse(settings.FadeDuration, CultureInfo.InvariantCulture);
            Task.Delay(duration + 100).Wait();
<<<<<<< HEAD
            colorLeftClick = this.GetPixelColorString(location.Item1, location.Item2);
=======
            colorLeftClick = GetPixelColorString(location.Item1, location.Item2);
>>>>>>> e1316e66
            Assert.AreNotEqual("#" + settings.PrimaryButtonHighlightColor, colorLeftClick);
        }

        private void VerifyMouseHighlighterNotAppears(ref MouseHighlighterSettings settings, string action = "leftClick")
        {
            Task.Delay(500).Wait();
            string expectedColor = string.Empty;
            if (action == "leftClick")
            {
                // MouseSimulator.LeftDown();
                Session.PerformMouseAction(MouseActionType.LeftDown);
                expectedColor = settings.PrimaryButtonHighlightColor.Substring(2);
            }
            else if (action == "rightClick")
            {
                // MouseSimulator.RightDown();
                Session.PerformMouseAction(MouseActionType.RightDown);
                expectedColor = settings.SecondaryButtonHighlightColor.Substring(2);
            }
            else
            {
                Assert.Fail("Invalid action specified.");
            }

            expectedColor = "#" + expectedColor;
            var location = Session.GetMousePosition();
            int radius = int.Parse(settings.Radius, CultureInfo.InvariantCulture);
            var colorLeftClick = this.GetPixelColorString(location.Item1, location.Item2);
            Assert.AreNotEqual(expectedColor, colorLeftClick);
            var colorLeftClick2 = this.GetPixelColorString(location.Item1 + radius - 1, location.Item2);
            Assert.AreNotEqual(expectedColor, colorLeftClick2);
            if (action == "leftClick")
            {
                Session.PerformMouseAction(MouseActionType.LeftUp);
            }
            else if (action == "rightClick")
            {
                Session.PerformMouseAction(MouseActionType.RightUp);
            }
        }

        private void VerifyMouseHighlighterAppears(ref MouseHighlighterSettings settings, string action = "leftClick")
        {
            Task.Delay(500).Wait();
            string expectedColor = string.Empty;
            if (action == "leftClick")
            {
                // MouseSimulator.LeftDown();
                Session.PerformMouseAction(MouseActionType.LeftDown);
                expectedColor = settings.PrimaryButtonHighlightColor.Substring(2);
            }
            else if (action == "rightClick")
            {
                // MouseSimulator.RightDown();
                Session.PerformMouseAction(MouseActionType.RightDown);
                expectedColor = settings.SecondaryButtonHighlightColor.Substring(2);
            }
            else
            {
                Assert.Fail("Invalid action specified.");
            }

            expectedColor = "#" + expectedColor;

            var location = Session.GetMousePosition();
            int radius = int.Parse(settings.Radius, CultureInfo.InvariantCulture);
            var colorLeftClick = this.GetPixelColorString(location.Item1, location.Item2);
            Assert.AreEqual(expectedColor, colorLeftClick);

            var colorLeftClick2 = this.GetPixelColorString(location.Item1 + radius - 1, location.Item2);

            Assert.AreEqual(expectedColor, colorLeftClick2);
            Task.Delay(500).Wait();

            var colorBackground = this.GetPixelColorString(location.Item1 + radius + 50, location.Item2 + radius + 50);
            Assert.AreNotEqual(expectedColor, colorBackground);
            if (action == "leftClick")
            {
                // MouseSimulator.LeftUp();
                Session.PerformMouseAction(MouseActionType.LeftUp);
            }
            else if (action == "rightClick")
            {
                // MouseSimulator.RightUp();
                Session.PerformMouseAction(MouseActionType.RightUp);
            }

            int duration = int.Parse(settings.FadeDuration, CultureInfo.InvariantCulture);
            Task.Delay(duration + 100).Wait();
            colorLeftClick = this.GetPixelColorString(location.Item1, location.Item2);
            Assert.AreNotEqual("#" + settings.PrimaryButtonHighlightColor, colorLeftClick);
        }

        private void SetColor(ref Custom foundCustom, string colorName = "Primary button highlight color", string colorValue = "000000", string opacity = "0")
        {
            Assert.IsNotNull(foundCustom);
            var groupAppearanceBehavior = foundCustom.Find<TextBlock>("Appearance & behavior");
            if (groupAppearanceBehavior != null)
            {
                if (foundCustom.FindAll<TextBox>("Fade duration (ms) Minimum0").Count == 0)
                {
                    groupAppearanceBehavior.Click();
                }

                // Set primary button highlight color
                var primaryButtonHighlightColor = foundCustom.Find<Group>(colorName);
                Assert.IsNotNull(primaryButtonHighlightColor);

                var button = primaryButtonHighlightColor.Find<Button>(By.XPath(".//Button"));
                Assert.IsNotNull(button);
                button.Click(false, 500, 700);

                var popupWindow = Session.Find<Window>("Popup");
                Assert.IsNotNull(popupWindow);
                var colorModelComboBox = this.Find<ComboBox>("Color model");
                Assert.IsNotNull(colorModelComboBox);
                colorModelComboBox.Click(false, 500, 700);
                var selectedItem = colorModelComboBox.Find<NavigationViewItem>("RGB");
                selectedItem.Click();
                var rgbHexEdit = this.Find<TextBox>("RGB hex");
                Assert.IsNotNull(rgbHexEdit);
                rgbHexEdit.SetText(colorValue);

                button.Click();
            }
        }

        private void SetMouseHighlighterAppearanceBehavior(ref Custom foundCustom, ref MouseHighlighterSettings settings)
        {
            Assert.IsNotNull(foundCustom);
            var groupAppearanceBehavior = foundCustom.Find<TextBlock>("Appearance & behavior");
            if (groupAppearanceBehavior != null)
            {
                // groupAppearanceBehavior.Click();
                if (foundCustom.FindAll<TextBox>(settings.GetElementName(MouseHighlighterSettings.SettingsUIElements.FadeDurationEdit)).Count == 0)
                {
                    groupAppearanceBehavior.Click();
                }

                // Set primary button highlight color
                SetColor(ref foundCustom, settings.GetElementName(MouseHighlighterSettings.SettingsUIElements.PrimaryButtonHighlightColorGroup), settings.PrimaryButtonHighlightColor);

                // Set secondary button highlight color
                SetColor(ref foundCustom, settings.GetElementName(MouseHighlighterSettings.SettingsUIElements.SecondaryButtonHighlightColorGroup), settings.SecondaryButtonHighlightColor);

                // Set the duration to duration ms
                var fadeDurationEdit = foundCustom.Find<TextBox>(settings.GetElementName(MouseHighlighterSettings.SettingsUIElements.FadeDurationEdit));
                Assert.IsNotNull(fadeDurationEdit);
                fadeDurationEdit.SetText(settings.FadeDuration);
                Assert.AreEqual(settings.FadeDuration, fadeDurationEdit.Text);

                // Set Fade delay(ms)
                var fadeDelayEdit = foundCustom.Find<TextBox>(settings.GetElementName(MouseHighlighterSettings.SettingsUIElements.FadeDelayEdit));
                Assert.IsNotNull(fadeDelayEdit);
                fadeDelayEdit.SetText(settings.FadeDelay);
                Assert.AreEqual(settings.FadeDelay, fadeDelayEdit.Text);

                // Set the fade radius (px)
                var fadeRadiusEdit = foundCustom.Find<TextBox>(settings.GetElementName(MouseHighlighterSettings.SettingsUIElements.RadiusEdit));
                Assert.IsNotNull(fadeRadiusEdit);
                fadeRadiusEdit.SetText(settings.Radius);
                Assert.AreEqual(settings.Radius, fadeRadiusEdit.Text);

                // Set always highlight color
                SetColor(ref foundCustom, settings.GetElementName(MouseHighlighterSettings.SettingsUIElements.AlwaysHighlightColorGroup), settings.AlwaysHighlightColor);
            }
            else
            {
                Assert.Fail("Appearance & behavior group not found.");
            }
        }

        private void LaunchFromSetting(bool showWarning = false, bool launchAsAdmin = false)
        {
            this.Session.SetMainWindowSize(WindowSize.Large);

            // Goto Hosts File Editor setting page
            if (this.FindAll<NavigationViewItem>("Mouse utilities").Count == 0)
            {
                // Expand Advanced list-group if needed
                this.Find<NavigationViewItem>("Input / Output").Click();
            }

            this.Find<NavigationViewItem>("Mouse utilities").Click();
        }
    }
}<|MERGE_RESOLUTION|>--- conflicted
+++ resolved
@@ -248,7 +248,6 @@
 
             var location = Session.GetMousePosition();
             int radius = int.Parse(settings.Radius, CultureInfo.InvariantCulture);
-<<<<<<< HEAD
             var colorLeftClick = this.GetPixelColorString(location.Item1, location.Item2);
             Assert.AreEqual(expectedColor, colorLeftClick);
 
@@ -257,15 +256,6 @@
             Assert.AreEqual(expectedColor, colorLeftClick2);
 
             var colorBackground = this.GetPixelColorString(location.Item1 + radius + 50, location.Item2 + radius + 50);
-=======
-            var colorLeftClick = GetPixelColorString(location.Item1, location.Item2);
-            Assert.AreEqual(expectedColor, colorLeftClick);
-
-            var colorLeftClick2 = GetPixelColorString(location.Item1 + radius - 1, location.Item2);
-            Assert.AreEqual(expectedColor, colorLeftClick2);
-
-            var colorBackground = GetPixelColorString(location.Item1 + radius + 50, location.Item2 + radius + 50);
->>>>>>> e1316e66
             Assert.AreNotEqual(expectedColor, colorBackground);
 
             // Drag the mouse
@@ -279,7 +269,6 @@
             Task.Delay(2000).Wait();
 
             location = Session.GetMousePosition();
-<<<<<<< HEAD
             colorLeftClick = this.GetPixelColorString(location.Item1, location.Item2);
             Assert.AreEqual(expectedColor, colorLeftClick);
 
@@ -288,16 +277,6 @@
             Assert.AreEqual(expectedColor, colorLeftClick2);
 
             colorBackground = this.GetPixelColorString(location.Item1 + radius + 50, location.Item2 + radius + 50);
-=======
-            colorLeftClick = GetPixelColorString(location.Item1, location.Item2);
-            Assert.AreEqual(expectedColor, colorLeftClick);
-
-            colorLeftClick2 = GetPixelColorString(location.Item1 + radius - 1, location.Item2);
-
-            Assert.AreEqual(expectedColor, colorLeftClick2);
-
-            colorBackground = GetPixelColorString(location.Item1 + radius + 50, location.Item2 + radius + 50);
->>>>>>> e1316e66
             Assert.AreNotEqual(expectedColor, colorBackground);
 
             if (action == "leftClick")
@@ -311,11 +290,7 @@
 
             int duration = int.Parse(settings.FadeDuration, CultureInfo.InvariantCulture);
             Task.Delay(duration + 100).Wait();
-<<<<<<< HEAD
             colorLeftClick = this.GetPixelColorString(location.Item1, location.Item2);
-=======
-            colorLeftClick = GetPixelColorString(location.Item1, location.Item2);
->>>>>>> e1316e66
             Assert.AreNotEqual("#" + settings.PrimaryButtonHighlightColor, colorLeftClick);
         }
 
