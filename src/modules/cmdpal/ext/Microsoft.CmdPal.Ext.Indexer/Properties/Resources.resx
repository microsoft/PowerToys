--- conflicted
+++ resolved
@@ -190,7 +190,12 @@
   <data name="Indexer_NoSearchQueryMessageTip" xml:space="preserve">
     <value>Tip: Refine your search using filters, just like in File Explorer (e.g., type:directory).</value>
   </data>
-<<<<<<< HEAD
+  <data name="Indexer_Command_OpenIndexerSettings" xml:space="preserve">
+    <value>Open Windows Search settings</value>
+  </data>
+  <data name="Indexer_Command_SearchAllFiles" xml:space="preserve">
+    <value>Search all files</value>
+  </data>
   <data name="Indexer_Filter_All" xml:space="preserve">
     <value>All files &amp; folders</value>
   </data>
@@ -199,12 +204,5 @@
   </data>
   <data name="Indexer_Filter_Files_Only" xml:space="preserve">
     <value>Files only</value>
-=======
-  <data name="Indexer_Command_OpenIndexerSettings" xml:space="preserve">
-    <value>Open Windows Search settings</value>
-  </data>
-  <data name="Indexer_Command_SearchAllFiles" xml:space="preserve">
-    <value>Search all files</value>
->>>>>>> 0b9b91c0
   </data>
 </root>