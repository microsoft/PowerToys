﻿// Copyright (c) Microsoft Corporation
// The Microsoft Corporation licenses this file to you under the MIT license.
// See the LICENSE file in the project root for more information.

using System;
using System.Diagnostics;
using System.IO;
using Microsoft.CmdPal.Ext.Shell.Helpers;
using Microsoft.CmdPal.Ext.Shell.Pages;
using Microsoft.CmdPal.Ext.Shell.Properties;
using Microsoft.CommandPalette.Extensions.Toolkit;

namespace Microsoft.CmdPal.Ext.Shell;

internal sealed partial class FallbackExecuteItem : FallbackCommandItem
{
<<<<<<< HEAD
    public bool FoundExecutable { get; private set; }
=======
    private readonly ExecuteItem _executeItem;
    private readonly SettingsManager _settings;
>>>>>>> 7417b857

    public FallbackExecuteItem(SettingsManager settings)
        : base(new NoOpCommand(), Resources.shell_command_display_title)
    {
<<<<<<< HEAD
=======
        _settings = settings;
        _executeItem = (ExecuteItem)this.Command!;
>>>>>>> 7417b857
        Title = string.Empty;

        Icon = Icons.RunV2;
    }

    public override void UpdateQuery(string query)
    {
<<<<<<< HEAD
        var searchText = query.Trim();
        var expanded = Environment.ExpandEnvironmentVariables(searchText);
        searchText = expanded;
        if (string.IsNullOrEmpty(searchText) || string.IsNullOrWhiteSpace(searchText))
        {
            Command = null;
            Title = string.Empty;
            FoundExecutable = false;
            return;
        }

        ShellListPage.ParseExecutableAndArgs(searchText, out var exe, out var args);
        var exeExists = ShellListPageHelpers.FileExistInPath(exe, out var fullExePath);
        var pathIsDir = Directory.Exists(exe);
        Debug.WriteLine($"Run: exeExists={exeExists}, pathIsDir={pathIsDir}");

        if (exeExists)
        {
            var exeItem = ShellListPage.CreateExeItems(exe, args, fullExePath);
            Title = exeItem.Title;
            Subtitle = exeItem.Subtitle;
            Icon = exeItem.Icon;
            Command = exeItem.Command;
            MoreCommands = exeItem.MoreCommands;
            FoundExecutable = true;
        }
        else if (pathIsDir)
        {
            var pathItem = new PathListItem(exe, query);
            Title = pathItem.Title;
            Subtitle = pathItem.Subtitle;
            Icon = pathItem.Icon;
            Command = pathItem.Command;
            MoreCommands = pathItem.MoreCommands;

            FoundExecutable = true;
        }
        else
        {
            Command = null;
            Title = string.Empty;
            FoundExecutable = false;
        }
    }

    internal static bool SuppressFileFallbackIf(string query)
    {
        var searchText = query.Trim();
        var expanded = Environment.ExpandEnvironmentVariables(searchText);
        searchText = expanded;
        if (string.IsNullOrEmpty(searchText) || string.IsNullOrWhiteSpace(searchText))
        {
            return false;
        }

        ShellListPage.ParseExecutableAndArgs(searchText, out var exe, out var args);
        var exeExists = ShellListPageHelpers.FileExistInPath(exe, out var fullExePath);
        var pathIsDir = Directory.Exists(exe);

        return exeExists || pathIsDir;
=======
        _executeItem.Cmd = query;
        _executeItem.Name = string.IsNullOrEmpty(query) ? string.Empty : Properties.Resources.generic_run_command;
        Title = query;
        MoreCommands = [
            new CommandContextItem(new ExecuteItem(query, _settings, RunAsType.Administrator)),
            new CommandContextItem(new ExecuteItem(query, _settings, RunAsType.OtherUser)),
        ];
>>>>>>> 7417b857
    }
}<|MERGE_RESOLUTION|>--- conflicted
+++ resolved
@@ -14,29 +14,15 @@
 
 internal sealed partial class FallbackExecuteItem : FallbackCommandItem
 {
-<<<<<<< HEAD
-    public bool FoundExecutable { get; private set; }
-=======
-    private readonly ExecuteItem _executeItem;
-    private readonly SettingsManager _settings;
->>>>>>> 7417b857
-
     public FallbackExecuteItem(SettingsManager settings)
         : base(new NoOpCommand(), Resources.shell_command_display_title)
     {
-<<<<<<< HEAD
-=======
-        _settings = settings;
-        _executeItem = (ExecuteItem)this.Command!;
->>>>>>> 7417b857
         Title = string.Empty;
-
         Icon = Icons.RunV2;
     }
 
     public override void UpdateQuery(string query)
     {
-<<<<<<< HEAD
         var searchText = query.Trim();
         var expanded = Environment.ExpandEnvironmentVariables(searchText);
         searchText = expanded;
@@ -44,7 +30,6 @@
         {
             Command = null;
             Title = string.Empty;
-            FoundExecutable = false;
             return;
         }
 
@@ -55,13 +40,13 @@
 
         if (exeExists)
         {
+            // TODO we need to probably get rid of the settings for this provider entirely
             var exeItem = ShellListPage.CreateExeItems(exe, args, fullExePath);
             Title = exeItem.Title;
             Subtitle = exeItem.Subtitle;
             Icon = exeItem.Icon;
             Command = exeItem.Command;
             MoreCommands = exeItem.MoreCommands;
-            FoundExecutable = true;
         }
         else if (pathIsDir)
         {
@@ -71,14 +56,11 @@
             Icon = pathItem.Icon;
             Command = pathItem.Command;
             MoreCommands = pathItem.MoreCommands;
-
-            FoundExecutable = true;
         }
         else
         {
             Command = null;
             Title = string.Empty;
-            FoundExecutable = false;
         }
     }
 
@@ -97,14 +79,5 @@
         var pathIsDir = Directory.Exists(exe);
 
         return exeExists || pathIsDir;
-=======
-        _executeItem.Cmd = query;
-        _executeItem.Name = string.IsNullOrEmpty(query) ? string.Empty : Properties.Resources.generic_run_command;
-        Title = query;
-        MoreCommands = [
-            new CommandContextItem(new ExecuteItem(query, _settings, RunAsType.Administrator)),
-            new CommandContextItem(new ExecuteItem(query, _settings, RunAsType.OtherUser)),
-        ];
->>>>>>> 7417b857
     }
 }