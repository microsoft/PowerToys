﻿// Copyright (c) Microsoft Corporation
// The Microsoft Corporation licenses this file to you under the MIT license.
// See the LICENSE file in the project root for more information.

using System;
using System.Collections.Generic;
using System.Diagnostics;
using System.IO;
using System.Linq;
<<<<<<< HEAD
using Microsoft.CmdPal.Common.Services;
=======
using System.Threading;
using System.Threading.Tasks;
>>>>>>> b2f2462a
using Microsoft.CmdPal.Ext.Shell.Helpers;
using Microsoft.CmdPal.Ext.Shell.Properties;
using Microsoft.CommandPalette.Extensions;
using Microsoft.CommandPalette.Extensions.Toolkit;

namespace Microsoft.CmdPal.Ext.Shell.Pages;

internal sealed partial class ShellListPage : DynamicListPage, IDisposable
{
    private readonly ShellListPageHelpers _helper;

    private readonly List<ListItem> _topLevelItems = [];
    private readonly List<ListItem> _historyItems = [];
<<<<<<< HEAD
    private readonly IRunHistoryService _historyService;
    private List<ListItem> _pathItems = [];
    private ListItem? _uriItem;

    private bool _loadedInitialHistory;

    public ShellListPage(SettingsManager settingsManager, IRunHistoryService runHistoryService, bool addBuiltins = false)
=======
    private RunExeItem? _exeItem;
    private List<ListItem> _pathItems = [];
    private ListItem? _uriItem;

    private CancellationTokenSource? _cancellationTokenSource;
    private Task? _currentSearchTask;

    public ShellListPage(SettingsManager settingsManager, bool addBuiltins = false)
>>>>>>> b2f2462a
    {
        Icon = Icons.RunV2;
        Id = "com.microsoft.cmdpal.shell";
        Name = Resources.cmd_plugin_name;
        PlaceholderText = Resources.list_placeholder_text;
        _helper = new(settingsManager);
        _historyService = runHistoryService;

        EmptyContent = new CommandItem()
        {
            Title = Resources.cmd_plugin_name,
            Icon = Icons.RunV2,
            Subtitle = Resources.list_placeholder_text,
        };

        if (addBuiltins)
        {
            // here, we _could_ add built-in providers if we wanted. links to apps, calc, etc.
            // That would be a truly run-first experience
        }
    }

    public override void UpdateSearchText(string oldSearch, string newSearch)
    {
        if (newSearch == oldSearch)
        {
            return;
        }

        DoUpdateSearchText(newSearch);
    }

    private void DoUpdateSearchText(string newSearch)
    {
        // Cancel any ongoing search
        if (_cancellationTokenSource != null)
        {
            Debug.WriteLine("Shell: Cancelling old search");
            _cancellationTokenSource.Cancel();
        }

        _cancellationTokenSource = new CancellationTokenSource();
        var cancellationToken = _cancellationTokenSource.Token;

        IsLoading = true;

        try
        {
            // Save the latest search task
            _currentSearchTask = BuildListItemsForSearchAsync(newSearch, cancellationToken);
        }
        catch (OperationCanceledException)
        {
            // DO NOTHING HERE
            return;
        }
        catch (Exception ex)
        {
            // Handle other exceptions
            Debug.WriteLine($"Shell: DoUpdateSearchText threw exception: {ex.Message}");
            return;
        }

        // Await the task to ensure only the latest one gets processed
        _ = ProcessSearchResultsAsync(_currentSearchTask, newSearch);
    }

    private async Task ProcessSearchResultsAsync(Task searchTask, string newSearch)
    {
        try
        {
            await searchTask;

            // Ensure this is still the latest task
            if (_currentSearchTask == searchTask)
            {
                // The search results have already been updated in BuildListItemsForSearchAsync
                IsLoading = false;
                RaiseItemsChanged();
            }
        }
        catch (OperationCanceledException)
        {
            // Handle cancellation gracefully
            Debug.WriteLine($"Shell: Cancelled search for '{newSearch}'");
        }
        catch (Exception ex)
        {
            // Handle other exceptions
            Debug.WriteLine($"Shell: ProcessSearchResultsAsync threw exception: {ex.Message}");
            IsLoading = false;
        }
    }

    private async Task BuildListItemsForSearchAsync(string newSearch, CancellationToken cancellationToken)
    {
        // Check for cancellation at the start
        cancellationToken.ThrowIfCancellationRequested();

        Debug.WriteLine($"Run: update search -> \"{newSearch}\"");

        // If the search text is the start of a path to a file (it might be a
        // UNC path), then we want to list all the files that start with that text:

        // 1. Check if the search text is a valid path
        // 2. If it is, then list all the files that start with that text
        var searchText = newSearch.Trim();

        var expanded = Environment.ExpandEnvironmentVariables(searchText);
        Debug.WriteLine($"Run: searchText={searchText} -> expanded={expanded}");

<<<<<<< HEAD
        // _historyItems = _helper.Query(searchText);
        // _historyItems.ForEach(i =>
        // {
        //    i.Icon = Icons.RunV2;
        //    i.Subtitle = string.Empty;
        // });
        var hist = _historyService.GetRunHistory();
        var filteredHist = string.IsNullOrEmpty(searchText) ?
            hist :
            ListHelpers.FilterList(hist, searchText, (q, s) => StringMatcher.FuzzySearch(q, s).Score);
        var histItems = filteredHist
            .Select(h => ShellListPageHelpers.ListItemForCommandString(h))
            .Where(i => i != null)
            .Select(i => i!);
        ListHelpers.InPlaceUpdateList(_historyItems, histItems);
=======
        // Check for cancellation after environment expansion
        cancellationToken.ThrowIfCancellationRequested();
>>>>>>> b2f2462a

        // TODO we can be smarter about only re-reading the filesystem if the
        // new search is just the oldSearch+some chars
        if (string.IsNullOrEmpty(searchText) || string.IsNullOrWhiteSpace(searchText))
        {
            _pathItems.Clear();
            _exeItem = null;
            _uriItem = null;
            return;
        }

        ParseExecutableAndArgs(expanded, out var exe, out var args);
        Debug.WriteLine($"Run: expanded={expanded} -> exe,args='{exe}', '{args}'");

        // Check for cancellation before file system operations
        cancellationToken.ThrowIfCancellationRequested();

        // Reset the path resolution flag
        var couldResolvePath = false;

        var exeExists = false;
        var fullExePath = string.Empty;
        var pathIsDir = false;

        try
        {
            // Create a timeout for file system operations (200ms)
            using var timeoutCts = new CancellationTokenSource(TimeSpan.FromMilliseconds(200));
            using var combinedCts = CancellationTokenSource.CreateLinkedTokenSource(cancellationToken, timeoutCts.Token);
            var timeoutToken = combinedCts.Token;

            // Use Task.Run with timeout - this will actually timeout even if the sync operations don't respond to cancellation
            var pathResolutionTask = Task.Run(
                () =>
            {
                // Don't check cancellation token here - let the Task timeout handle it
                exeExists = ShellListPageHelpers.FileExistInPath(exe, out fullExePath);
                pathIsDir = Directory.Exists(expanded);
                couldResolvePath = true;
            },
                CancellationToken.None); // Use None here since we're handling timeout differently

            // Wait for either completion or timeout
            await pathResolutionTask.WaitAsync(timeoutToken);
        }
        catch (OperationCanceledException) when (cancellationToken.IsCancellationRequested)
        {
            // Main cancellation token was cancelled, re-throw
            throw;
        }
        catch (TimeoutException)
        {
            // Timeout occurred
            couldResolvePath = false;
            Debug.WriteLine($"Run: Path resolution timed out after 200ms for '{expanded}'");
        }
        catch (OperationCanceledException)
        {
            // Timeout occurred (from WaitAsync)
            couldResolvePath = false;
            Debug.WriteLine($"Run: Path resolution timed out after 200ms for '{expanded}'");
        }
        catch (Exception ex)
        {
            // Handle any other exceptions that might bubble up
            couldResolvePath = false;
            Debug.WriteLine($"Run: Unexpected exception during path resolution: {ex.Message}");
        }

        cancellationToken.ThrowIfCancellationRequested();

        Debug.WriteLine($"Run: exeExists={exeExists}, pathIsDir={pathIsDir}");

        _pathItems.Clear();

        // We want to show path items:
        // * If there's no args, AND (the path doesn't exist OR the path is a dir)
        if (string.IsNullOrEmpty(args)
            && (!exeExists || pathIsDir)
            && couldResolvePath)
        {
            await CreatePathItemsAsync(expanded, searchText, cancellationToken);
        }

        // Check for cancellation before creating exe items
        cancellationToken.ThrowIfCancellationRequested();

        if (couldResolvePath && exeExists)
        {
            CreateAndAddExeItems(exe, args, fullExePath);
        }
        else
        {
            _exeItem = null;
        }

        // Only create the URI item if we didn't make a file or exe item for it.
        if (!exeExists && !pathIsDir)
        {
            CreateUriItems(searchText);
        }
        else
        {
            _uriItem = null;
        }

        // Final cancellation check
        cancellationToken.ThrowIfCancellationRequested();
    }

    private static ListItem PathToListItem(string path, string originalPath, string args = "")
    {
        var pathItem = new PathListItem(path, originalPath);

        // Is this path an executable? If so, then make a RunExeItem
        if (IsExecutable(path))
        {
            var exeItem = new RunExeItem(Path.GetFileName(path), args, path);

            exeItem.MoreCommands = [
            .. exeItem.MoreCommands,
            .. pathItem.MoreCommands];
            return exeItem;
        }

        return pathItem;
    }

    public override IListItem[] GetItems()
    {
        var filteredTopLevel = ListHelpers.FilterList(_topLevelItems, SearchText);
        List<ListItem> uriItems = _uriItem != null ? [_uriItem] : [];
<<<<<<< HEAD

        if (!_loadedInitialHistory)
        {
            LoadInitialHistory();
        }

=======
        List<ListItem> exeItems = _exeItem != null ? [_exeItem] : [];
>>>>>>> b2f2462a
        return
            exeItems
            .Concat(filteredTopLevel)
            .Concat(_historyItems)
            .Concat(_pathItems)
            .Concat(uriItems)
            .ToArray();
    }

    internal static RunExeItem CreateExeItem(string exe, string args, string fullExePath)
    {
        // PathToListItem will return a RunExeItem if it can find a executable.
        // It will ALSO add the file search commands to the RunExeItem.
        return PathToListItem(fullExePath, exe, args) as RunExeItem ??
               new RunExeItem(exe, args, fullExePath);
    }

    private void CreateAndAddExeItems(string exe, string args, string fullExePath)
    {
        // If we already have an exe item, and the exe is the same, we can just update it
        if (_exeItem != null && _exeItem.FullExePath.Equals(fullExePath, StringComparison.OrdinalIgnoreCase))
        {
            _exeItem.UpdateArgs(args);
        }
        else
        {
            _exeItem = CreateExeItem(exe, args, fullExePath);
        }
    }

    private static bool IsExecutable(string path)
    {
        // Is this path an executable?
        // check all the extensions in PATHEXT
        var extensions = Environment.GetEnvironmentVariable("PATHEXT")?.Split(';') ?? Array.Empty<string>();
        return extensions.Any(ext => string.Equals(Path.GetExtension(path), ext, StringComparison.OrdinalIgnoreCase));
    }

    private async Task CreatePathItemsAsync(string searchPath, string originalPath, CancellationToken cancellationToken)
    {
        var directoryPath = string.Empty;
        var searchPattern = string.Empty;

        var startsWithQuote = searchPath.Length > 0 && searchPath[0] == '"';
        var endsWithQuote = searchPath.Last() == '"';
        var trimmed = (startsWithQuote && endsWithQuote) ? searchPath.Substring(1, searchPath.Length - 2) : searchPath;
        var isDriveRoot = trimmed.Length == 2 && trimmed[1] == ':';

        // we should also handle just drive roots, ala c:\ or d:\
        // we need to handle this case first, because "C:" does exist, but we need to append the "\" in that case
        if (isDriveRoot)
        {
            directoryPath = trimmed + "\\";
            searchPattern = $"*";
        }

        // Easiest case: text is literally already a full directory
        else if (Directory.Exists(trimmed))
        {
            directoryPath = trimmed;
            searchPattern = $"*";
        }

        // Check if the search text is a valid path
        else if (Path.IsPathRooted(trimmed) && Path.GetDirectoryName(trimmed) is string directoryName)
        {
            directoryPath = directoryName;
            searchPattern = $"{Path.GetFileName(trimmed)}*";
        }

        // Check if the search text is a valid UNC path
        else if (trimmed.StartsWith(@"\\", System.StringComparison.CurrentCultureIgnoreCase) &&
                 trimmed.Contains(@"\\"))
        {
            directoryPath = trimmed;
            searchPattern = $"*";
        }

        // Check for cancellation before directory operations
        cancellationToken.ThrowIfCancellationRequested();

        var dirExists = Directory.Exists(directoryPath);
        Debug.WriteLine($"Run: dirExists({directoryPath})={dirExists}");

        // searchPath is fully expanded, and originalPath is not. We might get:
        // * original: X%Y%Z\partial
        // * search: X_foo_Z\partial
        // and we want the result `X_foo_Z\partialOne` to use the suggestion `X%Y%Z\partialOne`
        //
        // To do this:
        // * Get the directoryPath
        // * trim that out of the beginning of searchPath -> searchPathTrailer
        // * everything left from searchPath? remove searchPathTrailer from the end of originalPath
        // that gets us the expanded original dir

        // Check if the directory exists
        if (dirExists)
        {
            // Check for cancellation before file system enumeration
            cancellationToken.ThrowIfCancellationRequested();

            // Get all the files in the directory that start with the search text
            // Run this on a background thread to avoid blocking
            var files = await Task.Run(() => Directory.GetFileSystemEntries(directoryPath, searchPattern), cancellationToken);

            // Check for cancellation after file enumeration
            cancellationToken.ThrowIfCancellationRequested();

            var searchPathTrailer = trimmed.Remove(0, Math.Min(directoryPath.Length, trimmed.Length));
            var originalBeginning = originalPath.Remove(originalPath.Length - searchPathTrailer.Length);
            if (isDriveRoot)
            {
                originalBeginning = string.Concat(originalBeginning, '\\');
            }

            Debug.WriteLine($"  '{trimmed}'\n->'{searchPathTrailer.PadLeft(directoryPath.Length)}'\n->'{originalBeginning}'");

            // Create a list of commands for each file
            var commands = files.Select(f => PathToListItem(f, originalBeginning)).ToList();

            // Final cancellation check before updating results
            cancellationToken.ThrowIfCancellationRequested();

            // Add the commands to the list
            _pathItems = commands;
        }
        else
        {
            _pathItems.Clear();
        }
    }

    internal static void ParseExecutableAndArgs(string input, out string executable, out string arguments)
    {
        input = input.Trim();
        executable = string.Empty;
        arguments = string.Empty;

        if (string.IsNullOrEmpty(input))
        {
            return;
        }

        if (input.StartsWith("\"", System.StringComparison.InvariantCultureIgnoreCase))
        {
            // Find the closing quote
            var closingQuoteIndex = input.IndexOf('\"', 1);
            if (closingQuoteIndex > 0)
            {
                executable = input.Substring(1, closingQuoteIndex - 1);
                if (closingQuoteIndex + 1 < input.Length)
                {
                    arguments = input.Substring(closingQuoteIndex + 1).TrimStart();
                }
            }
        }
        else
        {
            // Executable ends at first space
            var firstSpaceIndex = input.IndexOf(' ');
            if (firstSpaceIndex > 0)
            {
                executable = input.Substring(0, firstSpaceIndex);
                arguments = input[(firstSpaceIndex + 1)..].TrimStart();
            }
            else
            {
                executable = input;
            }
        }
    }

    internal void CreateUriItems(string searchText)
    {
        if (!System.Uri.TryCreate(searchText, UriKind.Absolute, out var uri))
        {
            _uriItem = null;
            return;
        }

        var command = new OpenUrlCommand(searchText) { Result = CommandResult.Dismiss() };
        _uriItem = new ListItem(command)
        {
            Title = searchText,
        };
    }

<<<<<<< HEAD
    private void LoadInitialHistory()
    {
        var hist = _historyService.GetRunHistory();

        _historyItems.AddRange(
            hist
                .Select(h => ShellListPageHelpers.ListItemForCommandString(h))
                .Where(i => i != null)
                .Select(i => i!)
                .ToList());

        _loadedInitialHistory = true;
=======
    public void Dispose()
    {
        _cancellationTokenSource?.Cancel();
        _cancellationTokenSource?.Dispose();
>>>>>>> b2f2462a
    }
}<|MERGE_RESOLUTION|>--- conflicted
+++ resolved
@@ -7,12 +7,9 @@
 using System.Diagnostics;
 using System.IO;
 using System.Linq;
-<<<<<<< HEAD
-using Microsoft.CmdPal.Common.Services;
-=======
 using System.Threading;
 using System.Threading.Tasks;
->>>>>>> b2f2462a
+using Microsoft.CmdPal.Common.Services;
 using Microsoft.CmdPal.Ext.Shell.Helpers;
 using Microsoft.CmdPal.Ext.Shell.Properties;
 using Microsoft.CommandPalette.Extensions;
@@ -26,15 +23,9 @@
 
     private readonly List<ListItem> _topLevelItems = [];
     private readonly List<ListItem> _historyItems = [];
-<<<<<<< HEAD
+
     private readonly IRunHistoryService _historyService;
-    private List<ListItem> _pathItems = [];
-    private ListItem? _uriItem;
-
-    private bool _loadedInitialHistory;
-
-    public ShellListPage(SettingsManager settingsManager, IRunHistoryService runHistoryService, bool addBuiltins = false)
-=======
+
     private RunExeItem? _exeItem;
     private List<ListItem> _pathItems = [];
     private ListItem? _uriItem;
@@ -42,8 +33,9 @@
     private CancellationTokenSource? _cancellationTokenSource;
     private Task? _currentSearchTask;
 
-    public ShellListPage(SettingsManager settingsManager, bool addBuiltins = false)
->>>>>>> b2f2462a
+    private bool _loadedInitialHistory;
+
+    public ShellListPage(SettingsManager settingsManager, IRunHistoryService runHistoryService, bool addBuiltins = false)
     {
         Icon = Icons.RunV2;
         Id = "com.microsoft.cmdpal.shell";
@@ -155,13 +147,6 @@
         var expanded = Environment.ExpandEnvironmentVariables(searchText);
         Debug.WriteLine($"Run: searchText={searchText} -> expanded={expanded}");
 
-<<<<<<< HEAD
-        // _historyItems = _helper.Query(searchText);
-        // _historyItems.ForEach(i =>
-        // {
-        //    i.Icon = Icons.RunV2;
-        //    i.Subtitle = string.Empty;
-        // });
         var hist = _historyService.GetRunHistory();
         var filteredHist = string.IsNullOrEmpty(searchText) ?
             hist :
@@ -171,10 +156,9 @@
             .Where(i => i != null)
             .Select(i => i!);
         ListHelpers.InPlaceUpdateList(_historyItems, histItems);
-=======
+
         // Check for cancellation after environment expansion
         cancellationToken.ThrowIfCancellationRequested();
->>>>>>> b2f2462a
 
         // TODO we can be smarter about only re-reading the filesystem if the
         // new search is just the oldSearch+some chars
@@ -305,18 +289,15 @@
 
     public override IListItem[] GetItems()
     {
+        if (!_loadedInitialHistory)
+        {
+            LoadInitialHistory();
+        }
+
         var filteredTopLevel = ListHelpers.FilterList(_topLevelItems, SearchText);
         List<ListItem> uriItems = _uriItem != null ? [_uriItem] : [];
-<<<<<<< HEAD
-
-        if (!_loadedInitialHistory)
-        {
-            LoadInitialHistory();
-        }
-
-=======
         List<ListItem> exeItems = _exeItem != null ? [_exeItem] : [];
->>>>>>> b2f2462a
+
         return
             exeItems
             .Concat(filteredTopLevel)
@@ -504,7 +485,6 @@
         };
     }
 
-<<<<<<< HEAD
     private void LoadInitialHistory()
     {
         var hist = _historyService.GetRunHistory();
@@ -517,11 +497,11 @@
                 .ToList());
 
         _loadedInitialHistory = true;
-=======
+    }
+
     public void Dispose()
     {
         _cancellationTokenSource?.Cancel();
         _cancellationTokenSource?.Dispose();
->>>>>>> b2f2462a
     }
 }