﻿<?xml version="1.0" encoding="utf-8"?>
<root>
  <!-- 
    Microsoft ResX Schema 
    
    Version 2.0
    
    The primary goals of this format is to allow a simple XML format 
    that is mostly human readable. The generation and parsing of the 
    various data types are done through the TypeConverter classes 
    associated with the data types.
    
    Example:
    
    ... ado.net/XML headers & schema ...
    <resheader name="resmimetype">text/microsoft-resx</resheader>
    <resheader name="version">2.0</resheader>
    <resheader name="reader">System.Resources.ResXResourceReader, System.Windows.Forms, ...</resheader>
    <resheader name="writer">System.Resources.ResXResourceWriter, System.Windows.Forms, ...</resheader>
    <data name="Name1"><value>this is my long string</value><comment>this is a comment</comment></data>
    <data name="Color1" type="System.Drawing.Color, System.Drawing">Blue</data>
    <data name="Bitmap1" mimetype="application/x-microsoft.net.object.binary.base64">
        <value>[base64 mime encoded serialized .NET Framework object]</value>
    </data>
    <data name="Icon1" type="System.Drawing.Icon, System.Drawing" mimetype="application/x-microsoft.net.object.bytearray.base64">
        <value>[base64 mime encoded string representing a byte array form of the .NET Framework object]</value>
        <comment>This is a comment</comment>
    </data>
                
    There are any number of "resheader" rows that contain simple 
    name/value pairs.
    
    Each data row contains a name, and value. The row also contains a 
    type or mimetype. Type corresponds to a .NET class that support 
    text/value conversion through the TypeConverter architecture. 
    Classes that don't support this are serialized and stored with the 
    mimetype set.
    
    The mimetype is used for serialized objects, and tells the 
    ResXResourceReader how to depersist the object. This is currently not 
    extensible. For a given mimetype the value must be set accordingly:
    
    Note - application/x-microsoft.net.object.binary.base64 is the format 
    that the ResXResourceWriter will generate, however the reader can 
    read any of the formats listed below.
    
    mimetype: application/x-microsoft.net.object.binary.base64
    value   : The object must be serialized with 
            : System.Runtime.Serialization.Formatters.Binary.BinaryFormatter
            : and then encoded with base64 encoding.
    
    mimetype: application/x-microsoft.net.object.soap.base64
    value   : The object must be serialized with 
            : System.Runtime.Serialization.Formatters.Soap.SoapFormatter
            : and then encoded with base64 encoding.

    mimetype: application/x-microsoft.net.object.bytearray.base64
    value   : The object must be serialized into a byte array 
            : using a System.ComponentModel.TypeConverter
            : and then encoded with base64 encoding.
    -->
  <xsd:schema id="root" xmlns="" xmlns:xsd="http://www.w3.org/2001/XMLSchema" xmlns:msdata="urn:schemas-microsoft-com:xml-msdata">
    <xsd:import namespace="http://www.w3.org/XML/1998/namespace" />
    <xsd:element name="root" msdata:IsDataSet="true">
      <xsd:complexType>
        <xsd:choice maxOccurs="unbounded">
          <xsd:element name="metadata">
            <xsd:complexType>
              <xsd:sequence>
                <xsd:element name="value" type="xsd:string" minOccurs="0" />
              </xsd:sequence>
              <xsd:attribute name="name" use="required" type="xsd:string" />
              <xsd:attribute name="type" type="xsd:string" />
              <xsd:attribute name="mimetype" type="xsd:string" />
              <xsd:attribute ref="xml:space" />
            </xsd:complexType>
          </xsd:element>
          <xsd:element name="assembly">
            <xsd:complexType>
              <xsd:attribute name="alias" type="xsd:string" />
              <xsd:attribute name="name" type="xsd:string" />
            </xsd:complexType>
          </xsd:element>
          <xsd:element name="data">
            <xsd:complexType>
              <xsd:sequence>
                <xsd:element name="value" type="xsd:string" minOccurs="0" msdata:Ordinal="1" />
                <xsd:element name="comment" type="xsd:string" minOccurs="0" msdata:Ordinal="2" />
              </xsd:sequence>
              <xsd:attribute name="name" type="xsd:string" use="required" msdata:Ordinal="1" />
              <xsd:attribute name="type" type="xsd:string" msdata:Ordinal="3" />
              <xsd:attribute name="mimetype" type="xsd:string" msdata:Ordinal="4" />
              <xsd:attribute ref="xml:space" />
            </xsd:complexType>
          </xsd:element>
          <xsd:element name="resheader">
            <xsd:complexType>
              <xsd:sequence>
                <xsd:element name="value" type="xsd:string" minOccurs="0" msdata:Ordinal="1" />
              </xsd:sequence>
              <xsd:attribute name="name" type="xsd:string" use="required" />
            </xsd:complexType>
          </xsd:element>
        </xsd:choice>
      </xsd:complexType>
    </xsd:element>
  </xsd:schema>
  <resheader name="resmimetype">
    <value>text/microsoft-resx</value>
  </resheader>
  <resheader name="version">
    <value>2.0</value>
  </resheader>
  <resheader name="reader">
    <value>System.Resources.ResXResourceReader, System.Windows.Forms, Version=4.0.0.0, Culture=neutral, PublicKeyToken=b77a5c561934e089</value>
  </resheader>
  <resheader name="writer">
    <value>System.Resources.ResXResourceWriter, System.Windows.Forms, Version=4.0.0.0, Culture=neutral, PublicKeyToken=b77a5c561934e089</value>
  </resheader>
  <data name="run_command_action" xml:space="preserve">
    <value>Run</value>
    <comment>As in "run command"</comment>
  </data>
  <data name="installed_apps" xml:space="preserve">
    <value>Installed apps</value>
  </data>
  <data name="search_installed_apps" xml:space="preserve">
    <value>Search installed apps</value>
  </data>
  <data name="all_apps" xml:space="preserve">
    <value>All Apps</value>
  </data>
  <data name="search_installed_apps_placeholder" xml:space="preserve">
    <value>Search installed apps...</value>
  </data>
  <data name="open_path_in_console" xml:space="preserve">
    <value>Open path in console</value>
  </data>
  <data name="packaged_application" xml:space="preserve">
    <value>Packaged application</value>
  </data>
  <data name="open_containing_folder" xml:space="preserve">
    <value>Open containing folder</value>
  </data>
  <data name="application" xml:space="preserve">
    <value>Application</value>
  </data>
  <data name="internet_shortcut_application" xml:space="preserve">
    <value>Internet shortcut application</value>
  </data>
  <data name="web_application" xml:space="preserve">
    <value>Web application</value>
  </data>
  <data name="run_command" xml:space="preserve">
    <value>Run command</value>
  </data>
  <data name="folder" xml:space="preserve">
    <value>Folder</value>
  </data>
  <data name="file" xml:space="preserve">
    <value>File</value>
  </data>
  <data name="open_location" xml:space="preserve">
    <value>Open location</value>
  </data>
  <data name="copy_path" xml:space="preserve">
    <value>Copy path</value>
  </data>
  <data name="run_as_administrator" xml:space="preserve">
    <value>Run as administrator</value>
  </data>
  <data name="run_as_different_user" xml:space="preserve">
    <value>Run as different user</value>
  </data>
  <data name="enable_start_menu_source" xml:space="preserve">
    <value>Include apps found in the Start Menu</value>
  </data>
  <data name="enable_desktop_source" xml:space="preserve">
    <value>Include apps found on the desktop</value>
  </data>
  <data name="enable_registry_source" xml:space="preserve">
    <value>Include apps registered in the Registry</value>
  </data>
  <data name="enable_path_environment_variable_source" xml:space="preserve">
    <value>Include apps anywhere on the %PATH%</value>
  </data>
  <data name="use_thumbnails_setting_label" xml:space="preserve">
    <value>Use thumbnails for apps</value>
    <comment>when enabled, we'll display thumbnails from the windows shell for programs</comment>
  </data>
  <data name="use_thumbnails_setting_description" xml:space="preserve">
    <value>Experimental: When enabled, Command Palette will load thumbnails from the Windows Shell. Using thumbnails may cause the app to crash on launch</value>
    <comment>A description for "use_thumbnails_setting_label"</comment>
  </data>
  <data name="pin_app" xml:space="preserve">
    <value>Pin</value>
  </data>
  <data name="unpin_app" xml:space="preserve">
    <value>Unpin</value>
  </data>
<<<<<<< HEAD
  <data name="uninstall_application" xml:space="preserve">
    <value>Uninstall</value>
  </data>
  <data name="uninstall_application_successful" xml:space="preserve">
    <value>'{0}' has been successfully uninstalled.</value>
  </data>
  <data name="uninstall_application_failed" xml:space="preserve">
    <value>Error while uninstalling '{0}'</value>
  </data>
  <data name="uninstall_application_confirm_description" xml:space="preserve">
    <value>This app and its related information will be removed.</value>
  </data>
  <data name="uninstall_application_confirm_title" xml:space="preserve">
    <value>Uninstall "{0}"?</value>
=======
  <data name="limit_1" xml:space="preserve">
    <value>1</value>
  </data>
  <data name="limit_5" xml:space="preserve">
    <value>5</value>
  </data>
  <data name="limit_10" xml:space="preserve">
    <value>10</value>
  </data>
  <data name="limit_20" xml:space="preserve">
    <value>20</value>
  </data>
  <data name="limit_fallback_results_source" xml:space="preserve">
    <value>Limit the number of applications returned from the top level</value>
  </data>
  <data name="limit_fallback_results_source_description" xml:space="preserve">
    <value>Limit fallback results to n apps</value>
  </data>
  <data name="limit_0" xml:space="preserve">
    <value>0</value>
  </data>
  <data name="limit_none" xml:space="preserve">
    <value>Unlimited</value>
>>>>>>> ef6f4b2c
  </data>
</root><|MERGE_RESOLUTION|>--- conflicted
+++ resolved
@@ -198,7 +198,6 @@
   <data name="unpin_app" xml:space="preserve">
     <value>Unpin</value>
   </data>
-<<<<<<< HEAD
   <data name="uninstall_application" xml:space="preserve">
     <value>Uninstall</value>
   </data>
@@ -213,7 +212,7 @@
   </data>
   <data name="uninstall_application_confirm_title" xml:space="preserve">
     <value>Uninstall "{0}"?</value>
-=======
+  </data>
   <data name="limit_1" xml:space="preserve">
     <value>1</value>
   </data>
@@ -237,6 +236,5 @@
   </data>
   <data name="limit_none" xml:space="preserve">
     <value>Unlimited</value>
->>>>>>> ef6f4b2c
   </data>
 </root>