﻿// Copyright (c) Microsoft Corporation
// The Microsoft Corporation licenses this file to you under the MIT license.
// See the LICENSE file in the project root for more information.

using System;
using System.Linq;
using Microsoft.CmdPal.Ext.Apps.Properties;
using Microsoft.CmdPal.Ext.Apps.State;
using Microsoft.CommandPalette.Extensions;
using Microsoft.CommandPalette.Extensions.Toolkit;

namespace Microsoft.CmdPal.Ext.Apps;

public partial class AllAppsCommandProvider : CommandProvider
{
    public const string WellKnownId = "AllApps";

    public static readonly AllAppsPage Page = new();

    private readonly AllAppsPage _page;
    private readonly CommandItem _listItem;

    public AllAppsCommandProvider()
        : this(Page)
    {
    }

    public AllAppsCommandProvider(AllAppsPage page)
    {
        _page = page ?? throw new ArgumentNullException(nameof(page));
        Id = WellKnownId;
        DisplayName = Resources.installed_apps;
        Icon = Icons.AllAppsIcon;
        Settings = AllAppsSettings.Instance.Settings;

        _listItem = new(_page)
        {
            Subtitle = Resources.search_installed_apps,
            MoreCommands = [new CommandContextItem(AllAppsSettings.Instance.Settings.SettingsPage)],
        };

        // Subscribe to pin state changes to refresh the command provider
        PinnedAppsManager.Instance.PinStateChanged += OnPinStateChanged;
    }

<<<<<<< HEAD
    public static int TopLevelResultLimit
    {
        get
        {
            var limitSetting = AllAppsSettings.Instance.SearchResultLimit;

            if (limitSetting is null)
            {
                return -1;
            }

            var quantity = -1;

            if (int.TryParse(limitSetting, out var result))
            {
                quantity = result;
            }

            return quantity;
        }
    }

    public override ICommandItem[] TopLevelCommands() => [_listItem, .. Page.GetPinnedApps()];
=======
    public override ICommandItem[] TopLevelCommands() => [_listItem, .._page.GetPinnedApps()];
>>>>>>> 11218ea4

    public ICommandItem? LookupApp(string displayName)
    {
        var items = _page.GetItems();

        // We're going to do this search in two directions:
        // First, is this name a substring of any app...
        var nameMatches = items.Where(i => i.Title.Contains(displayName));

        // ... Then, does any app have this name as a substring ...
        // Only get one of these - "Terminal Preview" contains both "Terminal" and "Terminal Preview", so just take the best one
        var appMatches = items.Where(i => displayName.Contains(i.Title)).OrderByDescending(i => i.Title.Length).Take(1);

        // ... Now, combine those two
        var both = nameMatches.Concat(appMatches);

        if (both.Count() == 1)
        {
            return both.First();
        }
        else if (nameMatches.Count() == 1 && appMatches.Count() == 1)
        {
            if (nameMatches.First() == appMatches.First())
            {
                return nameMatches.First();
            }
        }

        return null;
    }

    private void OnPinStateChanged(object? sender, System.EventArgs e)
    {
        RaiseItemsChanged(0);
    }
}<|MERGE_RESOLUTION|>--- conflicted
+++ resolved
@@ -43,7 +43,6 @@
         PinnedAppsManager.Instance.PinStateChanged += OnPinStateChanged;
     }
 
-<<<<<<< HEAD
     public static int TopLevelResultLimit
     {
         get
@@ -66,10 +65,7 @@
         }
     }
 
-    public override ICommandItem[] TopLevelCommands() => [_listItem, .. Page.GetPinnedApps()];
-=======
     public override ICommandItem[] TopLevelCommands() => [_listItem, .._page.GetPinnedApps()];
->>>>>>> 11218ea4
 
     public ICommandItem? LookupApp(string displayName)
     {
