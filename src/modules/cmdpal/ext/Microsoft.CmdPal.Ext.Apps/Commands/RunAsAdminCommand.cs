--- conflicted
+++ resolved
@@ -5,7 +5,6 @@
 using System;
 using System.Diagnostics;
 using System.Threading.Tasks;
-using Microsoft.CmdPal.Ext.Apps.Helpers;
 using Microsoft.CmdPal.Ext.Apps.Properties;
 using Microsoft.CmdPal.Ext.Apps.Utils;
 using Microsoft.CommandPalette.Extensions.Toolkit;
@@ -21,11 +20,7 @@
     public RunAsAdminCommand(string target, string parentDir, bool packaged)
     {
         Name = Resources.run_as_administrator;
-<<<<<<< HEAD
-        Icon = Icons.AdminIcon;
-=======
-        Icon = Icons.RunAsIcon;
->>>>>>> 19390e31
+        Icon = Icons.RunAsAdminIcon;
 
         _target = target;
         _parentDir = parentDir;
