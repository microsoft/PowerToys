// Copyright (c) Microsoft Corporation
// The Microsoft Corporation licenses this file to you under the MIT license.
// See the LICENSE file in the project root for more information.

using System;
using System.Collections.Concurrent;
using System.Collections.Generic;
using System.IO;
using System.IO.Abstractions;
using System.Security;
using System.Text.RegularExpressions;
using System.Threading.Tasks;
using ManagedCommon;
using Microsoft.CmdPal.Ext.Apps.Commands;
using Microsoft.CmdPal.Ext.Apps.Properties;
using Microsoft.CmdPal.Ext.Apps.Utils;
using Microsoft.CommandPalette.Extensions;
using Microsoft.CommandPalette.Extensions.Toolkit;
using Microsoft.Win32;
using Windows.System;

namespace Microsoft.CmdPal.Ext.Apps.Programs;

[Serializable]
public partial class Win32Program : IProgram
{
    public static readonly Win32Program InvalidProgram = new() { Valid = false, Enabled = false };

    private static readonly IFileSystem FileSystem = new FileSystem();
    private static readonly IPath Path = FileSystem.Path;
    private static readonly IFile File = FileSystem.File;
    private static readonly IDirectory Directory = FileSystem.Directory;

    public string Name { get; set; } = string.Empty;

    // Localized name based on windows display language
    public string NameLocalized { get; set; } = string.Empty;

    public string UniqueIdentifier { get; set; } = string.Empty;

    public string IcoPath { get; set; } = string.Empty;

    public string Description { get; set; } = string.Empty;

    // Path of app executable or lnk target executable
    public string FullPath { get; set; } = string.Empty;

    // Localized path based on windows display language
    public string FullPathLocalized { get; set; } = string.Empty;

    public string ParentDirectory { get; set; } = string.Empty;

    public string ExecutableName { get; set; } = string.Empty;

    // Localized executable name based on windows display language
    public string ExecutableNameLocalized { get; set; } = string.Empty;

    // Path to the lnk file on LnkProgram
    public string LnkFilePath { get; set; } = string.Empty;

    public string LnkResolvedExecutableName { get; set; } = string.Empty;

    // Localized path based on windows display language
    public string LnkResolvedExecutableNameLocalized { get; set; } = string.Empty;

    public bool Valid { get; set; }

    public bool Enabled { get; set; }

    public bool HasArguments => !string.IsNullOrEmpty(Arguments);

    public string Arguments { get; set; } = string.Empty;

    public string Location => ParentDirectory;

    public ApplicationType AppType { get; set; }

    // Wrappers for File Operations
    public static IFileVersionInfoWrapper FileVersionInfoWrapper { get; set; } = new FileVersionInfoWrapper();

    public static IFile FileWrapper { get; set; } = new FileSystem().File;

    private const string ShortcutExtension = "lnk";
    private const string ApplicationReferenceExtension = "appref-ms";
    private const string InternetShortcutExtension = "url";
    private static readonly HashSet<string> ExecutableApplicationExtensions = new(StringComparer.OrdinalIgnoreCase) { "exe", "bat", "bin", "com", "cpl", "msc", "msi", "cmd", "ps1", "job", "msp", "mst", "sct", "ws", "wsh", "wsf" };

    private const string ProxyWebApp = "_proxy.exe";
    private const string AppIdArgument = "--app-id";

    public enum ApplicationType
    {
        WebApplication = 0,
        InternetShortcutApplication = 1,
        Win32Application = 2,
        ShortcutApplication = 3,
        ApprefApplication = 4,
        RunCommand = 5,
        Folder = 6,
        GenericFile = 7,
    }

    public bool IsWebApplication()
    {
        // To Filter PWAs when the user searches for the main application
        // All Chromium based applications contain the --app-id argument
        // Reference : https://codereview.chromium.org/399045
        // Using Ordinal IgnoreCase since this is used internally
        return !string.IsNullOrEmpty(FullPath) &&
                !string.IsNullOrEmpty(Arguments) &&
                FullPath.Contains(ProxyWebApp, StringComparison.OrdinalIgnoreCase) &&
                Arguments.Contains(AppIdArgument, StringComparison.OrdinalIgnoreCase);
    }

    // Condition to Filter pinned Web Applications or PWAs when searching for the main application
    public bool FilterWebApplication(string query)
    {
        // If the app is not a web application, then do not filter it
        if (!IsWebApplication())
        {
            return false;
        }

        var subqueries = query?.Split() ?? Array.Empty<string>();
        var nameContainsQuery = false;
        var pathContainsQuery = false;

        // check if any space separated query is a part of the app name or path name
        foreach (var subquery in subqueries)
        {
            // Using OrdinalIgnoreCase since these are used internally
            if (FullPath.Contains(subquery, StringComparison.OrdinalIgnoreCase))
            {
                pathContainsQuery = true;
            }

            if (Name.Contains(subquery, StringComparison.OrdinalIgnoreCase))
            {
                nameContainsQuery = true;
            }
        }

        return pathContainsQuery && !nameContainsQuery;
    }

    // Function to set the subtitle based on the Type of application
    public string Type()
    {
        switch (AppType)
        {
            case ApplicationType.Win32Application:
            case ApplicationType.ShortcutApplication:
            case ApplicationType.ApprefApplication:
                return Resources.application;
            case ApplicationType.InternetShortcutApplication:
                return Resources.internet_shortcut_application;
            case ApplicationType.WebApplication:
                return Resources.web_application;
            case ApplicationType.RunCommand:
                return Resources.run_command;
            case ApplicationType.Folder:
                return Resources.folder;
            case ApplicationType.GenericFile:
                return Resources.file;
            default:
                return string.Empty;
        }
    }

    public bool QueryEqualsNameForRunCommands(string query)
    {
        if (query is not null && AppType == ApplicationType.RunCommand)
        {
            // Using OrdinalIgnoreCase since this is used internally
            if (!query.Equals(Name, StringComparison.OrdinalIgnoreCase) && !query.Equals(ExecutableName, StringComparison.OrdinalIgnoreCase))
            {
                return false;
            }
        }

        return true;
    }

    public List<IContextItem> GetCommands()
    {
        List<IContextItem> commands = [];

        if (AppType != ApplicationType.InternetShortcutApplication && AppType != ApplicationType.Folder && AppType != ApplicationType.GenericFile)
        {
            commands.Add(new CommandContextItem(
                    new RunAsAdminCommand(!string.IsNullOrEmpty(LnkFilePath) ? LnkFilePath : FullPath, ParentDirectory, false))
            {
                RequestedShortcut = KeyChords.RunAsAdministrator,
            });

            commands.Add(new CommandContextItem(
                    new RunAsUserCommand(!string.IsNullOrEmpty(LnkFilePath) ? LnkFilePath : FullPath, ParentDirectory))
            {
                RequestedShortcut = KeyChords.RunAsDifferentUser,
            });
        }

        commands.Add(new CommandContextItem(
                    new CopyPathCommand(FullPath))
        {
            RequestedShortcut = KeyChords.CopyFilePath,
        });

        commands.Add(new CommandContextItem(
                    new ShowFileInFolderCommand(!string.IsNullOrEmpty(LnkFilePath) ? LnkFilePath : FullPath)
                    {
                        Name = Resources.open_location,
                    })
        {
            RequestedShortcut = KeyChords.OpenFileLocation,
        });

        commands.Add(new CommandContextItem(
                    new OpenInConsoleCommand(ParentDirectory))
        {
            RequestedShortcut = KeyChords.OpenInConsole,
        });

        if (AppType == ApplicationType.ShortcutApplication || AppType == ApplicationType.ApprefApplication || AppType == ApplicationType.Win32Application)
        {
            commands.Add(new CommandContextItem(
                new UninstallApplicationConfirmation(this))
            {
                RequestedShortcut = KeyChordHelpers.FromModifiers(ctrl: true, shift: true, vkey: VirtualKey.Delete),
                IsCritical = true,
            });
        }

        return commands;
    }

    public override string ToString()
    {
        return ExecutableName;
    }

    public string GetAppIdentifier()
    {
        // Use a combination of name and path to create a unique identifier
        return $"{Name}|{FullPath}";
    }

    private static Win32Program CreateWin32Program(string path)
    {
        try
        {
            var parentDir = Directory.GetParent(path);

            return new Win32Program
            {
                Name = Path.GetFileNameWithoutExtension(path),
                ExecutableName = Path.GetFileName(path),
                IcoPath = path,

                // Using InvariantCulture since this is user facing
                FullPath = path,
                UniqueIdentifier = path,
                ParentDirectory = parentDir is null ? string.Empty : parentDir.FullName,
                Description = string.Empty,
                Valid = true,
                Enabled = true,
                AppType = ApplicationType.Win32Application,

                // Localized name, path and executable based on windows display language
                NameLocalized = ShellLocalization.Instance.GetLocalizedName(path),
                FullPathLocalized = ShellLocalization.Instance.GetLocalizedPath(path),
                ExecutableNameLocalized = Path.GetFileName(ShellLocalization.Instance.GetLocalizedPath(path)),
            };
        }
        catch (Exception e) when (e is SecurityException || e is UnauthorizedAccessException)
        {
            Logger.LogError(e.Message);
            return InvalidProgram;
        }
        catch (Exception e)
        {
            Logger.LogError(e.Message);
            return InvalidProgram;
        }
    }

<<<<<<< HEAD
    [GeneratedRegex(@"^steam:\/\/(rungameid|run|open)\/|^com\.epicgames\.launcher:\/\/apps\/", RegexOptions.Compiled)]
    private static partial Regex InternetShortcutURLPrefixes();
=======
    private static readonly Regex InternetShortcutURLPrefixes = new(@"^steam:\/\/(rungameid|run|open)\/|^com\.epicgames\.launcher:\/\/apps\/", RegexOptions.Compiled);
>>>>>>> b1985bc8

    // This function filters Internet Shortcut programs
    private static Win32Program InternetShortcutProgram(string path)
    {
        try
        {
            // We don't want to read the whole file if we don't need to
            var lines = FileWrapper.ReadLines(path);
            var iconPath = string.Empty;
            var urlPath = string.Empty;
            var validApp = false;

            const string urlPrefix = "URL=";
            const string iconFilePrefix = "IconFile=";

            foreach (var line in lines)
            {
                // Using OrdinalIgnoreCase since this is used internally
                if (line.StartsWith(urlPrefix, StringComparison.OrdinalIgnoreCase))
                {
                    urlPath = line.Substring(urlPrefix.Length);

                    if (!Uri.TryCreate(urlPath, UriKind.RelativeOrAbsolute, out var _))
                    {
                        return InvalidProgram;
                    }

                    // To filter out only those steam shortcuts which have 'run' or 'rungameid' as the hostname
                    if (InternetShortcutURLPrefixes().IsMatch(urlPath))
                    {
                        validApp = true;
                    }
                }
                else if (line.StartsWith(iconFilePrefix, StringComparison.OrdinalIgnoreCase))
                {
                    iconPath = line.Substring(iconFilePrefix.Length);
                }

                // If we resolved an urlPath & and an iconPath quit reading the file
                if (!string.IsNullOrEmpty(urlPath) && !string.IsNullOrEmpty(iconPath))
                {
                    break;
                }
            }

            if (!validApp)
            {
                return InvalidProgram;
            }

            try
            {
                var parentDir = Directory.GetParent(path);

                return new Win32Program
                {
                    Name = Path.GetFileNameWithoutExtension(path),
                    ExecutableName = Path.GetFileName(path),
                    IcoPath = iconPath,
                    FullPath = urlPath,
                    UniqueIdentifier = path,
                    ParentDirectory = parentDir is null ? string.Empty : parentDir.FullName,
                    Valid = true,
                    Enabled = true,
                    AppType = ApplicationType.InternetShortcutApplication,
                };
            }
            catch (Exception e) when (e is SecurityException || e is UnauthorizedAccessException)
            {
                Logger.LogError(e.Message);
                return InvalidProgram;
            }
        }
        catch (Exception e)
        {
            Logger.LogError(e.Message);
            return InvalidProgram;
        }
    }

    private static Win32Program LnkProgram(string path)
    {
        try
        {
            var program = CreateWin32Program(path);
            var shellLinkHelper = new ShellLinkHelper();
            var target = shellLinkHelper.RetrieveTargetPath(path);

            if (!string.IsNullOrEmpty(target))
            {
                if (!(File.Exists(target) || Directory.Exists(target)))
                {
                    // If the link points nowhere, consider it invalid.
                    return InvalidProgram;
                }

                program.LnkFilePath = program.FullPath;
                program.LnkResolvedExecutableName = Path.GetFileName(target);
                program.LnkResolvedExecutableNameLocalized = Path.GetFileName(ShellLocalization.Instance.GetLocalizedPath(target));

                // Using CurrentCulture since this is user facing
                program.FullPath = Path.GetFullPath(target);
                program.FullPathLocalized = ShellLocalization.Instance.GetLocalizedPath(target);

                program.Arguments = shellLinkHelper.Arguments;

                // A .lnk could be a (Chrome) PWA, set correct AppType
                program.AppType = program.IsWebApplication()
                    ? ApplicationType.WebApplication
                    : GetAppTypeFromPath(target);

                var description = shellLinkHelper.Description;
                if (!string.IsNullOrEmpty(description))
                {
                    program.Description = description;
                }
                else
                {
                    var info = FileVersionInfoWrapper.GetVersionInfo(target);
                    if (!string.IsNullOrEmpty(info?.FileDescription))
                    {
                        program.Description = info.FileDescription;
                    }
                }
            }

            return program;
        }
        catch (System.IO.FileLoadException e)
        {
            Logger.LogError(e.Message);
            return InvalidProgram;
        }

        // Only do a catch all in production. This is so make developer aware of any unhandled exception and add the exception handling in.
        // Error caused likely due to trying to get the description of the program
        catch (Exception e)
        {
            Logger.LogError(e.Message);
            return InvalidProgram;
        }
    }

    private static Win32Program ExeProgram(string path)
    {
        try
        {
            var program = CreateWin32Program(path);
            var info = FileVersionInfoWrapper.GetVersionInfo(path);
            if (!string.IsNullOrEmpty(info?.FileDescription))
            {
                program.Description = info.FileDescription;
            }

            return program;
        }
        catch (Exception e) when (e is SecurityException || e is UnauthorizedAccessException)
        {
            Logger.LogError(e.Message);
            return InvalidProgram;
        }
        catch (FileNotFoundException e)
        {
            Logger.LogError(e.Message);
            return InvalidProgram;
        }
        catch (Exception e)
        {
            Logger.LogError(e.Message);
            return InvalidProgram;
        }
    }

    // Function to get the application type, given the path to the application
    public static ApplicationType GetAppTypeFromPath(string path)
    {
        ArgumentNullException.ThrowIfNull(path);

        var extension = Extension(path);

        // Using OrdinalIgnoreCase since these are used internally with paths
        if (ExecutableApplicationExtensions.Contains(extension))
        {
            return ApplicationType.Win32Application;
        }
        else if (extension.Equals(ShortcutExtension, StringComparison.OrdinalIgnoreCase))
        {
            return ApplicationType.ShortcutApplication;
        }
        else if (extension.Equals(ApplicationReferenceExtension, StringComparison.OrdinalIgnoreCase))
        {
            return ApplicationType.ApprefApplication;
        }
        else if (extension.Equals(InternetShortcutExtension, StringComparison.OrdinalIgnoreCase))
        {
            return ApplicationType.InternetShortcutApplication;
        }
        else if (string.IsNullOrEmpty(extension) && System.IO.Directory.Exists(path))
        {
            return ApplicationType.Folder;
        }

        return ApplicationType.GenericFile;
    }

    // Function to get the Win32 application, given the path to the application
    public static Win32Program? GetAppFromPath(string path)
    {
        ArgumentNullException.ThrowIfNull(path);

        Win32Program? app;
        switch (GetAppTypeFromPath(path))
        {
            case ApplicationType.Win32Application:
                app = ExeProgram(path);
                break;
            case ApplicationType.ShortcutApplication:
                app = LnkProgram(path);
                break;
            case ApplicationType.ApprefApplication:
                app = CreateWin32Program(path);
                app.AppType = ApplicationType.ApprefApplication;
                break;
            case ApplicationType.InternetShortcutApplication:
                app = InternetShortcutProgram(path);
                break;
            case ApplicationType.WebApplication:
            case ApplicationType.RunCommand:
            case ApplicationType.Folder:
            case ApplicationType.GenericFile:
            default:
                app = null;
                break;
        }

        // if the app is valid, only then return the application, else return null
        return app?.Valid == true
            ? app
            : null;
    }

    private static IEnumerable<string> ProgramPaths(string directory, IList<string> suffixes, bool recursiveSearch = true)
    {
        if (!Directory.Exists(directory))
        {
            return Array.Empty<string>();
        }

        var files = new List<string>();
        var folderQueue = new Queue<string>();
        folderQueue.Enqueue(directory);

        // Keep track of already visited directories to avoid cycles.
        var alreadyVisited = new HashSet<string>();

        do
        {
            var currentDirectory = folderQueue.Dequeue();

            if (alreadyVisited.Contains(currentDirectory))
            {
                continue;
            }

            alreadyVisited.Add(currentDirectory);

            try
            {
                foreach (var suffix in suffixes)
                {
                    try
                    {
                        files.AddRange(Directory.EnumerateFiles(currentDirectory, $"*.{suffix}", SearchOption.TopDirectoryOnly));
                    }
                    catch (DirectoryNotFoundException e)
                    {
                        Logger.LogError(e.Message);
                    }
                }
            }
            catch (Exception e) when (e is SecurityException || e is UnauthorizedAccessException)
            {
                Logger.LogError(e.Message);
            }
            catch (Exception e)
            {
                Logger.LogError(e.Message);
            }

            try
            {
                // If the search is set to be non-recursive, then do not enqueue the child directories.
                if (!recursiveSearch)
                {
                    continue;
                }

                foreach (var childDirectory in Directory.EnumerateDirectories(currentDirectory, "*", new EnumerationOptions()
                {
                    // https://learn.microsoft.com/dotnet/api/system.io.enumerationoptions?view=net-6.0
                    // Exclude directories with the Reparse Point file attribute, to avoid loops due to symbolic links / directory junction / mount points.
                    AttributesToSkip = FileAttributes.Hidden | FileAttributes.System | FileAttributes.ReparsePoint,
                    RecurseSubdirectories = false,
                }))
                {
                    folderQueue.Enqueue(childDirectory);
                }
            }
            catch (Exception e) when (e is SecurityException || e is UnauthorizedAccessException)
            {
                Logger.LogError(e.Message);
            }
            catch (Exception e)
            {
                Logger.LogError(e.Message);
            }
        }
        while (folderQueue.Count > 0);

        return files;
    }

    private static string Extension(string path)
    {
        // Using InvariantCulture since this is user facing
        var extension = Path.GetExtension(path)?.ToLowerInvariant();

        return !string.IsNullOrEmpty(extension)
            ? extension.Substring(1)
            : string.Empty;
    }

    private static IEnumerable<string> CustomProgramPaths(IEnumerable<ProgramSource> sources, IList<string> suffixes)
    {
        if (sources is not null)
        {
            var paths = new List<string>();

            foreach (var programSource in sources)
            {
                if (Directory.Exists(programSource.Location) && programSource.Enabled)
                {
                    paths.AddRange(ProgramPaths(programSource.Location, suffixes));
                }
            }

            return paths;
        }

        return [];
    }

    // Function to obtain the list of applications, the locations of which have been added to the env variable PATH
    private static List<string> PathEnvironmentProgramPaths(IList<string> suffixes)
    {
        // To get all the locations stored in the PATH env variable
        var pathEnvVariable = Environment.GetEnvironmentVariable("PATH");
        var searchPaths = pathEnvVariable?.Split(Path.PathSeparator);
        var toFilterAllPaths = new List<string>();
        var isRecursiveSearch = true;

        if (searchPaths is not null)
        {
            foreach (var path in searchPaths)
            {
                if (path.Length > 0)
                {
                    // to expand any environment variables present in the path
                    var directory = Environment.ExpandEnvironmentVariables(path);
                    var paths = ProgramPaths(directory, suffixes, !isRecursiveSearch);
                    toFilterAllPaths.AddRange(paths);
                }
            }
        }

        return toFilterAllPaths;
    }

    private static List<string> IndexPath(IList<string> suffixes, List<string> indexLocations)
    {
        var paths = new List<string>();
        foreach (var indexLocation in indexLocations)
        {
            paths.AddRange(ProgramPaths(indexLocation, suffixes));
        }

        return paths;
    }

    private static List<string> StartMenuProgramPaths(IList<string> suffixes)
    {
        var directory1 = Environment.GetFolderPath(Environment.SpecialFolder.StartMenu);
        var directory2 = Environment.GetFolderPath(Environment.SpecialFolder.CommonStartMenu);
        var indexLocation = new List<string>() { directory1, directory2 };

        return IndexPath(suffixes, indexLocation);
    }

    private static List<string> DesktopProgramPaths(IList<string> suffixes)
    {
        var directory1 = Environment.GetFolderPath(Environment.SpecialFolder.Desktop);
        var directory2 = Environment.GetFolderPath(Environment.SpecialFolder.CommonDesktopDirectory);

        var indexLocation = new List<string>() { directory1, directory2 };

        return IndexPath(suffixes, indexLocation);
    }

    private static List<string> RegistryAppProgramPaths(IList<string> suffixes)
    {
        // https://msdn.microsoft.com/library/windows/desktop/ee872121
        const string appPaths = @"SOFTWARE\Microsoft\Windows\CurrentVersion\App Paths";
        var paths = new List<string>();
        using (var root = Registry.LocalMachine.OpenSubKey(appPaths))
        {
            if (root is not null)
            {
                paths.AddRange(GetPathsFromRegistry(root));
            }
        }

        using (var root = Registry.CurrentUser.OpenSubKey(appPaths))
        {
            if (root is not null)
            {
                paths.AddRange(GetPathsFromRegistry(root));
            }
        }

        var returnedPaths = new List<string>();
        foreach (var path in paths)
        {
            var matchesSuffix = false;
            foreach (var suffix in suffixes)
            {
                if (path.EndsWith(suffix, StringComparison.InvariantCultureIgnoreCase))
                {
                    matchesSuffix = true;
                    break;
                }
            }

            if (matchesSuffix)
            {
                var expandedPath = ExpandEnvironmentVariables(path);
                if (expandedPath is not null)
                {
                    returnedPaths.Add(expandedPath);
                }
            }
        }

        return returnedPaths;
    }

    private static IEnumerable<string> GetPathsFromRegistry(RegistryKey root)
    {
        var result = new List<string>();

        // Get all subkey names
        var subKeyNames = root.GetSubKeyNames();

        // Process each subkey to extract the path
        foreach (var subkeyName in subKeyNames)
        {
            var path = GetPathFromRegistrySubkey(root, subkeyName);
            if (!string.IsNullOrEmpty(path))
            {
                result.Add(path);
            }
        }

        return result;
    }

    private static string GetPathFromRegistrySubkey(RegistryKey root, string subkey)
    {
        var path = string.Empty;
        try
        {
            using (var key = root.OpenSubKey(subkey))
            {
                if (key is null)
                {
                    return string.Empty;
                }

                var defaultValue = string.Empty;
                path = key.GetValue(defaultValue) as string;
            }

            if (string.IsNullOrEmpty(path))
            {
                return string.Empty;
            }

            // fix path like this: ""\"C:\\folder\\executable.exe\""
            return path = path.Trim('"', ' ');
        }
        catch (Exception e) when (e is SecurityException || e is UnauthorizedAccessException)
        {
            Logger.LogError(e.Message);
            return string.Empty;
        }
    }

    private static string ExpandEnvironmentVariables(string path) =>
        !string.IsNullOrEmpty(path)
            ? Environment.ExpandEnvironmentVariables(path)
            : string.Empty;

    // Overriding the object.GetHashCode() function to aid in removing duplicates while adding and removing apps from the concurrent dictionary storage
    public override int GetHashCode()
        => Win32ProgramEqualityComparer.Default.GetHashCode(this);

    public override bool Equals(object? obj)
        => obj is Win32Program win32Program && Win32ProgramEqualityComparer.Default.Equals(this, win32Program);

    private sealed class Win32ProgramEqualityComparer : IEqualityComparer<Win32Program>
    {
        public static readonly Win32ProgramEqualityComparer Default = new();

        public bool Equals(Win32Program? app1, Win32Program? app2)
        {
            return app1 is null && app2 is null
                ? true
                : app1 is not null
                    && app2 is not null
                    && (app1.Name?.ToUpperInvariant(), app1.ExecutableName?.ToUpperInvariant(), app1.FullPath?.ToUpperInvariant())
                    .Equals((app2.Name?.ToUpperInvariant(), app2.ExecutableName?.ToUpperInvariant(), app2.FullPath?.ToUpperInvariant()));
        }

        public int GetHashCode(Win32Program obj)
            => (obj.Name?.ToUpperInvariant(), obj.ExecutableName?.ToUpperInvariant(), obj.FullPath?.ToUpperInvariant()).GetHashCode();
    }

    public static List<Win32Program> DeduplicatePrograms(IEnumerable<Win32Program> programs)
    {
        // Create a HashSet with the custom equality comparer to automatically deduplicate programs
        var uniquePrograms = new HashSet<Win32Program>(Win32ProgramEqualityComparer.Default);

        // Filter out invalid programs and add valid ones to the HashSet
        foreach (var program in programs)
        {
            if (program?.Valid == true)
            {
                uniquePrograms.Add(program);
            }
        }

        // Convert the HashSet to a List for return
        var result = new List<Win32Program>(uniquePrograms.Count);
        foreach (var program in uniquePrograms)
        {
            result.Add(program);
        }

        return result;
    }

    private static Win32Program GetProgramFromPath(string path)
    {
        var extension = Extension(path);
        if (ExecutableApplicationExtensions.Contains(extension))
        {
            return ExeProgram(path);
        }

        switch (extension)
        {
            case ShortcutExtension:
                return LnkProgram(path);
            case ApplicationReferenceExtension:
                return CreateWin32Program(path);
            case InternetShortcutExtension:
                return InternetShortcutProgram(path);
            default:
                return InvalidProgram;
        }
    }

    private static bool TryGetIcoPathForRunCommandProgram(Win32Program program, out string? icoPath)
    {
        icoPath = null;

        if (program.AppType != ApplicationType.RunCommand)
        {
            return false;
        }

        if (string.IsNullOrEmpty(program.FullPath))
        {
            return false;
        }

        // https://msdn.microsoft.com/library/windows/desktop/ee872121
        try
        {
            var redirectionPath = ReparsePoint.GetTarget(program.FullPath);
            if (string.IsNullOrEmpty(redirectionPath))
            {
                return false;
            }

            icoPath = ExpandEnvironmentVariables(redirectionPath);
            return true;
        }
        catch (IOException e)
        {
            Logger.LogError(e.Message);
        }

        icoPath = null;
        return false;
    }

    private static Win32Program GetRunCommandProgramFromPath(string path)
    {
        var program = GetProgramFromPath(path);
        if (program.Valid)
        {
            program.AppType = ApplicationType.RunCommand;

            if (TryGetIcoPathForRunCommandProgram(program, out var icoPath))
            {
                program.IcoPath = icoPath ?? string.Empty;
            }
        }

        return program;
    }

    public static IList<Win32Program> All(AllAppsSettings settings)
    {
        ArgumentNullException.ThrowIfNull(settings);

        try
        {
            // Set an initial size to an expected size to prevent multiple hashSet resizes
            const int defaultHashsetSize = 1000;

            // Multiple paths could have the same programPaths and we don't want to resolve / lookup them multiple times
            var paths = new HashSet<string>(defaultHashsetSize);
            var runCommandPaths = new HashSet<string>(defaultHashsetSize);

            // Parallelize multiple sources, and priority based on paths which most likely contain .lnk files which are formatted
            var sources = new (bool IsEnabled, Func<IEnumerable<string>> GetPaths)[]
            {
                (true, () => CustomProgramPaths(settings.ProgramSources, settings.ProgramSuffixes)),
                (settings.EnableStartMenuSource, () => StartMenuProgramPaths(settings.ProgramSuffixes)),
                (settings.EnableDesktopSource, () => DesktopProgramPaths(settings.ProgramSuffixes)),
                (settings.EnableRegistrySource, () => RegistryAppProgramPaths(settings.ProgramSuffixes)),
            };

            // Run commands are always set as AppType "RunCommand"
            var runCommandSources = new (bool IsEnabled, Func<IEnumerable<string>> GetPaths)[]
            {
                (settings.EnablePathEnvironmentVariableSource, () => PathEnvironmentProgramPaths(settings.RunCommandSuffixes)),
            };

            var disabledProgramsList = settings.DisabledProgramSources;

            // Get all paths but exclude all normal .Executables
            var pathBag = new ConcurrentBag<string>();

            Parallel.ForEach(sources, source =>
            {
                if (!source.IsEnabled)
                {
                    return;
                }

                foreach (var path in source.GetPaths())
                {
                    if (ExecutableApplicationExtensions.Contains(Extension(path)))
                    {
                        continue;
                    }

                    var isDisabled = false;
                    foreach (var disabledProgram in disabledProgramsList)
                    {
                        if (disabledProgram.UniqueIdentifier == path)
                        {
                            isDisabled = true;
                            break;
                        }
                    }

                    if (!isDisabled)
                    {
                        pathBag.Add(path);
                    }
                }
            });

            paths.UnionWith(pathBag);

            var runCommandPathBag = new ConcurrentBag<string>();

            Parallel.ForEach(runCommandSources, source =>
            {
                if (!source.IsEnabled)
                {
                    return;
                }

                foreach (var path in source.GetPaths())
                {
                    var isDisabled = false;
                    foreach (var disabledProgram in disabledProgramsList)
                    {
                        if (disabledProgram.UniqueIdentifier == path)
                        {
                            isDisabled = true;
                            break;
                        }
                    }

                    if (!isDisabled)
                    {
                        runCommandPathBag.Add(path);
                    }
                }
            });

            runCommandPaths.UnionWith(runCommandPathBag);

            var programsList = new ConcurrentBag<Win32Program>();
            Parallel.ForEach(paths, source =>
            {
                var program = GetProgramFromPath(source);
                if (program is not null)
                {
                    programsList.Add(program);
                }
            });

            var runCommandProgramsList = new ConcurrentBag<Win32Program>();
            Parallel.ForEach(runCommandPaths, source =>
            {
                var program = GetRunCommandProgramFromPath(source);
                if (program is not null)
                {
                    runCommandProgramsList.Add(program);
                }
            });

            List<Win32Program> allPrograms = [.. programsList, .. runCommandProgramsList];
            return DeduplicatePrograms(allPrograms);
        }
        catch (Exception e)
        {
            Logger.LogError(e.Message);
            return Array.Empty<Win32Program>();
        }
    }

    internal AppItem ToAppItem()
    {
        var app = this;
        var icoPath = string.IsNullOrEmpty(app.IcoPath) ?
            (app.AppType == Win32Program.ApplicationType.InternetShortcutApplication ?
                app.IcoPath :
                app.FullPath) :
            app.IcoPath;

        icoPath = icoPath.EndsWith(".lnk", System.StringComparison.InvariantCultureIgnoreCase) ?
            app.FullPath :
            icoPath;
        return new AppItem()
        {
            Name = app.Name,
            Subtitle = app.Description,
            Type = app.Type(),
            IcoPath = icoPath,
            ExePath = !string.IsNullOrEmpty(app.LnkFilePath) ? app.LnkFilePath : app.FullPath,
            DirPath = app.Location,
            Commands = app.GetCommands(),
            AppIdentifier = app.GetAppIdentifier(),
        };
    }
}<|MERGE_RESOLUTION|>--- conflicted
+++ resolved
@@ -284,12 +284,8 @@
         }
     }
 
-<<<<<<< HEAD
     [GeneratedRegex(@"^steam:\/\/(rungameid|run|open)\/|^com\.epicgames\.launcher:\/\/apps\/", RegexOptions.Compiled)]
     private static partial Regex InternetShortcutURLPrefixes();
-=======
-    private static readonly Regex InternetShortcutURLPrefixes = new(@"^steam:\/\/(rungameid|run|open)\/|^com\.epicgames\.launcher:\/\/apps\/", RegexOptions.Compiled);
->>>>>>> b1985bc8
 
     // This function filters Internet Shortcut programs
     private static Win32Program InternetShortcutProgram(string path)
