--- conflicted
+++ resolved
@@ -15,11 +15,7 @@
 
 public sealed partial class AppListItem : ListItem
 {
-<<<<<<< HEAD
-    private readonly AppItem _app;
-=======
     private static readonly Tag _appTag = new("App");
->>>>>>> 1783812f
 
     private readonly AppCommand _appCommand;
     private readonly AppItem _app;
@@ -52,14 +48,10 @@
         _app = app;
         Title = app.Name;
         Subtitle = app.Subtitle;
-<<<<<<< HEAD
-        MoreCommands = _app.Commands!.ToArray();
-=======
         Tags = [_appTag];
         Icon = Icons.GenericAppIcon;
 
         MoreCommands = AddPinCommands(_app.Commands!, isPinned);
->>>>>>> 1783812f
 
         _details = new Lazy<Details>(() =>
         {
