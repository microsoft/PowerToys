--- conflicted
+++ resolved
@@ -5,8 +5,8 @@
 using System;
 using System.Collections.Generic;
 using System.IO;
-using System.Linq;
 using System.Text.Json;
+using ManagedCommon;
 using Microsoft.CmdPal.Ext.WebSearch.Properties;
 using Microsoft.CommandPalette.Extensions.Toolkit;
 
@@ -14,16 +14,13 @@
 
 public class SettingsManager : JsonSettingsManager, ISettingsInterface
 {
-<<<<<<< HEAD
+    private const string HistoryItemCountLegacySettingsKey = "ShowHistory";
+    private static readonly string _namespace = "websearch";
+
     public event EventHandler? HistoryChanged;
 
-=======
-    private const string HistoryItemCountLegacySettingsKey = "ShowHistory";
->>>>>>> 57151cb8
     private readonly string _historyPath;
     private readonly List<HistoryItem> _historyItems = [];
-
-    private static readonly string _namespace = "websearch";
 
     private static string Namespaced(string propertyName) => $"{_namespace}.{propertyName}";
 
@@ -54,6 +51,22 @@
 
     public IReadOnlyList<HistoryItem> HistoryItems => _historyItems;
 
+    public SettingsManager()
+    {
+        FilePath = SettingsJsonPath();
+        _historyPath = HistoryStateJsonPath();
+
+        Settings.Add(_globalIfURI);
+        Settings.Add(_historyItemCount);
+
+        // Load settings from file upon initialization
+        LoadSettings();
+
+        _historyItems.AddRange(LoadHistoryFromDisk());
+
+        Settings.SettingsChanged += (_, _) => SaveSettings();
+    }
+
     private static string SettingsJsonPath()
     {
         var directory = Utilities.BaseSettingsPath("Microsoft.CmdPal");
@@ -74,46 +87,34 @@
 
     public void AddHistoryItem(HistoryItem historyItem)
     {
-        if (historyItem is null)
-        {
-            return;
-        }
-
-        var added = false;
+        ArgumentNullException.ThrowIfNull(historyItem);
 
         try
         {
             _historyItems.Add(historyItem);
-
-            // Determine the maximum number of items to keep based on HistoryItemCount
-            if (HistoryItemCount > 0)
-            {
-                // Keep only the most recent `maxHistoryItems` items
-<<<<<<< HEAD
-                while (_historyItems.Count > maxHistoryItems)
-=======
-                while (historyItems.Count > HistoryItemCount)
->>>>>>> 57151cb8
-                {
-                    _historyItems.RemoveAt(0); // Remove the oldest item
-                }
-            }
-
-            added = true;
-
-            // Serialize the updated list back to JSON and save it
-            var historyJson = JsonSerializer.Serialize(_historyItems, WebSearchJsonSerializationContext.Default.ListHistoryItem);
-            File.WriteAllText(_historyPath, historyJson);
+            TrimHistory();
+            SaveHistory();
         }
         catch (Exception ex)
         {
+            Logger.LogError("Failed to add item to the search history", ex);
             ExtensionHost.LogMessage(new LogMessage() { Message = ex.ToString() });
         }
 
-        if (added)
+        HistoryChanged?.Invoke(this, EventArgs.Empty);
+    }
+
+    private bool TrimHistory()
+    {
+        var max = HistoryItemCount;
+
+        if (_historyItems.Count > max)
         {
-            HistoryChanged?.Invoke(this, EventArgs.Empty);
+            _historyItems.RemoveRange(0, (int)(_historyItems.Count - max));
+            return true;
         }
+
+        return false;
     }
 
     private List<HistoryItem> LoadHistoryFromDisk()
@@ -133,105 +134,35 @@
         }
         catch (Exception ex)
         {
+            Logger.LogError("Failed to load the search history", ex);
             ExtensionHost.LogMessage(new LogMessage() { Message = ex.ToString() });
             return [];
-        }
-    }
-
-    public SettingsManager()
-    {
-        FilePath = SettingsJsonPath();
-        _historyPath = HistoryStateJsonPath();
-
-        Settings.Add(_globalIfURI);
-        Settings.Add(_historyItemCount);
-
-        // Load settings from file upon initialization
-        LoadSettings();
-
-        _historyItems.Clear();
-        _historyItems.AddRange(LoadHistoryFromDisk());
-
-        Settings.SettingsChanged += (s, a) => this.SaveSettings();
-    }
-
-    private void ClearHistory()
-    {
-        try
-        {
-            _historyItems.Clear();
-
-            if (File.Exists(_historyPath))
-            {
-                // Delete the history file
-                File.Delete(_historyPath);
-
-                // Log that the history was successfully cleared
-                ExtensionHost.LogMessage(new LogMessage() { Message = "History cleared successfully." });
-            }
-            else
-            {
-                // Log that there was no history file to delete
-                ExtensionHost.LogMessage(new LogMessage() { Message = "No history file found to clear." });
-            }
-        }
-        catch (Exception ex)
-        {
-            // Log any exception that occurs
-            ExtensionHost.LogMessage(new LogMessage() { Message = $"Failed to clear history: {ex}" });
-        }
-        finally
-        {
-            HistoryChanged?.Invoke(this, EventArgs.Empty);
         }
     }
 
     public override void SaveSettings()
     {
         base.SaveSettings();
+
         try
         {
-            if (HistoryItemCount == 0)
+            var trimmed = TrimHistory();
+            if (trimmed)
             {
-                ClearHistory();
-            }
-            else if (HistoryItemCount > 0)
-            {
-                // Trim the in-memory history if there are more items than the new limit
-                if (_historyItems.Count > maxHistoryItems)
-                {
-<<<<<<< HEAD
-                    // Trim the list to keep only the most recent `maxHistoryItems` items
-                    var trimmed = _historyItems.Skip(Math.Max(0, _historyItems.Count - maxHistoryItems)).ToList();
-                    _historyItems.Clear();
-                    _historyItems.AddRange(trimmed);
-
-                    // Save the trimmed history back to the file
-                    var trimmedHistoryJson = JsonSerializer.Serialize(_historyItems, WebSearchJsonSerializationContext.Default.ListHistoryItem);
-                    File.WriteAllText(_historyPath, trimmedHistoryJson);
-
-                    HistoryChanged?.Invoke(this, EventArgs.Empty);
-=======
-                    var existingContent = File.ReadAllText(_historyPath);
-                    var historyItems = JsonSerializer.Deserialize<List<HistoryItem>>(existingContent, WebSearchJsonSerializationContext.Default.ListHistoryItem) ?? [];
-
-                    // Check if trimming is needed
-                    if (historyItems.Count > HistoryItemCount)
-                    {
-                        // Trim the list to keep only the most recent `HistoryItemCount` items
-                        historyItems = historyItems.Skip((int)(historyItems.Count - HistoryItemCount)).ToList();
-
-                        // Save the trimmed history back to the file
-                        var trimmedHistoryJson = JsonSerializer.Serialize(historyItems, WebSearchJsonSerializationContext.Default.ListHistoryItem);
-                        File.WriteAllText(_historyPath, trimmedHistoryJson);
-                    }
->>>>>>> 57151cb8
-                }
+                SaveHistory();
+                HistoryChanged?.Invoke(this, EventArgs.Empty);
             }
         }
         catch (Exception ex)
         {
+            Logger.LogError("Failed to save the search history", ex);
             ExtensionHost.LogMessage(new LogMessage() { Message = ex.ToString() });
         }
     }
+
+    private void SaveHistory()
+    {
+        var historyJson = JsonSerializer.Serialize(_historyItems, WebSearchJsonSerializationContext.Default.ListHistoryItem);
+        File.WriteAllText(_historyPath, historyJson);
+    }
 }