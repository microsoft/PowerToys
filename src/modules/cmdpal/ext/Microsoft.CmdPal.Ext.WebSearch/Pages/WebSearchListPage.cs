--- conflicted
+++ resolved
@@ -35,16 +35,9 @@
         Title = Resources.command_item_title;
         Icon = IconHelpers.FromRelativePath("Assets\\WebSearch.png");
         Id = "com.microsoft.cmdpal.websearch";
+
         _settingsManager = settingsManager;
-<<<<<<< HEAD
         _settingsManager.HistoryChanged += SettingsManagerOnHistoryChanged;
-=======
-        _historyItems = _settingsManager.HistoryItemCount != 0 ? _settingsManager.LoadHistory() : null;
-        if (_historyItems is not null)
-        {
-            _allItems.AddRange(_historyItems);
-        }
->>>>>>> 57151cb8
 
         // It just looks viewer to have string twice on the page, and default placeholder is good enough
         PlaceholderText = _allItems.Length > 0 ? Resources.plugin_description : string.Empty;
@@ -68,12 +61,10 @@
 
     private void UpdateHistory()
     {
-        var showHistory = _settingsManager.ShowHistory;
         List<ListItem> history = [];
 
-        if (showHistory != Resources.history_none)
+        if (_settingsManager.HistoryItemCount > 0)
         {
-<<<<<<< HEAD
             var items = _settingsManager.HistoryItems;
             for (var index = items.Count - 1; index >= 0; index--)
             {
@@ -89,9 +80,6 @@
         lock (_sync)
         {
             _historyItems = history;
-=======
-            filteredHistoryItems = _settingsManager.HistoryItemCount != 0 ? ListHelpers.FilterList(_historyItems, query).OfType<ListItem>() : null;
->>>>>>> 57151cb8
         }
     }
 
@@ -99,7 +87,7 @@
     {
         ArgumentNullException.ThrowIfNull(query);
 
-        var filteredHistoryItems = settingsManager.ShowHistory != Resources.history_none
+        var filteredHistoryItems = settingsManager.HistoryItemCount > 0
             ? ListHelpers.FilterList(historySnapshot, query).OfType<ListItem>()
             : [];
 
