--- conflicted
+++ resolved
@@ -62,13 +62,9 @@
     <HasPackageAndPublishMenu>true</HasPackageAndPublishMenu>
   </PropertyGroup>
 
-<<<<<<< HEAD
-  <PropertyGroup>
-=======
   <!-- Only enable Native AOT for Release builds to avoid System.Private.CoreLib.dll version conflicts during development -->
   <PropertyGroup Condition="'$(Configuration)' == 'Release'">
     <PublishTrimmed>true</PublishTrimmed>
->>>>>>> 4a0d9912
     <PublishSingleFile>true</PublishSingleFile>
     <IsAotCompatible>true</IsAotCompatible>
 
