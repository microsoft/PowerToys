﻿// Copyright (c) Microsoft Corporation
// The Microsoft Corporation licenses this file to you under the MIT license.
// See the LICENSE file in the project root for more information.

using System.Linq;
using System.Threading;
using System.Threading.Tasks;
using Microsoft.CommandPalette.Extensions;
using Microsoft.CommandPalette.Extensions.Toolkit;
using Windows.System;

namespace SamplePagesExtension;

public partial class EvilSamplesPage : ListPage
{
    private readonly IListItem[] _commands = [
        new ListItem(new EvilSampleListPage())
        {
            Title = "List Page without items",
            Subtitle = "Throws exception on GetItems",
        },
        new ListItem(new ExplodeInFiveSeconds(false))
        {
            Title = "Page that will throw an exception after loading it",
            Subtitle = "Throws exception on GetItems _after_ a ItemsChanged",
        },
        new ListItem(new ExplodeInFiveSeconds(true))
        {
            Title = "Page that keeps throwing exceptions",
            Subtitle = "Will throw every 5 seconds once you open it",
        },
        new ListItem(new ExplodeOnPropChange())
        {
            Title = "Throw in the middle of a PropChanged",
            Subtitle = "Will throw every 5 seconds once you open it",
        },
        new ListItem(new SelfImmolateCommand())
        {
            Title = "Terminate this extension",
            Subtitle = "Will exit this extension (while it's loaded!)",
        },
        new ListItem(new EvilSlowDynamicPage())
        {
            Title = "Slow loading Dynamic Page",
            Subtitle = "Takes 5 seconds to load each time you type",
            Tags = [new Tag("GH #38190")],
        },
        new ListItem(new EvilFastUpdatesPage())
        {
            Title = "Fast updating Dynamic Page",
            Subtitle = "Updates in the middle of a GetItems call",
            Tags = [new Tag("GH #41149")],
        },
        new ListItem(new NoOpCommand())
        {
           Title = "I have lots of nulls",
           Subtitle = null,
           MoreCommands = null,
           Tags = null,
           Details = new Details()
           {
               Title = null,
               HeroImage = null,
               Metadata = null,
           },
        },
        new ListItem(new NoOpCommand())
        {
           Title = "I also have nulls",
           Subtitle = null,
           MoreCommands = null,
           Details = new Details()
           {
               Title = null,
               HeroImage = null,
               Metadata = [new DetailsElement() { Key = "Oops all nulls", Data = new DetailsTags() { Tags = null } }],
           },
        },
        new ListItem(new AnonymousCommand(action: () =>
        {
            ToastStatusMessage toast = new("I should appear immediately");
            toast.Show();
            Thread.Sleep(5000);
        }) { Result = CommandResult.KeepOpen() })
        {
           Title = "I take just forever to return something",
           Subtitle = "The toast should appear immediately.",
           MoreCommands = null,
           Details = new Details()
           {
               Body = "This is a test for GH#512. If it doesn't appear immediately, it's likely InvokeCommand is happening on the UI thread.",
           },
        },

        // More edge cases than truly evil
        new ListItem(
            new ToastCommand("Primary command invoked", MessageState.Info) { Name = "Primary command", Icon = new IconInfo("\uF146") }) // dial 1
        {
            Title = "anonymous command test",
            Subtitle = "Try pressing Ctrl+1 with me selected",
            Icon = new IconInfo("\uE712"),  // "More" dots
            MoreCommands = [
                new CommandContextItem(
                    new ToastCommand("Secondary command invoked", MessageState.Warning) { Name = "Secondary command", Icon = new IconInfo("\uF147") }) // dial 2
                {
                    Title = "I'm a second command",
                    RequestedShortcut = KeyChordHelpers.FromModifiers(ctrl: true, vkey: VirtualKey.Number1),
                },
                new CommandContextItem("nested...")
                {
                    Title = "We can go deeper...",
                    Icon = new IconInfo("\uF148"),
                    RequestedShortcut = KeyChordHelpers.FromModifiers(ctrl: true, vkey: VirtualKey.Number2),
                    MoreCommands = [
                        new CommandContextItem(
                            new ToastCommand("Nested A invoked") { Name = "Do it", Icon = new IconInfo("A") })
                        {
                            Title = "Nested A",
                            RequestedShortcut = KeyChordHelpers.FromModifiers(alt: true, vkey: VirtualKey.A),
                        },

                        new CommandContextItem(
                            new ToastCommand("Nested B invoked") { Name = "Do it", Icon = new IconInfo("B") })
                        {
                            Title = "Nested B...",
                            RequestedShortcut = KeyChordHelpers.FromModifiers(ctrl: true, vkey: VirtualKey.B),
                            MoreCommands = [
                                new CommandContextItem(
                                    new ToastCommand("Nested C invoked") { Name = "Do it" })
                                {
                                    Title = "You get it",
                                    RequestedShortcut = KeyChordHelpers.FromModifiers(ctrl: true, vkey: VirtualKey.B),
                                }
                            ],
                        },
                    ],
                }
            ],
        },
        new ListItem(
            new ToastCommand("Primary command invoked", MessageState.Info) { Name = "Primary command", Icon = new IconInfo("\uF146") }) // dial 1
        {
            Title = "noop command test",
            Subtitle = "Try pressing Ctrl+1 with me selected",
            Icon = new IconInfo("\uE712"),  // "More" dots
            MoreCommands = [
                new CommandContextItem(
                    new ToastCommand("Secondary command invoked", MessageState.Warning) { Name = "Secondary command", Icon = new IconInfo("\uF147") }) // dial 2
                {
                    Title = "I'm a second command",
                    RequestedShortcut = KeyChordHelpers.FromModifiers(ctrl: true, vkey: VirtualKey.Number1),
                },
                new CommandContextItem(new NoOpCommand())
                {
                    Title = "We can go deeper...",
                    Icon = new IconInfo("\uF148"),
                    RequestedShortcut = KeyChordHelpers.FromModifiers(ctrl: true, vkey: VirtualKey.Number2),
                    MoreCommands = [
                        new CommandContextItem(
                            new ToastCommand("Nested A invoked") { Name = "Do it", Icon = new IconInfo("A") })
                        {
                            Title = "Nested A",
                            RequestedShortcut = KeyChordHelpers.FromModifiers(alt: true, vkey: VirtualKey.A),
                        },

                        new CommandContextItem(
                            new ToastCommand("Nested B invoked") { Name = "Do it", Icon = new IconInfo("B") })
                        {
                            Title = "Nested B...",
                            RequestedShortcut = KeyChordHelpers.FromModifiers(ctrl: true, vkey: VirtualKey.B),
                            MoreCommands = [
                                new CommandContextItem(
                                    new ToastCommand("Nested C invoked") { Name = "Do it" })
                                {
                                    Title = "You get it",
                                    RequestedShortcut = KeyChordHelpers.FromModifiers(ctrl: true, vkey: VirtualKey.B),
                                }
                            ],
                        },
                    ],
                }
            ],
        },
        new ListItem(
            new ToastCommand("Primary command invoked", MessageState.Info) { Name = "Primary command", Icon = new IconInfo("\uF146") }) // dial 1
        {
            Title = "noop secondary command test",
            Subtitle = "Try pressing Ctrl+1 with me selected",
            Icon = new IconInfo("\uE712"),  // "More" dots
            MoreCommands = [
                new CommandContextItem(new NoOpCommand())
                {
                    Title = "We can go deeper...",
                    Icon = new IconInfo("\uF148"),
                    RequestedShortcut = KeyChordHelpers.FromModifiers(ctrl: true, vkey: VirtualKey.Number2),
                    MoreCommands = [
                        new CommandContextItem(
                            new ToastCommand("Nested A invoked") { Name = "Do it", Icon = new IconInfo("A") })
                        {
                            Title = "Nested A",
                            RequestedShortcut = KeyChordHelpers.FromModifiers(alt: true, vkey: VirtualKey.A),
                        },

                        new CommandContextItem(
                            new ToastCommand("Nested B invoked") { Name = "Do it", Icon = new IconInfo("B") })
                        {
                            Title = "Nested B...",
                            RequestedShortcut = KeyChordHelpers.FromModifiers(ctrl: true, vkey: VirtualKey.B),
                            MoreCommands = [
                                new CommandContextItem(
                                    new ToastCommand("Nested C invoked") { Name = "Do it" })
                                {
                                    Title = "You get it",
                                    RequestedShortcut = KeyChordHelpers.FromModifiers(ctrl: true, vkey: VirtualKey.B),
                                }
                            ],
                        },
                    ],
                }
            ],
        },
<<<<<<< HEAD
        new ListItem(
            new ToastCommand("Primary command invoked", MessageState.Info) { Name = "H W\r\nE O\r\nL R\r\nL L\r\nO D", Icon = new IconInfo("\uF146") })
        {
            Title = "noop third command test",
            Icon = new IconInfo("\uE712"),  // "More" dots
        },
=======
        new ListItem(new EvilDuplicateRequestedShortcut())
        {
            Title = "Evil keyboard shortcuts",
            Subtitle = "Two commands with the same shortcut and more...",
            Icon = new IconInfo("\uE765"),
        }
>>>>>>> a1c8541d
    ];

    public EvilSamplesPage()
    {
        Name = "Evil Samples";
        Icon = new IconInfo("👿"); // Info
    }

    public override IListItem[] GetItems() => _commands;
}

[System.Diagnostics.CodeAnalysis.SuppressMessage("StyleCop.CSharp.MaintainabilityRules", "SA1402:File may only contain a single type", Justification = "Sample code")]
internal sealed partial class ExplodeOnPropChange : ListPage
{
    private bool _explode;

    public override string Title
    {
        get => _explode ? Commands[9001].Title : base.Title;
        set => base.Title = value;
    }

    private IListItem[] Commands => [
      new ListItem(new NoOpCommand())
           {
               Title = "This page will explode in five seconds!",
               Subtitle = "I'll change my Name, then explode",
           },
        ];

    public ExplodeOnPropChange()
    {
        Icon = new IconInfo(string.Empty);
        Name = "Open";
    }

    public override IListItem[] GetItems()
    {
        _ = Task.Run(() =>
        {
            Thread.Sleep(1000);
            Title = "Ready? 3...";
            Thread.Sleep(1000);
            Title = "Ready? 2...";
            Thread.Sleep(1000);
            Title = "Ready? 1...";
            Thread.Sleep(1000);
            _explode = true;
            Title = "boom";
        });
        return Commands;
    }
}

/// <summary>
/// This sample simulates a long delay in handling UpdateSearchText. I've found
/// that if I type "124356781234", then somewhere around the second "1234",
/// we'll get into a state where the character is typed, but then CmdPal snaps
/// back to a previous query.
///
/// We can use this to validate that we're always sticking with the last
/// SearchText. My guess is that it's a bug in
/// Toolkit.DynamicListPage.SearchText.set
///
/// see GH #38190
/// </summary>
[System.Diagnostics.CodeAnalysis.SuppressMessage("StyleCop.CSharp.MaintainabilityRules", "SA1402:File may only contain a single type", Justification = "Sample code")]
internal sealed partial class EvilSlowDynamicPage : DynamicListPage
{
    private IListItem[] _items = [];

    public EvilSlowDynamicPage()
    {
        Icon = new IconInfo(string.Empty);
        Name = "Open";
        Title = "Evil Slow Dynamic Page";
        PlaceholderText = "Type to see items appear after a delay";
    }

    public override void UpdateSearchText(string oldSearch, string newSearch)
    {
        DoQuery(newSearch);
        RaiseItemsChanged(newSearch.Length);
    }

    public override IListItem[] GetItems()
    {
        return _items.Length > 0 ? _items : DoQuery(SearchText);
    }

    private IListItem[] DoQuery(string newSearch)
    {
        IsLoading = true;

        // Sleep for longer for shorter search terms
        var delay = 10000 - (newSearch.Length * 2000);
        delay = delay < 0 ? 0 : delay;
        if (newSearch.Length == 0)
        {
            delay = 0;
        }

        delay += 50;

        Thread.Sleep(delay); // Simulate a long load time

        var items = newSearch.ToCharArray().Select(ch => new ListItem(new NoOpCommand()) { Title = ch.ToString() }).ToArray();
        if (items.Length == 0)
        {
            items = [new ListItem(new NoOpCommand()) { Title = "Start typing in the search box" }];
        }

        if (items.Length > 0)
        {
            items[0].Subtitle = "Notice how the number of items changes for this page when you type in the filter box";
        }

        IsLoading = false;

        return items;
    }
}

/// <summary>
/// A sample for a page that updates its items in the middle of a GetItems call.
/// In this sample, we're returning 10000 items, which genuinely marshal slowly
/// (even before we start retrieving properties from them).
///
///  While we're in the middle of the marshalling of that GetItems call, the
///  background thread we started will kick off another GetItems (via the
///  RaiseItemsChanged).
///
/// That second GetItems will return a single item, which marshals quickly.
/// CmdPal _should_ only display that single green item. However, as of v0.4,
/// we'll display that green item, then "snap back" to the red items, when they
/// finish marshalling.
///
/// See GH #41149
/// </summary>
[System.Diagnostics.CodeAnalysis.SuppressMessage("StyleCop.CSharp.MaintainabilityRules", "SA1402:File may only contain a single type", Justification = "Sample code")]
internal sealed partial class EvilFastUpdatesPage : DynamicListPage
{
    private static readonly IconInfo _red = new("🔴"); // "Red" icon
    private static readonly IconInfo _green = new("🟢"); // "Green" icon

    private IListItem[] _redItems = [];
    private IListItem[] _greenItems = [];
    private bool _sentRed;

    public EvilFastUpdatesPage()
    {
        Icon = new IconInfo(string.Empty);
        Name = "Open";
        Title = "Evil Fast Updates Page";
        PlaceholderText = "Type to trigger an update";

        _redItems = Enumerable.Range(0, 10000).Select(i => new ListItem(new NoOpCommand())
        {
            Icon = _red,
            Title = $"Item {i + 1}",
            Subtitle = "CmdPal is doing it wrong",
        }).ToArray();
        _greenItems = [new ListItem(new NoOpCommand()) { Icon = _green, Title = "It works" }];
    }

    public override void UpdateSearchText(string oldSearch, string newSearch)
    {
        _sentRed = false;
        RaiseItemsChanged();
    }

    public override IListItem[] GetItems()
    {
        if (!_sentRed)
        {
            IsLoading = true;
            _sentRed = true;

            // kick off a task to update the items after a delay
            _ = Task.Run(() =>
            {
                Thread.Sleep(5);
                RaiseItemsChanged();
            });

            return _redItems;
        }
        else
        {
            IsLoading = false;
            return _greenItems;
        }
    }
}

[System.Diagnostics.CodeAnalysis.SuppressMessage("StyleCop.CSharp.MaintainabilityRules", "SA1402:File may only contain a single type", Justification = "Sample code")]
internal sealed partial class EvilDuplicateRequestedShortcut : ListPage
{
    private readonly IListItem[] _items =
    [
        new ListItem(new NoOpCommand())
        {
            Title = "I'm evil!",
            Subtitle = "I have multiple commands sharing the same keyboard shortcut",
            MoreCommands = [
                new CommandContextItem(new AnonymousCommand(() => new ToastStatusMessage("Me too executed").Show())
                {
                    Result = CommandResult.KeepOpen(),
                })
                {
                    Title = "Me too",
                    RequestedShortcut = KeyChordHelpers.FromModifiers(ctrl: true, vkey: VirtualKey.Number1),
                },
                new CommandContextItem(new AnonymousCommand(() => new ToastStatusMessage("Me three executed").Show())
                {
                    Result = CommandResult.KeepOpen(),
                })
                {
                    Title = "Me three",
                    RequestedShortcut = KeyChordHelpers.FromModifiers(ctrl: true, vkey: VirtualKey.Number1),
                },
            ],
        },
    ];

    public override IListItem[] GetItems() => _items;

    public EvilDuplicateRequestedShortcut()
    {
        Icon = new IconInfo(string.Empty);
        Name = "Open";
    }
}<|MERGE_RESOLUTION|>--- conflicted
+++ resolved
@@ -219,21 +219,18 @@
                 }
             ],
         },
-<<<<<<< HEAD
         new ListItem(
             new ToastCommand("Primary command invoked", MessageState.Info) { Name = "H W\r\nE O\r\nL R\r\nL L\r\nO D", Icon = new IconInfo("\uF146") })
         {
             Title = "noop third command test",
             Icon = new IconInfo("\uE712"),  // "More" dots
         },
-=======
         new ListItem(new EvilDuplicateRequestedShortcut())
         {
             Title = "Evil keyboard shortcuts",
             Subtitle = "Two commands with the same shortcut and more...",
             Icon = new IconInfo("\uE765"),
-        }
->>>>>>> a1c8541d
+        },
     ];
 
     public EvilSamplesPage()
