--- conflicted
+++ resolved
@@ -190,15 +190,11 @@
                     new CommandContextItem(new EverChangingCommand("Faces", "😁", "🥺", "😍")),
                     new CommandContextItem(new EverChangingCommand("Hearts", "♥️", "💚", "💜", "🧡", "💛", "💙")),
                 ],
-<<<<<<< HEAD
-            }
-=======
             },
             new ListItemChangingCommandInTime()
             {
                 Title = "I'm a list item that changes entire command in time",
             },
->>>>>>> 2258bc4d
         ];
     }
 
@@ -256,14 +252,11 @@
         private int _currentIndex;
 
         public EverChangingCommand(string name, params string[] icons)
-<<<<<<< HEAD
-=======
             : this(name, TimeSpan.FromSeconds(5), icons)
         {
         }
 
         public EverChangingCommand(string name, TimeSpan interval, params string[] icons)
->>>>>>> 2258bc4d
         {
             _icons = icons ?? throw new ArgumentNullException(nameof(icons));
             if (_icons.Length == 0)
@@ -276,11 +269,7 @@
             Icon = new IconInfo(_icons[_currentIndex]);
 
             // Start timer to change icon and name every 5 seconds
-<<<<<<< HEAD
-            _timer = new Timer(OnTimerElapsed, null, TimeSpan.FromSeconds(5), TimeSpan.FromSeconds(5));
-=======
             _timer = new Timer(OnTimerElapsed, null, interval, interval);
->>>>>>> 2258bc4d
         }
 
         private void OnTimerElapsed(object state)
@@ -302,12 +291,8 @@
             _timer?.Dispose();
         }
     }
-<<<<<<< HEAD
-=======
 
     internal sealed partial class ListItemChangingCommandInTime : ListItem
-    {
-        private readonly EverChangingCommand[] _commands =
         [
             new("Water", TimeSpan.FromSeconds(2), "🐬", "🐳", "🐟", "🦈"),
             new("Faces", TimeSpan.FromSeconds(2), "😁", "🥺", "😍"),
@@ -329,5 +314,4 @@
             this.Command = _commands[_state];
         }
     }
->>>>>>> 2258bc4d
 }