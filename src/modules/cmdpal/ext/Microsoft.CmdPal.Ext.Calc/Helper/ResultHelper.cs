--- conflicted
+++ resolved
@@ -30,13 +30,9 @@
 
         var copyCommandItem = CreateResult(roundedResult, inputCulture, outputCulture, query);
 
-<<<<<<< HEAD
-        return new ListItem(settings.CloseOnEnter ? copyCommandItem.Command : saveCommand)
-=======
         // No TextToSuggest on the main save command item. We don't want to keep suggesting what the result is,
         // as the user is typing it.
-        return new ListItem(saveCommand)
->>>>>>> 3b3df5b7
+        return new ListItem(settings.CloseOnEnter ? copyCommandItem.Command : saveCommand)
         {
             // Using CurrentCulture since this is user facing
             Icon = Icons.ResultIcon,
