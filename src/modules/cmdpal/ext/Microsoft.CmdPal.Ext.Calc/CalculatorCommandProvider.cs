﻿// Copyright (c) Microsoft Corporation
// The Microsoft Corporation licenses this file to you under the MIT license.
// See the LICENSE file in the project root for more information.

using Microsoft.CmdPal.Ext.Calc.Helper;
using Microsoft.CmdPal.Ext.Calc.Pages;
using Microsoft.CmdPal.Ext.Calc.Properties;
using Microsoft.CommandPalette.Extensions;
using Microsoft.CommandPalette.Extensions.Toolkit;

namespace Microsoft.CmdPal.Ext.Calc;

public partial class CalculatorCommandProvider : CommandProvider
{
    private readonly ListItem _listItem = new(new CalculatorListPage(settings))
    {
        Subtitle = Resources.calculator_top_level_subtitle,
        MoreCommands = [new CommandContextItem(settings.Settings.SettingsPage)],
    };

    private readonly FallbackCalculatorItem _fallback = new(settings);
    private static SettingsManager settings = new();

    public CalculatorCommandProvider()
    {
        Id = "Calculator";
        DisplayName = Resources.calculator_display_name;
        Icon = CalculatorIcons.ProviderIcon;
        Settings = settings.Settings;
    }

    public override ICommandItem[] TopLevelCommands() => [_listItem];

    public override IFallbackCommandItem[] FallbackCommands() => [_fallback];
<<<<<<< HEAD
}

// The calculator page is a dynamic list page
// * The first command is where we display the results. Title=result, Subtitle=query
//   - The default command is `SaveCommand`.
//     - When you save, insert into list at spot 1
//     - change SearchText to the result
//   - MoreCommands: a single `CopyCommand` to copy the result to the clipboard
// * The rest of the items are previously saved results
//   - Command is a CopyCommand
//   - Each item also sets the TextToSuggest to the result
[System.Diagnostics.CodeAnalysis.SuppressMessage("StyleCop.CSharp.MaintainabilityRules", "SA1402:File may only contain a single type", Justification = "This is sample code")]
public sealed partial class CalculatorListPage : DynamicListPage
{
    private readonly List<ListItem> _items = [];
    private readonly SaveCommand _saveCommand = new();
    private readonly CopyTextCommand _copyContextCommand;
    private readonly CommandContextItem _copyContextMenuItem;
    private static readonly CompositeFormat ErrorMessage = System.Text.CompositeFormat.Parse(Properties.Resources.calculator_error);

    public CalculatorListPage()
    {
        Icon = IconHelpers.FromRelativePath("Assets\\Calculator.svg");
        Name = Resources.calculator_title;
        PlaceholderText = Resources.calculator_placeholder_text;
        Id = "com.microsoft.cmdpal.calculator";

        _copyContextCommand = new CopyTextCommand(string.Empty);
        _copyContextMenuItem = new CommandContextItem(_copyContextCommand);

        _items.Add(new(_saveCommand) { Icon = new IconInfo("\uE94E") });

        UpdateSearchText(string.Empty, string.Empty);

        _saveCommand.SaveRequested += HandleSave;
    }

    private void HandleSave(object sender, object args)
    {
        var lastResult = _items[0].Title;
        if (!string.IsNullOrEmpty(lastResult))
        {
            var li = new ListItem(new CopyTextCommand(lastResult))
            {
                Title = _items[0].Title,
                Subtitle = _items[0].Subtitle,
                TextToSuggest = lastResult,
            };
            _items.Insert(1, li);
            _items[0].Subtitle = string.Empty;
            SearchText = lastResult;
            this.RaiseItemsChanged(this._items.Count);
        }
    }

    public override void UpdateSearchText(string oldSearch, string newSearch)
    {
        var firstItem = _items[0];
        if (string.IsNullOrEmpty(newSearch))
        {
            firstItem.Title = Resources.calculator_placeholder_text;
            firstItem.Subtitle = string.Empty;
            firstItem.MoreCommands = [];
        }
        else
        {
            _copyContextCommand.Text = ParseQuery(newSearch, out var result) ? result : string.Empty;
            firstItem.Title = result;
            firstItem.Subtitle = newSearch;
            firstItem.MoreCommands = [_copyContextMenuItem];
        }
    }

    internal static bool ParseQuery(string equation, out string result)
    {
        try
        {
            var resultNumber = new DataTable().Compute(equation, null);
            result = resultNumber.ToString() ?? string.Empty;
            return true;
        }
        catch (Exception e)
        {
            result = string.Format(CultureInfo.CurrentCulture, ErrorMessage, e.Message);
            return false;
        }
    }

    public override IListItem[] GetItems() => _items.ToArray();
}

[System.Diagnostics.CodeAnalysis.SuppressMessage("StyleCop.CSharp.MaintainabilityRules", "SA1402:File may only contain a single type", Justification = "This is sample code")]
public sealed partial class SaveCommand : InvokableCommand
{
    public event TypedEventHandler<object, object> SaveRequested;

    public SaveCommand()
    {
        Name = Resources.calculator_save_command_name;
    }

    public override ICommandResult Invoke()
    {
        SaveRequested?.Invoke(this, this);
        return CommandResult.KeepOpen();
    }
}

[System.Diagnostics.CodeAnalysis.SuppressMessage("StyleCop.CSharp.MaintainabilityRules", "SA1402:File may only contain a single type", Justification = "This is sample code")]
internal sealed partial class FallbackCalculatorItem : FallbackCommandItem
{
    private readonly CopyTextCommand _copyCommand = new(string.Empty) { Id = "com.microsoft.calculator.fallback" };
    private static readonly IconInfo _cachedIcon = IconHelpers.FromRelativePath("Assets\\Calculator.svg");

    public FallbackCalculatorItem()
        : base(new NoOpCommand(), Resources.calculator_displayTitle_text)
    {
        Command = _copyCommand;
        _copyCommand.Name = string.Empty;
        Title = string.Empty;
        Subtitle = Resources.calculator_placeholder_text;
        Icon = _cachedIcon;
    }

    public override void UpdateQuery(string query)
    {
        if (CalculatorListPage.ParseQuery(query, out var result))
        {
            _copyCommand.Text = result;
            _copyCommand.Name = string.IsNullOrWhiteSpace(query) ? string.Empty : Resources.calculator_copy_command_name;
            Title = result;

            // we have to make the subtitle the equation,
            // so that we will still string match the original query
            // Otherwise, something like 1+2 will have a title of "3" and not match
            Subtitle = query;
        }
        else
        {
            _copyCommand.Text = string.Empty;
            _copyCommand.Name = string.Empty;
            Title = string.Empty;
            Subtitle = string.Empty;
        }
    }
=======
>>>>>>> 0c425fd1
}<|MERGE_RESOLUTION|>--- conflicted
+++ resolved
@@ -32,152 +32,4 @@
     public override ICommandItem[] TopLevelCommands() => [_listItem];
 
     public override IFallbackCommandItem[] FallbackCommands() => [_fallback];
-<<<<<<< HEAD
-}
-
-// The calculator page is a dynamic list page
-// * The first command is where we display the results. Title=result, Subtitle=query
-//   - The default command is `SaveCommand`.
-//     - When you save, insert into list at spot 1
-//     - change SearchText to the result
-//   - MoreCommands: a single `CopyCommand` to copy the result to the clipboard
-// * The rest of the items are previously saved results
-//   - Command is a CopyCommand
-//   - Each item also sets the TextToSuggest to the result
-[System.Diagnostics.CodeAnalysis.SuppressMessage("StyleCop.CSharp.MaintainabilityRules", "SA1402:File may only contain a single type", Justification = "This is sample code")]
-public sealed partial class CalculatorListPage : DynamicListPage
-{
-    private readonly List<ListItem> _items = [];
-    private readonly SaveCommand _saveCommand = new();
-    private readonly CopyTextCommand _copyContextCommand;
-    private readonly CommandContextItem _copyContextMenuItem;
-    private static readonly CompositeFormat ErrorMessage = System.Text.CompositeFormat.Parse(Properties.Resources.calculator_error);
-
-    public CalculatorListPage()
-    {
-        Icon = IconHelpers.FromRelativePath("Assets\\Calculator.svg");
-        Name = Resources.calculator_title;
-        PlaceholderText = Resources.calculator_placeholder_text;
-        Id = "com.microsoft.cmdpal.calculator";
-
-        _copyContextCommand = new CopyTextCommand(string.Empty);
-        _copyContextMenuItem = new CommandContextItem(_copyContextCommand);
-
-        _items.Add(new(_saveCommand) { Icon = new IconInfo("\uE94E") });
-
-        UpdateSearchText(string.Empty, string.Empty);
-
-        _saveCommand.SaveRequested += HandleSave;
-    }
-
-    private void HandleSave(object sender, object args)
-    {
-        var lastResult = _items[0].Title;
-        if (!string.IsNullOrEmpty(lastResult))
-        {
-            var li = new ListItem(new CopyTextCommand(lastResult))
-            {
-                Title = _items[0].Title,
-                Subtitle = _items[0].Subtitle,
-                TextToSuggest = lastResult,
-            };
-            _items.Insert(1, li);
-            _items[0].Subtitle = string.Empty;
-            SearchText = lastResult;
-            this.RaiseItemsChanged(this._items.Count);
-        }
-    }
-
-    public override void UpdateSearchText(string oldSearch, string newSearch)
-    {
-        var firstItem = _items[0];
-        if (string.IsNullOrEmpty(newSearch))
-        {
-            firstItem.Title = Resources.calculator_placeholder_text;
-            firstItem.Subtitle = string.Empty;
-            firstItem.MoreCommands = [];
-        }
-        else
-        {
-            _copyContextCommand.Text = ParseQuery(newSearch, out var result) ? result : string.Empty;
-            firstItem.Title = result;
-            firstItem.Subtitle = newSearch;
-            firstItem.MoreCommands = [_copyContextMenuItem];
-        }
-    }
-
-    internal static bool ParseQuery(string equation, out string result)
-    {
-        try
-        {
-            var resultNumber = new DataTable().Compute(equation, null);
-            result = resultNumber.ToString() ?? string.Empty;
-            return true;
-        }
-        catch (Exception e)
-        {
-            result = string.Format(CultureInfo.CurrentCulture, ErrorMessage, e.Message);
-            return false;
-        }
-    }
-
-    public override IListItem[] GetItems() => _items.ToArray();
-}
-
-[System.Diagnostics.CodeAnalysis.SuppressMessage("StyleCop.CSharp.MaintainabilityRules", "SA1402:File may only contain a single type", Justification = "This is sample code")]
-public sealed partial class SaveCommand : InvokableCommand
-{
-    public event TypedEventHandler<object, object> SaveRequested;
-
-    public SaveCommand()
-    {
-        Name = Resources.calculator_save_command_name;
-    }
-
-    public override ICommandResult Invoke()
-    {
-        SaveRequested?.Invoke(this, this);
-        return CommandResult.KeepOpen();
-    }
-}
-
-[System.Diagnostics.CodeAnalysis.SuppressMessage("StyleCop.CSharp.MaintainabilityRules", "SA1402:File may only contain a single type", Justification = "This is sample code")]
-internal sealed partial class FallbackCalculatorItem : FallbackCommandItem
-{
-    private readonly CopyTextCommand _copyCommand = new(string.Empty) { Id = "com.microsoft.calculator.fallback" };
-    private static readonly IconInfo _cachedIcon = IconHelpers.FromRelativePath("Assets\\Calculator.svg");
-
-    public FallbackCalculatorItem()
-        : base(new NoOpCommand(), Resources.calculator_displayTitle_text)
-    {
-        Command = _copyCommand;
-        _copyCommand.Name = string.Empty;
-        Title = string.Empty;
-        Subtitle = Resources.calculator_placeholder_text;
-        Icon = _cachedIcon;
-    }
-
-    public override void UpdateQuery(string query)
-    {
-        if (CalculatorListPage.ParseQuery(query, out var result))
-        {
-            _copyCommand.Text = result;
-            _copyCommand.Name = string.IsNullOrWhiteSpace(query) ? string.Empty : Resources.calculator_copy_command_name;
-            Title = result;
-
-            // we have to make the subtitle the equation,
-            // so that we will still string match the original query
-            // Otherwise, something like 1+2 will have a title of "3" and not match
-            Subtitle = query;
-        }
-        else
-        {
-            _copyCommand.Text = string.Empty;
-            _copyCommand.Name = string.Empty;
-            Title = string.Empty;
-            Subtitle = string.Empty;
-        }
-    }
-=======
->>>>>>> 0c425fd1
 }