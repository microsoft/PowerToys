<?xml version="1.0" encoding="utf-8"?>
<root>
  <!-- 
    Microsoft ResX Schema 
    
    Version 2.0
    
    The primary goals of this format is to allow a simple XML format 
    that is mostly human readable. The generation and parsing of the 
    various data types are done through the TypeConverter classes 
    associated with the data types.
    
    Example:
    
    ... ado.net/XML headers & schema ...
    <resheader name="resmimetype">text/microsoft-resx</resheader>
    <resheader name="version">2.0</resheader>
    <resheader name="reader">System.Resources.ResXResourceReader, System.Windows.Forms, ...</resheader>
    <resheader name="writer">System.Resources.ResXResourceWriter, System.Windows.Forms, ...</resheader>
    <data name="Name1"><value>this is my long string</value><comment>this is a comment</comment></data>
    <data name="Color1" type="System.Drawing.Color, System.Drawing">Blue</data>
    <data name="Bitmap1" mimetype="application/x-microsoft.net.object.binary.base64">
        <value>[base64 mime encoded serialized .NET Framework object]</value>
    </data>
    <data name="Icon1" type="System.Drawing.Icon, System.Drawing" mimetype="application/x-microsoft.net.object.bytearray.base64">
        <value>[base64 mime encoded string representing a byte array form of the .NET Framework object]</value>
        <comment>This is a comment</comment>
    </data>
                
    There are any number of "resheader" rows that contain simple 
    name/value pairs.
    
    Each data row contains a name, and value. The row also contains a 
    type or mimetype. Type corresponds to a .NET class that support 
    text/value conversion through the TypeConverter architecture. 
    Classes that don't support this are serialized and stored with the 
    mimetype set.
    
    The mimetype is used for serialized objects, and tells the 
    ResXResourceReader how to depersist the object. This is currently not 
    extensible. For a given mimetype the value must be set accordingly:
    
    Note - application/x-microsoft.net.object.binary.base64 is the format 
    that the ResXResourceWriter will generate, however the reader can 
    read any of the formats listed below.
    
    mimetype: application/x-microsoft.net.object.binary.base64
    value   : The object must be serialized with 
            : System.Runtime.Serialization.Formatters.Binary.BinaryFormatter
            : and then encoded with base64 encoding.
    
    mimetype: application/x-microsoft.net.object.soap.base64
    value   : The object must be serialized with 
            : System.Runtime.Serialization.Formatters.Soap.SoapFormatter
            : and then encoded with base64 encoding.

    mimetype: application/x-microsoft.net.object.bytearray.base64
    value   : The object must be serialized into a byte array 
            : using a System.ComponentModel.TypeConverter
            : and then encoded with base64 encoding.
    -->
  <xsd:schema id="root" xmlns="" xmlns:xsd="http://www.w3.org/2001/XMLSchema" xmlns:msdata="urn:schemas-microsoft-com:xml-msdata">
    <xsd:import namespace="http://www.w3.org/XML/1998/namespace" />
    <xsd:element name="root" msdata:IsDataSet="true">
      <xsd:complexType>
        <xsd:choice maxOccurs="unbounded">
          <xsd:element name="metadata">
            <xsd:complexType>
              <xsd:sequence>
                <xsd:element name="value" type="xsd:string" minOccurs="0" />
              </xsd:sequence>
              <xsd:attribute name="name" use="required" type="xsd:string" />
              <xsd:attribute name="type" type="xsd:string" />
              <xsd:attribute name="mimetype" type="xsd:string" />
              <xsd:attribute ref="xml:space" />
            </xsd:complexType>
          </xsd:element>
          <xsd:element name="assembly">
            <xsd:complexType>
              <xsd:attribute name="alias" type="xsd:string" />
              <xsd:attribute name="name" type="xsd:string" />
            </xsd:complexType>
          </xsd:element>
          <xsd:element name="data">
            <xsd:complexType>
              <xsd:sequence>
                <xsd:element name="value" type="xsd:string" minOccurs="0" msdata:Ordinal="1" />
                <xsd:element name="comment" type="xsd:string" minOccurs="0" msdata:Ordinal="2" />
              </xsd:sequence>
              <xsd:attribute name="name" type="xsd:string" use="required" msdata:Ordinal="1" />
              <xsd:attribute name="type" type="xsd:string" msdata:Ordinal="3" />
              <xsd:attribute name="mimetype" type="xsd:string" msdata:Ordinal="4" />
              <xsd:attribute ref="xml:space" />
            </xsd:complexType>
          </xsd:element>
          <xsd:element name="resheader">
            <xsd:complexType>
              <xsd:sequence>
                <xsd:element name="value" type="xsd:string" minOccurs="0" msdata:Ordinal="1" />
              </xsd:sequence>
              <xsd:attribute name="name" type="xsd:string" use="required" />
            </xsd:complexType>
          </xsd:element>
        </xsd:choice>
      </xsd:complexType>
    </xsd:element>
  </xsd:schema>
  <resheader name="resmimetype">
    <value>text/microsoft-resx</value>
  </resheader>
  <resheader name="version">
    <value>2.0</value>
  </resheader>
  <resheader name="reader">
    <value>System.Resources.ResXResourceReader, System.Windows.Forms, Version=4.0.0.0, Culture=neutral, PublicKeyToken=b77a5c561934e089</value>
  </resheader>
  <resheader name="writer">
    <value>System.Resources.ResXResourceWriter, System.Windows.Forms, Version=4.0.0.0, Culture=neutral, PublicKeyToken=b77a5c561934e089</value>
  </resheader>
  <data name="calculator_display_name" xml:space="preserve">
    <value>Calculator</value>
  </data>
  <data name="calculator_title" xml:space="preserve">
    <value>Calculator</value>
  </data>
  <data name="calculator_top_level_subtitle" xml:space="preserve">
    <value>Press = to type an equation</value>
    <comment>{Locked="="}</comment>
  </data>
  <data name="calculator_placeholder_text" xml:space="preserve">
    <value>Type an equation...</value>
  </data>
  <data name="calculator_error" xml:space="preserve">
    <value>Error: {0}</value>
    <comment>{0} will be replaced by an error message from an invalid equation</comment>
  </data>
  <data name="calculator_save_command_name" xml:space="preserve">
    <value>Save</value>
  </data>
  <data name="calculator_copy_command_name" xml:space="preserve">
    <value>Copy</value>
  </data>
<<<<<<< HEAD
  <data name="calculator_displayTitle_text" xml:space="preserve">
    <value>Quickly evaluate typed equations</value>
=======
  <data name="calculator_calculation_failed_title" xml:space="preserve">
    <value>Failed to calculate the input</value>
  </data>
  <data name="calculator_division_by_zero" xml:space="preserve">
    <value>Expression contains division by zero</value>
  </data>
  <data name="calculator_expression_not_complete" xml:space="preserve">
    <value>Expression wrong or incomplete</value>
  </data>
  <data name="calculator_not_a_number" xml:space="preserve">
    <value>Calculation result is not a valid number (NaN)</value>
  </data>
  <data name="calculator_double_array_returned" xml:space="preserve">
    <value>Unsupported use of square brackets</value>
  </data>
  <data name="calculator_settings_trig_unit_gradians" xml:space="preserve">
    <value>Gradians</value>
  </data>
  <data name="calculator_settings_trig_unit_degrees" xml:space="preserve">
    <value>Degrees</value>
  </data>
  <data name="calculator_settings_trig_unit_radians" xml:space="preserve">
    <value>Radians</value>
  </data>
  <data name="calculator_settings_trig_unit_mode" xml:space="preserve">
    <value>Trigonometry Unit</value>
  </data>
  <data name="calculator_settings_trig_unit_mode_description" xml:space="preserve">
    <value>Specifies the angle unit to use for trigonometry operations</value>
  </data>
  <data name="calculator_settings_out_en_format" xml:space="preserve">
    <value>Use English (United States) number format for output</value>
  </data>
  <data name="calculator_settings_out_en_format_description" xml:space="preserve">
    <value>Ignores your system setting and returns numbers in the format '{0}'.</value>
    <comment>{0} is a placeholder and will be replaced in code.</comment>
  </data>
  <data name="calculator_settings_in_en_format" xml:space="preserve">
    <value>Use English (United States) number format for input</value>
  </data>
  <data name="calculator_settings_in_en_format_description" xml:space="preserve">
    <value>Ignores your system setting and expects numbers in the format '{0}'.</value>
    <comment>{0} is a placeholder and will be replaced in code.</comment>
  </data>
  <data name="calculator_settings_replace_input" xml:space="preserve">
    <value>Replace input if query ends with '='</value>
  </data>
  <data name="calculator_settings_replace_input_description" xml:space="preserve">
    <value>When using direct activation, appending '=' to the expression will replace the input with the calculated result (e.g. '=5*3-2=' will change the query to '=13').</value>
  </data>
  <data name="calculator_not_covert_to_decimal" xml:space="preserve">
    <value>Result value was either too large or too small for a decimal number</value>
  </data>
  <data name="calculator_copy_hex" xml:space="preserve">
    <value>Copy hexadecimal</value>
  </data>
  <data name="calculator_copy_binary" xml:space="preserve">
    <value>Copy binary</value>
  </data>
  <data name="calculator_expression_empty" xml:space="preserve">
    <value>Please enter an expression</value>
>>>>>>> 0c425fd1
  </data>
</root><|MERGE_RESOLUTION|>--- conflicted
+++ resolved
@@ -140,10 +140,6 @@
   <data name="calculator_copy_command_name" xml:space="preserve">
     <value>Copy</value>
   </data>
-<<<<<<< HEAD
-  <data name="calculator_displayTitle_text" xml:space="preserve">
-    <value>Quickly evaluate typed equations</value>
-=======
   <data name="calculator_calculation_failed_title" xml:space="preserve">
     <value>Failed to calculate the input</value>
   </data>
@@ -205,6 +201,5 @@
   </data>
   <data name="calculator_expression_empty" xml:space="preserve">
     <value>Please enter an expression</value>
->>>>>>> 0c425fd1
   </data>
 </root>