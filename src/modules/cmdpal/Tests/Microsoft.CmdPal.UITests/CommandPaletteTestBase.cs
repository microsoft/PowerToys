--- conflicted
+++ resolved
@@ -62,7 +62,6 @@
         contextMenuButton.Click();
     }
 
-<<<<<<< HEAD
     protected Window FindFileExploerWindow()
     {
         var fileExplorerWindow = this.Find<Window>(By.ClassName("CabinetWClass"), global: true, timeoutMS: 2000);
@@ -92,7 +91,8 @@
     {
         Session.SendKeys(Key.Win);
         Session.SendKeys(Key.Enter);
-=======
+    }
+
     protected void FindDefaultAppDialogAndClickButton()
     {
         try
@@ -114,6 +114,5 @@
             {
             }
         }
->>>>>>> 3206c0b0
     }
 }