--- conflicted
+++ resolved
@@ -57,16 +57,12 @@
 $solutionPath = (Join-Path $PSScriptRoot "..\..\..\..\..\PowerToys.slnx")
 
 if (($BuildStep -ieq "all") -Or ($BuildStep -ieq "build")) {
-<<<<<<< HEAD
-  & $nugetPath restore (Join-Path $PSScriptRoot "..\..\..\..\..\PowerToys.slnx")
-=======
   $restoreArgs = @(
     $solutionPath
     "/t:Restore"
     "/p:RestorePackagesConfig=true"
   )
   & $msbuildPath $restoreArgs
->>>>>>> 97c1de8b
 
   Try {
     foreach ($config in $Configuration.Split(",")) {
