﻿// Copyright (c) Microsoft Corporation
// The Microsoft Corporation licenses this file to you under the MIT license.
// See the LICENSE file in the project root for more information.

using System.Diagnostics;
using System.Text.Json;
using System.Text.Json.Nodes;
using System.Text.Json.Serialization;
using CommunityToolkit.Mvvm.ComponentModel;
using Microsoft.CmdPal.UI.ViewModels.Settings;
using Microsoft.CommandPalette.Extensions.Toolkit;
using Windows.Foundation;

namespace Microsoft.CmdPal.UI.ViewModels;

public partial class SettingsModel : ObservableObject
{
    [JsonIgnore]
    public static readonly string FilePath;

    public event TypedEventHandler<SettingsModel, object?>? SettingsChanged;

    ///////////////////////////////////////////////////////////////////////////
    // SETTINGS HERE
    public static HotkeySettings DefaultActivationShortcut { get; } = new HotkeySettings(true, false, true, false, 0x20); // win+alt+space

    public HotkeySettings? Hotkey { get; set; } = DefaultActivationShortcut;

    public bool UseLowLevelGlobalHotkey { get; set; }

    public bool ShowAppDetails { get; set; }

    public bool HotkeyGoesHome { get; set; }

    public bool BackspaceGoesBack { get; set; }

    public bool SingleClickActivates { get; set; }

    public bool HighlightSearchOnActivate { get; set; } = true;

    public bool ShowSystemTrayIcon { get; set; } = true;

    public bool IgnoreShortcutWhenFullscreen { get; set; }

    public bool AllowExternalReload { get; set; }

    public Dictionary<string, ProviderSettings> ProviderSettings { get; set; } = [];

    public Dictionary<string, CommandAlias> Aliases { get; set; } = [];

    public List<TopLevelHotkey> CommandHotkeys { get; set; } = [];

    public MonitorBehavior SummonOn { get; set; } = MonitorBehavior.ToMouse;

    public bool DisableAnimations { get; set; } = true;

<<<<<<< HEAD
    public bool EnableDock { get; set; }

    public DockSettings DockSettings { get; set; } = new();
=======
    public WindowPosition? LastWindowPosition { get; set; }
>>>>>>> 73f789b0

    // END SETTINGS
    ///////////////////////////////////////////////////////////////////////////

    static SettingsModel()
    {
        FilePath = SettingsJsonPath();
    }

    public ProviderSettings GetProviderSettings(CommandProviderWrapper provider)
    {
        ProviderSettings? settings;
        if (!ProviderSettings.TryGetValue(provider.ProviderId, out settings))
        {
            settings = new ProviderSettings(provider);
            settings.Connect(provider);
            ProviderSettings[provider.ProviderId] = settings;
        }
        else
        {
            settings.Connect(provider);
        }

        return settings;
    }

    public static SettingsModel LoadSettings()
    {
        if (string.IsNullOrEmpty(FilePath))
        {
            throw new InvalidOperationException($"You must set a valid {nameof(SettingsModel.FilePath)} before calling {nameof(LoadSettings)}");
        }

        if (!File.Exists(FilePath))
        {
            Debug.WriteLine("The provided settings file does not exist");
            return new();
        }

        try
        {
            // Read the JSON content from the file
            var jsonContent = File.ReadAllText(FilePath);

            var loaded = JsonSerializer.Deserialize<SettingsModel>(jsonContent, JsonSerializationContext.Default.SettingsModel);

            Debug.WriteLine(loaded is not null ? "Loaded settings file" : "Failed to parse");

            return loaded ?? new();
        }
        catch (Exception ex)
        {
            Debug.WriteLine(ex.ToString());
        }

        return new();
    }

    public static void SaveSettings(SettingsModel model)
    {
        if (string.IsNullOrEmpty(FilePath))
        {
            throw new InvalidOperationException($"You must set a valid {nameof(FilePath)} before calling {nameof(SaveSettings)}");
        }

        try
        {
            // Serialize the main dictionary to JSON and save it to the file
            var settingsJson = JsonSerializer.Serialize(model, JsonSerializationContext.Default.SettingsModel);

            // Is it valid JSON?
            if (JsonNode.Parse(settingsJson) is JsonObject newSettings)
            {
                // Now, read the existing content from the file
                var oldContent = File.Exists(FilePath) ? File.ReadAllText(FilePath) : "{}";

                // Is it valid JSON?
                if (JsonNode.Parse(oldContent) is JsonObject savedSettings)
                {
                    foreach (var item in newSettings)
                    {
                        savedSettings[item.Key] = item.Value?.DeepClone();
                    }

                    var serialized = savedSettings.ToJsonString(JsonSerializationContext.Default.Options);
                    File.WriteAllText(FilePath, serialized);

                    // TODO: Instead of just raising the event here, we should
                    // have a file change watcher on the settings file, and
                    // reload the settings then
                    model.SettingsChanged?.Invoke(model, null);
                }
                else
                {
                    Debug.WriteLine("Failed to parse settings file as JsonObject.");
                }
            }
            else
            {
                Debug.WriteLine("Failed to parse settings file as JsonObject.");
            }
        }
        catch (Exception ex)
        {
            Debug.WriteLine(ex.ToString());
        }
    }

    internal static string SettingsJsonPath()
    {
        var directory = Utilities.BaseSettingsPath("Microsoft.CmdPal");
        Directory.CreateDirectory(directory);

        // now, the settings is just next to the exe
        return Path.Combine(directory, "settings.json");
    }

    // [UnconditionalSuppressMessage("AOT", "IL3050:Calling members annotated with 'RequiresDynamicCodeAttribute' may break functionality when AOT compiling.", Justification = "<Pending>")]
    // private static readonly JsonSerializerOptions _serializerOptions = new()
    // {
    //    WriteIndented = true,
    //    Converters = { new JsonStringEnumConverter() },
    // };
    // private static readonly JsonSerializerOptions _deserializerOptions = new()
    // {
    //    PropertyNameCaseInsensitive = true,
    //    IncludeFields = true,
    //    Converters = { new JsonStringEnumConverter() },
    //    AllowTrailingCommas = true,
    // };
}

[JsonSerializable(typeof(float))]
[JsonSerializable(typeof(int))]
[JsonSerializable(typeof(string))]
[JsonSerializable(typeof(bool))]
[JsonSerializable(typeof(HistoryItem))]
[JsonSerializable(typeof(SettingsModel))]
[JsonSerializable(typeof(WindowPosition))]
[JsonSerializable(typeof(AppStateModel))]
[JsonSerializable(typeof(RecentCommandsManager))]
[JsonSerializable(typeof(List<string>), TypeInfoPropertyName = "StringList")]
[JsonSerializable(typeof(List<HistoryItem>), TypeInfoPropertyName = "HistoryList")]
[JsonSerializable(typeof(Dictionary<string, object>), TypeInfoPropertyName = "Dictionary")]
[JsonSourceGenerationOptions(UseStringEnumConverter = true, WriteIndented = true, IncludeFields = true, PropertyNameCaseInsensitive = true, AllowTrailingCommas = true)]
[System.Diagnostics.CodeAnalysis.SuppressMessage("StyleCop.CSharp.MaintainabilityRules", "SA1402:File may only contain a single type", Justification = "Just used here")]
internal sealed partial class JsonSerializationContext : JsonSerializerContext
{
}

public enum MonitorBehavior
{
    ToMouse = 0,
    ToPrimary = 1,
    ToFocusedWindow = 2,
    InPlace = 3,
    ToLast = 4,
}<|MERGE_RESOLUTION|>--- conflicted
+++ resolved
@@ -54,13 +54,11 @@
 
     public bool DisableAnimations { get; set; } = true;
 
-<<<<<<< HEAD
+    public WindowPosition? LastWindowPosition { get; set; }
+
     public bool EnableDock { get; set; }
 
     public DockSettings DockSettings { get; set; } = new();
-=======
-    public WindowPosition? LastWindowPosition { get; set; }
->>>>>>> 73f789b0
 
     // END SETTINGS
     ///////////////////////////////////////////////////////////////////////////
