--- conflicted
+++ resolved
@@ -58,13 +58,11 @@
 
     public WindowPosition? LastWindowPosition { get; set; }
 
-<<<<<<< HEAD
+    public TimeSpan AutoGoHomeInterval { get; set; } = Timeout.InfiniteTimeSpan;
+
     public bool EnableDock { get; set; }
 
     public DockSettings DockSettings { get; set; } = new();
-=======
-    public TimeSpan AutoGoHomeInterval { get; set; } = Timeout.InfiniteTimeSpan;
->>>>>>> 52f25619
 
     // END SETTINGS
     ///////////////////////////////////////////////////////////////////////////
