--- conflicted
+++ resolved
@@ -64,8 +64,6 @@
 
     public EscapeKeyBehavior EscapeKeyBehaviorSetting { get; set; } = EscapeKeyBehavior.ClearSearchFirstThenGoBack;
 
-<<<<<<< HEAD
-=======
     public UserTheme Theme { get; set; } = UserTheme.Default;
 
     public ColorizationMode ColorizationMode { get; set; }
@@ -84,7 +82,6 @@
 
     public string? BackgroundImagePath { get; set; }
 
->>>>>>> 97c1de8b
     // END SETTINGS
     ///////////////////////////////////////////////////////////////////////////
 
@@ -128,7 +125,6 @@
             // Read the JSON content from the file
             var jsonContent = File.ReadAllText(FilePath);
             var loaded = JsonSerializer.Deserialize<SettingsModel>(jsonContent, JsonSerializationContext.Default.SettingsModel) ?? new();
-<<<<<<< HEAD
 
             var migratedAny = false;
             try
@@ -143,22 +139,6 @@
                 Debug.WriteLine($"Migration check failed: {ex}");
             }
 
-=======
-
-            var migratedAny = false;
-            try
-            {
-                if (JsonNode.Parse(jsonContent) is JsonObject root)
-                {
-                    migratedAny |= ApplyMigrations(root, loaded);
-                }
-            }
-            catch (Exception ex)
-            {
-                Debug.WriteLine($"Migration check failed: {ex}");
-            }
-
->>>>>>> 97c1de8b
             Debug.WriteLine("Loaded settings file");
 
             if (migratedAny)
