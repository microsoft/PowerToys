--- conflicted
+++ resolved
@@ -31,15 +31,12 @@
     private readonly string[] _specialFallbacks = [
         "com.microsoft.cmdpal.builtin.run",
         "com.microsoft.cmdpal.builtin.calculator",
-<<<<<<< HEAD
-        "com.microsoft.cmdpal.builtin.remotedesktop",
-=======
         "com.microsoft.cmdpal.builtin.system",
         "com.microsoft.cmdpal.builtin.core",
         "com.microsoft.cmdpal.builtin.websearch",
         "com.microsoft.cmdpal.builtin.windowssettings",
         "com.microsoft.cmdpal.builtin.datetime",
->>>>>>> 93bf653f
+        "com.microsoft.cmdpal.builtin.remotedesktop",
     ];
 
     private readonly IServiceProvider _serviceProvider;
