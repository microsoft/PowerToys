--- conflicted
+++ resolved
@@ -203,15 +203,11 @@
 
             // If we don't have any previous filter results to work with, start
             // with a list of all our commands & apps.
-<<<<<<< HEAD
-            // if (_filteredItems == null)
+            // if (_filteredItems is null)
             // {
             _filteredItems = commands;
             _filteredItemsIncludesApps = _includeApps;
             if (_includeApps)
-=======
-            if (_filteredItems is null)
->>>>>>> ce4d8dc1
             {
                 IEnumerable<IListItem> apps = AllAppsCommandProvider.Page.GetItems();
                 var appIds = apps.Select(app => app.Command.Id).ToArray();
