--- conflicted
+++ resolved
@@ -27,23 +27,8 @@
     IRecipient<ClearSearchMessage>,
     IRecipient<UpdateFallbackItemsMessage>, IDisposable
 {
-<<<<<<< HEAD
+    private readonly TopLevelCommandManager _tlcManager;
     private readonly AliasManager _aliasManager;
-=======
-    private readonly string[] _specialFallbacks = [
-        "com.microsoft.cmdpal.builtin.run",
-        "com.microsoft.cmdpal.builtin.calculator",
-        "com.microsoft.cmdpal.builtin.system",
-        "com.microsoft.cmdpal.builtin.core",
-        "com.microsoft.cmdpal.builtin.websearch",
-        "com.microsoft.cmdpal.builtin.windowssettings",
-        "com.microsoft.cmdpal.builtin.datetime",
-        "com.microsoft.cmdpal.builtin.remotedesktop",
-    ];
-
-    private readonly IServiceProvider _serviceProvider;
->>>>>>> b8a01634
-    private readonly TopLevelCommandManager _tlcManager;
     private readonly SettingsModel _settings;
     private readonly AppStateModel _appStateModel;
     private List<Scored<IListItem>>? _filteredItems;
