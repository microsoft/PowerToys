--- conflicted
+++ resolved
@@ -141,11 +141,6 @@
         }
     }
 
-<<<<<<< HEAD
-    public ObservableCollection<ProviderSettingsViewModel> CommandProviders { get; } = new();
-
-    public ObservableCollection<FallbackSettingsViewModel> FallbackRankings { get; set; } = new();
-=======
     public int AutoGoBackIntervalIndex
     {
         get
@@ -175,8 +170,9 @@
         }
     }
 
-    public ObservableCollection<ProviderSettingsViewModel> CommandProviders { get; } = [];
->>>>>>> b8a01634
+    public ObservableCollection<ProviderSettingsViewModel> CommandProviders { get; } = new();
+
+    public ObservableCollection<FallbackSettingsViewModel> FallbackRankings { get; set; } = new();
 
     public SettingsExtensionsViewModel Extensions { get; }
 
