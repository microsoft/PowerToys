// Copyright (c) Microsoft Corporation
// The Microsoft Corporation licenses this file to you under the MIT license.
// See the LICENSE file in the project root for more information.

using System.Collections.ObjectModel;
using System.ComponentModel;
using Microsoft.CmdPal.UI.ViewModels.Settings;
using Microsoft.Extensions.DependencyInjection;

namespace Microsoft.CmdPal.UI.ViewModels;

public partial class SettingsViewModel : INotifyPropertyChanged
{
    private static readonly List<TimeSpan> AutoGoHomeIntervals =
    [
        Timeout.InfiniteTimeSpan,
        TimeSpan.Zero,
        TimeSpan.FromSeconds(10),
        TimeSpan.FromSeconds(20),
        TimeSpan.FromSeconds(30),
        TimeSpan.FromSeconds(60),
        TimeSpan.FromSeconds(90),
        TimeSpan.FromSeconds(120),
        TimeSpan.FromSeconds(180),
    ];

    private readonly SettingsModel _settings;
    private readonly IServiceProvider _serviceProvider;

    public event PropertyChangedEventHandler? PropertyChanged;

    public HotkeySettings? Hotkey
    {
        get => _settings.Hotkey;
        set
        {
            _settings.Hotkey = value ?? SettingsModel.DefaultActivationShortcut;
            PropertyChanged?.Invoke(this, new PropertyChangedEventArgs(nameof(Hotkey)));
            Save();
        }
    }

    public bool UseLowLevelGlobalHotkey
    {
        get => _settings.UseLowLevelGlobalHotkey;
        set
        {
            _settings.UseLowLevelGlobalHotkey = value;
            PropertyChanged?.Invoke(this, new PropertyChangedEventArgs(nameof(Hotkey)));
            Save();
        }
    }

    public bool AllowExternalReload
    {
        get => _settings.AllowExternalReload;
        set
        {
            _settings.AllowExternalReload = value;
            Save();
        }
    }

    public bool ShowAppDetails
    {
        get => _settings.ShowAppDetails;
        set
        {
            _settings.ShowAppDetails = value;
            Save();
        }
    }

    public bool BackspaceGoesBack
    {
        get => _settings.BackspaceGoesBack;
        set
        {
            _settings.BackspaceGoesBack = value;
            Save();
        }
    }

    public bool SingleClickActivates
    {
        get => _settings.SingleClickActivates;
        set
        {
            _settings.SingleClickActivates = value;
            Save();
        }
    }

    public bool HighlightSearchOnActivate
    {
        get => _settings.HighlightSearchOnActivate;
        set
        {
            _settings.HighlightSearchOnActivate = value;
            Save();
        }
    }

    public int MonitorPositionIndex
    {
        get => (int)_settings.SummonOn;
        set
        {
            _settings.SummonOn = (MonitorBehavior)value;
            Save();
        }
    }

    public bool ShowSystemTrayIcon
    {
        get => _settings.ShowSystemTrayIcon;
        set
        {
            _settings.ShowSystemTrayIcon = value;
            Save();
        }
    }

    public bool IgnoreShortcutWhenFullscreen
    {
        get => _settings.IgnoreShortcutWhenFullscreen;
        set
        {
            _settings.IgnoreShortcutWhenFullscreen = value;
            Save();
        }
    }

    public bool DisableAnimations
    {
        get => _settings.DisableAnimations;
        set
        {
            _settings.DisableAnimations = value;
            Save();
        }
    }

<<<<<<< HEAD
    public bool EnableChinesePinYinSupport
    {
        get => _settings.EnableChinesePinYinSupport;
        set
        {
            _settings.EnableChinesePinYinSupport = value;
=======
    public int AutoGoBackIntervalIndex
    {
        get
        {
            var index = AutoGoHomeIntervals.IndexOf(_settings.AutoGoHomeInterval);
            return index >= 0 ? index : 0;
        }

        set
        {
            if (value >= 0 && value < AutoGoHomeIntervals.Count)
            {
                _settings.AutoGoHomeInterval = AutoGoHomeIntervals[value];
            }

            Save();
        }
    }

    public int EscapeKeyBehaviorIndex
    {
        get => (int)_settings.EscapeKeyBehaviorSetting;
        set
        {
            _settings.EscapeKeyBehaviorSetting = (EscapeKeyBehavior)value;
>>>>>>> 121c6c07
            Save();
        }
    }

    public ObservableCollection<ProviderSettingsViewModel> CommandProviders { get; } = [];

    public SettingsExtensionsViewModel Extensions { get; }

    public SettingsViewModel(SettingsModel settings, IServiceProvider serviceProvider, TaskScheduler scheduler)
    {
        _settings = settings;
        _serviceProvider = serviceProvider;

        var activeProviders = GetCommandProviders();
        var allProviderSettings = _settings.ProviderSettings;

        foreach (var item in activeProviders)
        {
            var providerSettings = settings.GetProviderSettings(item);

            var settingsModel = new ProviderSettingsViewModel(item, providerSettings, _serviceProvider);
            CommandProviders.Add(settingsModel);
        }

        Extensions = new SettingsExtensionsViewModel(CommandProviders, scheduler);
    }

    private IEnumerable<CommandProviderWrapper> GetCommandProviders()
    {
        var manager = _serviceProvider.GetService<TopLevelCommandManager>()!;
        var allProviders = manager.CommandProviders;
        return allProviders;
    }

    private void Save() => SettingsModel.SaveSettings(_settings);
}<|MERGE_RESOLUTION|>--- conflicted
+++ resolved
@@ -141,14 +141,16 @@
         }
     }
 
-<<<<<<< HEAD
     public bool EnableChinesePinYinSupport
     {
         get => _settings.EnableChinesePinYinSupport;
         set
         {
             _settings.EnableChinesePinYinSupport = value;
-=======
+            Save();
+        }
+    }
+
     public int AutoGoBackIntervalIndex
     {
         get
@@ -174,7 +176,6 @@
         set
         {
             _settings.EscapeKeyBehaviorSetting = (EscapeKeyBehavior)value;
->>>>>>> 121c6c07
             Save();
         }
     }
