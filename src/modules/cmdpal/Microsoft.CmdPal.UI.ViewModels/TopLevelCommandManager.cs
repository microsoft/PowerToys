--- conflicted
+++ resolved
@@ -238,13 +238,6 @@
 
     private async Task StartExtensionsAndGetCommands(IEnumerable<IExtensionWrapper> extensions)
     {
-<<<<<<< HEAD
-        var s = new Stopwatch();
-        s.Start();
-
-        // TODO This most definitely needs a lock
-        foreach (var extension in extensions)
-=======
         var timer = new Stopwatch();
         timer.Start();
 
@@ -255,7 +248,6 @@
         var wrappers = (await Task.WhenAll(startTasks)).Where(wrapper => wrapper != null).Select(w => w!).ToList();
 
         foreach (var wrapper in wrappers)
->>>>>>> 371b7f08
         {
             _extensionCommandProviders.Add(wrapper!);
         }
@@ -276,11 +268,6 @@
             }
         }
 
-<<<<<<< HEAD
-        s.Stop();
-
-        Logger.LogDebug($"Loading extensions took {s.ElapsedMilliseconds}ms");
-=======
         timer.Stop();
         Logger.LogDebug($"Loading extensions took {timer.ElapsedMilliseconds} ms");
     }
@@ -316,7 +303,6 @@
         }
 
         return null;
->>>>>>> 371b7f08
     }
 
     private void ExtensionService_OnExtensionRemoved(IExtensionService sender, IEnumerable<IExtensionWrapper> extensions)
