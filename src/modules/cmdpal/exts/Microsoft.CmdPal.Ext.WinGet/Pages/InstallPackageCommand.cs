--- conflicted
+++ resolved
@@ -44,13 +44,9 @@
     private static readonly CompositeFormat UninstallPackageFinishing = System.Text.CompositeFormat.Parse(Properties.Resources.winget_uninstall_package_finishing);
     private static readonly CompositeFormat DownloadProgress = System.Text.CompositeFormat.Parse(Properties.Resources.winget_download_progress);
 
-<<<<<<< HEAD
+    internal bool SkipDependencies { get; set; }
+
     public InstallPackageCommand(CatalogPackage package, PackageInstallCommandState isInstalled)
-=======
-    internal bool SkipDependencies { get; set; }
-
-    public InstallPackageCommand(CatalogPackage package, bool isInstalled)
->>>>>>> 1eccbc30
     {
         _package = package;
         InstallCommandState = isInstalled;
@@ -124,17 +120,8 @@
             var installOptions = WinGetStatics.WinGetFactory.CreateInstallOptions();
             installOptions.PackageInstallScope = PackageInstallScope.Any;
 
-<<<<<<< HEAD
-            // These don't work:
-            // installOptions.AcceptPackageAgreements = true;
-            // installOptions.PackageInstallMode = PackageInstallMode.Silent;
-
-            // But this one does:
-            // installOptions.SkipDependencies = true;
-=======
             installOptions.SkipDependencies = SkipDependencies;
 
->>>>>>> 1eccbc30
             _installAction = WinGetStatics.Manager.InstallPackageAsync(_package, installOptions);
 
             var handler = new AsyncOperationProgressHandler<InstallResult, InstallProgress>(OnInstallProgress);
