﻿// Copyright (c) Microsoft Corporation
// The Microsoft Corporation licenses this file to you under the MIT license.
// See the LICENSE file in the project root for more information.

using Microsoft.CmdPal.Ext.System.Helpers;
using Microsoft.CommandPalette.Extensions;
using Microsoft.CommandPalette.Extensions.Toolkit;

namespace Microsoft.CmdPal.Ext.System.Pages;

public sealed partial class SystemCommandPage : ListPage
{
    private SettingsManager _settingsManager;

    public SystemCommandPage(SettingsManager settingsManager)
    {
        Title = Resources.Microsoft_plugin_ext_system_page_name;
<<<<<<< HEAD
        Name = Resources.Microsoft_plugin_ext_system_page_name;
        Icon = new IconInfo("\uE72E");
=======
        Icon = IconHelpers.FromRelativePath("Assets\\SystemCommand.svg");
>>>>>>> 4e7bd34c
        _settingsManager = settingsManager;
        ShowDetails = true;
    }

    public override IListItem[] GetItems() => Commands.GetAllCommands(_settingsManager).ToArray();
}<|MERGE_RESOLUTION|>--- conflicted
+++ resolved
@@ -15,12 +15,8 @@
     public SystemCommandPage(SettingsManager settingsManager)
     {
         Title = Resources.Microsoft_plugin_ext_system_page_name;
-<<<<<<< HEAD
         Name = Resources.Microsoft_plugin_ext_system_page_name;
-        Icon = new IconInfo("\uE72E");
-=======
         Icon = IconHelpers.FromRelativePath("Assets\\SystemCommand.svg");
->>>>>>> 4e7bd34c
         _settingsManager = settingsManager;
         ShowDetails = true;
     }
