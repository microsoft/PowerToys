// Copyright (c) Microsoft Corporation
// The Microsoft Corporation licenses this file to you under the MIT license.
// See the LICENSE file in the project root for more information.

using System.Collections.ObjectModel;
using CommunityToolkit.Mvvm.ComponentModel;
using CommunityToolkit.Mvvm.Input;
using Microsoft.CmdPal.Core.Common.Helpers;
using Microsoft.CmdPal.Core.ViewModels.Models;
using Microsoft.CommandPalette.Extensions;

namespace Microsoft.CmdPal.Core.ViewModels;

public partial class PageViewModel : ExtensionObjectViewModel, IPageContext
{
    public TaskScheduler Scheduler { get; private set; }

    private readonly ExtensionObject<IPage> _pageModel;

    public bool IsLoading => ModelIsLoading || (!IsInitialized);

    [ObservableProperty]
    [NotifyPropertyChangedFor(nameof(IsLoading))]
    public virtual partial bool IsInitialized { get; protected set; }

    [ObservableProperty]
    public partial string ErrorMessage { get; protected set; } = string.Empty;

    [ObservableProperty]
    public partial bool IsNested { get; set; } = true;

    // This is set from the SearchBar
    [ObservableProperty]
    [NotifyPropertyChangedFor(nameof(ShowSuggestion))]
    public partial string SearchTextBox { get; set; } = string.Empty;

    [ObservableProperty]
    public virtual partial string PlaceholderText { get; private set; } = "Type here to search...";

    [ObservableProperty]
    [NotifyPropertyChangedFor(nameof(ShowSuggestion))]
    public virtual partial string TextToSuggest { get; protected set; } = string.Empty;

    public bool ShowSuggestion => !string.IsNullOrEmpty(TextToSuggest) && TextToSuggest != SearchTextBox;

    [ObservableProperty]
    public partial AppExtensionHost ExtensionHost { get; private set; }

    public bool HasStatusMessage => MostRecentStatusMessage is not null;

    [ObservableProperty]
    [NotifyPropertyChangedFor(nameof(HasStatusMessage))]
    public partial StatusMessageViewModel? MostRecentStatusMessage { get; private set; } = null;

    public ObservableCollection<StatusMessageViewModel> StatusMessages => ExtensionHost.StatusMessages;

    // These are properties that are "observable" from the extension object
    // itself, in the sense that they get raised by PropChanged events from the
    // extension. However, we don't want to actually make them
    // [ObservableProperty]s, because PropChanged comes in off the UI thread,
    // and ObservableProperty is not smart enough to raise the PropertyChanged
    // on the UI thread.
    public string Name { get; protected set; } = string.Empty;

    public string Title { get => string.IsNullOrEmpty(field) ? Name : field; protected set; } = string.Empty;

    // This property maps to `IPage.IsLoading`, but we want to expose our own
    // `IsLoading` property as a combo of this value and `IsInitialized`
    public bool ModelIsLoading { get; protected set; } = true;

    public bool HasSearchBox { get; protected set; } = true;
<<<<<<< HEAD
=======

    public bool HasFilters { get; protected set; }
>>>>>>> 2258bc4d

    public IconInfoViewModel Icon { get; protected set; }

    public PageViewModel(IPage? model, TaskScheduler scheduler, AppExtensionHost extensionHost)
        : base((IPageContext?)null)
    {
        _pageModel = new(model);
        Scheduler = scheduler;
        PageContext = new(this);
        ExtensionHost = extensionHost;
        Icon = new(null);

        ExtensionHost.StatusMessages.CollectionChanged += StatusMessages_CollectionChanged;
        UpdateHasStatusMessage();
    }

    private void StatusMessages_CollectionChanged(object? sender, System.Collections.Specialized.NotifyCollectionChangedEventArgs e) => UpdateHasStatusMessage();

    private void UpdateHasStatusMessage()
    {
        if (ExtensionHost.StatusMessages.Any())
        {
            var last = ExtensionHost.StatusMessages.Last();
            MostRecentStatusMessage = last;
        }
        else
        {
            MostRecentStatusMessage = null;
        }
    }

    //// Run on background thread from ListPage.xaml.cs
    [RelayCommand]
    internal Task<bool> InitializeAsync()
    {
        // TODO: We may want a SemaphoreSlim lock here.

        // TODO: We may want to investigate using some sort of AsyncEnumerable or populating these as they come into the UI layer
        //       Though we have to think about threading here and circling back to the UI thread with a TaskScheduler.
        try
        {
            InitializeProperties();
        }
        catch (Exception ex)
        {
            ShowException(ex, _pageModel?.Unsafe?.Name);
            return Task.FromResult(false);
        }

        // Notify we're done back on the UI Thread.
        Task.Factory.StartNew(
            () =>
            {
                IsInitialized = true;

                // TODO: Do we want an event/signal here that the Page Views can listen to? (i.e. ListPage setting the selected index to 0, however, in async world the user may have already started navigating around page...)
            },
            CancellationToken.None,
            TaskCreationOptions.None,
            Scheduler);
        return Task.FromResult(true);
    }

    public override void InitializeProperties()
    {
        var page = _pageModel.Unsafe;
        if (page is null)
        {
            return; // throw?
        }

        Name = page.Name;
        ModelIsLoading = page.IsLoading;
        Title = page.Title;
        Icon = new(page.Icon);
        Icon.InitializeProperties();

        HasSearchBox = page is IListPage;

        // Let the UI know about our initial properties too.
        UpdateProperty(nameof(Name));
        UpdateProperty(nameof(Title));
        UpdateProperty(nameof(ModelIsLoading));
        UpdateProperty(nameof(IsLoading));
        UpdateProperty(nameof(Icon));
        UpdateProperty(nameof(HasSearchBox));

        page.PropChanged += Model_PropChanged;
    }

    private void Model_PropChanged(object sender, IPropChangedEventArgs args)
    {
        try
        {
            var propName = args.PropertyName;
            FetchProperty(propName);
        }
        catch (Exception ex)
        {
            ShowException(ex, _pageModel?.Unsafe?.Name);
        }
    }

    partial void OnSearchTextBoxChanged(string oldValue, string newValue) => OnSearchTextBoxUpdated(newValue);

    protected virtual void OnSearchTextBoxUpdated(string searchTextBox)
    {
        // The base page has no notion of data, so we do nothing here...
        // subclasses should override.
    }

    protected virtual void FetchProperty(string propertyName)
    {
        var model = this._pageModel.Unsafe;
        if (model is null)
        {
            return; // throw?
        }

        var updateProperty = true;
        switch (propertyName)
        {
            case nameof(Name):
                this.Name = model.Name ?? string.Empty;
                UpdateProperty(nameof(Title));
                break;
            case nameof(Title):
                this.Title = model.Title ?? string.Empty;
                break;
            case nameof(IsLoading):
                this.ModelIsLoading = model.IsLoading;
                UpdateProperty(nameof(ModelIsLoading));
                break;
            case nameof(Icon):
                this.Icon = new(model.Icon);
                break;
            default:
                updateProperty = false;
                break;
        }

        // GH #38829: If we always UpdateProperty here, then there's a possible
        // race condition, where we raise the PropertyChanged(SearchText)
        // before the subclass actually retrieves the new SearchText from the
        // model. In that race situation, if the UI thread handles the
        // PropertyChanged before ListViewModel fetches the SearchText, it'll
        // think that the old search text is the _new_ value.
        if (updateProperty)
        {
            UpdateProperty(propertyName);
        }
    }

    public new void ShowException(Exception ex, string? extensionHint = null)
    {
        // Set the extensionHint to the Page Title (if we have one, and one not provided).
        // extensionHint ??= _pageModel?.Unsafe?.Title;
        extensionHint ??= ExtensionHost.GetExtensionDisplayName() ?? Title;
        Task.Factory.StartNew(
            () =>
            {
                var message = DiagnosticsHelper.BuildExceptionMessage(ex, extensionHint);
                ErrorMessage += message;
            },
            CancellationToken.None,
            TaskCreationOptions.None,
            Scheduler);
    }

    public override string ToString() => $"{Title} ViewModel";

    protected override void UnsafeCleanup()
    {
        base.UnsafeCleanup();

        ExtensionHost.StatusMessages.CollectionChanged -= StatusMessages_CollectionChanged;

        var model = _pageModel.Unsafe;
        if (model is not null)
        {
            model.PropChanged -= Model_PropChanged;
        }
    }
}

public interface IPageContext
{
    void ShowException(Exception ex, string? extensionHint = null);

    TaskScheduler Scheduler { get; }
}

public interface IPageViewModelFactoryService
{
    /// <summary>
    /// Creates a new instance of the page view model for the given page type.
    /// </summary>
    /// <param name="page">The page for which to create the view model.</param>
    /// <param name="nested">Indicates whether the page is not the top-level page.</param>
    /// <param name="host">The command palette host that will host the page (for status messages)</param>
    /// <returns>A new instance of the page view model.</returns>
    PageViewModel? TryCreatePageViewModel(IPage page, bool nested, AppExtensionHost host);
}<|MERGE_RESOLUTION|>--- conflicted
+++ resolved
@@ -69,11 +69,8 @@
     public bool ModelIsLoading { get; protected set; } = true;
 
     public bool HasSearchBox { get; protected set; } = true;
-<<<<<<< HEAD
-=======
 
     public bool HasFilters { get; protected set; }
->>>>>>> 2258bc4d
 
     public IconInfoViewModel Icon { get; protected set; }
 
