--- conflicted
+++ resolved
@@ -142,14 +142,10 @@
                 Section = model.Section ?? string.Empty;
                 UpdateProperty(nameof(Section));
                 break;
-<<<<<<< HEAD
             case nameof(IsSectionOrSeparator):
-                this.IsSectionOrSeparator = !string.IsNullOrWhiteSpace(Section) || IsSeparator(model);
+                IsSectionOrSeparator = !string.IsNullOrWhiteSpace(Section) || IsSeparator(model);
                 break;
             case nameof(Details):
-=======
-            case nameof(model.Details):
->>>>>>> 32c13cea
                 var extensionDetails = model.Details;
                 Details = extensionDetails is not null ? new(extensionDetails, PageContext) : null;
                 Details?.InitializeProperties();
