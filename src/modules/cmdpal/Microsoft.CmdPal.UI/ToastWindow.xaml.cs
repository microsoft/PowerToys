// Copyright (c) Microsoft Corporation
// The Microsoft Corporation licenses this file to you under the MIT license.
// See the LICENSE file in the project root for more information.

using CommunityToolkit.Mvvm.Messaging;
using CommunityToolkit.WinUI;
using Microsoft.CmdPal.UI.Helpers;
using Microsoft.CmdPal.UI.ViewModels;
using Microsoft.CmdPal.UI.ViewModels.Messages;
using Microsoft.PowerToys.Settings.UI.Helpers;
using Microsoft.UI.Dispatching;
using Microsoft.UI.Windowing;
using Microsoft.UI.Xaml;
using Windows.Graphics;
using Windows.Win32;
using Windows.Win32.Foundation;
using Windows.Win32.UI.WindowsAndMessaging;
using RS_ = Microsoft.CmdPal.UI.Helpers.ResourceLoaderInstance;

namespace Microsoft.CmdPal.UI;

public sealed partial class ToastWindow : Window,
    IRecipient<QuitMessage>
{
    private readonly HWND _hwnd;

    public ToastViewModel ViewModel { get; } = new();

    private readonly DispatcherQueueTimer _debounceTimer = DispatcherQueue.GetForCurrentThread().CreateTimer();

    public ToastWindow()
    {
        this.InitializeComponent();
        AppWindow.Hide();
        AppWindow.IsShownInSwitchers = false;
        ExtendsContentIntoTitleBar = true;
        AppWindow.SetPresenter(AppWindowPresenterKind.CompactOverlay);
        this.SetIcon();
        AppWindow.Title = RS_.GetString("ToastWindowTitle");
        AppWindow.TitleBar.PreferredHeightOption = TitleBarHeightOption.Collapsed;

        _hwnd = new HWND(WinRT.Interop.WindowNative.GetWindowHandle(this).ToInt32());
        PInvoke.EnableWindow(_hwnd, false);

        WeakReferenceMessenger.Default.Register<QuitMessage>(this);
    }

    private static double GetScaleFactor(HWND hwnd)
    {
        var monitor = NativeMethods.MonitorFromWindow(hwnd.Value, 2); // MONITOR_DEFAULTTONEAREST
        _ = NativeMethods.GetDpiForMonitor(monitor, 0, out var dpiX, out _); // MDT_EFFECTIVE_DPI = 0
        return dpiX / 96.0;
    }

    private void PositionCentered()
    {
        var intSize = new SizeInt32
        {
            Width = Convert.ToInt32(ToastText.ActualWidth),
            Height = Convert.ToInt32(ToastText.ActualHeight),
        };
<<<<<<< HEAD

        var scaleAdjustment = GetScaleFactor(_hwnd);
=======
        var scaleAdjustment = ToastText.XamlRoot.RasterizationScale;
>>>>>>> f3e36da8
        var scaled = new SizeInt32
        {
            Width = (int)Math.Round(intSize.Width * scaleAdjustment),
            Height = (int)Math.Round(intSize.Height * scaleAdjustment),
        };
        AppWindow.Resize(scaled);

        var displayArea = DisplayArea.GetFromWindowId(AppWindow.Id, DisplayAreaFallback.Nearest);
        if (displayArea is not null)
        {
            var centeredPosition = AppWindow.Position;
            centeredPosition.X = (displayArea.WorkArea.Width - AppWindow.Size.Width) / 2;

            var monitorHeight = displayArea.WorkArea.Height;
            var windowHeight = AppWindow.Size.Height;
            centeredPosition.Y = monitorHeight - (windowHeight * 2);
            AppWindow.Move(centeredPosition);
        }
    }

    public void ShowToast(string message)
    {
        ViewModel.ToastMessage = message;
        DispatcherQueue.TryEnqueue(
            DispatcherQueuePriority.Low,
            () =>
        {
            PositionCentered();

            // SW_SHOWNA prevents us from getting activated (and stealing FG)
            PInvoke.ShowWindow(_hwnd, SHOW_WINDOW_CMD.SW_SHOWNA);

            _debounceTimer.Debounce(
                () =>
                {
                    AppWindow.Hide();
                },
                interval: TimeSpan.FromMilliseconds(2500),
                immediate: false);
        });
    }

    public void Receive(QuitMessage message)
    {
        // This might come in on a background thread
        DispatcherQueue.TryEnqueue(() => Close());
    }
}<|MERGE_RESOLUTION|>--- conflicted
+++ resolved
@@ -2,8 +2,10 @@
 // The Microsoft Corporation licenses this file to you under the MIT license.
 // See the LICENSE file in the project root for more information.
 
+using System.Diagnostics;
 using CommunityToolkit.Mvvm.Messaging;
 using CommunityToolkit.WinUI;
+using ManagedCommon;
 using Microsoft.CmdPal.UI.Helpers;
 using Microsoft.CmdPal.UI.ViewModels;
 using Microsoft.CmdPal.UI.ViewModels.Messages;
@@ -47,9 +49,17 @@
 
     private static double GetScaleFactor(HWND hwnd)
     {
-        var monitor = NativeMethods.MonitorFromWindow(hwnd.Value, 2); // MONITOR_DEFAULTTONEAREST
-        _ = NativeMethods.GetDpiForMonitor(monitor, 0, out var dpiX, out _); // MDT_EFFECTIVE_DPI = 0
-        return dpiX / 96.0;
+        try
+        {
+            var monitor = NativeMethods.MonitorFromWindow(hwnd.Value, 2); // MONITOR_DEFAULTTONEAREST
+            _ = NativeMethods.GetDpiForMonitor(monitor, 0, out var dpiX, out _); // MDT_EFFECTIVE_DPI = 0
+            return dpiX / 96.0;
+        }
+        catch (Exception ex)
+        {
+            Logger.LogError($"Failed to get scale factor, error: {ex.Message}");
+            return 1.0;
+        }
     }
 
     private void PositionCentered()
@@ -59,12 +69,8 @@
             Width = Convert.ToInt32(ToastText.ActualWidth),
             Height = Convert.ToInt32(ToastText.ActualHeight),
         };
-<<<<<<< HEAD
 
         var scaleAdjustment = GetScaleFactor(_hwnd);
-=======
-        var scaleAdjustment = ToastText.XamlRoot.RasterizationScale;
->>>>>>> f3e36da8
         var scaled = new SizeInt32
         {
             Width = (int)Math.Round(intSize.Width * scaleAdjustment),
