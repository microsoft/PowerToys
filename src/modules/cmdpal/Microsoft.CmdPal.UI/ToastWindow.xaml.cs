// Copyright (c) Microsoft Corporation
// The Microsoft Corporation licenses this file to you under the MIT license.
// See the LICENSE file in the project root for more information.

using CommunityToolkit.Mvvm.Messaging;
using CommunityToolkit.WinUI;
using ManagedCommon;
using Microsoft.CmdPal.UI.Helpers;
using Microsoft.CmdPal.UI.ViewModels;
using Microsoft.CmdPal.UI.ViewModels.Messages;
using Microsoft.UI.Dispatching;
using Microsoft.UI.Windowing;
using Microsoft.UI.Xaml;
using Windows.Graphics;
using Windows.Win32;
using Windows.Win32.Foundation;
using Windows.Win32.Graphics.Gdi;
using Windows.Win32.UI.HiDpi;
using Windows.Win32.UI.WindowsAndMessaging;
using WinUIEx;
using RS_ = Microsoft.CmdPal.UI.Helpers.ResourceLoaderInstance;

namespace Microsoft.CmdPal.UI;

public sealed partial class ToastWindow : WindowEx,
    IRecipient<QuitMessage>
{
    private readonly HWND _hwnd;

    public ToastViewModel ViewModel { get; } = new();

    private readonly DispatcherQueueTimer _debounceTimer = DispatcherQueue.GetForCurrentThread().CreateTimer();

    public ToastWindow()
    {
        this.InitializeComponent();
        AppWindow.Hide();
        AppWindow.IsShownInSwitchers = false;
        ExtendsContentIntoTitleBar = true;
        AppWindow.SetPresenter(AppWindowPresenterKind.CompactOverlay);
        this.SetIcon();
        AppWindow.Title = RS_.GetString("ToastWindowTitle");
        AppWindow.TitleBar.PreferredHeightOption = TitleBarHeightOption.Collapsed;

        _hwnd = new HWND(WinRT.Interop.WindowNative.GetWindowHandle(this).ToInt32());
        PInvoke.EnableWindow(_hwnd, false);

        WeakReferenceMessenger.Default.Register<QuitMessage>(this);
    }

    private static double GetScaleFactor(HWND hwnd)
    {
        try
        {
            var monitor = PInvoke.MonitorFromWindow(hwnd, MONITOR_FROM_FLAGS.MONITOR_DEFAULTTONEAREST);
            _ = PInvoke.GetDpiForMonitor(monitor, MONITOR_DPI_TYPE.MDT_EFFECTIVE_DPI, out var dpiX, out _);
            return dpiX / 96.0;
        }
        catch (Exception ex)
        {
            Logger.LogError($"Failed to get scale factor, error: {ex.Message}");
            return 1.0;
        }
    }

    private void PositionCentered()
    {
<<<<<<< HEAD
        this.SetWindowSize(ToastText.ActualWidth, ToastText.ActualHeight);
=======
        var intSize = new SizeInt32
        {
            Width = Convert.ToInt32(ToastText.ActualWidth),
            Height = Convert.ToInt32(ToastText.ActualHeight),
        };

        var scaleAdjustment = GetScaleFactor(_hwnd);
        var scaled = new SizeInt32
        {
            Width = (int)Math.Round(intSize.Width * scaleAdjustment),
            Height = (int)Math.Round(intSize.Height * scaleAdjustment),
        };
        AppWindow.Resize(scaled);
>>>>>>> 49687251

        var displayArea = DisplayArea.GetFromWindowId(AppWindow.Id, DisplayAreaFallback.Nearest);
        if (displayArea is not null)
        {
            var centeredPosition = AppWindow.Position;
            centeredPosition.X = (displayArea.WorkArea.Width - AppWindow.Size.Width) / 2;

            var monitorHeight = displayArea.WorkArea.Height;
            var windowHeight = AppWindow.Size.Height;
            centeredPosition.Y = monitorHeight - (windowHeight + 8); // Align with other shell toasts, like the volume indicator.
            AppWindow.Move(centeredPosition);
        }
    }

    public void ShowToast(string message)
    {
        ViewModel.ToastMessage = message;
        DispatcherQueue.TryEnqueue(
            DispatcherQueuePriority.Low,
            () =>
        {
            PositionCentered();

            // SW_SHOWNA prevents us from getting activated (and stealing FG)
            PInvoke.ShowWindow(_hwnd, SHOW_WINDOW_CMD.SW_SHOWNA);

            _debounceTimer.Debounce(
                () =>
                {
                    AppWindow.Hide();
                },
                interval: TimeSpan.FromMilliseconds(2500),
                immediate: false);
        });
    }

    public void Receive(QuitMessage message)
    {
        // This might come in on a background thread
        DispatcherQueue.TryEnqueue(() => Close());
    }
}<|MERGE_RESOLUTION|>--- conflicted
+++ resolved
@@ -65,23 +65,7 @@
 
     private void PositionCentered()
     {
-<<<<<<< HEAD
         this.SetWindowSize(ToastText.ActualWidth, ToastText.ActualHeight);
-=======
-        var intSize = new SizeInt32
-        {
-            Width = Convert.ToInt32(ToastText.ActualWidth),
-            Height = Convert.ToInt32(ToastText.ActualHeight),
-        };
-
-        var scaleAdjustment = GetScaleFactor(_hwnd);
-        var scaled = new SizeInt32
-        {
-            Width = (int)Math.Round(intSize.Width * scaleAdjustment),
-            Height = (int)Math.Round(intSize.Height * scaleAdjustment),
-        };
-        AppWindow.Resize(scaled);
->>>>>>> 49687251
 
         var displayArea = DisplayArea.GetFromWindowId(AppWindow.Id, DisplayAreaFallback.Nearest);
         if (displayArea is not null)
