--- conflicted
+++ resolved
@@ -82,11 +82,8 @@
         WeakReferenceMessenger.Default.Register<ShowToastMessage>(this);
         WeakReferenceMessenger.Default.Register<NavigateToPageMessage>(this);
 
-<<<<<<< HEAD
         AddHandler(PreviewKeyDownEvent, new KeyEventHandler(ShellPage_OnPreviewKeyDown), true);
-=======
         AddHandler(PointerPressedEvent, new PointerEventHandler(ShellPage_OnPointerPressed), true);
->>>>>>> beb85e69
 
         RootFrame.Navigate(typeof(LoadingPage), ViewModel);
     }
@@ -452,13 +449,14 @@
         }
     }
 
-<<<<<<< HEAD
     private void ShellPage_OnPreviewKeyDown(object sender, KeyRoutedEventArgs e)
     {
         if (e.Key == VirtualKey.Left && e.KeyStatus.IsMenuKeyDown)
         {
             WeakReferenceMessenger.Default.Send<NavigateBackMessage>(new());
-=======
+        }
+    }
+
     private void ShellPage_OnPointerPressed(object sender, PointerRoutedEventArgs e)
     {
         try
@@ -476,7 +474,6 @@
         catch (Exception ex)
         {
             Logger.LogError("Error handling mouse button press event", ex);
->>>>>>> beb85e69
         }
     }
 }