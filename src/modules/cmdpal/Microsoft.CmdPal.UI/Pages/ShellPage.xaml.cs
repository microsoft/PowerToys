// Copyright (c) Microsoft Corporation
// The Microsoft Corporation licenses this file to you under the MIT license.
// See the LICENSE file in the project root for more information.

using System.ComponentModel;
using System.Globalization;
using System.Text;
using CommunityToolkit.Mvvm.Messaging;
using CommunityToolkit.WinUI;
using ManagedCommon;
using Microsoft.CmdPal.Core.ViewModels;
using Microsoft.CmdPal.Core.ViewModels.Messages;
using Microsoft.CmdPal.UI.Events;
using Microsoft.CmdPal.UI.Helpers;
using Microsoft.CmdPal.UI.Messages;
using Microsoft.CmdPal.UI.Settings;
using Microsoft.CmdPal.UI.ViewModels;
using Microsoft.CommandPalette.Extensions;
using Microsoft.Extensions.DependencyInjection;
using Microsoft.PowerToys.Telemetry;
using Microsoft.UI.Dispatching;
using Microsoft.UI.Input;
using Microsoft.UI.Xaml;
using Microsoft.UI.Xaml.Automation.Peers;
using Microsoft.UI.Xaml.Controls;
using Microsoft.UI.Xaml.Input;
using Microsoft.UI.Xaml.Media.Animation;
using Windows.UI.Core;
using DispatcherQueue = Microsoft.UI.Dispatching.DispatcherQueue;
using VirtualKey = Windows.System.VirtualKey;

namespace Microsoft.CmdPal.UI.Pages;

/// <summary>
/// An empty page that can be used on its own or navigated to within a Frame.
/// </summary>
public sealed partial class ShellPage : Microsoft.UI.Xaml.Controls.Page,
    IRecipient<NavigateBackMessage>,
    IRecipient<OpenSettingsMessage>,
    IRecipient<HotkeySummonMessage>,
    IRecipient<ShowDetailsMessage>,
    IRecipient<HideDetailsMessage>,
    IRecipient<ClearSearchMessage>,
    IRecipient<LaunchUriMessage>,
    IRecipient<SettingsWindowClosedMessage>,
    IRecipient<GoHomeMessage>,
    IRecipient<GoBackMessage>,
    IRecipient<ShowConfirmationMessage>,
    IRecipient<ShowToastMessage>,
    IRecipient<NavigateToPageMessage>,
    INotifyPropertyChanged,
    IDisposable
{
    private readonly DispatcherQueue _queue = DispatcherQueue.GetForCurrentThread();

    private readonly DispatcherQueueTimer _debounceTimer = DispatcherQueue.GetForCurrentThread().CreateTimer();

    private readonly TaskScheduler _mainTaskScheduler = TaskScheduler.FromCurrentSynchronizationContext();

    private readonly SlideNavigationTransitionInfo _slideRightTransition = new() { Effect = SlideNavigationTransitionEffect.FromRight };
    private readonly SuppressNavigationTransitionInfo _noAnimation = new();

    private readonly ToastWindow _toast = new();

    private readonly CompositeFormat _pageNavigatedAnnouncement;

    private SettingsWindow? _settingsWindow;

    private CancellationTokenSource? _focusAfterLoadedCts;
    private WeakReference<Page>? _lastNavigatedPageRef;

    public ShellViewModel ViewModel { get; private set; } = App.Current.Services.GetService<ShellViewModel>()!;

    public event PropertyChangedEventHandler? PropertyChanged;

    public ShellPage()
    {
        this.InitializeComponent();

        // how we are doing navigation around
        WeakReferenceMessenger.Default.Register<NavigateBackMessage>(this);
        WeakReferenceMessenger.Default.Register<OpenSettingsMessage>(this);
        WeakReferenceMessenger.Default.Register<HotkeySummonMessage>(this);
        WeakReferenceMessenger.Default.Register<SettingsWindowClosedMessage>(this);

        WeakReferenceMessenger.Default.Register<ShowDetailsMessage>(this);
        WeakReferenceMessenger.Default.Register<HideDetailsMessage>(this);

        WeakReferenceMessenger.Default.Register<ClearSearchMessage>(this);
        WeakReferenceMessenger.Default.Register<LaunchUriMessage>(this);

        WeakReferenceMessenger.Default.Register<GoHomeMessage>(this);
        WeakReferenceMessenger.Default.Register<GoBackMessage>(this);
        WeakReferenceMessenger.Default.Register<ShowConfirmationMessage>(this);
        WeakReferenceMessenger.Default.Register<ShowToastMessage>(this);
        WeakReferenceMessenger.Default.Register<NavigateToPageMessage>(this);

        AddHandler(PreviewKeyDownEvent, new KeyEventHandler(ShellPage_OnPreviewKeyDown), true);
        AddHandler(KeyDownEvent, new KeyEventHandler(ShellPage_OnKeyDown), false);
        AddHandler(PointerPressedEvent, new PointerEventHandler(ShellPage_OnPointerPressed), true);

        RootFrame.Navigate(typeof(LoadingPage), new AsyncNavigationRequest(ViewModel, CancellationToken.None));

        var pageAnnouncementFormat = ResourceLoaderInstance.GetString("ScreenReader_Announcement_NavigatedToPage0");
        _pageNavigatedAnnouncement = CompositeFormat.Parse(pageAnnouncementFormat);
    }

    /// <summary>
    /// Gets the default page animation, depending on the settings
    /// </summary>
    private NavigationTransitionInfo DefaultPageAnimation
    {
        get
        {
            var settings = App.Current.Services.GetService<SettingsModel>()!;
            return settings.DisableAnimations ? _noAnimation : _slideRightTransition;
        }
    }

    public void Receive(NavigateBackMessage message)
    {
        var settings = App.Current.Services.GetService<SettingsModel>()!;

        if (RootFrame.CanGoBack)
        {
            if (!message.FromBackspace ||
                settings.BackspaceGoesBack)
            {
                GoBack();
            }
        }
        else
        {
            if (!message.FromBackspace)
            {
                // If we can't go back then we must be at the top and thus escape again should quit.
                WeakReferenceMessenger.Default.Send<DismissMessage>();

                PowerToysTelemetry.Log.WriteEvent(new CmdPalDismissedOnEsc());
            }
        }
    }

    public void Receive(NavigateToPageMessage message)
    {
        // TODO GH #526 This needs more better locking too
        _ = _queue.TryEnqueue(() =>
        {
            // Also hide our details pane about here, if we had one
            HideDetails();

            // Navigate to the appropriate host page for that VM
            RootFrame.Navigate(
                message.Page switch
                {
                    ListViewModel => typeof(ListPage),
                    ContentPageViewModel => typeof(ContentPage),
                    _ => throw new NotSupportedException(),
                },
                new AsyncNavigationRequest(message.Page, message.CancellationToken),
                message.WithAnimation ? DefaultPageAnimation : _noAnimation);

            PowerToysTelemetry.Log.WriteEvent(new OpenPage(RootFrame.BackStackDepth));

            if (!ViewModel.IsNested)
            {
                // todo BODGY
                RootFrame.BackStack.Clear();
            }
        });
    }

    public void Receive(ShowConfirmationMessage message)
    {
        DispatcherQueue.TryEnqueue(async () =>
        {
            try
            {
                await HandleConfirmArgsOnUiThread(message.Args);
            }
            catch (Exception ex)
            {
                Logger.LogError(ex.ToString());
            }
        });
    }

    public void Receive(ShowToastMessage message)
    {
        DispatcherQueue.TryEnqueue(() =>
        {
            _toast.ShowToast(message.Message);
        });
    }

    // This gets called from the UI thread
    private async Task HandleConfirmArgsOnUiThread(IConfirmationArgs? args)
    {
        if (args is null)
        {
            return;
        }

        ConfirmResultViewModel vm = new(args, new(ViewModel.CurrentPage));
        var initializeDialogTask = Task.Run(() => { InitializeConfirmationDialog(vm); });
        await initializeDialogTask;

        var resourceLoader = Microsoft.CmdPal.UI.Helpers.ResourceLoaderInstance.ResourceLoader;
        var confirmText = resourceLoader.GetString("ConfirmationDialog_ConfirmButtonText");
        var cancelText = resourceLoader.GetString("ConfirmationDialog_CancelButtonText");

        var name = string.IsNullOrEmpty(vm.PrimaryCommand.Name) ? confirmText : vm.PrimaryCommand.Name;
        ContentDialog dialog = new()
        {
            Title = vm.Title,
            Content = vm.Description,
            PrimaryButtonText = name,
            CloseButtonText = cancelText,
            XamlRoot = this.XamlRoot,
        };

        if (vm.IsPrimaryCommandCritical)
        {
            dialog.DefaultButton = ContentDialogButton.Close;

            // TODO: Maybe we need to style the primary button to be red?
            // dialog.PrimaryButtonStyle = new Style(typeof(Button))
            // {
            //     Setters =
            //     {
            //         new Setter(Button.ForegroundProperty, new SolidColorBrush(Colors.Red)),
            //         new Setter(Button.BackgroundProperty, new SolidColorBrush(Colors.Red)),
            //     },
            // };
        }

        var result = await dialog.ShowAsync();
        if (result == ContentDialogResult.Primary)
        {
            var performMessage = new PerformCommandMessage(vm);
            WeakReferenceMessenger.Default.Send(performMessage);
        }
        else
        {
            // cancel
        }
    }

    private void InitializeConfirmationDialog(ConfirmResultViewModel vm)
    {
        vm.SafeInitializePropertiesSynchronous();
    }

    public void Receive(OpenSettingsMessage message)
    {
        _ = DispatcherQueue.TryEnqueue(() =>
        {
            OpenSettings();
        });
    }

    public void OpenSettings()
    {
        if (_settingsWindow is null)
        {
            _settingsWindow = new SettingsWindow();
        }

        _settingsWindow.Activate();
        _settingsWindow.BringToFront();
    }

    public void Receive(ShowDetailsMessage message)
    {
        if (ViewModel is not null &&
            ViewModel.CurrentPage is not null)
        {
            if (ViewModel.CurrentPage.PageContext.TryGetTarget(out var pageContext))
            {
                Task.Factory.StartNew(
                    () =>
                    {
                        // TERRIBLE HACK TODO GH #245
                        // There's weird wacky bugs with debounce currently.
                        if (!ViewModel.IsDetailsVisible)
                        {
                            ViewModel.Details = message.Details;
                            PropertyChanged?.Invoke(this, new PropertyChangedEventArgs(nameof(HasHeroImage)));
                            ViewModel.IsDetailsVisible = true;
                            return;
                        }

                        // GH #322:
                        // For inexplicable reasons, if you try to change the details too fast,
                        // we'll explode. This seemingly only happens if you change the details
                        // while we're also scrolling a new list view item into view.
                        _debounceTimer.Debounce(
                            () =>
                            {
                                ViewModel.Details = message.Details;

                                // Trigger a re-evaluation of whether we have a hero image based on
                                // the current theme
                                PropertyChanged?.Invoke(this, new PropertyChangedEventArgs(nameof(HasHeroImage)));
                            },
                            interval: TimeSpan.FromMilliseconds(50),
                            immediate: ViewModel.IsDetailsVisible == false);
                        ViewModel.IsDetailsVisible = true;
                    },
                    CancellationToken.None,
                    TaskCreationOptions.None,
                    pageContext.Scheduler);
            }
        }
    }

    public void Receive(HideDetailsMessage message) => HideDetails();

    public void Receive(LaunchUriMessage message) => _ = global::Windows.System.Launcher.LaunchUriAsync(message.Uri);

    private void HideDetails()
    {
        ViewModel.Details = null;
        ViewModel.IsDetailsVisible = false;
    }

    public void Receive(ClearSearchMessage message) => SearchBox.ClearSearch();

    public void Receive(HotkeySummonMessage message)
    {
        _ = DispatcherQueue.TryEnqueue(() => SummonOnUiThread(message));
    }

    public void Receive(SettingsWindowClosedMessage message) => _settingsWindow = null;

    private void SummonOnUiThread(HotkeySummonMessage message)
    {
        var settings = App.Current.Services.GetService<SettingsModel>()!;
        var commandId = message.CommandId;
        var isRoot = string.IsNullOrEmpty(commandId);
        if (isRoot)
        {
            // If this is the hotkey for the root level, then always show us
            WeakReferenceMessenger.Default.Send<ShowWindowMessage>(new(message.Hwnd));

            // Depending on the settings, either
            // * Go home, or
            // * Select the search text (if we should remain open on this page)
            if (settings.HotkeyGoesHome)
            {
                GoHome(false);
            }
            else if (settings.HighlightSearchOnActivate)
            {
                SearchBox.SelectSearch();
            }
        }
        else
        {
            try
            {
                // For a hotkey bound to a command, first lookup the
                // command from our list of toplevel commands.
                var tlcManager = App.Current.Services.GetService<TopLevelCommandManager>()!;
                var topLevelCommand = tlcManager.LookupCommand(commandId);
                if (topLevelCommand is not null)
                {
                    var command = topLevelCommand.CommandViewModel.Model.Unsafe;
                    var isPage = command is not IInvokableCommand;

                    // If the bound command is an invokable command, then
                    // we don't want to open the window at all - we want to
                    // just do it.
                    if (isPage)
                    {
                        // If we're here, then the bound command was a page
                        // of some kind. Let's pop the stack, show the window, and navigate to it.
                        GoHome(false);

                        WeakReferenceMessenger.Default.Send<ShowWindowMessage>(new(message.Hwnd));
                    }

                    var msg = topLevelCommand.GetPerformCommandMessage();
                    msg.WithAnimation = false;
                    WeakReferenceMessenger.Default.Send<PerformCommandMessage>(msg);

                    // we can't necessarily SelectSearch() here, because when the page is loaded,
                    // we'll fetch the SearchText from the page itself, and that'll stomp the
                    // selection we start now.
                    // That's probably okay though.
                }
            }
            catch
            {
            }
        }

        WeakReferenceMessenger.Default.Send<FocusSearchBoxMessage>();
    }

    public void Receive(GoBackMessage message)
    {
        _ = DispatcherQueue.TryEnqueue(() => GoBack(message.WithAnimation, message.FocusSearch));
    }

    private void GoBack(bool withAnimation = true, bool focusSearch = true)
    {
        HideDetails();

        ViewModel.CancelNavigation();

        // Note: That we restore the VM state below in RootFrame_Navigated call back after this occurs.
        // In the future, we may want to manage the back stack ourselves vs. relying on Frame
        // We could replace Frame with a ContentPresenter, but then have to manage transition animations ourselves.
        // However, then we have more fine-grained control on the back stack, managing the VM cache, and not
        // having that all be a black box, though then we wouldn't cache the XAML page itself, but sometimes that is a drawback.
        // However, we do a good job here, see ForwardStack.Clear below, and BackStack.Clear above about managing that.
        if (withAnimation)
        {
            RootFrame.GoBack();
        }
        else
        {
            RootFrame.GoBack(_noAnimation);
        }

        // Don't store pages we're navigating away from in the Frame cache
        // TODO: In the future we probably want a short cache (3-5?) of recent VMs in case the user re-navigates
        // back to a recent page they visited (like the Pokedex) so we don't have to reload it from  scratch.
        // That'd be retrieved as we re-navigate in the PerformCommandMessage logic above
        RootFrame.ForwardStack.Clear();

        if (!RootFrame.CanGoBack)
        {
            ViewModel.GoHome();
        }

        if (focusSearch)
        {
            SearchBox.Focus(Microsoft.UI.Xaml.FocusState.Programmatic);
            SearchBox.SelectSearch();
        }
    }

    public void Receive(GoHomeMessage message)
    {
        _ = DispatcherQueue.TryEnqueue(() => GoHome(withAnimation: message.WithAnimation, focusSearch: message.FocusSearch));
    }

    private void GoHome(bool withAnimation = true, bool focusSearch = true)
    {
        while (RootFrame.CanGoBack)
        {
            // don't focus on each step, just at the end
            GoBack(withAnimation, focusSearch: false);
        }

        // focus search box, even if we were already home
        if (focusSearch)
        {
            SearchBox.Focus(Microsoft.UI.Xaml.FocusState.Programmatic);
            SearchBox.SelectSearch();
        }
    }

    private void BackButton_Clicked(object sender, Microsoft.UI.Xaml.RoutedEventArgs e) => WeakReferenceMessenger.Default.Send<NavigateBackMessage>(new());

    private void RootFrame_Navigated(object sender, Microsoft.UI.Xaml.Navigation.NavigationEventArgs e)
    {
        // This listens to the root frame to ensure that we also track the content's page VM as well that we passed as a parameter.
        // This is currently used for both forward and backward navigation.
        // As when we go back that we restore ourselves to the proper state within our VM
        if (e.Parameter is AsyncNavigationRequest request)
<<<<<<< HEAD
        {
            if (request.NavigationToken.IsCancellationRequested && e.NavigationMode is not (Microsoft.UI.Xaml.Navigation.NavigationMode.Back or Microsoft.UI.Xaml.Navigation.NavigationMode.Forward))
            {
                return;
            }

            switch (request.TargetViewModel)
            {
                case PageViewModel pageViewModel:
                    ViewModel.CurrentPage = pageViewModel;
                    break;
                case ShellViewModel:
                    // This one is an exception, for now (LoadingPage is tied to ShellViewModel,
                    // but ShellViewModel is not PageViewModel.
                    ViewModel.CurrentPage = ViewModel.NullPage;
                    break;
                default:
                    ViewModel.CurrentPage = ViewModel.NullPage;
                    Logger.LogWarning($"Invalid navigation target: AsyncNavigationRequest.{nameof(AsyncNavigationRequest.TargetViewModel)} must be {nameof(PageViewModel)}");
                    break;
            }
        }
        else
        {
=======
        {
            if (request.NavigationToken.IsCancellationRequested && e.NavigationMode is not (Microsoft.UI.Xaml.Navigation.NavigationMode.Back or Microsoft.UI.Xaml.Navigation.NavigationMode.Forward))
            {
                return;
            }

            switch (request.TargetViewModel)
            {
                case PageViewModel pageViewModel:
                    ViewModel.CurrentPage = pageViewModel;
                    break;
                case ShellViewModel:
                    // This one is an exception, for now (LoadingPage is tied to ShellViewModel,
                    // but ShellViewModel is not PageViewModel.
                    ViewModel.CurrentPage = ViewModel.NullPage;
                    break;
                default:
                    ViewModel.CurrentPage = ViewModel.NullPage;
                    Logger.LogWarning($"Invalid navigation target: AsyncNavigationRequest.{nameof(AsyncNavigationRequest.TargetViewModel)} must be {nameof(PageViewModel)}");
                    break;
            }
        }
        else
        {
>>>>>>> 2258bc4d
            Logger.LogWarning("Unrecognized target for shell navigation: " + e.Parameter);
        }

        if (e.Content is Page element)
        {
            _lastNavigatedPageRef = new WeakReference<Page>(element);
            element.Loaded += FocusAfterLoaded;
        }
    }

    private void FocusAfterLoaded(object sender, RoutedEventArgs e)
    {
        var page = (Page)sender;
        page.Loaded -= FocusAfterLoaded;

        // Only handle focus for the latest navigated page
        if (_lastNavigatedPageRef is null || !_lastNavigatedPageRef.TryGetTarget(out var last) || !ReferenceEquals(page, last))
        {
            return;
        }

        // Cancel any previous pending focus work
        _focusAfterLoadedCts?.Cancel();
        _focusAfterLoadedCts?.Dispose();
        _focusAfterLoadedCts = new CancellationTokenSource();
        var token = _focusAfterLoadedCts.Token;

        AnnounceNavigationToPage(page);

        var shouldSearchBoxBeVisible = ViewModel.CurrentPage?.HasSearchBox ?? false;

        if (shouldSearchBoxBeVisible || page is not ContentPage)
        {
            ViewModel.IsSearchBoxVisible = shouldSearchBoxBeVisible;
            SearchBox.Focus(FocusState.Programmatic);
            SearchBox.SelectSearch();
        }
        else
        {
            _ = Task.Run(
                async () =>
                {
                    if (token.IsCancellationRequested)
                    {
                        return;
                    }

                    try
                    {
                        await page.DispatcherQueue.EnqueueAsync(
                            async () =>
                            {
                                // I hate this so much, but it can take a while for the page to be ready to accept focus;
                                // focusing page with MarkdownTextBlock takes up to 5 attempts (* 100ms delay between attempts)
                                for (var i = 0; i < 10; i++)
                                {
                                    token.ThrowIfCancellationRequested();

                                    if (FocusManager.FindFirstFocusableElement(page) is FrameworkElement frameworkElement)
                                    {
                                        var set = frameworkElement.Focus(FocusState.Programmatic);
                                        if (set)
                                        {
                                            break;
                                        }
                                    }

                                    await Task.Delay(100, token);
                                }

                                token.ThrowIfCancellationRequested();

                                // Update the search box visibility based on the current page:
                                // - We do this here after navigation so the focus is not jumping around too much,
                                //   it messes with screen readers if we do it too early
                                // - Since this should hide the search box on content pages, it's not a problem if we
                                //   wait for the code above to finish trying to focus the content
                                ViewModel.IsSearchBoxVisible = ViewModel.CurrentPage?.HasSearchBox ?? false;
                            });
                    }
                    catch (OperationCanceledException)
                    {
                        // Swallow cancellation - another FocusAfterLoaded invocation superseded this one
                    }
                    catch (Exception ex)
                    {
                        Logger.LogError("Error during FocusAfterLoaded async focus work", ex);
                    }
                },
                token);
        }
    }

    private void AnnounceNavigationToPage(Page page)
    {
        var pageTitle = page switch
        {
            ListPage listPage => listPage.ViewModel?.Title,
            ContentPage contentPage => contentPage.ViewModel?.Title,
            _ => null,
        };

        if (string.IsNullOrEmpty(pageTitle))
        {
            pageTitle = ResourceLoaderInstance.GetString("UntitledPageTitle");
        }

        var announcement = string.Format(CultureInfo.CurrentCulture, _pageNavigatedAnnouncement.Format, pageTitle);

        UIHelper.AnnounceActionForAccessibility(RootFrame, announcement, "CommandPalettePageNavigatedTo");
    }

    /// <summary>
    /// Gets a value indicating whether determines if the current Details have a HeroImage, given the theme
    /// we're currently in. This needs to be evaluated in the view, because the
    /// viewModel doesn't actually know what the current theme is.
    /// </summary>
    public bool HasHeroImage
    {
        get
        {
            var requestedTheme = ActualTheme;
            var iconInfoVM = ViewModel.Details?.HeroImage;
            return iconInfoVM?.HasIcon(requestedTheme == Microsoft.UI.Xaml.ElementTheme.Light) ?? false;
        }
    }

    private void Command_Click(object sender, Microsoft.UI.Xaml.RoutedEventArgs e)
    {
        if (sender is Button button && button.DataContext is CommandViewModel commandViewModel)
        {
            WeakReferenceMessenger.Default.Send<PerformCommandMessage>(new(commandViewModel.Model));
        }
    }

    private static void ShellPage_OnPreviewKeyDown(object sender, KeyRoutedEventArgs e)
    {
        var ctrlPressed = InputKeyboardSource.GetKeyStateForCurrentThread(VirtualKey.Control).HasFlag(CoreVirtualKeyStates.Down);
        var altPressed = InputKeyboardSource.GetKeyStateForCurrentThread(VirtualKey.Menu).HasFlag(CoreVirtualKeyStates.Down);
        var shiftPressed = InputKeyboardSource.GetKeyStateForCurrentThread(VirtualKey.Shift).HasFlag(CoreVirtualKeyStates.Down);
        var winPressed = InputKeyboardSource.GetKeyStateForCurrentThread(VirtualKey.LeftWindows).HasFlag(CoreVirtualKeyStates.Down) ||
                         InputKeyboardSource.GetKeyStateForCurrentThread(VirtualKey.RightWindows).HasFlag(CoreVirtualKeyStates.Down);

        var onlyAlt = altPressed && !ctrlPressed && !shiftPressed && !winPressed;
        var onlyCtrl = !altPressed && ctrlPressed && !shiftPressed && !winPressed;
        switch (e.Key)
        {
            case VirtualKey.Left when onlyAlt: // Alt+Left arrow
                WeakReferenceMessenger.Default.Send<NavigateBackMessage>(new());
                e.Handled = true;
                break;
            case VirtualKey.Home when onlyAlt: // Alt+Home
                WeakReferenceMessenger.Default.Send<GoHomeMessage>(new(WithAnimation: false));
                e.Handled = true;
                break;
            case (VirtualKey)188 when onlyCtrl: // Ctrl+,
                WeakReferenceMessenger.Default.Send<OpenSettingsMessage>(new());
                e.Handled = true;
                break;
            default:
            {
                // The CommandBar is responsible for handling all the item keybindings,
                // since the bound context item may need to then show another
                // context menu
                TryCommandKeybindingMessage msg = new(ctrlPressed, altPressed, shiftPressed, winPressed, e.Key);
                WeakReferenceMessenger.Default.Send(msg);
                e.Handled = msg.Handled;
                break;
            }
        }
    }

    private static void ShellPage_OnKeyDown(object sender, KeyRoutedEventArgs e)
    {
        var ctrlPressed = InputKeyboardSource.GetKeyStateForCurrentThread(VirtualKey.Control).HasFlag(CoreVirtualKeyStates.Down);
        if (ctrlPressed && e.Key == VirtualKey.Enter)
        {
            // ctrl+enter
            WeakReferenceMessenger.Default.Send<ActivateSecondaryCommandMessage>();
            e.Handled = true;
        }
        else if (e.Key == VirtualKey.Enter)
        {
            WeakReferenceMessenger.Default.Send<ActivateSelectedListItemMessage>();
            e.Handled = true;
        }
        else if (ctrlPressed && e.Key == VirtualKey.K)
        {
            // ctrl+k
            WeakReferenceMessenger.Default.Send<OpenContextMenuMessage>(new OpenContextMenuMessage(null, null, null, ContextMenuFilterLocation.Bottom));
            e.Handled = true;
        }
        else if (e.Key == VirtualKey.Escape)
        {
            WeakReferenceMessenger.Default.Send<NavigateBackMessage>(new());
            e.Handled = true;
        }
    }

    private void ShellPage_OnPointerPressed(object sender, PointerRoutedEventArgs e)
    {
        try
        {
            var ptr = e.Pointer;
            if (ptr.PointerDeviceType == PointerDeviceType.Mouse)
            {
                var ptrPt = e.GetCurrentPoint(this);
                if (ptrPt.Properties.IsXButton1Pressed)
                {
                    WeakReferenceMessenger.Default.Send(new NavigateBackMessage());
                }
            }
        }
        catch (Exception ex)
        {
            Logger.LogError("Error handling mouse button press event", ex);
        }
    }

    public void Dispose()
    {
        _focusAfterLoadedCts?.Cancel();
        _focusAfterLoadedCts?.Dispose();
        _focusAfterLoadedCts = null;
    }
}<|MERGE_RESOLUTION|>--- conflicted
+++ resolved
@@ -471,7 +471,6 @@
         // This is currently used for both forward and backward navigation.
         // As when we go back that we restore ourselves to the proper state within our VM
         if (e.Parameter is AsyncNavigationRequest request)
-<<<<<<< HEAD
         {
             if (request.NavigationToken.IsCancellationRequested && e.NavigationMode is not (Microsoft.UI.Xaml.Navigation.NavigationMode.Back or Microsoft.UI.Xaml.Navigation.NavigationMode.Forward))
             {
@@ -496,32 +495,6 @@
         }
         else
         {
-=======
-        {
-            if (request.NavigationToken.IsCancellationRequested && e.NavigationMode is not (Microsoft.UI.Xaml.Navigation.NavigationMode.Back or Microsoft.UI.Xaml.Navigation.NavigationMode.Forward))
-            {
-                return;
-            }
-
-            switch (request.TargetViewModel)
-            {
-                case PageViewModel pageViewModel:
-                    ViewModel.CurrentPage = pageViewModel;
-                    break;
-                case ShellViewModel:
-                    // This one is an exception, for now (LoadingPage is tied to ShellViewModel,
-                    // but ShellViewModel is not PageViewModel.
-                    ViewModel.CurrentPage = ViewModel.NullPage;
-                    break;
-                default:
-                    ViewModel.CurrentPage = ViewModel.NullPage;
-                    Logger.LogWarning($"Invalid navigation target: AsyncNavigationRequest.{nameof(AsyncNavigationRequest.TargetViewModel)} must be {nameof(PageViewModel)}");
-                    break;
-            }
-        }
-        else
-        {
->>>>>>> 2258bc4d
             Logger.LogWarning("Unrecognized target for shell navigation: " + e.Parameter);
         }
 
