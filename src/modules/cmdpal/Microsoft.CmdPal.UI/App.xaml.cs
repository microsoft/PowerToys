--- conflicted
+++ resolved
@@ -167,10 +167,7 @@
         services.AddSingleton<ICommandProvider, TimeDateCommandsProvider>();
         services.AddSingleton<ICommandProvider, SystemCommandExtensionProvider>();
         services.AddSingleton<ICommandProvider, RemoteDesktopCommandProvider>();
-<<<<<<< HEAD
-=======
-    }
->>>>>>> 97c1de8b
+    }
 
     private static void AddUIServices(ServiceCollection services)
     {
