--- conflicted
+++ resolved
@@ -78,30 +78,10 @@
     /// <param name="args">Details about the launch request and process.</param>
     protected override void OnLaunched(Microsoft.UI.Xaml.LaunchActivatedEventArgs args)
     {
-<<<<<<< HEAD
-        var cmdArgs = Environment.GetCommandLineArgs();
-
-        foreach (var arg in cmdArgs)
-        {
-            if (arg == "RunFromPT")
-            {
-                RunFromPowerToys = true;
-                break;
-            }
-        }
-
-        AppWindow = new MainWindow();
-
-        if (!RunFromPowerToys)
-        {
-            AppWindow.Activate();
-        }
-=======
         AppWindow = new MainWindow();
 
         var activatedEventArgs = Microsoft.Windows.AppLifecycle.AppInstance.GetCurrent().GetActivatedEventArgs();
         ((MainWindow)AppWindow).HandleLaunch(activatedEventArgs);
->>>>>>> 1837dc5e
     }
 
     /// <summary>
