﻿<?xml version="1.0" encoding="utf-8"?>
<root>
  <!--
    Microsoft ResX Schema

    Version 2.0

    The primary goals of this format is to allow a simple XML format
    that is mostly human readable. The generation and parsing of the
    various data types are done through the TypeConverter classes
    associated with the data types.

    Example:

    ... ado.net/XML headers & schema ...
    <resheader name="resmimetype">text/microsoft-resx</resheader>
    <resheader name="version">2.0</resheader>
    <resheader name="reader">System.Resources.ResXResourceReader, System.Windows.Forms, ...</resheader>
    <resheader name="writer">System.Resources.ResXResourceWriter, System.Windows.Forms, ...</resheader>
    <data name="Name1"><value>this is my long string</value><comment>this is a comment</comment></data>
    <data name="Color1" type="System.Drawing.Color, System.Drawing">Blue</data>
    <data name="Bitmap1" mimetype="application/x-microsoft.net.object.binary.base64">
        <value>[base64 mime encoded serialized .NET Framework object]</value>
    </data>
    <data name="Icon1" type="System.Drawing.Icon, System.Drawing" mimetype="application/x-microsoft.net.object.bytearray.base64">
        <value>[base64 mime encoded string representing a byte array form of the .NET Framework object]</value>
        <comment>This is a comment</comment>
    </data>

    There are any number of "resheader" rows that contain simple
    name/value pairs.

    Each data row contains a name, and value. The row also contains a
    type or mimetype. Type corresponds to a .NET class that support
    text/value conversion through the TypeConverter architecture.
    Classes that don't support this are serialized and stored with the
    mimetype set.

    The mimetype is used for serialized objects, and tells the
    ResXResourceReader how to depersist the object. This is currently not
    extensible. For a given mimetype the value must be set accordingly:

    Note - application/x-microsoft.net.object.binary.base64 is the format
    that the ResXResourceWriter will generate, however the reader can
    read any of the formats listed below.

    mimetype: application/x-microsoft.net.object.binary.base64
    value   : The object must be serialized with
            : System.Runtime.Serialization.Formatters.Binary.BinaryFormatter
            : and then encoded with base64 encoding.

    mimetype: application/x-microsoft.net.object.soap.base64
    value   : The object must be serialized with
            : System.Runtime.Serialization.Formatters.Soap.SoapFormatter
            : and then encoded with base64 encoding.

    mimetype: application/x-microsoft.net.object.bytearray.base64
    value   : The object must be serialized into a byte array
            : using a System.ComponentModel.TypeConverter
            : and then encoded with base64 encoding.
    -->
  <xsd:schema id="root" xmlns="" xmlns:xsd="http://www.w3.org/2001/XMLSchema" xmlns:msdata="urn:schemas-microsoft-com:xml-msdata">
    <xsd:import namespace="http://www.w3.org/XML/1998/namespace" />
    <xsd:element name="root" msdata:IsDataSet="true">
      <xsd:complexType>
        <xsd:choice maxOccurs="unbounded">
          <xsd:element name="metadata">
            <xsd:complexType>
              <xsd:sequence>
                <xsd:element name="value" type="xsd:string" minOccurs="0" />
              </xsd:sequence>
              <xsd:attribute name="name" use="required" type="xsd:string" />
              <xsd:attribute name="type" type="xsd:string" />
              <xsd:attribute name="mimetype" type="xsd:string" />
              <xsd:attribute ref="xml:space" />
            </xsd:complexType>
          </xsd:element>
          <xsd:element name="assembly">
            <xsd:complexType>
              <xsd:attribute name="alias" type="xsd:string" />
              <xsd:attribute name="name" type="xsd:string" />
            </xsd:complexType>
          </xsd:element>
          <xsd:element name="data">
            <xsd:complexType>
              <xsd:sequence>
                <xsd:element name="value" type="xsd:string" minOccurs="0" msdata:Ordinal="1" />
                <xsd:element name="comment" type="xsd:string" minOccurs="0" msdata:Ordinal="2" />
              </xsd:sequence>
              <xsd:attribute name="name" type="xsd:string" use="required" msdata:Ordinal="1" />
              <xsd:attribute name="type" type="xsd:string" msdata:Ordinal="3" />
              <xsd:attribute name="mimetype" type="xsd:string" msdata:Ordinal="4" />
              <xsd:attribute ref="xml:space" />
            </xsd:complexType>
          </xsd:element>
          <xsd:element name="resheader">
            <xsd:complexType>
              <xsd:sequence>
                <xsd:element name="value" type="xsd:string" minOccurs="0" msdata:Ordinal="1" />
              </xsd:sequence>
              <xsd:attribute name="name" type="xsd:string" use="required" />
            </xsd:complexType>
          </xsd:element>
        </xsd:choice>
      </xsd:complexType>
    </xsd:element>
  </xsd:schema>
  <resheader name="resmimetype">
    <value>text/microsoft-resx</value>
  </resheader>
  <resheader name="version">
    <value>2.0</value>
  </resheader>
  <resheader name="reader">
    <value>System.Resources.ResXResourceReader, System.Windows.Forms, Version=4.0.0.0, Culture=neutral, PublicKeyToken=b77a5c561934e089</value>
  </resheader>
  <resheader name="writer">
    <value>System.Resources.ResXResourceWriter, System.Windows.Forms, Version=4.0.0.0, Culture=neutral, PublicKeyToken=b77a5c561934e089</value>
  </resheader>
  <data name="AppName" xml:space="preserve">
    <value>Command Palette</value>
    <comment>{Locked=qps-ploc,qps-ploca,qps-plocm}</comment>
  </data>
  <data name="AppNameDev" xml:space="preserve">
    <value>Command Palette Dev</value>
    <comment>{Locked} The dev build will never be seen in multiple languages</comment>
  </data>
  <data name="AppNameCan" xml:space="preserve">
    <value>Command Palette Canary</value>
    <comment>{Locked=qps-ploc,qps-ploca,qps-plocm}</comment>
  </data>
  <data name="AppNamePre" xml:space="preserve">
    <value>Command Palette Preview</value>
    <comment>{Locked=qps-ploc,qps-ploca,qps-plocm}</comment>
  </data>
  <data name="AppStoreName" xml:space="preserve">
    <value>Windows Command Palette</value>
    <comment>{Locked=qps-ploc,qps-ploca,qps-plocm}</comment>
  </data>
  <data name="AppStoreNameDev" xml:space="preserve">
    <value>Windows Command Palette Dev</value>
    <comment>{Locked} The dev build will never be seen in multiple languages</comment>
  </data>
  <data name="AppStoreNameCan" xml:space="preserve">
    <value>Windows Command Palette Canary</value>
    <comment>{Locked=qps-ploc,qps-ploca,qps-plocm}. "Canary" in this context means an unstable or nightly build of a software product, not the bird.</comment>
  </data>
  <data name="AppStoreNamePre" xml:space="preserve">
    <value>Windows Command Palette Preview</value>
    <comment>{Locked=qps-ploc,qps-ploca,qps-plocm}</comment>
  </data>
  <data name="AppShortName" xml:space="preserve">
    <value>Command Palette</value>
    <comment>{Locked=qps-ploc,qps-ploca,qps-plocm}</comment>
  </data>
  <data name="AppShortNameDev" xml:space="preserve">
    <value>Command Palette Dev</value>
    <comment>{Locked} The dev build will never be seen in multiple languages</comment>
  </data>
  <data name="AppShortNameCan" xml:space="preserve">
    <value>Command Palette Canary</value>
    <comment>{Locked=qps-ploc,qps-ploca,qps-plocm}</comment>
  </data>
  <data name="AppShortNamePre" xml:space="preserve">
    <value>Command Palette Preview</value>
    <comment>{Locked=qps-ploc,qps-ploca,qps-plocm}</comment>
  </data>
  <data name="AppDescription" xml:space="preserve">
    <value>The Windows Command Palette</value>
  </data>
  <data name="AppDescriptionDev" xml:space="preserve">
    <value>A dev build of the Command Palette</value>
    <comment>{Locked} The dev build will never be seen in multiple languages</comment>
  </data>
  <data name="AppDescriptionCan" xml:space="preserve">
    <value>The Windows Command Palette (Canary build)</value>
    <comment>{Locked}</comment>
  </data>
  <data name="AppDescriptionPre" xml:space="preserve">
    <value>The Windows Command Palette (Preview build)</value>
  </data>
  <data name="StartupTaskName" xml:space="preserve">
    <value>Command Palette</value>
    <comment>{Locked=qps-ploc,qps-ploca,qps-plocm}</comment>
  </data>
  <data name="StartupTaskNameDev" xml:space="preserve">
    <value>Command Palette Dev</value>
    <comment>{Locked} The dev build will never be seen in multiple languages</comment>
  </data>
  <data name="Activation_Shortcut_Cancel" xml:space="preserve">
    <value>Cancel</value>
  </data>
  <data name="Activation_Shortcut_Description" xml:space="preserve">
    <value>Press a combination of keys to change this shortcut</value>
  </data>
  <data name="Activation_Shortcut_With_Disable_Description" xml:space="preserve">
    <value>Press a combination of keys to change this shortcut.
Right-click to remove the key combination, thereby deactivating the shortcut.</value>
  </data>
  <data name="Activation_Shortcut_Reset" xml:space="preserve">
    <value>Reset</value>
  </data>
  <data name="Activation_Shortcut_Save" xml:space="preserve">
    <value>Save</value>
  </data>
  <data name="Activation_Shortcut_Title" xml:space="preserve">
    <value>Activation shortcut</value>
  </data>
  <data name="InvalidShortcut.Title" xml:space="preserve">
    <value>Invalid shortcut</value>
  </data>
  <data name="InvalidShortcutWarningLabel.Text" xml:space="preserve">
    <value>Only shortcuts that start with **Windows key**, **Ctrl**, **Alt** or **Shift** are valid.</value>
    <comment>The ** sequences are used for text formatting of the key names. Don't remove them on translation.</comment>
  </data>
  <data name="WarningShortcutAltGr.Title" xml:space="preserve">
    <value>Possible shortcut interference with Alt Gr</value>
    <comment>Alt Gr refers to the right alt key on some international keyboards</comment>
  </data>
  <data name="WarningShortcutAltGr.ToolTipService.ToolTip" xml:space="preserve">
    <value>Shortcuts with **Ctrl** and **Alt** may remove functionality from some international keyboards, because **Ctrl** + **Alt** = **Alt Gr** in those keyboards.</value>
    <comment>The ** sequences are used for text formatting of the key names. Don't remove them on translation.</comment>
  </data>
  <data name="CmdPalSettingsHeader.Text" xml:space="preserve">
    <value>Command Palette settings</value>
    <comment>A section header for app-wide settings. "Command Palette" is the name of the app.</comment>
  </data>
  <data name="AboutSettingsHeader.Text" xml:space="preserve">
    <value>About</value>
    <comment>A section header for information about the app</comment>
  </data>
  <data name="ExtensionAboutHeader.Text" xml:space="preserve">
    <value>About</value>
    <comment>A section header for information about the app</comment>
  </data>
  <data name="ExtensionSettingsHeader.Text" xml:space="preserve">
    <value>Extension settings</value>
    <comment>A section header for extension-specific settings.</comment>
  </data>
  <data name="ExtensionCommandsHeader.Text" xml:space="preserve">
    <value>Commands</value>
    <comment>A section header for information about the app</comment>
  </data>
  <data name="ExtensionFallbackCommandsHeader.Text" xml:space="preserve">
    <value>Fallback commands</value>
    <comment>A section header for information about the commands presented to the user when the search text doesn't exactly match the name of a command.</comment>
  </data>
  <data name="ExtensionDisabledHeader.Text" xml:space="preserve">
    <value>This extension is disabled</value>
    <comment>A header to inform the user that an extension is not currently active</comment>
  </data>
  <data name="ExtensionDisabledDetails.Text" xml:space="preserve">
    <value>Enable this extension to view commands and settings</value>
    <comment>Additional details for when an extension is disabled. Displayed under ExtensionDisabledHeader.Text</comment>
  </data>
  <data name="ExtensionDisabledText" xml:space="preserve">
    <value>Disabled</value>
    <comment>Displayed when an extension is disabled</comment>
  </data>
  <data name="ExtensionEnable.Text" xml:space="preserve">
    <value>Enable</value>
    <comment>Displayed on a toggle controlling the extension's enabled / disabled state</comment>
  </data>
  <data name="ExtensionEnableCard.Description" xml:space="preserve">
    <value>Load commands and settings from this extension</value>
    <comment>Displayed on a toggle controlling the extension's enabled / disabled state</comment>
  </data>
  <data name="SettingsWindowTitle" xml:space="preserve">
    <value>Command Palette Settings</value>
    <comment>The title of the settings window for the app</comment>
  </data>
  <data name="ToastWindowTitle" xml:space="preserve">
    <value>Command Palette Toast</value>
    <comment>The title of the toast window for the command palette</comment>
  </data>
  <data name="DefaultSearchPlaceholderText" xml:space="preserve">
    <value>Type here to search...</value>
  </data>
  <data name="Run_PositionHeader.Header" xml:space="preserve">
    <value>Preferred monitor position</value>
    <comment>as in Show Command Palette on primary monitor</comment>
  </data>
  <data name="Run_PositionHeader.Description" xml:space="preserve">
    <value>If multiple monitors are in use, Command Palette can be launched on the desired monitor</value>
    <comment>as in Show Command Palette on primary monitor</comment>
  </data>
  <data name="Run_Radio_Position_Cursor.Content" xml:space="preserve">
    <value>Monitor with mouse cursor</value>
  </data>
  <data name="Run_Radio_Position_Focus.Content" xml:space="preserve">
    <value>Monitor with focused window</value>
  </data>
  <data name="Run_Radio_Position_Primary_Monitor.Content" xml:space="preserve">
    <value>Primary monitor</value>
  </data>
  <data name="Run_Radio_Position_In_Place.Content" xml:space="preserve">
    <value>Don't move</value>
  </data>
  <data name="ConfirmationDialog_ConfirmButtonText" xml:space="preserve">
    <value>Confirm</value>
  </data>
  <data name="ConfirmationDialog_CancelButtonText" xml:space="preserve">
    <value>Cancel</value>
  </data>
  <data name="Settings_ExtensionPage_GlobalHotkey_SettingsCard.Header" xml:space="preserve">
    <value>Global hotkey</value>
  </data>
  <data name="Settings_ExtensionPage_GlobalHotkey_SettingsCard.Description" xml:space="preserve">
    <value>Directly open Command Palette to this command.</value>
  </data>
  <data name="Settings_ExtensionPage_Alias_SettingsCard.Header" xml:space="preserve">
    <value>Alias</value>
  </data>
  <data name="Settings_ExtensionPage_Alias_SettingsCard.Description" xml:space="preserve">
    <value>A short keyword used to navigate to this command.</value>
  </data>
  <data name="Settings_ExtensionPage_AliasActivation_SettingsCard.Header" xml:space="preserve">
    <value>Alias activation</value>
  </data>
  <data name="Settings_ExtensionPage_AliasActivation_SettingsCard.Description" xml:space="preserve">
    <value>Choose when the alias runs. Direct runs as soon as you type the alias. Indirect runs after a trailing space.</value>
  </data>
  <data name="Settings_ExtensionPage_Builtin_SettingsCard.Header" xml:space="preserve">
    <value>Built-in</value>
  </data>
  <data name="Settings_ExtensionPage_Builtin_SettingsCard.Description" xml:space="preserve">
    <value>These commands are built-in to the Windows Command Palette.</value>
  </data>
  <data name="Settings_GeneralPage_ActivationKey_SettingsExpander.Header" xml:space="preserve">
    <value>Activation key</value>
  </data>
  <data name="Settings_GeneralPage_ActivationKey_SettingsExpander.Description" xml:space="preserve">
    <value>This key will open the Command Palette.</value>
  </data>
  <data name="Settings_GeneralPage_LowLevelHook_SettingsCard.Header" xml:space="preserve">
    <value>Use low-level keyboard hook</value>
  </data>
  <data name="Settings_GeneralPage_LowLevelHook_SettingsCard.Description" xml:space="preserve">
    <value>Try this if there are issues with the shortcut (Command Palette might not get focus when triggered from an elevated window)</value>
  </data>
  <data name="Settings_GeneralPage_IgnoreShortcutWhenFullscreen_SettingsCard.Header" xml:space="preserve">
    <value>Ignore shortcut in fullscreen mode</value>
  </data>
  <data name="Settings_GeneralPage_IgnoreShortcutWhenFullscreen_SettingsCard.Description" xml:space="preserve">
    <value>Preventing disruption of the program running in fullscreen by unintentional activation of shortcut</value>
  </data>
  <data name="Settings_GeneralPage_HighlightSearch_SettingsCard.Header" xml:space="preserve">
    <value>Highlight search on activate</value>
  </data>
  <data name="Settings_GeneralPage_HighlightSearch_SettingsCard.Description" xml:space="preserve">
    <value>Selects the previous search text at launch</value>
  </data>
  <data name="Settings_GeneralPage_ShowAppDetails_SettingsCard.Header" xml:space="preserve">
    <value>Show app details</value>
  </data>
  <data name="Settings_GeneralPage_ShowAppDetails_SettingsCard.Description" xml:space="preserve">
    <value>Controls if app details are automatically expanded or not.</value>
  </data>
  <data name="Settings_GeneralPage_BackspaceGoesBack_SettingsCard.Header" xml:space="preserve">
    <value>Backspace goes back</value>
  </data>
  <data name="Settings_GeneralPage_BackspaceGoesBack_SettingsCard.Description" xml:space="preserve">
    <value>If the search field is empty, backspace returns to the previous page</value>
  </data>
  <data name="Settings_GeneralPage_SingleClickActivation_SettingsCard.Header" xml:space="preserve">
    <value>Single-click activation</value>
  </data>
  <data name="Settings_GeneralPage_SingleClickActivation_SettingsCard.Description" xml:space="preserve">
    <value>Choose how to interact with list items: single-click to activate, or single-click to select and double-click to activate</value>
  </data>
  <data name="Settings_GeneralPage_About_SettingsExpander.Header" xml:space="preserve">
    <value>Windows Command Palette</value>
  </data>
  <data name="Settings_GeneralPage_About_SettingsExpander.Description" xml:space="preserve">
    <value>© 2025. All rights reserved.</value>
  </data>
  <data name="Settings_GeneralPage_About_GithubLink_Hyperlink.Content" xml:space="preserve">
    <value>View GitHub repository</value>
  </data>
  <data name="Settings_GeneralPage_About_SDKDocs_Hyperlink.Content" xml:space="preserve">
    <value>Extension SDK docs</value>
  </data>
  <data name="Settings_GeneralPage_SendFeedback_Hyperlink.Content" xml:space="preserve">
    <value>Send feedback</value>
  </data>
  <data name="Settings_GeneralPage_NavigationViewItem_General.Content" xml:space="preserve">
    <value>General</value>
  </data>
  <data name="Settings_GeneralPage_NavigationViewItem_Extensions.Content" xml:space="preserve">
    <value>Extensions</value>
  </data>
  <data name="SettingsButton.[using:Microsoft.UI.Xaml.Automation]AutomationProperties.Name" xml:space="preserve">
    <value>Open Command Palette settings</value>
  </data>
  <data name="ActivationSettingsHeader.Text" xml:space="preserve">
    <value>Activation</value>
  </data>
  <data name="BehaviorSettingsHeader.Text" xml:space="preserve">
    <value>Behavior</value>
  </data>
  <data name="ContextFilterBox.PlaceholderText" xml:space="preserve">
    <value>Search commands...</value>
  </data>
  <data name="Settings_GeneralPage_ShowSystemTrayIcon_SettingsCard.Header" xml:space="preserve">
    <value>Show system tray icon</value>
  </data>
  <data name="Settings_GeneralPage_ShowSystemTrayIcon_SettingsCard.Description" xml:space="preserve">
    <value>Choose if Command Palette is visible in the system tray</value>
  </data>
  <data name="Settings_GeneralPage_DisableAnimations_SettingsCard.Header" xml:space="preserve">
    <value>Disable animations</value>
  </data>
  <data name="Settings_GeneralPage_DisableAnimations_SettingsCard.Description" xml:space="preserve">
    <value>Disable animations when switching between pages</value>
  </data>
  <data name="BackButton.[using:Microsoft.UI.Xaml.Automation]AutomationProperties.Name" xml:space="preserve">
    <value>Back</value>
  </data>
  <data name="BackButton.[using:Microsoft.UI.Xaml.Controls]ToolTipService.ToolTip" xml:space="preserve">
    <value>Back (Alt + Left arrow)</value>
  </data>
  <data name="MoreCommandsButton.[using:Microsoft.UI.Xaml.Automation]AutomationProperties.Name" xml:space="preserve">
    <value>More</value>
  </data>
  <data name="Run_Radio_Position_LastPosition.Content" xml:space="preserve">
    <value>Last position</value>
    <comment>Reopen the window where it was last closed</comment>
  </data>
  <data name="TrayMenu_Settings" xml:space="preserve">
    <value>Settings</value>
  </data>
  <data name="TrayMenu_Close" xml:space="preserve">
    <value>Close</value>
    <comment>Close as a verb, as in Close the application</comment>
  </data>
  <data name="Settings_ExtensionPage_Alias_DirectComboBox.Content" xml:space="preserve">
    <value>Direct</value>
  </data>
  <data name="Settings_ExtensionPage_Alias_InDirectComboBox.Content" xml:space="preserve">
    <value>Indirect</value>
  </data>
  <data name="Settings_ExtensionPage_Alias_PlaceholderText.PlaceholderText" xml:space="preserve">
    <value>Enter alias</value>
  </data>
  <data name="StatusMessagesButton.[using:Microsoft.UI.Xaml.Automation]AutomationProperties.Name" xml:space="preserve">
    <value>Show status messages</value>
  </data>
  <data name="StatusMessagesButton.[using:Microsoft.UI.Xaml.Controls]ToolTipService.ToolTip" xml:space="preserve">
    <value>Show status messages</value>
  </data>
  <data name="NavigationPaneClosed" xml:space="preserve">
    <value>Navigation pane closed</value>
  </data>
  <data name="NavigationPaneOpened" xml:space="preserve">
    <value>Navigation page opened</value>
  </data>
  <data name="Settings_GeneralPage_AllowExternalReload_SettingsCard.Header" xml:space="preserve">
    <value>Enable external reload</value>
  </data>
  <data name="Settings_GeneralPage_AllowExternalReload_SettingsCard.Description" xml:space="preserve">
    <value>Trigger reload of the extension externally with the x-cmdpal://reload command</value>
  </data>
  <data name="ForDevelopersSettingsHeader.Text" xml:space="preserve">
    <value>For developers</value>
  </data>
  <data name="UntitledPageTitle" xml:space="preserve">
    <value>an untitled</value>
  </data>
  <data name="ScreenReader_Announcement_NavigatedToPage0" xml:space="preserve">
    <value>Navigated to {0} page</value>
  </data>
  <data name="SettingsButton.[using:Microsoft.UI.Xaml.Controls]ToolTipService.ToolTip" xml:space="preserve">
    <value>Settings (Ctrl+,)</value>
  </data>
  <data name="Settings_ExtensionsPage_NoResults_Primary.Text" xml:space="preserve">
    <value>No extensions found</value>
  </data>
  <data name="Settings_ExtensionsPage_NoResults_Secondary.Text" xml:space="preserve">
    <value>Try a different search term</value>
  </data>
  <data name="Settings_ExtensionsPage_More_Button.[using:Microsoft.UI.Xaml.Controls]ToolTipService.ToolTip" xml:space="preserve">
    <value>More options</value>
  </data>
  <data name="Settings_ExtensionsPage_More_Reload_MenuFlyoutItem.Text" xml:space="preserve">
    <value>Reload extensions</value>
  </data>
  <data name="Settings_ExtensionsPage_Reloading_Text.Text" xml:space="preserve">
    <value>Reloading extensions..</value>
  </data>
  <data name="Settings_ExtensionsPage_Banner_Header.Text" xml:space="preserve">
    <value>Discover more extensions</value>
  </data>
  <data name="Settings_ExtensionsPage_Banner_Description.Text" xml:space="preserve">
    <value>Find more extensions on the Microsoft Store or WinGet.</value>
  </data>
  <data name="Settings_ExtensionsPage_Banner_Hyperlink.Content" xml:space="preserve">
    <value>Learn how to create your own extensions</value>
  </data>
  <data name="Settings_ExtensionsPage_FindExtensions_MicrosoftStore.[using:Microsoft.UI.Xaml.Controls]ToolTipService.ToolTip" xml:space="preserve">
    <value>Find extensions on the Microsoft Store</value>
  </data>
  <data name="Settings_ExtensionsPage_FindExtensions_MicrosoftStore.[using:Microsoft.UI.Xaml.Automation]AutomationProperties.Name" xml:space="preserve">
    <value>Microsoft Store</value>
  </data>
  <data name="Settings_ExtensionsPage_FindExtensions_WinGet.[using:Microsoft.UI.Xaml.Controls]ToolTipService.ToolTip" xml:space="preserve">
    <value>Find extensions on WinGet</value>
  </data>
  <data name="Settings_ExtensionsPage_FindExtensions_WinGet.[using:Microsoft.UI.Xaml.Automation]AutomationProperties.Name" xml:space="preserve">
    <value>Microsoft Store</value>
  </data>
  <data name="Settings_ExtensionsPage_SearchBox_Placeholder.PlaceholderText" xml:space="preserve">
    <value>Search extensions</value>
  </data>
  <data name="GlobalErrorHandler_CrashMessageBox_Message" xml:space="preserve">
    <value>Command Palette has encountered a fatal error and must close.</value>
  </data>
  <data name="GlobalErrorHandler_CrashMessageBox_Caption" xml:space="preserve">
    <value>Command Palette - Fatal error</value>
  </data>
  <data name="Settings_GeneralPage_AutoGoHome_Item_Never.Content" xml:space="preserve">
    <value>Never</value>
  </data>
  <data name="Settings_GeneralPage_AutoGoHome_Item_Immediately.Content" xml:space="preserve">
    <value>Immediately</value>
  </data>
  <data name="Settings_GeneralPage_AutoGoHome_Item_After10Seconds.Content" xml:space="preserve">
    <value>10 seconds</value>
  </data>
  <data name="Settings_GeneralPage_AutoGoHome_Item_After20Seconds.Content" xml:space="preserve">
    <value>20 seconds</value>
  </data>
  <data name="Settings_GeneralPage_AutoGoHome_Item_After30Seconds.Content" xml:space="preserve">
    <value>30 seconds</value>
  </data>
  <data name="Settings_GeneralPage_AutoGoHome_Item_After60Seconds.Content" xml:space="preserve">
    <value>60 seconds</value>
  </data>
  <data name="Settings_GeneralPage_AutoGoHome_Item_After90Seconds.Content" xml:space="preserve">
    <value>90 seconds</value>
  </data>
  <data name="Settings_GeneralPage_AutoGoHome_Item_After120Seconds.Content" xml:space="preserve">
    <value>2 minutes</value>
  </data>
  <data name="Settings_GeneralPage_AutoGoHome_Item_After180Seconds.Content" xml:space="preserve">
    <value>3 minutes</value>
  </data>
  <data name="Settings_GeneralPage_AutoGoHome_SettingsCard.Header" xml:space="preserve">
    <value>Automatically return home</value>
  </data>
  <data name="Settings_GeneralPage_AutoGoHome_SettingsCard.Description" xml:space="preserve">
    <value>Automatically returns to home page after a period of inactivity when Command Palette is closed</value>
  </data>
  <data name="Settings_GeneralPage_NavigationViewItem_Appearance.Content" xml:space="preserve">
    <value>Personalization</value>
  </data>
  <data name="Settings_GeneralPage_AppTheme_SettingsCard.Header" xml:space="preserve">
    <value>App theme mode</value>
  </data>
  <data name="Settings_GeneralPage_AppTheme_SettingsCard.Description" xml:space="preserve">
    <value>Select which app theme to display</value>
  </data>
  <data name="AppearanceSettingsHeader.Text" xml:space="preserve">
    <value>Appearance</value>
  </data>
  <data name="Settings_GeneralPage_AppTheme_Mode_System.Text" xml:space="preserve">
    <value>Use system settings</value>
  </data>
  <data name="Settings_GeneralPage_AppTheme_Mode_Light.Text" xml:space="preserve">
    <value>Light</value>
  </data>
  <data name="Settings_GeneralPage_AppTheme_Mode_Dark.Text" xml:space="preserve">
    <value>Dark</value>
  </data>
  <data name="Settings_GeneralPage_BackgroundTint_SettingsCard.Header" xml:space="preserve">
    <value>Color tint</value>
  </data>
  <data name="Settings_GeneralPage_BackgroundTintIntensity_SettingsCard.Header" xml:space="preserve">
    <value>Color intensity</value>
  </data>
  <data name="OptionalColorPickerButton_UnsetTextBlock.Text" xml:space="preserve">
    <value>Choose color</value>
  </data>
  <data name="OptionalColorPickerButton_ResetButton.Content" xml:space="preserve">
    <value>Use default</value>
  </data>
  <data name="OptionalColorPickerButton_TransparentColorButton.Content" xml:space="preserve">
    <value>Use default color</value>
  </data>
  <data name="OptionalColorPickerButton_WindowsColorsSectionHeading.Text" xml:space="preserve">
    <value>Windows colors</value>
  </data>
  <data name="Settings_GeneralPage_BackgroundImage_SettingsExpander.Header" xml:space="preserve">
    <value>Background image</value>
  </data>
  <data name="Settings_GeneralPage_BackgroundImageOpacity_SettingsCard.Header" xml:space="preserve">
    <value>Background image opacity</value>
  </data>
  <data name="Settings_GeneralPage_BackgroundImageFit_SettingsCard.Header" xml:space="preserve">
    <value>Background image fit</value>
  </data>
  <data name="BackgroundImageFit_ComboBoxItem_Fill.Content" xml:space="preserve">
    <value>Fill</value>
  </data>
  <data name="BackgroundImageFit_ComboBoxItem_Fit.Content" xml:space="preserve">
    <value>Fit</value>
  </data>
  <data name="BackgroundImageFit_ComboBoxItem_Stretch.Content" xml:space="preserve">
    <value>Stretch</value>
  </data>
  <data name="Settings_PageTitles_GeneralPage" xml:space="preserve">
    <value>General</value>
  </data>
  <data name="Settings_PageTitles_AppearancePage" xml:space="preserve">
    <value>Personalization</value>
  </data>
  <data name="Settings_PageTitles_ExtensionsPage" xml:space="preserve">
    <value>Extensions</value>
  </data>
  <data name="Settings_GeneralPage_EscapeKeyBehavior_Option_DismissEmptySearchOrGoBack.Content" xml:space="preserve">
    <value>Clear search first, then go back</value>
  </data>
  <data name="Settings_GeneralPage_EscapeKeyBehavior_Option_AlwaysGoBack.Content" xml:space="preserve">
    <value>Go back</value>
  </data>
  <data name="Settings_GeneralPage_EscapeKeyBehavior_Option_AlwaysDismiss.Content" xml:space="preserve">
    <value>Hide window and go home</value>
  </data>
  <data name="Settings_GeneralPage_EscapeKeyBehavior_Option_AlwaysHide.Content" xml:space="preserve">
    <value>Hide window</value>
  </data>
  <data name="Settings_GeneralPage_EscapeKeyBehavior_SettingsCard.Header" xml:space="preserve">
    <value>Escape key behavior</value>
  </data>
  <data name="Settings_GeneralPage_EscapeKeyBehavior_SettingsCard.Description" xml:space="preserve">
    <value>Choose how Escape key behaves</value>
  </data>
<<<<<<< HEAD
  <data name="OptionalColorPickerButton_CustomColorsSectionHeading.Text" xml:space="preserve">
    <value>Custom colors</value>
  </data>
  <data name="Settings_GeneralPage_ColorizationMode_None.Content" xml:space="preserve">
    <value>None</value>
  </data>
  <data name="Settings_GeneralPage_ColorizationMode_CustomColor.Content" xml:space="preserve">
    <value>Custom color</value>
  </data>
  <data name="Settings_GeneralPage_ColorizationMode_WindowsAccent.Content" xml:space="preserve">
    <value>Accent color</value>
  </data>
  <data name="Settings_GeneralPage_ColorizationMode_Image.Content" xml:space="preserve">
    <value>Image</value>
  </data>
  <data name="Settings_GeneralPage_BackgroundImage_ChooseImageButton.Content" xml:space="preserve">
    <value>Browse...</value>
  </data>
  <data name="Settings_GeneralPage_BackgroundImage_ResetImageButton.Content" xml:space="preserve">
    <value>Remove image</value>
  </data>
  <data name="Settings_GeneralPage_BackgroundColor_SettingsExpander.Header" xml:space="preserve">
    <value>Background color</value>
  </data>
  <data name="Settings_GeneralPage_BackgroundColor_SettingsExpander.Description" xml:space="preserve">
    <value>Choose a custom background color or use the current accent color</value>
  </data>
  <data name="Settings_GeneralPage_BackgroundImage_SettingsCard.Header" xml:space="preserve">
    <value>Background image</value>
  </data>
  <data name="Settings_GeneralPage_NoBackground_DescriptionTextBlock.Text" xml:space="preserve">
    <value>No settings</value>
  </data>
  <data name="Settings_GeneralPage_Background_SettingsExpander.Header" xml:space="preserve">
    <value>Background</value>
  </data>
  <data name="Settings_GeneralPage_Background_SettingsExpander.Description" xml:space="preserve">
    <value>Choose a custom background color or image</value>
  </data>
  <data name="Settings_GeneralPage_WindowsAccentColor_SettingsCard.Header" xml:space="preserve">
    <value>System accent color</value>
  </data>
  <data name="Settings_GeneralPage_WindowsAccentColor_OpenWindowsColorsLinkText.Text" xml:space="preserve">
    <value>Personalization › Colors</value>
  </data>
  <data name="Settings_GeneralPage_BackgroundImageBlur_SettingsCard.Header" xml:space="preserve">
    <value>Background image blur</value>
  </data>
  <data name="Settings_GeneralPage_BackgroundImageBrightness_SettingsCard.Header" xml:space="preserve">
    <value>Background image brightness</value>
  </data>
  <data name="Settings_GeneralPage_BackgroundImage_ResetProperties_SettingsCard.Header" xml:space="preserve">
    <value>Restore defaults</value>
  </data>
  <data name="Settings_GeneralPage_Background_ResetImagePropertiesButton.Content" xml:space="preserve">
    <value>Reset</value>
  </data>
  <data name="Settings_GeneralPage_WindowsAccentColor_SettingsCard_Description1.Text" xml:space="preserve">
    <value>Change the system accent in Windows Settings:</value>
  </data>
  <data name="Settings_GeneralPage_AppTheme_Mode_Light_Automation.[using:Microsoft.UI.Xaml.Automation]AutomationProperties.Name" xml:space="preserve">
    <value>Light</value>
  </data>
  <data name="Settings_GeneralPage_AppTheme_Mode_Dark_Automation.[using:Microsoft.UI.Xaml.Automation]AutomationProperties.Name" xml:space="preserve">
    <value>Dark</value>
  </data>
  <data name="Settings_GeneralPage_AppTheme_Mode_System_Automation.[using:Microsoft.UI.Xaml.Automation]AutomationProperties.Name" xml:space="preserve">
    <value>Use system settings</value>
=======
  <data name="SettingsButtonTextBlock.Text" xml:space="preserve">
    <value>Settings</value>
>>>>>>> 45cf3de1
  </data>
</root><|MERGE_RESOLUTION|>--- conflicted
+++ resolved
@@ -634,7 +634,9 @@
   <data name="Settings_GeneralPage_EscapeKeyBehavior_SettingsCard.Description" xml:space="preserve">
     <value>Choose how Escape key behaves</value>
   </data>
-<<<<<<< HEAD
+  <data name="SettingsButtonTextBlock.Text" xml:space="preserve">
+    <value>Settings</value>
+  </data>
   <data name="OptionalColorPickerButton_CustomColorsSectionHeading.Text" xml:space="preserve">
     <value>Custom colors</value>
   </data>
@@ -703,9 +705,5 @@
   </data>
   <data name="Settings_GeneralPage_AppTheme_Mode_System_Automation.[using:Microsoft.UI.Xaml.Automation]AutomationProperties.Name" xml:space="preserve">
     <value>Use system settings</value>
-=======
-  <data name="SettingsButtonTextBlock.Text" xml:space="preserve">
-    <value>Settings</value>
->>>>>>> 45cf3de1
   </data>
 </root>