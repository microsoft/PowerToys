﻿<?xml version="1.0" encoding="utf-8"?>
<root>
  <!-- 
    Microsoft ResX Schema 
    
    Version 2.0
    
    The primary goals of this format is to allow a simple XML format 
    that is mostly human readable. The generation and parsing of the 
    various data types are done through the TypeConverter classes 
    associated with the data types.
    
    Example:
    
    ... ado.net/XML headers & schema ...
    <resheader name="resmimetype">text/microsoft-resx</resheader>
    <resheader name="version">2.0</resheader>
    <resheader name="reader">System.Resources.ResXResourceReader, System.Windows.Forms, ...</resheader>
    <resheader name="writer">System.Resources.ResXResourceWriter, System.Windows.Forms, ...</resheader>
    <data name="Name1"><value>this is my long string</value><comment>this is a comment</comment></data>
    <data name="Color1" type="System.Drawing.Color, System.Drawing">Blue</data>
    <data name="Bitmap1" mimetype="application/x-microsoft.net.object.binary.base64">
        <value>[base64 mime encoded serialized .NET Framework object]</value>
    </data>
    <data name="Icon1" type="System.Drawing.Icon, System.Drawing" mimetype="application/x-microsoft.net.object.bytearray.base64">
        <value>[base64 mime encoded string representing a byte array form of the .NET Framework object]</value>
        <comment>This is a comment</comment>
    </data>
                
    There are any number of "resheader" rows that contain simple 
    name/value pairs.
    
    Each data row contains a name, and value. The row also contains a 
    type or mimetype. Type corresponds to a .NET class that support 
    text/value conversion through the TypeConverter architecture. 
    Classes that don't support this are serialized and stored with the 
    mimetype set.
    
    The mimetype is used for serialized objects, and tells the 
    ResXResourceReader how to depersist the object. This is currently not 
    extensible. For a given mimetype the value must be set accordingly:
    
    Note - application/x-microsoft.net.object.binary.base64 is the format 
    that the ResXResourceWriter will generate, however the reader can 
    read any of the formats listed below.
    
    mimetype: application/x-microsoft.net.object.binary.base64
    value   : The object must be serialized with 
            : System.Runtime.Serialization.Formatters.Binary.BinaryFormatter
            : and then encoded with base64 encoding.
    
    mimetype: application/x-microsoft.net.object.soap.base64
    value   : The object must be serialized with 
            : System.Runtime.Serialization.Formatters.Soap.SoapFormatter
            : and then encoded with base64 encoding.

    mimetype: application/x-microsoft.net.object.bytearray.base64
    value   : The object must be serialized into a byte array 
            : using a System.ComponentModel.TypeConverter
            : and then encoded with base64 encoding.
    -->
  <xsd:schema id="root" xmlns="" xmlns:xsd="http://www.w3.org/2001/XMLSchema" xmlns:msdata="urn:schemas-microsoft-com:xml-msdata">
    <xsd:import namespace="http://www.w3.org/XML/1998/namespace" />
    <xsd:element name="root" msdata:IsDataSet="true">
      <xsd:complexType>
        <xsd:choice maxOccurs="unbounded">
          <xsd:element name="metadata">
            <xsd:complexType>
              <xsd:sequence>
                <xsd:element name="value" type="xsd:string" minOccurs="0" />
              </xsd:sequence>
              <xsd:attribute name="name" use="required" type="xsd:string" />
              <xsd:attribute name="type" type="xsd:string" />
              <xsd:attribute name="mimetype" type="xsd:string" />
              <xsd:attribute ref="xml:space" />
            </xsd:complexType>
          </xsd:element>
          <xsd:element name="assembly">
            <xsd:complexType>
              <xsd:attribute name="alias" type="xsd:string" />
              <xsd:attribute name="name" type="xsd:string" />
            </xsd:complexType>
          </xsd:element>
          <xsd:element name="data">
            <xsd:complexType>
              <xsd:sequence>
                <xsd:element name="value" type="xsd:string" minOccurs="0" msdata:Ordinal="1" />
                <xsd:element name="comment" type="xsd:string" minOccurs="0" msdata:Ordinal="2" />
              </xsd:sequence>
              <xsd:attribute name="name" type="xsd:string" use="required" msdata:Ordinal="1" />
              <xsd:attribute name="type" type="xsd:string" msdata:Ordinal="3" />
              <xsd:attribute name="mimetype" type="xsd:string" msdata:Ordinal="4" />
              <xsd:attribute ref="xml:space" />
            </xsd:complexType>
          </xsd:element>
          <xsd:element name="resheader">
            <xsd:complexType>
              <xsd:sequence>
                <xsd:element name="value" type="xsd:string" minOccurs="0" msdata:Ordinal="1" />
              </xsd:sequence>
              <xsd:attribute name="name" type="xsd:string" use="required" />
            </xsd:complexType>
          </xsd:element>
        </xsd:choice>
      </xsd:complexType>
    </xsd:element>
  </xsd:schema>
  <resheader name="resmimetype">
    <value>text/microsoft-resx</value>
  </resheader>
  <resheader name="version">
    <value>2.0</value>
  </resheader>
  <resheader name="reader">
    <value>System.Resources.ResXResourceReader, System.Windows.Forms, Version=4.0.0.0, Culture=neutral, PublicKeyToken=b77a5c561934e089</value>
  </resheader>
  <resheader name="writer">
    <value>System.Resources.ResXResourceWriter, System.Windows.Forms, Version=4.0.0.0, Culture=neutral, PublicKeyToken=b77a5c561934e089</value>
  </resheader>
  <data name="AppName" xml:space="preserve">
    <value>Command Palette</value>
    <comment>{Locked=qps-ploc,qps-ploca,qps-plocm}</comment>
  </data>
  <data name="AppNameDev" xml:space="preserve">
    <value>Command Palette Dev</value>
    <comment>{Locked} The dev build will never be seen in multiple languages</comment>
  </data>
  <data name="AppNameCan" xml:space="preserve">
    <value>Command Palette Canary</value>
    <comment>{Locked=qps-ploc,qps-ploca,qps-plocm}</comment>
  </data>
  <data name="AppNamePre" xml:space="preserve">
    <value>Command Palette Preview</value>
    <comment>{Locked=qps-ploc,qps-ploca,qps-plocm}</comment>
  </data>
  <data name="AppStoreName" xml:space="preserve">
    <value>Windows Command Palette</value>
    <comment>{Locked=qps-ploc,qps-ploca,qps-plocm}</comment>
  </data>
  <data name="AppStoreNameDev" xml:space="preserve">
    <value>Windows Command Palette Dev</value>
    <comment>{Locked} The dev build will never be seen in multiple languages</comment>
  </data>
  <data name="AppStoreNameCan" xml:space="preserve">
    <value>Windows Command Palette Canary</value>
    <comment>{Locked=qps-ploc,qps-ploca,qps-plocm}. "Canary" in this context means an unstable or nightly build of a software product, not the bird.</comment>
  </data>
  <data name="AppStoreNamePre" xml:space="preserve">
    <value>Windows Command Palette Preview</value>
    <comment>{Locked=qps-ploc,qps-ploca,qps-plocm}</comment>
  </data>
  <data name="AppShortName" xml:space="preserve">
    <value>Command Palette</value>
    <comment>{Locked=qps-ploc,qps-ploca,qps-plocm}</comment>
  </data>
  <data name="AppShortNameDev" xml:space="preserve">
    <value>Command Palette Dev</value>
    <comment>{Locked} The dev build will never be seen in multiple languages</comment>
  </data>
  <data name="AppShortNameCan" xml:space="preserve">
    <value>Command Palette Canary</value>
    <comment>{Locked=qps-ploc,qps-ploca,qps-plocm}</comment>
  </data>
  <data name="AppShortNamePre" xml:space="preserve">
    <value>Command Palette Preview</value>
    <comment>{Locked=qps-ploc,qps-ploca,qps-plocm}</comment>
  </data>
  <data name="AppDescription" xml:space="preserve">
    <value>The Windows Command Palette</value>
  </data>
  <data name="AppDescriptionDev" xml:space="preserve">
    <value>A dev build of the Command Palette</value>
    <comment>{Locked} The dev build will never be seen in multiple languages</comment>
  </data>
  <data name="AppDescriptionCan" xml:space="preserve">
    <value>The Windows Command Palette (Canary build)</value>
    <comment>{Locked}</comment>
  </data>
  <data name="AppDescriptionPre" xml:space="preserve">
    <value>The Windows Command Palette (Preview build)</value>
  </data>
  <data name="StartupTaskName" xml:space="preserve">
    <value>Command Palette</value>
    <comment>{Locked=qps-ploc,qps-ploca,qps-plocm}</comment>
  </data>
  <data name="StartupTaskNameDev" xml:space="preserve">
    <value>Command Palette Dev</value>
    <comment>{Locked} The dev build will never be seen in multiple languages</comment>
  </data>
  <data name="Activation_Shortcut_Cancel" xml:space="preserve">
    <value>Cancel</value>
  </data>
  <data name="Activation_Shortcut_Description" xml:space="preserve">
    <value>Press a combination of keys to change this shortcut</value>
  </data>
  <data name="Activation_Shortcut_With_Disable_Description" xml:space="preserve">
    <value>Press a combination of keys to change this shortcut.
Right-click to remove the key combination, thereby deactivating the shortcut.</value>
  </data>
  <data name="Activation_Shortcut_Reset" xml:space="preserve">
    <value>Reset</value>
  </data>
  <data name="Activation_Shortcut_Save" xml:space="preserve">
    <value>Save</value>
  </data>
  <data name="Activation_Shortcut_Title" xml:space="preserve">
    <value>Activation shortcut</value>
  </data>
  <data name="InvalidShortcut.Title" xml:space="preserve">
    <value>Invalid shortcut</value>
  </data>
  <data name="InvalidShortcutWarningLabel.Text" xml:space="preserve">
    <value>Only shortcuts that start with **Windows key**, **Ctrl**, **Alt** or **Shift** are valid.</value>
    <comment>The ** sequences are used for text formatting of the key names. Don't remove them on translation.</comment>
  </data>
  <data name="WarningShortcutAltGr.Title" xml:space="preserve">
    <value>Possible shortcut interference with Alt Gr</value>
    <comment>Alt Gr refers to the right alt key on some international keyboards</comment>
  </data>
  <data name="WarningShortcutAltGr.ToolTipService.ToolTip" xml:space="preserve">
    <value>Shortcuts with **Ctrl** and **Alt** may remove functionality from some international keyboards, because **Ctrl** + **Alt** = **Alt Gr** in those keyboards.</value>
    <comment>The ** sequences are used for text formatting of the key names. Don't remove them on translation.</comment>
  </data>
  <data name="CmdPalSettingsHeader.Text" xml:space="preserve">
    <value>Command Palette settings</value>
    <comment>A section header for app-wide settings. "Command Palette" is the name of the app.</comment>
  </data>
  <data name="AboutSettingsHeader.Text" xml:space="preserve">
    <value>About</value>
    <comment>A section header for information about the app</comment>
  </data>
  <data name="ExtensionAboutHeader.Text" xml:space="preserve">
    <value>About</value>
    <comment>A section header for information about the app</comment>
  </data>
  <data name="ExtensionSettingsHeader.Text" xml:space="preserve">
    <value>Extension settings</value>
    <comment>A section header for extension-specific settings.</comment>
  </data>
  <data name="ExtensionCommandsHeader.Text" xml:space="preserve">
    <value>Commands</value>
    <comment>A section header for information about the app</comment>
  </data>
  <data name="ExtensionFallbackCommandsHeader.Text" xml:space="preserve">
    <value>Fallback commands</value>
    <comment>A section header for information about the commands presented to the user when the search text doesn't exactly match the name of a command.</comment>
  </data>
  <data name="ExtensionDisabledHeader.Text" xml:space="preserve">
    <value>This extension is disabled</value>
    <comment>A header to inform the user that an extension is not currently active</comment>
  </data>
  <data name="ExtensionDisabledDetails.Text" xml:space="preserve">
    <value>Enable this extension to view commands and settings</value>
    <comment>Additional details for when an extension is disabled. Displayed under ExtensionDisabledHeader.Text</comment>
  </data>
  <data name="ExtensionDisabledText" xml:space="preserve">
    <value>Disabled</value>
    <comment>Displayed when an extension is disabled</comment>
  </data>
  <data name="ExtensionEnable.Text" xml:space="preserve">
    <value>Enable</value>
    <comment>Displayed on a toggle controlling the extension's enabled / disabled state</comment>
  </data>
  <data name="ExtensionEnableCard.Description" xml:space="preserve">
    <value>Load commands and settings from this extension</value>
    <comment>Displayed on a toggle controlling the extension's enabled / disabled state</comment>
  </data>
  <data name="SettingsWindowTitle" xml:space="preserve">
    <value>Command Palette Settings</value>
    <comment>The title of the settings window for the app</comment>
  </data>
  <data name="ToastWindowTitle" xml:space="preserve">
    <value>Command Palette Toast</value>
    <comment>The title of the toast window for the command palette</comment>
  </data>
  <data name="DefaultSearchPlaceholderText" xml:space="preserve">
    <value>Type here to search...</value>
  </data>
  <data name="Run_PositionHeader.Header" xml:space="preserve">
    <value>Preferred monitor position</value>
    <comment>as in Show Command Palette on primary monitor</comment>
  </data>
  <data name="Run_PositionHeader.Description" xml:space="preserve">
    <value>If multiple monitors are in use, Command Palette can be launched on the desired monitor</value>
    <comment>as in Show Command Palette on primary monitor</comment>
  </data>
  <data name="Run_Radio_Position_Cursor.Content" xml:space="preserve">
    <value>Monitor with mouse cursor</value>
  </data>
  <data name="Run_Radio_Position_Focus.Content" xml:space="preserve">
    <value>Monitor with focused window</value>
  </data>
  <data name="Run_Radio_Position_Primary_Monitor.Content" xml:space="preserve">
    <value>Primary monitor</value>
  </data>
  <data name="Run_Radio_Position_In_Place.Content" xml:space="preserve">
    <value>Don't move</value>
  </data>
  <data name="ConfirmationDialog_ConfirmButtonText" xml:space="preserve">
    <value>Confirm</value>
  </data>
  <data name="ConfirmationDialog_CancelButtonText" xml:space="preserve">
    <value>Cancel</value>
  </data>
  <data name="Settings_ExtensionPage_GlobalHotkey_SettingsCard.Header" xml:space="preserve">
    <value>Global hotkey</value>
  </data>
  <data name="Settings_ExtensionPage_GlobalHotkey_SettingsCard.Description" xml:space="preserve">
    <value>Directly open Command Palette to this command.</value>
  </data>
  <data name="Settings_ExtensionPage_Alias_SettingsCard.Header" xml:space="preserve">
    <value>Alias</value>
  </data>
  <data name="Settings_ExtensionPage_Alias_SettingsCard.Description" xml:space="preserve">
    <value>A short keyword used to navigate to this command.</value>
  </data>
  <data name="Settings_ExtensionPage_AliasActivation_SettingsCard.Header" xml:space="preserve">
    <value>Alias activation</value>
  </data>
  <data name="Settings_ExtensionPage_AliasActivation_SettingsCard.Description" xml:space="preserve">
    <value>Choose when the alias runs. Direct runs as soon as you type the alias. Indirect runs after a trailing space.</value>
  </data>
  <data name="Settings_ExtensionPage_Builtin_SettingsCard.Header" xml:space="preserve">
    <value>Built-in</value>
  </data>
  <data name="Settings_ExtensionPage_Builtin_SettingsCard.Description" xml:space="preserve">
    <value>These commands are built-in to the Windows Command Palette.</value>
  </data>
  <data name="Settings_GeneralPage_ActivationKey_SettingsExpander.Header" xml:space="preserve">
    <value>Activation key</value>
  </data>
  <data name="Settings_GeneralPage_ActivationKey_SettingsExpander.Description" xml:space="preserve">
    <value>This key will open the Command Palette.</value>
  </data>
  <data name="Settings_GeneralPage_LowLevelHook_SettingsCard.Header" xml:space="preserve">
    <value>Use low-level keyboard hook</value>
  </data>
  <data name="Settings_GeneralPage_LowLevelHook_SettingsCard.Description" xml:space="preserve">
    <value>Try this if there are issues with the shortcut (Command Palette might not get focus when triggered from an elevated window)</value>
  </data>
  <data name="Settings_GeneralPage_IgnoreShortcutWhenFullscreen_SettingsCard.Header" xml:space="preserve">
    <value>Ignore shortcut in fullscreen mode</value>
  </data>
  <data name="Settings_GeneralPage_IgnoreShortcutWhenFullscreen_SettingsCard.Description" xml:space="preserve">
    <value>Preventing disruption of the program running in fullscreen by unintentional activation of shortcut</value>
  </data>
  <data name="Settings_GeneralPage_HighlightSearch_SettingsCard.Header" xml:space="preserve">
    <value>Highlight search on activate</value>
  </data>
  <data name="Settings_GeneralPage_HighlightSearch_SettingsCard.Description" xml:space="preserve">
    <value>Selects the previous search text at launch</value>
  </data>
  <data name="Settings_GeneralPage_ShowAppDetails_SettingsCard.Header" xml:space="preserve">
    <value>Show app details</value>
  </data>
  <data name="Settings_GeneralPage_ShowAppDetails_SettingsCard.Description" xml:space="preserve">
    <value>Controls if app details are automatically expanded or not.</value>
  </data>
  <data name="Settings_GeneralPage_BackspaceGoesBack_SettingsCard.Header" xml:space="preserve">
    <value>Backspace goes back</value>
  </data>
  <data name="Settings_GeneralPage_BackspaceGoesBack_SettingsCard.Description" xml:space="preserve">
    <value>If the search field is empty, backspace returns to the previous page</value>
  </data>
  <data name="Settings_GeneralPage_SingleClickActivation_SettingsCard.Header" xml:space="preserve">
    <value>Single-click activation</value>
  </data>
  <data name="Settings_GeneralPage_SingleClickActivation_SettingsCard.Description" xml:space="preserve">
    <value>Choose how to interact with list items: single-click to activate, or single-click to select and double-click to activate</value>
  </data>
  <data name="Settings_GeneralPage_About_SettingsExpander.Header" xml:space="preserve">
    <value>Windows Command Palette</value>
  </data>
  <data name="Settings_GeneralPage_About_SettingsExpander.Description" xml:space="preserve">
    <value>© 2025. All rights reserved.</value>
  </data>
  <data name="Settings_GeneralPage_About_GithubLink_Hyperlink.Content" xml:space="preserve">
    <value>View GitHub repository</value>
  </data>
  <data name="Settings_GeneralPage_About_SDKDocs_Hyperlink.Content" xml:space="preserve">
    <value>Extension SDK docs</value>
  </data>
  <data name="Settings_GeneralPage_SendFeedback_Hyperlink.Content" xml:space="preserve">
    <value>Send feedback</value>
  </data>
  <data name="Settings_GeneralPage_NavigationViewItem_General.Content" xml:space="preserve">
    <value>General</value>
  </data>
  <data name="Settings_GeneralPage_NavigationViewItem_Extensions.Content" xml:space="preserve">
    <value>Extensions</value>
  </data>
  <data name="SettingsButton.[using:Microsoft.UI.Xaml.Automation]AutomationProperties.Name" xml:space="preserve">
    <value>Open Command Palette settings</value>
  </data>
  <data name="ActivationSettingsHeader.Text" xml:space="preserve">
    <value>Activation</value>
  </data>
  <data name="BehaviorSettingsHeader.Text" xml:space="preserve">
    <value>Behavior</value>
  </data>
  <data name="ContextFilterBox.PlaceholderText" xml:space="preserve">
    <value>Search commands...</value>
  </data>
  <data name="Settings_GeneralPage_ShowSystemTrayIcon_SettingsCard.Header" xml:space="preserve">
    <value>Show system tray icon</value>
  </data>
  <data name="Settings_GeneralPage_ShowSystemTrayIcon_SettingsCard.Description" xml:space="preserve">
    <value>Choose if Command Palette is visible in the system tray</value>
  </data>
  <data name="Settings_GeneralPage_DisableAnimations_SettingsCard.Header" xml:space="preserve">
    <value>Disable animations</value>
  </data>
  <data name="Settings_GeneralPage_DisableAnimations_SettingsCard.Description" xml:space="preserve">
    <value>Disable animations when switching between pages</value>
  </data>
  <data name="BackButton.[using:Microsoft.UI.Xaml.Automation]AutomationProperties.Name" xml:space="preserve">
    <value>Back</value>
  </data>
  <data name="BackButton.[using:Microsoft.UI.Xaml.Controls]ToolTipService.ToolTip" xml:space="preserve">
    <value>Back (Alt + Left arrow)</value>
  </data>
  <data name="MoreCommandsButton.[using:Microsoft.UI.Xaml.Automation]AutomationProperties.Name" xml:space="preserve">
    <value>More</value>
  </data>
  <data name="Run_Radio_Position_LastPosition.Content" xml:space="preserve">
    <value>Last position</value>
    <comment>Reopen the window where it was last closed</comment>
  </data>
  <data name="TrayMenu_Settings" xml:space="preserve">
    <value>Settings</value>
  </data>
  <data name="TrayMenu_Close" xml:space="preserve">
    <value>Close</value>
    <comment>Close as a verb, as in Close the application</comment>
  </data>
  <data name="Settings_ExtensionPage_Alias_DirectComboBox.Content" xml:space="preserve">
    <value>Direct</value>
  </data>
  <data name="Settings_ExtensionPage_Alias_InDirectComboBox.Content" xml:space="preserve">
    <value>Indirect</value>
  </data>
  <data name="Settings_ExtensionPage_Alias_PlaceholderText.PlaceholderText" xml:space="preserve">
    <value>Enter alias</value>
  </data>
  <data name="StatusMessagesButton.[using:Microsoft.UI.Xaml.Automation]AutomationProperties.Name" xml:space="preserve">
    <value>Show status messages</value>
  </data>
  <data name="StatusMessagesButton.[using:Microsoft.UI.Xaml.Controls]ToolTipService.ToolTip" xml:space="preserve">
    <value>Show status messages</value>
  </data>
  <data name="NavigationPaneClosed" xml:space="preserve">
    <value>Navigation pane closed</value>
  </data>
  <data name="NavigationPaneOpened" xml:space="preserve">
    <value>Navigation page opened</value>
  </data>
  <data name="Settings_GeneralPage_AllowExternalReload_SettingsCard.Header" xml:space="preserve">
    <value>Enable external reload</value>
  </data>
  <data name="Settings_GeneralPage_AllowExternalReload_SettingsCard.Description" xml:space="preserve">
    <value>Trigger reload of the extension externally with the x-cmdpal://reload command</value>
  </data>
  <data name="ForDevelopersSettingsHeader.Text" xml:space="preserve">
    <value>For developers</value>
  </data>
  <data name="UntitledPageTitle" xml:space="preserve">
    <value>an untitled</value>
  </data>
  <data name="ScreenReader_Announcement_NavigatedToPage0" xml:space="preserve">
    <value>Navigated to {0} page</value>
  </data>
  <data name="SettingsButton.[using:Microsoft.UI.Xaml.Controls]ToolTipService.ToolTip" xml:space="preserve">
    <value>Settings (Ctrl+,)</value>
  </data>
  <data name="Settings_ExtensionsPage_NoResults_Primary.Text" xml:space="preserve">
    <value>No extensions found</value>
  </data>
  <data name="Settings_ExtensionsPage_NoResults_Secondary.Text" xml:space="preserve">
    <value>Try a different search term</value>
  </data>
  <data name="Settings_ExtensionsPage_More_Button.[using:Microsoft.UI.Xaml.Controls]ToolTipService.ToolTip" xml:space="preserve">
    <value>More options</value>
  </data>
  <data name="Settings_ExtensionsPage_More_Reload_MenuFlyoutItem.Text" xml:space="preserve">
    <value>Reload extensions</value>
  </data>
  <data name="Settings_ExtensionsPage_Reloading_Text.Text" xml:space="preserve">
    <value>Reloading extensions..</value>
  </data>
  <data name="Settings_ExtensionsPage_Banner_Header.Text" xml:space="preserve">
    <value>Discover more extensions</value>
  </data>
  <data name="Settings_ExtensionsPage_Banner_Description.Text" xml:space="preserve">
    <value>Find more extensions on the Microsoft Store or WinGet.</value>
  </data>
  <data name="Settings_ExtensionsPage_Banner_Hyperlink.Content" xml:space="preserve">
    <value>Learn how to create your own extensions</value>
  </data>
  <data name="Settings_ExtensionsPage_FindExtensions_MicrosoftStore.[using:Microsoft.UI.Xaml.Controls]ToolTipService.ToolTip" xml:space="preserve">
    <value>Find extensions on the Microsoft Store</value>
  </data>
  <data name="Settings_ExtensionsPage_FindExtensions_MicrosoftStore.[using:Microsoft.UI.Xaml.Automation]AutomationProperties.Name" xml:space="preserve">
    <value>Microsoft Store</value>
  </data>
  <data name="Settings_ExtensionsPage_FindExtensions_WinGet.[using:Microsoft.UI.Xaml.Controls]ToolTipService.ToolTip" xml:space="preserve">
    <value>Find extensions on WinGet</value>
  </data>
  <data name="Settings_ExtensionsPage_FindExtensions_WinGet.[using:Microsoft.UI.Xaml.Automation]AutomationProperties.Name" xml:space="preserve">
    <value>Microsoft Store</value>
  </data>
  <data name="Settings_ExtensionsPage_SearchBox_Placeholder.PlaceholderText" xml:space="preserve">
    <value>Search extensions</value>
  </data>
  <data name="GlobalErrorHandler_CrashMessageBox_Message" xml:space="preserve">
    <value>Command Palette has encountered a fatal error and must close.</value>
  </data>
  <data name="GlobalErrorHandler_CrashMessageBox_Caption" xml:space="preserve">
    <value>Command Palette - Fatal error</value>
  </data>
  <data name="Settings_GeneralPage_AutoGoHome_Item_Never.Content" xml:space="preserve">
    <value>Never</value>
  </data>
  <data name="Settings_GeneralPage_AutoGoHome_Item_Immediately.Content" xml:space="preserve">
    <value>Immediately</value>
  </data>
  <data name="Settings_GeneralPage_AutoGoHome_Item_After10Seconds.Content" xml:space="preserve">
    <value>10 seconds</value>
  </data>
  <data name="Settings_GeneralPage_AutoGoHome_Item_After20Seconds.Content" xml:space="preserve">
    <value>20 seconds</value>
  </data>
  <data name="Settings_GeneralPage_AutoGoHome_Item_After30Seconds.Content" xml:space="preserve">
    <value>30 seconds</value>
  </data>
  <data name="Settings_GeneralPage_AutoGoHome_Item_After60Seconds.Content" xml:space="preserve">
    <value>60 seconds</value>
  </data>
  <data name="Settings_GeneralPage_AutoGoHome_Item_After90Seconds.Content" xml:space="preserve">
    <value>90 seconds</value>
  </data>
  <data name="Settings_GeneralPage_AutoGoHome_Item_After120Seconds.Content" xml:space="preserve">
    <value>2 minutes</value>
  </data>
  <data name="Settings_GeneralPage_AutoGoHome_Item_After180Seconds.Content" xml:space="preserve">
    <value>3 minutes</value>
  </data>
  <data name="Settings_GeneralPage_AutoGoHome_SettingsCard.Header" xml:space="preserve">
    <value>Automatically return home</value>
  </data>
  <data name="Settings_GeneralPage_AutoGoHome_SettingsCard.Description" xml:space="preserve">
    <value>Automatically returns to home page after a period of inactivity when Command Palette is closed</value>
  </data>
<<<<<<< HEAD
  <data name="Settings_GeneralPage_EscapeKeyBehavior_Option_DismissEmptySearchOrGoBack.Content" xml:space="preserve">
    <value>Clear search first, then go back</value>
  </data>
  <data name="Settings_GeneralPage_EscapeKeyBehavior_Option_AlwaysGoBack.Content" xml:space="preserve">
    <value>Go back</value>
  </data>
  <data name="Settings_GeneralPage_EscapeKeyBehavior_Option_AlwaysDismiss.Content" xml:space="preserve">
    <value>Hide window and go home</value>
  </data>
  <data name="Settings_GeneralPage_EscapeKeyBehavior_Option_AlwaysHide.Content" xml:space="preserve">
    <value>Hide window</value>
  </data>
  <data name="Settings_GeneralPage_EscapeKeyBehavior_SettingsCard.Header" xml:space="preserve">
    <value>Escape key behavior</value>
  </data>
  <data name="Settings_GeneralPage_EscapeKeyBehavior_SettingsCard.Description" xml:space="preserve">
    <value>Choose how Escape key behaves</value>
=======
  <data name="Settings_PageTitles_GeneralPage" xml:space="preserve">
    <value>General</value>
  </data>
  <data name="Settings_PageTitles_ExtensionsPage" xml:space="preserve">
    <value>Extensions</value>
>>>>>>> 8f9a2c32
  </data>
</root><|MERGE_RESOLUTION|>--- conflicted
+++ resolved
@@ -550,7 +550,12 @@
   <data name="Settings_GeneralPage_AutoGoHome_SettingsCard.Description" xml:space="preserve">
     <value>Automatically returns to home page after a period of inactivity when Command Palette is closed</value>
   </data>
-<<<<<<< HEAD
+  <data name="Settings_PageTitles_GeneralPage" xml:space="preserve">
+    <value>General</value>
+  </data>
+  <data name="Settings_PageTitles_ExtensionsPage" xml:space="preserve">
+    <value>Extensions</value>
+  </data>
   <data name="Settings_GeneralPage_EscapeKeyBehavior_Option_DismissEmptySearchOrGoBack.Content" xml:space="preserve">
     <value>Clear search first, then go back</value>
   </data>
@@ -568,12 +573,5 @@
   </data>
   <data name="Settings_GeneralPage_EscapeKeyBehavior_SettingsCard.Description" xml:space="preserve">
     <value>Choose how Escape key behaves</value>
-=======
-  <data name="Settings_PageTitles_GeneralPage" xml:space="preserve">
-    <value>General</value>
-  </data>
-  <data name="Settings_PageTitles_ExtensionsPage" xml:space="preserve">
-    <value>Extensions</value>
->>>>>>> 8f9a2c32
   </data>
 </root>