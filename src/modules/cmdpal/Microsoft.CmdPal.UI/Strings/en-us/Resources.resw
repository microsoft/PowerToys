﻿<?xml version="1.0" encoding="utf-8"?>
<root>
  <!--
    Microsoft ResX Schema

    Version 2.0

    The primary goals of this format is to allow a simple XML format
    that is mostly human readable. The generation and parsing of the
    various data types are done through the TypeConverter classes
    associated with the data types.

    Example:

    ... ado.net/XML headers & schema ...
    <resheader name="resmimetype">text/microsoft-resx</resheader>
    <resheader name="version">2.0</resheader>
    <resheader name="reader">System.Resources.ResXResourceReader, System.Windows.Forms, ...</resheader>
    <resheader name="writer">System.Resources.ResXResourceWriter, System.Windows.Forms, ...</resheader>
    <data name="Name1"><value>this is my long string</value><comment>this is a comment</comment></data>
    <data name="Color1" type="System.Drawing.Color, System.Drawing">Blue</data>
    <data name="Bitmap1" mimetype="application/x-microsoft.net.object.binary.base64">
        <value>[base64 mime encoded serialized .NET Framework object]</value>
    </data>
    <data name="Icon1" type="System.Drawing.Icon, System.Drawing" mimetype="application/x-microsoft.net.object.bytearray.base64">
        <value>[base64 mime encoded string representing a byte array form of the .NET Framework object]</value>
        <comment>This is a comment</comment>
    </data>

    There are any number of "resheader" rows that contain simple
    name/value pairs.

    Each data row contains a name, and value. The row also contains a
    type or mimetype. Type corresponds to a .NET class that support
    text/value conversion through the TypeConverter architecture.
    Classes that don't support this are serialized and stored with the
    mimetype set.

    The mimetype is used for serialized objects, and tells the
    ResXResourceReader how to depersist the object. This is currently not
    extensible. For a given mimetype the value must be set accordingly:

    Note - application/x-microsoft.net.object.binary.base64 is the format
    that the ResXResourceWriter will generate, however the reader can
    read any of the formats listed below.

    mimetype: application/x-microsoft.net.object.binary.base64
    value   : The object must be serialized with
            : System.Runtime.Serialization.Formatters.Binary.BinaryFormatter
            : and then encoded with base64 encoding.

    mimetype: application/x-microsoft.net.object.soap.base64
    value   : The object must be serialized with
            : System.Runtime.Serialization.Formatters.Soap.SoapFormatter
            : and then encoded with base64 encoding.

    mimetype: application/x-microsoft.net.object.bytearray.base64
    value   : The object must be serialized into a byte array
            : using a System.ComponentModel.TypeConverter
            : and then encoded with base64 encoding.
    -->
  <xsd:schema id="root" xmlns="" xmlns:xsd="http://www.w3.org/2001/XMLSchema" xmlns:msdata="urn:schemas-microsoft-com:xml-msdata">
    <xsd:import namespace="http://www.w3.org/XML/1998/namespace" />
    <xsd:element name="root" msdata:IsDataSet="true">
      <xsd:complexType>
        <xsd:choice maxOccurs="unbounded">
          <xsd:element name="metadata">
            <xsd:complexType>
              <xsd:sequence>
                <xsd:element name="value" type="xsd:string" minOccurs="0" />
              </xsd:sequence>
              <xsd:attribute name="name" use="required" type="xsd:string" />
              <xsd:attribute name="type" type="xsd:string" />
              <xsd:attribute name="mimetype" type="xsd:string" />
              <xsd:attribute ref="xml:space" />
            </xsd:complexType>
          </xsd:element>
          <xsd:element name="assembly">
            <xsd:complexType>
              <xsd:attribute name="alias" type="xsd:string" />
              <xsd:attribute name="name" type="xsd:string" />
            </xsd:complexType>
          </xsd:element>
          <xsd:element name="data">
            <xsd:complexType>
              <xsd:sequence>
                <xsd:element name="value" type="xsd:string" minOccurs="0" msdata:Ordinal="1" />
                <xsd:element name="comment" type="xsd:string" minOccurs="0" msdata:Ordinal="2" />
              </xsd:sequence>
              <xsd:attribute name="name" type="xsd:string" use="required" msdata:Ordinal="1" />
              <xsd:attribute name="type" type="xsd:string" msdata:Ordinal="3" />
              <xsd:attribute name="mimetype" type="xsd:string" msdata:Ordinal="4" />
              <xsd:attribute ref="xml:space" />
            </xsd:complexType>
          </xsd:element>
          <xsd:element name="resheader">
            <xsd:complexType>
              <xsd:sequence>
                <xsd:element name="value" type="xsd:string" minOccurs="0" msdata:Ordinal="1" />
              </xsd:sequence>
              <xsd:attribute name="name" type="xsd:string" use="required" />
            </xsd:complexType>
          </xsd:element>
        </xsd:choice>
      </xsd:complexType>
    </xsd:element>
  </xsd:schema>
  <resheader name="resmimetype">
    <value>text/microsoft-resx</value>
  </resheader>
  <resheader name="version">
    <value>2.0</value>
  </resheader>
  <resheader name="reader">
    <value>System.Resources.ResXResourceReader, System.Windows.Forms, Version=4.0.0.0, Culture=neutral, PublicKeyToken=b77a5c561934e089</value>
  </resheader>
  <resheader name="writer">
    <value>System.Resources.ResXResourceWriter, System.Windows.Forms, Version=4.0.0.0, Culture=neutral, PublicKeyToken=b77a5c561934e089</value>
  </resheader>
  <data name="AppName" xml:space="preserve">
    <value>Command Palette</value>
    <comment>{Locked=qps-ploc,qps-ploca,qps-plocm}</comment>
  </data>
  <data name="AppNameDev" xml:space="preserve">
    <value>Command Palette Dev</value>
    <comment>{Locked} The dev build will never be seen in multiple languages</comment>
  </data>
  <data name="AppNameCan" xml:space="preserve">
    <value>Command Palette Canary</value>
    <comment>{Locked=qps-ploc,qps-ploca,qps-plocm}</comment>
  </data>
  <data name="AppNamePre" xml:space="preserve">
    <value>Command Palette Preview</value>
    <comment>{Locked=qps-ploc,qps-ploca,qps-plocm}</comment>
  </data>
  <data name="AppStoreName" xml:space="preserve">
    <value>Windows Command Palette</value>
    <comment>{Locked=qps-ploc,qps-ploca,qps-plocm}</comment>
  </data>
  <data name="AppStoreNameDev" xml:space="preserve">
    <value>Windows Command Palette Dev</value>
    <comment>{Locked} The dev build will never be seen in multiple languages</comment>
  </data>
  <data name="AppStoreNameCan" xml:space="preserve">
    <value>Windows Command Palette Canary</value>
    <comment>{Locked=qps-ploc,qps-ploca,qps-plocm}. "Canary" in this context means an unstable or nightly build of a software product, not the bird.</comment>
  </data>
  <data name="AppStoreNamePre" xml:space="preserve">
    <value>Windows Command Palette Preview</value>
    <comment>{Locked=qps-ploc,qps-ploca,qps-plocm}</comment>
  </data>
  <data name="AppShortName" xml:space="preserve">
    <value>Command Palette</value>
    <comment>{Locked=qps-ploc,qps-ploca,qps-plocm}</comment>
  </data>
  <data name="AppShortNameDev" xml:space="preserve">
    <value>Command Palette Dev</value>
    <comment>{Locked} The dev build will never be seen in multiple languages</comment>
  </data>
  <data name="AppShortNameCan" xml:space="preserve">
    <value>Command Palette Canary</value>
    <comment>{Locked=qps-ploc,qps-ploca,qps-plocm}</comment>
  </data>
  <data name="AppShortNamePre" xml:space="preserve">
    <value>Command Palette Preview</value>
    <comment>{Locked=qps-ploc,qps-ploca,qps-plocm}</comment>
  </data>
  <data name="AppDescription" xml:space="preserve">
    <value>The Windows Command Palette</value>
  </data>
  <data name="AppDescriptionDev" xml:space="preserve">
    <value>A dev build of the Command Palette</value>
    <comment>{Locked} The dev build will never be seen in multiple languages</comment>
  </data>
  <data name="AppDescriptionCan" xml:space="preserve">
    <value>The Windows Command Palette (Canary build)</value>
    <comment>{Locked}</comment>
  </data>
  <data name="AppDescriptionPre" xml:space="preserve">
    <value>The Windows Command Palette (Preview build)</value>
  </data>
  <data name="StartupTaskName" xml:space="preserve">
    <value>Command Palette</value>
    <comment>{Locked=qps-ploc,qps-ploca,qps-plocm}</comment>
  </data>
  <data name="StartupTaskNameDev" xml:space="preserve">
    <value>Command Palette Dev</value>
    <comment>{Locked} The dev build will never be seen in multiple languages</comment>
  </data>
  <data name="Activation_Shortcut_Cancel" xml:space="preserve">
    <value>Cancel</value>
  </data>
  <data name="Activation_Shortcut_Description" xml:space="preserve">
    <value>Press a combination of keys to change this shortcut</value>
  </data>
  <data name="Activation_Shortcut_With_Disable_Description" xml:space="preserve">
    <value>Press a combination of keys to change this shortcut.
Right-click to remove the key combination, thereby deactivating the shortcut.</value>
  </data>
  <data name="Activation_Shortcut_Reset" xml:space="preserve">
    <value>Reset</value>
  </data>
  <data name="Activation_Shortcut_Save" xml:space="preserve">
    <value>Save</value>
  </data>
  <data name="Activation_Shortcut_Title" xml:space="preserve">
    <value>Activation shortcut</value>
  </data>
  <data name="InvalidShortcut.Title" xml:space="preserve">
    <value>Invalid shortcut</value>
  </data>
  <data name="InvalidShortcutWarningLabel.Text" xml:space="preserve">
    <value>Only shortcuts that start with **Windows key**, **Ctrl**, **Alt** or **Shift** are valid.</value>
    <comment>The ** sequences are used for text formatting of the key names. Don't remove them on translation.</comment>
  </data>
  <data name="WarningShortcutAltGr.Title" xml:space="preserve">
    <value>Possible shortcut interference with Alt Gr</value>
    <comment>Alt Gr refers to the right alt key on some international keyboards</comment>
  </data>
  <data name="WarningShortcutAltGr.ToolTipService.ToolTip" xml:space="preserve">
    <value>Shortcuts with **Ctrl** and **Alt** may remove functionality from some international keyboards, because **Ctrl** + **Alt** = **Alt Gr** in those keyboards.</value>
    <comment>The ** sequences are used for text formatting of the key names. Don't remove them on translation.</comment>
  </data>
  <data name="CmdPalSettingsHeader.Text" xml:space="preserve">
    <value>Command Palette settings</value>
    <comment>A section header for app-wide settings. "Command Palette" is the name of the app.</comment>
  </data>
  <data name="AboutSettingsHeader.Text" xml:space="preserve">
    <value>About</value>
    <comment>A section header for information about the app</comment>
  </data>
  <data name="ExtensionAboutHeader.Text" xml:space="preserve">
    <value>About</value>
    <comment>A section header for information about the app</comment>
  </data>
  <data name="ExtensionSettingsHeader.Text" xml:space="preserve">
    <value>Extension settings</value>
    <comment>A section header for extension-specific settings.</comment>
  </data>
  <data name="ExtensionCommandsHeader.Text" xml:space="preserve">
    <value>Commands</value>
    <comment>A section header for information about the app</comment>
  </data>
  <data name="ExtensionFallbackCommandsHeader.Text" xml:space="preserve">
    <value>Fallback commands</value>
    <comment>A section header for information about the commands presented to the user when the search text doesn't exactly match the name of a command.</comment>
  </data>
  <data name="ExtensionDisabledHeader.Text" xml:space="preserve">
    <value>This extension is disabled</value>
    <comment>A header to inform the user that an extension is not currently active</comment>
  </data>
  <data name="ExtensionDisabledDetails.Text" xml:space="preserve">
    <value>Enable this extension to view commands and settings</value>
    <comment>Additional details for when an extension is disabled. Displayed under ExtensionDisabledHeader.Text</comment>
  </data>
  <data name="ExtensionDisabledText" xml:space="preserve">
    <value>Disabled</value>
    <comment>Displayed when an extension is disabled</comment>
  </data>
  <data name="ExtensionEnable.Text" xml:space="preserve">
    <value>Enable</value>
    <comment>Displayed on a toggle controlling the extension's enabled / disabled state</comment>
  </data>
  <data name="ExtensionEnableCard.Description" xml:space="preserve">
    <value>Load commands and settings from this extension</value>
    <comment>Displayed on a toggle controlling the extension's enabled / disabled state</comment>
  </data>
  <data name="SettingsWindowTitle" xml:space="preserve">
    <value>Command Palette Settings</value>
    <comment>The title of the settings window for the app</comment>
  </data>
  <data name="ToastWindowTitle" xml:space="preserve">
    <value>Command Palette Toast</value>
    <comment>The title of the toast window for the command palette</comment>
  </data>
  <data name="DefaultSearchPlaceholderText" xml:space="preserve">
    <value>Type here to search...</value>
  </data>
  <data name="Run_PositionHeader.Header" xml:space="preserve">
    <value>Preferred monitor position</value>
    <comment>as in Show Command Palette on primary monitor</comment>
  </data>
  <data name="Run_PositionHeader.Description" xml:space="preserve">
    <value>If multiple monitors are in use, Command Palette can be launched on the desired monitor</value>
    <comment>as in Show Command Palette on primary monitor</comment>
  </data>
  <data name="Run_Radio_Position_Cursor.Content" xml:space="preserve">
    <value>Monitor with mouse cursor</value>
  </data>
  <data name="Run_Radio_Position_Focus.Content" xml:space="preserve">
    <value>Monitor with focused window</value>
  </data>
  <data name="Run_Radio_Position_Primary_Monitor.Content" xml:space="preserve">
    <value>Primary monitor</value>
  </data>
  <data name="Run_Radio_Position_In_Place.Content" xml:space="preserve">
    <value>Don't move</value>
  </data>
  <data name="ConfirmationDialog_ConfirmButtonText" xml:space="preserve">
    <value>Confirm</value>
  </data>
  <data name="ConfirmationDialog_CancelButtonText" xml:space="preserve">
    <value>Cancel</value>
  </data>
  <data name="Settings_ExtensionPage_GlobalHotkey_SettingsCard.Header" xml:space="preserve">
    <value>Global hotkey</value>
  </data>
  <data name="Settings_ExtensionPage_GlobalHotkey_SettingsCard.Description" xml:space="preserve">
    <value>Directly open Command Palette to this command.</value>
  </data>
  <data name="Settings_ExtensionPage_Alias_SettingsCard.Header" xml:space="preserve">
    <value>Alias</value>
  </data>
  <data name="Settings_ExtensionPage_Alias_SettingsCard.Description" xml:space="preserve">
    <value>A short keyword used to navigate to this command.</value>
  </data>
  <data name="Settings_ExtensionPage_AliasActivation_SettingsCard.Header" xml:space="preserve">
    <value>Alias activation</value>
  </data>
  <data name="Settings_ExtensionPage_AliasActivation_SettingsCard.Description" xml:space="preserve">
    <value>Choose when the alias runs. Direct runs as soon as you type the alias. Indirect runs after a trailing space.</value>
  </data>
  <data name="Settings_ExtensionPage_Builtin_SettingsCard.Header" xml:space="preserve">
    <value>Built-in</value>
  </data>
  <data name="Settings_ExtensionPage_Builtin_SettingsCard.Description" xml:space="preserve">
    <value>These commands are built-in to the Windows Command Palette.</value>
  </data>
  <data name="Settings_GeneralPage_ActivationKey_SettingsExpander.Header" xml:space="preserve">
    <value>Activation key</value>
  </data>
  <data name="Settings_GeneralPage_ActivationKey_SettingsExpander.Description" xml:space="preserve">
    <value>This key will open the Command Palette.</value>
  </data>
  <data name="Settings_GeneralPage_LowLevelHook_SettingsCard.Header" xml:space="preserve">
    <value>Use low-level keyboard hook</value>
  </data>
  <data name="Settings_GeneralPage_LowLevelHook_SettingsCard.Description" xml:space="preserve">
    <value>Try this if there are issues with the shortcut (Command Palette might not get focus when triggered from an elevated window)</value>
  </data>
  <data name="Settings_GeneralPage_IgnoreShortcutWhenFullscreen_SettingsCard.Header" xml:space="preserve">
    <value>Ignore shortcut in fullscreen mode</value>
  </data>
  <data name="Settings_GeneralPage_IgnoreShortcutWhenFullscreen_SettingsCard.Description" xml:space="preserve">
    <value>Preventing disruption of the program running in fullscreen by unintentional activation of shortcut</value>
  </data>
  <data name="Settings_GeneralPage_HighlightSearch_SettingsCard.Header" xml:space="preserve">
    <value>Highlight search on activate</value>
  </data>
  <data name="Settings_GeneralPage_HighlightSearch_SettingsCard.Description" xml:space="preserve">
    <value>Selects the previous search text at launch</value>
  </data>
  <data name="Settings_GeneralPage_ShowAppDetails_SettingsCard.Header" xml:space="preserve">
    <value>Show app details</value>
  </data>
  <data name="Settings_GeneralPage_ShowAppDetails_SettingsCard.Description" xml:space="preserve">
    <value>Controls if app details are automatically expanded or not.</value>
  </data>
  <data name="Settings_GeneralPage_BackspaceGoesBack_SettingsCard.Header" xml:space="preserve">
    <value>Backspace goes back</value>
  </data>
  <data name="Settings_GeneralPage_BackspaceGoesBack_SettingsCard.Description" xml:space="preserve">
    <value>If the search field is empty, backspace returns to the previous page</value>
  </data>
  <data name="Settings_GeneralPage_SingleClickActivation_SettingsCard.Header" xml:space="preserve">
    <value>Single-click activation</value>
  </data>
  <data name="Settings_GeneralPage_SingleClickActivation_SettingsCard.Description" xml:space="preserve">
    <value>Choose how to interact with list items: single-click to activate, or single-click to select and double-click to activate</value>
  </data>
  <data name="Settings_GeneralPage_About_SettingsExpander.Header" xml:space="preserve">
    <value>Windows Command Palette</value>
  </data>
  <data name="Settings_GeneralPage_About_SettingsExpander.Description" xml:space="preserve">
    <value>© 2025. All rights reserved.</value>
  </data>
  <data name="Settings_GeneralPage_About_GithubLink_Hyperlink.Content" xml:space="preserve">
    <value>View GitHub repository</value>
  </data>
  <data name="Settings_GeneralPage_About_SDKDocs_Hyperlink.Content" xml:space="preserve">
    <value>Extension SDK docs</value>
  </data>
  <data name="Settings_GeneralPage_SendFeedback_Hyperlink.Content" xml:space="preserve">
    <value>Send feedback</value>
  </data>
  <data name="Settings_GeneralPage_NavigationViewItem_General.Content" xml:space="preserve">
    <value>General</value>
  </data>
  <data name="Settings_GeneralPage_NavigationViewItem_Extensions.Content" xml:space="preserve">
    <value>Extensions</value>
  </data>
  <data name="SettingsButton.[using:Microsoft.UI.Xaml.Automation]AutomationProperties.Name" xml:space="preserve">
    <value>Open Command Palette settings</value>
  </data>
  <data name="ActivationSettingsHeader.Text" xml:space="preserve">
    <value>Activation</value>
  </data>
  <data name="BehaviorSettingsHeader.Text" xml:space="preserve">
    <value>Behavior</value>
  </data>
  <data name="ContextFilterBox.PlaceholderText" xml:space="preserve">
    <value>Search commands...</value>
  </data>
  <data name="Settings_GeneralPage_ShowSystemTrayIcon_SettingsCard.Header" xml:space="preserve">
    <value>Show system tray icon</value>
  </data>
  <data name="Settings_GeneralPage_ShowSystemTrayIcon_SettingsCard.Description" xml:space="preserve">
    <value>Choose if Command Palette is visible in the system tray</value>
  </data>
  <data name="Settings_GeneralPage_DisableAnimations_SettingsCard.Header" xml:space="preserve">
    <value>Disable animations</value>
  </data>
  <data name="Settings_GeneralPage_DisableAnimations_SettingsCard.Description" xml:space="preserve">
    <value>Disable animations when switching between pages</value>
  </data>
  <data name="BackButton.[using:Microsoft.UI.Xaml.Automation]AutomationProperties.Name" xml:space="preserve">
    <value>Back</value>
  </data>
  <data name="BackButton.[using:Microsoft.UI.Xaml.Controls]ToolTipService.ToolTip" xml:space="preserve">
    <value>Back (Alt + Left arrow)</value>
  </data>
  <data name="MoreCommandsButton.[using:Microsoft.UI.Xaml.Automation]AutomationProperties.Name" xml:space="preserve">
    <value>More</value>
  </data>
  <data name="Run_Radio_Position_LastPosition.Content" xml:space="preserve">
    <value>Last position</value>
    <comment>Reopen the window where it was last closed</comment>
  </data>
  <data name="TrayMenu_Settings" xml:space="preserve">
    <value>Settings</value>
  </data>
  <data name="TrayMenu_Close" xml:space="preserve">
    <value>Close</value>
    <comment>Close as a verb, as in Close the application</comment>
  </data>
  <data name="Settings_ExtensionPage_Alias_DirectComboBox.Content" xml:space="preserve">
    <value>Direct</value>
  </data>
  <data name="Settings_ExtensionPage_Alias_InDirectComboBox.Content" xml:space="preserve">
    <value>Indirect</value>
  </data>
  <data name="Settings_ExtensionPage_Alias_PlaceholderText.PlaceholderText" xml:space="preserve">
    <value>Enter alias</value>
  </data>
  <data name="StatusMessagesButton.[using:Microsoft.UI.Xaml.Automation]AutomationProperties.Name" xml:space="preserve">
    <value>Show status messages</value>
  </data>
  <data name="StatusMessagesButton.[using:Microsoft.UI.Xaml.Controls]ToolTipService.ToolTip" xml:space="preserve">
    <value>Show status messages</value>
  </data>
  <data name="NavigationPaneClosed" xml:space="preserve">
    <value>Navigation pane closed</value>
  </data>
  <data name="NavigationPaneOpened" xml:space="preserve">
    <value>Navigation page opened</value>
  </data>
  <data name="Settings_GeneralPage_AllowExternalReload_SettingsCard.Header" xml:space="preserve">
    <value>Enable external reload</value>
  </data>
  <data name="Settings_GeneralPage_AllowExternalReload_SettingsCard.Description" xml:space="preserve">
    <value>Trigger reload of the extension externally with the x-cmdpal://reload command</value>
  </data>
  <data name="ForDevelopersSettingsHeader.Text" xml:space="preserve">
    <value>For developers</value>
  </data>
  <data name="UntitledPageTitle" xml:space="preserve">
    <value>an untitled</value>
  </data>
  <data name="ScreenReader_Announcement_NavigatedToPage0" xml:space="preserve">
    <value>Navigated to {0} page</value>
  </data>
  <data name="SettingsButton.[using:Microsoft.UI.Xaml.Controls]ToolTipService.ToolTip" xml:space="preserve">
    <value>Settings (Ctrl+,)</value>
  </data>
  <data name="Settings_ExtensionsPage_NoResults_Primary.Text" xml:space="preserve">
    <value>No extensions found</value>
  </data>
  <data name="Settings_ExtensionsPage_NoResults_Secondary.Text" xml:space="preserve">
    <value>Try a different search term</value>
  </data>
  <data name="Settings_ExtensionsPage_More_Button.[using:Microsoft.UI.Xaml.Controls]ToolTipService.ToolTip" xml:space="preserve">
    <value>More options</value>
  </data>
  <data name="Settings_ExtensionsPage_More_Reload_MenuFlyoutItem.Text" xml:space="preserve">
    <value>Reload extensions</value>
  </data>
  <data name="Settings_ExtensionsPage_Reloading_Text.Text" xml:space="preserve">
    <value>Reloading extensions..</value>
  </data>
  <data name="Settings_ExtensionsPage_Banner_Header.Text" xml:space="preserve">
    <value>Discover more extensions</value>
  </data>
  <data name="Settings_ExtensionsPage_Banner_Description.Text" xml:space="preserve">
    <value>Find more extensions on the Microsoft Store or WinGet.</value>
  </data>
  <data name="Settings_ExtensionsPage_Banner_Hyperlink.Content" xml:space="preserve">
    <value>Learn how to create your own extensions</value>
  </data>
  <data name="Settings_ExtensionsPage_FindExtensions_MicrosoftStore.[using:Microsoft.UI.Xaml.Controls]ToolTipService.ToolTip" xml:space="preserve">
    <value>Find extensions on the Microsoft Store</value>
  </data>
  <data name="Settings_ExtensionsPage_FindExtensions_MicrosoftStore.[using:Microsoft.UI.Xaml.Automation]AutomationProperties.Name" xml:space="preserve">
    <value>Microsoft Store</value>
  </data>
  <data name="Settings_ExtensionsPage_FindExtensions_WinGet.[using:Microsoft.UI.Xaml.Controls]ToolTipService.ToolTip" xml:space="preserve">
    <value>Find extensions on WinGet</value>
  </data>
  <data name="Settings_ExtensionsPage_FindExtensions_WinGet.[using:Microsoft.UI.Xaml.Automation]AutomationProperties.Name" xml:space="preserve">
    <value>Microsoft Store</value>
  </data>
  <data name="Settings_ExtensionsPage_SearchBox_Placeholder.PlaceholderText" xml:space="preserve">
    <value>Search extensions</value>
  </data>
  <data name="GlobalErrorHandler_CrashMessageBox_Message" xml:space="preserve">
    <value>Command Palette has encountered a fatal error and must close.</value>
  </data>
  <data name="GlobalErrorHandler_CrashMessageBox_Caption" xml:space="preserve">
    <value>Command Palette - Fatal error</value>
  </data>
  <data name="Settings_GeneralPage_AutoGoHome_Item_Never.Content" xml:space="preserve">
    <value>Never</value>
  </data>
  <data name="Settings_GeneralPage_AutoGoHome_Item_Immediately.Content" xml:space="preserve">
    <value>Immediately</value>
  </data>
  <data name="Settings_GeneralPage_AutoGoHome_Item_After10Seconds.Content" xml:space="preserve">
    <value>10 seconds</value>
  </data>
  <data name="Settings_GeneralPage_AutoGoHome_Item_After20Seconds.Content" xml:space="preserve">
    <value>20 seconds</value>
  </data>
  <data name="Settings_GeneralPage_AutoGoHome_Item_After30Seconds.Content" xml:space="preserve">
    <value>30 seconds</value>
  </data>
  <data name="Settings_GeneralPage_AutoGoHome_Item_After60Seconds.Content" xml:space="preserve">
    <value>60 seconds</value>
  </data>
  <data name="Settings_GeneralPage_AutoGoHome_Item_After90Seconds.Content" xml:space="preserve">
    <value>90 seconds</value>
  </data>
  <data name="Settings_GeneralPage_AutoGoHome_Item_After120Seconds.Content" xml:space="preserve">
    <value>2 minutes</value>
  </data>
  <data name="Settings_GeneralPage_AutoGoHome_Item_After180Seconds.Content" xml:space="preserve">
    <value>3 minutes</value>
  </data>
  <data name="Settings_GeneralPage_AutoGoHome_SettingsCard.Header" xml:space="preserve">
    <value>Automatically return home</value>
  </data>
  <data name="Settings_GeneralPage_AutoGoHome_SettingsCard.Description" xml:space="preserve">
    <value>Automatically returns to home page after a period of inactivity when Command Palette is closed</value>
  </data>
<<<<<<< HEAD
  <data name="Settings_PageTitles_GeneralPage" xml:space="preserve">
    <value>General</value>
  </data>
=======
  <data name="Settings_GeneralPage_NavigationViewItem_Appearance.Content" xml:space="preserve">
    <value>Personalization</value>
  </data>
  <data name="Settings_GeneralPage_AppTheme_SettingsCard.Header" xml:space="preserve">
    <value>App theme mode</value>
  </data>
  <data name="Settings_GeneralPage_AppTheme_SettingsCard.Description" xml:space="preserve">
    <value>Select which app theme to display</value>
  </data>
  <data name="AppearanceSettingsHeader.Text" xml:space="preserve">
    <value>Appearance</value>
  </data>
  <data name="Settings_GeneralPage_AppTheme_Mode_System.Text" xml:space="preserve">
    <value>Use system settings</value>
  </data>
  <data name="Settings_GeneralPage_AppTheme_Mode_Light.Text" xml:space="preserve">
    <value>Light</value>
  </data>
  <data name="Settings_GeneralPage_AppTheme_Mode_Dark.Text" xml:space="preserve">
    <value>Dark</value>
  </data>
  <data name="Settings_GeneralPage_BackgroundTint_SettingsCard.Header" xml:space="preserve">
    <value>Color tint</value>
  </data>
  <data name="Settings_GeneralPage_BackgroundTintIntensity_SettingsCard.Header" xml:space="preserve">
    <value>Color intensity</value>
  </data>
  <data name="OptionalColorPickerButton_UnsetTextBlock.Text" xml:space="preserve">
    <value>Choose color</value>
  </data>
  <data name="OptionalColorPickerButton_ResetButton.Content" xml:space="preserve">
    <value>Use default</value>
  </data>
  <data name="OptionalColorPickerButton_TransparentColorButton.Content" xml:space="preserve">
    <value>Use default color</value>
  </data>
  <data name="OptionalColorPickerButton_WindowsColorsSectionHeading.Text" xml:space="preserve">
    <value>Windows colors</value>
  </data>
  <data name="Settings_GeneralPage_BackgroundImage_SettingsExpander.Header" xml:space="preserve">
    <value>Background image</value>
  </data>
  <data name="Settings_GeneralPage_BackgroundImageOpacity_SettingsCard.Header" xml:space="preserve">
    <value>Background image opacity</value>
  </data>
  <data name="Settings_GeneralPage_BackgroundImageFit_SettingsCard.Header" xml:space="preserve">
    <value>Background image fit</value>
  </data>
  <data name="BackgroundImageFit_ComboBoxItem_Fill.Content" xml:space="preserve">
    <value>Fill</value>
  </data>
  <data name="BackgroundImageFit_ComboBoxItem_Fit.Content" xml:space="preserve">
    <value>Fit</value>
  </data>
  <data name="BackgroundImageFit_ComboBoxItem_Stretch.Content" xml:space="preserve">
    <value>Stretch</value>
  </data>
  <data name="Settings_PageTitles_GeneralPage" xml:space="preserve">
    <value>General</value>
  </data>
  <data name="Settings_PageTitles_AppearancePage" xml:space="preserve">
    <value>Personalization</value>
  </data>
>>>>>>> 97c1de8b
  <data name="Settings_PageTitles_ExtensionsPage" xml:space="preserve">
    <value>Extensions</value>
  </data>
  <data name="Settings_GeneralPage_EscapeKeyBehavior_Option_DismissEmptySearchOrGoBack.Content" xml:space="preserve">
    <value>Clear search first, then go back</value>
  </data>
  <data name="Settings_GeneralPage_EscapeKeyBehavior_Option_AlwaysGoBack.Content" xml:space="preserve">
    <value>Go back</value>
  </data>
  <data name="Settings_GeneralPage_EscapeKeyBehavior_Option_AlwaysDismiss.Content" xml:space="preserve">
    <value>Hide window and go home</value>
  </data>
  <data name="Settings_GeneralPage_EscapeKeyBehavior_Option_AlwaysHide.Content" xml:space="preserve">
    <value>Hide window</value>
  </data>
  <data name="Settings_GeneralPage_EscapeKeyBehavior_SettingsCard.Header" xml:space="preserve">
    <value>Escape key behavior</value>
  </data>
  <data name="Settings_GeneralPage_EscapeKeyBehavior_SettingsCard.Description" xml:space="preserve">
    <value>Choose how Escape key behaves</value>
  </data>
  <data name="SettingsButtonTextBlock.Text" xml:space="preserve">
    <value>Settings</value>
  </data>
<<<<<<< HEAD
=======
  <data name="OptionalColorPickerButton_CustomColorsSectionHeading.Text" xml:space="preserve">
    <value>Custom colors</value>
  </data>
  <data name="Settings_GeneralPage_ColorizationMode_None.Content" xml:space="preserve">
    <value>None</value>
  </data>
  <data name="Settings_GeneralPage_ColorizationMode_CustomColor.Content" xml:space="preserve">
    <value>Custom color</value>
  </data>
  <data name="Settings_GeneralPage_ColorizationMode_WindowsAccent.Content" xml:space="preserve">
    <value>Accent color</value>
  </data>
  <data name="Settings_GeneralPage_ColorizationMode_Image.Content" xml:space="preserve">
    <value>Image</value>
  </data>
  <data name="Settings_GeneralPage_BackgroundImage_ChooseImageButton.Content" xml:space="preserve">
    <value>Browse...</value>
  </data>
  <data name="Settings_GeneralPage_BackgroundImage_ResetImageButton.Content" xml:space="preserve">
    <value>Remove image</value>
  </data>
  <data name="Settings_GeneralPage_BackgroundColor_SettingsExpander.Header" xml:space="preserve">
    <value>Background color</value>
  </data>
  <data name="Settings_GeneralPage_BackgroundColor_SettingsExpander.Description" xml:space="preserve">
    <value>Choose a custom background color or use the current accent color</value>
  </data>
  <data name="Settings_GeneralPage_BackgroundImage_SettingsCard.Header" xml:space="preserve">
    <value>Background image</value>
  </data>
  <data name="Settings_GeneralPage_NoBackground_DescriptionTextBlock.Text" xml:space="preserve">
    <value>No settings</value>
  </data>
  <data name="Settings_GeneralPage_Background_SettingsExpander.Header" xml:space="preserve">
    <value>Background</value>
  </data>
  <data name="Settings_GeneralPage_Background_SettingsExpander.Description" xml:space="preserve">
    <value>Choose a custom background color or image</value>
  </data>
  <data name="Settings_GeneralPage_WindowsAccentColor_SettingsCard.Header" xml:space="preserve">
    <value>System accent color</value>
  </data>
  <data name="Settings_GeneralPage_WindowsAccentColor_OpenWindowsColorsLinkText.Text" xml:space="preserve">
    <value>Personalization › Colors</value>
  </data>
  <data name="Settings_GeneralPage_BackgroundImageBlur_SettingsCard.Header" xml:space="preserve">
    <value>Background image blur</value>
  </data>
  <data name="Settings_GeneralPage_BackgroundImageBrightness_SettingsCard.Header" xml:space="preserve">
    <value>Background image brightness</value>
  </data>
  <data name="Settings_GeneralPage_BackgroundImage_ResetProperties_SettingsCard.Header" xml:space="preserve">
    <value>Restore defaults</value>
  </data>
  <data name="Settings_GeneralPage_Background_ResetImagePropertiesButton.Content" xml:space="preserve">
    <value>Reset</value>
  </data>
  <data name="Settings_GeneralPage_WindowsAccentColor_SettingsCard_Description1.Text" xml:space="preserve">
    <value>Change the system accent in Windows Settings:</value>
  </data>
  <data name="Settings_GeneralPage_AppTheme_Mode_Light_Automation.[using:Microsoft.UI.Xaml.Automation]AutomationProperties.Name" xml:space="preserve">
    <value>Light</value>
  </data>
  <data name="Settings_GeneralPage_AppTheme_Mode_Dark_Automation.[using:Microsoft.UI.Xaml.Automation]AutomationProperties.Name" xml:space="preserve">
    <value>Dark</value>
  </data>
  <data name="Settings_GeneralPage_AppTheme_Mode_System_Automation.[using:Microsoft.UI.Xaml.Automation]AutomationProperties.Name" xml:space="preserve">
    <value>Use system settings</value>
  </data>
>>>>>>> 97c1de8b
</root><|MERGE_RESOLUTION|>--- conflicted
+++ resolved
@@ -550,75 +550,69 @@
   <data name="Settings_GeneralPage_AutoGoHome_SettingsCard.Description" xml:space="preserve">
     <value>Automatically returns to home page after a period of inactivity when Command Palette is closed</value>
   </data>
-<<<<<<< HEAD
+  <data name="Settings_GeneralPage_NavigationViewItem_Appearance.Content" xml:space="preserve">
+    <value>Personalization</value>
+  </data>
+  <data name="Settings_GeneralPage_AppTheme_SettingsCard.Header" xml:space="preserve">
+    <value>App theme mode</value>
+  </data>
+  <data name="Settings_GeneralPage_AppTheme_SettingsCard.Description" xml:space="preserve">
+    <value>Select which app theme to display</value>
+  </data>
+  <data name="AppearanceSettingsHeader.Text" xml:space="preserve">
+    <value>Appearance</value>
+  </data>
+  <data name="Settings_GeneralPage_AppTheme_Mode_System.Text" xml:space="preserve">
+    <value>Use system settings</value>
+  </data>
+  <data name="Settings_GeneralPage_AppTheme_Mode_Light.Text" xml:space="preserve">
+    <value>Light</value>
+  </data>
+  <data name="Settings_GeneralPage_AppTheme_Mode_Dark.Text" xml:space="preserve">
+    <value>Dark</value>
+  </data>
+  <data name="Settings_GeneralPage_BackgroundTint_SettingsCard.Header" xml:space="preserve">
+    <value>Color tint</value>
+  </data>
+  <data name="Settings_GeneralPage_BackgroundTintIntensity_SettingsCard.Header" xml:space="preserve">
+    <value>Color intensity</value>
+  </data>
+  <data name="OptionalColorPickerButton_UnsetTextBlock.Text" xml:space="preserve">
+    <value>Choose color</value>
+  </data>
+  <data name="OptionalColorPickerButton_ResetButton.Content" xml:space="preserve">
+    <value>Use default</value>
+  </data>
+  <data name="OptionalColorPickerButton_TransparentColorButton.Content" xml:space="preserve">
+    <value>Use default color</value>
+  </data>
+  <data name="OptionalColorPickerButton_WindowsColorsSectionHeading.Text" xml:space="preserve">
+    <value>Windows colors</value>
+  </data>
+  <data name="Settings_GeneralPage_BackgroundImage_SettingsExpander.Header" xml:space="preserve">
+    <value>Background image</value>
+  </data>
+  <data name="Settings_GeneralPage_BackgroundImageOpacity_SettingsCard.Header" xml:space="preserve">
+    <value>Background image opacity</value>
+  </data>
+  <data name="Settings_GeneralPage_BackgroundImageFit_SettingsCard.Header" xml:space="preserve">
+    <value>Background image fit</value>
+  </data>
+  <data name="BackgroundImageFit_ComboBoxItem_Fill.Content" xml:space="preserve">
+    <value>Fill</value>
+  </data>
+  <data name="BackgroundImageFit_ComboBoxItem_Fit.Content" xml:space="preserve">
+    <value>Fit</value>
+  </data>
+  <data name="BackgroundImageFit_ComboBoxItem_Stretch.Content" xml:space="preserve">
+    <value>Stretch</value>
+  </data>
   <data name="Settings_PageTitles_GeneralPage" xml:space="preserve">
     <value>General</value>
   </data>
-=======
-  <data name="Settings_GeneralPage_NavigationViewItem_Appearance.Content" xml:space="preserve">
-    <value>Personalization</value>
-  </data>
-  <data name="Settings_GeneralPage_AppTheme_SettingsCard.Header" xml:space="preserve">
-    <value>App theme mode</value>
-  </data>
-  <data name="Settings_GeneralPage_AppTheme_SettingsCard.Description" xml:space="preserve">
-    <value>Select which app theme to display</value>
-  </data>
-  <data name="AppearanceSettingsHeader.Text" xml:space="preserve">
-    <value>Appearance</value>
-  </data>
-  <data name="Settings_GeneralPage_AppTheme_Mode_System.Text" xml:space="preserve">
-    <value>Use system settings</value>
-  </data>
-  <data name="Settings_GeneralPage_AppTheme_Mode_Light.Text" xml:space="preserve">
-    <value>Light</value>
-  </data>
-  <data name="Settings_GeneralPage_AppTheme_Mode_Dark.Text" xml:space="preserve">
-    <value>Dark</value>
-  </data>
-  <data name="Settings_GeneralPage_BackgroundTint_SettingsCard.Header" xml:space="preserve">
-    <value>Color tint</value>
-  </data>
-  <data name="Settings_GeneralPage_BackgroundTintIntensity_SettingsCard.Header" xml:space="preserve">
-    <value>Color intensity</value>
-  </data>
-  <data name="OptionalColorPickerButton_UnsetTextBlock.Text" xml:space="preserve">
-    <value>Choose color</value>
-  </data>
-  <data name="OptionalColorPickerButton_ResetButton.Content" xml:space="preserve">
-    <value>Use default</value>
-  </data>
-  <data name="OptionalColorPickerButton_TransparentColorButton.Content" xml:space="preserve">
-    <value>Use default color</value>
-  </data>
-  <data name="OptionalColorPickerButton_WindowsColorsSectionHeading.Text" xml:space="preserve">
-    <value>Windows colors</value>
-  </data>
-  <data name="Settings_GeneralPage_BackgroundImage_SettingsExpander.Header" xml:space="preserve">
-    <value>Background image</value>
-  </data>
-  <data name="Settings_GeneralPage_BackgroundImageOpacity_SettingsCard.Header" xml:space="preserve">
-    <value>Background image opacity</value>
-  </data>
-  <data name="Settings_GeneralPage_BackgroundImageFit_SettingsCard.Header" xml:space="preserve">
-    <value>Background image fit</value>
-  </data>
-  <data name="BackgroundImageFit_ComboBoxItem_Fill.Content" xml:space="preserve">
-    <value>Fill</value>
-  </data>
-  <data name="BackgroundImageFit_ComboBoxItem_Fit.Content" xml:space="preserve">
-    <value>Fit</value>
-  </data>
-  <data name="BackgroundImageFit_ComboBoxItem_Stretch.Content" xml:space="preserve">
-    <value>Stretch</value>
-  </data>
-  <data name="Settings_PageTitles_GeneralPage" xml:space="preserve">
-    <value>General</value>
-  </data>
   <data name="Settings_PageTitles_AppearancePage" xml:space="preserve">
     <value>Personalization</value>
   </data>
->>>>>>> 97c1de8b
   <data name="Settings_PageTitles_ExtensionsPage" xml:space="preserve">
     <value>Extensions</value>
   </data>
@@ -643,8 +637,6 @@
   <data name="SettingsButtonTextBlock.Text" xml:space="preserve">
     <value>Settings</value>
   </data>
-<<<<<<< HEAD
-=======
   <data name="OptionalColorPickerButton_CustomColorsSectionHeading.Text" xml:space="preserve">
     <value>Custom colors</value>
   </data>
@@ -714,5 +706,4 @@
   <data name="Settings_GeneralPage_AppTheme_Mode_System_Automation.[using:Microsoft.UI.Xaml.Automation]AutomationProperties.Name" xml:space="preserve">
     <value>Use system settings</value>
   </data>
->>>>>>> 97c1de8b
 </root>