﻿<?xml version="1.0" encoding="utf-8"?>
<root>
  <!-- 
    Microsoft ResX Schema 
    
    Version 2.0
    
    The primary goals of this format is to allow a simple XML format 
    that is mostly human readable. The generation and parsing of the 
    various data types are done through the TypeConverter classes 
    associated with the data types.
    
    Example:
    
    ... ado.net/XML headers & schema ...
    <resheader name="resmimetype">text/microsoft-resx</resheader>
    <resheader name="version">2.0</resheader>
    <resheader name="reader">System.Resources.ResXResourceReader, System.Windows.Forms, ...</resheader>
    <resheader name="writer">System.Resources.ResXResourceWriter, System.Windows.Forms, ...</resheader>
    <data name="Name1"><value>this is my long string</value><comment>this is a comment</comment></data>
    <data name="Color1" type="System.Drawing.Color, System.Drawing">Blue</data>
    <data name="Bitmap1" mimetype="application/x-microsoft.net.object.binary.base64">
        <value>[base64 mime encoded serialized .NET Framework object]</value>
    </data>
    <data name="Icon1" type="System.Drawing.Icon, System.Drawing" mimetype="application/x-microsoft.net.object.bytearray.base64">
        <value>[base64 mime encoded string representing a byte array form of the .NET Framework object]</value>
        <comment>This is a comment</comment>
    </data>
                
    There are any number of "resheader" rows that contain simple 
    name/value pairs.
    
    Each data row contains a name, and value. The row also contains a 
    type or mimetype. Type corresponds to a .NET class that support 
    text/value conversion through the TypeConverter architecture. 
    Classes that don't support this are serialized and stored with the 
    mimetype set.
    
    The mimetype is used for serialized objects, and tells the 
    ResXResourceReader how to depersist the object. This is currently not 
    extensible. For a given mimetype the value must be set accordingly:
    
    Note - application/x-microsoft.net.object.binary.base64 is the format 
    that the ResXResourceWriter will generate, however the reader can 
    read any of the formats listed below.
    
    mimetype: application/x-microsoft.net.object.binary.base64
    value   : The object must be serialized with 
            : System.Runtime.Serialization.Formatters.Binary.BinaryFormatter
            : and then encoded with base64 encoding.
    
    mimetype: application/x-microsoft.net.object.soap.base64
    value   : The object must be serialized with 
            : System.Runtime.Serialization.Formatters.Soap.SoapFormatter
            : and then encoded with base64 encoding.

    mimetype: application/x-microsoft.net.object.bytearray.base64
    value   : The object must be serialized into a byte array 
            : using a System.ComponentModel.TypeConverter
            : and then encoded with base64 encoding.
    -->
  <xsd:schema id="root" xmlns="" xmlns:xsd="http://www.w3.org/2001/XMLSchema" xmlns:msdata="urn:schemas-microsoft-com:xml-msdata">
    <xsd:import namespace="http://www.w3.org/XML/1998/namespace" />
    <xsd:element name="root" msdata:IsDataSet="true">
      <xsd:complexType>
        <xsd:choice maxOccurs="unbounded">
          <xsd:element name="metadata">
            <xsd:complexType>
              <xsd:sequence>
                <xsd:element name="value" type="xsd:string" minOccurs="0" />
              </xsd:sequence>
              <xsd:attribute name="name" use="required" type="xsd:string" />
              <xsd:attribute name="type" type="xsd:string" />
              <xsd:attribute name="mimetype" type="xsd:string" />
              <xsd:attribute ref="xml:space" />
            </xsd:complexType>
          </xsd:element>
          <xsd:element name="assembly">
            <xsd:complexType>
              <xsd:attribute name="alias" type="xsd:string" />
              <xsd:attribute name="name" type="xsd:string" />
            </xsd:complexType>
          </xsd:element>
          <xsd:element name="data">
            <xsd:complexType>
              <xsd:sequence>
                <xsd:element name="value" type="xsd:string" minOccurs="0" msdata:Ordinal="1" />
                <xsd:element name="comment" type="xsd:string" minOccurs="0" msdata:Ordinal="2" />
              </xsd:sequence>
              <xsd:attribute name="name" type="xsd:string" use="required" msdata:Ordinal="1" />
              <xsd:attribute name="type" type="xsd:string" msdata:Ordinal="3" />
              <xsd:attribute name="mimetype" type="xsd:string" msdata:Ordinal="4" />
              <xsd:attribute ref="xml:space" />
            </xsd:complexType>
          </xsd:element>
          <xsd:element name="resheader">
            <xsd:complexType>
              <xsd:sequence>
                <xsd:element name="value" type="xsd:string" minOccurs="0" msdata:Ordinal="1" />
              </xsd:sequence>
              <xsd:attribute name="name" type="xsd:string" use="required" />
            </xsd:complexType>
          </xsd:element>
        </xsd:choice>
      </xsd:complexType>
    </xsd:element>
  </xsd:schema>
  <resheader name="resmimetype">
    <value>text/microsoft-resx</value>
  </resheader>
  <resheader name="version">
    <value>2.0</value>
  </resheader>
  <resheader name="reader">
    <value>System.Resources.ResXResourceReader, System.Windows.Forms, Version=4.0.0.0, Culture=neutral, PublicKeyToken=b77a5c561934e089</value>
  </resheader>
  <resheader name="writer">
    <value>System.Resources.ResXResourceWriter, System.Windows.Forms, Version=4.0.0.0, Culture=neutral, PublicKeyToken=b77a5c561934e089</value>
  </resheader>
  <data name="AppName" xml:space="preserve">
    <value>Command Palette</value>
    <comment>{Locked=qps-ploc,qps-ploca,qps-plocm}</comment>
  </data>
  <data name="AppNameDev" xml:space="preserve">
    <value>Command Palette Dev</value>
    <comment>{Locked} The dev build will never be seen in multiple languages</comment>
  </data>
  <data name="AppNameCan" xml:space="preserve">
    <value>Command Palette Canary</value>
    <comment>{Locked=qps-ploc,qps-ploca,qps-plocm}</comment>
  </data>
  <data name="AppNamePre" xml:space="preserve">
    <value>Command Palette Preview</value>
    <comment>{Locked=qps-ploc,qps-ploca,qps-plocm}</comment>
  </data>
  <data name="AppStoreName" xml:space="preserve">
    <value>Windows Command Palette</value>
    <comment>{Locked=qps-ploc,qps-ploca,qps-plocm}</comment>
  </data>
  <data name="AppStoreNameDev" xml:space="preserve">
    <value>Windows Command Palette Dev</value>
    <comment>{Locked} The dev build will never be seen in multiple languages</comment>
  </data>
  <data name="AppStoreNameCan" xml:space="preserve">
    <value>Windows Command Palette Canary</value>
    <comment>{Locked=qps-ploc,qps-ploca,qps-plocm}. "Canary" in this context means an unstable or nightly build of a software product, not the bird.</comment>
  </data>
  <data name="AppStoreNamePre" xml:space="preserve">
    <value>Windows Command Palette Preview</value>
    <comment>{Locked=qps-ploc,qps-ploca,qps-plocm}</comment>
  </data>
  <data name="AppShortName" xml:space="preserve">
    <value>Command Palette</value>
    <comment>{Locked=qps-ploc,qps-ploca,qps-plocm}</comment>
  </data>
  <data name="AppShortNameDev" xml:space="preserve">
    <value>Command Palette Dev</value>
    <comment>{Locked} The dev build will never be seen in multiple languages</comment>
  </data>
  <data name="AppShortNameCan" xml:space="preserve">
    <value>Command Palette Canary</value>
    <comment>{Locked=qps-ploc,qps-ploca,qps-plocm}</comment>
  </data>
  <data name="AppShortNamePre" xml:space="preserve">
    <value>Command Palette Preview</value>
    <comment>{Locked=qps-ploc,qps-ploca,qps-plocm}</comment>
  </data>
  <data name="AppDescription" xml:space="preserve">
    <value>The Windows Command Palette</value>
  </data>
  <data name="AppDescriptionDev" xml:space="preserve">
    <value>A dev build of the Command Palette</value>
    <comment>{Locked} The dev build will never be seen in multiple languages</comment>
  </data>
  <data name="AppDescriptionCan" xml:space="preserve">
    <value>The Windows Command Palette (Canary build)</value>
    <comment>{Locked}</comment>
  </data>
  <data name="AppDescriptionPre" xml:space="preserve">
    <value>The Windows Command Palette (Preview build)</value>
  </data>
  <data name="StartupTaskName" xml:space="preserve">
    <value>Command Palette</value>
    <comment>{Locked=qps-ploc,qps-ploca,qps-plocm}</comment>
  </data>
  <data name="StartupTaskNameDev" xml:space="preserve">
    <value>Command Palette Dev</value>
    <comment>{Locked} The dev build will never be seen in multiple languages</comment>
  </data>
  <data name="Activation_Shortcut_Cancel" xml:space="preserve">
    <value>Cancel</value>
  </data>
  <data name="Activation_Shortcut_Description" xml:space="preserve">
    <value>Press a combination of keys to change this shortcut</value>
  </data>
  <data name="Activation_Shortcut_With_Disable_Description" xml:space="preserve">
    <value>Press a combination of keys to change this shortcut.
Right-click to remove the key combination, thereby deactivating the shortcut.</value>
  </data>
  <data name="Activation_Shortcut_Reset" xml:space="preserve">
    <value>Reset</value>
  </data>
  <data name="Activation_Shortcut_Save" xml:space="preserve">
    <value>Save</value>
  </data>
  <data name="Activation_Shortcut_Title" xml:space="preserve">
    <value>Activation shortcut</value>
  </data>
  <data name="InvalidShortcut.Title" xml:space="preserve">
    <value>Invalid shortcut</value>
  </data>
  <data name="InvalidShortcutWarningLabel.Text" xml:space="preserve">
    <value>Only shortcuts that start with **Windows key**, **Ctrl**, **Alt** or **Shift** are valid.</value>
    <comment>The ** sequences are used for text formatting of the key names. Don't remove them on translation.</comment>
  </data>
  <data name="WarningShortcutAltGr.Title" xml:space="preserve">
    <value>Possible shortcut interference with Alt Gr</value>
    <comment>Alt Gr refers to the right alt key on some international keyboards</comment>
  </data>
  <data name="WarningShortcutAltGr.ToolTipService.ToolTip" xml:space="preserve">
    <value>Shortcuts with **Ctrl** and **Alt** may remove functionality from some international keyboards, because **Ctrl** + **Alt** = **Alt Gr** in those keyboards.</value>
    <comment>The ** sequences are used for text formatting of the key names. Don't remove them on translation.</comment>
  </data>
  <data name="CmdPalSettingsHeader.Text" xml:space="preserve">
    <value>Command Palette settings</value>
    <comment>A section header for app-wide settings. "Command Palette" is the name of the app.</comment>
  </data>
  <data name="AboutSettingsHeader.Text" xml:space="preserve">
    <value>About</value>
    <comment>A section header for information about the app</comment>
  </data>
  <data name="ExtensionAboutHeader.Text" xml:space="preserve">
    <value>About</value>
    <comment>A section header for information about the app</comment>
  </data>
  <data name="ExtensionSettingsHeader.Text" xml:space="preserve">
    <value>Extension settings</value>
    <comment>A section header for extension-specific settings.</comment>
  </data>
  <data name="ExtensionCommandsHeader.Text" xml:space="preserve">
    <value>Commands</value>
    <comment>A section header for information about the app</comment>
  </data>
  <data name="ExtensionFallbackCommandsHeader.Text" xml:space="preserve">
    <value>Fallback commands</value>
    <comment>A section header for information about the commands presented to the user when the search text doesn't exactly match the name of a command.</comment>
  </data>
  <data name="ExtensionDisabledHeader.Text" xml:space="preserve">
    <value>This extension is disabled</value>
    <comment>A header to inform the user that an extension is not currently active</comment>
  </data>
  <data name="ExtensionDisabledDetails.Text" xml:space="preserve">
    <value>Enable this extension to view commands and settings</value>
    <comment>Additional details for when an extension is disabled. Displayed under ExtensionDisabledHeader.Text</comment>
  </data>
  <data name="ExtensionDisabledText" xml:space="preserve">
    <value>Disabled</value>
    <comment>Displayed when an extension is disabled</comment>
  </data>
  <data name="ExtensionEnable.Text" xml:space="preserve">
    <value>Enable</value>
    <comment>Displayed on a toggle controlling the extension's enabled / disabled state</comment>
  </data>
  <data name="ExtensionEnableCard.Description" xml:space="preserve">
    <value>Load commands and settings from this extension</value>
    <comment>Displayed on a toggle controlling the extension's enabled / disabled state</comment>
  </data>
  <data name="SettingsWindowTitle" xml:space="preserve">
    <value>Command Palette Settings</value>
    <comment>The title of the settings window for the app</comment>
  </data>
  <data name="ToastWindowTitle" xml:space="preserve">
    <value>Command Palette Toast</value>
    <comment>The title of the toast window for the command palette</comment>
  </data>
  <data name="DefaultSearchPlaceholderText" xml:space="preserve">
    <value>Type here to search...</value>
  </data>
  <data name="Run_PositionHeader.Header" xml:space="preserve">
    <value>Preferred monitor position</value>
    <comment>as in Show Command Palette on primary monitor</comment>
  </data>
  <data name="Run_PositionHeader.Description" xml:space="preserve">
    <value>If multiple monitors are in use, Command Palette can be launched on the desired monitor</value>
    <comment>as in Show Command Palette on primary monitor</comment>
  </data>
  <data name="Run_Radio_Position_Cursor.Content" xml:space="preserve">
    <value>Monitor with mouse cursor</value>
  </data>
  <data name="Run_Radio_Position_Focus.Content" xml:space="preserve">
    <value>Monitor with focused window</value>
  </data>
  <data name="Run_Radio_Position_Primary_Monitor.Content" xml:space="preserve">
    <value>Primary monitor</value>
  </data>
  <data name="Run_Radio_Position_In_Place.Content" xml:space="preserve">
    <value>Don't move</value>
  </data>
  <data name="ConfirmationDialog_ConfirmButtonText" xml:space="preserve">
    <value>Confirm</value>
  </data>
  <data name="ConfirmationDialog_CancelButtonText" xml:space="preserve">
    <value>Cancel</value>
  </data>
  <data name="Settings_ExtensionPage_GlobalHotkey_SettingsCard.Header" xml:space="preserve">
    <value>Global hotkey</value>
  </data>
  <data name="Settings_ExtensionPage_GlobalHotkey_SettingsCard.Description" xml:space="preserve">
    <value>Directly open Command Palette to this command.</value>
  </data>
  <data name="Settings_ExtensionPage_Alias_SettingsCard.Header" xml:space="preserve">
    <value>Alias</value>
  </data>
  <data name="Settings_ExtensionPage_Alias_SettingsCard.Description" xml:space="preserve">
    <value>A short keyword used to navigate to this command.</value>
  </data>
  <data name="Settings_ExtensionPage_AliasActivation_SettingsCard.Header" xml:space="preserve">
    <value>Alias activation</value>
  </data>
  <data name="Settings_ExtensionPage_AliasActivation_SettingsCard.Description" xml:space="preserve">
    <value>Choose when the alias runs. Direct runs as soon as you type the alias. Indirect runs after a trailing space.</value>
  </data>
  <data name="Settings_ExtensionPage_Builtin_SettingsCard.Header" xml:space="preserve">
    <value>Built-in</value>
  </data>
  <data name="Settings_ExtensionPage_Builtin_SettingsCard.Description" xml:space="preserve">
    <value>These commands are built-in to the Windows Command Palette.</value>
  </data>
  <data name="Settings_GeneralPage_ActivationKey_SettingsExpander.Header" xml:space="preserve">
    <value>Activation key</value>
  </data>
  <data name="Settings_GeneralPage_ActivationKey_SettingsExpander.Description" xml:space="preserve">
    <value>This key will open the Command Palette.</value>
  </data>
  <data name="Settings_GeneralPage_LowLevelHook_SettingsCard.Header" xml:space="preserve">
    <value>Use low-level keyboard hook</value>
  </data>
  <data name="Settings_GeneralPage_LowLevelHook_SettingsCard.Description" xml:space="preserve">
    <value>Try this if there are issues with the shortcut (Command Palette might not get focus when triggered from an elevated window)</value>
  </data>
  <data name="Settings_GeneralPage_IgnoreShortcutWhenFullscreen_SettingsCard.Header" xml:space="preserve">
    <value>Ignore shortcut in fullscreen mode</value>
  </data>
  <data name="Settings_GeneralPage_IgnoreShortcutWhenFullscreen_SettingsCard.Description" xml:space="preserve">
    <value>Preventing disruption of the program running in fullscreen by unintentional activation of shortcut</value>
  </data>
  <data name="Settings_GeneralPage_GoHome_SettingsCard.Header" xml:space="preserve">
    <value>Go home when activated</value>
  </data>
  <data name="Settings_GeneralPage_GoHome_SettingsCard.Description" xml:space="preserve">
    <value>Automatically opens the home page upon activation</value>
  </data>
  <data name="Settings_GeneralPage_HighlightSearch_SettingsCard.Header" xml:space="preserve">
    <value>Highlight search on activate</value>
  </data>
  <data name="Settings_GeneralPage_HighlightSearch_SettingsCard.Description" xml:space="preserve">
    <value>Selects the previous search text at launch</value>
  </data>
  <data name="Settings_GeneralPage_ShowAppDetails_SettingsCard.Header" xml:space="preserve">
    <value>Show app details</value>
  </data>
  <data name="Settings_GeneralPage_ShowAppDetails_SettingsCard.Description" xml:space="preserve">
    <value>Controls if app details are automatically expanded or not.</value>
  </data>
  <data name="Settings_GeneralPage_BackspaceGoesBack_SettingsCard.Header" xml:space="preserve">
    <value>Backspace goes back</value>
  </data>
  <data name="Settings_GeneralPage_BackspaceGoesBack_SettingsCard.Description" xml:space="preserve">
    <value>If the search field is empty, backspace returns to the previous page</value>
  </data>
  <data name="Settings_GeneralPage_SingleClickActivation_SettingsCard.Header" xml:space="preserve">
    <value>Single-click activation</value>
  </data>
  <data name="Settings_GeneralPage_SingleClickActivation_SettingsCard.Description" xml:space="preserve">
    <value>Choose how to interact with list items: single-click to activate, or single-click to select and double-click to activate</value>
  </data>
  <data name="Settings_GeneralPage_About_SettingsExpander.Header" xml:space="preserve">
    <value>Windows Command Palette</value>
  </data>
  <data name="Settings_GeneralPage_About_SettingsExpander.Description" xml:space="preserve">
    <value>© 2025. All rights reserved.</value>
  </data>
  <data name="Settings_GeneralPage_About_GithubLink_Hyperlink.Content" xml:space="preserve">
    <value>View GitHub repository</value>
  </data>
  <data name="Settings_GeneralPage_About_SDKDocs_Hyperlink.Content" xml:space="preserve">
    <value>Extension SDK docs</value>
  </data>
  <data name="Settings_GeneralPage_SendFeedback_Hyperlink.Content" xml:space="preserve">
    <value>Send feedback</value>
  </data>
  <data name="Settings_GeneralPage_NavigationViewItem_General.Content" xml:space="preserve">
    <value>General</value>
  </data>
  <data name="Settings_GeneralPage_NavigationViewItem_Extensions.Content" xml:space="preserve">
    <value>Extensions</value>
  </data>
  <data name="SettingsButton.[using:Microsoft.UI.Xaml.Automation]AutomationProperties.Name" xml:space="preserve">
    <value>Open Command Palette settings</value>
  </data>
  <data name="ActivationSettingsHeader.Text" xml:space="preserve">
    <value>Activation</value>
  </data>
  <data name="BehaviorSettingsHeader.Text" xml:space="preserve">
    <value>Behavior</value>
  </data>
  <data name="ContextFilterBox.PlaceholderText" xml:space="preserve">
    <value>Search commands...</value>
  </data>
  <data name="Settings_GeneralPage_ShowSystemTrayIcon_SettingsCard.Header" xml:space="preserve">
    <value>Show system tray icon</value>
  </data>
  <data name="Settings_GeneralPage_ShowSystemTrayIcon_SettingsCard.Description" xml:space="preserve">
    <value>Choose if Command Palette is visible in the system tray</value>
  </data>
  <data name="Settings_GeneralPage_DisableAnimations_SettingsCard.Header" xml:space="preserve">
    <value>Disable animations</value>
  </data>
  <data name="Settings_GeneralPage_DisableAnimations_SettingsCard.Description" xml:space="preserve">
    <value>Disable animations when switching between pages</value>
  </data>
  <data name="BackButton.[using:Microsoft.UI.Xaml.Automation]AutomationProperties.Name" xml:space="preserve">
    <value>Back</value>
  </data>
  <data name="BackButton.[using:Microsoft.UI.Xaml.Controls]ToolTipService.ToolTip" xml:space="preserve">
    <value>Back (Alt + Left arrow)</value>
  </data>
  <data name="MoreCommandsButton.[using:Microsoft.UI.Xaml.Automation]AutomationProperties.Name" xml:space="preserve">
    <value>More</value>
  </data>
  <data name="Run_Radio_Position_LastPosition.Content" xml:space="preserve">
    <value>Last Position</value>
    <comment>Reopen the window where it was last closed</comment>
  </data>
  <data name="TrayMenu_Settings" xml:space="preserve">
    <value>Settings</value>
  </data>
  <data name="TrayMenu_Close" xml:space="preserve">
    <value>Close</value>
    <comment>Close as a verb, as in Close the application</comment>
  </data>
  <data name="Settings_ExtensionPage_Alias_DirectComboBox.Content" xml:space="preserve">
    <value>Direct</value>
  </data>
  <data name="Settings_ExtensionPage_Alias_InDirectComboBox.Content" xml:space="preserve">
    <value>Indirect</value>
  </data>
  <data name="Settings_ExtensionPage_Alias_PlaceholderText.PlaceholderText" xml:space="preserve">
    <value>Enter alias</value>
  </data>
  <data name="StatusMessagesButton.[using:Microsoft.UI.Xaml.Automation]AutomationProperties.Name" xml:space="preserve">
    <value>Show status messages</value>
  </data>
  <data name="StatusMessagesButton.[using:Microsoft.UI.Xaml.Controls]ToolTipService.ToolTip" xml:space="preserve">
    <value>Show status messages</value>
  </data>
  <data name="NavigationPaneClosed" xml:space="preserve">
    <value>Navigation pane closed</value>
  </data>
  <data name="NavigationPaneOpened" xml:space="preserve">
    <value>Navigation page opened</value>
  </data>
  <data name="Settings_GeneralPage_AllowExternalReload_SettingsCard.Header" xml:space="preserve">
    <value>Enable external reload</value>
  </data>
  <data name="Settings_GeneralPage_AllowExternalReload_SettingsCard.Description" xml:space="preserve">
    <value>Trigger reload of the extension externally with the x-cmdpal://reload command</value>
  </data>
  <data name="ForDevelopersSettingsHeader.Text" xml:space="preserve">
    <value>For developers</value>
  </data>
  <data name="UntitledPageTitle" xml:space="preserve">
    <value>an untitled</value>
  </data>
  <data name="ScreenReader_Announcement_NavigatedToPage0" xml:space="preserve">
    <value>Navigated to {0} page</value>
  </data>
  <data name="SettingsButton.[using:Microsoft.UI.Xaml.Controls]ToolTipService.ToolTip" xml:space="preserve">
    <value>Settings (Ctrl+,)</value>
  </data>
<<<<<<< HEAD
=======
  <data name="Settings_ExtensionsPage_NoResults_Primary.Text" xml:space="preserve">
    <value>No extensions found</value>
  </data>
  <data name="Settings_ExtensionsPage_NoResults_Secondary.Text" xml:space="preserve">
    <value>Try a different search term</value>
  </data>
  <data name="Settings_ExtensionsPage_More_Button.[using:Microsoft.UI.Xaml.Controls]ToolTipService.ToolTip" xml:space="preserve">
    <value>More options</value>
  </data>
  <data name="Settings_ExtensionsPage_More_Reload_MenuFlyoutItem.Text" xml:space="preserve">
    <value>Reload extensions</value>
  </data>
  <data name="Settings_ExtensionsPage_Reloading_Text.Text" xml:space="preserve">
    <value>Reloading extensions..</value>
  </data>
  <data name="Settings_ExtensionsPage_Banner_Header.Text" xml:space="preserve">
    <value>Discover more extensions</value>
  </data>
  <data name="Settings_ExtensionsPage_Banner_Description.Text" xml:space="preserve">
    <value>Find more extensions on the Microsoft Store or WinGet.</value>
  </data>
  <data name="Settings_ExtensionsPage_Banner_Hyperlink.Content" xml:space="preserve">
    <value>Learn how to create your own extensions</value>
  </data>
  <data name="Settings_ExtensionsPage_FindExtensions_MicrosoftStore.[using:Microsoft.UI.Xaml.Controls]ToolTipService.ToolTip" xml:space="preserve">
    <value>Find extensions on the Microsoft Store</value>
  </data>
  <data name="Settings_ExtensionsPage_FindExtensions_MicrosoftStore.[using:Microsoft.UI.Xaml.Automation]AutomationProperties.Name" xml:space="preserve">
    <value>Microsoft Store</value>
  </data>
  <data name="Settings_ExtensionsPage_FindExtensions_WinGet.[using:Microsoft.UI.Xaml.Controls]ToolTipService.ToolTip" xml:space="preserve">
    <value>Find extensions on WinGet</value>
  </data>
  <data name="Settings_ExtensionsPage_FindExtensions_WinGet.[using:Microsoft.UI.Xaml.Automation]AutomationProperties.Name" xml:space="preserve">
    <value>Microsoft Store</value>
  </data>
  <data name="Settings_ExtensionsPage_SearchBox_Placeholder.PlaceholderText" xml:space="preserve">
    <value>Search extensions</value>
  </data>
  <data name="GlobalErrorHandler_CrashMessageBox_Message" xml:space="preserve">
    <value>Command Palette has encountered a fatal error and must close.</value>
  </data>
  <data name="GlobalErrorHandler_CrashMessageBox_Caption" xml:space="preserve">
    <value>Command Palette - Fatal error</value>
  </data>
>>>>>>> 2258bc4d
</root><|MERGE_RESOLUTION|>--- conflicted
+++ resolved
@@ -478,8 +478,6 @@
   <data name="SettingsButton.[using:Microsoft.UI.Xaml.Controls]ToolTipService.ToolTip" xml:space="preserve">
     <value>Settings (Ctrl+,)</value>
   </data>
-<<<<<<< HEAD
-=======
   <data name="Settings_ExtensionsPage_NoResults_Primary.Text" xml:space="preserve">
     <value>No extensions found</value>
   </data>
@@ -525,5 +523,4 @@
   <data name="GlobalErrorHandler_CrashMessageBox_Caption" xml:space="preserve">
     <value>Command Palette - Fatal error</value>
   </data>
->>>>>>> 2258bc4d
 </root>