﻿<?xml version="1.0" encoding="utf-8"?>
<root>
  <!-- 
    Microsoft ResX Schema 
    
    Version 2.0
    
    The primary goals of this format is to allow a simple XML format 
    that is mostly human readable. The generation and parsing of the 
    various data types are done through the TypeConverter classes 
    associated with the data types.
    
    Example:
    
    ... ado.net/XML headers & schema ...
    <resheader name="resmimetype">text/microsoft-resx</resheader>
    <resheader name="version">2.0</resheader>
    <resheader name="reader">System.Resources.ResXResourceReader, System.Windows.Forms, ...</resheader>
    <resheader name="writer">System.Resources.ResXResourceWriter, System.Windows.Forms, ...</resheader>
    <data name="Name1"><value>this is my long string</value><comment>this is a comment</comment></data>
    <data name="Color1" type="System.Drawing.Color, System.Drawing">Blue</data>
    <data name="Bitmap1" mimetype="application/x-microsoft.net.object.binary.base64">
        <value>[base64 mime encoded serialized .NET Framework object]</value>
    </data>
    <data name="Icon1" type="System.Drawing.Icon, System.Drawing" mimetype="application/x-microsoft.net.object.bytearray.base64">
        <value>[base64 mime encoded string representing a byte array form of the .NET Framework object]</value>
        <comment>This is a comment</comment>
    </data>
                
    There are any number of "resheader" rows that contain simple 
    name/value pairs.
    
    Each data row contains a name, and value. The row also contains a 
    type or mimetype. Type corresponds to a .NET class that support 
    text/value conversion through the TypeConverter architecture. 
    Classes that don't support this are serialized and stored with the 
    mimetype set.
    
    The mimetype is used for serialized objects, and tells the 
    ResXResourceReader how to depersist the object. This is currently not 
    extensible. For a given mimetype the value must be set accordingly:
    
    Note - application/x-microsoft.net.object.binary.base64 is the format 
    that the ResXResourceWriter will generate, however the reader can 
    read any of the formats listed below.
    
    mimetype: application/x-microsoft.net.object.binary.base64
    value   : The object must be serialized with 
            : System.Runtime.Serialization.Formatters.Binary.BinaryFormatter
            : and then encoded with base64 encoding.
    
    mimetype: application/x-microsoft.net.object.soap.base64
    value   : The object must be serialized with 
            : System.Runtime.Serialization.Formatters.Soap.SoapFormatter
            : and then encoded with base64 encoding.

    mimetype: application/x-microsoft.net.object.bytearray.base64
    value   : The object must be serialized into a byte array 
            : using a System.ComponentModel.TypeConverter
            : and then encoded with base64 encoding.
    -->
  <xsd:schema id="root" xmlns="" xmlns:xsd="http://www.w3.org/2001/XMLSchema" xmlns:msdata="urn:schemas-microsoft-com:xml-msdata">
    <xsd:import namespace="http://www.w3.org/XML/1998/namespace" />
    <xsd:element name="root" msdata:IsDataSet="true">
      <xsd:complexType>
        <xsd:choice maxOccurs="unbounded">
          <xsd:element name="metadata">
            <xsd:complexType>
              <xsd:sequence>
                <xsd:element name="value" type="xsd:string" minOccurs="0" />
              </xsd:sequence>
              <xsd:attribute name="name" use="required" type="xsd:string" />
              <xsd:attribute name="type" type="xsd:string" />
              <xsd:attribute name="mimetype" type="xsd:string" />
              <xsd:attribute ref="xml:space" />
            </xsd:complexType>
          </xsd:element>
          <xsd:element name="assembly">
            <xsd:complexType>
              <xsd:attribute name="alias" type="xsd:string" />
              <xsd:attribute name="name" type="xsd:string" />
            </xsd:complexType>
          </xsd:element>
          <xsd:element name="data">
            <xsd:complexType>
              <xsd:sequence>
                <xsd:element name="value" type="xsd:string" minOccurs="0" msdata:Ordinal="1" />
                <xsd:element name="comment" type="xsd:string" minOccurs="0" msdata:Ordinal="2" />
              </xsd:sequence>
              <xsd:attribute name="name" type="xsd:string" use="required" msdata:Ordinal="1" />
              <xsd:attribute name="type" type="xsd:string" msdata:Ordinal="3" />
              <xsd:attribute name="mimetype" type="xsd:string" msdata:Ordinal="4" />
              <xsd:attribute ref="xml:space" />
            </xsd:complexType>
          </xsd:element>
          <xsd:element name="resheader">
            <xsd:complexType>
              <xsd:sequence>
                <xsd:element name="value" type="xsd:string" minOccurs="0" msdata:Ordinal="1" />
              </xsd:sequence>
              <xsd:attribute name="name" type="xsd:string" use="required" />
            </xsd:complexType>
          </xsd:element>
        </xsd:choice>
      </xsd:complexType>
    </xsd:element>
  </xsd:schema>
  <resheader name="resmimetype">
    <value>text/microsoft-resx</value>
  </resheader>
  <resheader name="version">
    <value>2.0</value>
  </resheader>
  <resheader name="reader">
    <value>System.Resources.ResXResourceReader, System.Windows.Forms, Version=4.0.0.0, Culture=neutral, PublicKeyToken=b77a5c561934e089</value>
  </resheader>
  <resheader name="writer">
    <value>System.Resources.ResXResourceWriter, System.Windows.Forms, Version=4.0.0.0, Culture=neutral, PublicKeyToken=b77a5c561934e089</value>
  </resheader>
  <data name="AppName" xml:space="preserve">
    <value>Command Palette</value>
    <comment>{Locked=qps-ploc,qps-ploca,qps-plocm}</comment>
  </data>
  <data name="AppNameDev" xml:space="preserve">
    <value>Command Palette Dev</value>
    <comment>{Locked} The dev build will never be seen in multiple languages</comment>
  </data>
  <data name="AppNameCan" xml:space="preserve">
    <value>Command Palette Canary</value>
    <comment>{Locked=qps-ploc,qps-ploca,qps-plocm}</comment>
  </data>
  <data name="AppNamePre" xml:space="preserve">
    <value>Command Palette Preview</value>
    <comment>{Locked=qps-ploc,qps-ploca,qps-plocm}</comment>
  </data>
  <data name="AppStoreName" xml:space="preserve">
    <value>Windows Command Palette</value>
    <comment>{Locked=qps-ploc,qps-ploca,qps-plocm}</comment>
  </data>
  <data name="AppStoreNameDev" xml:space="preserve">
    <value>Windows Command Palette Dev</value>
    <comment>{Locked} The dev build will never be seen in multiple languages</comment>
  </data>
  <data name="AppStoreNameCan" xml:space="preserve">
    <value>Windows Command Palette Canary</value>
    <comment>{Locked=qps-ploc,qps-ploca,qps-plocm}. "Canary" in this context means an unstable or nightly build of a software product, not the bird.</comment>
  </data>
  <data name="AppStoreNamePre" xml:space="preserve">
    <value>Windows Command Palette Preview</value>
    <comment>{Locked=qps-ploc,qps-ploca,qps-plocm}</comment>
  </data>
  <data name="AppShortName" xml:space="preserve">
    <value>Command Palette</value>
    <comment>{Locked=qps-ploc,qps-ploca,qps-plocm}</comment>
  </data>
  <data name="AppShortNameDev" xml:space="preserve">
    <value>Command Palette Dev</value>
    <comment>{Locked} The dev build will never be seen in multiple languages</comment>
  </data>
  <data name="AppShortNameCan" xml:space="preserve">
    <value>Command Palette Canary</value>
    <comment>{Locked=qps-ploc,qps-ploca,qps-plocm}</comment>
  </data>
  <data name="AppShortNamePre" xml:space="preserve">
    <value>Command Palette Preview</value>
    <comment>{Locked=qps-ploc,qps-ploca,qps-plocm}</comment>
  </data>
  <data name="AppDescription" xml:space="preserve">
    <value>The Windows Command Palette</value>
  </data>
  <data name="AppDescriptionDev" xml:space="preserve">
    <value>A dev build of the Command Palette</value>
    <comment>{Locked} The dev build will never be seen in multiple languages</comment>
  </data>
  <data name="AppDescriptionCan" xml:space="preserve">
    <value>The Windows Command Palette (Canary build)</value>
    <comment>{Locked}</comment>
  </data>
  <data name="AppDescriptionPre" xml:space="preserve">
    <value>The Windows Command Palette (Preview build)</value>
  </data>
  <data name="StartupTaskName" xml:space="preserve">
    <value>Command Palette</value>
    <comment>{Locked=qps-ploc,qps-ploca,qps-plocm}</comment>
  </data>
  <data name="StartupTaskNameDev" xml:space="preserve">
    <value>Command Palette Dev</value>
    <comment>{Locked} The dev build will never be seen in multiple languages</comment>
  </data>
  <data name="Activation_Shortcut_Cancel" xml:space="preserve">
    <value>Cancel</value>
  </data>
  <data name="Activation_Shortcut_Description" xml:space="preserve">
    <value>Press a combination of keys to change this shortcut</value>
  </data>
  <data name="Activation_Shortcut_With_Disable_Description" xml:space="preserve">
    <value>Press a combination of keys to change this shortcut.
Right-click to remove the key combination, thereby deactivating the shortcut.</value>
  </data>
  <data name="Activation_Shortcut_Reset" xml:space="preserve">
    <value>Reset</value>
  </data>
  <data name="Activation_Shortcut_Save" xml:space="preserve">
    <value>Save</value>
  </data>
  <data name="Activation_Shortcut_Title" xml:space="preserve">
    <value>Activation shortcut</value>
  </data>
  <data name="InvalidShortcut.Title" xml:space="preserve">
    <value>Invalid shortcut</value>
  </data>
  <data name="InvalidShortcutWarningLabel.Text" xml:space="preserve">
    <value>Only shortcuts that start with **Windows key**, **Ctrl**, **Alt** or **Shift** are valid.</value>
    <comment>The ** sequences are used for text formatting of the key names. Don't remove them on translation.</comment>
  </data>
  <data name="WarningShortcutAltGr.Title" xml:space="preserve">
    <value>Possible shortcut interference with Alt Gr</value>
    <comment>Alt Gr refers to the right alt key on some international keyboards</comment>
  </data>
  <data name="WarningShortcutAltGr.ToolTipService.ToolTip" xml:space="preserve">
    <value>Shortcuts with **Ctrl** and **Alt** may remove functionality from some international keyboards, because **Ctrl** + **Alt** = **Alt Gr** in those keyboards.</value>
    <comment>The ** sequences are used for text formatting of the key names. Don't remove them on translation.</comment>
  </data>
  <data name="CmdPalSettingsHeader.Text" xml:space="preserve">
    <value>Command Palette settings</value>
    <comment>A section header for app-wide settings. "Command Palette" is the name of the app.</comment>
  </data>
  <data name="AboutSettingsHeader.Text" xml:space="preserve">
    <value>About</value>
    <comment>A section header for information about the app</comment>
  </data>
  <data name="ExtensionAboutHeader.Text" xml:space="preserve">
    <value>About</value>
    <comment>A section header for information about the app</comment>
  </data>
  <data name="ExtensionSettingsHeader.Text" xml:space="preserve">
    <value>Extension settings</value>
    <comment>A section header for extension-specific settings.</comment>
  </data>
  <data name="ExtensionCommandsHeader.Text" xml:space="preserve">
    <value>Commands</value>
    <comment>A section header for information about the app</comment>
  </data>
  <data name="ExtensionDisabledHeader.Text" xml:space="preserve">
    <value>This extension is disabled</value>
    <comment>A header to inform the user that an extension is not currently active</comment>
  </data>
  <data name="ExtensionDisabledDetails.Text" xml:space="preserve">
    <value>Enable this extension to view commands and settings</value>
    <comment>Additional details for when an extension is disabled. Displayed under ExtensionDisabledHeader.Text</comment>
  </data>
  <data name="ExtensionDisabledText" xml:space="preserve">
    <value>Disabled</value>
    <comment>Displayed when an extension is disabled</comment>
  </data>
  <data name="ExtensionEnableCard.Header" xml:space="preserve">
    <value>Enable this extension</value>
    <comment>Displayed on a toggle controlling the extension's enabled / disabled state</comment>
  </data>
  <data name="ExtensionEnableCard.Description" xml:space="preserve">
    <value>Load commands and settings from this extension</value>
    <comment>Displayed on a toggle controlling the extension's enabled / disabled state</comment>
  </data>
  <data name="SettingsWindowTitle" xml:space="preserve">
    <value>Command Palette Settings</value>
    <comment>The title of the settings window for the app</comment>
  </data>
  <data name="ToastWindowTitle" xml:space="preserve">
    <value>Command Palette Toast</value>
    <comment>The title of the toast window for the command palette</comment>
  </data>
  <data name="DefaultSearchPlaceholderText" xml:space="preserve">
    <value>Type here to search...</value>
  </data>
  <data name="Run_PositionHeader.Header" xml:space="preserve">
    <value>Preferred monitor position</value>
    <comment>as in Show Command Palette on primary monitor</comment>
  </data>
  <data name="Run_PositionHeader.Description" xml:space="preserve">
    <value>If multiple monitors are in use, Command Palette can be launched on the desired monitor</value>
    <comment>as in Show Command Palette on primary monitor</comment>
  </data>
  <data name="Run_Radio_Position_Cursor.Content" xml:space="preserve">
    <value>Monitor with mouse cursor</value>
  </data>
  <data name="Run_Radio_Position_Focus.Content" xml:space="preserve">
    <value>Monitor with focused window</value>
  </data>
  <data name="Run_Radio_Position_Primary_Monitor.Content" xml:space="preserve">
    <value>Primary monitor</value>
  </data>
  <data name="Run_Radio_Position_In_Place.Content" xml:space="preserve">
    <value>Don't move</value>
  </data>
  <data name="ConfirmationDialog_ConfirmButtonText" xml:space="preserve">
    <value>Confirm</value>
  </data>
  <data name="ConfirmationDialog_CancelButtonText" xml:space="preserve">
    <value>Cancel</value>
  </data>
  <data name="Settings_ExtensionPage_GlobalHotkey_SettingsCard.Header" xml:space="preserve">
    <value>Global hotkey</value>
  </data>
  <data name="Settings_ExtensionPage_GlobalHotkey_SettingsCard.Description" xml:space="preserve">
    <value>Directly open Command Palette to this command.</value>
  </data>
  <data name="Settings_ExtensionPage_Alias_SettingsCard.Header" xml:space="preserve">
    <value>Alias</value>
  </data>
  <data name="Settings_ExtensionPage_Alias_SettingsCard.Description" xml:space="preserve">
    <value>Typing this alias will navigate to this command. Direct aliases navigate as soon as you type the alias. Indirect aliases navigate after typing a trailing space.</value>
  </data>
  <data name="Settings_ExtensionPage_Builtin_SettingsCard.Header" xml:space="preserve">
    <value>Built-in</value>
  </data>
  <data name="Settings_ExtensionPage_Builtin_SettingsCard.Description" xml:space="preserve">
    <value>These commands are built-in to the Windows Command Palette.</value>
  </data>
  <data name="Settings_GeneralPage_ActivationKey_SettingsExpander.Header" xml:space="preserve">
    <value>Activation key</value>
  </data>
  <data name="Settings_GeneralPage_ActivationKey_SettingsExpander.Description" xml:space="preserve">
    <value>This key will open the Command Palette.</value>
  </data>
  <data name="Settings_GeneralPage_GoHome_SettingsCard.Header" xml:space="preserve">
    <value>Go home when activated</value>
  </data>
  <data name="Settings_GeneralPage_GoHome_SettingsCard.Description" xml:space="preserve">
    <value>Automatically opens the home page upon activation</value>
  </data>
  <data name="Settings_GeneralPage_HighlightSearch_SettingsCard.Header" xml:space="preserve">
    <value>Highlight search on activate</value>
  </data>
  <data name="Settings_GeneralPage_HighlightSearch_SettingsCard.Description" xml:space="preserve">
    <value>Selects the previous search text at launch</value>
  </data>
  <data name="Settings_GeneralPage_ShowAppDetails_SettingsCard.Header" xml:space="preserve">
    <value>Show app details</value>
  </data>
  <data name="Settings_GeneralPage_ShowAppDetails_SettingsCard.Description" xml:space="preserve">
    <value>Controls if app details are automatically expanded or not.</value>
  </data>
  <data name="Settings_GeneralPage_BackspaceGoesBack_SettingsCard.Header" xml:space="preserve">
    <value>Backspace goes back</value>
  </data>
  <data name="Settings_GeneralPage_BackspaceGoesBack_SettingsCard.Description" xml:space="preserve">
    <value>If the search field is empty, backspace returns to the previous page</value>
  </data>
  <data name="Settings_GeneralPage_SingleClickActivation_SettingsCard.Header" xml:space="preserve">
    <value>Single-click activation</value>
  </data>
  <data name="Settings_GeneralPage_SingleClickActivation_SettingsCard.Description" xml:space="preserve">
    <value>Choose how to interact with list items: single-click to activate, or single-click to select and double-click to activate</value>
  </data>
  <data name="Settings_GeneralPage_About_SettingsExpander.Header" xml:space="preserve">
    <value>Windows Command Palette</value>
  </data>
  <data name="Settings_GeneralPage_About_SettingsExpander.Description" xml:space="preserve">
    <value>© 2025. All rights reserved.</value>
  </data>
  <data name="Settings_GeneralPage_About_GithubLink_Hyperlink.Content" xml:space="preserve">
    <value>View GitHub repository</value>
  </data>
  <data name="Settings_GeneralPage_About_SDKDocs_Hyperlink.Content" xml:space="preserve">
    <value>Extension SDK docs</value>
  </data>
  <data name="Settings_GeneralPage_SendFeedback_Hyperlink.Content" xml:space="preserve">
    <value>Send feedback</value>
  </data>
  <data name="Settings_GeneralPage_NavigationViewItem_General.Content" xml:space="preserve">
    <value>General</value>
  </data>
  <data name="Settings_GeneralPage_NavigationViewItem_Extensions.Content" xml:space="preserve">
    <value>Extensions</value>
  </data>
  <data name="MoreCommandsButton.[using:Microsoft.UI.Xaml.Automation]AutomationProperties.Name" xml:space="preserve">
    <value>More commands</value>
  </data>
  <data name="SettingsButton.[using:Microsoft.UI.Xaml.Automation]AutomationProperties.Name" xml:space="preserve">
    <value>Open Command Palette settings</value>
  </data>
  <data name="ActivationSettingsHeader.Text" xml:space="preserve">
    <value>Activation</value>
  </data>
  <data name="BehaviorSettingsHeader.Text" xml:space="preserve">
    <value>Behavior</value>
  </data>
<<<<<<< HEAD
  <data name="ContextFilterBox.PlaceholderText" xml:space="preserve">
    <value>Search commands...</value>
=======
  <data name="Settings_GeneralPage_ShowSystemTrayIcon_SettingsCard.Header" xml:space="preserve">
    <value>Show system tray icon</value>
  </data>
  <data name="Settings_GeneralPage_ShowSystemTrayIcon_SettingsCard.Description" xml:space="preserve">
    <value>Choose if Command Palette is visible in the system tray</value>
>>>>>>> 314ea6d8
  </data>
</root><|MERGE_RESOLUTION|>--- conflicted
+++ resolved
@@ -385,15 +385,13 @@
   <data name="BehaviorSettingsHeader.Text" xml:space="preserve">
     <value>Behavior</value>
   </data>
-<<<<<<< HEAD
   <data name="ContextFilterBox.PlaceholderText" xml:space="preserve">
     <value>Search commands...</value>
-=======
+  </data>
   <data name="Settings_GeneralPage_ShowSystemTrayIcon_SettingsCard.Header" xml:space="preserve">
     <value>Show system tray icon</value>
   </data>
   <data name="Settings_GeneralPage_ShowSystemTrayIcon_SettingsCard.Description" xml:space="preserve">
     <value>Choose if Command Palette is visible in the system tray</value>
->>>>>>> 314ea6d8
   </data>
 </root>