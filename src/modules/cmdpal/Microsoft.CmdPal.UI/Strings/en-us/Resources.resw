﻿<?xml version="1.0" encoding="utf-8"?>
<root>
  <!-- 
    Microsoft ResX Schema 
    
    Version 2.0
    
    The primary goals of this format is to allow a simple XML format 
    that is mostly human readable. The generation and parsing of the 
    various data types are done through the TypeConverter classes 
    associated with the data types.
    
    Example:
    
    ... ado.net/XML headers & schema ...
    <resheader name="resmimetype">text/microsoft-resx</resheader>
    <resheader name="version">2.0</resheader>
    <resheader name="reader">System.Resources.ResXResourceReader, System.Windows.Forms, ...</resheader>
    <resheader name="writer">System.Resources.ResXResourceWriter, System.Windows.Forms, ...</resheader>
    <data name="Name1"><value>this is my long string</value><comment>this is a comment</comment></data>
    <data name="Color1" type="System.Drawing.Color, System.Drawing">Blue</data>
    <data name="Bitmap1" mimetype="application/x-microsoft.net.object.binary.base64">
        <value>[base64 mime encoded serialized .NET Framework object]</value>
    </data>
    <data name="Icon1" type="System.Drawing.Icon, System.Drawing" mimetype="application/x-microsoft.net.object.bytearray.base64">
        <value>[base64 mime encoded string representing a byte array form of the .NET Framework object]</value>
        <comment>This is a comment</comment>
    </data>
                
    There are any number of "resheader" rows that contain simple 
    name/value pairs.
    
    Each data row contains a name, and value. The row also contains a 
    type or mimetype. Type corresponds to a .NET class that support 
    text/value conversion through the TypeConverter architecture. 
    Classes that don't support this are serialized and stored with the 
    mimetype set.
    
    The mimetype is used for serialized objects, and tells the 
    ResXResourceReader how to depersist the object. This is currently not 
    extensible. For a given mimetype the value must be set accordingly:
    
    Note - application/x-microsoft.net.object.binary.base64 is the format 
    that the ResXResourceWriter will generate, however the reader can 
    read any of the formats listed below.
    
    mimetype: application/x-microsoft.net.object.binary.base64
    value   : The object must be serialized with 
            : System.Runtime.Serialization.Formatters.Binary.BinaryFormatter
            : and then encoded with base64 encoding.
    
    mimetype: application/x-microsoft.net.object.soap.base64
    value   : The object must be serialized with 
            : System.Runtime.Serialization.Formatters.Soap.SoapFormatter
            : and then encoded with base64 encoding.

    mimetype: application/x-microsoft.net.object.bytearray.base64
    value   : The object must be serialized into a byte array 
            : using a System.ComponentModel.TypeConverter
            : and then encoded with base64 encoding.
    -->
  <xsd:schema id="root" xmlns="" xmlns:xsd="http://www.w3.org/2001/XMLSchema" xmlns:msdata="urn:schemas-microsoft-com:xml-msdata">
    <xsd:import namespace="http://www.w3.org/XML/1998/namespace" />
    <xsd:element name="root" msdata:IsDataSet="true">
      <xsd:complexType>
        <xsd:choice maxOccurs="unbounded">
          <xsd:element name="metadata">
            <xsd:complexType>
              <xsd:sequence>
                <xsd:element name="value" type="xsd:string" minOccurs="0" />
              </xsd:sequence>
              <xsd:attribute name="name" use="required" type="xsd:string" />
              <xsd:attribute name="type" type="xsd:string" />
              <xsd:attribute name="mimetype" type="xsd:string" />
              <xsd:attribute ref="xml:space" />
            </xsd:complexType>
          </xsd:element>
          <xsd:element name="assembly">
            <xsd:complexType>
              <xsd:attribute name="alias" type="xsd:string" />
              <xsd:attribute name="name" type="xsd:string" />
            </xsd:complexType>
          </xsd:element>
          <xsd:element name="data">
            <xsd:complexType>
              <xsd:sequence>
                <xsd:element name="value" type="xsd:string" minOccurs="0" msdata:Ordinal="1" />
                <xsd:element name="comment" type="xsd:string" minOccurs="0" msdata:Ordinal="2" />
              </xsd:sequence>
              <xsd:attribute name="name" type="xsd:string" use="required" msdata:Ordinal="1" />
              <xsd:attribute name="type" type="xsd:string" msdata:Ordinal="3" />
              <xsd:attribute name="mimetype" type="xsd:string" msdata:Ordinal="4" />
              <xsd:attribute ref="xml:space" />
            </xsd:complexType>
          </xsd:element>
          <xsd:element name="resheader">
            <xsd:complexType>
              <xsd:sequence>
                <xsd:element name="value" type="xsd:string" minOccurs="0" msdata:Ordinal="1" />
              </xsd:sequence>
              <xsd:attribute name="name" type="xsd:string" use="required" />
            </xsd:complexType>
          </xsd:element>
        </xsd:choice>
      </xsd:complexType>
    </xsd:element>
  </xsd:schema>
  <resheader name="resmimetype">
    <value>text/microsoft-resx</value>
  </resheader>
  <resheader name="version">
    <value>2.0</value>
  </resheader>
  <resheader name="reader">
    <value>System.Resources.ResXResourceReader, System.Windows.Forms, Version=4.0.0.0, Culture=neutral, PublicKeyToken=b77a5c561934e089</value>
  </resheader>
  <resheader name="writer">
    <value>System.Resources.ResXResourceWriter, System.Windows.Forms, Version=4.0.0.0, Culture=neutral, PublicKeyToken=b77a5c561934e089</value>
  </resheader>
  <data name="AppName" xml:space="preserve">
    <value>Command Palette</value>
    <comment>{Locked=qps-ploc,qps-ploca,qps-plocm}</comment>
  </data>
  <data name="AppNameDev" xml:space="preserve">
    <value>Command Palette Dev</value>
    <comment>{Locked} The dev build will never be seen in multiple languages</comment>
  </data>
  <data name="AppNameCan" xml:space="preserve">
    <value>Command Palette Canary</value>
    <comment>{Locked=qps-ploc,qps-ploca,qps-plocm}</comment>
  </data>
  <data name="AppNamePre" xml:space="preserve">
    <value>Command Palette Preview</value>
    <comment>{Locked=qps-ploc,qps-ploca,qps-plocm}</comment>
  </data>
  <data name="AppStoreName" xml:space="preserve">
    <value>Windows Command Palette</value>
    <comment>{Locked=qps-ploc,qps-ploca,qps-plocm}</comment>
  </data>
  <data name="AppStoreNameDev" xml:space="preserve">
    <value>Windows Command Palette Dev</value>
    <comment>{Locked} The dev build will never be seen in multiple languages</comment>
  </data>
  <data name="AppStoreNameCan" xml:space="preserve">
    <value>Windows Command Palette Canary</value>
    <comment>{Locked=qps-ploc,qps-ploca,qps-plocm}. "Canary" in this context means an unstable or nightly build of a software product, not the bird.</comment>
  </data>
  <data name="AppStoreNamePre" xml:space="preserve">
    <value>Windows Command Palette Preview</value>
    <comment>{Locked=qps-ploc,qps-ploca,qps-plocm}</comment>
  </data>
  <data name="AppShortName" xml:space="preserve">
    <value>Command Palette</value>
    <comment>{Locked=qps-ploc,qps-ploca,qps-plocm}</comment>
  </data>
  <data name="AppShortNameDev" xml:space="preserve">
    <value>Command Palette Dev</value>
    <comment>{Locked} The dev build will never be seen in multiple languages</comment>
  </data>
  <data name="AppShortNameCan" xml:space="preserve">
    <value>Command Palette Canary</value>
    <comment>{Locked=qps-ploc,qps-ploca,qps-plocm}</comment>
  </data>
  <data name="AppShortNamePre" xml:space="preserve">
    <value>Command Palette Preview</value>
    <comment>{Locked=qps-ploc,qps-ploca,qps-plocm}</comment>
  </data>
  <data name="AppDescription" xml:space="preserve">
    <value>The Windows Command Palette</value>
  </data>
  <data name="AppDescriptionDev" xml:space="preserve">
    <value>A dev build of the Command Palette</value>
    <comment>{Locked} The dev build will never be seen in multiple languages</comment>
  </data>
  <data name="AppDescriptionCan" xml:space="preserve">
    <value>The Windows Command Palette (Canary build)</value>
    <comment>{Locked}</comment>
  </data>
  <data name="AppDescriptionPre" xml:space="preserve">
    <value>The Windows Command Palette (Preview build)</value>
  </data>
  <data name="StartupTaskName" xml:space="preserve">
    <value>Command Palette</value>
    <comment>{Locked=qps-ploc,qps-ploca,qps-plocm}</comment>
  </data>
  <data name="StartupTaskNameDev" xml:space="preserve">
    <value>Command Palette Dev</value>
    <comment>{Locked} The dev build will never be seen in multiple languages</comment>
  </data>
  <data name="Activation_Shortcut_Cancel" xml:space="preserve">
    <value>Cancel</value>
  </data>
  <data name="Activation_Shortcut_Description" xml:space="preserve">
    <value>Press a combination of keys to change this shortcut</value>
  </data>
  <data name="Activation_Shortcut_With_Disable_Description" xml:space="preserve">
    <value>Press a combination of keys to change this shortcut.
Right-click to remove the key combination, thereby deactivating the shortcut.</value>
  </data>
  <data name="Activation_Shortcut_Reset" xml:space="preserve">
    <value>Reset</value>
  </data>
  <data name="Activation_Shortcut_Save" xml:space="preserve">
    <value>Save</value>
  </data>
  <data name="Activation_Shortcut_Title" xml:space="preserve">
    <value>Activation shortcut</value>
  </data>
  <data name="InvalidShortcut.Title" xml:space="preserve">
    <value>Invalid shortcut</value>
  </data>
  <data name="InvalidShortcutWarningLabel.Text" xml:space="preserve">
    <value>Only shortcuts that start with **Windows key**, **Ctrl**, **Alt** or **Shift** are valid.</value>
    <comment>The ** sequences are used for text formatting of the key names. Don't remove them on translation.</comment>
  </data>
  <data name="WarningShortcutAltGr.Title" xml:space="preserve">
    <value>Possible shortcut interference with Alt Gr</value>
    <comment>Alt Gr refers to the right alt key on some international keyboards</comment>
  </data>
  <data name="WarningShortcutAltGr.ToolTipService.ToolTip" xml:space="preserve">
    <value>Shortcuts with **Ctrl** and **Alt** may remove functionality from some international keyboards, because **Ctrl** + **Alt** = **Alt Gr** in those keyboards.</value>
    <comment>The ** sequences are used for text formatting of the key names. Don't remove them on translation.</comment>
  </data>
  <data name="CmdPalSettingsHeader.Text" xml:space="preserve">
    <value>Command Palette settings</value>
    <comment>A section header for app-wide settings. "Command Palette" is the name of the app.</comment>
  </data>
  <data name="AboutSettingsHeader.Text" xml:space="preserve">
    <value>About</value>
    <comment>A section header for information about the app</comment>
  </data>
  <data name="ExtensionAboutHeader.Text" xml:space="preserve">
    <value>About</value>
    <comment>A section header for information about the app</comment>
  </data>
  <data name="ExtensionSettingsHeader.Text" xml:space="preserve">
    <value>Extension settings</value>
    <comment>A section header for extension-specific settings.</comment>
  </data>
  <data name="ExtensionCommandsHeader.Text" xml:space="preserve">
    <value>Commands</value>
    <comment>A section header for information about the app</comment>
  </data>
  <data name="ExtensionFallbackCommandsHeader.Text" xml:space="preserve">
    <value>Fallback commands</value>
    <comment>A section header for information about the commands presented to the user when the search text doesn't exactly match the name of a command.</comment>
  </data>
  <data name="ExtensionDisabledHeader.Text" xml:space="preserve">
    <value>This extension is disabled</value>
    <comment>A header to inform the user that an extension is not currently active</comment>
  </data>
  <data name="ExtensionDisabledDetails.Text" xml:space="preserve">
    <value>Enable this extension to view commands and settings</value>
    <comment>Additional details for when an extension is disabled. Displayed under ExtensionDisabledHeader.Text</comment>
  </data>
  <data name="ExtensionDisabledText" xml:space="preserve">
    <value>Disabled</value>
    <comment>Displayed when an extension is disabled</comment>
  </data>
  <data name="ExtensionEnable.Text" xml:space="preserve">
    <value>Enable</value>
    <comment>Displayed on a toggle controlling the extension's enabled / disabled state</comment>
  </data>
  <data name="ExtensionEnableCard.Description" xml:space="preserve">
    <value>Load commands and settings from this extension</value>
    <comment>Displayed on a toggle controlling the extension's enabled / disabled state</comment>
  </data>
  <data name="SettingsWindowTitle" xml:space="preserve">
    <value>Command Palette Settings</value>
    <comment>The title of the settings window for the app</comment>
  </data>
  <data name="ToastWindowTitle" xml:space="preserve">
    <value>Command Palette Toast</value>
    <comment>The title of the toast window for the command palette</comment>
  </data>
  <data name="DefaultSearchPlaceholderText" xml:space="preserve">
    <value>Type here to search...</value>
  </data>
  <data name="Run_PositionHeader.Header" xml:space="preserve">
    <value>Preferred monitor position</value>
    <comment>as in Show Command Palette on primary monitor</comment>
  </data>
  <data name="Run_PositionHeader.Description" xml:space="preserve">
    <value>If multiple monitors are in use, Command Palette can be launched on the desired monitor</value>
    <comment>as in Show Command Palette on primary monitor</comment>
  </data>
  <data name="Run_Radio_Position_Cursor.Content" xml:space="preserve">
    <value>Monitor with mouse cursor</value>
  </data>
  <data name="Run_Radio_Position_Focus.Content" xml:space="preserve">
    <value>Monitor with focused window</value>
  </data>
  <data name="Run_Radio_Position_Primary_Monitor.Content" xml:space="preserve">
    <value>Primary monitor</value>
  </data>
  <data name="Run_Radio_Position_In_Place.Content" xml:space="preserve">
    <value>Don't move</value>
  </data>
  <data name="ConfirmationDialog_ConfirmButtonText" xml:space="preserve">
    <value>Confirm</value>
  </data>
  <data name="ConfirmationDialog_CancelButtonText" xml:space="preserve">
    <value>Cancel</value>
  </data>
  <data name="Settings_ExtensionPage_GlobalHotkey_SettingsCard.Header" xml:space="preserve">
    <value>Global hotkey</value>
  </data>
  <data name="Settings_ExtensionPage_GlobalHotkey_SettingsCard.Description" xml:space="preserve">
    <value>Directly open Command Palette to this command.</value>
  </data>
  <data name="Settings_ExtensionPage_Alias_SettingsCard.Header" xml:space="preserve">
    <value>Alias</value>
  </data>
  <data name="Settings_ExtensionPage_Alias_SettingsCard.Description" xml:space="preserve">
    <value>A short keyword used to navigate to this command.</value>
  </data>
  <data name="Settings_ExtensionPage_AliasActivation_SettingsCard.Header" xml:space="preserve">
    <value>Alias activation</value>
  </data>
  <data name="Settings_ExtensionPage_AliasActivation_SettingsCard.Description" xml:space="preserve">
    <value>Choose when the alias runs. Direct runs as soon as you type the alias. Indirect runs after a trailing space.</value>
  </data>
  <data name="Settings_ExtensionPage_Builtin_SettingsCard.Header" xml:space="preserve">
    <value>Built-in</value>
  </data>
  <data name="Settings_ExtensionPage_Builtin_SettingsCard.Description" xml:space="preserve">
    <value>These commands are built-in to the Windows Command Palette.</value>
  </data>
  <data name="Settings_GeneralPage_ActivationKey_SettingsExpander.Header" xml:space="preserve">
    <value>Activation key</value>
  </data>
  <data name="Settings_GeneralPage_ActivationKey_SettingsExpander.Description" xml:space="preserve">
    <value>This key will open the Command Palette.</value>
  </data>
  <data name="Settings_GeneralPage_LowLevelHook_SettingsCard.Header" xml:space="preserve">
    <value>Use low-level keyboard hook</value>
  </data>
  <data name="Settings_GeneralPage_LowLevelHook_SettingsCard.Description" xml:space="preserve">
    <value>Try this if there are issues with the shortcut (Command Palette might not get focus when triggered from an elevated window)</value>
  </data>
  <data name="Settings_GeneralPage_IgnoreShortcutWhenFullscreen_SettingsCard.Header" xml:space="preserve">
    <value>Ignore shortcut in fullscreen mode</value>
  </data>
  <data name="Settings_GeneralPage_IgnoreShortcutWhenFullscreen_SettingsCard.Description" xml:space="preserve">
    <value>Preventing disruption of the program running in fullscreen by unintentional activation of shortcut</value>
  </data>
  <data name="Settings_GeneralPage_HighlightSearch_SettingsCard.Header" xml:space="preserve">
    <value>Highlight search on activate</value>
  </data>
  <data name="Settings_GeneralPage_HighlightSearch_SettingsCard.Description" xml:space="preserve">
    <value>Selects the previous search text at launch</value>
  </data>
  <data name="Settings_GeneralPage_ShowAppDetails_SettingsCard.Header" xml:space="preserve">
    <value>Show app details</value>
  </data>
  <data name="Settings_GeneralPage_ShowAppDetails_SettingsCard.Description" xml:space="preserve">
    <value>Controls if app details are automatically expanded or not.</value>
  </data>
  <data name="Settings_GeneralPage_BackspaceGoesBack_SettingsCard.Header" xml:space="preserve">
    <value>Backspace goes back</value>
  </data>
  <data name="Settings_GeneralPage_BackspaceGoesBack_SettingsCard.Description" xml:space="preserve">
    <value>If the search field is empty, backspace returns to the previous page</value>
  </data>
  <data name="Settings_GeneralPage_SingleClickActivation_SettingsCard.Header" xml:space="preserve">
    <value>Single-click activation</value>
  </data>
  <data name="Settings_GeneralPage_SingleClickActivation_SettingsCard.Description" xml:space="preserve">
    <value>Choose how to interact with list items: single-click to activate, or single-click to select and double-click to activate</value>
  </data>
  <data name="Settings_GeneralPage_About_SettingsExpander.Header" xml:space="preserve">
    <value>Windows Command Palette</value>
  </data>
  <data name="Settings_GeneralPage_About_SettingsExpander.Description" xml:space="preserve">
    <value>© 2025. All rights reserved.</value>
  </data>
  <data name="Settings_GeneralPage_About_GithubLink_Hyperlink.Content" xml:space="preserve">
    <value>View GitHub repository</value>
  </data>
  <data name="Settings_GeneralPage_About_SDKDocs_Hyperlink.Content" xml:space="preserve">
    <value>Extension SDK docs</value>
  </data>
  <data name="Settings_GeneralPage_SendFeedback_Hyperlink.Content" xml:space="preserve">
    <value>Send feedback</value>
  </data>
  <data name="Settings_GeneralPage_NavigationViewItem_General.Content" xml:space="preserve">
    <value>General</value>
  </data>
  <data name="Settings_GeneralPage_NavigationViewItem_Extensions.Content" xml:space="preserve">
    <value>Extensions</value>
  </data>
  <data name="SettingsButton.[using:Microsoft.UI.Xaml.Automation]AutomationProperties.Name" xml:space="preserve">
    <value>Open Command Palette settings</value>
  </data>
  <data name="ActivationSettingsHeader.Text" xml:space="preserve">
    <value>Activation</value>
  </data>
  <data name="BehaviorSettingsHeader.Text" xml:space="preserve">
    <value>Behavior</value>
  </data>
  <data name="ContextFilterBox.PlaceholderText" xml:space="preserve">
    <value>Search commands...</value>
  </data>
  <data name="Settings_GeneralPage_ShowSystemTrayIcon_SettingsCard.Header" xml:space="preserve">
    <value>Show system tray icon</value>
  </data>
  <data name="Settings_GeneralPage_ShowSystemTrayIcon_SettingsCard.Description" xml:space="preserve">
    <value>Choose if Command Palette is visible in the system tray</value>
  </data>
  <data name="Settings_GeneralPage_DisableAnimations_SettingsCard.Header" xml:space="preserve">
    <value>Disable animations</value>
  </data>
  <data name="Settings_GeneralPage_DisableAnimations_SettingsCard.Description" xml:space="preserve">
    <value>Disable animations when switching between pages</value>
  </data>
  <data name="BackButton.[using:Microsoft.UI.Xaml.Automation]AutomationProperties.Name" xml:space="preserve">
    <value>Back</value>
  </data>
  <data name="BackButton.[using:Microsoft.UI.Xaml.Controls]ToolTipService.ToolTip" xml:space="preserve">
    <value>Back (Alt + Left arrow)</value>
  </data>
  <data name="MoreCommandsButton.[using:Microsoft.UI.Xaml.Automation]AutomationProperties.Name" xml:space="preserve">
    <value>More</value>
  </data>
  <data name="Run_Radio_Position_LastPosition.Content" xml:space="preserve">
    <value>Last position</value>
    <comment>Reopen the window where it was last closed</comment>
  </data>
  <data name="TrayMenu_Settings" xml:space="preserve">
    <value>Settings</value>
  </data>
  <data name="TrayMenu_Close" xml:space="preserve">
    <value>Close</value>
    <comment>Close as a verb, as in Close the application</comment>
  </data>
  <data name="Settings_ExtensionPage_Alias_DirectComboBox.Content" xml:space="preserve">
    <value>Direct</value>
  </data>
  <data name="Settings_ExtensionPage_Alias_InDirectComboBox.Content" xml:space="preserve">
    <value>Indirect</value>
  </data>
  <data name="Settings_ExtensionPage_Alias_PlaceholderText.PlaceholderText" xml:space="preserve">
    <value>Enter alias</value>
  </data>
  <data name="StatusMessagesButton.[using:Microsoft.UI.Xaml.Automation]AutomationProperties.Name" xml:space="preserve">
    <value>Show status messages</value>
  </data>
  <data name="StatusMessagesButton.[using:Microsoft.UI.Xaml.Controls]ToolTipService.ToolTip" xml:space="preserve">
    <value>Show status messages</value>
  </data>
  <data name="NavigationPaneClosed" xml:space="preserve">
    <value>Navigation pane closed</value>
  </data>
  <data name="NavigationPaneOpened" xml:space="preserve">
    <value>Navigation page opened</value>
  </data>
  <data name="Settings_GeneralPage_AllowExternalReload_SettingsCard.Header" xml:space="preserve">
    <value>Enable external reload</value>
  </data>
  <data name="Settings_GeneralPage_AllowExternalReload_SettingsCard.Description" xml:space="preserve">
    <value>Trigger reload of the extension externally with the x-cmdpal://reload command</value>
  </data>
  <data name="ForDevelopersSettingsHeader.Text" xml:space="preserve">
    <value>For developers</value>
  </data>
  <data name="UntitledPageTitle" xml:space="preserve">
    <value>an untitled</value>
  </data>
  <data name="ScreenReader_Announcement_NavigatedToPage0" xml:space="preserve">
    <value>Navigated to {0} page</value>
  </data>
  <data name="SettingsButton.[using:Microsoft.UI.Xaml.Controls]ToolTipService.ToolTip" xml:space="preserve">
    <value>Settings (Ctrl+,)</value>
  </data>
  <data name="Settings_ExtensionsPage_NoResults_Primary.Text" xml:space="preserve">
    <value>No extensions found</value>
  </data>
  <data name="Settings_ExtensionsPage_NoResults_Secondary.Text" xml:space="preserve">
    <value>Try a different search term</value>
  </data>
  <data name="Settings_ExtensionsPage_More_Button.[using:Microsoft.UI.Xaml.Controls]ToolTipService.ToolTip" xml:space="preserve">
    <value>More options</value>
  </data>
  <data name="Settings_ExtensionsPage_More_Reload_MenuFlyoutItem.Text" xml:space="preserve">
    <value>Reload extensions</value>
  </data>
  <data name="Settings_ExtensionsPage_Reloading_Text.Text" xml:space="preserve">
    <value>Reloading extensions..</value>
  </data>
  <data name="Settings_ExtensionsPage_Banner_Header.Text" xml:space="preserve">
    <value>Discover more extensions</value>
  </data>
  <data name="Settings_ExtensionsPage_Banner_Description.Text" xml:space="preserve">
    <value>Find more extensions on the Microsoft Store or WinGet.</value>
  </data>
  <data name="Settings_ExtensionsPage_Banner_Hyperlink.Content" xml:space="preserve">
    <value>Learn how to create your own extensions</value>
  </data>
  <data name="Settings_ExtensionsPage_FindExtensions_MicrosoftStore.[using:Microsoft.UI.Xaml.Controls]ToolTipService.ToolTip" xml:space="preserve">
    <value>Find extensions on the Microsoft Store</value>
  </data>
  <data name="Settings_ExtensionsPage_FindExtensions_MicrosoftStore.[using:Microsoft.UI.Xaml.Automation]AutomationProperties.Name" xml:space="preserve">
    <value>Microsoft Store</value>
  </data>
  <data name="Settings_ExtensionsPage_FindExtensions_WinGet.[using:Microsoft.UI.Xaml.Controls]ToolTipService.ToolTip" xml:space="preserve">
    <value>Find extensions on WinGet</value>
  </data>
  <data name="Settings_ExtensionsPage_FindExtensions_WinGet.[using:Microsoft.UI.Xaml.Automation]AutomationProperties.Name" xml:space="preserve">
    <value>Microsoft Store</value>
  </data>
  <data name="Settings_ExtensionsPage_SearchBox_Placeholder.PlaceholderText" xml:space="preserve">
    <value>Search extensions</value>
  </data>
  <data name="GlobalErrorHandler_CrashMessageBox_Message" xml:space="preserve">
    <value>Command Palette has encountered a fatal error and must close.</value>
  </data>
  <data name="GlobalErrorHandler_CrashMessageBox_Caption" xml:space="preserve">
    <value>Command Palette - Fatal error</value>
  </data>
<<<<<<< HEAD
  <data name="Settings_GeneralPage_EscapeKeyBehavior_Option_DismissEmptySearchOrGoBack.Content" xml:space="preserve">
    <value>Clear search first, then go back</value>
  </data>
  <data name="Settings_GeneralPage_EscapeKeyBehavior_Option_AlwaysGoBack.Content" xml:space="preserve">
    <value>Go back</value>
  </data>
  <data name="Settings_GeneralPage_EscapeKeyBehavior_Option_AlwaysDismiss.Content" xml:space="preserve">
    <value>Hide window and go home</value>
  </data>
  <data name="Settings_GeneralPage_EscapeKeyBehavior_Option_AlwaysHide.Content" xml:space="preserve">
    <value>Hide window</value>
  </data>
  <data name="Settings_GeneralPage_EscapeKeyBehavior_SettingsCard.Header" xml:space="preserve">
    <value>Escape key behavior</value>
  </data>
  <data name="Settings_GeneralPage_EscapeKeyBehavior_SettingsCard.Description" xml:space="preserve">
    <value>Choose how Escape key behaves</value>
=======
  <data name="Settings_GeneralPage_AutoGoHome_Item_Never.Content" xml:space="preserve">
    <value>Never</value>
  </data>
  <data name="Settings_GeneralPage_AutoGoHome_Item_Immediately.Content" xml:space="preserve">
    <value>Immediately</value>
  </data>
  <data name="Settings_GeneralPage_AutoGoHome_Item_After10Seconds.Content" xml:space="preserve">
    <value>10 seconds</value>
  </data>
  <data name="Settings_GeneralPage_AutoGoHome_Item_After20Seconds.Content" xml:space="preserve">
    <value>20 seconds</value>
  </data>
  <data name="Settings_GeneralPage_AutoGoHome_Item_After30Seconds.Content" xml:space="preserve">
    <value>30 seconds</value>
  </data>
  <data name="Settings_GeneralPage_AutoGoHome_Item_After60Seconds.Content" xml:space="preserve">
    <value>60 seconds</value>
  </data>
  <data name="Settings_GeneralPage_AutoGoHome_Item_After90Seconds.Content" xml:space="preserve">
    <value>90 seconds</value>
  </data>
  <data name="Settings_GeneralPage_AutoGoHome_Item_After120Seconds.Content" xml:space="preserve">
    <value>2 minutes</value>
  </data>
  <data name="Settings_GeneralPage_AutoGoHome_Item_After180Seconds.Content" xml:space="preserve">
    <value>3 minutes</value>
  </data>
  <data name="Settings_GeneralPage_AutoGoHome_SettingsCard.Header" xml:space="preserve">
    <value>Automatically return home</value>
  </data>
  <data name="Settings_GeneralPage_AutoGoHome_SettingsCard.Description" xml:space="preserve">
    <value>Automatically returns to home page after a period of inactivity when Command Palette is closed</value>
>>>>>>> 4d3c2234
  </data>
</root><|MERGE_RESOLUTION|>--- conflicted
+++ resolved
@@ -517,7 +517,39 @@
   <data name="GlobalErrorHandler_CrashMessageBox_Caption" xml:space="preserve">
     <value>Command Palette - Fatal error</value>
   </data>
-<<<<<<< HEAD
+  <data name="Settings_GeneralPage_AutoGoHome_Item_Never.Content" xml:space="preserve">
+    <value>Never</value>
+  </data>
+  <data name="Settings_GeneralPage_AutoGoHome_Item_Immediately.Content" xml:space="preserve">
+    <value>Immediately</value>
+  </data>
+  <data name="Settings_GeneralPage_AutoGoHome_Item_After10Seconds.Content" xml:space="preserve">
+    <value>10 seconds</value>
+  </data>
+  <data name="Settings_GeneralPage_AutoGoHome_Item_After20Seconds.Content" xml:space="preserve">
+    <value>20 seconds</value>
+  </data>
+  <data name="Settings_GeneralPage_AutoGoHome_Item_After30Seconds.Content" xml:space="preserve">
+    <value>30 seconds</value>
+  </data>
+  <data name="Settings_GeneralPage_AutoGoHome_Item_After60Seconds.Content" xml:space="preserve">
+    <value>60 seconds</value>
+  </data>
+  <data name="Settings_GeneralPage_AutoGoHome_Item_After90Seconds.Content" xml:space="preserve">
+    <value>90 seconds</value>
+  </data>
+  <data name="Settings_GeneralPage_AutoGoHome_Item_After120Seconds.Content" xml:space="preserve">
+    <value>2 minutes</value>
+  </data>
+  <data name="Settings_GeneralPage_AutoGoHome_Item_After180Seconds.Content" xml:space="preserve">
+    <value>3 minutes</value>
+  </data>
+  <data name="Settings_GeneralPage_AutoGoHome_SettingsCard.Header" xml:space="preserve">
+    <value>Automatically return home</value>
+  </data>
+  <data name="Settings_GeneralPage_AutoGoHome_SettingsCard.Description" xml:space="preserve">
+    <value>Automatically returns to home page after a period of inactivity when Command Palette is closed</value>
+  </data>
   <data name="Settings_GeneralPage_EscapeKeyBehavior_Option_DismissEmptySearchOrGoBack.Content" xml:space="preserve">
     <value>Clear search first, then go back</value>
   </data>
@@ -535,39 +567,5 @@
   </data>
   <data name="Settings_GeneralPage_EscapeKeyBehavior_SettingsCard.Description" xml:space="preserve">
     <value>Choose how Escape key behaves</value>
-=======
-  <data name="Settings_GeneralPage_AutoGoHome_Item_Never.Content" xml:space="preserve">
-    <value>Never</value>
-  </data>
-  <data name="Settings_GeneralPage_AutoGoHome_Item_Immediately.Content" xml:space="preserve">
-    <value>Immediately</value>
-  </data>
-  <data name="Settings_GeneralPage_AutoGoHome_Item_After10Seconds.Content" xml:space="preserve">
-    <value>10 seconds</value>
-  </data>
-  <data name="Settings_GeneralPage_AutoGoHome_Item_After20Seconds.Content" xml:space="preserve">
-    <value>20 seconds</value>
-  </data>
-  <data name="Settings_GeneralPage_AutoGoHome_Item_After30Seconds.Content" xml:space="preserve">
-    <value>30 seconds</value>
-  </data>
-  <data name="Settings_GeneralPage_AutoGoHome_Item_After60Seconds.Content" xml:space="preserve">
-    <value>60 seconds</value>
-  </data>
-  <data name="Settings_GeneralPage_AutoGoHome_Item_After90Seconds.Content" xml:space="preserve">
-    <value>90 seconds</value>
-  </data>
-  <data name="Settings_GeneralPage_AutoGoHome_Item_After120Seconds.Content" xml:space="preserve">
-    <value>2 minutes</value>
-  </data>
-  <data name="Settings_GeneralPage_AutoGoHome_Item_After180Seconds.Content" xml:space="preserve">
-    <value>3 minutes</value>
-  </data>
-  <data name="Settings_GeneralPage_AutoGoHome_SettingsCard.Header" xml:space="preserve">
-    <value>Automatically return home</value>
-  </data>
-  <data name="Settings_GeneralPage_AutoGoHome_SettingsCard.Description" xml:space="preserve">
-    <value>Automatically returns to home page after a period of inactivity when Command Palette is closed</value>
->>>>>>> 4d3c2234
   </data>
 </root>