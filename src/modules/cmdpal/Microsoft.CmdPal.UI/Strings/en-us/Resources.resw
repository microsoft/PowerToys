﻿<?xml version="1.0" encoding="utf-8"?>
<root>
  <!-- 
    Microsoft ResX Schema 
    
    Version 2.0
    
    The primary goals of this format is to allow a simple XML format 
    that is mostly human readable. The generation and parsing of the 
    various data types are done through the TypeConverter classes 
    associated with the data types.
    
    Example:
    
    ... ado.net/XML headers & schema ...
    <resheader name="resmimetype">text/microsoft-resx</resheader>
    <resheader name="version">2.0</resheader>
    <resheader name="reader">System.Resources.ResXResourceReader, System.Windows.Forms, ...</resheader>
    <resheader name="writer">System.Resources.ResXResourceWriter, System.Windows.Forms, ...</resheader>
    <data name="Name1"><value>this is my long string</value><comment>this is a comment</comment></data>
    <data name="Color1" type="System.Drawing.Color, System.Drawing">Blue</data>
    <data name="Bitmap1" mimetype="application/x-microsoft.net.object.binary.base64">
        <value>[base64 mime encoded serialized .NET Framework object]</value>
    </data>
    <data name="Icon1" type="System.Drawing.Icon, System.Drawing" mimetype="application/x-microsoft.net.object.bytearray.base64">
        <value>[base64 mime encoded string representing a byte array form of the .NET Framework object]</value>
        <comment>This is a comment</comment>
    </data>
                
    There are any number of "resheader" rows that contain simple 
    name/value pairs.
    
    Each data row contains a name, and value. The row also contains a 
    type or mimetype. Type corresponds to a .NET class that support 
    text/value conversion through the TypeConverter architecture. 
    Classes that don't support this are serialized and stored with the 
    mimetype set.
    
    The mimetype is used for serialized objects, and tells the 
    ResXResourceReader how to depersist the object. This is currently not 
    extensible. For a given mimetype the value must be set accordingly:
    
    Note - application/x-microsoft.net.object.binary.base64 is the format 
    that the ResXResourceWriter will generate, however the reader can 
    read any of the formats listed below.
    
    mimetype: application/x-microsoft.net.object.binary.base64
    value   : The object must be serialized with 
            : System.Runtime.Serialization.Formatters.Binary.BinaryFormatter
            : and then encoded with base64 encoding.
    
    mimetype: application/x-microsoft.net.object.soap.base64
    value   : The object must be serialized with 
            : System.Runtime.Serialization.Formatters.Soap.SoapFormatter
            : and then encoded with base64 encoding.

    mimetype: application/x-microsoft.net.object.bytearray.base64
    value   : The object must be serialized into a byte array 
            : using a System.ComponentModel.TypeConverter
            : and then encoded with base64 encoding.
    -->
  <xsd:schema id="root" xmlns="" xmlns:xsd="http://www.w3.org/2001/XMLSchema" xmlns:msdata="urn:schemas-microsoft-com:xml-msdata">
    <xsd:import namespace="http://www.w3.org/XML/1998/namespace" />
    <xsd:element name="root" msdata:IsDataSet="true">
      <xsd:complexType>
        <xsd:choice maxOccurs="unbounded">
          <xsd:element name="metadata">
            <xsd:complexType>
              <xsd:sequence>
                <xsd:element name="value" type="xsd:string" minOccurs="0" />
              </xsd:sequence>
              <xsd:attribute name="name" use="required" type="xsd:string" />
              <xsd:attribute name="type" type="xsd:string" />
              <xsd:attribute name="mimetype" type="xsd:string" />
              <xsd:attribute ref="xml:space" />
            </xsd:complexType>
          </xsd:element>
          <xsd:element name="assembly">
            <xsd:complexType>
              <xsd:attribute name="alias" type="xsd:string" />
              <xsd:attribute name="name" type="xsd:string" />
            </xsd:complexType>
          </xsd:element>
          <xsd:element name="data">
            <xsd:complexType>
              <xsd:sequence>
                <xsd:element name="value" type="xsd:string" minOccurs="0" msdata:Ordinal="1" />
                <xsd:element name="comment" type="xsd:string" minOccurs="0" msdata:Ordinal="2" />
              </xsd:sequence>
              <xsd:attribute name="name" type="xsd:string" use="required" msdata:Ordinal="1" />
              <xsd:attribute name="type" type="xsd:string" msdata:Ordinal="3" />
              <xsd:attribute name="mimetype" type="xsd:string" msdata:Ordinal="4" />
              <xsd:attribute ref="xml:space" />
            </xsd:complexType>
          </xsd:element>
          <xsd:element name="resheader">
            <xsd:complexType>
              <xsd:sequence>
                <xsd:element name="value" type="xsd:string" minOccurs="0" msdata:Ordinal="1" />
              </xsd:sequence>
              <xsd:attribute name="name" type="xsd:string" use="required" />
            </xsd:complexType>
          </xsd:element>
        </xsd:choice>
      </xsd:complexType>
    </xsd:element>
  </xsd:schema>
  <resheader name="resmimetype">
    <value>text/microsoft-resx</value>
  </resheader>
  <resheader name="version">
    <value>2.0</value>
  </resheader>
  <resheader name="reader">
    <value>System.Resources.ResXResourceReader, System.Windows.Forms, Version=4.0.0.0, Culture=neutral, PublicKeyToken=b77a5c561934e089</value>
  </resheader>
  <resheader name="writer">
    <value>System.Resources.ResXResourceWriter, System.Windows.Forms, Version=4.0.0.0, Culture=neutral, PublicKeyToken=b77a5c561934e089</value>
  </resheader>
  <data name="AppName" xml:space="preserve">
    <value>Command Palette</value>
    <comment>{Locked=qps-ploc,qps-ploca,qps-plocm}</comment>
  </data>
  <data name="AppNameDev" xml:space="preserve">
    <value>Command Palette Dev</value>
    <comment>{Locked} The dev build will never be seen in multiple languages</comment>
  </data>
  <data name="AppNameCan" xml:space="preserve">
    <value>Command Palette Canary</value>
    <comment>{Locked=qps-ploc,qps-ploca,qps-plocm}</comment>
  </data>
  <data name="AppNamePre" xml:space="preserve">
    <value>Command Palette Preview</value>
    <comment>{Locked=qps-ploc,qps-ploca,qps-plocm}</comment>
  </data>
  <data name="AppStoreName" xml:space="preserve">
    <value>Windows Command Palette</value>
    <comment>{Locked=qps-ploc,qps-ploca,qps-plocm}</comment>
  </data>
  <data name="AppStoreNameDev" xml:space="preserve">
    <value>Windows Command Palette Dev</value>
    <comment>{Locked} The dev build will never be seen in multiple languages</comment>
  </data>
  <data name="AppStoreNameCan" xml:space="preserve">
    <value>Windows Command Palette Canary</value>
    <comment>{Locked=qps-ploc,qps-ploca,qps-plocm}. "Canary" in this context means an unstable or nightly build of a software product, not the bird.</comment>
  </data>
  <data name="AppStoreNamePre" xml:space="preserve">
    <value>Windows Command Palette Preview</value>
    <comment>{Locked=qps-ploc,qps-ploca,qps-plocm}</comment>
  </data>
  <data name="AppShortName" xml:space="preserve">
    <value>Command Palette</value>
    <comment>{Locked=qps-ploc,qps-ploca,qps-plocm}</comment>
  </data>
  <data name="AppShortNameDev" xml:space="preserve">
    <value>Command Palette Dev</value>
    <comment>{Locked} The dev build will never be seen in multiple languages</comment>
  </data>
  <data name="AppShortNameCan" xml:space="preserve">
    <value>Command Palette Canary</value>
    <comment>{Locked=qps-ploc,qps-ploca,qps-plocm}</comment>
  </data>
  <data name="AppShortNamePre" xml:space="preserve">
    <value>Command Palette Preview</value>
    <comment>{Locked=qps-ploc,qps-ploca,qps-plocm}</comment>
  </data>
  <data name="AppDescription" xml:space="preserve">
    <value>The Windows Command Palette</value>
  </data>
  <data name="AppDescriptionDev" xml:space="preserve">
    <value>A dev build of the Command Palette</value>
    <comment>{Locked} The dev build will never be seen in multiple languages</comment>
  </data>
  <data name="AppDescriptionCan" xml:space="preserve">
    <value>The Windows Command Palette (Canary build)</value>
    <comment>{Locked}</comment>
  </data>
  <data name="AppDescriptionPre" xml:space="preserve">
    <value>The Windows Command Palette (Preview build)</value>
  </data>
  <data name="StartupTaskName" xml:space="preserve">
    <value>Command Palette</value>
    <comment>{Locked=qps-ploc,qps-ploca,qps-plocm}</comment>
  </data>
  <data name="StartupTaskNameDev" xml:space="preserve">
    <value>Command Palette Dev</value>
    <comment>{Locked} The dev build will never be seen in multiple languages</comment>
  </data>
  <data name="Activation_Shortcut_Cancel" xml:space="preserve">
    <value>Cancel</value>
  </data>
  <data name="Activation_Shortcut_Description" xml:space="preserve">
    <value>Press a combination of keys to change this shortcut</value>
  </data>
  <data name="Activation_Shortcut_With_Disable_Description" xml:space="preserve">
    <value>Press a combination of keys to change this shortcut.
Right-click to remove the key combination, thereby deactivating the shortcut.</value>
  </data>
  <data name="Activation_Shortcut_Reset" xml:space="preserve">
    <value>Reset</value>
  </data>
  <data name="Activation_Shortcut_Save" xml:space="preserve">
    <value>Save</value>
  </data>
  <data name="Activation_Shortcut_Title" xml:space="preserve">
    <value>Activation shortcut</value>
  </data>
  <data name="InvalidShortcut.Title" xml:space="preserve">
    <value>Invalid shortcut</value>
  </data>
  <data name="InvalidShortcutWarningLabel.Text" xml:space="preserve">
    <value>Only shortcuts that start with **Windows key**, **Ctrl**, **Alt** or **Shift** are valid.</value>
    <comment>The ** sequences are used for text formatting of the key names. Don't remove them on translation.</comment>
  </data>
  <data name="WarningShortcutAltGr.Title" xml:space="preserve">
    <value>Possible shortcut interference with Alt Gr</value>
    <comment>Alt Gr refers to the right alt key on some international keyboards</comment>
  </data>
  <data name="WarningShortcutAltGr.ToolTipService.ToolTip" xml:space="preserve">
    <value>Shortcuts with **Ctrl** and **Alt** may remove functionality from some international keyboards, because **Ctrl** + **Alt** = **Alt Gr** in those keyboards.</value>
    <comment>The ** sequences are used for text formatting of the key names. Don't remove them on translation.</comment>
  </data>
  <data name="CmdPalSettingsHeader.Text" xml:space="preserve">
    <value>Command Palette settings</value>
    <comment>A section header for app-wide settings. "Command Palette" is the name of the app.</comment>
  </data>
  <data name="AboutSettingsHeader.Text" xml:space="preserve">
    <value>About</value>
    <comment>A section header for information about the app</comment>
  </data>
  <data name="ExtensionAboutHeader.Text" xml:space="preserve">
    <value>About</value>
    <comment>A section header for information about the app</comment>
  </data>
  <data name="ExtensionSettingsHeader.Text" xml:space="preserve">
    <value>Extension settings</value>
    <comment>A section header for extension-specific settings.</comment>
  </data>
  <data name="ExtensionCommandsHeader.Text" xml:space="preserve">
    <value>Commands</value>
    <comment>A section header for information about the app</comment>
  </data>
  <data name="ExtensionFallbackCommandsHeader.Text" xml:space="preserve">
    <value>Fallback commands</value>
    <comment>A section header for information about the commands presented to the user when the search text doesn't exactly match the name of a command.</comment>
  </data>
  <data name="ExtensionDisabledHeader.Text" xml:space="preserve">
    <value>This extension is disabled</value>
    <comment>A header to inform the user that an extension is not currently active</comment>
  </data>
  <data name="ExtensionDisabledDetails.Text" xml:space="preserve">
    <value>Enable this extension to view commands and settings</value>
    <comment>Additional details for when an extension is disabled. Displayed under ExtensionDisabledHeader.Text</comment>
  </data>
  <data name="ExtensionDisabledText" xml:space="preserve">
    <value>Disabled</value>
    <comment>Displayed when an extension is disabled</comment>
  </data>
  <data name="ExtensionEnable.Text" xml:space="preserve">
    <value>Enable</value>
    <comment>Displayed on a toggle controlling the extension's enabled / disabled state</comment>
  </data>
  <data name="ExtensionEnableCard.Description" xml:space="preserve">
    <value>Load commands and settings from this extension</value>
    <comment>Displayed on a toggle controlling the extension's enabled / disabled state</comment>
  </data>
  <data name="SettingsWindowTitle" xml:space="preserve">
    <value>Command Palette Settings</value>
    <comment>The title of the settings window for the app</comment>
  </data>
  <data name="ToastWindowTitle" xml:space="preserve">
    <value>Command Palette Toast</value>
    <comment>The title of the toast window for the command palette</comment>
  </data>
  <data name="DefaultSearchPlaceholderText" xml:space="preserve">
    <value>Type here to search...</value>
  </data>
  <data name="Run_PositionHeader.Header" xml:space="preserve">
    <value>Preferred monitor position</value>
    <comment>as in Show Command Palette on primary monitor</comment>
  </data>
  <data name="Run_PositionHeader.Description" xml:space="preserve">
    <value>If multiple monitors are in use, Command Palette can be launched on the desired monitor</value>
    <comment>as in Show Command Palette on primary monitor</comment>
  </data>
  <data name="Run_Radio_Position_Cursor.Content" xml:space="preserve">
    <value>Monitor with mouse cursor</value>
  </data>
  <data name="Run_Radio_Position_Focus.Content" xml:space="preserve">
    <value>Monitor with focused window</value>
  </data>
  <data name="Run_Radio_Position_Primary_Monitor.Content" xml:space="preserve">
    <value>Primary monitor</value>
  </data>
  <data name="Run_Radio_Position_In_Place.Content" xml:space="preserve">
    <value>Don't move</value>
  </data>
  <data name="ConfirmationDialog_ConfirmButtonText" xml:space="preserve">
    <value>Confirm</value>
  </data>
  <data name="ConfirmationDialog_CancelButtonText" xml:space="preserve">
    <value>Cancel</value>
  </data>
  <data name="Settings_ExtensionPage_GlobalHotkey_SettingsCard.Header" xml:space="preserve">
    <value>Global hotkey</value>
  </data>
  <data name="Settings_ExtensionPage_GlobalHotkey_SettingsCard.Description" xml:space="preserve">
    <value>Directly open Command Palette to this command.</value>
  </data>
  <data name="Settings_ExtensionPage_Alias_SettingsCard.Header" xml:space="preserve">
    <value>Alias</value>
  </data>
  <data name="Settings_ExtensionPage_Alias_SettingsCard.Description" xml:space="preserve">
    <value>A short keyword used to navigate to this command.</value>
  </data>
  <data name="Settings_ExtensionPage_AliasActivation_SettingsCard.Header" xml:space="preserve">
    <value>Alias activation</value>
  </data>
  <data name="Settings_ExtensionPage_AliasActivation_SettingsCard.Description" xml:space="preserve">
    <value>Choose when the alias runs. Direct runs as soon as you type the alias. Indirect runs after a trailing space.</value>
  </data>
  <data name="Settings_ExtensionPage_Builtin_SettingsCard.Header" xml:space="preserve">
    <value>Built-in</value>
  </data>
  <data name="Settings_ExtensionPage_Builtin_SettingsCard.Description" xml:space="preserve">
    <value>These commands are built-in to the Windows Command Palette.</value>
  </data>
  <data name="Settings_GeneralPage_ActivationKey_SettingsExpander.Header" xml:space="preserve">
    <value>Activation key</value>
  </data>
  <data name="Settings_GeneralPage_ActivationKey_SettingsExpander.Description" xml:space="preserve">
    <value>This key will open the Command Palette.</value>
  </data>
  <data name="Settings_GeneralPage_LowLevelHook_SettingsCard.Header" xml:space="preserve">
    <value>Use low-level keyboard hook</value>
  </data>
  <data name="Settings_GeneralPage_LowLevelHook_SettingsCard.Description" xml:space="preserve">
    <value>Try this if there are issues with the shortcut (Command Palette might not get focus when triggered from an elevated window)</value>
  </data>
  <data name="Settings_GeneralPage_IgnoreShortcutWhenFullscreen_SettingsCard.Header" xml:space="preserve">
    <value>Ignore shortcut in fullscreen mode</value>
  </data>
  <data name="Settings_GeneralPage_IgnoreShortcutWhenFullscreen_SettingsCard.Description" xml:space="preserve">
    <value>Preventing disruption of the program running in fullscreen by unintentional activation of shortcut</value>
  </data>
<<<<<<< HEAD
  <data name="Settings_GeneralPage_EnableChinesePinYinSupport_SettingsCard.Header" xml:space="preserve">
    <value>PinYin Support for Chinese</value>
  </data>
  <data name="Settings_GeneralPage_EnableChinesePinYinSupport_SettingsCard.Description" xml:space="preserve">
    <value>Search Chinese contents with PinYin</value>
  </data>
  <data name="Settings_GeneralPage_GoHome_SettingsCard.Header" xml:space="preserve">
    <value>Go home when activated</value>
  </data>
  <data name="Settings_GeneralPage_GoHome_SettingsCard.Description" xml:space="preserve">
    <value>Automatically opens the home page upon activation</value>
  </data>
=======
>>>>>>> 121c6c07
  <data name="Settings_GeneralPage_HighlightSearch_SettingsCard.Header" xml:space="preserve">
    <value>Highlight search on activate</value>
  </data>
  <data name="Settings_GeneralPage_HighlightSearch_SettingsCard.Description" xml:space="preserve">
    <value>Selects the previous search text at launch</value>
  </data>
  <data name="Settings_GeneralPage_ShowAppDetails_SettingsCard.Header" xml:space="preserve">
    <value>Show app details</value>
  </data>
  <data name="Settings_GeneralPage_ShowAppDetails_SettingsCard.Description" xml:space="preserve">
    <value>Controls if app details are automatically expanded or not.</value>
  </data>
  <data name="Settings_GeneralPage_BackspaceGoesBack_SettingsCard.Header" xml:space="preserve">
    <value>Backspace goes back</value>
  </data>
  <data name="Settings_GeneralPage_BackspaceGoesBack_SettingsCard.Description" xml:space="preserve">
    <value>If the search field is empty, backspace returns to the previous page</value>
  </data>
  <data name="Settings_GeneralPage_SingleClickActivation_SettingsCard.Header" xml:space="preserve">
    <value>Single-click activation</value>
  </data>
  <data name="Settings_GeneralPage_SingleClickActivation_SettingsCard.Description" xml:space="preserve">
    <value>Choose how to interact with list items: single-click to activate, or single-click to select and double-click to activate</value>
  </data>
  <data name="Settings_GeneralPage_About_SettingsExpander.Header" xml:space="preserve">
    <value>Windows Command Palette</value>
  </data>
  <data name="Settings_GeneralPage_About_SettingsExpander.Description" xml:space="preserve">
    <value>© 2025. All rights reserved.</value>
  </data>
  <data name="Settings_GeneralPage_About_GithubLink_Hyperlink.Content" xml:space="preserve">
    <value>View GitHub repository</value>
  </data>
  <data name="Settings_GeneralPage_About_SDKDocs_Hyperlink.Content" xml:space="preserve">
    <value>Extension SDK docs</value>
  </data>
  <data name="Settings_GeneralPage_SendFeedback_Hyperlink.Content" xml:space="preserve">
    <value>Send feedback</value>
  </data>
  <data name="Settings_GeneralPage_NavigationViewItem_General.Content" xml:space="preserve">
    <value>General</value>
  </data>
  <data name="Settings_GeneralPage_NavigationViewItem_Extensions.Content" xml:space="preserve">
    <value>Extensions</value>
  </data>
  <data name="SettingsButton.[using:Microsoft.UI.Xaml.Automation]AutomationProperties.Name" xml:space="preserve">
    <value>Open Command Palette settings</value>
  </data>
  <data name="ActivationSettingsHeader.Text" xml:space="preserve">
    <value>Activation</value>
  </data>
  <data name="BehaviorSettingsHeader.Text" xml:space="preserve">
    <value>Behavior</value>
  </data>
  <data name="ContextFilterBox.PlaceholderText" xml:space="preserve">
    <value>Search commands...</value>
  </data>
  <data name="Settings_GeneralPage_ShowSystemTrayIcon_SettingsCard.Header" xml:space="preserve">
    <value>Show system tray icon</value>
  </data>
  <data name="Settings_GeneralPage_ShowSystemTrayIcon_SettingsCard.Description" xml:space="preserve">
    <value>Choose if Command Palette is visible in the system tray</value>
  </data>
  <data name="Settings_GeneralPage_DisableAnimations_SettingsCard.Header" xml:space="preserve">
    <value>Disable animations</value>
  </data>
  <data name="Settings_GeneralPage_DisableAnimations_SettingsCard.Description" xml:space="preserve">
    <value>Disable animations when switching between pages</value>
  </data>
  <data name="BackButton.[using:Microsoft.UI.Xaml.Automation]AutomationProperties.Name" xml:space="preserve">
    <value>Back</value>
  </data>
  <data name="BackButton.[using:Microsoft.UI.Xaml.Controls]ToolTipService.ToolTip" xml:space="preserve">
    <value>Back (Alt + Left arrow)</value>
  </data>
  <data name="MoreCommandsButton.[using:Microsoft.UI.Xaml.Automation]AutomationProperties.Name" xml:space="preserve">
    <value>More</value>
  </data>
  <data name="Run_Radio_Position_LastPosition.Content" xml:space="preserve">
    <value>Last position</value>
    <comment>Reopen the window where it was last closed</comment>
  </data>
  <data name="TrayMenu_Settings" xml:space="preserve">
    <value>Settings</value>
  </data>
  <data name="TrayMenu_Close" xml:space="preserve">
    <value>Close</value>
    <comment>Close as a verb, as in Close the application</comment>
  </data>
  <data name="Settings_ExtensionPage_Alias_DirectComboBox.Content" xml:space="preserve">
    <value>Direct</value>
  </data>
  <data name="Settings_ExtensionPage_Alias_InDirectComboBox.Content" xml:space="preserve">
    <value>Indirect</value>
  </data>
  <data name="Settings_ExtensionPage_Alias_PlaceholderText.PlaceholderText" xml:space="preserve">
    <value>Enter alias</value>
  </data>
  <data name="StatusMessagesButton.[using:Microsoft.UI.Xaml.Automation]AutomationProperties.Name" xml:space="preserve">
    <value>Show status messages</value>
  </data>
  <data name="StatusMessagesButton.[using:Microsoft.UI.Xaml.Controls]ToolTipService.ToolTip" xml:space="preserve">
    <value>Show status messages</value>
  </data>
  <data name="NavigationPaneClosed" xml:space="preserve">
    <value>Navigation pane closed</value>
  </data>
  <data name="NavigationPaneOpened" xml:space="preserve">
    <value>Navigation page opened</value>
  </data>
  <data name="Settings_GeneralPage_AllowExternalReload_SettingsCard.Header" xml:space="preserve">
    <value>Enable external reload</value>
  </data>
  <data name="Settings_GeneralPage_AllowExternalReload_SettingsCard.Description" xml:space="preserve">
    <value>Trigger reload of the extension externally with the x-cmdpal://reload command</value>
  </data>
  <data name="ForDevelopersSettingsHeader.Text" xml:space="preserve">
    <value>For developers</value>
  </data>
  <data name="UntitledPageTitle" xml:space="preserve">
    <value>an untitled</value>
  </data>
  <data name="ScreenReader_Announcement_NavigatedToPage0" xml:space="preserve">
    <value>Navigated to {0} page</value>
  </data>
  <data name="SettingsButton.[using:Microsoft.UI.Xaml.Controls]ToolTipService.ToolTip" xml:space="preserve">
    <value>Settings (Ctrl+,)</value>
  </data>
  <data name="Settings_ExtensionsPage_NoResults_Primary.Text" xml:space="preserve">
    <value>No extensions found</value>
  </data>
  <data name="Settings_ExtensionsPage_NoResults_Secondary.Text" xml:space="preserve">
    <value>Try a different search term</value>
  </data>
  <data name="Settings_ExtensionsPage_More_Button.[using:Microsoft.UI.Xaml.Controls]ToolTipService.ToolTip" xml:space="preserve">
    <value>More options</value>
  </data>
  <data name="Settings_ExtensionsPage_More_Reload_MenuFlyoutItem.Text" xml:space="preserve">
    <value>Reload extensions</value>
  </data>
  <data name="Settings_ExtensionsPage_Reloading_Text.Text" xml:space="preserve">
    <value>Reloading extensions..</value>
  </data>
  <data name="Settings_ExtensionsPage_Banner_Header.Text" xml:space="preserve">
    <value>Discover more extensions</value>
  </data>
  <data name="Settings_ExtensionsPage_Banner_Description.Text" xml:space="preserve">
    <value>Find more extensions on the Microsoft Store or WinGet.</value>
  </data>
  <data name="Settings_ExtensionsPage_Banner_Hyperlink.Content" xml:space="preserve">
    <value>Learn how to create your own extensions</value>
  </data>
  <data name="Settings_ExtensionsPage_FindExtensions_MicrosoftStore.[using:Microsoft.UI.Xaml.Controls]ToolTipService.ToolTip" xml:space="preserve">
    <value>Find extensions on the Microsoft Store</value>
  </data>
  <data name="Settings_ExtensionsPage_FindExtensions_MicrosoftStore.[using:Microsoft.UI.Xaml.Automation]AutomationProperties.Name" xml:space="preserve">
    <value>Microsoft Store</value>
  </data>
  <data name="Settings_ExtensionsPage_FindExtensions_WinGet.[using:Microsoft.UI.Xaml.Controls]ToolTipService.ToolTip" xml:space="preserve">
    <value>Find extensions on WinGet</value>
  </data>
  <data name="Settings_ExtensionsPage_FindExtensions_WinGet.[using:Microsoft.UI.Xaml.Automation]AutomationProperties.Name" xml:space="preserve">
    <value>Microsoft Store</value>
  </data>
  <data name="Settings_ExtensionsPage_SearchBox_Placeholder.PlaceholderText" xml:space="preserve">
    <value>Search extensions</value>
  </data>
  <data name="GlobalErrorHandler_CrashMessageBox_Message" xml:space="preserve">
    <value>Command Palette has encountered a fatal error and must close.</value>
  </data>
  <data name="GlobalErrorHandler_CrashMessageBox_Caption" xml:space="preserve">
    <value>Command Palette - Fatal error</value>
  </data>
  <data name="Settings_GeneralPage_AutoGoHome_Item_Never.Content" xml:space="preserve">
    <value>Never</value>
  </data>
  <data name="Settings_GeneralPage_AutoGoHome_Item_Immediately.Content" xml:space="preserve">
    <value>Immediately</value>
  </data>
  <data name="Settings_GeneralPage_AutoGoHome_Item_After10Seconds.Content" xml:space="preserve">
    <value>10 seconds</value>
  </data>
  <data name="Settings_GeneralPage_AutoGoHome_Item_After20Seconds.Content" xml:space="preserve">
    <value>20 seconds</value>
  </data>
  <data name="Settings_GeneralPage_AutoGoHome_Item_After30Seconds.Content" xml:space="preserve">
    <value>30 seconds</value>
  </data>
  <data name="Settings_GeneralPage_AutoGoHome_Item_After60Seconds.Content" xml:space="preserve">
    <value>60 seconds</value>
  </data>
  <data name="Settings_GeneralPage_AutoGoHome_Item_After90Seconds.Content" xml:space="preserve">
    <value>90 seconds</value>
  </data>
  <data name="Settings_GeneralPage_AutoGoHome_Item_After120Seconds.Content" xml:space="preserve">
    <value>2 minutes</value>
  </data>
  <data name="Settings_GeneralPage_AutoGoHome_Item_After180Seconds.Content" xml:space="preserve">
    <value>3 minutes</value>
  </data>
  <data name="Settings_GeneralPage_AutoGoHome_SettingsCard.Header" xml:space="preserve">
    <value>Automatically return home</value>
  </data>
  <data name="Settings_GeneralPage_AutoGoHome_SettingsCard.Description" xml:space="preserve">
    <value>Automatically returns to home page after a period of inactivity when Command Palette is closed</value>
  </data>
  <data name="Settings_PageTitles_GeneralPage" xml:space="preserve">
    <value>General</value>
  </data>
  <data name="Settings_PageTitles_ExtensionsPage" xml:space="preserve">
    <value>Extensions</value>
  </data>
  <data name="Settings_GeneralPage_EscapeKeyBehavior_Option_DismissEmptySearchOrGoBack.Content" xml:space="preserve">
    <value>Clear search first, then go back</value>
  </data>
  <data name="Settings_GeneralPage_EscapeKeyBehavior_Option_AlwaysGoBack.Content" xml:space="preserve">
    <value>Go back</value>
  </data>
  <data name="Settings_GeneralPage_EscapeKeyBehavior_Option_AlwaysDismiss.Content" xml:space="preserve">
    <value>Hide window and go home</value>
  </data>
  <data name="Settings_GeneralPage_EscapeKeyBehavior_Option_AlwaysHide.Content" xml:space="preserve">
    <value>Hide window</value>
  </data>
  <data name="Settings_GeneralPage_EscapeKeyBehavior_SettingsCard.Header" xml:space="preserve">
    <value>Escape key behavior</value>
  </data>
  <data name="Settings_GeneralPage_EscapeKeyBehavior_SettingsCard.Description" xml:space="preserve">
    <value>Choose how Escape key behaves</value>
  </data>
</root><|MERGE_RESOLUTION|>--- conflicted
+++ resolved
@@ -344,21 +344,12 @@
   <data name="Settings_GeneralPage_IgnoreShortcutWhenFullscreen_SettingsCard.Description" xml:space="preserve">
     <value>Preventing disruption of the program running in fullscreen by unintentional activation of shortcut</value>
   </data>
-<<<<<<< HEAD
   <data name="Settings_GeneralPage_EnableChinesePinYinSupport_SettingsCard.Header" xml:space="preserve">
     <value>PinYin Support for Chinese</value>
   </data>
   <data name="Settings_GeneralPage_EnableChinesePinYinSupport_SettingsCard.Description" xml:space="preserve">
     <value>Search Chinese contents with PinYin</value>
   </data>
-  <data name="Settings_GeneralPage_GoHome_SettingsCard.Header" xml:space="preserve">
-    <value>Go home when activated</value>
-  </data>
-  <data name="Settings_GeneralPage_GoHome_SettingsCard.Description" xml:space="preserve">
-    <value>Automatically opens the home page upon activation</value>
-  </data>
-=======
->>>>>>> 121c6c07
   <data name="Settings_GeneralPage_HighlightSearch_SettingsCard.Header" xml:space="preserve">
     <value>Highlight search on activate</value>
   </data>
