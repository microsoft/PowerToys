--- conflicted
+++ resolved
@@ -322,19 +322,17 @@
   <data name="Settings_GeneralPage_ActivationKey_SettingsExpander.Description" xml:space="preserve">
     <value>This key will open the Command Palette.</value>
   </data>
-<<<<<<< HEAD
+  <data name="Settings_GeneralPage_LowLevelHook_SettingsCard.Header" xml:space="preserve">
+    <value>Use low-level keyboard hook</value>
+  </data>
+  <data name="Settings_GeneralPage_LowLevelHook_SettingsCard.Description" xml:space="preserve">
+    <value>Try this if there are issues with the shortcut (Command Palette might not get focus when triggered from an elevated window)</value>
+  </data>
   <data name="Settings_GeneralPage_IgnoreShortcutWhenFullscreen_SettingsCard.Header" xml:space="preserve">
     <value>Ignore shortcut in fullscreen mode</value>
   </data>
   <data name="Settings_GeneralPage_IgnoreShortcutWhenFullscreen_SettingsCard.Description" xml:space="preserve">
     <value>Preventing disruption of the program running in fullscreen by unintentional activation of shortcut</value>
-=======
-  <data name="Settings_GeneralPage_LowLevelHook_SettingsCard.Header" xml:space="preserve">
-    <value>Use low-level keyboard hook</value>
-  </data>
-  <data name="Settings_GeneralPage_LowLevelHook_SettingsCard.Description" xml:space="preserve">
-    <value>Try this if there are issues with the shortcut (Command Palette might not get focus when triggered from an elevated window)</value>
->>>>>>> 6cf73ce8
   </data>
   <data name="Settings_GeneralPage_GoHome_SettingsCard.Header" xml:space="preserve">
     <value>Go home when activated</value>
