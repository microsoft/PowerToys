--- conflicted
+++ resolved
@@ -24,34 +24,23 @@
 
     protected override DataTemplate? SelectTemplateCore(object item, DependencyObject dependencyObject)
     {
-        return GridProperties switch
-        {
-<<<<<<< HEAD
-            dataTemplate = Medium;
-        }
-        else if (GridProperties is GalleryGridPropertiesViewModel)
-        {
-            dataTemplate = Gallery;
-        }
-
         if (item is ListItemViewModel element && element.IsSectionOrSeparator)
         {
-            dataTemplate = string.IsNullOrWhiteSpace(element.Section) ? Separator : Section;
-
             if (dependencyObject is UIElement li)
             {
                 li.IsTabStop = false;
                 li.IsHitTestVisible = false;
             }
+
+            return string.IsNullOrWhiteSpace(element.Section) ? Separator : Section;
         }
 
-        return dataTemplate;
-=======
+        return GridProperties switch
+        {
             SmallGridPropertiesViewModel => Small,
             MediumGridPropertiesViewModel => Medium,
             GalleryGridPropertiesViewModel => Gallery,
             _ => Medium,
         };
->>>>>>> 32c13cea
     }
 }