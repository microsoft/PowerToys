﻿<?xml version="1.0" encoding="utf-8" ?>
<Page
    x:Class="Microsoft.CmdPal.UI.ContentPage"
    xmlns="http://schemas.microsoft.com/winfx/2006/xaml/presentation"
    xmlns:x="http://schemas.microsoft.com/winfx/2006/xaml"
    xmlns:Interactions="using:Microsoft.Xaml.Interactions.Core"
    xmlns:Interactivity="using:Microsoft.Xaml.Interactivity"
    xmlns:cmdPalControls="using:Microsoft.CmdPal.UI.Controls"
    xmlns:cmdpalUI="using:Microsoft.CmdPal.UI"
    xmlns:controls="using:CommunityToolkit.WinUI.Controls"
    xmlns:converters="using:CommunityToolkit.WinUI.Converters"
    xmlns:coreViewModels="using:Microsoft.CmdPal.Core.ViewModels"
    xmlns:d="http://schemas.microsoft.com/expression/blend/2008"
    xmlns:local="using:Microsoft.CmdPal.UI"
<<<<<<< HEAD
    xmlns:markdownImageProviders="using:Microsoft.CmdPal.UI.Helpers.MarkdownImageProviders"
    xmlns:markdownTextBlockRns="using:CommunityToolkit.WinUI.Controls.MarkdownTextBlockRns"
=======
>>>>>>> 2e0fe161
    xmlns:mc="http://schemas.openxmlformats.org/markup-compatibility/2006"
    xmlns:tkcontrols="using:CommunityToolkit.WinUI.Controls"
    xmlns:viewModels="using:Microsoft.CmdPal.UI.ViewModels"
    Background="Transparent"
    mc:Ignorable="d">

    <Page.Resources>
        <ResourceDictionary>
            <tkcontrols:MarkdownThemes
                x:Key="DefaultMarkdownThemeConfig"
                H3FontSize="12"
                H3FontWeight="Normal" />
<<<<<<< HEAD
            <markdownImageProviders:ImageProvider x:Key="ImageProvider" />
            <labToolkit:MarkdownConfig
                x:Key="DefaultMarkdownConfig"
                ImageProvider="{StaticResource ImageProvider}"
                Themes="{StaticResource DefaultMarkdownThemeConfig}" />
=======
            <tkcontrols:MarkdownConfig x:Key="DefaultMarkdownConfig" Themes="{StaticResource DefaultMarkdownThemeConfig}" />
>>>>>>> 2e0fe161

            <StackLayout
                x:Name="VerticalStackLayout"
                Orientation="Vertical"
                Spacing="8" />

            <cmdpalUI:ContentTemplateSelector
                x:Key="ContentTemplateSelector"
                FormTemplate="{StaticResource FormContentTemplate}"
                MarkdownTemplate="{StaticResource MarkdownContentTemplate}"
                TreeTemplate="{StaticResource TreeContentTemplate}" />
            <cmdpalUI:ContentTemplateSelector
                x:Key="NestedContentTemplateSelector"
                FormTemplate="{StaticResource NestedFormContentTemplate}"
                MarkdownTemplate="{StaticResource NestedMarkdownContentTemplate}"
                TreeTemplate="{StaticResource TreeContentTemplate}" />

            <DataTemplate x:Key="FormContentTemplate" x:DataType="viewModels:ContentFormViewModel">
                <Grid Margin="0,4,4,4" Padding="12,8,8,8">
                    <cmdPalControls:ContentFormControl ViewModel="{x:Bind}" />
                </Grid>
            </DataTemplate>

            <DataTemplate x:Key="MarkdownContentTemplate" x:DataType="viewModels:ContentMarkdownViewModel">
                <Grid Margin="0,4,4,4" Padding="12,8,8,8">
                    <tkcontrols:MarkdownTextBlock
                        Config="{StaticResource DefaultMarkdownConfig}"
                        Text="{x:Bind Body, Mode=OneWay}"
                        UseEmphasisExtras="True"
                        UsePipeTables="True" />
                </Grid>
            </DataTemplate>

            <DataTemplate x:Key="NestedFormContentTemplate" x:DataType="viewModels:ContentFormViewModel">
                <Grid>
                    <cmdPalControls:ContentFormControl ViewModel="{x:Bind}" />
                </Grid>
            </DataTemplate>

            <DataTemplate x:Key="NestedMarkdownContentTemplate" x:DataType="viewModels:ContentMarkdownViewModel">
                <Grid>
                    <tkcontrols:MarkdownTextBlock Config="{StaticResource DefaultMarkdownConfig}" Text="{x:Bind Body, Mode=OneWay}" />
                </Grid>
            </DataTemplate>

            <DataTemplate x:Key="TreeContentTemplate" x:DataType="viewModels:ContentTreeViewModel">
                <StackPanel
                    Margin="0,4,4,4"
                    Padding="12,8,8,8"
                    Orientation="Vertical">
                    <ItemsRepeater
                        Margin="8"
                        VerticalAlignment="Stretch"
                        ItemsSource="{x:Bind Root, Mode=OneWay}"
                        Layout="{StaticResource VerticalStackLayout}">
                        <ItemsRepeater.ItemTemplate>
                            <cmdpalUI:ContentTemplateSelector
                                FormTemplate="{StaticResource NestedFormContentTemplate}"
                                MarkdownTemplate="{StaticResource NestedMarkdownContentTemplate}"
                                TreeTemplate="{StaticResource TreeContentTemplate}" />
                        </ItemsRepeater.ItemTemplate>
                    </ItemsRepeater>

                    <ItemsRepeater
                        Margin="8"
                        VerticalAlignment="Stretch"
                        ItemsSource="{x:Bind Children, Mode=OneWay}"
                        Layout="{StaticResource VerticalStackLayout}"
                        Visibility="{x:Bind HasChildren, Mode=OneWay}">
                        <ItemsRepeater.ItemTemplate>
                            <cmdpalUI:ContentTemplateSelector
                                FormTemplate="{StaticResource FormContentTemplate}"
                                MarkdownTemplate="{StaticResource MarkdownContentTemplate}"
                                TreeTemplate="{StaticResource TreeContentTemplate}" />
                        </ItemsRepeater.ItemTemplate>
                    </ItemsRepeater>

                </StackPanel>
            </DataTemplate>

        </ResourceDictionary>
    </Page.Resources>
    <Grid>
        <ScrollView VerticalAlignment="Top" VerticalScrollMode="Enabled">
            <ItemsRepeater
                VerticalAlignment="Stretch"
                ItemTemplate="{StaticResource ContentTemplateSelector}"
                ItemsSource="{x:Bind ViewModel.Content, Mode=OneWay}"
                Layout="{StaticResource VerticalStackLayout}" />
        </ScrollView>
    </Grid>

</Page><|MERGE_RESOLUTION|>--- conflicted
+++ resolved
@@ -12,11 +12,7 @@
     xmlns:coreViewModels="using:Microsoft.CmdPal.Core.ViewModels"
     xmlns:d="http://schemas.microsoft.com/expression/blend/2008"
     xmlns:local="using:Microsoft.CmdPal.UI"
-<<<<<<< HEAD
     xmlns:markdownImageProviders="using:Microsoft.CmdPal.UI.Helpers.MarkdownImageProviders"
-    xmlns:markdownTextBlockRns="using:CommunityToolkit.WinUI.Controls.MarkdownTextBlockRns"
-=======
->>>>>>> 2e0fe161
     xmlns:mc="http://schemas.openxmlformats.org/markup-compatibility/2006"
     xmlns:tkcontrols="using:CommunityToolkit.WinUI.Controls"
     xmlns:viewModels="using:Microsoft.CmdPal.UI.ViewModels"
@@ -29,15 +25,11 @@
                 x:Key="DefaultMarkdownThemeConfig"
                 H3FontSize="12"
                 H3FontWeight="Normal" />
-<<<<<<< HEAD
             <markdownImageProviders:ImageProvider x:Key="ImageProvider" />
-            <labToolkit:MarkdownConfig
+            <tkcontrols:MarkdownConfig
                 x:Key="DefaultMarkdownConfig"
                 ImageProvider="{StaticResource ImageProvider}"
                 Themes="{StaticResource DefaultMarkdownThemeConfig}" />
-=======
-            <tkcontrols:MarkdownConfig x:Key="DefaultMarkdownConfig" Themes="{StaticResource DefaultMarkdownThemeConfig}" />
->>>>>>> 2e0fe161
 
             <StackLayout
                 x:Name="VerticalStackLayout"
