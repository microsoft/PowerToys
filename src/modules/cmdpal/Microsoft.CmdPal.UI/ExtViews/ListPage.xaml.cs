--- conflicted
+++ resolved
@@ -852,7 +852,46 @@
         }
     }
 
-<<<<<<< HEAD
+    /// <summary>
+    ///  Code stealed from <see cref="Controls.ContextMenu.NavigateUp"/>
+    /// </summary>
+    private void NavigateUp()
+    {
+        var newIndex = ItemView.SelectedIndex;
+
+        if (ItemView.SelectedIndex > 0)
+        {
+            newIndex--;
+
+            while (
+                newIndex >= 0 &&
+                IsSeparator(ItemView.Items[newIndex]) &&
+                newIndex != ItemView.SelectedIndex)
+            {
+                newIndex--;
+            }
+
+            if (newIndex < 0)
+            {
+                newIndex = ItemView.Items.Count - 1;
+
+                while (
+                    newIndex >= 0 &&
+                    IsSeparator(ItemView.Items[newIndex]) &&
+                    newIndex != ItemView.SelectedIndex)
+                {
+                    newIndex--;
+                }
+            }
+        }
+        else
+        {
+            newIndex = ItemView.Items.Count - 1;
+        }
+
+        ItemView.SelectedIndex = newIndex;
+    }
+
     private void Items_DragItemsStarting(object sender, DragItemsStartingEventArgs e)
     {
         try
@@ -936,47 +975,6 @@
         WeakReferenceMessenger.Default.Send(new DragCompletedMessage());
     }
 
-=======
-    /// <summary>
-    ///  Code stealed from <see cref="Controls.ContextMenu.NavigateUp"/>
-    /// </summary>
-    private void NavigateUp()
-    {
-        var newIndex = ItemView.SelectedIndex;
-
-        if (ItemView.SelectedIndex > 0)
-        {
-            newIndex--;
-
-            while (
-                newIndex >= 0 &&
-                IsSeparator(ItemView.Items[newIndex]) &&
-                newIndex != ItemView.SelectedIndex)
-            {
-                newIndex--;
-            }
-
-            if (newIndex < 0)
-            {
-                newIndex = ItemView.Items.Count - 1;
-
-                while (
-                    newIndex >= 0 &&
-                    IsSeparator(ItemView.Items[newIndex]) &&
-                    newIndex != ItemView.SelectedIndex)
-                {
-                    newIndex--;
-                }
-            }
-        }
-        else
-        {
-            newIndex = ItemView.Items.Count - 1;
-        }
-
-        ItemView.SelectedIndex = newIndex;
-    }
-
     /// <summary>
     ///  Code stealed from <see cref="Controls.ContextMenu.NavigateDown"/>
     /// </summary>
@@ -1033,7 +1031,6 @@
     /// </summary>
     private bool IsSeparator(object? item) => item is ListItemViewModel li && li.IsSectionOrSeparator;
 
->>>>>>> 4de4d5f3
     private enum InputSource
     {
         None,
