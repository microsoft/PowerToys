﻿<?xml version="1.0" encoding="utf-8" ?>
<Page
    x:Class="Microsoft.CmdPal.UI.ListPage"
    xmlns="http://schemas.microsoft.com/winfx/2006/xaml/presentation"
    xmlns:x="http://schemas.microsoft.com/winfx/2006/xaml"
    xmlns:controls="using:CommunityToolkit.WinUI.Controls"
    xmlns:converters="using:CommunityToolkit.WinUI.Converters"
    xmlns:cpcontrols="using:Microsoft.CmdPal.UI.Controls"
    xmlns:d="http://schemas.microsoft.com/expression/blend/2008"
    xmlns:help="using:Microsoft.CmdPal.UI.Helpers"
    xmlns:local="using:Microsoft.CmdPal.UI"
    xmlns:mc="http://schemas.openxmlformats.org/markup-compatibility/2006"
    xmlns:viewmodels="using:Microsoft.CmdPal.UI.ViewModels"
    Background="Transparent"
    mc:Ignorable="d">

    <Page.Resources>
        <!--  TODO: Figure out what we want to do here for filtering/grouping and where  -->
        <!--  https://learn.microsoft.com/windows/windows-app-sdk/api/winrt/microsoft.ui.xaml.data.collectionviewsource  -->
        <CollectionViewSource
            x:Name="GroupedItemsCVS"
            IsSourceGrouped="True"
            ItemsPath="Items"
            Source="{x:Bind ViewModel.Groups, Mode=OneWay}" />

        <CollectionViewSource
            x:Name="UngroupedItemsCVS"
            IsSourceGrouped="False"
            Source="{x:Bind ViewModel.FilteredItems, Mode=OneWay}" />

        <converters:StringVisibilityConverter
            x:Key="StringVisibilityConverter"
            EmptyValue="Collapsed"
            NotEmptyValue="Visible" />

        <DataTemplate x:Key="TagTemplate" x:DataType="viewmodels:TagViewModel">
            <ItemContainer>
                <cpcontrols:Tag
                    BackgroundColor="{x:Bind Background, Mode=OneWay}"
                    FontSize="12"
                    ForegroundColor="{x:Bind Foreground, Mode=OneWay}"
                    Icon="{x:Bind Icon, Mode=OneWay}"
                    Text="{x:Bind Text, Mode=OneWay}"
                    ToolTipService.ToolTip="{x:Bind ToolTip, Mode=OneWay}" />
            </ItemContainer>
        </DataTemplate>

        <!--  https://learn.microsoft.com/windows/apps/design/controls/itemsview#specify-the-look-of-the-items  -->
        <DataTemplate x:Key="ListItemViewModelTemplate" x:DataType="viewmodels:ListItemViewModel">

            <Grid Padding="0,12,0,12" ColumnSpacing="12">
                <Grid.ColumnDefinitions>
                    <ColumnDefinition Width="28" />
                    <ColumnDefinition Width="*" />
                    <ColumnDefinition Width="Auto" />
                </Grid.ColumnDefinitions>

                <cpcontrols:IconBox
                    x:Name="IconBorder"
                    Grid.Column="0"
                    Width="20"
                    Height="20"
                    Margin="4,0,4,0"
                    Foreground="{ThemeResource TextFillColorSecondaryBrush}"
                    SourceKey="{x:Bind Icon, Mode=OneWay}"
                    SourceRequested="{x:Bind help:IconCacheProvider.SourceRequested}" />

                <StackPanel
                    Grid.Column="1"
                    VerticalAlignment="Center"
                    Orientation="Vertical"
                    Spacing="1">
                    <TextBlock
                        VerticalAlignment="Center"
                        CharacterSpacing="12"
                        FontSize="14"
                        Text="{x:Bind Title, Mode=OneWay}"
                        TextTrimming="CharacterEllipsis"
                        TextWrapping="NoWrap" />
                    <TextBlock
                        VerticalAlignment="Center"
                        Foreground="{ThemeResource TextFillColorSecondaryBrush}"
                        Style="{StaticResource CaptionTextBlockStyle}"
                        Text="{x:Bind Subtitle, Mode=OneWay}"
                        TextTrimming="CharacterEllipsis"
                        TextWrapping="NoWrap"
                        Visibility="{x:Bind Subtitle, Mode=OneWay, Converter={StaticResource StringVisibilityConverter}}" />
                </StackPanel>

                <ItemsControl
                    Grid.RowSpan="2"
                    Grid.Column="2"
                    Margin="0,0,8,0"
                    VerticalAlignment="Center"
                    IsHitTestVisible="False"
                    IsTabStop="False"
                    ItemTemplate="{StaticResource TagTemplate}"
                    ItemsSource="{x:Bind Tags, Mode=OneWay}"
                    Visibility="{x:Bind HasTags, Mode=OneWay}">
                    <ItemsControl.ItemsPanel>
                        <ItemsPanelTemplate>
                            <StackPanel Orientation="Horizontal" Spacing="4" />
                        </ItemsPanelTemplate>
                    </ItemsControl.ItemsPanel>
                </ItemsControl>
            </Grid>
        </DataTemplate>
    </Page.Resources>

    <Grid>
        <controls:SwitchPresenter
            HorizontalAlignment="Stretch"
            TargetType="x:Boolean"
            Value="{x:Bind ViewModel.ShowEmptyContent, Mode=OneWay}">
            <controls:Case Value="False">
<<<<<<< HEAD
                <controls:SwitchPresenter
                    HorizontalAlignment="Stretch"
                    TargetType="x:Boolean"
                    Value="{x:Bind ViewModel.HasGrouping, Mode=OneWay}">
                    <controls:Case Value="True">
                        <ListView
                            x:Name="GroupedItemsList"
                            Padding="0,2,0,0"
                            DoubleTapped="ItemsList_DoubleTapped"
                            IsDoubleTapEnabled="True"
                            IsItemClickEnabled="True"
                            ItemClick="ItemsList_ItemClick"
                            ItemTemplate="{StaticResource ListItemViewModelTemplate}"
                            ItemsSource="{Binding ElementName=GroupedItemsCVS, Path=View}"
                            SelectionChanged="ItemsList_SelectionChanged">
                            <ListView.ItemContainerTransitions>
                                <TransitionCollection />
                            </ListView.ItemContainerTransitions>
                            <ListView.GroupStyle>
                                <GroupStyle HidesIfEmpty="True">
                                    <GroupStyle.HeaderTemplate>
                                        <DataTemplate>
                                            <TextBlock
                                                Margin="0,16,0,0"
                                                Foreground="{ThemeResource TextFillColorSecondaryBrush}"
                                                Text="{Binding Key, Mode=OneWay}" />
                                        </DataTemplate>
                                    </GroupStyle.HeaderTemplate>
                                </GroupStyle>
                            </ListView.GroupStyle>
                        </ListView>
                    </controls:Case>
                    <controls:Case Value="False">
                        <ListView
                            x:Name="ItemsList"
                            Padding="0,2,0,0"
                            DoubleTapped="ItemsList_DoubleTapped"
                            IsDoubleTapEnabled="True"
                            IsItemClickEnabled="True"
                            ItemClick="ItemsList_ItemClick"
                            ItemTemplate="{StaticResource ListItemViewModelTemplate}"
                            ItemsSource="{Binding ElementName=UngroupedItemsCVS, Path=View}"
                            SelectionChanged="ItemsList_SelectionChanged">
                            <ListView.ItemContainerTransitions>
                                <TransitionCollection />
                            </ListView.ItemContainerTransitions>
                        </ListView>
                    </controls:Case>
                </controls:SwitchPresenter>
=======
                <ListView
                    x:Name="ItemsList"
                    Padding="0,2,0,0"
                    DoubleTapped="ItemsList_DoubleTapped"
                    IsDoubleTapEnabled="True"
                    IsItemClickEnabled="True"
                    ItemClick="ItemsList_ItemClick"
                    ItemTemplate="{StaticResource ListItemViewModelTemplate}"
                    ItemsSource="{Binding ElementName=ItemsCVS, Path=View}"
                    SelectionChanged="ItemsList_SelectionChanged">
                    <ListView.ItemContainerTransitions>
                        <TransitionCollection />
                    </ListView.ItemContainerTransitions>
                    <ListView.GroupStyle>
                        <!--<GroupStyle HeaderContainerStyle="{StaticResource CustomHeaderContainerStyle}" HidesIfEmpty="True">
                            <GroupStyle.HeaderTemplate>
                                <DataTemplate>
                                    <TextBlock
                                        Padding="20,12,0,8"
                                        AutomationProperties.AccessibilityView="Raw"
                                        FontSize="14"
                                        FontWeight="SemiBold"
                                        Text="{x:Bind Key}"
                                        Visibility="{x:Bind Key, Converter={StaticResource StringNotEmptyToVisibilityConverter}, Mode=OneWay}" />
                                </DataTemplate>
                            </GroupStyle.HeaderTemplate>
                        </GroupStyle>-->


                        <GroupStyle HidesIfEmpty="True" HeaderContainerStyle="{StaticResource CustomHeaderContainerStyle}">
                            <GroupStyle.HeaderTemplate>
                                <DataTemplate>
                                    <TextBlock
                                        Padding="20,8,0,4"
                                        AutomationProperties.AccessibilityView="Raw"
                                        FontSize="14"
                                        Margin="0,16,0,0"
                                        FontWeight="SemiBold"
                                        Foreground="{ThemeResource TextFillColorSecondaryBrush}"
                                        Text="{Binding Key, Mode=OneWay}"
                                        Visibility="{Binding Key, Converter={StaticResource StringVisibilityConverter}}" />
                                </DataTemplate>
                            </GroupStyle.HeaderTemplate>
                        </GroupStyle>
                    </ListView.GroupStyle>
                </ListView>
>>>>>>> 9589d3bd
            </controls:Case>
            <controls:Case Value="True">
                <StackPanel
                    HorizontalAlignment="Center"
                    VerticalAlignment="Center"
                    Orientation="Vertical"
                    Spacing="4">
                    <cpcontrols:IconBox
                        x:Name="IconBorder"
                        Width="56"
                        Height="56"
                        Margin="8"
                        Foreground="{ThemeResource TextFillColorSecondaryBrush}"
                        SourceKey="{x:Bind ViewModel.EmptyContent.Icon, Mode=OneWay}"
                        SourceRequested="{x:Bind help:IconCacheProvider.SourceRequested}" />
                    <TextBlock
                        Margin="0,4,0,0"
                        HorizontalAlignment="Center"
                        FontWeight="SemiBold"
                        Text="{x:Bind ViewModel.EmptyContent.Title, Mode=OneWay}" />
                    <TextBlock
                        HorizontalAlignment="Center"
                        Foreground="{ThemeResource TextFillColorSecondaryBrush}"
                        Text="{x:Bind ViewModel.EmptyContent.Subtitle, Mode=OneWay}" />
                </StackPanel>
            </controls:Case>
        </controls:SwitchPresenter>

    </Grid>
</Page><|MERGE_RESOLUTION|>--- conflicted
+++ resolved
@@ -113,7 +113,6 @@
             TargetType="x:Boolean"
             Value="{x:Bind ViewModel.ShowEmptyContent, Mode=OneWay}">
             <controls:Case Value="False">
-<<<<<<< HEAD
                 <controls:SwitchPresenter
                     HorizontalAlignment="Stretch"
                     TargetType="x:Boolean"
@@ -133,13 +132,32 @@
                                 <TransitionCollection />
                             </ListView.ItemContainerTransitions>
                             <ListView.GroupStyle>
-                                <GroupStyle HidesIfEmpty="True">
+                                <!--<GroupStyle HeaderContainerStyle="{StaticResource CustomHeaderContainerStyle}" HidesIfEmpty="True">
+                                <GroupStyle.HeaderTemplate>
+                                    <DataTemplate>
+                                        <TextBlock
+                                            Padding="20,12,0,8"
+                                            AutomationProperties.AccessibilityView="Raw"
+                                            FontSize="14"
+                                            FontWeight="SemiBold"
+                                            Text="{x:Bind Key}"
+                                            Visibility="{x:Bind Key, Converter={StaticResource StringNotEmptyToVisibilityConverter}, Mode=OneWay}" />
+                                    </DataTemplate>
+                                </GroupStyle.HeaderTemplate>
+                            </GroupStyle>-->
+
+                                <GroupStyle HeaderContainerStyle="{StaticResource CustomHeaderContainerStyle}" HidesIfEmpty="True">
                                     <GroupStyle.HeaderTemplate>
                                         <DataTemplate>
                                             <TextBlock
                                                 Margin="0,16,0,0"
+                                                Padding="20,8,0,4"
+                                                AutomationProperties.AccessibilityView="Raw"
+                                                FontSize="14"
+                                                FontWeight="SemiBold"
                                                 Foreground="{ThemeResource TextFillColorSecondaryBrush}"
-                                                Text="{Binding Key, Mode=OneWay}" />
+                                                Text="{Binding Key, Mode=OneWay}"
+                                                Visibility="{Binding Key, Converter={StaticResource StringVisibilityConverter}}" />
                                         </DataTemplate>
                                     </GroupStyle.HeaderTemplate>
                                 </GroupStyle>
@@ -163,54 +181,6 @@
                         </ListView>
                     </controls:Case>
                 </controls:SwitchPresenter>
-=======
-                <ListView
-                    x:Name="ItemsList"
-                    Padding="0,2,0,0"
-                    DoubleTapped="ItemsList_DoubleTapped"
-                    IsDoubleTapEnabled="True"
-                    IsItemClickEnabled="True"
-                    ItemClick="ItemsList_ItemClick"
-                    ItemTemplate="{StaticResource ListItemViewModelTemplate}"
-                    ItemsSource="{Binding ElementName=ItemsCVS, Path=View}"
-                    SelectionChanged="ItemsList_SelectionChanged">
-                    <ListView.ItemContainerTransitions>
-                        <TransitionCollection />
-                    </ListView.ItemContainerTransitions>
-                    <ListView.GroupStyle>
-                        <!--<GroupStyle HeaderContainerStyle="{StaticResource CustomHeaderContainerStyle}" HidesIfEmpty="True">
-                            <GroupStyle.HeaderTemplate>
-                                <DataTemplate>
-                                    <TextBlock
-                                        Padding="20,12,0,8"
-                                        AutomationProperties.AccessibilityView="Raw"
-                                        FontSize="14"
-                                        FontWeight="SemiBold"
-                                        Text="{x:Bind Key}"
-                                        Visibility="{x:Bind Key, Converter={StaticResource StringNotEmptyToVisibilityConverter}, Mode=OneWay}" />
-                                </DataTemplate>
-                            </GroupStyle.HeaderTemplate>
-                        </GroupStyle>-->
-
-
-                        <GroupStyle HidesIfEmpty="True" HeaderContainerStyle="{StaticResource CustomHeaderContainerStyle}">
-                            <GroupStyle.HeaderTemplate>
-                                <DataTemplate>
-                                    <TextBlock
-                                        Padding="20,8,0,4"
-                                        AutomationProperties.AccessibilityView="Raw"
-                                        FontSize="14"
-                                        Margin="0,16,0,0"
-                                        FontWeight="SemiBold"
-                                        Foreground="{ThemeResource TextFillColorSecondaryBrush}"
-                                        Text="{Binding Key, Mode=OneWay}"
-                                        Visibility="{Binding Key, Converter={StaticResource StringVisibilityConverter}}" />
-                                </DataTemplate>
-                            </GroupStyle.HeaderTemplate>
-                        </GroupStyle>
-                    </ListView.GroupStyle>
-                </ListView>
->>>>>>> 9589d3bd
             </controls:Case>
             <controls:Case Value="True">
                 <StackPanel
