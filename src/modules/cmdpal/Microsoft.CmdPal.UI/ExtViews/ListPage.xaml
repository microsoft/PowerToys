﻿<?xml version="1.0" encoding="utf-8" ?>
<Page
    x:Class="Microsoft.CmdPal.UI.ListPage"
    xmlns="http://schemas.microsoft.com/winfx/2006/xaml/presentation"
    xmlns:x="http://schemas.microsoft.com/winfx/2006/xaml"
    xmlns:cmdpalUI="using:Microsoft.CmdPal.UI"
    xmlns:controls="using:CommunityToolkit.WinUI.Controls"
    xmlns:coreViewModels="using:Microsoft.CmdPal.Core.ViewModels"
    xmlns:cpcontrols="using:Microsoft.CmdPal.UI.Controls"
    xmlns:d="http://schemas.microsoft.com/expression/blend/2008"
    xmlns:help="using:Microsoft.CmdPal.UI.Helpers"
    xmlns:mc="http://schemas.openxmlformats.org/markup-compatibility/2006"
    x:Name="PageRoot"
    Background="Transparent"
    DataContext="{x:Bind ViewModel, Mode=OneWay}"
    mc:Ignorable="d">

    <Page.Resources>

<<<<<<< HEAD
        <converters:BoolToVisibilityConverter
            x:Key="BoolToVisibilityConverter"
            FalseValue="Collapsed"
            TrueValue="Visible" />
        <converters:StringVisibilityConverter
            x:Key="StringVisibilityConverter"
            EmptyValue="Collapsed"
            NotEmptyValue="Visible" />
=======
        <!--
            GridViewItemCornerRadius is the corner radius defined in GridView template; make
            it bigger to match the radii of the gallery
        -->
        <CornerRadius x:Key="GalleryGridViewItemContainerCornerRadius">6</CornerRadius>
        <CornerRadius x:Key="IconGridViewItemContainerCornerRadius">4</CornerRadius>
        <CornerRadius x:Key="GalleryGridViewItemRadius">4</CornerRadius>
        <CornerRadius x:Key="SmallGridViewItemCornerRadius">8</CornerRadius>
        <CornerRadius x:Key="MediumGridViewItemCornerRadius">8</CornerRadius>

        <Style x:Key="IconGridViewItemStyle" TargetType="GridViewItem">
            <Setter Property="Template">
                <Setter.Value>
                    <ControlTemplate TargetType="GridViewItem">
                        <ListViewItemPresenter
                            x:Name="Root"
                            HorizontalContentAlignment="{TemplateBinding HorizontalContentAlignment}"
                            VerticalContentAlignment="{TemplateBinding VerticalContentAlignment}"
                            CheckBoxBorderBrush="{ThemeResource GridViewItemCheckBoxBorderBrush}"
                            CheckBoxBrush="{ThemeResource GridViewItemCheckBoxBrush}"
                            CheckBoxCornerRadius="{ThemeResource GridViewItemCheckBoxCornerRadius}"
                            CheckBoxDisabledBorderBrush="{ThemeResource GridViewItemCheckBoxDisabledBorderBrush}"
                            CheckBoxDisabledBrush="{ThemeResource GridViewItemCheckBoxDisabledBrush}"
                            CheckBoxPointerOverBorderBrush="{ThemeResource GridViewItemCheckBoxPointerOverBorderBrush}"
                            CheckBoxPointerOverBrush="{ThemeResource GridViewItemCheckBoxPointerOverBrush}"
                            CheckBoxPressedBorderBrush="{ThemeResource GridViewItemCheckBoxPressedBorderBrush}"
                            CheckBoxPressedBrush="{ThemeResource GridViewItemCheckBoxPressedBrush}"
                            CheckBoxSelectedBrush="{ThemeResource GridViewItemCheckBoxSelectedBrush}"
                            CheckBoxSelectedDisabledBrush="{ThemeResource GridViewItemCheckBoxSelectedDisabledBrush}"
                            CheckBoxSelectedPointerOverBrush="{ThemeResource GridViewItemCheckBoxSelectedPointerOverBrush}"
                            CheckBoxSelectedPressedBrush="{ThemeResource GridViewItemCheckBoxSelectedPressedBrush}"
                            CheckBrush="{ThemeResource GridViewItemCheckBrush}"
                            CheckDisabledBrush="{ThemeResource GridViewItemCheckDisabledBrush}"
                            CheckMode="{ThemeResource GridViewItemCheckMode}"
                            CheckPressedBrush="{ThemeResource GridViewItemCheckPressedBrush}"
                            ContentMargin="{TemplateBinding Padding}"
                            ContentTransitions="{TemplateBinding ContentTransitions}"
                            Control.IsTemplateFocusTarget="True"
                            CornerRadius="{StaticResource IconGridViewItemContainerCornerRadius}"
                            DisabledOpacity="{ThemeResource ListViewItemDisabledThemeOpacity}"
                            DragBackground="{ThemeResource GridViewItemDragBackground}"
                            DragForeground="{ThemeResource GridViewItemDragForeground}"
                            DragOpacity="{ThemeResource ListViewItemDragThemeOpacity}"
                            FocusBorderBrush="{ThemeResource GridViewItemFocusBorderBrush}"
                            FocusVisualMargin="{TemplateBinding FocusVisualMargin}"
                            FocusVisualPrimaryBrush="{TemplateBinding FocusVisualPrimaryBrush}"
                            FocusVisualPrimaryThickness="{TemplateBinding FocusVisualPrimaryThickness}"
                            FocusVisualSecondaryBrush="{TemplateBinding FocusVisualSecondaryBrush}"
                            FocusVisualSecondaryThickness="{TemplateBinding FocusVisualSecondaryThickness}"
                            PlaceholderBackground="{ThemeResource GridViewItemPlaceholderBackground}"
                            PointerOverBackground="{ThemeResource GridViewItemBackgroundPointerOver}"
                            PointerOverBorderBrush="{ThemeResource GridViewItemPointerOverBorderBrush}"
                            PointerOverForeground="{ThemeResource GridViewItemForegroundPointerOver}"
                            PressedBackground="{ThemeResource GridViewItemBackgroundPressed}"
                            ReorderHintOffset="{ThemeResource GridViewItemReorderHintThemeOffset}"
                            SelectedBackground="{ThemeResource GridViewItemBackgroundSelected}"
                            SelectedBorderBrush="{ThemeResource GridViewItemSelectedBorderBrush}"
                            SelectedBorderThickness="{ThemeResource GridViewItemSelectedBorderThickness}"
                            SelectedDisabledBackground="{ThemeResource GridViewItemBackgroundSelectedDisabled}"
                            SelectedDisabledBorderBrush="{ThemeResource GridViewItemSelectedDisabledBorderBrush}"
                            SelectedForeground="{ThemeResource GridViewItemForegroundSelected}"
                            SelectedInnerBorderBrush="{ThemeResource GridViewItemSelectedInnerBorderBrush}"
                            SelectedPointerOverBackground="{ThemeResource GridViewItemBackgroundSelectedPointerOver}"
                            SelectedPointerOverBorderBrush="{ThemeResource GridViewItemSelectedPointerOverBorderBrush}"
                            SelectedPressedBackground="{ThemeResource GridViewItemBackgroundSelectedPressed}"
                            SelectedPressedBorderBrush="{ThemeResource GridViewItemSelectedPressedBorderBrush}"
                            SelectionCheckMarkVisualEnabled="{ThemeResource GridViewItemSelectionCheckMarkVisualEnabled}" />
                    </ControlTemplate>
                </Setter.Value>
            </Setter>
        </Style>

        <Style x:Key="GalleryGridViewItemStyle" TargetType="GridViewItem">
            <Setter Property="Template">
                <Setter.Value>
                    <ControlTemplate TargetType="GridViewItem">
                        <ListViewItemPresenter
                            x:Name="Root"
                            HorizontalContentAlignment="{TemplateBinding HorizontalContentAlignment}"
                            VerticalContentAlignment="{TemplateBinding VerticalContentAlignment}"
                            CheckBoxBorderBrush="{ThemeResource GridViewItemCheckBoxBorderBrush}"
                            CheckBoxBrush="{ThemeResource GridViewItemCheckBoxBrush}"
                            CheckBoxCornerRadius="{ThemeResource GridViewItemCheckBoxCornerRadius}"
                            CheckBoxDisabledBorderBrush="{ThemeResource GridViewItemCheckBoxDisabledBorderBrush}"
                            CheckBoxDisabledBrush="{ThemeResource GridViewItemCheckBoxDisabledBrush}"
                            CheckBoxPointerOverBorderBrush="{ThemeResource GridViewItemCheckBoxPointerOverBorderBrush}"
                            CheckBoxPointerOverBrush="{ThemeResource GridViewItemCheckBoxPointerOverBrush}"
                            CheckBoxPressedBorderBrush="{ThemeResource GridViewItemCheckBoxPressedBorderBrush}"
                            CheckBoxPressedBrush="{ThemeResource GridViewItemCheckBoxPressedBrush}"
                            CheckBoxSelectedBrush="{ThemeResource GridViewItemCheckBoxSelectedBrush}"
                            CheckBoxSelectedDisabledBrush="{ThemeResource GridViewItemCheckBoxSelectedDisabledBrush}"
                            CheckBoxSelectedPointerOverBrush="{ThemeResource GridViewItemCheckBoxSelectedPointerOverBrush}"
                            CheckBoxSelectedPressedBrush="{ThemeResource GridViewItemCheckBoxSelectedPressedBrush}"
                            CheckBrush="{ThemeResource GridViewItemCheckBrush}"
                            CheckDisabledBrush="{ThemeResource GridViewItemCheckDisabledBrush}"
                            CheckMode="{ThemeResource GridViewItemCheckMode}"
                            CheckPressedBrush="{ThemeResource GridViewItemCheckPressedBrush}"
                            ContentMargin="{TemplateBinding Padding}"
                            ContentTransitions="{TemplateBinding ContentTransitions}"
                            Control.IsTemplateFocusTarget="True"
                            CornerRadius="{StaticResource GalleryGridViewItemContainerCornerRadius}"
                            DisabledOpacity="{ThemeResource ListViewItemDisabledThemeOpacity}"
                            DragBackground="{ThemeResource GridViewItemDragBackground}"
                            DragForeground="{ThemeResource GridViewItemDragForeground}"
                            DragOpacity="{ThemeResource ListViewItemDragThemeOpacity}"
                            FocusBorderBrush="{ThemeResource GridViewItemFocusBorderBrush}"
                            FocusVisualMargin="{TemplateBinding FocusVisualMargin}"
                            FocusVisualPrimaryBrush="{TemplateBinding FocusVisualPrimaryBrush}"
                            FocusVisualPrimaryThickness="{TemplateBinding FocusVisualPrimaryThickness}"
                            FocusVisualSecondaryBrush="{TemplateBinding FocusVisualSecondaryBrush}"
                            FocusVisualSecondaryThickness="{TemplateBinding FocusVisualSecondaryThickness}"
                            PlaceholderBackground="{ThemeResource GridViewItemPlaceholderBackground}"
                            PointerOverBackground="{ThemeResource GridViewItemBackgroundPointerOver}"
                            PointerOverBorderBrush="{ThemeResource GridViewItemPointerOverBorderBrush}"
                            PointerOverForeground="{ThemeResource GridViewItemForegroundPointerOver}"
                            PressedBackground="{ThemeResource GridViewItemBackgroundPressed}"
                            ReorderHintOffset="{ThemeResource GridViewItemReorderHintThemeOffset}"
                            SelectedBackground="{ThemeResource GridViewItemBackgroundSelected}"
                            SelectedBorderBrush="{ThemeResource GridViewItemSelectedBorderBrush}"
                            SelectedBorderThickness="{ThemeResource GridViewItemSelectedBorderThickness}"
                            SelectedDisabledBackground="{ThemeResource GridViewItemBackgroundSelectedDisabled}"
                            SelectedDisabledBorderBrush="{ThemeResource GridViewItemSelectedDisabledBorderBrush}"
                            SelectedForeground="{ThemeResource GridViewItemForegroundSelected}"
                            SelectedInnerBorderBrush="{ThemeResource GridViewItemSelectedInnerBorderBrush}"
                            SelectedPointerOverBackground="{ThemeResource GridViewItemBackgroundSelectedPointerOver}"
                            SelectedPointerOverBorderBrush="{ThemeResource GridViewItemSelectedPointerOverBorderBrush}"
                            SelectedPressedBackground="{ThemeResource GridViewItemBackgroundSelectedPressed}"
                            SelectedPressedBorderBrush="{ThemeResource GridViewItemSelectedPressedBorderBrush}"
                            SelectionCheckMarkVisualEnabled="{ThemeResource GridViewItemSelectionCheckMarkVisualEnabled}" />
                    </ControlTemplate>
                </Setter.Value>
            </Setter>
        </Style>
>>>>>>> 32c13cea

        <DataTemplate x:Key="TagTemplate" x:DataType="coreViewModels:TagViewModel">
            <cpcontrols:Tag
                AutomationProperties.Name="{x:Bind Text, Mode=OneWay}"
                BackgroundColor="{x:Bind Background, Mode=OneWay}"
                FontSize="12"
                ForegroundColor="{x:Bind Foreground, Mode=OneWay}"
                Icon="{x:Bind Icon, Mode=OneWay}"
                Text="{x:Bind Text, Mode=OneWay}"
                ToolTipService.ToolTip="{x:Bind ToolTip, Mode=OneWay}" />
        </DataTemplate>

        <cmdpalUI:GridItemTemplateSelector
            x:Key="GridItemTemplateSelector"
            x:DataType="coreViewModels:ListItemViewModel"
            Gallery="{StaticResource GalleryGridItemViewModelTemplate}"
            GridProperties="{x:Bind ViewModel.GridProperties, Mode=OneWay}"
            Medium="{StaticResource MediumGridItemViewModelTemplate}"
            Section="{StaticResource ListSectionViewModelTemplate}"
            Separator="{StaticResource ListSeparatorViewModelTemplate}"
            Small="{StaticResource SmallGridItemViewModelTemplate}" />

<<<<<<< HEAD
        <cmdpalUI:ListItemTemplateSelector
            x:Key="ListItemTemplateSelector"
            x:DataType="coreViewModels:ListItemViewModel"
            ListItem="{StaticResource ListItemViewModelTemplate}"
            Section="{StaticResource ListSectionViewModelTemplate}"
            Separator="{StaticResource ListSeparatorViewModelTemplate}" />
=======
        <cmdpalUI:GridItemContainerStyleSelector
            x:Key="GridItemContainerStyleSelector"
            Gallery="{StaticResource GalleryGridViewItemStyle}"
            GridProperties="{x:Bind ViewModel.GridProperties, Mode=OneWay}"
            Medium="{StaticResource IconGridViewItemStyle}"
            Small="{StaticResource IconGridViewItemStyle}" />
>>>>>>> 32c13cea

        <!--  https://learn.microsoft.com/windows/apps/design/controls/itemsview#specify-the-look-of-the-items  -->
        <DataTemplate x:Key="ListItemViewModelTemplate" x:DataType="coreViewModels:ListItemViewModel">
            <Grid
                Padding="0,12,0,12"
                AutomationProperties.Name="{x:Bind Title, Mode=OneWay}"
                ColumnSpacing="12">
                <Grid.ColumnDefinitions>
                    <ColumnDefinition Width="28" />
                    <ColumnDefinition Width="*" />
                    <ColumnDefinition Width="Auto" />
                </Grid.ColumnDefinitions>

                <cpcontrols:IconBox
                    x:Name="IconBorder"
                    Grid.Column="0"
                    Width="20"
                    Height="20"
                    Margin="4,0,4,0"
                    AutomationProperties.AccessibilityView="Raw"
                    Foreground="{ThemeResource TextFillColorSecondaryBrush}"
                    SourceKey="{x:Bind Icon, Mode=OneWay}"
                    SourceRequested="{x:Bind help:IconCacheProvider.SourceRequested}" />

                <StackPanel
                    Grid.Column="1"
                    VerticalAlignment="Center"
                    Orientation="Vertical"
                    Spacing="1">
                    <TextBlock
                        VerticalAlignment="Center"
                        CharacterSpacing="12"
                        FontSize="14"
                        Text="{x:Bind Title, Mode=OneWay}"
                        TextTrimming="CharacterEllipsis"
                        TextWrapping="NoWrap" />
                    <TextBlock
                        VerticalAlignment="Center"
                        Foreground="{ThemeResource TextFillColorSecondaryBrush}"
                        Style="{StaticResource CaptionTextBlockStyle}"
                        Text="{x:Bind Subtitle, Mode=OneWay}"
                        TextTrimming="CharacterEllipsis"
                        TextWrapping="NoWrap"
                        Visibility="{x:Bind ShowSubtitle, Mode=OneWay}" />
                </StackPanel>

                <ItemsControl
                    Grid.RowSpan="2"
                    Grid.Column="2"
                    Margin="0,0,8,0"
                    VerticalAlignment="Center"
                    IsHitTestVisible="False"
                    IsTabStop="False"
                    ItemTemplate="{StaticResource TagTemplate}"
                    ItemsSource="{x:Bind Tags, Mode=OneWay}"
                    Visibility="{x:Bind HasTags, Mode=OneWay}">
                    <ItemsControl.ItemsPanel>
                        <ItemsPanelTemplate>
                            <StackPanel Orientation="Horizontal" Spacing="4" />
                        </ItemsPanelTemplate>
                    </ItemsControl.ItemsPanel>
                </ItemsControl>
            </Grid>
        </DataTemplate>

        <DataTemplate x:Key="ListSeparatorViewModelTemplate" x:DataType="coreViewModels:ListItemViewModel">
            <Grid>
                <Grid.ColumnDefinitions>
                    <ColumnDefinition Width="*" />
                </Grid.ColumnDefinitions>
                <Rectangle
                    Grid.Column="1"
                    Height="1"
                    Margin="0,2,0,2"
                    Fill="{ThemeResource DividerStrokeColorDefaultBrush}" />
            </Grid>
        </DataTemplate>

        <DataTemplate x:Key="ListSectionViewModelTemplate" x:DataType="coreViewModels:ListItemViewModel">
            <Grid
                Margin="0"
                VerticalAlignment="Center"
                cpcontrols:WrapPanel.IsFullLine="True"
                ColumnSpacing="8"
                IsTabStop="False"
                IsTapEnabled="True">
                <Grid.ColumnDefinitions>
                    <ColumnDefinition Width="Auto" />
                    <ColumnDefinition Width="*" />
                </Grid.ColumnDefinitions>
                <TextBlock
                    Grid.Column="0"
                    Foreground="{ThemeResource TextFillColorDisabled}"
                    Style="{ThemeResource CaptionTextBlockStyle}"
                    Text="{x:Bind Section}" />
                <Rectangle
                    Grid.Column="1"
                    Height="1"
                    Fill="{ThemeResource DividerStrokeColorDefaultBrush}" />
            </Grid>
        </DataTemplate>

        <!--  Grid item templates for visual grid representation  -->
        <DataTemplate x:Key="SmallGridItemViewModelTemplate" x:DataType="coreViewModels:ListItemViewModel">
            <StackPanel
                HorizontalAlignment="Center"
                VerticalAlignment="Center"
                AutomationProperties.Name="{x:Bind Title, Mode=OneWay}"
                BorderThickness="0"
                CornerRadius="{StaticResource SmallGridViewItemCornerRadius}"
                Orientation="Vertical"
<<<<<<< HEAD
                ToolTipService.ToolTip="{x:Bind Title}">
=======
                ToolTipService.ToolTip="{x:Bind Title, Mode=OneWay}">

>>>>>>> 32c13cea
                <cpcontrols:IconBox
                    x:Name="GridIconBorder"
                    Width="28"
                    Height="28"
                    Margin="0"
                    HorizontalAlignment="Center"
                    VerticalAlignment="Center"
                    Foreground="{ThemeResource TextFillColorPrimary}"
                    SourceKey="{x:Bind Icon, Mode=OneWay}"
                    SourceRequested="{x:Bind help:IconCacheProvider.SourceRequested}" />
            </StackPanel>
        </DataTemplate>

        <DataTemplate x:Key="MediumGridItemViewModelTemplate" x:DataType="coreViewModels:ListItemViewModel">
            <Grid
                Width="100"
                Height="100"
<<<<<<< HEAD
                Padding="8,16"
                HorizontalAlignment="Center"
                VerticalAlignment="Center"
                AutomationProperties.Name="{x:Bind Title}"
                BorderThickness="0"
                CornerRadius="8"
                ToolTipService.ToolTip="{x:Bind Title}">
=======
                Padding="8"
                AutomationProperties.Name="{x:Bind Title, Mode=OneWay}"
                CornerRadius="{StaticResource MediumGridViewItemCornerRadius}"
                ToolTipService.ToolTip="{x:Bind Title, Mode=OneWay}">
>>>>>>> 32c13cea
                <Grid.RowDefinitions>
                    <RowDefinition Height="*" />
                    <RowDefinition Height="Auto" />
                </Grid.RowDefinitions>
                <cpcontrols:IconBox
                    x:Name="GridIconBorder"
                    Grid.Row="0"
                    Width="36"
                    Height="36"
                    HorizontalAlignment="Center"
                    VerticalAlignment="Center"
                    CharacterSpacing="12"
                    FontSize="14"
                    Foreground="{ThemeResource TextFillColorPrimary}"
                    SourceKey="{x:Bind Icon, Mode=OneWay}"
                    SourceRequested="{x:Bind help:IconCacheProvider.SourceRequested}" />
                <TextBlock
                    x:Name="TitleTextBlock"
                    Grid.Row="1"
<<<<<<< HEAD
                    MaxHeight="40"
                    Margin="0,8,0,4"
=======
                    Height="32"
                    Margin="0,8,0,0"
>>>>>>> 32c13cea
                    HorizontalAlignment="Center"
                    CharacterSpacing="12"
                    FontSize="12"
                    Text="{x:Bind Title, Mode=OneWay}"
                    TextAlignment="Center"
                    TextTrimming="WordEllipsis"
                    TextWrapping="Wrap"
<<<<<<< HEAD
                    Visibility="{Binding ElementName=PageRoot, Path=DataContext.GridProperties.ShowTitle, Mode=OneWay, Converter={StaticResource BoolToVisibilityConverter}}" />
=======
                    Visibility="{x:Bind LayoutShowsTitle, Mode=OneWay}" />
>>>>>>> 32c13cea
            </Grid>
        </DataTemplate>

        <DataTemplate x:Key="GalleryGridItemViewModelTemplate" x:DataType="coreViewModels:ListItemViewModel">
            <StackPanel
                Width="160"
                Margin="4"
                Padding="0"
                HorizontalAlignment="Center"
                VerticalAlignment="Center"
                AutomationProperties.Name="{x:Bind Title, Mode=OneWay}"
                BorderThickness="0"
                CornerRadius="{StaticResource GalleryGridViewItemRadius}"
                Orientation="Vertical"
                ToolTipService.ToolTip="{x:Bind Title, Mode=OneWay}">

                <Grid
                    Width="160"
                    Height="160"
                    Margin="0"
                    HorizontalAlignment="Center"
                    VerticalAlignment="Center"
                    CornerRadius="{StaticResource GalleryGridViewItemRadius}">
                    <Viewbox
                        HorizontalAlignment="Center"
                        Stretch="UniformToFill"
                        StretchDirection="Both">
                        <cpcontrols:IconBox
                            CornerRadius="4"
                            Foreground="{ThemeResource TextFillColorPrimary}"
                            SourceKey="{x:Bind Icon, Mode=OneWay}"
                            SourceRequested="{x:Bind help:IconCacheProvider.SourceRequested}" />
                    </Viewbox>
                </Grid>

                <StackPanel
                    Padding="4"
                    Orientation="Vertical"
                    Spacing="4"
                    Visibility="{x:Bind help:BindTransformers.VisibleWhenAny(ShowTitle, ShowSubtitle)}">
                    <TextBlock
                        x:Name="TitleTextBlock"
                        MaxWidth="152"
                        MaxHeight="40"
                        HorizontalAlignment="Left"
                        VerticalAlignment="Center"
                        CharacterSpacing="12"
                        FontSize="14"
                        Foreground="{ThemeResource TextFillColorPrimary}"
                        Text="{x:Bind Title, Mode=OneWay}"
                        TextAlignment="Center"
                        TextTrimming="WordEllipsis"
                        TextWrapping="NoWrap"
                        Visibility="{x:Bind ShowTitle, Mode=OneWay}" />
                    <TextBlock
                        x:Name="SubTitleTextBlock"
                        MaxWidth="152"
                        MaxHeight="40"
                        HorizontalAlignment="Left"
                        VerticalAlignment="Center"
                        CharacterSpacing="11"
                        FontSize="11"
                        Foreground="{ThemeResource TextFillColorTertiary}"
                        Text="{x:Bind Subtitle, Mode=OneWay}"
                        TextAlignment="Center"
                        TextTrimming="WordEllipsis"
                        TextWrapping="NoWrap"
                        Visibility="{x:Bind ShowSubtitle, Mode=OneWay}" />
                </StackPanel>
            </StackPanel>
        </DataTemplate>
    </Page.Resources>

    <Grid>
        <controls:SwitchPresenter
            HorizontalAlignment="Stretch"
            TargetType="x:Boolean"
            Value="{x:Bind ViewModel.ShowEmptyContent, Mode=OneWay}">
            <controls:Case Value="False">
                <controls:SwitchPresenter
                    HorizontalAlignment="Stretch"
                    TargetType="x:Boolean"
                    Value="{x:Bind ViewModel.IsGridView, Mode=OneWay}">
                    <controls:Case Value="False">
                        <ListView
                            x:Name="ItemsList"
                            Padding="0,2,0,0"
                            ContextCanceled="Items_OnContextCanceled"
                            ContextRequested="Items_OnContextRequested"
                            DoubleTapped="Items_DoubleTapped"
                            IsDoubleTapEnabled="True"
                            IsItemClickEnabled="True"
                            ItemClick="Items_ItemClick"
                            ItemTemplateSelector="{StaticResource ListItemTemplateSelector}"
                            ItemsSource="{x:Bind ViewModel.FilteredItems, Mode=OneWay}"
                            RightTapped="Items_RightTapped"
                            SelectionChanged="Items_SelectionChanged">
                            <ListView.ItemContainerTransitions>
                                <TransitionCollection />
                            </ListView.ItemContainerTransitions>
                        </ListView>
                    </controls:Case>
                    <controls:Case Value="True">
                        <GridView
                            x:Name="ItemsGrid"
                            Padding="16,0"
                            ContextCanceled="Items_OnContextCanceled"
                            ContextRequested="Items_OnContextRequested"
                            DoubleTapped="Items_DoubleTapped"
                            IsDoubleTapEnabled="True"
                            IsItemClickEnabled="True"
                            ItemClick="Items_ItemClick"
                            ItemContainerStyleSelector="{StaticResource GridItemContainerStyleSelector}"
                            ItemTemplateSelector="{StaticResource GridItemTemplateSelector}"
                            ItemsSource="{x:Bind ViewModel.FilteredItems, Mode=OneWay}"
                            RightTapped="Items_RightTapped"
                            SelectionChanged="Items_SelectionChanged">
                            <GridView.ItemContainerStyle>
                                <Style BasedOn="{StaticResource DefaultGridViewItemStyle}" TargetType="GridViewItem">
                                    <Setter Property="HorizontalContentAlignment" Value="Stretch" />
                                    <Setter Property="VerticalContentAlignment" Value="Center" />
                                </Style>
                            </GridView.ItemContainerStyle>
                            <GridView.ItemContainerTransitions>
                                <TransitionCollection />
                            </GridView.ItemContainerTransitions>
<<<<<<< HEAD
                            <GridView.ItemsPanel>
                                <ItemsPanelTemplate>
                                    <cpcontrols:WrapPanel HorizontalSpacing="8" Orientation="Horizontal" />
                                </ItemsPanelTemplate>
                            </GridView.ItemsPanel>
=======
                            <GridView.ItemContainerStyle />
>>>>>>> 32c13cea
                        </GridView>
                    </controls:Case>
                </controls:SwitchPresenter>
            </controls:Case>
            <controls:Case Value="True">
                <StackPanel
                    Margin="24"
                    HorizontalAlignment="Center"
                    VerticalAlignment="Center"
                    Orientation="Vertical"
                    Spacing="4">
                    <cpcontrols:IconBox
                        x:Name="IconBorder"
                        Width="48"
                        Height="48"
                        Margin="8"
                        Foreground="{ThemeResource TextFillColorSecondaryBrush}"
                        SourceKey="{x:Bind ViewModel.EmptyContent.Icon, Mode=OneWay}"
                        SourceRequested="{x:Bind help:IconCacheProvider.SourceRequested}" />
                    <TextBlock
                        Margin="0,4,0,0"
                        HorizontalAlignment="Center"
                        FontWeight="SemiBold"
                        Text="{x:Bind ViewModel.EmptyContent.Title, Mode=OneWay}"
                        TextAlignment="Center"
                        TextWrapping="Wrap" />
                    <TextBlock
                        HorizontalAlignment="Center"
                        Foreground="{ThemeResource TextFillColorSecondaryBrush}"
                        Text="{x:Bind ViewModel.EmptyContent.Subtitle, Mode=OneWay}"
                        TextAlignment="Center"
                        TextWrapping="Wrap" />
                </StackPanel>
            </controls:Case>
        </controls:SwitchPresenter>
    </Grid>
</Page><|MERGE_RESOLUTION|>--- conflicted
+++ resolved
@@ -17,16 +17,6 @@
 
     <Page.Resources>
 
-<<<<<<< HEAD
-        <converters:BoolToVisibilityConverter
-            x:Key="BoolToVisibilityConverter"
-            FalseValue="Collapsed"
-            TrueValue="Visible" />
-        <converters:StringVisibilityConverter
-            x:Key="StringVisibilityConverter"
-            EmptyValue="Collapsed"
-            NotEmptyValue="Visible" />
-=======
         <!--
             GridViewItemCornerRadius is the corner radius defined in GridView template; make
             it bigger to match the radii of the gallery
@@ -38,6 +28,8 @@
         <CornerRadius x:Key="MediumGridViewItemCornerRadius">8</CornerRadius>
 
         <Style x:Key="IconGridViewItemStyle" TargetType="GridViewItem">
+            <Setter Property="HorizontalContentAlignment" Value="Stretch" />
+            <Setter Property="VerticalContentAlignment" Value="Center" />
             <Setter Property="Template">
                 <Setter.Value>
                     <ControlTemplate TargetType="GridViewItem">
@@ -100,6 +92,8 @@
         </Style>
 
         <Style x:Key="GalleryGridViewItemStyle" TargetType="GridViewItem">
+            <Setter Property="HorizontalContentAlignment" Value="Stretch" />
+            <Setter Property="VerticalContentAlignment" Value="Center" />
             <Setter Property="Template">
                 <Setter.Value>
                     <ControlTemplate TargetType="GridViewItem">
@@ -160,7 +154,6 @@
                 </Setter.Value>
             </Setter>
         </Style>
->>>>>>> 32c13cea
 
         <DataTemplate x:Key="TagTemplate" x:DataType="coreViewModels:TagViewModel">
             <cpcontrols:Tag
@@ -183,21 +176,19 @@
             Separator="{StaticResource ListSeparatorViewModelTemplate}"
             Small="{StaticResource SmallGridItemViewModelTemplate}" />
 
-<<<<<<< HEAD
         <cmdpalUI:ListItemTemplateSelector
             x:Key="ListItemTemplateSelector"
             x:DataType="coreViewModels:ListItemViewModel"
             ListItem="{StaticResource ListItemViewModelTemplate}"
             Section="{StaticResource ListSectionViewModelTemplate}"
             Separator="{StaticResource ListSeparatorViewModelTemplate}" />
-=======
+
         <cmdpalUI:GridItemContainerStyleSelector
             x:Key="GridItemContainerStyleSelector"
             Gallery="{StaticResource GalleryGridViewItemStyle}"
             GridProperties="{x:Bind ViewModel.GridProperties, Mode=OneWay}"
             Medium="{StaticResource IconGridViewItemStyle}"
             Small="{StaticResource IconGridViewItemStyle}" />
->>>>>>> 32c13cea
 
         <!--  https://learn.microsoft.com/windows/apps/design/controls/itemsview#specify-the-look-of-the-items  -->
         <DataTemplate x:Key="ListItemViewModelTemplate" x:DataType="coreViewModels:ListItemViewModel">
@@ -309,12 +300,8 @@
                 BorderThickness="0"
                 CornerRadius="{StaticResource SmallGridViewItemCornerRadius}"
                 Orientation="Vertical"
-<<<<<<< HEAD
-                ToolTipService.ToolTip="{x:Bind Title}">
-=======
                 ToolTipService.ToolTip="{x:Bind Title, Mode=OneWay}">
 
->>>>>>> 32c13cea
                 <cpcontrols:IconBox
                     x:Name="GridIconBorder"
                     Width="28"
@@ -332,20 +319,10 @@
             <Grid
                 Width="100"
                 Height="100"
-<<<<<<< HEAD
-                Padding="8,16"
-                HorizontalAlignment="Center"
-                VerticalAlignment="Center"
-                AutomationProperties.Name="{x:Bind Title}"
-                BorderThickness="0"
-                CornerRadius="8"
-                ToolTipService.ToolTip="{x:Bind Title}">
-=======
                 Padding="8"
                 AutomationProperties.Name="{x:Bind Title, Mode=OneWay}"
                 CornerRadius="{StaticResource MediumGridViewItemCornerRadius}"
                 ToolTipService.ToolTip="{x:Bind Title, Mode=OneWay}">
->>>>>>> 32c13cea
                 <Grid.RowDefinitions>
                     <RowDefinition Height="*" />
                     <RowDefinition Height="Auto" />
@@ -365,13 +342,8 @@
                 <TextBlock
                     x:Name="TitleTextBlock"
                     Grid.Row="1"
-<<<<<<< HEAD
-                    MaxHeight="40"
-                    Margin="0,8,0,4"
-=======
                     Height="32"
                     Margin="0,8,0,0"
->>>>>>> 32c13cea
                     HorizontalAlignment="Center"
                     CharacterSpacing="12"
                     FontSize="12"
@@ -379,11 +351,7 @@
                     TextAlignment="Center"
                     TextTrimming="WordEllipsis"
                     TextWrapping="Wrap"
-<<<<<<< HEAD
-                    Visibility="{Binding ElementName=PageRoot, Path=DataContext.GridProperties.ShowTitle, Mode=OneWay, Converter={StaticResource BoolToVisibilityConverter}}" />
-=======
                     Visibility="{x:Bind LayoutShowsTitle, Mode=OneWay}" />
->>>>>>> 32c13cea
             </Grid>
         </DataTemplate>
 
@@ -501,24 +469,16 @@
                             ItemsSource="{x:Bind ViewModel.FilteredItems, Mode=OneWay}"
                             RightTapped="Items_RightTapped"
                             SelectionChanged="Items_SelectionChanged">
-                            <GridView.ItemContainerStyle>
-                                <Style BasedOn="{StaticResource DefaultGridViewItemStyle}" TargetType="GridViewItem">
-                                    <Setter Property="HorizontalContentAlignment" Value="Stretch" />
-                                    <Setter Property="VerticalContentAlignment" Value="Center" />
-                                </Style>
-                            </GridView.ItemContainerStyle>
+                            <GridView.ItemsPanel>
+                                <ItemsPanelTemplate>
+                                    <cpcontrols:WrapPanel
+                                        Orientation="Horizontal"
+                                        HorizontalSpacing="8" />
+                                </ItemsPanelTemplate>
+                            </GridView.ItemsPanel>
                             <GridView.ItemContainerTransitions>
                                 <TransitionCollection />
                             </GridView.ItemContainerTransitions>
-<<<<<<< HEAD
-                            <GridView.ItemsPanel>
-                                <ItemsPanelTemplate>
-                                    <cpcontrols:WrapPanel HorizontalSpacing="8" Orientation="Horizontal" />
-                                </ItemsPanelTemplate>
-                            </GridView.ItemsPanel>
-=======
-                            <GridView.ItemContainerStyle />
->>>>>>> 32c13cea
                         </GridView>
                     </controls:Case>
                 </controls:SwitchPresenter>
