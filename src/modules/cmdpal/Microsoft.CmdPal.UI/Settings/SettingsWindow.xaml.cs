--- conflicted
+++ resolved
@@ -249,15 +249,12 @@
             var pageType = RS_.GetString("Settings_PageTitles_GeneralPage");
             BreadCrumbs.Add(new(pageType, pageType));
         }
-<<<<<<< HEAD
-=======
         else if (e.SourcePageType == typeof(AppearancePage))
         {
             NavView.SelectedItem = AppearancePageNavItem;
             var pageType = RS_.GetString("Settings_PageTitles_AppearancePage");
             BreadCrumbs.Add(new(pageType, pageType));
         }
->>>>>>> 97c1de8b
         else if (e.SourcePageType == typeof(ExtensionsPage))
         {
             NavView.SelectedItem = ExtensionPageNavItem;
