﻿<?xml version="1.0" encoding="utf-8" ?>
<Page
    x:Class="Microsoft.CmdPal.UI.Settings.GeneralPage"
    xmlns="http://schemas.microsoft.com/winfx/2006/xaml/presentation"
    xmlns:x="http://schemas.microsoft.com/winfx/2006/xaml"
    xmlns:controls="using:CommunityToolkit.WinUI.Controls"
    xmlns:converters="using:CommunityToolkit.WinUI.Converters"
    xmlns:d="http://schemas.microsoft.com/expression/blend/2008"
    xmlns:local="using:Microsoft.CmdPal.UI.Settings"
    xmlns:mc="http://schemas.openxmlformats.org/markup-compatibility/2006"
    xmlns:ptControls="using:Microsoft.CmdPal.UI.Controls"
    xmlns:ui="using:CommunityToolkit.WinUI"
    xmlns:viewModels="using:Microsoft.CmdPal.UI.ViewModels"
    mc:Ignorable="d">
    <Grid>
        <Grid.RowDefinitions>
            <RowDefinition Height="Auto" />
            <RowDefinition Height="*" />
        </Grid.RowDefinitions>
        <ScrollViewer Grid.Row="1">
            <Grid Padding="16">
                <StackPanel
                    MaxWidth="1000"
                    HorizontalAlignment="Stretch"
                    Spacing="{StaticResource SettingsCardSpacing}">

                    <!--
                        I got these from the samples, but they break XAML hot-reloading,
                        so I commented them out.
                    -->

                    <!--<StackPanel.ChildrenTransitions>
                  <EntranceThemeTransition FromVerticalOffset="50" />
                  <RepositionThemeTransition IsStaggeringEnabled="False" />
              </StackPanel.ChildrenTransitions>-->

                    <!--  'Activation' section  -->

                    <TextBlock x:Uid="ActivationSettingsHeader" Style="{StaticResource SettingsSectionHeaderTextBlockStyle}" />
                    <controls:SettingsExpander
                        x:Uid="Settings_GeneralPage_ActivationKey_SettingsExpander"
                        HeaderIcon="{ui:FontIcon Glyph=&#xEDA7;}"
                        IsExpanded="True">
                        <ptControls:ShortcutControl HotkeySettings="{x:Bind viewModel.Hotkey, Mode=TwoWay}" />
                        <controls:SettingsExpander.Items>
                            <controls:SettingsCard ContentAlignment="Left">
                                <ptControls:CheckBoxWithDescriptionControl x:Uid="Settings_GeneralPage_LowLevelHook_SettingsCard" IsChecked="{x:Bind viewModel.UseLowLevelGlobalHotkey, Mode=TwoWay}" />
                            </controls:SettingsCard>
                            <controls:SettingsCard ContentAlignment="Left">
                                <ptControls:CheckBoxWithDescriptionControl x:Uid="Settings_GeneralPage_IgnoreShortcutWhenFullscreen_SettingsCard" IsChecked="{x:Bind viewModel.IgnoreShortcutWhenFullscreen, Mode=TwoWay}" />
                            </controls:SettingsCard>
                        </controls:SettingsExpander.Items>
                    </controls:SettingsExpander>
<<<<<<< HEAD
                    <controls:SettingsCard x:Uid="Settings_GeneralPage_EnableChinesePinYinSupport_SettingsCard" HeaderIcon="{ui:FontIcon Glyph=&#xE98A;}">
                        <ToggleSwitch IsOn="{x:Bind viewModel.EnableChinesePinYinSupport, Mode=TwoWay}" />
                    </controls:SettingsCard>
                    <controls:SettingsCard x:Uid="Settings_GeneralPage_GoHome_SettingsCard" HeaderIcon="{ui:FontIcon Glyph=&#xE80F;}">
                        <ToggleSwitch IsOn="{x:Bind viewModel.HotkeyGoesHome, Mode=TwoWay}" />
=======
                    <controls:SettingsCard x:Uid="Settings_GeneralPage_AutoGoHome_SettingsCard" HeaderIcon="{ui:FontIcon Glyph=&#xE80F;}">
                        <ComboBox MinWidth="{StaticResource SettingActionControlMinWidth}" SelectedIndex="{x:Bind viewModel.AutoGoBackIntervalIndex, Mode=TwoWay}">
                            <ComboBoxItem x:Uid="Settings_GeneralPage_AutoGoHome_Item_Never" />
                            <ComboBoxItem x:Uid="Settings_GeneralPage_AutoGoHome_Item_Immediately" />
                            <ComboBoxItem x:Uid="Settings_GeneralPage_AutoGoHome_Item_After10Seconds" />
                            <ComboBoxItem x:Uid="Settings_GeneralPage_AutoGoHome_Item_After20Seconds" />
                            <ComboBoxItem x:Uid="Settings_GeneralPage_AutoGoHome_Item_After30Seconds" />
                            <ComboBoxItem x:Uid="Settings_GeneralPage_AutoGoHome_Item_After60Seconds" />
                            <ComboBoxItem x:Uid="Settings_GeneralPage_AutoGoHome_Item_After90Seconds" />
                            <ComboBoxItem x:Uid="Settings_GeneralPage_AutoGoHome_Item_After120Seconds" />
                            <ComboBoxItem x:Uid="Settings_GeneralPage_AutoGoHome_Item_After180Seconds" />
                        </ComboBox>
>>>>>>> 121c6c07
                    </controls:SettingsCard>
                    <controls:SettingsCard x:Uid="Settings_GeneralPage_HighlightSearch_SettingsCard" HeaderIcon="{ui:FontIcon Glyph=&#xE933;}">
                        <ToggleSwitch IsOn="{x:Bind viewModel.HighlightSearchOnActivate, Mode=TwoWay}" />
                    </controls:SettingsCard>
                    <controls:SettingsCard x:Uid="Run_PositionHeader" HeaderIcon="{ui:FontIcon Glyph=&#xe78b;}">
                        <ComboBox MinWidth="{StaticResource SettingActionControlMinWidth}" SelectedIndex="{x:Bind viewModel.MonitorPositionIndex, Mode=TwoWay}">
                            <ComboBoxItem x:Uid="Run_Radio_Position_Cursor" />
                            <ComboBoxItem x:Uid="Run_Radio_Position_Primary_Monitor" />
                            <ComboBoxItem x:Uid="Run_Radio_Position_Focus" />
                            <ComboBoxItem x:Uid="Run_Radio_Position_In_Place" />
                            <ComboBoxItem x:Uid="Run_Radio_Position_LastPosition" />
                        </ComboBox>
                    </controls:SettingsCard>

                    <!--  'Behavior' section  -->

                    <TextBlock x:Uid="BehaviorSettingsHeader" Style="{StaticResource SettingsSectionHeaderTextBlockStyle}" />

                    <controls:SettingsCard x:Uid="Settings_GeneralPage_ShowAppDetails_SettingsCard" HeaderIcon="{ui:FontIcon Glyph=&#xE8A0;}">
                        <ToggleSwitch IsOn="{x:Bind viewModel.ShowAppDetails, Mode=TwoWay}" />
                    </controls:SettingsCard>

                    <controls:SettingsCard x:Uid="Settings_GeneralPage_BackspaceGoesBack_SettingsCard" HeaderIcon="{ui:FontIcon Glyph=&#xE750;}">
                        <ToggleSwitch IsOn="{x:Bind viewModel.BackspaceGoesBack, Mode=TwoWay}" />
                    </controls:SettingsCard>

                    <controls:SettingsCard x:Uid="Settings_GeneralPage_EscapeKeyBehavior_SettingsCard" HeaderIcon="{ui:FontIcon Glyph=&#xE845;}">
                        <ComboBox MinWidth="{StaticResource SettingActionControlMinWidth}" SelectedIndex="{x:Bind viewModel.EscapeKeyBehaviorIndex, Mode=TwoWay}">
                            <ComboBoxItem x:Uid="Settings_GeneralPage_EscapeKeyBehavior_Option_DismissEmptySearchOrGoBack" />
                            <ComboBoxItem x:Uid="Settings_GeneralPage_EscapeKeyBehavior_Option_AlwaysGoBack" />
                            <ComboBoxItem x:Uid="Settings_GeneralPage_EscapeKeyBehavior_Option_AlwaysDismiss" />
                            <ComboBoxItem x:Uid="Settings_GeneralPage_EscapeKeyBehavior_Option_AlwaysHide" />
                        </ComboBox>
                    </controls:SettingsCard>

                    <controls:SettingsCard x:Uid="Settings_GeneralPage_SingleClickActivation_SettingsCard" HeaderIcon="{ui:FontIcon Glyph=&#xE962;}">
                        <ToggleSwitch IsOn="{x:Bind viewModel.SingleClickActivates, Mode=TwoWay}" />
                    </controls:SettingsCard>

                    <controls:SettingsCard x:Uid="Settings_GeneralPage_ShowSystemTrayIcon_SettingsCard" HeaderIcon="{ui:FontIcon Glyph=&#xE75B;}">
                        <ToggleSwitch IsOn="{x:Bind viewModel.ShowSystemTrayIcon, Mode=TwoWay}" />
                    </controls:SettingsCard>

                    <controls:SettingsCard x:Uid="Settings_GeneralPage_DisableAnimations_SettingsCard" HeaderIcon="{ui:FontIcon Glyph=&#xE945;}">
                        <ToggleSwitch IsOn="{x:Bind viewModel.DisableAnimations, Mode=TwoWay}" />
                    </controls:SettingsCard>

                    <!--  'For Developers' section  -->

                    <TextBlock x:Uid="ForDevelopersSettingsHeader" Style="{StaticResource SettingsSectionHeaderTextBlockStyle}" />

                    <controls:SettingsCard x:Uid="Settings_GeneralPage_AllowExternalReload_SettingsCard" HeaderIcon="{ui:FontIcon Glyph=&#xE777;}">
                        <ToggleSwitch IsOn="{x:Bind viewModel.AllowExternalReload, Mode=TwoWay}" />
                    </controls:SettingsCard>

                    <!--  'About' section  -->

                    <TextBlock x:Uid="AboutSettingsHeader" Style="{StaticResource SettingsSectionHeaderTextBlockStyle}" />

                    <controls:SettingsExpander x:Uid="Settings_GeneralPage_About_SettingsExpander" HeaderIcon="{ui:BitmapIcon Source=ms-appx:///Assets/StoreLogo.png}">
                        <TextBlock
                            Foreground="{ThemeResource TextFillColorSecondaryBrush}"
                            IsTextSelectionEnabled="True"
                            Text="{x:Bind ApplicationVersion}" />
                        <controls:SettingsExpander.Items>
                            <controls:SettingsCard HorizontalContentAlignment="Left" ContentAlignment="Left">
                                <StackPanel Margin="-12,0,0,0" Orientation="Vertical">
                                    <HyperlinkButton x:Uid="Settings_GeneralPage_About_GithubLink_Hyperlink" NavigateUri="https://go.microsoft.com/fwlink/?linkid=2310837" />
                                    <HyperlinkButton x:Uid="Settings_GeneralPage_About_SDKDocs_Hyperlink" NavigateUri="https://go.microsoft.com/fwlink/?linkid=2310639" />
                                </StackPanel>
                            </controls:SettingsCard>
                        </controls:SettingsExpander.Items>
                    </controls:SettingsExpander>
                    <HyperlinkButton
                        x:Uid="Settings_GeneralPage_SendFeedback_Hyperlink"
                        Margin="0,8,0,0"
                        NavigateUri="https://go.microsoft.com/fwlink/?linkid=2310638" />
                </StackPanel>
            </Grid>
        </ScrollViewer>
    </Grid>
</Page><|MERGE_RESOLUTION|>--- conflicted
+++ resolved
@@ -51,13 +51,9 @@
                             </controls:SettingsCard>
                         </controls:SettingsExpander.Items>
                     </controls:SettingsExpander>
-<<<<<<< HEAD
                     <controls:SettingsCard x:Uid="Settings_GeneralPage_EnableChinesePinYinSupport_SettingsCard" HeaderIcon="{ui:FontIcon Glyph=&#xE98A;}">
                         <ToggleSwitch IsOn="{x:Bind viewModel.EnableChinesePinYinSupport, Mode=TwoWay}" />
                     </controls:SettingsCard>
-                    <controls:SettingsCard x:Uid="Settings_GeneralPage_GoHome_SettingsCard" HeaderIcon="{ui:FontIcon Glyph=&#xE80F;}">
-                        <ToggleSwitch IsOn="{x:Bind viewModel.HotkeyGoesHome, Mode=TwoWay}" />
-=======
                     <controls:SettingsCard x:Uid="Settings_GeneralPage_AutoGoHome_SettingsCard" HeaderIcon="{ui:FontIcon Glyph=&#xE80F;}">
                         <ComboBox MinWidth="{StaticResource SettingActionControlMinWidth}" SelectedIndex="{x:Bind viewModel.AutoGoBackIntervalIndex, Mode=TwoWay}">
                             <ComboBoxItem x:Uid="Settings_GeneralPage_AutoGoHome_Item_Never" />
@@ -70,7 +66,6 @@
                             <ComboBoxItem x:Uid="Settings_GeneralPage_AutoGoHome_Item_After120Seconds" />
                             <ComboBoxItem x:Uid="Settings_GeneralPage_AutoGoHome_Item_After180Seconds" />
                         </ComboBox>
->>>>>>> 121c6c07
                     </controls:SettingsCard>
                     <controls:SettingsCard x:Uid="Settings_GeneralPage_HighlightSearch_SettingsCard" HeaderIcon="{ui:FontIcon Glyph=&#xE933;}">
                         <ToggleSwitch IsOn="{x:Bind viewModel.HighlightSearchOnActivate, Mode=TwoWay}" />
