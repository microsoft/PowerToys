--- conflicted
+++ resolved
@@ -41,12 +41,6 @@
                         HeaderIcon="{ui:FontIcon Glyph=&#xEDA7;}"
                         IsExpanded="True">
                         <ptControls:ShortcutControl HotkeySettings="{x:Bind viewModel.Hotkey, Mode=TwoWay}" />
-<<<<<<< HEAD
-                    </controls:SettingsCard>
-                    <controls:SettingsCard x:Uid="Settings_GeneralPage_IgnoreShortcutWhenFullscreen_SettingsCard" HeaderIcon="{ui:FontIcon Glyph=&#xE7FC;}">
-                        <ToggleSwitch IsOn="{x:Bind viewModel.IgnoreShortcutWhenFullscreen, Mode=TwoWay}" />
-                    </controls:SettingsCard>
-=======
 
                         <controls:SettingsExpander.Items>
                             <controls:SettingsCard x:Uid="Settings_GeneralPage_LowLevelHook_SettingsCard">
@@ -54,7 +48,9 @@
                             </controls:SettingsCard>
                         </controls:SettingsExpander.Items>
                     </controls:SettingsExpander>
->>>>>>> 6cf73ce8
+                    <controls:SettingsCard x:Uid="Settings_GeneralPage_IgnoreShortcutWhenFullscreen_SettingsCard" HeaderIcon="{ui:FontIcon Glyph=&#xE7FC;}">
+                        <ToggleSwitch IsOn="{x:Bind viewModel.IgnoreShortcutWhenFullscreen, Mode=TwoWay}" />
+                    </controls:SettingsCard>
                     <controls:SettingsCard x:Uid="Settings_GeneralPage_GoHome_SettingsCard" HeaderIcon="{ui:FontIcon Glyph=&#xE80F;}">
                         <ToggleSwitch IsOn="{x:Bind viewModel.HotkeyGoesHome, Mode=TwoWay}" />
                     </controls:SettingsCard>
