﻿<?xml version="1.0" encoding="utf-8" ?>
<Window
    x:Class="Microsoft.CmdPal.UI.Settings.SettingsWindow"
    xmlns="http://schemas.microsoft.com/winfx/2006/xaml/presentation"
    xmlns:x="http://schemas.microsoft.com/winfx/2006/xaml"
    xmlns:d="http://schemas.microsoft.com/expression/blend/2008"
    xmlns:local="using:Microsoft.CmdPal.UI.Settings"
    xmlns:mc="http://schemas.openxmlformats.org/markup-compatibility/2006"
    xmlns:ui="using:CommunityToolkit.WinUI"
    Title="SettingsWindow"
    Activated="Window_Activated"
    Closed="Window_Closed"
    mc:Ignorable="d">
    <Window.SystemBackdrop>
        <MicaBackdrop />
    </Window.SystemBackdrop>
    <Grid>
        <Grid.RowDefinitions>
            <RowDefinition Height="Auto" />
            <RowDefinition Height="*" />
        </Grid.RowDefinitions>
        <!--  TO DO: Replace this with WinUI TitleBar once that ships.  -->
        <Button
            x:Name="PaneToggleBtn"
            Width="48"
            HorizontalAlignment="Left"
            VerticalAlignment="Center"
            Click="PaneToggleBtn_Click"
            Style="{StaticResource PaneToggleButtonStyle}" />
        <StackPanel
            x:Name="AppTitleBar"
            Grid.Row="0"
            Height="48"
            Orientation="Horizontal">
            <Image
                Width="16"
                Height="16"
<<<<<<< HEAD
                Margin="16,0,0,0"
                Source="ms-appx:///Assets/icon.svg" />
=======
                Source="ms-appx:///Assets/StoreLogo.png" />
>>>>>>> a9a41ca1
            <TextBlock
                Margin="12,0,0,0"
                VerticalAlignment="Center"
                Style="{StaticResource CaptionTextBlockStyle}"
                Text="Command Palette Settings" />
        </StackPanel>
        <NavigationView
            x:Name="NavView"
            Grid.Row="1"
            DisplayModeChanged="NavView_DisplayModeChanged"
            IsBackButtonVisible="Collapsed"
            IsSettingsVisible="False"
            ItemInvoked="NavView_ItemInvoked"
            Loaded="NavView_Loaded"
            OpenPaneLength="200">
            <NavigationView.Resources>
                <SolidColorBrush x:Key="NavigationViewContentBackground" Color="Transparent" />
                <SolidColorBrush x:Key="NavigationViewContentGridBorderBrush" Color="Transparent" />
                <Thickness x:Key="NavigationViewHeaderMargin">15,0,0,0</Thickness>
            </NavigationView.Resources>

            <NavigationView.MenuItems>
                <NavigationViewItem
                    x:Uid="Settings_GeneralPage_NavigationViewItem_General"
                    Icon="{ui:FontIcon Glyph=&#xE80F;}"
                    Tag="General" />
                <NavigationViewItem
                    x:Uid="Settings_GeneralPage_NavigationViewItem_Extensions"
                    Icon="{ui:FontIcon Glyph=&#xEA86;}"
                    Tag="Extensions" />
            </NavigationView.MenuItems>

            <Grid>
                <Grid.RowDefinitions>
                    <RowDefinition Height="Auto" />
                    <RowDefinition Height="*" />
                </Grid.RowDefinitions>

                <BreadcrumbBar
                    x:Name="NavigationBreadcrumbBar"
                    Grid.Row="0"
                    MaxWidth="1000"
                    Margin="16,0,0,0"
                    ItemClicked="NavigationBreadcrumbBar_ItemClicked"
                    ItemsSource="{x:Bind BreadCrumbs, Mode=OneWay}">
                    <BreadcrumbBar.ItemTemplate>
                        <DataTemplate x:DataType="local:Crumb">
                            <TextBlock Text="{x:Bind Label, Mode=OneWay}" />
                        </DataTemplate>
                    </BreadcrumbBar.ItemTemplate>
                    <BreadcrumbBar.Resources>
                        <ResourceDictionary>
                            <x:Double x:Key="BreadcrumbBarItemThemeFontSize">28</x:Double>
                            <Thickness x:Key="BreadcrumbBarChevronPadding">7,4,8,0</Thickness>
                            <FontWeight x:Key="BreadcrumbBarItemFontWeight">SemiBold</FontWeight>
                            <x:Double x:Key="BreadcrumbBarChevronFontSize">16</x:Double>
                        </ResourceDictionary>
                    </BreadcrumbBar.Resources>
                </BreadcrumbBar>

                <Frame x:Name="NavFrame" Grid.Row="1" />
            </Grid>
        </NavigationView>
    </Grid>
</Window><|MERGE_RESOLUTION|>--- conflicted
+++ resolved
@@ -35,12 +35,8 @@
             <Image
                 Width="16"
                 Height="16"
-<<<<<<< HEAD
                 Margin="16,0,0,0"
                 Source="ms-appx:///Assets/icon.svg" />
-=======
-                Source="ms-appx:///Assets/StoreLogo.png" />
->>>>>>> a9a41ca1
             <TextBlock
                 Margin="12,0,0,0"
                 VerticalAlignment="Center"
