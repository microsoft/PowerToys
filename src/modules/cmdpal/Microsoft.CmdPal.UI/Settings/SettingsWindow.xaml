--- conflicted
+++ resolved
@@ -24,11 +24,7 @@
             <RowDefinition Height="Auto" />
             <RowDefinition Height="*" />
         </Grid.RowDefinitions>
-<<<<<<< HEAD
-        <TitleBar x:Name="TitleBar" IsTabStop="False">
-=======
-        <TitleBar x:Name="AppTitleBar" PaneToggleRequested="AppTitleBar_PaneToggleRequested">
->>>>>>> 48b70e08
+        <TitleBar x:Name="AppTitleBar" IsTabStop="False" PaneToggleRequested="AppTitleBar_PaneToggleRequested">
             <!--  This is a workaround for https://github.com/microsoft/microsoft-ui-xaml/issues/10374, once fixed we should just be using IconSource  -->
             <TitleBar.LeftHeader>
                 <ImageIcon
