--- conflicted
+++ resolved
@@ -52,21 +52,6 @@
             <ColumnDefinition Width="*" />
         </Grid.ColumnDefinitions>
 
-<<<<<<< HEAD
-        
-        <Border x:Name="IconBorder"
-                x:Load="{x:Bind IsLoaded, Mode=OneWay}"
-                Width="20"
-                Height="20"
-                Margin="12,0,0,0"
-                CornerRadius="{StaticResource ControlCornerRadius}">
-            <!-- LoadIconBehavior will magically fill this border up with an icon -->
-            <Interactivity:Interaction.Behaviors>
-                <cmdpalUI:LoadIconBehavior Source="{x:Bind CurrentPageViewModel.Icon, Mode=OneWay}"/>
-            </Interactivity:Interaction.Behaviors>
-        </Border>
-=======
-
         <cpcontrols:IconBox
             x:Name="IconBorder"
             Width="20"
@@ -74,9 +59,8 @@
             Margin="12,0,0,0"
             x:Load="{x:Bind IsLoaded, Mode=OneWay}"
             CornerRadius="{StaticResource ControlCornerRadius}"
-            SourceKey="{x:Bind ViewModel.CurrentPage.Icon, Mode=OneWay}"
+            SourceKey="{x:Bind CurrentPageViewModel.Icon, Mode=OneWay}"
             SourceRequested="{x:Bind help:IconCacheProvider.SourceRequested}" />
->>>>>>> 3388bb23
 
         <TextBlock
             Grid.Column="1"
