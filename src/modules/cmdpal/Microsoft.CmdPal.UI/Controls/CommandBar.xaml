--- conflicted
+++ resolved
@@ -43,11 +43,6 @@
                 </Style.Setters>
             </Style>
 
-<<<<<<< HEAD
-            <Flyout x:Name="ContextMenuFlyout" FlyoutPresenterStyle="{StaticResource ContextMenuFlyoutStyle}">
-                <cpcontrols:ContextMenu />
-            </Flyout>
-=======
             <Style x:Key="HotkeyStyle" TargetType="Border">
                 <Style.Setters>
                     <Setter Property="Padding" Value="4" />
@@ -58,7 +53,6 @@
                     <Setter Property="CornerRadius" Value="6" />
                 </Style.Setters>
             </Style>
->>>>>>> c6cee944
         </ResourceDictionary>
     </UserControl.Resources>
 
@@ -202,49 +196,16 @@
                                       FontSize=16}"
                 Style="{StaticResource SubtleButtonStyle}"
                 Tapped="MoreCommandsButton_Tapped"
-                ToolTipService.ToolTip="Ctrl+K"
-<<<<<<< HEAD
-                Visibility="{x:Bind ViewModel.ShouldShowContextMenu, Mode=OneWay}" />
-=======
                 Visibility="{x:Bind ViewModel.ShouldShowContextMenu, Mode=OneWay}">
                 <Button.Flyout>
                     <Flyout
                         Closing="Flyout_Closing"
                         Opened="Flyout_Opened"
                         Placement="TopEdgeAlignedRight">
-                        <StackPanel>
-                            <ListView
-                                x:Name="CommandsDropdown"
-                                MinWidth="248"
-                                Margin="-16,-12,-16,-12"
-                                IsItemClickEnabled="True"
-                                ItemClick="CommandsDropdown_ItemClick"
-                                ItemTemplateSelector="{StaticResource ContextItemTemplateSelector}"
-                                ItemsSource="{x:Bind ViewModel.ContextMenu.FilteredItems, Mode=OneWay}"
-                                KeyDown="CommandsDropdown_KeyDown"
-                                SelectionMode="Single">
-                                <ListView.ItemContainerStyle>
-                                    <Style BasedOn="{StaticResource DefaultListViewItemStyle}" TargetType="ListViewItem">
-                                        <Setter Property="MinHeight" Value="0" />
-                                        <Setter Property="Padding" Value="12,7,12,7" />
-                                    </Style>
-                                </ListView.ItemContainerStyle>
-                                <ListView.ItemContainerTransitions>
-                                    <TransitionCollection />
-                                </ListView.ItemContainerTransitions>
-                            </ListView>
-                            <TextBox
-                                x:Name="ContextFilterBox"
-                                x:Uid="ContextFilterBox"
-                                Margin="-12,12,-12,-12"
-                                KeyDown="ContextFilterBox_KeyDown"
-                                PreviewKeyDown="ContextFilterBox_PreviewKeyDown"
-                                TextChanged="ContextFilterBox_TextChanged" />
-                        </StackPanel>
+                          <cpcontrols:ContextMenu />
                     </Flyout>
                 </Button.Flyout>
             </Button>
->>>>>>> c6cee944
         </StackPanel>
     </Grid>
 </UserControl>