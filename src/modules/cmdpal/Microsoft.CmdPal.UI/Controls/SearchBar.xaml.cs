--- conflicted
+++ resolved
@@ -9,7 +9,6 @@
 using Microsoft.CmdPal.Core.ViewModels;
 using Microsoft.CmdPal.Core.ViewModels.Commands;
 using Microsoft.CmdPal.Core.ViewModels.Messages;
-using Microsoft.CmdPal.UI.Messages;
 using Microsoft.CmdPal.UI.Views;
 using Microsoft.UI.Dispatching;
 using Microsoft.UI.Input;
@@ -497,7 +496,17 @@
         }));
     }
 
-<<<<<<< HEAD
+    private static bool IsTextToSuggestEnabled => _textToSuggestEnabled.Value;
+
+    private static Lazy<bool> _textToSuggestEnabled = new(() => QueryTextToSuggestEnabled());
+
+    private static bool QueryTextToSuggestEnabled()
+    {
+        var env = System.Environment.GetEnvironmentVariable("CMDPAL_ENABLE_SUGGESTION_SELECTION");
+        return !string.IsNullOrEmpty(env) &&
+           (env == "1" || env.Equals("true", System.StringComparison.OrdinalIgnoreCase));
+    }
+
     private void StringParameter_TextChanged(object sender, TextChangedEventArgs e)
     {
         if (sender is TextBox textBox && textBox.DataContext is StringParameterRunViewModel stringParam)
@@ -564,16 +573,5 @@
     protected override DataTemplate? SelectTemplateCore(object item, DependencyObject container)
     {
         return SelectTemplateCore(item);
-=======
-    private static bool IsTextToSuggestEnabled => _textToSuggestEnabled.Value;
-
-    private static Lazy<bool> _textToSuggestEnabled = new(() => QueryTextToSuggestEnabled());
-
-    private static bool QueryTextToSuggestEnabled()
-    {
-        var env = System.Environment.GetEnvironmentVariable("CMDPAL_ENABLE_SUGGESTION_SELECTION");
-        return !string.IsNullOrEmpty(env) &&
-           (env == "1" || env.Equals("true", System.StringComparison.OrdinalIgnoreCase));
->>>>>>> c8486087
     }
 }