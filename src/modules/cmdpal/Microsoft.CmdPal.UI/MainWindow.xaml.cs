--- conflicted
+++ resolved
@@ -138,12 +138,9 @@
         HotReloadSettings();
         App.Current.Services.GetService<SettingsModel>()!.SettingsChanged += SettingsChangedHandler;
 
-<<<<<<< HEAD
-=======
         // Make sure that we update the acrylic theme when the OS theme changes
         RootElement.ActualThemeChanged += (s, e) => DispatcherQueue.TryEnqueue(UpdateAcrylic);
 
->>>>>>> afd9d4cc
         // Hardcoding event name to avoid bringing in the PowerToys.interop dependency. Event name must match CMDPAL_SHOW_EVENT from shared_constants.h
         NativeEventWaiter.WaitForEventLoop("Local\\PowerToysCmdPal-ShowEvent-62336fcd-8611-4023-9b30-091a6af4cc5a", () =>
         {
