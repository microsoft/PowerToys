// Copyright (c) Microsoft Corporation
// The Microsoft Corporation licenses this file to you under the MIT license.
// See the LICENSE file in the project root for more information.

using System.Diagnostics;
using System.Runtime.InteropServices;
using CmdPalKeyboardService;
using CommunityToolkit.Mvvm.Messaging;
using ManagedCommon;
using Microsoft.CmdPal.Core.Common.Helpers;
using Microsoft.CmdPal.Core.Common.Services;
using Microsoft.CmdPal.Core.ViewModels.Messages;
using Microsoft.CmdPal.Ext.ClipboardHistory.Messages;
using Microsoft.CmdPal.UI.Dock;
using Microsoft.CmdPal.UI.Events;
using Microsoft.CmdPal.UI.Helpers;
using Microsoft.CmdPal.UI.Messages;
using Microsoft.CmdPal.UI.ViewModels;
using Microsoft.CmdPal.UI.ViewModels.Messages;
using Microsoft.Extensions.DependencyInjection;
using Microsoft.PowerToys.Telemetry;
using Microsoft.UI.Composition;
using Microsoft.UI.Composition.SystemBackdrops;
using Microsoft.UI.Input;
using Microsoft.UI.Windowing;
using Microsoft.UI.Xaml;
using Microsoft.Windows.AppLifecycle;
using Windows.ApplicationModel.Activation;
using Windows.Foundation;
using Windows.Graphics;
using Windows.System;
using Windows.UI;
using Windows.UI.WindowManagement;
using Windows.Win32;
using Windows.Win32.Foundation;
using Windows.Win32.Graphics.Dwm;
using Windows.Win32.UI.Input.KeyboardAndMouse;
using Windows.Win32.UI.WindowsAndMessaging;
using WinRT;
using WinUIEx;
using RS_ = Microsoft.CmdPal.UI.Helpers.ResourceLoaderInstance;

namespace Microsoft.CmdPal.UI;

public sealed partial class MainWindow : WindowEx,
    IRecipient<DismissMessage>,
    IRecipient<ShowWindowMessage>,
    IRecipient<ShowPaletteAtMessage>,
    IRecipient<HideWindowMessage>,
    IRecipient<QuitMessage>,
    IDisposable
{
    [System.Diagnostics.CodeAnalysis.SuppressMessage("StyleCop.CSharp.NamingRules", "SA1310:Field names should not contain underscore", Justification = "Stylistically, window messages are WM_")]
    [System.Diagnostics.CodeAnalysis.SuppressMessage("StyleCop.CSharp.NamingRules", "SA1306:Field names should begin with lower-case letter", Justification = "Stylistically, window messages are WM_")]
    private readonly uint WM_TASKBAR_RESTART;
    private readonly HWND _hwnd;
    private readonly WNDPROC? _hotkeyWndProc;
    private readonly WNDPROC? _originalWndProc;
    private readonly List<TopLevelHotkey> _hotkeys = [];
    private readonly KeyboardListener _keyboardListener;
    private readonly LocalKeyboardListener _localKeyboardListener;
    private readonly HiddenOwnerWindowBehavior _hiddenOwnerBehavior = new();
    private bool _ignoreHotKeyWhenFullScreen = true;

    private DesktopAcrylicController? _acrylicController;
    private SystemBackdropConfiguration? _configurationSource;

    private WindowPosition _currentWindowPosition = new();

    public MainWindow()
    {
        InitializeComponent();
        HideWindow();

        _hwnd = new HWND(WinRT.Interop.WindowNative.GetWindowHandle(this).ToInt32());

        unsafe
        {
            CommandPaletteHost.SetHostHwnd((ulong)_hwnd.Value);
        }

        _hiddenOwnerBehavior.ShowInTaskbar(this, Debugger.IsAttached);

        _keyboardListener = new KeyboardListener();
        _keyboardListener.Start();

        _keyboardListener.SetProcessCommand(new CmdPalKeyboardService.ProcessCommand(HandleSummon));

        this.SetIcon();
        AppWindow.Title = RS_.GetString("AppName");
        RestoreWindowPosition();
        UpdateWindowPositionInMemory();

        SetAcrylic();

        WeakReferenceMessenger.Default.Register<DismissMessage>(this);
        WeakReferenceMessenger.Default.Register<QuitMessage>(this);
        WeakReferenceMessenger.Default.Register<ShowWindowMessage>(this);
        WeakReferenceMessenger.Default.Register<ShowPaletteAtMessage>(this);
        WeakReferenceMessenger.Default.Register<HideWindowMessage>(this);

        // Hide our titlebar.
        // We need to both ExtendsContentIntoTitleBar, then set the height to Collapsed
        // to hide the old caption buttons. Then, in UpdateRegionsForCustomTitleBar,
        // we'll make the top drag-able again. (after our content loads)
        ExtendsContentIntoTitleBar = true;
        AppWindow.TitleBar.PreferredHeightOption = TitleBarHeightOption.Collapsed;
        SizeChanged += WindowSizeChanged;
        RootShellPage.Loaded += RootShellPage_Loaded;

        WM_TASKBAR_RESTART = PInvoke.RegisterWindowMessage("TaskbarCreated");

        // LOAD BEARING: If you don't stick the pointer to HotKeyPrc into a
        // member (and instead like, use a local), then the pointer we marshal
        // into the WindowLongPtr will be useless after we leave this function,
        // and our **WindProc will explode**.
        _hotkeyWndProc = HotKeyPrc;
        var hotKeyPrcPointer = Marshal.GetFunctionPointerForDelegate(_hotkeyWndProc);
        _originalWndProc = Marshal.GetDelegateForFunctionPointer<WNDPROC>(PInvoke.SetWindowLongPtr(_hwnd, WINDOW_LONG_PTR_INDEX.GWL_WNDPROC, hotKeyPrcPointer));

        // Load our settings, and then also wire up a settings changed handler
        HotReloadSettings();
        App.Current.Services.GetService<SettingsModel>()!.SettingsChanged += SettingsChangedHandler;

        // Make sure that we update the acrylic theme when the OS theme changes
        RootShellPage.ActualThemeChanged += (s, e) => DispatcherQueue.TryEnqueue(UpdateAcrylic);

        // Hardcoding event name to avoid bringing in the PowerToys.interop dependency. Event name must match CMDPAL_SHOW_EVENT from shared_constants.h
        NativeEventWaiter.WaitForEventLoop("Local\\PowerToysCmdPal-ShowEvent-62336fcd-8611-4023-9b30-091a6af4cc5a", () =>
        {
            Summon(string.Empty);
        });

        _localKeyboardListener = new LocalKeyboardListener();
        _localKeyboardListener.KeyPressed += LocalKeyboardListener_OnKeyPressed;
        _localKeyboardListener.Start();

        // Force window to be created, and then cloaked. This will offset initial animation when the window is shown.
        HideWindow();
    }

    private static void LocalKeyboardListener_OnKeyPressed(object? sender, LocalKeyboardListenerKeyPressedEventArgs e)
    {
        if (e.Key == VirtualKey.GoBack)
        {
            WeakReferenceMessenger.Default.Send(new GoBackMessage());
        }
    }

    private void SettingsChangedHandler(SettingsModel sender, object? args) => HotReloadSettings();

    private void RootShellPage_Loaded(object sender, RoutedEventArgs e) =>

        // Now that our content has loaded, we can update our draggable regions
        UpdateRegionsForCustomTitleBar();

    private void WindowSizeChanged(object sender, WindowSizeChangedEventArgs args) => UpdateRegionsForCustomTitleBar();

    private void PositionCentered()
    {
        var displayArea = DisplayArea.GetFromWindowId(AppWindow.Id, DisplayAreaFallback.Nearest);
        PositionCentered(displayArea);
    }

    private void RestoreWindowPosition()
    {
        var settings = App.Current.Services.GetService<SettingsModel>();
        if (settings?.LastWindowPosition is not WindowPosition savedPosition)
        {
            PositionCentered();
            return;
        }

        if (savedPosition.Width <= 0 || savedPosition.Height <= 0)
        {
            PositionCentered();
            return;
        }

        AppWindow.Resize(new SizeInt32 { Width = savedPosition.Width, Height = savedPosition.Height });

        var savedRect = new RectInt32(savedPosition.X, savedPosition.Y, savedPosition.Width, savedPosition.Height);
        var displayArea = DisplayArea.GetFromRect(savedRect, DisplayAreaFallback.Nearest);
        var workArea = displayArea.WorkArea;

        var maxX = workArea.X + Math.Max(0, workArea.Width - savedPosition.Width);
        var maxY = workArea.Y + Math.Max(0, workArea.Height - savedPosition.Height);

        var targetPoint = new PointInt32
        {
            X = Math.Clamp(savedPosition.X, workArea.X, maxX),
            Y = Math.Clamp(savedPosition.Y, workArea.Y, maxY),
        };

        AppWindow.Move(targetPoint);
    }

    private void PositionCentered(DisplayArea displayArea)
    {
        if (displayArea is not null)
        {
            var centeredPosition = AppWindow.Position;
            centeredPosition.X = (displayArea.WorkArea.Width - AppWindow.Size.Width) / 2;
            centeredPosition.Y = (displayArea.WorkArea.Height - AppWindow.Size.Height) / 2;

            centeredPosition.X += displayArea.WorkArea.X;
            centeredPosition.Y += displayArea.WorkArea.Y;
            AppWindow.Move(centeredPosition);
        }
    }

    private void UpdateWindowPositionInMemory()
    {
        _currentWindowPosition = new WindowPosition
        {
            X = AppWindow.Position.X,
            Y = AppWindow.Position.Y,
            Width = AppWindow.Size.Width,
            Height = AppWindow.Size.Height,
        };
    }

    private void HotReloadSettings()
    {
        var settings = App.Current.Services.GetService<SettingsModel>()!;

        SetupHotkey(settings);
        App.Current.Services.GetService<TrayIconService>()!.SetupTrayIcon(settings.ShowSystemTrayIcon);

        _ignoreHotKeyWhenFullScreen = settings.IgnoreShortcutWhenFullscreen;
    }

    // We want to use DesktopAcrylicKind.Thin and custom colors as this is the default material
    // other Shell surfaces are using, this cannot be set in XAML however.
    private void SetAcrylic()
    {
        if (DesktopAcrylicController.IsSupported())
        {
            // Hooking up the policy object.
            _configurationSource = new SystemBackdropConfiguration
            {
                // Initial configuration state.
                IsInputActive = true,
            };
            UpdateAcrylic();
        }
    }

    private void UpdateAcrylic()
    {
        if (_acrylicController != null)
        {
            _acrylicController.RemoveAllSystemBackdropTargets();
            _acrylicController.Dispose();
        }

        _acrylicController = GetAcrylicConfig(Content);

        // Enable the system backdrop.
        // Note: Be sure to have "using WinRT;" to support the Window.As<...>() call.
        _acrylicController.AddSystemBackdropTarget(this.As<ICompositionSupportsSystemBackdrop>());
        _acrylicController.SetSystemBackdropConfiguration(_configurationSource);
    }

    private static DesktopAcrylicController GetAcrylicConfig(UIElement content)
    {
        var feContent = content as FrameworkElement;

        return feContent?.ActualTheme == ElementTheme.Light
            ? new DesktopAcrylicController()
            {
                Kind = DesktopAcrylicKind.Thin,
                TintColor = Color.FromArgb(255, 243, 243, 243),
                LuminosityOpacity = 0.90f,
                TintOpacity = 0.0f,
                FallbackColor = Color.FromArgb(255, 238, 238, 238),
            }
            : new DesktopAcrylicController()
            {
                Kind = DesktopAcrylicKind.Thin,
                TintColor = Color.FromArgb(255, 32, 32, 32),
                LuminosityOpacity = 0.96f,
                TintOpacity = 0.5f,
                FallbackColor = Color.FromArgb(255, 28, 28, 28),
            };
    }

    private void ShowHwnd(IntPtr hwndValue, MonitorBehavior target)
    {
        var positionWindowForTargetMonitor = (HWND hwnd) =>
        {
            var display = GetScreen(hwnd, target);
            PositionCentered(display);
        };
        ShowHwnd(hwndValue, positionWindowForTargetMonitor);
    }

    private void ShowHwnd(IntPtr hwndValue, Point anchorInPixels, AnchorPoint anchorCorner)
    {
        var positionWindowForAnchor = (HWND hwnd) =>
        {
            PInvoke.GetWindowRect(hwnd, out var bounds);
            var swpFlags = SET_WINDOW_POS_FLAGS.SWP_NOSIZE | SET_WINDOW_POS_FLAGS.SWP_NOACTIVATE | SET_WINDOW_POS_FLAGS.SWP_NOZORDER;
            switch (anchorCorner)
            {
                case AnchorPoint.TopLeft:
                    PInvoke.SetWindowPos(
                        hwnd,
                        HWND.HWND_TOP,
                        (int)anchorInPixels.X,
                        (int)anchorInPixels.Y,
                        0,
                        0,
                        swpFlags);
                    break;
                case AnchorPoint.TopRight:
                    PInvoke.SetWindowPos(
                        hwnd,
                        HWND.HWND_TOP,
                        (int)(anchorInPixels.X - bounds.Width),
                        (int)anchorInPixels.Y,
                        0,
                        0,
                        swpFlags);
                    break;
                case AnchorPoint.BottomLeft:
                    PInvoke.SetWindowPos(
                        hwnd,
                        HWND.HWND_TOP,
                        (int)anchorInPixels.X,
                        (int)(anchorInPixels.Y - bounds.Height),
                        0,
                        0,
                        swpFlags);
                    break;
                case AnchorPoint.BottomRight:
                    PInvoke.SetWindowPos(
                        hwnd,
                        HWND.HWND_TOP,
                        (int)(anchorInPixels.X - bounds.Width),
                        (int)(anchorInPixels.Y - bounds.Height),
                        0,
                        0,
                        swpFlags);
                    break;
            }
        };
        ShowHwnd(hwndValue, positionWindowForAnchor);
    }

    private void ShowHwnd(IntPtr hwndValue, Action<HWND>? positionWindow)
    {
        var hwnd = new HWND(hwndValue != 0 ? hwndValue : _hwnd);

        // Remember, IsIconic == "minimized", which is entirely different state
        // from "show/hide"
        // If we're currently minimized, restore us first, before we reveal
        // our window. Otherwise, we'd just be showing a minimized window -
        // which would remain not visible to the user.
        if (PInvoke.IsIconic(hwnd))
        {
            // Make sure our HWND is cloaked before any possible window manipulations
            Cloak();

            PInvoke.ShowWindow(hwnd, SHOW_WINDOW_CMD.SW_RESTORE);
        }

<<<<<<< HEAD
        if (positionWindow is not null)
        {
            positionWindow(hwnd);
=======
        if (target == MonitorBehavior.ToLast)
        {
            AppWindow.Resize(new SizeInt32 { Width = _currentWindowPosition.Width, Height = _currentWindowPosition.Height });
            AppWindow.Move(new PointInt32 { X = _currentWindowPosition.X, Y = _currentWindowPosition.Y });
        }
        else
        {
            var display = GetScreen(hwnd, target);
            PositionCentered(display);
>>>>>>> 73f789b0
        }

        // Check if the debugger is attached. If it is, we don't want to apply the tool window style,
        // because that would make it hard to debug the app
        if (Debugger.IsAttached)
        {
            _hiddenOwnerBehavior.ShowInTaskbar(this, true);
        }

        // Just to be sure, SHOW our hwnd.
        PInvoke.ShowWindow(hwnd, SHOW_WINDOW_CMD.SW_SHOW);

        // Once we're done, uncloak to avoid all animations
        Uncloak();

        PInvoke.SetForegroundWindow(hwnd);
        PInvoke.SetActiveWindow(hwnd);

        // Push our window to the top of the Z-order and make it the topmost, so that it appears above all other windows.
        // We want to remove the topmost status when we hide the window (because we cloak it instead of hiding it).
        PInvoke.SetWindowPos(hwnd, HWND.HWND_TOPMOST, 0, 0, 0, 0, SET_WINDOW_POS_FLAGS.SWP_NOMOVE | SET_WINDOW_POS_FLAGS.SWP_NOSIZE);
    }

    private DisplayArea GetScreen(HWND currentHwnd, MonitorBehavior target)
    {
        // Leaving a note here, in case we ever need it:
        // https://github.com/microsoft/microsoft-ui-xaml/issues/6454
        // If we need to ever FindAll, we'll need to iterate manually
        var displayAreas = Microsoft.UI.Windowing.DisplayArea.FindAll();
        switch (target)
        {
            case MonitorBehavior.InPlace:
                if (PInvoke.GetWindowRect(currentHwnd, out var bounds))
                {
                    RectInt32 converted = new(bounds.X, bounds.Y, bounds.Width, bounds.Height);
                    return DisplayArea.GetFromRect(converted, DisplayAreaFallback.Nearest);
                }

                break;

            case MonitorBehavior.ToFocusedWindow:
                var foregroundWindowHandle = PInvoke.GetForegroundWindow();
                if (foregroundWindowHandle != IntPtr.Zero)
                {
                    if (PInvoke.GetWindowRect(foregroundWindowHandle, out var fgBounds))
                    {
                        RectInt32 converted = new(fgBounds.X, fgBounds.Y, fgBounds.Width, fgBounds.Height);
                        return DisplayArea.GetFromRect(converted, DisplayAreaFallback.Nearest);
                    }
                }

                break;

            case MonitorBehavior.ToPrimary:
                return DisplayArea.Primary;

            case MonitorBehavior.ToMouse:
            default:
                if (PInvoke.GetCursorPos(out var cursorPos))
                {
                    return DisplayArea.GetFromPoint(new PointInt32(cursorPos.X, cursorPos.Y), DisplayAreaFallback.Nearest);
                }

                break;
        }

        return DisplayArea.Primary;
    }

    public void Receive(ShowWindowMessage message)
    {
        var settings = App.Current.Services.GetService<SettingsModel>()!;

        ShowHwnd(message.Hwnd, settings.SummonOn);
    }

    internal void Receive(ShowPaletteAtMessage message)
    {
        ShowHwnd(HWND.Null, message.PosPixels, message.Anchor);
    }

    public void Receive(HideWindowMessage message)
    {
        // This might come in off the UI thread. Make sure to hop back.
        DispatcherQueue.TryEnqueue(() =>
        {
            HideWindow();
        });
    }

    public void Receive(QuitMessage message) =>

        // This might come in on a background thread
        DispatcherQueue.TryEnqueue(() => Close());

    public void Receive(DismissMessage message)
    {
        // This might come in off the UI thread. Make sure to hop back.
        DispatcherQueue.TryEnqueue(() =>
        {
            HideWindow();
        });
    }

    private void HideWindow()
    {
        // Cloak our HWND to avoid all animations.
        var cloaked = Cloak();

        // Then hide our HWND, to make sure that the OS gives the FG / focus back to another app
        // (there's no way for us to guess what the right hwnd might be, only the OS can do it right)
        PInvoke.ShowWindow(_hwnd, SHOW_WINDOW_CMD.SW_HIDE);

        if (cloaked)
        {
            // TRICKY: show our HWND again. This will trick XAML into painting our
            // HWND again, so that we avoid the "flicker" caused by a WinUI3 app
            // window being first shown
            // SW_SHOWNA will prevent us for trying to fight the focus back
            PInvoke.ShowWindow(_hwnd, SHOW_WINDOW_CMD.SW_SHOWNA);

            // Intentionally leave the window cloaked. So our window is "visible",
            // but also cloaked, so you can't see it.

            // If the window was not cloaked, then leave it hidden.
            // Sure, it's not ideal, but at least it's not visible.
        }

        WeakReferenceMessenger.Default.Send(new WindowHiddenMessage());
    }

    private bool Cloak()
    {
        bool wasCloaked;
        unsafe
        {
            BOOL value = true;
            var hr = PInvoke.DwmSetWindowAttribute(_hwnd, DWMWINDOWATTRIBUTE.DWMWA_CLOAK, &value, (uint)sizeof(BOOL));
            if (hr.Failed)
            {
                Logger.LogWarning($"DWM cloaking of the main window failed. HRESULT: {hr.Value}.");
            }

            wasCloaked = hr.Succeeded;
        }

        if (wasCloaked)
        {
            // Because we're only cloaking the window, bury it at the bottom in case something can
            // see it - e.g. some accessibility helper (note: this also removes the top-most status).
            PInvoke.SetWindowPos(_hwnd, HWND.HWND_BOTTOM, 0, 0, 0, 0, SET_WINDOW_POS_FLAGS.SWP_NOMOVE | SET_WINDOW_POS_FLAGS.SWP_NOSIZE);
        }

        return wasCloaked;
    }

    private void Uncloak()
    {
        unsafe
        {
            BOOL value = false;
            PInvoke.DwmSetWindowAttribute(_hwnd, DWMWINDOWATTRIBUTE.DWMWA_CLOAK, &value, (uint)sizeof(BOOL));
        }
    }

    internal void MainWindow_Closed(object sender, WindowEventArgs args)
    {
        var serviceProvider = App.Current.Services;
        UpdateWindowPositionInMemory();

        var settings = serviceProvider.GetService<SettingsModel>();
        if (settings is not null)
        {
            settings.LastWindowPosition = new WindowPosition
            {
                X = _currentWindowPosition.X,
                Y = _currentWindowPosition.Y,
                Width = _currentWindowPosition.Width,
                Height = _currentWindowPosition.Height,
            };

            SettingsModel.SaveSettings(settings);
        }

        var extensionService = serviceProvider.GetService<IExtensionService>()!;
        extensionService.SignalStopExtensionsAsync();

        App.Current.Services.GetService<TrayIconService>()!.Destroy();

        // WinUI bug is causing a crash on shutdown when FailFastOnErrors is set to true (#51773592).
        // Workaround by turning it off before shutdown.
        App.Current.DebugSettings.FailFastOnErrors = false;
        _localKeyboardListener.Dispose();
        DisposeAcrylic();

        _keyboardListener.Stop();
        Environment.Exit(0);
    }

    private void DisposeAcrylic()
    {
        if (_acrylicController is not null)
        {
            _acrylicController.Dispose();
            _acrylicController = null!;
            _configurationSource = null!;
        }
    }

    // Updates our window s.t. the top of the window is draggable.
    private void UpdateRegionsForCustomTitleBar()
    {
        // Specify the interactive regions of the title bar.
        var scaleAdjustment = RootShellPage.XamlRoot.RasterizationScale;

        // Get the rectangle around our XAML content. We're going to mark this
        // rectangle as "Passthrough", so that the normal window operations
        // (resizing, dragging) don't apply in this space.
        var transform = RootShellPage.TransformToVisual(null);

        // Reserve 16px of space at the top for dragging.
        var topHeight = 16;
        var bounds = transform.TransformBounds(new Rect(
            0,
            topHeight,
            RootShellPage.ActualWidth,
            RootShellPage.ActualHeight));
        var contentRect = GetRect(bounds, scaleAdjustment);
        var rectArray = new RectInt32[] { contentRect };
        var nonClientInputSrc = InputNonClientPointerSource.GetForWindowId(this.AppWindow.Id);
        nonClientInputSrc.SetRegionRects(NonClientRegionKind.Passthrough, rectArray);

        // Add a drag-able region on top
        var w = RootShellPage.ActualWidth;
        _ = RootShellPage.ActualHeight;
        var dragSides = new RectInt32[]
        {
            GetRect(new Rect(0, 0, w, topHeight), scaleAdjustment), // the top, {topHeight=16} tall
        };
        nonClientInputSrc.SetRegionRects(NonClientRegionKind.Caption, dragSides);
    }

    private static RectInt32 GetRect(Rect bounds, double scale)
    {
        return new RectInt32(
            _X: (int)Math.Round(bounds.X * scale),
            _Y: (int)Math.Round(bounds.Y * scale),
            _Width: (int)Math.Round(bounds.Width * scale),
            _Height: (int)Math.Round(bounds.Height * scale));
    }

    internal void MainWindow_Activated(object sender, WindowActivatedEventArgs args)
    {
        if (args.WindowActivationState == WindowActivationState.Deactivated)
        {
            // Save the current window position before hiding the window
            UpdateWindowPositionInMemory();

            // If there's a debugger attached...
            if (System.Diagnostics.Debugger.IsAttached)
            {
                // ... then don't hide the window when it loses focus.
                return;
            }

            // Are we disabled? If we are, then we don't want to dismiss on focus lost.
            // This can happen if an extension wanted to show a modal dialog on top of our
            // window i.e. in the case of an MSAL auth window.
            if (PInvoke.IsWindowEnabled(_hwnd) == 0)
            {
                return;
            }

            // This will DWM cloak our window:
            HideWindow();

            PowerToysTelemetry.Log.WriteEvent(new CmdPalDismissedOnLostFocus());
        }

        if (_configurationSource is not null)
        {
            _configurationSource.IsInputActive = args.WindowActivationState != WindowActivationState.Deactivated;
        }
    }

    public void HandleLaunchNonUI(AppActivationArguments? activatedEventArgs)
    {
        // LOAD BEARING
        // Any reading and processing of the activation arguments must be done
        // synchronously in this method, before it returns. The sending instance
        // remains blocked until this returns; afterward it may quit, causing
        // the activation arguments to be lost.
        if (activatedEventArgs is null)
        {
            Summon(string.Empty);
            return;
        }

        try
        {
            if (activatedEventArgs.Kind == ExtendedActivationKind.StartupTask)
            {
                return;
            }

            if (activatedEventArgs.Kind == ExtendedActivationKind.Protocol)
            {
                if (activatedEventArgs.Data is IProtocolActivatedEventArgs protocolArgs)
                {
                    if (protocolArgs.Uri.ToString() is string uri)
                    {
                        // was the URI "x-cmdpal://background" ?
                        if (uri.StartsWith("x-cmdpal://background", StringComparison.OrdinalIgnoreCase))
                        {
                            // we're running, we don't want to activate our window. bail
                            return;
                        }
                        else if (uri.StartsWith("x-cmdpal://settings", StringComparison.OrdinalIgnoreCase))
                        {
                            WeakReferenceMessenger.Default.Send<OpenSettingsMessage>(new());
                            return;
                        }
                        else if (uri.StartsWith("x-cmdpal://reload", StringComparison.OrdinalIgnoreCase))
                        {
                            var settings = App.Current.Services.GetService<SettingsModel>();
                            if (settings?.AllowExternalReload == true)
                            {
                                Logger.LogInfo("External Reload triggered");
                                WeakReferenceMessenger.Default.Send<ReloadCommandsMessage>(new());
                            }
                            else
                            {
                                Logger.LogInfo("External Reload is disabled");
                            }

                            return;
                        }
                    }
                }
            }
        }
        catch (COMException ex)
        {
            // https://learn.microsoft.com/en-us/windows/win32/rpc/rpc-return-values
            const int RPC_S_SERVER_UNAVAILABLE = -2147023174;
            const int RPC_S_CALL_FAILED = 2147023170;

            // Accessing properties activatedEventArgs.Kind and activatedEventArgs.Data might cause COMException
            // if the args are not valid or not passed correctly.
            if (ex.HResult is RPC_S_SERVER_UNAVAILABLE or RPC_S_CALL_FAILED)
            {
                Logger.LogWarning(
                    $"COM exception (HRESULT {ex.HResult}) when accessing activation arguments. " +
                    $"This might be due to the calling application not passing them correctly or exiting before we could read them. " +
                    $"The application will continue running and fall back to showing the Command Palette window.");
            }
            else
            {
                Logger.LogError(
                    $"COM exception (HRESULT {ex.HResult}) when activating the application. " +
                    $"The application will continue running and fall back to showing the Command Palette window.",
                    ex);
            }
        }

        Summon(string.Empty);
    }

    public void Summon(string commandId) =>

        // The actual showing and hiding of the window will be done by the
        // ShellPage. This is because we don't want to show the window if the
        // user bound a hotkey to just an invokable command, which we can't
        // know till the message is being handled.
        WeakReferenceMessenger.Default.Send<HotkeySummonMessage>(new(commandId, _hwnd));

    private void UnregisterHotkeys()
    {
        _keyboardListener.ClearHotkeys();

        while (_hotkeys.Count > 0)
        {
            PInvoke.UnregisterHotKey(_hwnd, _hotkeys.Count - 1);
            _hotkeys.RemoveAt(_hotkeys.Count - 1);
        }
    }

    private void SetupHotkey(SettingsModel settings)
    {
        UnregisterHotkeys();

        var globalHotkey = settings.Hotkey;
        if (globalHotkey is not null)
        {
            if (settings.UseLowLevelGlobalHotkey)
            {
                _keyboardListener.SetHotkeyAction(globalHotkey.Win, globalHotkey.Ctrl, globalHotkey.Shift, globalHotkey.Alt, (byte)globalHotkey.Code, string.Empty);

                _hotkeys.Add(new(globalHotkey, string.Empty));
            }
            else
            {
                var vk = globalHotkey.Code;
                var modifiers =
                                (globalHotkey.Alt ? HOT_KEY_MODIFIERS.MOD_ALT : 0) |
                                (globalHotkey.Ctrl ? HOT_KEY_MODIFIERS.MOD_CONTROL : 0) |
                                (globalHotkey.Shift ? HOT_KEY_MODIFIERS.MOD_SHIFT : 0) |
                                (globalHotkey.Win ? HOT_KEY_MODIFIERS.MOD_WIN : 0)
                                ;

                var success = PInvoke.RegisterHotKey(_hwnd, _hotkeys.Count, modifiers, (uint)vk);
                if (success)
                {
                    _hotkeys.Add(new(globalHotkey, string.Empty));
                }
            }
        }

        foreach (var commandHotkey in settings.CommandHotkeys)
        {
            var key = commandHotkey.Hotkey;

            if (key is not null)
            {
                if (settings.UseLowLevelGlobalHotkey)
                {
                    _keyboardListener.SetHotkeyAction(key.Win, key.Ctrl, key.Shift, key.Alt, (byte)key.Code, commandHotkey.CommandId);

                    _hotkeys.Add(new(globalHotkey, string.Empty));
                }
                else
                {
                    var vk = key.Code;
                    var modifiers =
                        (key.Alt ? HOT_KEY_MODIFIERS.MOD_ALT : 0) |
                        (key.Ctrl ? HOT_KEY_MODIFIERS.MOD_CONTROL : 0) |
                        (key.Shift ? HOT_KEY_MODIFIERS.MOD_SHIFT : 0) |
                        (key.Win ? HOT_KEY_MODIFIERS.MOD_WIN : 0)
                        ;

                    var success = PInvoke.RegisterHotKey(_hwnd, _hotkeys.Count, modifiers, (uint)vk);
                    if (success)
                    {
                        _hotkeys.Add(commandHotkey);
                    }
                }
            }
        }
    }

    private void HandleSummon(string commandId)
    {
        if (_ignoreHotKeyWhenFullScreen)
        {
            // If we're in full screen mode, ignore the hotkey
            if (WindowHelper.IsWindowFullscreen())
            {
                return;
            }
        }

        HandleSummonCore(commandId);
    }

    private void HandleSummonCore(string commandId)
    {
        var isRootHotkey = string.IsNullOrEmpty(commandId);
        PowerToysTelemetry.Log.WriteEvent(new CmdPalHotkeySummoned(isRootHotkey));

        var isVisible = this.Visible;

        unsafe
        {
            // We need to check if our window is cloaked or not. A cloaked window is still
            // technically visible, because SHOW/HIDE != iconic (minimized) != cloaked
            // (these are all separate states)
            long attr = 0;
            PInvoke.DwmGetWindowAttribute(_hwnd, DWMWINDOWATTRIBUTE.DWMWA_CLOAKED, &attr, sizeof(long));
            if (attr == 1 /* DWM_CLOAKED_APP */)
            {
                isVisible = false;
            }
        }

        // Note to future us: the wParam will have the index of the hotkey we registered.
        // We can use that in the future to differentiate the hotkeys we've pressed
        // so that we can bind hotkeys to individual commands
        if (!isVisible || !isRootHotkey)
        {
            Summon(commandId);
        }
        else if (isRootHotkey)
        {
            // If there's a debugger attached...
            if (System.Diagnostics.Debugger.IsAttached)
            {
                // ... then manually hide our window. When debugged, we won't get the cool cloaking,
                // but that's the price to pay for having the HWND not light-dismiss while we're debugging.
                Cloak();
                this.Hide();

                return;
            }

            HideWindow();
        }
    }

    private LRESULT HotKeyPrc(
        HWND hwnd,
        uint uMsg,
        WPARAM wParam,
        LPARAM lParam)
    {
        switch (uMsg)
        {
            // Prevent the window from maximizing when double-clicking the title bar area
            case PInvoke.WM_NCLBUTTONDBLCLK:
                return (LRESULT)IntPtr.Zero;
            case PInvoke.WM_HOTKEY:
                {
                    var hotkeyIndex = (int)wParam.Value;
                    if (hotkeyIndex < _hotkeys.Count)
                    {
                        var hotkey = _hotkeys[hotkeyIndex];
                        HandleSummon(hotkey.CommandId);
                    }

                    return (LRESULT)IntPtr.Zero;
                }

            default:
                if (uMsg == WM_TASKBAR_RESTART)
                {
                    HotReloadSettings();
                }

                break;
        }

        return PInvoke.CallWindowProc(_originalWndProc, hwnd, uMsg, wParam, lParam);
    }

    public void Dispose()
    {
        _localKeyboardListener.Dispose();
        DisposeAcrylic();
    }

    void IRecipient<ShowPaletteAtMessage>.Receive(ShowPaletteAtMessage message) => Receive(message);
}<|MERGE_RESOLUTION|>--- conflicted
+++ resolved
@@ -289,8 +289,16 @@
     {
         var positionWindowForTargetMonitor = (HWND hwnd) =>
         {
-            var display = GetScreen(hwnd, target);
-            PositionCentered(display);
+            if (target == MonitorBehavior.ToLast)
+            {
+                AppWindow.Resize(new SizeInt32 { Width = _currentWindowPosition.Width, Height = _currentWindowPosition.Height });
+                AppWindow.Move(new PointInt32 { X = _currentWindowPosition.X, Y = _currentWindowPosition.Y });
+            }
+            else
+            {
+                var display = GetScreen(hwnd, target);
+                PositionCentered(display);
+            }
         };
         ShowHwnd(hwndValue, positionWindowForTargetMonitor);
     }
@@ -365,21 +373,9 @@
             PInvoke.ShowWindow(hwnd, SHOW_WINDOW_CMD.SW_RESTORE);
         }
 
-<<<<<<< HEAD
         if (positionWindow is not null)
         {
             positionWindow(hwnd);
-=======
-        if (target == MonitorBehavior.ToLast)
-        {
-            AppWindow.Resize(new SizeInt32 { Width = _currentWindowPosition.Width, Height = _currentWindowPosition.Height });
-            AppWindow.Move(new PointInt32 { X = _currentWindowPosition.X, Y = _currentWindowPosition.Y });
-        }
-        else
-        {
-            var display = GetScreen(hwnd, target);
-            PositionCentered(display);
->>>>>>> 73f789b0
         }
 
         // Check if the debugger is attached. If it is, we don't want to apply the tool window style,
