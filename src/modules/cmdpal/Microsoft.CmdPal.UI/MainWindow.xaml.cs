// Copyright (c) Microsoft Corporation
// The Microsoft Corporation licenses this file to you under the MIT license.
// See the LICENSE file in the project root for more information.

using System.Diagnostics;
using System.Runtime.InteropServices;
using CmdPalKeyboardService;
using CommunityToolkit.Mvvm.Messaging;
using ManagedCommon;
using Microsoft.CmdPal.Core.Common.Helpers;
using Microsoft.CmdPal.Core.Common.Services;
using Microsoft.CmdPal.Core.ViewModels.Messages;
using Microsoft.CmdPal.Ext.ClipboardHistory.Messages;
using Microsoft.CmdPal.UI.Dock;
using Microsoft.CmdPal.UI.Events;
using Microsoft.CmdPal.UI.Helpers;
using Microsoft.CmdPal.UI.Messages;
using Microsoft.CmdPal.UI.ViewModels;
using Microsoft.CmdPal.UI.ViewModels.Messages;
using Microsoft.Extensions.DependencyInjection;
using Microsoft.PowerToys.Telemetry;
using Microsoft.UI;
using Microsoft.UI.Composition;
using Microsoft.UI.Composition.SystemBackdrops;
using Microsoft.UI.Input;
using Microsoft.UI.Windowing;
using Microsoft.UI.Xaml;
using Microsoft.Windows.AppLifecycle;
using Windows.ApplicationModel.Activation;
using Windows.Foundation;
using Windows.Graphics;
using Windows.System;
using Windows.UI;
using Windows.UI.WindowManagement;
using Windows.Win32;
using Windows.Win32.Foundation;
using Windows.Win32.Graphics.Dwm;
using Windows.Win32.Graphics.Gdi;
using Windows.Win32.UI.HiDpi;
using Windows.Win32.UI.Input.KeyboardAndMouse;
using Windows.Win32.UI.WindowsAndMessaging;
using WinRT;
using WinUIEx;
using RS_ = Microsoft.CmdPal.UI.Helpers.ResourceLoaderInstance;

namespace Microsoft.CmdPal.UI;

public sealed partial class MainWindow : WindowEx,
    IRecipient<DismissMessage>,
    IRecipient<ShowWindowMessage>,
    IRecipient<ShowPaletteAtMessage>,
    IRecipient<HideWindowMessage>,
    IRecipient<QuitMessage>,
    IDisposable
{
    private const int DefaultWidth = 800;
    private const int DefaultHeight = 480;

    [System.Diagnostics.CodeAnalysis.SuppressMessage("StyleCop.CSharp.NamingRules", "SA1310:Field names should not contain underscore", Justification = "Stylistically, window messages are WM_")]
    [System.Diagnostics.CodeAnalysis.SuppressMessage("StyleCop.CSharp.NamingRules", "SA1306:Field names should begin with lower-case letter", Justification = "Stylistically, window messages are WM_")]
    private readonly uint WM_TASKBAR_RESTART;
    private readonly HWND _hwnd;
    private readonly WNDPROC? _hotkeyWndProc;
    private readonly WNDPROC? _originalWndProc;
    private readonly List<TopLevelHotkey> _hotkeys = [];
    private readonly KeyboardListener _keyboardListener;
    private readonly LocalKeyboardListener _localKeyboardListener;
    private readonly HiddenOwnerWindowBehavior _hiddenOwnerBehavior = new();
    private bool _ignoreHotKeyWhenFullScreen = true;

    private DesktopAcrylicController? _acrylicController;
    private SystemBackdropConfiguration? _configurationSource;

    private WindowPosition _currentWindowPosition = new();

    public MainWindow()
    {
        InitializeComponent();

        _hwnd = new HWND(WinRT.Interop.WindowNative.GetWindowHandle(this).ToInt32());

        unsafe
        {
            CommandPaletteHost.SetHostHwnd((ulong)_hwnd.Value);
        }

        _hiddenOwnerBehavior.ShowInTaskbar(this, Debugger.IsAttached);

        _keyboardListener = new KeyboardListener();
        _keyboardListener.Start();

        _keyboardListener.SetProcessCommand(new CmdPalKeyboardService.ProcessCommand(HandleSummon));

        this.SetIcon();
        AppWindow.Title = RS_.GetString("AppName");
        RestoreWindowPosition();
        UpdateWindowPositionInMemory();

        SetAcrylic();

        WeakReferenceMessenger.Default.Register<DismissMessage>(this);
        WeakReferenceMessenger.Default.Register<QuitMessage>(this);
        WeakReferenceMessenger.Default.Register<ShowWindowMessage>(this);
        WeakReferenceMessenger.Default.Register<ShowPaletteAtMessage>(this);
        WeakReferenceMessenger.Default.Register<HideWindowMessage>(this);

        // Hide our titlebar.
        // We need to both ExtendsContentIntoTitleBar, then set the height to Collapsed
        // to hide the old caption buttons. Then, in UpdateRegionsForCustomTitleBar,
        // we'll make the top drag-able again. (after our content loads)
        ExtendsContentIntoTitleBar = true;
        AppWindow.TitleBar.PreferredHeightOption = TitleBarHeightOption.Collapsed;
        SizeChanged += WindowSizeChanged;
        RootShellPage.Loaded += RootShellPage_Loaded;

        WM_TASKBAR_RESTART = PInvoke.RegisterWindowMessage("TaskbarCreated");

        // LOAD BEARING: If you don't stick the pointer to HotKeyPrc into a
        // member (and instead like, use a local), then the pointer we marshal
        // into the WindowLongPtr will be useless after we leave this function,
        // and our **WindProc will explode**.
        _hotkeyWndProc = HotKeyPrc;
        var hotKeyPrcPointer = Marshal.GetFunctionPointerForDelegate(_hotkeyWndProc);
        _originalWndProc = Marshal.GetDelegateForFunctionPointer<WNDPROC>(PInvoke.SetWindowLongPtr(_hwnd, WINDOW_LONG_PTR_INDEX.GWL_WNDPROC, hotKeyPrcPointer));

        // Load our settings, and then also wire up a settings changed handler
        HotReloadSettings();
        App.Current.Services.GetService<SettingsModel>()!.SettingsChanged += SettingsChangedHandler;

        // Make sure that we update the acrylic theme when the OS theme changes
        RootShellPage.ActualThemeChanged += (s, e) => DispatcherQueue.TryEnqueue(UpdateAcrylic);

        // Hardcoding event name to avoid bringing in the PowerToys.interop dependency. Event name must match CMDPAL_SHOW_EVENT from shared_constants.h
        NativeEventWaiter.WaitForEventLoop("Local\\PowerToysCmdPal-ShowEvent-62336fcd-8611-4023-9b30-091a6af4cc5a", () =>
        {
            Summon(string.Empty);
        });

        _localKeyboardListener = new LocalKeyboardListener();
        _localKeyboardListener.KeyPressed += LocalKeyboardListener_OnKeyPressed;
        _localKeyboardListener.Start();

        // Force window to be created, and then cloaked. This will offset initial animation when the window is shown.
        HideWindow();
    }

    private static void LocalKeyboardListener_OnKeyPressed(object? sender, LocalKeyboardListenerKeyPressedEventArgs e)
    {
        if (e.Key == VirtualKey.GoBack)
        {
            WeakReferenceMessenger.Default.Send(new GoBackMessage());
        }
    }

    private void SettingsChangedHandler(SettingsModel sender, object? args) => HotReloadSettings();

    private void RootShellPage_Loaded(object sender, RoutedEventArgs e) =>

        // Now that our content has loaded, we can update our draggable regions
        UpdateRegionsForCustomTitleBar();

    private void WindowSizeChanged(object sender, WindowSizeChangedEventArgs args) => UpdateRegionsForCustomTitleBar();

    private void PositionCentered()
    {
        var displayArea = DisplayArea.GetFromWindowId(AppWindow.Id, DisplayAreaFallback.Nearest);
        PositionCentered(displayArea);
    }

    private void RestoreWindowPosition()
    {
        var settings = App.Current.Services.GetService<SettingsModel>();
        if (settings?.LastWindowPosition is not WindowPosition savedPosition)
        {
            PositionCentered();
            return;
        }

        if (savedPosition.Width <= 0 || savedPosition.Height <= 0)
        {
            PositionCentered();
            return;
        }

        var newRect = EnsureWindowIsVisible(savedPosition.ToPhysicalWindowRectangle(), new SizeInt32(savedPosition.ScreenWidth, savedPosition.ScreenHeight), savedPosition.Dpi);
        AppWindow.MoveAndResize(newRect);
    }

    private void PositionCentered(DisplayArea displayArea)
    {
        if (displayArea is not null)
        {
            var centeredPosition = AppWindow.Position;
            centeredPosition.X = (displayArea.WorkArea.Width - AppWindow.Size.Width) / 2;
            centeredPosition.Y = (displayArea.WorkArea.Height - AppWindow.Size.Height) / 2;

            centeredPosition.X += displayArea.WorkArea.X;
            centeredPosition.Y += displayArea.WorkArea.Y;
            AppWindow.Move(centeredPosition);
        }
    }

    private void UpdateWindowPositionInMemory()
    {
        var displayArea = DisplayArea.GetFromWindowId(AppWindow.Id, DisplayAreaFallback.Nearest) ?? DisplayArea.Primary;
        _currentWindowPosition = new WindowPosition
        {
            X = AppWindow.Position.X,
            Y = AppWindow.Position.Y,
            Width = AppWindow.Size.Width,
            Height = AppWindow.Size.Height,
            Dpi = (int)this.GetDpiForWindow(),
            ScreenWidth = displayArea.WorkArea.Width,
            ScreenHeight = displayArea.WorkArea.Height,
        };
    }

    private void HotReloadSettings()
    {
        var settings = App.Current.Services.GetService<SettingsModel>()!;

        SetupHotkey(settings);
        App.Current.Services.GetService<TrayIconService>()!.SetupTrayIcon(settings.ShowSystemTrayIcon);

        _ignoreHotKeyWhenFullScreen = settings.IgnoreShortcutWhenFullscreen;
    }

    // We want to use DesktopAcrylicKind.Thin and custom colors as this is the default material
    // other Shell surfaces are using, this cannot be set in XAML however.
    private void SetAcrylic()
    {
        if (DesktopAcrylicController.IsSupported())
        {
            // Hooking up the policy object.
            _configurationSource = new SystemBackdropConfiguration
            {
                // Initial configuration state.
                IsInputActive = true,
            };
            UpdateAcrylic();
        }
    }

    private void UpdateAcrylic()
    {
        if (_acrylicController != null)
        {
            _acrylicController.RemoveAllSystemBackdropTargets();
            _acrylicController.Dispose();
        }

        _acrylicController = GetAcrylicConfig(Content);

        // Enable the system backdrop.
        // Note: Be sure to have "using WinRT;" to support the Window.As<...>() call.
        _acrylicController.AddSystemBackdropTarget(this.As<ICompositionSupportsSystemBackdrop>());
        _acrylicController.SetSystemBackdropConfiguration(_configurationSource);
    }

    private static DesktopAcrylicController GetAcrylicConfig(UIElement content)
    {
        var feContent = content as FrameworkElement;

        return feContent?.ActualTheme == ElementTheme.Light
            ? new DesktopAcrylicController()
            {
                Kind = DesktopAcrylicKind.Thin,
                TintColor = Color.FromArgb(255, 243, 243, 243),
                LuminosityOpacity = 0.90f,
                TintOpacity = 0.0f,
                FallbackColor = Color.FromArgb(255, 238, 238, 238),
            }
            : new DesktopAcrylicController()
            {
                Kind = DesktopAcrylicKind.Thin,
                TintColor = Color.FromArgb(255, 32, 32, 32),
                LuminosityOpacity = 0.96f,
                TintOpacity = 0.5f,
                FallbackColor = Color.FromArgb(255, 28, 28, 28),
            };
    }

    private void ShowHwnd(IntPtr hwndValue, MonitorBehavior target)
    {
        var positionWindowForTargetMonitor = (HWND hwnd) =>
        {
            if (target == MonitorBehavior.ToLast)
            {
                AppWindow.Resize(new SizeInt32 { Width = _currentWindowPosition.Width, Height = _currentWindowPosition.Height });
                AppWindow.Move(new PointInt32 { X = _currentWindowPosition.X, Y = _currentWindowPosition.Y });
            }
            else
            {
                var display = GetScreen(hwnd, target);
                PositionCentered(display);
            }
        };
        ShowHwnd(hwndValue, positionWindowForTargetMonitor);
    }

    private void ShowHwnd(IntPtr hwndValue, Point anchorInPixels, AnchorPoint anchorCorner)
    {
        var positionWindowForAnchor = (HWND hwnd) =>
        {
            PInvoke.GetWindowRect(hwnd, out var bounds);
            var swpFlags = SET_WINDOW_POS_FLAGS.SWP_NOSIZE | SET_WINDOW_POS_FLAGS.SWP_NOACTIVATE | SET_WINDOW_POS_FLAGS.SWP_NOZORDER;
            switch (anchorCorner)
            {
                case AnchorPoint.TopLeft:
                    PInvoke.SetWindowPos(
                        hwnd,
                        HWND.HWND_TOP,
                        (int)anchorInPixels.X,
                        (int)anchorInPixels.Y,
                        0,
                        0,
                        swpFlags);
                    break;
                case AnchorPoint.TopRight:
                    PInvoke.SetWindowPos(
                        hwnd,
                        HWND.HWND_TOP,
                        (int)(anchorInPixels.X - bounds.Width),
                        (int)anchorInPixels.Y,
                        0,
                        0,
                        swpFlags);
                    break;
                case AnchorPoint.BottomLeft:
                    PInvoke.SetWindowPos(
                        hwnd,
                        HWND.HWND_TOP,
                        (int)anchorInPixels.X,
                        (int)(anchorInPixels.Y - bounds.Height),
                        0,
                        0,
                        swpFlags);
                    break;
                case AnchorPoint.BottomRight:
                    PInvoke.SetWindowPos(
                        hwnd,
                        HWND.HWND_TOP,
                        (int)(anchorInPixels.X - bounds.Width),
                        (int)(anchorInPixels.Y - bounds.Height),
                        0,
                        0,
                        swpFlags);
                    break;
            }
        };
        ShowHwnd(hwndValue, positionWindowForAnchor);
    }

    private void ShowHwnd(IntPtr hwndValue, Action<HWND>? positionWindow)
    {
        var hwnd = new HWND(hwndValue != 0 ? hwndValue : _hwnd);

        // Remember, IsIconic == "minimized", which is entirely different state
        // from "show/hide"
        // If we're currently minimized, restore us first, before we reveal
        // our window. Otherwise, we'd just be showing a minimized window -
        // which would remain not visible to the user.
        if (PInvoke.IsIconic(hwnd))
        {
            // Make sure our HWND is cloaked before any possible window manipulations
            Cloak();

            PInvoke.ShowWindow(hwnd, SHOW_WINDOW_CMD.SW_RESTORE);
        }

<<<<<<< HEAD
        if (positionWindow is not null)
=======
        if (target == MonitorBehavior.ToLast)
        {
            var newRect = EnsureWindowIsVisible(_currentWindowPosition.ToPhysicalWindowRectangle(), new SizeInt32(_currentWindowPosition.ScreenWidth, _currentWindowPosition.ScreenHeight), _currentWindowPosition.Dpi);
            AppWindow.MoveAndResize(newRect);
        }
        else
>>>>>>> 2c9a9e9f
        {
            positionWindow(hwnd);
        }

        // Check if the debugger is attached. If it is, we don't want to apply the tool window style,
        // because that would make it hard to debug the app
        if (Debugger.IsAttached)
        {
            _hiddenOwnerBehavior.ShowInTaskbar(this, true);
        }

        // Just to be sure, SHOW our hwnd.
        PInvoke.ShowWindow(hwnd, SHOW_WINDOW_CMD.SW_SHOW);

        // Once we're done, uncloak to avoid all animations
        Uncloak();

        PInvoke.SetForegroundWindow(hwnd);
        PInvoke.SetActiveWindow(hwnd);

        // Push our window to the top of the Z-order and make it the topmost, so that it appears above all other windows.
        // We want to remove the topmost status when we hide the window (because we cloak it instead of hiding it).
        PInvoke.SetWindowPos(hwnd, HWND.HWND_TOPMOST, 0, 0, 0, 0, SET_WINDOW_POS_FLAGS.SWP_NOMOVE | SET_WINDOW_POS_FLAGS.SWP_NOSIZE);
    }

    /// <summary>
    /// Ensures that the window rectangle is visible on-screen.
    /// </summary>
    /// <param name="windowRect">The window rectangle in physical pixels.</param>
    /// <param name="originalScreen">The desktop area the window was positioned on.</param>
    /// <param name="originalDpi">The window's original DPI.</param>
    /// <returns>
    /// A window rectangle in physical pixels, moved to the nearest display and resized
    /// if the DPI has changed.
    /// </returns>
    private static RectInt32 EnsureWindowIsVisible(RectInt32 windowRect, SizeInt32 originalScreen, int originalDpi)
    {
        var displayArea = DisplayArea.GetFromRect(windowRect, DisplayAreaFallback.Nearest);
        if (displayArea is null)
        {
            return windowRect;
        }

        var workArea = displayArea.WorkArea;
        if (workArea.Width <= 0 || workArea.Height <= 0)
        {
            // Fallback, nothing reasonable to do
            return windowRect;
        }

        var effectiveDpi = GetEffectiveDpiFromDisplayId(displayArea);
        if (originalDpi <= 0)
        {
            originalDpi = effectiveDpi; // use current DPI as baseline (no scaling adjustment needed)
        }

        var hasInvalidSize = windowRect.Width <= 0 || windowRect.Height <= 0;
        if (hasInvalidSize)
        {
            windowRect = new RectInt32(windowRect.X, windowRect.Y, DefaultWidth, DefaultHeight);
        }

        // If we have a DPI change, scale the window rectangle accordingly
        if (effectiveDpi != originalDpi)
        {
            var scalingFactor = effectiveDpi / (double)originalDpi;
            windowRect = new RectInt32(
                (int)Math.Round(windowRect.X * scalingFactor),
                (int)Math.Round(windowRect.Y * scalingFactor),
                (int)Math.Round(windowRect.Width * scalingFactor),
                (int)Math.Round(windowRect.Height * scalingFactor));
        }

        var targetWidth = Math.Min(windowRect.Width, workArea.Width);
        var targetHeight = Math.Min(windowRect.Height, workArea.Height);

        // Ensure at least some minimum visible area (e.g., 100 pixels)
        // This helps prevent the window from being entirely offscreen, regardless of display scaling.
        const int minimumVisibleSize = 100;
        var isOffscreen =
            windowRect.X + minimumVisibleSize > workArea.X + workArea.Width ||
            windowRect.X + windowRect.Width - minimumVisibleSize < workArea.X ||
            windowRect.Y + minimumVisibleSize > workArea.Y + workArea.Height ||
            windowRect.Y + windowRect.Height - minimumVisibleSize < workArea.Y;

        // if the work area size has changed, re-center the window
        var workAreaSizeChanged =
            originalScreen.Width != workArea.Width ||
            originalScreen.Height != workArea.Height;

        int targetX;
        int targetY;
        var recenter = isOffscreen || workAreaSizeChanged || hasInvalidSize;
        if (recenter)
        {
            targetX = workArea.X + ((workArea.Width - targetWidth) / 2);
            targetY = workArea.Y + ((workArea.Height - targetHeight) / 2);
        }
        else
        {
            targetX = windowRect.X;
            targetY = windowRect.Y;
        }

        return new RectInt32(targetX, targetY, targetWidth, targetHeight);
    }

    private static int GetEffectiveDpiFromDisplayId(DisplayArea displayArea)
    {
        var effectiveDpi = 96;

        var hMonitor = (HMONITOR)Win32Interop.GetMonitorFromDisplayId(displayArea.DisplayId);
        if (!hMonitor.IsNull)
        {
            var hr = PInvoke.GetDpiForMonitor(hMonitor, MONITOR_DPI_TYPE.MDT_EFFECTIVE_DPI, out var dpiX, out _);
            if (hr == 0)
            {
                effectiveDpi = (int)dpiX;
            }
            else
            {
                Logger.LogWarning($"GetDpiForMonitor failed with HRESULT: 0x{hr.Value:X8} on display {displayArea.DisplayId}");
            }
        }

        if (effectiveDpi <= 0)
        {
            effectiveDpi = 96;
        }

        return effectiveDpi;
    }

    private DisplayArea GetScreen(HWND currentHwnd, MonitorBehavior target)
    {
        // Leaving a note here, in case we ever need it:
        // https://github.com/microsoft/microsoft-ui-xaml/issues/6454
        // If we need to ever FindAll, we'll need to iterate manually
        var displayAreas = Microsoft.UI.Windowing.DisplayArea.FindAll();
        switch (target)
        {
            case MonitorBehavior.InPlace:
                if (PInvoke.GetWindowRect(currentHwnd, out var bounds))
                {
                    RectInt32 converted = new(bounds.X, bounds.Y, bounds.Width, bounds.Height);
                    return DisplayArea.GetFromRect(converted, DisplayAreaFallback.Nearest);
                }

                break;

            case MonitorBehavior.ToFocusedWindow:
                var foregroundWindowHandle = PInvoke.GetForegroundWindow();
                if (foregroundWindowHandle != IntPtr.Zero)
                {
                    if (PInvoke.GetWindowRect(foregroundWindowHandle, out var fgBounds))
                    {
                        RectInt32 converted = new(fgBounds.X, fgBounds.Y, fgBounds.Width, fgBounds.Height);
                        return DisplayArea.GetFromRect(converted, DisplayAreaFallback.Nearest);
                    }
                }

                break;

            case MonitorBehavior.ToPrimary:
                return DisplayArea.Primary;

            case MonitorBehavior.ToMouse:
            default:
                if (PInvoke.GetCursorPos(out var cursorPos))
                {
                    return DisplayArea.GetFromPoint(new PointInt32(cursorPos.X, cursorPos.Y), DisplayAreaFallback.Nearest);
                }

                break;
        }

        return DisplayArea.Primary;
    }

    public void Receive(ShowWindowMessage message)
    {
        var settings = App.Current.Services.GetService<SettingsModel>()!;

        ShowHwnd(message.Hwnd, settings.SummonOn);
    }

    internal void Receive(ShowPaletteAtMessage message)
    {
        ShowHwnd(HWND.Null, message.PosPixels, message.Anchor);
    }

    public void Receive(HideWindowMessage message)
    {
        // This might come in off the UI thread. Make sure to hop back.
        DispatcherQueue.TryEnqueue(() =>
        {
            HideWindow();
        });
    }

    public void Receive(QuitMessage message) =>

        // This might come in on a background thread
        DispatcherQueue.TryEnqueue(() => Close());

    public void Receive(DismissMessage message)
    {
        // This might come in off the UI thread. Make sure to hop back.
        DispatcherQueue.TryEnqueue(() =>
        {
            HideWindow();
        });
    }

    private void HideWindow()
    {
        // Cloak our HWND to avoid all animations.
        var cloaked = Cloak();

        // Then hide our HWND, to make sure that the OS gives the FG / focus back to another app
        // (there's no way for us to guess what the right hwnd might be, only the OS can do it right)
        PInvoke.ShowWindow(_hwnd, SHOW_WINDOW_CMD.SW_HIDE);

        if (cloaked)
        {
            // TRICKY: show our HWND again. This will trick XAML into painting our
            // HWND again, so that we avoid the "flicker" caused by a WinUI3 app
            // window being first shown
            // SW_SHOWNA will prevent us for trying to fight the focus back
            PInvoke.ShowWindow(_hwnd, SHOW_WINDOW_CMD.SW_SHOWNA);

            // Intentionally leave the window cloaked. So our window is "visible",
            // but also cloaked, so you can't see it.

            // If the window was not cloaked, then leave it hidden.
            // Sure, it's not ideal, but at least it's not visible.
        }

        WeakReferenceMessenger.Default.Send(new WindowHiddenMessage());
    }

    private bool Cloak()
    {
        bool wasCloaked;
        unsafe
        {
            BOOL value = true;
            var hr = PInvoke.DwmSetWindowAttribute(_hwnd, DWMWINDOWATTRIBUTE.DWMWA_CLOAK, &value, (uint)sizeof(BOOL));
            if (hr.Failed)
            {
                Logger.LogWarning($"DWM cloaking of the main window failed. HRESULT: {hr.Value}.");
            }

            wasCloaked = hr.Succeeded;
        }

        if (wasCloaked)
        {
            // Because we're only cloaking the window, bury it at the bottom in case something can
            // see it - e.g. some accessibility helper (note: this also removes the top-most status).
            PInvoke.SetWindowPos(_hwnd, HWND.HWND_BOTTOM, 0, 0, 0, 0, SET_WINDOW_POS_FLAGS.SWP_NOMOVE | SET_WINDOW_POS_FLAGS.SWP_NOSIZE);
        }

        return wasCloaked;
    }

    private void Uncloak()
    {
        unsafe
        {
            BOOL value = false;
            PInvoke.DwmSetWindowAttribute(_hwnd, DWMWINDOWATTRIBUTE.DWMWA_CLOAK, &value, (uint)sizeof(BOOL));
        }
    }

    internal void MainWindow_Closed(object sender, WindowEventArgs args)
    {
        var serviceProvider = App.Current.Services;
        UpdateWindowPositionInMemory();

        var settings = serviceProvider.GetService<SettingsModel>();
        if (settings is not null)
        {
            settings.LastWindowPosition = new WindowPosition
            {
                X = _currentWindowPosition.X,
                Y = _currentWindowPosition.Y,
                Width = _currentWindowPosition.Width,
                Height = _currentWindowPosition.Height,
                Dpi = _currentWindowPosition.Dpi,
                ScreenWidth = _currentWindowPosition.ScreenWidth,
                ScreenHeight = _currentWindowPosition.ScreenHeight,
            };

            SettingsModel.SaveSettings(settings);
        }

        var extensionService = serviceProvider.GetService<IExtensionService>()!;
        extensionService.SignalStopExtensionsAsync();

        App.Current.Services.GetService<TrayIconService>()!.Destroy();

        // WinUI bug is causing a crash on shutdown when FailFastOnErrors is set to true (#51773592).
        // Workaround by turning it off before shutdown.
        App.Current.DebugSettings.FailFastOnErrors = false;
        _localKeyboardListener.Dispose();
        DisposeAcrylic();

        _keyboardListener.Stop();
        Environment.Exit(0);
    }

    private void DisposeAcrylic()
    {
        if (_acrylicController is not null)
        {
            _acrylicController.Dispose();
            _acrylicController = null!;
            _configurationSource = null!;
        }
    }

    // Updates our window s.t. the top of the window is draggable.
    private void UpdateRegionsForCustomTitleBar()
    {
        // Specify the interactive regions of the title bar.
        var scaleAdjustment = RootShellPage.XamlRoot.RasterizationScale;

        // Get the rectangle around our XAML content. We're going to mark this
        // rectangle as "Passthrough", so that the normal window operations
        // (resizing, dragging) don't apply in this space.
        var transform = RootShellPage.TransformToVisual(null);

        // Reserve 16px of space at the top for dragging.
        var topHeight = 16;
        var bounds = transform.TransformBounds(new Rect(
            0,
            topHeight,
            RootShellPage.ActualWidth,
            RootShellPage.ActualHeight));
        var contentRect = GetRect(bounds, scaleAdjustment);
        var rectArray = new RectInt32[] { contentRect };
        var nonClientInputSrc = InputNonClientPointerSource.GetForWindowId(this.AppWindow.Id);
        nonClientInputSrc.SetRegionRects(NonClientRegionKind.Passthrough, rectArray);

        // Add a drag-able region on top
        var w = RootShellPage.ActualWidth;
        _ = RootShellPage.ActualHeight;
        var dragSides = new RectInt32[]
        {
            GetRect(new Rect(0, 0, w, topHeight), scaleAdjustment), // the top, {topHeight=16} tall
        };
        nonClientInputSrc.SetRegionRects(NonClientRegionKind.Caption, dragSides);
    }

    private static RectInt32 GetRect(Rect bounds, double scale)
    {
        return new RectInt32(
            _X: (int)Math.Round(bounds.X * scale),
            _Y: (int)Math.Round(bounds.Y * scale),
            _Width: (int)Math.Round(bounds.Width * scale),
            _Height: (int)Math.Round(bounds.Height * scale));
    }

    internal void MainWindow_Activated(object sender, WindowActivatedEventArgs args)
    {
        if (args.WindowActivationState == WindowActivationState.Deactivated)
        {
            // Save the current window position before hiding the window
            UpdateWindowPositionInMemory();

            // If there's a debugger attached...
            if (System.Diagnostics.Debugger.IsAttached)
            {
                // ... then don't hide the window when it loses focus.
                return;
            }

            // Are we disabled? If we are, then we don't want to dismiss on focus lost.
            // This can happen if an extension wanted to show a modal dialog on top of our
            // window i.e. in the case of an MSAL auth window.
            if (PInvoke.IsWindowEnabled(_hwnd) == 0)
            {
                return;
            }

            // This will DWM cloak our window:
            HideWindow();

            PowerToysTelemetry.Log.WriteEvent(new CmdPalDismissedOnLostFocus());
        }

        if (_configurationSource is not null)
        {
            _configurationSource.IsInputActive = args.WindowActivationState != WindowActivationState.Deactivated;
        }
    }

    public void HandleLaunchNonUI(AppActivationArguments? activatedEventArgs)
    {
        // LOAD BEARING
        // Any reading and processing of the activation arguments must be done
        // synchronously in this method, before it returns. The sending instance
        // remains blocked until this returns; afterward it may quit, causing
        // the activation arguments to be lost.
        if (activatedEventArgs is null)
        {
            Summon(string.Empty);
            return;
        }

        try
        {
            if (activatedEventArgs.Kind == ExtendedActivationKind.StartupTask)
            {
                return;
            }

            if (activatedEventArgs.Kind == ExtendedActivationKind.Protocol)
            {
                if (activatedEventArgs.Data is IProtocolActivatedEventArgs protocolArgs)
                {
                    if (protocolArgs.Uri.ToString() is string uri)
                    {
                        // was the URI "x-cmdpal://background" ?
                        if (uri.StartsWith("x-cmdpal://background", StringComparison.OrdinalIgnoreCase))
                        {
                            // we're running, we don't want to activate our window. bail
                            return;
                        }
                        else if (uri.StartsWith("x-cmdpal://settings", StringComparison.OrdinalIgnoreCase))
                        {
                            WeakReferenceMessenger.Default.Send<OpenSettingsMessage>(new());
                            return;
                        }
                        else if (uri.StartsWith("x-cmdpal://reload", StringComparison.OrdinalIgnoreCase))
                        {
                            var settings = App.Current.Services.GetService<SettingsModel>();
                            if (settings?.AllowExternalReload == true)
                            {
                                Logger.LogInfo("External Reload triggered");
                                WeakReferenceMessenger.Default.Send<ReloadCommandsMessage>(new());
                            }
                            else
                            {
                                Logger.LogInfo("External Reload is disabled");
                            }

                            return;
                        }
                    }
                }
            }
        }
        catch (COMException ex)
        {
            // https://learn.microsoft.com/en-us/windows/win32/rpc/rpc-return-values
            const int RPC_S_SERVER_UNAVAILABLE = -2147023174;
            const int RPC_S_CALL_FAILED = 2147023170;

            // Accessing properties activatedEventArgs.Kind and activatedEventArgs.Data might cause COMException
            // if the args are not valid or not passed correctly.
            if (ex.HResult is RPC_S_SERVER_UNAVAILABLE or RPC_S_CALL_FAILED)
            {
                Logger.LogWarning(
                    $"COM exception (HRESULT {ex.HResult}) when accessing activation arguments. " +
                    $"This might be due to the calling application not passing them correctly or exiting before we could read them. " +
                    $"The application will continue running and fall back to showing the Command Palette window.");
            }
            else
            {
                Logger.LogError(
                    $"COM exception (HRESULT {ex.HResult}) when activating the application. " +
                    $"The application will continue running and fall back to showing the Command Palette window.",
                    ex);
            }
        }

        Summon(string.Empty);
    }

    public void Summon(string commandId) =>

        // The actual showing and hiding of the window will be done by the
        // ShellPage. This is because we don't want to show the window if the
        // user bound a hotkey to just an invokable command, which we can't
        // know till the message is being handled.
        WeakReferenceMessenger.Default.Send<HotkeySummonMessage>(new(commandId, _hwnd));

    private void UnregisterHotkeys()
    {
        _keyboardListener.ClearHotkeys();

        while (_hotkeys.Count > 0)
        {
            PInvoke.UnregisterHotKey(_hwnd, _hotkeys.Count - 1);
            _hotkeys.RemoveAt(_hotkeys.Count - 1);
        }
    }

    private void SetupHotkey(SettingsModel settings)
    {
        UnregisterHotkeys();

        var globalHotkey = settings.Hotkey;
        if (globalHotkey is not null)
        {
            if (settings.UseLowLevelGlobalHotkey)
            {
                _keyboardListener.SetHotkeyAction(globalHotkey.Win, globalHotkey.Ctrl, globalHotkey.Shift, globalHotkey.Alt, (byte)globalHotkey.Code, string.Empty);

                _hotkeys.Add(new(globalHotkey, string.Empty));
            }
            else
            {
                var vk = globalHotkey.Code;
                var modifiers =
                                (globalHotkey.Alt ? HOT_KEY_MODIFIERS.MOD_ALT : 0) |
                                (globalHotkey.Ctrl ? HOT_KEY_MODIFIERS.MOD_CONTROL : 0) |
                                (globalHotkey.Shift ? HOT_KEY_MODIFIERS.MOD_SHIFT : 0) |
                                (globalHotkey.Win ? HOT_KEY_MODIFIERS.MOD_WIN : 0)
                                ;

                var success = PInvoke.RegisterHotKey(_hwnd, _hotkeys.Count, modifiers, (uint)vk);
                if (success)
                {
                    _hotkeys.Add(new(globalHotkey, string.Empty));
                }
            }
        }

        foreach (var commandHotkey in settings.CommandHotkeys)
        {
            var key = commandHotkey.Hotkey;

            if (key is not null)
            {
                if (settings.UseLowLevelGlobalHotkey)
                {
                    _keyboardListener.SetHotkeyAction(key.Win, key.Ctrl, key.Shift, key.Alt, (byte)key.Code, commandHotkey.CommandId);

                    _hotkeys.Add(new(globalHotkey, string.Empty));
                }
                else
                {
                    var vk = key.Code;
                    var modifiers =
                        (key.Alt ? HOT_KEY_MODIFIERS.MOD_ALT : 0) |
                        (key.Ctrl ? HOT_KEY_MODIFIERS.MOD_CONTROL : 0) |
                        (key.Shift ? HOT_KEY_MODIFIERS.MOD_SHIFT : 0) |
                        (key.Win ? HOT_KEY_MODIFIERS.MOD_WIN : 0)
                        ;

                    var success = PInvoke.RegisterHotKey(_hwnd, _hotkeys.Count, modifiers, (uint)vk);
                    if (success)
                    {
                        _hotkeys.Add(commandHotkey);
                    }
                }
            }
        }
    }

    private void HandleSummon(string commandId)
    {
        if (_ignoreHotKeyWhenFullScreen)
        {
            // If we're in full screen mode, ignore the hotkey
            if (WindowHelper.IsWindowFullscreen())
            {
                return;
            }
        }

        HandleSummonCore(commandId);
    }

    private void HandleSummonCore(string commandId)
    {
        var isRootHotkey = string.IsNullOrEmpty(commandId);
        PowerToysTelemetry.Log.WriteEvent(new CmdPalHotkeySummoned(isRootHotkey));

        var isVisible = this.Visible;

        unsafe
        {
            // We need to check if our window is cloaked or not. A cloaked window is still
            // technically visible, because SHOW/HIDE != iconic (minimized) != cloaked
            // (these are all separate states)
            long attr = 0;
            PInvoke.DwmGetWindowAttribute(_hwnd, DWMWINDOWATTRIBUTE.DWMWA_CLOAKED, &attr, sizeof(long));
            if (attr == 1 /* DWM_CLOAKED_APP */)
            {
                isVisible = false;
            }
        }

        // Note to future us: the wParam will have the index of the hotkey we registered.
        // We can use that in the future to differentiate the hotkeys we've pressed
        // so that we can bind hotkeys to individual commands
        if (!isVisible || !isRootHotkey)
        {
            Summon(commandId);
        }
        else if (isRootHotkey)
        {
            // If there's a debugger attached...
            if (System.Diagnostics.Debugger.IsAttached)
            {
                // ... then manually hide our window. When debugged, we won't get the cool cloaking,
                // but that's the price to pay for having the HWND not light-dismiss while we're debugging.
                Cloak();
                this.Hide();

                return;
            }

            HideWindow();
        }
    }

    private LRESULT HotKeyPrc(
        HWND hwnd,
        uint uMsg,
        WPARAM wParam,
        LPARAM lParam)
    {
        switch (uMsg)
        {
            // Prevent the window from maximizing when double-clicking the title bar area
            case PInvoke.WM_NCLBUTTONDBLCLK:
                return (LRESULT)IntPtr.Zero;
            case PInvoke.WM_HOTKEY:
                {
                    var hotkeyIndex = (int)wParam.Value;
                    if (hotkeyIndex < _hotkeys.Count)
                    {
                        var hotkey = _hotkeys[hotkeyIndex];
                        HandleSummon(hotkey.CommandId);
                    }

                    return (LRESULT)IntPtr.Zero;
                }

            default:
                if (uMsg == WM_TASKBAR_RESTART)
                {
                    HotReloadSettings();
                }

                break;
        }

        return PInvoke.CallWindowProc(_originalWndProc, hwnd, uMsg, wParam, lParam);
    }

    public void Dispose()
    {
        _localKeyboardListener.Dispose();
        DisposeAcrylic();
    }

    void IRecipient<ShowPaletteAtMessage>.Receive(ShowPaletteAtMessage message) => Receive(message);
}<|MERGE_RESOLUTION|>--- conflicted
+++ resolved
@@ -286,8 +286,8 @@
         {
             if (target == MonitorBehavior.ToLast)
             {
-                AppWindow.Resize(new SizeInt32 { Width = _currentWindowPosition.Width, Height = _currentWindowPosition.Height });
-                AppWindow.Move(new PointInt32 { X = _currentWindowPosition.X, Y = _currentWindowPosition.Y });
+                var newRect = EnsureWindowIsVisible(_currentWindowPosition.ToPhysicalWindowRectangle(), new SizeInt32(_currentWindowPosition.ScreenWidth, _currentWindowPosition.ScreenHeight), _currentWindowPosition.Dpi);
+                AppWindow.MoveAndResize(newRect);
             }
             else
             {
@@ -368,16 +368,7 @@
             PInvoke.ShowWindow(hwnd, SHOW_WINDOW_CMD.SW_RESTORE);
         }
 
-<<<<<<< HEAD
         if (positionWindow is not null)
-=======
-        if (target == MonitorBehavior.ToLast)
-        {
-            var newRect = EnsureWindowIsVisible(_currentWindowPosition.ToPhysicalWindowRectangle(), new SizeInt32(_currentWindowPosition.ScreenWidth, _currentWindowPosition.ScreenHeight), _currentWindowPosition.Dpi);
-            AppWindow.MoveAndResize(newRect);
-        }
-        else
->>>>>>> 2c9a9e9f
         {
             positionWindow(hwnd);
         }
