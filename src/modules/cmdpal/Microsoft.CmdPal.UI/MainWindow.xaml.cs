--- conflicted
+++ resolved
@@ -11,11 +11,8 @@
 using Microsoft.CmdPal.Core.Common.Services;
 using Microsoft.CmdPal.Core.ViewModels.Messages;
 using Microsoft.CmdPal.Ext.ClipboardHistory.Messages;
-<<<<<<< HEAD
+using Microsoft.CmdPal.UI.Controls;
 using Microsoft.CmdPal.UI.Dock;
-=======
-using Microsoft.CmdPal.UI.Controls;
->>>>>>> 52f25619
 using Microsoft.CmdPal.UI.Events;
 using Microsoft.CmdPal.UI.Helpers;
 using Microsoft.CmdPal.UI.Messages;
@@ -310,7 +307,6 @@
 
     private void ShowHwnd(IntPtr hwndValue, MonitorBehavior target)
     {
-<<<<<<< HEAD
         var positionWindowForTargetMonitor = (HWND hwnd) =>
         {
             if (target == MonitorBehavior.ToLast)
@@ -382,10 +378,8 @@
 
     private void ShowHwnd(IntPtr hwndValue, Action<HWND>? positionWindow)
     {
-=======
         StopAutoGoHome();
 
->>>>>>> 52f25619
         var hwnd = new HWND(hwndValue != 0 ? hwndValue : _hwnd);
 
         // Remember, IsIconic == "minimized", which is entirely different state
@@ -640,9 +634,8 @@
             // Sure, it's not ideal, but at least it's not visible.
         }
 
-<<<<<<< HEAD
         WeakReferenceMessenger.Default.Send(new WindowHiddenMessage());
-=======
+
         // Start auto-go-home timer
         RestartAutoGoHome();
     }
@@ -661,7 +654,6 @@
 
         _autoGoHomeTimer.Stop();
         _autoGoHomeTimer.Start();
->>>>>>> 52f25619
     }
 
     private bool Cloak()
