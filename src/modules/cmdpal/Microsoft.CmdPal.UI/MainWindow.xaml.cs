--- conflicted
+++ resolved
@@ -18,7 +18,6 @@
 using Microsoft.CmdPal.UI.ViewModels.Messages;
 using Microsoft.Extensions.DependencyInjection;
 using Microsoft.PowerToys.Telemetry;
-using Microsoft.UI;
 using Microsoft.UI.Composition;
 using Microsoft.UI.Composition.SystemBackdrops;
 using Microsoft.UI.Input;
@@ -30,12 +29,9 @@
 using Windows.Graphics;
 using Windows.System;
 using Windows.UI;
-using Windows.UI.WindowManagement;
 using Windows.Win32;
 using Windows.Win32.Foundation;
 using Windows.Win32.Graphics.Dwm;
-using Windows.Win32.Graphics.Gdi;
-using Windows.Win32.UI.HiDpi;
 using Windows.Win32.UI.Input.KeyboardAndMouse;
 using Windows.Win32.UI.WindowsAndMessaging;
 using WinRT;
@@ -158,11 +154,7 @@
 
     private void WindowSizeChanged(object sender, WindowSizeChangedEventArgs args) => UpdateRegionsForCustomTitleBar();
 
-    private void PositionCentered()
-    {
-        var displayArea = DisplayArea.GetFromWindowId(AppWindow.Id, DisplayAreaFallback.Nearest);
-        MonitorHelper.PositionCentered(AppWindow, displayArea);
-    }
+    private void PositionCentered() => MonitorHelper.PositionCentered(AppWindow, DisplayAreaFallback.Nearest);
 
     private void RestoreWindowPosition()
     {
@@ -179,7 +171,7 @@
             return;
         }
 
-        var newRect = EnsureWindowIsVisible(savedPosition.ToPhysicalWindowRectangle(), new SizeInt32(savedPosition.ScreenWidth, savedPosition.ScreenHeight), savedPosition.Dpi);
+        var newRect = MonitorHelper.EnsureWindowIsVisible(savedPosition.ToPhysicalWindowRectangle(), new SizeInt32(savedPosition.ScreenWidth, savedPosition.ScreenHeight), savedPosition.Dpi, DefaultWidth, DefaultHeight);
         AppWindow.MoveAndResize(newRect);
     }
 
@@ -282,7 +274,12 @@
 
         if (target == MonitorBehavior.ToLast)
         {
-            var newRect = EnsureWindowIsVisible(_currentWindowPosition.ToPhysicalWindowRectangle(), new SizeInt32(_currentWindowPosition.ScreenWidth, _currentWindowPosition.ScreenHeight), _currentWindowPosition.Dpi);
+            var newRect = MonitorHelper.EnsureWindowIsVisible(
+                _currentWindowPosition.ToPhysicalWindowRectangle(),
+                new SizeInt32(_currentWindowPosition.ScreenWidth, _currentWindowPosition.ScreenHeight),
+                _currentWindowPosition.Dpi,
+                DefaultWidth,
+                DefaultHeight);
             AppWindow.MoveAndResize(newRect);
         }
         else
@@ -311,163 +308,6 @@
         PInvoke.SetWindowPos(hwnd, HWND.HWND_TOPMOST, 0, 0, 0, 0, SET_WINDOW_POS_FLAGS.SWP_NOMOVE | SET_WINDOW_POS_FLAGS.SWP_NOSIZE);
     }
 
-<<<<<<< HEAD
-=======
-    /// <summary>
-    /// Ensures that the window rectangle is visible on-screen.
-    /// </summary>
-    /// <param name="windowRect">The window rectangle in physical pixels.</param>
-    /// <param name="originalScreen">The desktop area the window was positioned on.</param>
-    /// <param name="originalDpi">The window's original DPI.</param>
-    /// <returns>
-    /// A window rectangle in physical pixels, moved to the nearest display and resized
-    /// if the DPI has changed.
-    /// </returns>
-    private static RectInt32 EnsureWindowIsVisible(RectInt32 windowRect, SizeInt32 originalScreen, int originalDpi)
-    {
-        var displayArea = DisplayArea.GetFromRect(windowRect, DisplayAreaFallback.Nearest);
-        if (displayArea is null)
-        {
-            return windowRect;
-        }
-
-        var workArea = displayArea.WorkArea;
-        if (workArea.Width <= 0 || workArea.Height <= 0)
-        {
-            // Fallback, nothing reasonable to do
-            return windowRect;
-        }
-
-        var effectiveDpi = GetEffectiveDpiFromDisplayId(displayArea);
-        if (originalDpi <= 0)
-        {
-            originalDpi = effectiveDpi; // use current DPI as baseline (no scaling adjustment needed)
-        }
-
-        var hasInvalidSize = windowRect.Width <= 0 || windowRect.Height <= 0;
-        if (hasInvalidSize)
-        {
-            windowRect = new RectInt32(windowRect.X, windowRect.Y, DefaultWidth, DefaultHeight);
-        }
-
-        // If we have a DPI change, scale the window rectangle accordingly
-        if (effectiveDpi != originalDpi)
-        {
-            var scalingFactor = effectiveDpi / (double)originalDpi;
-            windowRect = new RectInt32(
-                (int)Math.Round(windowRect.X * scalingFactor),
-                (int)Math.Round(windowRect.Y * scalingFactor),
-                (int)Math.Round(windowRect.Width * scalingFactor),
-                (int)Math.Round(windowRect.Height * scalingFactor));
-        }
-
-        var targetWidth = Math.Min(windowRect.Width, workArea.Width);
-        var targetHeight = Math.Min(windowRect.Height, workArea.Height);
-
-        // Ensure at least some minimum visible area (e.g., 100 pixels)
-        // This helps prevent the window from being entirely offscreen, regardless of display scaling.
-        const int minimumVisibleSize = 100;
-        var isOffscreen =
-            windowRect.X + minimumVisibleSize > workArea.X + workArea.Width ||
-            windowRect.X + windowRect.Width - minimumVisibleSize < workArea.X ||
-            windowRect.Y + minimumVisibleSize > workArea.Y + workArea.Height ||
-            windowRect.Y + windowRect.Height - minimumVisibleSize < workArea.Y;
-
-        // if the work area size has changed, re-center the window
-        var workAreaSizeChanged =
-            originalScreen.Width != workArea.Width ||
-            originalScreen.Height != workArea.Height;
-
-        int targetX;
-        int targetY;
-        var recenter = isOffscreen || workAreaSizeChanged || hasInvalidSize;
-        if (recenter)
-        {
-            targetX = workArea.X + ((workArea.Width - targetWidth) / 2);
-            targetY = workArea.Y + ((workArea.Height - targetHeight) / 2);
-        }
-        else
-        {
-            targetX = windowRect.X;
-            targetY = windowRect.Y;
-        }
-
-        return new RectInt32(targetX, targetY, targetWidth, targetHeight);
-    }
-
-    private static int GetEffectiveDpiFromDisplayId(DisplayArea displayArea)
-    {
-        var effectiveDpi = 96;
-
-        var hMonitor = (HMONITOR)Win32Interop.GetMonitorFromDisplayId(displayArea.DisplayId);
-        if (!hMonitor.IsNull)
-        {
-            var hr = PInvoke.GetDpiForMonitor(hMonitor, MONITOR_DPI_TYPE.MDT_EFFECTIVE_DPI, out var dpiX, out _);
-            if (hr == 0)
-            {
-                effectiveDpi = (int)dpiX;
-            }
-            else
-            {
-                Logger.LogWarning($"GetDpiForMonitor failed with HRESULT: 0x{hr.Value:X8} on display {displayArea.DisplayId}");
-            }
-        }
-
-        if (effectiveDpi <= 0)
-        {
-            effectiveDpi = 96;
-        }
-
-        return effectiveDpi;
-    }
-
-    private DisplayArea GetScreen(HWND currentHwnd, MonitorBehavior target)
-    {
-        // Leaving a note here, in case we ever need it:
-        // https://github.com/microsoft/microsoft-ui-xaml/issues/6454
-        // If we need to ever FindAll, we'll need to iterate manually
-        var displayAreas = Microsoft.UI.Windowing.DisplayArea.FindAll();
-        switch (target)
-        {
-            case MonitorBehavior.InPlace:
-                if (PInvoke.GetWindowRect(currentHwnd, out var bounds))
-                {
-                    RectInt32 converted = new(bounds.X, bounds.Y, bounds.Width, bounds.Height);
-                    return DisplayArea.GetFromRect(converted, DisplayAreaFallback.Nearest);
-                }
-
-                break;
-
-            case MonitorBehavior.ToFocusedWindow:
-                var foregroundWindowHandle = PInvoke.GetForegroundWindow();
-                if (foregroundWindowHandle != IntPtr.Zero)
-                {
-                    if (PInvoke.GetWindowRect(foregroundWindowHandle, out var fgBounds))
-                    {
-                        RectInt32 converted = new(fgBounds.X, fgBounds.Y, fgBounds.Width, fgBounds.Height);
-                        return DisplayArea.GetFromRect(converted, DisplayAreaFallback.Nearest);
-                    }
-                }
-
-                break;
-
-            case MonitorBehavior.ToPrimary:
-                return DisplayArea.Primary;
-
-            case MonitorBehavior.ToMouse:
-            default:
-                if (PInvoke.GetCursorPos(out var cursorPos))
-                {
-                    return DisplayArea.GetFromPoint(new PointInt32(cursorPos.X, cursorPos.Y), DisplayAreaFallback.Nearest);
-                }
-
-                break;
-        }
-
-        return DisplayArea.Primary;
-    }
-
->>>>>>> 2c9a9e9f
     public void Receive(ShowWindowMessage message)
     {
         var settings = App.Current.Services.GetService<SettingsModel>()!;
