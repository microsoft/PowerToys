// Copyright (c) Microsoft Corporation
// The Microsoft Corporation licenses this file to you under the MIT license.
// See the LICENSE file in the project root for more information.

using System.Diagnostics;
using System.Runtime.InteropServices;
using CmdPalKeyboardService;
using CommunityToolkit.Mvvm.Messaging;
using ManagedCommon;
using Microsoft.CmdPal.Common.Helpers;
using Microsoft.CmdPal.Common.Messages;
using Microsoft.CmdPal.Common.Services;
using Microsoft.CmdPal.Core.ViewModels.Messages;
using Microsoft.CmdPal.UI.Events;
using Microsoft.CmdPal.UI.Helpers;
using Microsoft.CmdPal.UI.Messages;
using Microsoft.CmdPal.UI.ViewModels;
using Microsoft.CmdPal.UI.ViewModels.Messages;
using Microsoft.Extensions.DependencyInjection;
using Microsoft.PowerToys.Telemetry;
using Microsoft.UI.Composition;
using Microsoft.UI.Composition.SystemBackdrops;
using Microsoft.UI.Input;
using Microsoft.UI.Windowing;
using Microsoft.UI.Xaml;
using Microsoft.Windows.AppLifecycle;
using Windows.ApplicationModel.Activation;
using Windows.Foundation;
using Windows.Graphics;
using Windows.System;
using Windows.UI;
using Windows.UI.WindowManagement;
using Windows.Win32;
using Windows.Win32.Foundation;
using Windows.Win32.Graphics.Dwm;
using Windows.Win32.UI.Input.KeyboardAndMouse;
using Windows.Win32.UI.WindowsAndMessaging;
using WinRT;
using WinUIEx;
using RS_ = Microsoft.CmdPal.UI.Helpers.ResourceLoaderInstance;

namespace Microsoft.CmdPal.UI;

public sealed partial class MainWindow : WindowEx,
    IRecipient<DismissMessage>,
    IRecipient<ShowWindowMessage>,
    IRecipient<HideWindowMessage>,
    IRecipient<QuitMessage>,
    IDisposable
{
    [System.Diagnostics.CodeAnalysis.SuppressMessage("StyleCop.CSharp.NamingRules", "SA1310:Field names should not contain underscore", Justification = "Stylistically, window messages are WM_")]
    [System.Diagnostics.CodeAnalysis.SuppressMessage("StyleCop.CSharp.NamingRules", "SA1306:Field names should begin with lower-case letter", Justification = "Stylistically, window messages are WM_")]
    private readonly uint WM_TASKBAR_RESTART;
    private readonly HWND _hwnd;
    private readonly WNDPROC? _hotkeyWndProc;
    private readonly WNDPROC? _originalWndProc;
    private readonly List<TopLevelHotkey> _hotkeys = [];
    private readonly KeyboardListener _keyboardListener;
    private readonly LocalKeyboardListener _localKeyboardListener;
    private bool _ignoreHotKeyWhenFullScreen = true;

    private DesktopAcrylicController? _acrylicController;
    private SystemBackdropConfiguration? _configurationSource;

    public MainWindow()
    {
        InitializeComponent();

        _hwnd = new HWND(WinRT.Interop.WindowNative.GetWindowHandle(this).ToInt32());

        unsafe
        {
            CommandPaletteHost.SetHostHwnd((ulong)_hwnd.Value);
        }

        _keyboardListener = new KeyboardListener();
        _keyboardListener.Start();

        _keyboardListener.SetProcessCommand(new CmdPalKeyboardService.ProcessCommand(HandleSummon));

        this.SetIcon();
        AppWindow.Title = RS_.GetString("AppName");
        PositionCentered();
        SetAcrylic();

        WeakReferenceMessenger.Default.Register<DismissMessage>(this);
        WeakReferenceMessenger.Default.Register<QuitMessage>(this);
        WeakReferenceMessenger.Default.Register<ShowWindowMessage>(this);
        WeakReferenceMessenger.Default.Register<HideWindowMessage>(this);

        // Hide our titlebar.
        // We need to both ExtendsContentIntoTitleBar, then set the height to Collapsed
        // to hide the old caption buttons. Then, in UpdateRegionsForCustomTitleBar,
        // we'll make the top drag-able again. (after our content loads)
        ExtendsContentIntoTitleBar = true;
        AppWindow.TitleBar.PreferredHeightOption = TitleBarHeightOption.Collapsed;
        SizeChanged += WindowSizeChanged;
        RootShellPage.Loaded += RootShellPage_Loaded;

        WM_TASKBAR_RESTART = PInvoke.RegisterWindowMessage("TaskbarCreated");

        // LOAD BEARING: If you don't stick the pointer to HotKeyPrc into a
        // member (and instead like, use a local), then the pointer we marshal
        // into the WindowLongPtr will be useless after we leave this function,
        // and our **WindProc will explode**.
        _hotkeyWndProc = HotKeyPrc;
        var hotKeyPrcPointer = Marshal.GetFunctionPointerForDelegate(_hotkeyWndProc);
        _originalWndProc = Marshal.GetDelegateForFunctionPointer<WNDPROC>(PInvoke.SetWindowLongPtr(_hwnd, WINDOW_LONG_PTR_INDEX.GWL_WNDPROC, hotKeyPrcPointer));

        // Load our settings, and then also wire up a settings changed handler
        HotReloadSettings();
        App.Current.Services.GetService<SettingsModel>()!.SettingsChanged += SettingsChangedHandler;

        // Make sure that we update the acrylic theme when the OS theme changes
        RootShellPage.ActualThemeChanged += (s, e) => DispatcherQueue.TryEnqueue(UpdateAcrylic);

        // Hardcoding event name to avoid bringing in the PowerToys.interop dependency. Event name must match CMDPAL_SHOW_EVENT from shared_constants.h
        NativeEventWaiter.WaitForEventLoop("Local\\PowerToysCmdPal-ShowEvent-62336fcd-8611-4023-9b30-091a6af4cc5a", () =>
        {
            Summon(string.Empty);
        });

<<<<<<< HEAD
        // Force window to be created, and then cloaked. This will offset initial animation when the window is shown.
        HideWindow();
=======
        _localKeyboardListener = new LocalKeyboardListener();
        _localKeyboardListener.KeyPressed += LocalKeyboardListener_OnKeyPressed;
        _localKeyboardListener.Start();
    }

    private static void LocalKeyboardListener_OnKeyPressed(object? sender, LocalKeyboardListenerKeyPressedEventArgs e)
    {
        if (e.Key == VirtualKey.GoBack)
        {
            WeakReferenceMessenger.Default.Send(new GoBackMessage());
        }
>>>>>>> 8258f2ab
    }

    private void SettingsChangedHandler(SettingsModel sender, object? args) => HotReloadSettings();

    private void RootShellPage_Loaded(object sender, RoutedEventArgs e) =>

        // Now that our content has loaded, we can update our draggable regions
        UpdateRegionsForCustomTitleBar();

    private void WindowSizeChanged(object sender, WindowSizeChangedEventArgs args) => UpdateRegionsForCustomTitleBar();

    private void PositionCentered()
    {
        var displayArea = DisplayArea.GetFromWindowId(AppWindow.Id, DisplayAreaFallback.Nearest);
        PositionCentered(displayArea);
    }

    private void PositionCentered(DisplayArea displayArea)
    {
        if (displayArea is not null)
        {
            var centeredPosition = AppWindow.Position;
            centeredPosition.X = (displayArea.WorkArea.Width - AppWindow.Size.Width) / 2;
            centeredPosition.Y = (displayArea.WorkArea.Height - AppWindow.Size.Height) / 2;

            centeredPosition.X += displayArea.WorkArea.X;
            centeredPosition.Y += displayArea.WorkArea.Y;
            AppWindow.Move(centeredPosition);
        }
    }

    private void HotReloadSettings()
    {
        var settings = App.Current.Services.GetService<SettingsModel>()!;

        SetupHotkey(settings);
        App.Current.Services.GetService<TrayIconService>()!.SetupTrayIcon(settings.ShowSystemTrayIcon);

        _ignoreHotKeyWhenFullScreen = settings.IgnoreShortcutWhenFullscreen;

        this.SetVisibilityInSwitchers(Debugger.IsAttached);
    }

    // We want to use DesktopAcrylicKind.Thin and custom colors as this is the default material
    // other Shell surfaces are using, this cannot be set in XAML however.
    private void SetAcrylic()
    {
        if (DesktopAcrylicController.IsSupported())
        {
            // Hooking up the policy object.
            _configurationSource = new SystemBackdropConfiguration
            {
                // Initial configuration state.
                IsInputActive = true,
            };
            UpdateAcrylic();
        }
    }

    private void UpdateAcrylic()
    {
        if (_acrylicController != null)
        {
            _acrylicController.RemoveAllSystemBackdropTargets();
            _acrylicController.Dispose();
        }

        _acrylicController = GetAcrylicConfig(Content);

        // Enable the system backdrop.
        // Note: Be sure to have "using WinRT;" to support the Window.As<...>() call.
        _acrylicController.AddSystemBackdropTarget(this.As<ICompositionSupportsSystemBackdrop>());
        _acrylicController.SetSystemBackdropConfiguration(_configurationSource);
    }

    private static DesktopAcrylicController GetAcrylicConfig(UIElement content)
    {
        var feContent = content as FrameworkElement;

        return feContent?.ActualTheme == ElementTheme.Light
            ? new DesktopAcrylicController()
            {
                Kind = DesktopAcrylicKind.Thin,
                TintColor = Color.FromArgb(255, 243, 243, 243),
                LuminosityOpacity = 0.90f,
                TintOpacity = 0.0f,
                FallbackColor = Color.FromArgb(255, 238, 238, 238),
            }
            : new DesktopAcrylicController()
            {
                Kind = DesktopAcrylicKind.Thin,
                TintColor = Color.FromArgb(255, 32, 32, 32),
                LuminosityOpacity = 0.96f,
                TintOpacity = 0.5f,
                FallbackColor = Color.FromArgb(255, 28, 28, 28),
            };
    }

    private void ShowHwnd(IntPtr hwndValue, MonitorBehavior target)
    {
        var hwnd = new HWND(hwndValue != 0 ? hwndValue : _hwnd);

        // Remember, IsIconic == "minimized", which is entirely different state
        // from "show/hide"
        // If we're currently minimized, restore us first, before we reveal
        // our window. Otherwise, we'd just be showing a minimized window -
        // which would remain not visible to the user.
        if (PInvoke.IsIconic(hwnd))
        {
            // Make sure our HWND is cloaked before any possible window manipulations
            Cloak();

            PInvoke.ShowWindow(hwnd, SHOW_WINDOW_CMD.SW_RESTORE);
        }

        var display = GetScreen(hwnd, target);
        PositionCentered(display);

        // Just to be sure, SHOW our hwnd.
        PInvoke.ShowWindow(hwnd, SHOW_WINDOW_CMD.SW_SHOW);

        // Once we're done, uncloak to avoid all animations
        Uncloak();

        PInvoke.SetForegroundWindow(hwnd);
        PInvoke.SetActiveWindow(hwnd);

        // Push our window to the top of the Z-order and make it the topmost, so that it appears above all other windows.
        // We want to remove the topmost status when we hide the window (because we cloak it instead of hiding it).
        PInvoke.SetWindowPos(hwnd, HWND.HWND_TOPMOST, 0, 0, 0, 0, SET_WINDOW_POS_FLAGS.SWP_NOMOVE | SET_WINDOW_POS_FLAGS.SWP_NOSIZE);
    }

    private DisplayArea GetScreen(HWND currentHwnd, MonitorBehavior target)
    {
        // Leaving a note here, in case we ever need it:
        // https://github.com/microsoft/microsoft-ui-xaml/issues/6454
        // If we need to ever FindAll, we'll need to iterate manually
        var displayAreas = Microsoft.UI.Windowing.DisplayArea.FindAll();
        switch (target)
        {
            case MonitorBehavior.InPlace:
                if (PInvoke.GetWindowRect(currentHwnd, out var bounds))
                {
                    RectInt32 converted = new(bounds.X, bounds.Y, bounds.Width, bounds.Height);
                    return DisplayArea.GetFromRect(converted, DisplayAreaFallback.Nearest);
                }

                break;

            case MonitorBehavior.ToFocusedWindow:
                var foregroundWindowHandle = PInvoke.GetForegroundWindow();
                if (foregroundWindowHandle != IntPtr.Zero)
                {
                    if (PInvoke.GetWindowRect(foregroundWindowHandle, out var fgBounds))
                    {
                        RectInt32 converted = new(fgBounds.X, fgBounds.Y, fgBounds.Width, fgBounds.Height);
                        return DisplayArea.GetFromRect(converted, DisplayAreaFallback.Nearest);
                    }
                }

                break;

            case MonitorBehavior.ToPrimary:
                return DisplayArea.Primary;

            case MonitorBehavior.ToMouse:
            default:
                if (PInvoke.GetCursorPos(out var cursorPos))
                {
                    return DisplayArea.GetFromPoint(new PointInt32(cursorPos.X, cursorPos.Y), DisplayAreaFallback.Nearest);
                }

                break;
        }

        return DisplayArea.Primary;
    }

    public void Receive(ShowWindowMessage message)
    {
        var settings = App.Current.Services.GetService<SettingsModel>()!;

        ShowHwnd(message.Hwnd, settings.SummonOn);
    }

    public void Receive(HideWindowMessage message)
    {
        // This might come in off the UI thread. Make sure to hop back.
        DispatcherQueue.TryEnqueue(() =>
        {
            HideWindow();
        });
    }

    public void Receive(QuitMessage message) =>

        // This might come in on a background thread
        DispatcherQueue.TryEnqueue(() => Close());

    public void Receive(DismissMessage message)
    {
        // This might come in off the UI thread. Make sure to hop back.
        DispatcherQueue.TryEnqueue(() =>
        {
            HideWindow();
        });
    }

    private void HideWindow()
    {
        // Cloak our HWND to avoid all animations.
        Cloak();

        // Then hide our HWND, to make sure that the OS gives the FG / focus back to another app
        // (there's no way for us to guess what the right hwnd might be, only the OS can do it right)
        PInvoke.ShowWindow(_hwnd, SHOW_WINDOW_CMD.SW_HIDE);

        // TRICKY: show our HWND again. This will trick XAML into painting our
        // HWND again, so that we avoid the "flicker" caused by a WinUI3 app
        // window being first shown
        // SW_SHOWNA will prevent us for trying to fight the focus back
        PInvoke.ShowWindow(_hwnd, SHOW_WINDOW_CMD.SW_SHOWNA);

        // Intentionally leave the window cloaked. So our window is "visible",
        // but also cloaked, so you can't see it.
    }

    private void Cloak()
    {
        unsafe
        {
            BOOL value = true;
            PInvoke.DwmSetWindowAttribute(_hwnd, DWMWINDOWATTRIBUTE.DWMWA_CLOAK, &value, (uint)sizeof(BOOL));
        }

        // Because we're only cloaking the window, bury it at the bottom in case something can
        // see it - e.g. some accessibility helper (note: this also removes the top-most status).
        PInvoke.SetWindowPos(_hwnd, HWND.HWND_BOTTOM, 0, 0, 0, 0, SET_WINDOW_POS_FLAGS.SWP_NOMOVE | SET_WINDOW_POS_FLAGS.SWP_NOSIZE);
    }

    private void Uncloak()
    {
        unsafe
        {
            BOOL value = false;
            PInvoke.DwmSetWindowAttribute(_hwnd, DWMWINDOWATTRIBUTE.DWMWA_CLOAK, &value, (uint)sizeof(BOOL));
        }
    }

    internal void MainWindow_Closed(object sender, WindowEventArgs args)
    {
        var serviceProvider = App.Current.Services;
        var extensionService = serviceProvider.GetService<IExtensionService>()!;
        extensionService.SignalStopExtensionsAsync();

        App.Current.Services.GetService<TrayIconService>()!.Destroy();

        // WinUI bug is causing a crash on shutdown when FailFastOnErrors is set to true (#51773592).
        // Workaround by turning it off before shutdown.
        App.Current.DebugSettings.FailFastOnErrors = false;
        _localKeyboardListener.Dispose();
        DisposeAcrylic();

        _keyboardListener.Stop();
        Environment.Exit(0);
    }

    private void DisposeAcrylic()
    {
        if (_acrylicController is not null)
        {
            _acrylicController.Dispose();
            _acrylicController = null!;
            _configurationSource = null!;
        }
    }

    // Updates our window s.t. the top of the window is draggable.
    private void UpdateRegionsForCustomTitleBar()
    {
        // Specify the interactive regions of the title bar.
        var scaleAdjustment = RootShellPage.XamlRoot.RasterizationScale;

        // Get the rectangle around our XAML content. We're going to mark this
        // rectangle as "Passthrough", so that the normal window operations
        // (resizing, dragging) don't apply in this space.
        var transform = RootShellPage.TransformToVisual(null);

        // Reserve 16px of space at the top for dragging.
        var topHeight = 16;
        var bounds = transform.TransformBounds(new Rect(
            0,
            topHeight,
            RootShellPage.ActualWidth,
            RootShellPage.ActualHeight));
        var contentRect = GetRect(bounds, scaleAdjustment);
        var rectArray = new RectInt32[] { contentRect };
        var nonClientInputSrc = InputNonClientPointerSource.GetForWindowId(this.AppWindow.Id);
        nonClientInputSrc.SetRegionRects(NonClientRegionKind.Passthrough, rectArray);

        // Add a drag-able region on top
        var w = RootShellPage.ActualWidth;
        _ = RootShellPage.ActualHeight;
        var dragSides = new RectInt32[]
        {
            GetRect(new Rect(0, 0, w, topHeight), scaleAdjustment), // the top, {topHeight=16} tall
        };
        nonClientInputSrc.SetRegionRects(NonClientRegionKind.Caption, dragSides);
    }

    private static RectInt32 GetRect(Rect bounds, double scale)
    {
        return new RectInt32(
            _X: (int)Math.Round(bounds.X * scale),
            _Y: (int)Math.Round(bounds.Y * scale),
            _Width: (int)Math.Round(bounds.Width * scale),
            _Height: (int)Math.Round(bounds.Height * scale));
    }

    internal void MainWindow_Activated(object sender, WindowActivatedEventArgs args)
    {
        if (args.WindowActivationState == WindowActivationState.Deactivated)
        {
            // If there's a debugger attached...
            if (System.Diagnostics.Debugger.IsAttached)
            {
                // ... then don't hide the window when it loses focus.
                return;
            }

            // Are we disabled? If we are, then we don't want to dismiss on focus lost.
            // This can happen if an extension wanted to show a modal dialog on top of our
            // window i.e. in the case of an MSAL auth window.
            if (PInvoke.IsWindowEnabled(_hwnd) == 0)
            {
                return;
            }

            // This will DWM cloak our window:
            HideWindow();

            PowerToysTelemetry.Log.WriteEvent(new CmdPalDismissedOnLostFocus());
        }

        if (_configurationSource is not null)
        {
            _configurationSource.IsInputActive = args.WindowActivationState != WindowActivationState.Deactivated;
        }
    }

    public void HandleLaunch(AppActivationArguments? activatedEventArgs)
    {
        if (activatedEventArgs is null)
        {
            Summon(string.Empty);
            return;
        }

        try
        {
            if (activatedEventArgs.Kind == ExtendedActivationKind.StartupTask)
            {
                return;
            }

            if (activatedEventArgs.Kind == ExtendedActivationKind.Protocol)
            {
                if (activatedEventArgs.Data is IProtocolActivatedEventArgs protocolArgs)
                {
                    if (protocolArgs.Uri.ToString() is string uri)
                    {
                        // was the URI "x-cmdpal://background" ?
                        if (uri.StartsWith("x-cmdpal://background", StringComparison.OrdinalIgnoreCase))
                        {
                            // we're running, we don't want to activate our window. bail
                            return;
                        }
                        else if (uri.StartsWith("x-cmdpal://settings", StringComparison.OrdinalIgnoreCase))
                        {
                            WeakReferenceMessenger.Default.Send<OpenSettingsMessage>(new());
                            return;
                        }
                    }
                }
            }
        }
        catch (COMException ex)
        {
            // Accessing properties activatedEventArgs.Kind and activatedEventArgs.Data might cause COMException
            // if the args are not valid or not passed correctly.
            Logger.LogError("COM exception when activating the application", ex);
        }

        Summon(string.Empty);
    }

    public void Summon(string commandId) =>

        // The actual showing and hiding of the window will be done by the
        // ShellPage. This is because we don't want to show the window if the
        // user bound a hotkey to just an invokable command, which we can't
        // know till the message is being handled.
        WeakReferenceMessenger.Default.Send<HotkeySummonMessage>(new(commandId, _hwnd));

    private void UnregisterHotkeys()
    {
        _keyboardListener.ClearHotkeys();

        while (_hotkeys.Count > 0)
        {
            PInvoke.UnregisterHotKey(_hwnd, _hotkeys.Count - 1);
            _hotkeys.RemoveAt(_hotkeys.Count - 1);
        }
    }

    private void SetupHotkey(SettingsModel settings)
    {
        UnregisterHotkeys();

        var globalHotkey = settings.Hotkey;
        if (globalHotkey is not null)
        {
            if (settings.UseLowLevelGlobalHotkey)
            {
                _keyboardListener.SetHotkeyAction(globalHotkey.Win, globalHotkey.Ctrl, globalHotkey.Shift, globalHotkey.Alt, (byte)globalHotkey.Code, string.Empty);

                _hotkeys.Add(new(globalHotkey, string.Empty));
            }
            else
            {
                var vk = globalHotkey.Code;
                var modifiers =
                                (globalHotkey.Alt ? HOT_KEY_MODIFIERS.MOD_ALT : 0) |
                                (globalHotkey.Ctrl ? HOT_KEY_MODIFIERS.MOD_CONTROL : 0) |
                                (globalHotkey.Shift ? HOT_KEY_MODIFIERS.MOD_SHIFT : 0) |
                                (globalHotkey.Win ? HOT_KEY_MODIFIERS.MOD_WIN : 0)
                                ;

                var success = PInvoke.RegisterHotKey(_hwnd, _hotkeys.Count, modifiers, (uint)vk);
                if (success)
                {
                    _hotkeys.Add(new(globalHotkey, string.Empty));
                }
            }
        }

        foreach (var commandHotkey in settings.CommandHotkeys)
        {
            var key = commandHotkey.Hotkey;

            if (key is not null)
            {
                if (settings.UseLowLevelGlobalHotkey)
                {
                    _keyboardListener.SetHotkeyAction(key.Win, key.Ctrl, key.Shift, key.Alt, (byte)key.Code, commandHotkey.CommandId);

                    _hotkeys.Add(new(globalHotkey, string.Empty));
                }
                else
                {
                    var vk = key.Code;
                    var modifiers =
                        (key.Alt ? HOT_KEY_MODIFIERS.MOD_ALT : 0) |
                        (key.Ctrl ? HOT_KEY_MODIFIERS.MOD_CONTROL : 0) |
                        (key.Shift ? HOT_KEY_MODIFIERS.MOD_SHIFT : 0) |
                        (key.Win ? HOT_KEY_MODIFIERS.MOD_WIN : 0)
                        ;

                    var success = PInvoke.RegisterHotKey(_hwnd, _hotkeys.Count, modifiers, (uint)vk);
                    if (success)
                    {
                        _hotkeys.Add(commandHotkey);
                    }
                }
            }
        }
    }

    private void HandleSummon(string commandId)
    {
        var isRootHotkey = string.IsNullOrEmpty(commandId);
        PowerToysTelemetry.Log.WriteEvent(new CmdPalHotkeySummoned(isRootHotkey));

        var isVisible = this.Visible;

        unsafe
        {
            // We need to check if our window is cloaked or not. A cloaked window is still
            // technically visible, because SHOW/HIDE != iconic (minimized) != cloaked
            // (these are all separate states)
            long attr = 0;
            PInvoke.DwmGetWindowAttribute(_hwnd, DWMWINDOWATTRIBUTE.DWMWA_CLOAKED, &attr, sizeof(long));
            if (attr == 1 /* DWM_CLOAKED_APP */)
            {
                isVisible = false;
            }
        }

        // Note to future us: the wParam will have the index of the hotkey we registered.
        // We can use that in the future to differentiate the hotkeys we've pressed
        // so that we can bind hotkeys to individual commands
        if (!isVisible || !isRootHotkey)
        {
            Summon(commandId);
        }
        else if (isRootHotkey)
        {
            // If there's a debugger attached...
            if (System.Diagnostics.Debugger.IsAttached)
            {
                // ... then manually hide our window. When debugged, we won't get the cool cloaking,
                // but that's the price to pay for having the HWND not light-dismiss while we're debugging.
                Cloak();
                this.Hide();

                return;
            }

            HideWindow();
        }
    }

    private LRESULT HotKeyPrc(
        HWND hwnd,
        uint uMsg,
        WPARAM wParam,
        LPARAM lParam)
    {
        switch (uMsg)
        {
            // Prevent the window from maximizing when double-clicking the title bar area
            case PInvoke.WM_NCLBUTTONDBLCLK:
                return (LRESULT)IntPtr.Zero;
            case PInvoke.WM_HOTKEY:
                {
                    var hotkeyIndex = (int)wParam.Value;
                    if (hotkeyIndex < _hotkeys.Count)
                    {
                        if (_ignoreHotKeyWhenFullScreen)
                        {
                            // If we're in full screen mode, ignore the hotkey
                            if (WindowHelper.IsWindowFullscreen())
                            {
                                return (LRESULT)IntPtr.Zero;
                            }
                        }

                        var hotkey = _hotkeys[hotkeyIndex];
                        HandleSummon(hotkey.CommandId);
                    }

                    return (LRESULT)IntPtr.Zero;
                }

            default:
                if (uMsg == WM_TASKBAR_RESTART)
                {
                    HotReloadSettings();
                }

                break;
        }

        return PInvoke.CallWindowProc(_originalWndProc, hwnd, uMsg, wParam, lParam);
    }

    public void Dispose()
    {
        _localKeyboardListener.Dispose();
        DisposeAcrylic();
    }
}<|MERGE_RESOLUTION|>--- conflicted
+++ resolved
@@ -120,13 +120,12 @@
             Summon(string.Empty);
         });
 
-<<<<<<< HEAD
-        // Force window to be created, and then cloaked. This will offset initial animation when the window is shown.
-        HideWindow();
-=======
         _localKeyboardListener = new LocalKeyboardListener();
         _localKeyboardListener.KeyPressed += LocalKeyboardListener_OnKeyPressed;
         _localKeyboardListener.Start();
+
+        // Force window to be created, and then cloaked. This will offset initial animation when the window is shown.
+        HideWindow();
     }
 
     private static void LocalKeyboardListener_OnKeyPressed(object? sender, LocalKeyboardListenerKeyPressedEventArgs e)
@@ -135,7 +134,6 @@
         {
             WeakReferenceMessenger.Default.Send(new GoBackMessage());
         }
->>>>>>> 8258f2ab
     }
 
     private void SettingsChangedHandler(SettingsModel sender, object? args) => HotReloadSettings();
