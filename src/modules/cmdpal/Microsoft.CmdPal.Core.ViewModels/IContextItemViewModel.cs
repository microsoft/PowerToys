﻿// Copyright (c) Microsoft Corporation
// The Microsoft Corporation licenses this file to you under the MIT license.
// See the LICENSE file in the project root for more information.

<<<<<<< HEAD
=======
using System;
using System.Collections.Generic;
using System.Diagnostics.CodeAnalysis;
using System.Linq;
using System.Text;
using System.Threading.Tasks;

>>>>>>> a5b9a385
namespace Microsoft.CmdPal.Core.ViewModels;

[DynamicallyAccessedMembers(DynamicallyAccessedMemberTypes.All)]
public interface IContextItemViewModel
{
}<|MERGE_RESOLUTION|>--- conflicted
+++ resolved
@@ -2,16 +2,8 @@
 // The Microsoft Corporation licenses this file to you under the MIT license.
 // See the LICENSE file in the project root for more information.
 
-<<<<<<< HEAD
-=======
-using System;
-using System.Collections.Generic;
 using System.Diagnostics.CodeAnalysis;
-using System.Linq;
-using System.Text;
-using System.Threading.Tasks;
 
->>>>>>> a5b9a385
 namespace Microsoft.CmdPal.Core.ViewModels;
 
 [DynamicallyAccessedMembers(DynamicallyAccessedMemberTypes.All)]
