--- conflicted
+++ resolved
@@ -36,11 +36,7 @@
 
 ### Load & Build
 
-<<<<<<< HEAD
-1. In Visual Studio, Confirm that all of the files/projects in `src\modules\CommandPalette` and `src\common\CalculatorEngineCommon` do not have `(unloaded)` by the files
-=======
-1. In Visual Studio, Confirm that the all the files/projects in `src\modules\CommandPalette` and `src\common\CalculatorEngineCommon` do not have `(unloaded)` by the files
->>>>>>> 3077507a
+1. In Visual Studio, in the Solution Explorer Pane, confirm that all of the files/projects in `src\modules\CommandPalette` and `src\common\CalculatorEngineCommon` do not have `(unloaded)` on the right side
     1. If any file has `(unloaded)`, right click on file and select `Reload Project`
 1. Now you can right click on one of the project below to `Build` and then `Deploy`:
 
