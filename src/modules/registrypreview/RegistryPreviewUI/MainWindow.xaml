﻿<winuiex:WindowEx
    x:Class="RegistryPreview.MainWindow"
    xmlns="http://schemas.microsoft.com/winfx/2006/xaml/presentation"
    xmlns:x="http://schemas.microsoft.com/winfx/2006/xaml"
    xmlns:controls="using:CommunityToolkit.WinUI.UI.Controls"
    xmlns:d="http://schemas.microsoft.com/expression/blend/2008"
    xmlns:mc="http://schemas.openxmlformats.org/markup-compatibility/2006"
    xmlns:winuiex="using:WinUIEx"
    Closed="Window_Closed"
    mc:Ignorable="d">
    <winuiex:WindowEx.Backdrop>
        <winuiex:MicaSystemBackdrop />
    </winuiex:WindowEx.Backdrop>
    <Grid>
        <Grid.RowDefinitions>
            <RowDefinition Height="32" />
            <RowDefinition Height="*" />
        </Grid.RowDefinitions>
        <Grid 
            x:Name="titleBar" 
            Grid.Row="0"
            IsHitTestVisible="True">
            <StackPanel
                Margin="8,8,8,8"
                VerticalAlignment="Bottom"
                Orientation="Horizontal">
                <Image Source="app.ico"/>
                <TextBlock
                    x:Name="titleBarText"
                    Margin="8,0,0,0"
                    FontSize="12"
                    Style="{StaticResource CaptionTextBlockStyle}"
                    Text="{Binding ApplicationTitle}" />
            </StackPanel>
        </Grid>

        <Grid
            Grid.Row="1"
            x:Name="gridPreview"
            Width="Auto"
            Height="Auto"
            x:FieldModifier="public"
            Loaded="GridPreview_Loaded"
            TabFocusNavigation="Cycle">
            <Grid.Resources>
                <Style x:Key="GridCardStyle" TargetType="Grid">
                    <Style.Setters>
                        <Setter Property="Background" Value="{ThemeResource CardBackgroundFillColorDefaultBrush}" />
                        <Setter Property="BorderThickness" Value="1" />
                        <Setter Property="BorderBrush" Value="{ThemeResource CardStrokeColorDefaultBrush}" />
                    </Style.Setters>
                </Style>
            </Grid.Resources>
            <Grid.ColumnDefinitions>
                <!--  Left, Splitter, Right  -->
                <ColumnDefinition Width="*" />
                <ColumnDefinition Width="6" />
                <ColumnDefinition Width="*" />
            </Grid.ColumnDefinitions>
            <Grid.RowDefinitions>
                <!--  CommandBar, Tree, Splitter, List, StackPanel  -->
                <RowDefinition Height="Auto" />
                <RowDefinition Height="*" />
                <RowDefinition Height="6" />
                <RowDefinition Height="*" />
            </Grid.RowDefinitions>

<<<<<<< HEAD
            <Grid
                Grid.Row="0"
                Grid.Column="0"
                Grid.ColumnSpan="3"
                Margin="8,0,8,8"
                CornerRadius="{StaticResource OverlayCornerRadius}"
                Style="{StaticResource GridCardStyle}">
                <CommandBar
                    Name="commandBar"
=======
                <AppBarButton
                    x:Name="openButton"
                    x:Uid="OpenButton"
                    HorizontalAlignment="Left"
                    Click="OpenButton_Click"
                    IsTabStop="False">
                    <AppBarButton.Icon>
                        <FontIcon FontFamily="{StaticResource SymbolThemeFontFamily}" Glyph="&#xe8e5;"/>
                    </AppBarButton.Icon>
                    <AppBarButton.KeyboardAccelerators>
                        <KeyboardAccelerator Key="O" Modifiers="Control" />
                    </AppBarButton.KeyboardAccelerators>
                </AppBarButton>
                <AppBarSeparator />
                <AppBarButton
                    x:Name="saveButton"
                    x:Uid="SaveButton"
                    HorizontalAlignment="Left"
                    Click="SaveButton_Click"
                    IsEnabled="False"
                    IsTabStop="False">
                    <AppBarButton.Icon>
                        <FontIcon FontFamily="{StaticResource SymbolThemeFontFamily}" Glyph="&#xe74e;"/>
                    </AppBarButton.Icon>
                    <AppBarButton.KeyboardAccelerators>
                        <KeyboardAccelerator Key="S" Modifiers="Control" />
                    </AppBarButton.KeyboardAccelerators>
                </AppBarButton>
                <AppBarButton
                    x:Name="saveAsButton"
                    x:Uid="SaveAsButton"
                    HorizontalAlignment="Left"
                    Click="SaveAsButton_Click"
                    IsEnabled="True"
                    IsTabStop="False">
                    <AppBarButton.Icon>
                        <FontIcon FontFamily="{StaticResource SymbolThemeFontFamily}" Glyph="&#xe792;"/>
                    </AppBarButton.Icon>
                    <AppBarButton.KeyboardAccelerators>
                        <KeyboardAccelerator Key="S" Modifiers="Control,Shift" />
                    </AppBarButton.KeyboardAccelerators>
                </AppBarButton>
                <AppBarButton
                    x:Name="editButton"
                    x:Uid="EditButton"
                    HorizontalAlignment="Left"
                    Click="EditButton_Click"
                    IsTabStop="False">
                    <AppBarButton.Icon>
                        <FontIcon FontFamily="{StaticResource SymbolThemeFontFamily}" Glyph="&#xe8a7;"/>
                    </AppBarButton.Icon>
                    <AppBarButton.KeyboardAccelerators>
                        <KeyboardAccelerator Key="E" Modifiers="Control" />
                    </AppBarButton.KeyboardAccelerators>
                </AppBarButton>
                <AppBarButton
                    x:Name="refreshButton"
                    x:Uid="RefreshButton"
                    HorizontalAlignment="Left"
                    Click="RefreshButton_Click"
                    IsTabStop="False">
                    <AppBarButton.Icon>
                        <FontIcon FontFamily="{StaticResource SymbolThemeFontFamily}" Glyph="&#xe72c;"/>
                    </AppBarButton.Icon>
                    <AppBarButton.KeyboardAccelerators>
                        <KeyboardAccelerator Key="F5" />
                    </AppBarButton.KeyboardAccelerators>
                </AppBarButton>
                <AppBarSeparator />
                <AppBarButton
                    x:Name="writeButton"
                    x:Uid="WriteButton"
                    HorizontalAlignment="Left"
                    Click="WriteButton_Click"
                    IsTabStop="False">
                    <AppBarButton.Icon>
                        <FontIcon FontFamily="{StaticResource SymbolThemeFontFamily}" Glyph="&#xe72d;"/>
                    </AppBarButton.Icon>
                    <AppBarButton.KeyboardAccelerators>
                        <KeyboardAccelerator Key="W" Modifiers="Control" />
                    </AppBarButton.KeyboardAccelerators>
                </AppBarButton>
                <AppBarSeparator />
                <AppBarButton
                    x:Name="registryButton"
                    x:Uid="RegistryButton"
>>>>>>> 633bf2e8
                    HorizontalAlignment="Left"
                    Background="{ThemeResource CardBackgroundFillColorDefaultBrush}"
                    BorderBrush="Transparent"
                    BorderThickness="0"
                    DefaultLabelPosition="Right"
                    IsOpen="True"
                    IsTabStop="False">
<<<<<<< HEAD
=======
                    <AppBarButton.Icon>
                        <FontIcon FontFamily="{StaticResource SymbolThemeFontFamily}" Glyph="&#xe8ad;"/>
                    </AppBarButton.Icon>
                    <AppBarButton.KeyboardAccelerators>
                        <KeyboardAccelerator Key="R" Modifiers="Control" />
                    </AppBarButton.KeyboardAccelerators>
                </AppBarButton>
                <AppBarButton
                    x:Name="registryJumpToKeyButton"
                    x:Uid="RegistryJumpToKeyButton"
                    HorizontalAlignment="Left"
                    Click="RegistryJumpToKeyButton_Click"
                    IsTabStop="False"
                    IsEnabled="True">
                    <AppBarButton.Icon>
                        <FontIcon FontFamily="{StaticResource SymbolThemeFontFamily}" Glyph="&#xe78b;"/>
                    </AppBarButton.Icon>
                    <AppBarButton.KeyboardAccelerators>
                        <KeyboardAccelerator Key="R" Modifiers="Control,Shift" />
                    </AppBarButton.KeyboardAccelerators>
                </AppBarButton>
            </CommandBar>
        </Grid>
        <TextBox
            x:Name="textBox"
            x:Uid="textBox"
            Grid.Row="1"
            Grid.RowSpan="3"
            Grid.Column="0"
            Margin="8,0,0,8"
            HorizontalAlignment="Stretch"
            VerticalAlignment="Stretch"
            AcceptsReturn="True"
            CanBeScrollAnchor="False"
            FontFamily="Cascadia Mono, Consolas, Courier New"
            IsSpellCheckEnabled="False"
            IsTabStop="True"
            IsTextPredictionEnabled="False"
            PlaceholderText="{Binding PlaceholderText}"
            ScrollViewer.HorizontalScrollBarVisibility="Visible"
            ScrollViewer.IsHorizontalRailEnabled="True"
            ScrollViewer.IsVerticalRailEnabled="True"
            ScrollViewer.VerticalScrollBarVisibility="Visible"
            TabIndex="0"
            TextWrapping="NoWrap"
            CornerRadius="{StaticResource OverlayCornerRadius}"
            />
>>>>>>> 633bf2e8

                    <AppBarButton
                        x:Name="openButton"
                        x:Uid="OpenButton"
                        HorizontalAlignment="Left"
                        Click="OpenButton_Click"
                        IsTabStop="False">
                        <AppBarButton.Icon>
                            <FontIcon FontFamily="{StaticResource SymbolThemeFontFamily}" Glyph="&#xe8e5;"/>
                        </AppBarButton.Icon>
                        <AppBarButton.KeyboardAccelerators>
                            <KeyboardAccelerator Key="O" Modifiers="Control" />
                        </AppBarButton.KeyboardAccelerators>
                    </AppBarButton>
                    <AppBarButton
                        x:Name="saveButton"
                        x:Uid="SaveButton"
                        HorizontalAlignment="Left"
                        Click="SaveButton_Click"
                        IsEnabled="False"
                        IsTabStop="False">
                        <AppBarButton.Icon>
                            <FontIcon FontFamily="{StaticResource SymbolThemeFontFamily}" Glyph="&#xe74e;"/>
                        </AppBarButton.Icon>
                        <AppBarButton.KeyboardAccelerators>
                            <KeyboardAccelerator Key="S" Modifiers="Control" />
                        </AppBarButton.KeyboardAccelerators>
                    </AppBarButton>
                    <AppBarButton
                        x:Name="saveAsButton"
                        x:Uid="SaveAsButton"
                        HorizontalAlignment="Left"
                        Click="SaveAsButton_Click"
                        IsEnabled="True"
                        IsTabStop="False">
                        <AppBarButton.Icon>
                            <FontIcon FontFamily="{StaticResource SymbolThemeFontFamily}" Glyph="&#xe792;"/>
                        </AppBarButton.Icon>
                        <AppBarButton.KeyboardAccelerators>
                            <KeyboardAccelerator Key="S" Modifiers="Control,Shift" />
                        </AppBarButton.KeyboardAccelerators>
                    </AppBarButton>
                    <AppBarButton
                        x:Name="editButton"
                        x:Uid="EditButton"
                        HorizontalAlignment="Left"
                        Click="EditButton_Click"
                        IsTabStop="False">
                        <AppBarButton.Icon>
                            <FontIcon FontFamily="{StaticResource SymbolThemeFontFamily}" Glyph="&#xe8a7;"/>
                        </AppBarButton.Icon>
                        <AppBarButton.KeyboardAccelerators>
                            <KeyboardAccelerator Key="E" Modifiers="Control" />
                        </AppBarButton.KeyboardAccelerators>
                    </AppBarButton>
                    <AppBarButton
                        x:Name="refreshButton"
                        x:Uid="RefreshButton"
                        HorizontalAlignment="Left"
                        Click="RefreshButton_Click"
                        IsTabStop="False">
                        <AppBarButton.Icon>
                            <FontIcon FontFamily="{StaticResource SymbolThemeFontFamily}" Glyph="&#xe72c;"/>
                        </AppBarButton.Icon>
                        <AppBarButton.KeyboardAccelerators>
                            <KeyboardAccelerator Key="F5" />
                        </AppBarButton.KeyboardAccelerators>
                    </AppBarButton>
                    <AppBarButton
                        x:Name="writeButton"
                        x:Uid="WriteButton"
                        HorizontalAlignment="Left"
                        Click="WriteButton_Click"
                        IsTabStop="False">
                        <AppBarButton.Icon>
                            <FontIcon FontFamily="{StaticResource SymbolThemeFontFamily}" Glyph="&#xe72d;"/>
                        </AppBarButton.Icon>
                        <AppBarButton.KeyboardAccelerators>
                            <KeyboardAccelerator Key="W" Modifiers="Control" />
                        </AppBarButton.KeyboardAccelerators>
                    </AppBarButton>
                    <AppBarButton
                        x:Name="registryButton"
                        x:Uid="RegistryButton"
                        HorizontalAlignment="Left"
                        Click="RegistryButton_Click"
                        IsTabStop="False">
                        <AppBarButton.Icon>
                            <FontIcon FontFamily="{StaticResource SymbolThemeFontFamily}" Glyph="&#xe8ad;"/>
                        </AppBarButton.Icon>
                        <AppBarButton.KeyboardAccelerators>
                            <KeyboardAccelerator Key="R" Modifiers="Control" />
                        </AppBarButton.KeyboardAccelerators>
                    </AppBarButton>
                </CommandBar>
            </Grid>
            <TextBox
                x:Name="textBox"
                x:Uid="textBox"
                Grid.Row="1"
                Grid.RowSpan="3"
                Grid.Column="0"
                Margin="8,0,0,8"
                HorizontalAlignment="Stretch"
                VerticalAlignment="Stretch"
                AcceptsReturn="True"
                CanBeScrollAnchor="False"
                FontFamily="Cascadia Mono, Consolas, Courier New"
                IsSpellCheckEnabled="False"
                IsTabStop="True"
                IsTextPredictionEnabled="False"
                PlaceholderText="{Binding PlaceholderText}"
                ScrollViewer.HorizontalScrollBarVisibility="Visible"
                ScrollViewer.IsHorizontalRailEnabled="True"
                ScrollViewer.IsVerticalRailEnabled="True"
                ScrollViewer.VerticalScrollBarVisibility="Visible"
                TabIndex="0"
                TextWrapping="NoWrap"
                CornerRadius="{StaticResource OverlayCornerRadius}"
                />

            <Grid
                Grid.Row="1"
                Grid.Column="2"
                Margin="0,0,8,0"
                CornerRadius="{StaticResource OverlayCornerRadius}"
                Style="{StaticResource GridCardStyle}">
                <TreeView
                    x:Name="treeView"
                    Padding="0,0,0,0"
                    AllowDrop="False"
                    AllowFocusOnInteraction="True"
                    Background="Transparent"
                    CanDragItems="False"
                    CanReorderItems="False"
                    IsEnabled="True"
                    IsTabStop="False"
                    ItemInvoked="TreeView_ItemInvoked"
                    ScrollViewer.BringIntoViewOnFocusChange="True"
                    ScrollViewer.HorizontalScrollBarVisibility="Visible"
                    ScrollViewer.HorizontalScrollMode="Enabled"
                    ScrollViewer.VerticalScrollBarVisibility="Visible"
                    ScrollViewer.VerticalScrollMode="Auto"
                    TabIndex="1">
                    <TreeView.ItemTemplate>
                        <DataTemplate>
                            <StackPanel
                                Padding="0,0,0,0"
                                VerticalAlignment="Center"
                                IsTabStop="False"
                                Orientation="Horizontal">
                                <Image
                                    MaxWidth="16"
                                    MaxHeight="16"
                                    Source="{Binding Path=Content.Image}"
                                    ToolTipService.ToolTip="{Binding Path=Content.ToolTipText}" />
                                <TextBlock Padding="5,0,0,0" Text="{Binding Path=Content.Name}" />
                            </StackPanel>
                        </DataTemplate>
                    </TreeView.ItemTemplate>
                </TreeView>
            </Grid>
            <Grid
                Grid.Row="3"
                Grid.RowSpan="2"
                Grid.Column="2"
                Margin="0,0,8,8"
                CornerRadius="{StaticResource OverlayCornerRadius}"
                Style="{StaticResource GridCardStyle}">
                <controls:DataGrid
                    x:Name="dataGrid"
                    AllowDrop="False"
                    AreRowDetailsFrozen="True"
                    AutoGenerateColumns="False"
                    Background="Transparent"
                    CanDrag="False"
                    CornerRadius="{StaticResource OverlayCornerRadius}"
                    HeadersVisibility="Column"
                    IsReadOnly="True"
                    IsTabStop="true"
                    ItemsSource="{x:Bind listRegistryValues}"
                    RowDetailsVisibilityMode="Collapsed"
                    SelectionMode="Single"
                    TabIndex="2">
                    <controls:DataGrid.Columns>
                        <controls:DataGridTemplateColumn
                            x:Uid="NameColumn"
                            Width="Auto"
                            IsReadOnly="True">
                            <controls:DataGridTemplateColumn.CellTemplate>
                                <DataTemplate>
                                    <StackPanel VerticalAlignment="Center" Orientation="Horizontal">
                                        <TextBlock
                                            Padding="10,0,0,0"
                                            FontSize="14"
                                            IsTabStop="False"
                                            Text=" " />
                                        <Image
                                            MaxWidth="16"
                                            MaxHeight="16"
                                            IsTabStop="False"
                                            Source="{Binding ImageUri}"
                                            ToolTipService.ToolTip="{Binding ToolTipText}" />
                                        <TextBlock
                                            Padding="5,0,10,0"
                                            FontSize="14"
                                            IsTabStop="False"
                                            Text="{Binding Name}" />
                                    </StackPanel>
                                </DataTemplate>
                            </controls:DataGridTemplateColumn.CellTemplate>
                        </controls:DataGridTemplateColumn>
                        <controls:DataGridTextColumn
                            x:Uid="TypeColumn"
                            Width="Auto"
                            Binding="{Binding Type}"
                            FontSize="14" />
                        <controls:DataGridTextColumn
                            x:Uid="ValueColumn"
                            Width="Auto"
                            Binding="{Binding Value}"
                            FontSize="14" />
                    </controls:DataGrid.Columns>
                </controls:DataGrid>
            </Grid>
            <controls:GridSplitter
                x:Name="verticalSplitter"
                Grid.Row="1"
                Grid.RowSpan="4"
                Grid.Column="1"
                VerticalAlignment="Stretch"
                Background="Transparent"
                CursorBehavior="ChangeOnSplitterHover"
                GripperCursor="SizeWestEast"
                IsTabStop="False" />
            <controls:GridSplitter
                x:Name="horizontalSplitter"
                Grid.Row="2"
                Grid.Column="2"
                HorizontalAlignment="Stretch"
                Background="Transparent"
                CornerRadius="4"
                CursorBehavior="ChangeOnSplitterHover"
                GripperCursor="SizeNorthSouth"
                IsTabStop="False" />
        </Grid>
    </Grid>
</winuiex:WindowEx><|MERGE_RESOLUTION|>--- conflicted
+++ resolved
@@ -65,7 +65,6 @@
                 <RowDefinition Height="*" />
             </Grid.RowDefinitions>
 
-<<<<<<< HEAD
             <Grid
                 Grid.Row="0"
                 Grid.Column="0"
@@ -75,94 +74,6 @@
                 Style="{StaticResource GridCardStyle}">
                 <CommandBar
                     Name="commandBar"
-=======
-                <AppBarButton
-                    x:Name="openButton"
-                    x:Uid="OpenButton"
-                    HorizontalAlignment="Left"
-                    Click="OpenButton_Click"
-                    IsTabStop="False">
-                    <AppBarButton.Icon>
-                        <FontIcon FontFamily="{StaticResource SymbolThemeFontFamily}" Glyph="&#xe8e5;"/>
-                    </AppBarButton.Icon>
-                    <AppBarButton.KeyboardAccelerators>
-                        <KeyboardAccelerator Key="O" Modifiers="Control" />
-                    </AppBarButton.KeyboardAccelerators>
-                </AppBarButton>
-                <AppBarSeparator />
-                <AppBarButton
-                    x:Name="saveButton"
-                    x:Uid="SaveButton"
-                    HorizontalAlignment="Left"
-                    Click="SaveButton_Click"
-                    IsEnabled="False"
-                    IsTabStop="False">
-                    <AppBarButton.Icon>
-                        <FontIcon FontFamily="{StaticResource SymbolThemeFontFamily}" Glyph="&#xe74e;"/>
-                    </AppBarButton.Icon>
-                    <AppBarButton.KeyboardAccelerators>
-                        <KeyboardAccelerator Key="S" Modifiers="Control" />
-                    </AppBarButton.KeyboardAccelerators>
-                </AppBarButton>
-                <AppBarButton
-                    x:Name="saveAsButton"
-                    x:Uid="SaveAsButton"
-                    HorizontalAlignment="Left"
-                    Click="SaveAsButton_Click"
-                    IsEnabled="True"
-                    IsTabStop="False">
-                    <AppBarButton.Icon>
-                        <FontIcon FontFamily="{StaticResource SymbolThemeFontFamily}" Glyph="&#xe792;"/>
-                    </AppBarButton.Icon>
-                    <AppBarButton.KeyboardAccelerators>
-                        <KeyboardAccelerator Key="S" Modifiers="Control,Shift" />
-                    </AppBarButton.KeyboardAccelerators>
-                </AppBarButton>
-                <AppBarButton
-                    x:Name="editButton"
-                    x:Uid="EditButton"
-                    HorizontalAlignment="Left"
-                    Click="EditButton_Click"
-                    IsTabStop="False">
-                    <AppBarButton.Icon>
-                        <FontIcon FontFamily="{StaticResource SymbolThemeFontFamily}" Glyph="&#xe8a7;"/>
-                    </AppBarButton.Icon>
-                    <AppBarButton.KeyboardAccelerators>
-                        <KeyboardAccelerator Key="E" Modifiers="Control" />
-                    </AppBarButton.KeyboardAccelerators>
-                </AppBarButton>
-                <AppBarButton
-                    x:Name="refreshButton"
-                    x:Uid="RefreshButton"
-                    HorizontalAlignment="Left"
-                    Click="RefreshButton_Click"
-                    IsTabStop="False">
-                    <AppBarButton.Icon>
-                        <FontIcon FontFamily="{StaticResource SymbolThemeFontFamily}" Glyph="&#xe72c;"/>
-                    </AppBarButton.Icon>
-                    <AppBarButton.KeyboardAccelerators>
-                        <KeyboardAccelerator Key="F5" />
-                    </AppBarButton.KeyboardAccelerators>
-                </AppBarButton>
-                <AppBarSeparator />
-                <AppBarButton
-                    x:Name="writeButton"
-                    x:Uid="WriteButton"
-                    HorizontalAlignment="Left"
-                    Click="WriteButton_Click"
-                    IsTabStop="False">
-                    <AppBarButton.Icon>
-                        <FontIcon FontFamily="{StaticResource SymbolThemeFontFamily}" Glyph="&#xe72d;"/>
-                    </AppBarButton.Icon>
-                    <AppBarButton.KeyboardAccelerators>
-                        <KeyboardAccelerator Key="W" Modifiers="Control" />
-                    </AppBarButton.KeyboardAccelerators>
-                </AppBarButton>
-                <AppBarSeparator />
-                <AppBarButton
-                    x:Name="registryButton"
-                    x:Uid="RegistryButton"
->>>>>>> 633bf2e8
                     HorizontalAlignment="Left"
                     Background="{ThemeResource CardBackgroundFillColorDefaultBrush}"
                     BorderBrush="Transparent"
@@ -170,56 +81,6 @@
                     DefaultLabelPosition="Right"
                     IsOpen="True"
                     IsTabStop="False">
-<<<<<<< HEAD
-=======
-                    <AppBarButton.Icon>
-                        <FontIcon FontFamily="{StaticResource SymbolThemeFontFamily}" Glyph="&#xe8ad;"/>
-                    </AppBarButton.Icon>
-                    <AppBarButton.KeyboardAccelerators>
-                        <KeyboardAccelerator Key="R" Modifiers="Control" />
-                    </AppBarButton.KeyboardAccelerators>
-                </AppBarButton>
-                <AppBarButton
-                    x:Name="registryJumpToKeyButton"
-                    x:Uid="RegistryJumpToKeyButton"
-                    HorizontalAlignment="Left"
-                    Click="RegistryJumpToKeyButton_Click"
-                    IsTabStop="False"
-                    IsEnabled="True">
-                    <AppBarButton.Icon>
-                        <FontIcon FontFamily="{StaticResource SymbolThemeFontFamily}" Glyph="&#xe78b;"/>
-                    </AppBarButton.Icon>
-                    <AppBarButton.KeyboardAccelerators>
-                        <KeyboardAccelerator Key="R" Modifiers="Control,Shift" />
-                    </AppBarButton.KeyboardAccelerators>
-                </AppBarButton>
-            </CommandBar>
-        </Grid>
-        <TextBox
-            x:Name="textBox"
-            x:Uid="textBox"
-            Grid.Row="1"
-            Grid.RowSpan="3"
-            Grid.Column="0"
-            Margin="8,0,0,8"
-            HorizontalAlignment="Stretch"
-            VerticalAlignment="Stretch"
-            AcceptsReturn="True"
-            CanBeScrollAnchor="False"
-            FontFamily="Cascadia Mono, Consolas, Courier New"
-            IsSpellCheckEnabled="False"
-            IsTabStop="True"
-            IsTextPredictionEnabled="False"
-            PlaceholderText="{Binding PlaceholderText}"
-            ScrollViewer.HorizontalScrollBarVisibility="Visible"
-            ScrollViewer.IsHorizontalRailEnabled="True"
-            ScrollViewer.IsVerticalRailEnabled="True"
-            ScrollViewer.VerticalScrollBarVisibility="Visible"
-            TabIndex="0"
-            TextWrapping="NoWrap"
-            CornerRadius="{StaticResource OverlayCornerRadius}"
-            />
->>>>>>> 633bf2e8
 
                     <AppBarButton
                         x:Name="openButton"
@@ -234,6 +95,7 @@
                             <KeyboardAccelerator Key="O" Modifiers="Control" />
                         </AppBarButton.KeyboardAccelerators>
                     </AppBarButton>
+                    <AppBarSeparator />
                     <AppBarButton
                         x:Name="saveButton"
                         x:Uid="SaveButton"
@@ -288,6 +150,7 @@
                             <KeyboardAccelerator Key="F5" />
                         </AppBarButton.KeyboardAccelerators>
                     </AppBarButton>
+                    <AppBarSeparator />
                     <AppBarButton
                         x:Name="writeButton"
                         x:Uid="WriteButton"
@@ -301,6 +164,7 @@
                             <KeyboardAccelerator Key="W" Modifiers="Control" />
                         </AppBarButton.KeyboardAccelerators>
                     </AppBarButton>
+                    <AppBarSeparator />
                     <AppBarButton
                         x:Name="registryButton"
                         x:Uid="RegistryButton"
@@ -312,6 +176,20 @@
                         </AppBarButton.Icon>
                         <AppBarButton.KeyboardAccelerators>
                             <KeyboardAccelerator Key="R" Modifiers="Control" />
+                        </AppBarButton.KeyboardAccelerators>
+                    </AppBarButton>
+                    <AppBarButton
+                        x:Name="registryJumpToKeyButton"
+                        x:Uid="RegistryJumpToKeyButton"
+                        HorizontalAlignment="Left"
+                        Click="RegistryJumpToKeyButton_Click"
+                        IsTabStop="False"
+                        IsEnabled="True">
+                        <AppBarButton.Icon>
+                            <FontIcon FontFamily="{StaticResource SymbolThemeFontFamily}" Glyph="&#xe78b;"/>
+                        </AppBarButton.Icon>
+                        <AppBarButton.KeyboardAccelerators>
+                            <KeyboardAccelerator Key="R" Modifiers="Control,Shift" />
                         </AppBarButton.KeyboardAccelerators>
                     </AppBarButton>
                 </CommandBar>
