// Copyright (c) Microsoft Corporation
// The Microsoft Corporation licenses this file to you under the MIT license.
// See the LICENSE file in the project root for more information.

using System;
using System.Collections;
using System.Collections.Generic;
using System.Diagnostics;
using System.Globalization;
using System.IO;
using System.Reflection;
using Microsoft.UI.Input;
using Microsoft.UI.Xaml;
using Microsoft.UI.Xaml.Controls;
using Windows.Foundation.Metadata;
using Windows.Storage;
using WinUIEx;

namespace RegistryPreview
{
    public sealed partial class MainWindow : WindowEx
    {
        /// <summary>
        /// Method that opens and processes the passed in file name; expected to be an absolute path and a first time open
        /// </summary>
        private bool OpenRegistryFile(string filename)
        {
            // clamp to prevent attempts to open a file larger than 10MB
            try
            {
                long fileLength = new System.IO.FileInfo(filename).Length;
                if (fileLength > 1048576)
                {
                    ShowMessageBox(resourceLoader.GetString("LargeRegistryFileTitle"), App.AppFilename + resourceLoader.GetString("LargeRegistryFile"), resourceLoader.GetString("OkButtonText"));
                    ChangeCursor(gridPreview, false);
                    return false;
                }
            }
            catch
            {
                // Do nothing here - a missing or invalid file will be caught below
            }

            // Disable parts of the UI that can cause trouble when loading
            ChangeCursor(gridPreview, true);
            textBox.Text = string.Empty;

            // clear the treeView and dataGrid no matter what
            treeView.RootNodes.Clear();
            ClearTable();

            // update the current window's title with the current filename
            UpdateWindowTitle(filename);

            // Load in the whole file in one call and plop it all into textBox
            FileStream fileStream = null;
            try
            {
                FileStreamOptions fileStreamOptions = new FileStreamOptions();
                fileStreamOptions.Access = FileAccess.Read;
                fileStreamOptions.Share = FileShare.ReadWrite;
                fileStreamOptions.Mode = FileMode.Open;

                fileStream = new FileStream(filename, fileStreamOptions);
                StreamReader streamReader = new StreamReader(fileStream);

                string filenameText = streamReader.ReadToEnd();
                textBox.Text = filenameText;
                streamReader.Close();
            }
            catch
            {
                // restore TextChanged handler to make for clean UI
                textBox.TextChanged += TextBox_TextChanged;

                // Reset the cursor but leave textBox disabled as no content got loaded
                ChangeCursor(gridPreview, false);
                return false;
            }
            finally
            {
                // clean up no matter what
                if (fileStream != null)
                {
                    fileStream.Dispose();
                }
            }

            // now that the file is loaded and in textBox, parse the data
            ParseRegistryFile(textBox.Text);

            // Getting here means that the entire REG file was parsed without incident
            // so select the root of the tree and celebrate
            if (treeView.RootNodes.Count > 0)
            {
                treeView.SelectedNode = treeView.RootNodes[0];
                treeView.Focus(FocusState.Programmatic);
            }

            // reset the cursor
            ChangeCursor(gridPreview, false);
            return true;
        }

        /// <summary>
        /// Method that re-opens and processes the filename the app already knows about; expected to not be a first time open
        /// </summary>
        private void RefreshRegistryFile()
        {
            // Disable parts of the UI that can cause trouble when loading
            ChangeCursor(gridPreview, true);

            // Get the current selected node so we can return focus to an existing node
            TreeViewNode currentNode = treeView.SelectedNode;

            // clear the treeView and dataGrid no matter what
            treeView.RootNodes.Clear();
            ClearTable();

            // the existing text is still in textBox so parse the data again
            ParseRegistryFile(textBox.Text);

            // check to see if there was a key in treeView before the refresh happened
            if (currentNode != null)
            {
                // since there is a valid node, get the FullPath of the key that was selected
                string selectedFullPath = ((RegistryKey)currentNode.Content).FullPath;

                // check to see if we still have the key in the new Dictionary of keys
                if (mapRegistryKeys.ContainsKey(selectedFullPath))
                {
                    // we found it! select it in the tree and pretend it was selected
                    TreeViewNode treeViewNode;
                    mapRegistryKeys.TryGetValue(selectedFullPath, out treeViewNode);
                    treeView.SelectedNode = treeViewNode;
                    TreeView_ItemInvoked(treeView, null);
                }
                else
                {
                    // we failed to find an existing node; it could have been deleted in the edit
                    if (treeView.RootNodes.Count > 0)
                    {
                        treeView.SelectedNode = treeView.RootNodes[0];
                    }
                }
            }
            else
            {
                // no node was previously selected so check for a RootNode and select it
                if (treeView.RootNodes.Count > 0)
                {
                    treeView.SelectedNode = treeView.RootNodes[0];
                }
            }

            // enable the UI
            ChangeCursor(gridPreview, false);
        }

        /// <summary>
        /// Parses the text that is passed in, which should be the same text that's in textBox
        /// </summary>
        private bool ParseRegistryFile(string filenameText)
        {
            // if this is a not-first open, clear out the Dictionary of nodes
            if (mapRegistryKeys != null)
            {
                mapRegistryKeys.Clear();
                mapRegistryKeys = null;
            }

            // set up a new dictionary
            mapRegistryKeys = new Dictionary<string, TreeViewNode>(StringComparer.InvariantCultureIgnoreCase);

            // As we'll be processing the text one line at a time, this string will be the current line
            string registryLine;

            // Brute force editing: for textBox to show Cr-Lf corrected, we need to strip out the \n's
            filenameText = filenameText.Replace("\r\n", "\r");

            // split apart all of the text in textBox, where one element in the array represents one line
            string[] registryLines = filenameText.Split("\r");
            if (registryLines.Length <= 1)
            {
                // after the split, we have no lines so get out
                ChangeCursor(gridPreview, false);
                return false;
            }

            // REG files have to start with one of two headers and it's case insensitive
            registryLine = registryLines[0];
            registryLine = registryLine.ToLowerInvariant();

            // make sure that this is a valid REG file, based on the first line of the file
            switch (registryLine)
            {
                case REGISTRYHEADER4:
                case REGISTRYHEADER5:
                    break;
                default:
                    ShowMessageBox(APPNAME, App.AppFilename + resourceLoader.GetString("InvalidRegistryFile"), resourceLoader.GetString("OkButtonText"));
                    ChangeCursor(gridPreview, false);
                    return false;
            }

            // these are used for populating the tree as we read in one line at a time
            TreeViewNode treeViewNode = null;
            RegistryValue registryValue = null;

            // start with the first element of the array
            int index = 1;
            registryLine = registryLines[index];

            while (index < registryLines.Length)
            {
                // special case for when the registryLine begins with a @ - make some tweaks and
                // let the regular processing handle the rest.
                if (registryLine.StartsWith("@=-", StringComparison.InvariantCulture))
                {
                    // REG file has a callout to delete the @ Value which won't work *but* the Registry Editor will
                    // clear the value of the @ Value instead, so it's still a valid line.
                    registryLine = registryLine.Replace("@=-", "\"(Default)\"=\"\"");
                }
                else if (registryLine.StartsWith("@=", StringComparison.InvariantCulture))
                {
                    // This is the a Value called "(Default)" so we tweak the line for the UX
                    registryLine = registryLine.Replace("@=", "\"(Default)\"=");
                }

                // continue until we have nothing left to read
                // switch logic, based off what the current line we're reading is
                if (registryLine.StartsWith("[-", StringComparison.InvariantCulture))
                {
                    // remove the - as we won't need it but it will get special treatment in the UI
                    registryLine = registryLine.Remove(1, 1);

                    string imageName = DELETEDKEYIMAGE;
                    CheckKeyLineForBrackets(ref registryLine, ref imageName);

                    // this is a key, so remove the first [ and last ]
                    registryLine = StripFirstAndLast(registryLine);

                    // do not track the result of this node, since it should have no children
                    AddTextToTree(registryLine, imageName);
                }
                else if (registryLine.StartsWith("[", StringComparison.InvariantCulture))
                {
                    string imageName = KEYIMAGE;
                    CheckKeyLineForBrackets(ref registryLine, ref imageName);

                    // this is a key, so remove the first [ and last ]
                    registryLine = StripFirstAndLast(registryLine);

                    treeViewNode = AddTextToTree(registryLine, imageName);
                }
                else if (registryLine.StartsWith("\"", StringComparison.InvariantCulture) && registryLine.EndsWith("=-", StringComparison.InvariantCulture))
                {
                    // this line deletes this value so it gets special treatment for the UI
                    registryLine = registryLine.Replace("=-", string.Empty);

                    // remove the "'s without removing all of them
                    registryLine = StripFirstAndLast(registryLine);

                    // Create a new listview item that will be used to display the delete value and store it
                    registryValue = new RegistryValue(registryLine, string.Empty, string.Empty);
                    SetValueToolTip(registryValue);

                    // store the ListViewItem, if we have a valid Key to attach to
                    if (treeViewNode != null)
                    {
                        StoreTheListValue((RegistryKey)treeViewNode.Content, registryValue);
                    }
                }
                else if (registryLine.StartsWith("\"", StringComparison.InvariantCulture))
                {
                    // this is a named value

                    // split up the name from the value by looking for the first found =
                    int equal = registryLine.IndexOf('=');
                    if ((equal < 0) || (equal > registryLine.Length - 1))
                    {
                        // something is very wrong
                        Debug.WriteLine(string.Format(CultureInfo.InvariantCulture, "SOMETHING WENT WRONG: {0}", registryLine));
                        break;
                    }

                    // set the name and the value
                    string name = registryLine.Substring(0, equal);
                    name = StripFirstAndLast(name);

                    // Clean out any escaped characters in the value, only for the preview
                    name = StripEscapedCharacters(name);

                    string value = registryLine.Substring(equal + 1);

                    // Create a new listview item that will be used to display the value
                    registryValue = new RegistryValue(name, "REG_SZ", string.Empty);

                    // if the first character is a " then this is a string value, so find the last most " which will avoid comments
                    if (value.StartsWith("\"", StringComparison.InvariantCulture))
                    {
                        int last = value.LastIndexOf("\"", StringComparison.InvariantCulture);
                        if (last >= 0)
                        {
                            value = value.Substring(0, last + 1);
                        }
                    }

                    if (value.StartsWith("\"", StringComparison.InvariantCulture) && value.EndsWith("\"", StringComparison.InvariantCulture))
                    {
                        value = StripFirstAndLast(value);
                    }
                    else
                    {
                        // this is an invalid value as there are no "s in the right side of the =
                        registryValue.Type = "ERROR";
                    }

                    if (value.StartsWith("dword:", StringComparison.InvariantCultureIgnoreCase))
                    {
                        registryValue.Type = "REG_DWORD";
                        value = value.Replace("dword:", string.Empty);
                    }
                    else if (value.StartsWith("hex(b):", StringComparison.InvariantCultureIgnoreCase))
                    {
                        registryValue.Type = "REG_QWORD";
                        value = value.Replace("hex(b):", string.Empty);
                    }
                    else if (value.StartsWith("hex:", StringComparison.InvariantCultureIgnoreCase))
                    {
                        registryValue.Type = "REG_BINARY";
                        value = value.Replace("hex:", string.Empty);
                    }
                    else if (value.StartsWith("hex(2):", StringComparison.InvariantCultureIgnoreCase))
                    {
                        registryValue.Type = "REG_EXAND_SZ";
                        value = value.Replace("hex(2):", string.Empty);
                    }
                    else if (value.StartsWith("hex(7):", StringComparison.InvariantCultureIgnoreCase))
                    {
                        registryValue.Type = "REG_MULTI_SZ";
                        value = value.Replace("hex(7):", string.Empty);
                    }
                    else if (value.StartsWith("hex(0):", StringComparison.InvariantCultureIgnoreCase))
                    {
                        registryValue.Type = "REG_NONE";
                        value = value.Replace("hex(0):", string.Empty);
                    }

                    // special casing for various key types
                    switch (registryValue.Type)
                    {
                        case "REG_SZ":
                        case "ERROR":

                            // no special handling for these two
                            break;
                        default:
                            // check to see if a continuation marker is the first character
                            if (value == @"\")
                            {
                                // pad the value, so the parsing below is triggered
                                value = @",\";
                            }

                            value = ScanAndRemoveComments(value);

                            break;
                    }

                    // If the end of a decimal line ends in a \ then you have to keep
                    // reading the block as a single value!
                    while (value.EndsWith(@",\", StringComparison.InvariantCulture))
                    {
                        value = value.TrimEnd('\\');
                        index++;
                        if (index >= registryLines.Length)
                        {
                            ChangeCursor(gridPreview, false);
                            return false;
                        }

                        registryLine = registryLines[index];
                        registryLine = ScanAndRemoveComments(registryLine);
                        registryLine = registryLine.TrimStart();
                        value += registryLine;
                    }

                    // Clean out any escaped characters in the value, only for the preview
                    value = StripEscapedCharacters(value);

                    // update the ListViewItem with the loaded value, based off REG value type
                    switch (registryValue.Type)
                    {
                        case "ERROR":
                            // do nothing
                            break;
                        case "REG_BINARY":
                        case "REG_NONE":
                            if (value.Length <= 0)
                            {
                                value = resourceLoader.GetString("ZeroLength");
                            }

                            registryValue.Value = value;

                            break;
                        default:
                            registryValue.Value = value;
                            break;
                    }

                    // update the ToolTip
                    SetValueToolTip(registryValue);

                    // store the ListViewItem, if we have a valid Key to attach to
                    if (treeViewNode != null)
                    {
                        StoreTheListValue((RegistryKey)treeViewNode.Content, registryValue);
                    }
                }

                // if we get here, it's not a Key (starts with [) or Value (starts with ") so it's likely waste (comments that start with ; fall out here)

                // read the next line from the REG file
                index++;

                // if we've gone too far, escape the proc!
                if (index >= registryLines.Length)
                {
                    // check to see if anything got parsed!
                    if (treeView.RootNodes.Count <= 0)
                    {
                        AddTextToTree(resourceLoader.GetString("NoNodesFoundInFile"), ERRORIMAGE);

                        // ShowMessageBox(APPNAME, App.AppFilename + resourceLoader.GetString("InvalidRegistryFile"), resourceLoader.GetString("OkButtonText"));
                    }

                    ChangeCursor(gridPreview, false);
                    return false;
                }

                // carry on with the next line
                registryLine = registryLines[index];
            }

            // last check, to see if anything got parsed!
            if (treeView.RootNodes.Count <= 0)
            {
                ShowMessageBox(APPNAME, App.AppFilename + resourceLoader.GetString("InvalidRegistryFile"), resourceLoader.GetString("OkButtonText"));
                ChangeCursor(gridPreview, false);
                return false;
            }

            return true;
        }

        /// <summary>
        /// We're going to store this ListViewItem in an ArrayList which will then
        /// be attached to the most recently returned TreeNode that came back from
        /// AddTextToTree.  If there's already a list there, we will use that list and
        /// add our new node to it.
        /// </summary>
        private void StoreTheListValue(RegistryKey registryKey, RegistryValue registryValue)
        {
            ArrayList arrayList = null;
            if (registryKey.Tag == null)
            {
                arrayList = new ArrayList();
            }
            else
            {
                arrayList = (ArrayList)registryKey.Tag;
            }

            arrayList.Add(registryValue);

            // shove the updated array into the Tag property
            registryKey.Tag = arrayList;
        }

        /// <summary>
        /// Adds the REG file that's being currently being viewed to the app's title bar
        /// </summary>
        private void UpdateWindowTitle(string filename)
        {
            string[] file = filename.Split('\\');
            if (file.Length > 0)
            {
                appWindow.Title = file[file.Length - 1] + " - " + APPNAME;
            }
            else
            {
                appWindow.Title = filename + " - " + APPNAME;
            }
        }

        /// <summary>
        /// No REG file was opened, so leave the app's title bar alone
        /// </summary>
        private void UpdateWindowTitle()
        {
            appWindow.Title = APPNAME;
        }

        /// <summary>
        /// Helper method that assumes everything is enabled/disabled together
        /// </summary>
        private void UpdateToolBarAndUI(bool enable)
        {
            UpdateToolBarAndUI(enable, enable, enable);
        }

        /// <summary>
        /// Enable command bar buttons and textBox.
        /// Note that writeButton and textBox all update with the same value on purpose
        /// </summary>
        private void UpdateToolBarAndUI(bool enableWrite, bool enableRefresh, bool enableEdit)
        {
            refreshButton.IsEnabled = enableRefresh;
            editButton.IsEnabled = enableEdit;
            writeButton.IsEnabled = enableWrite;
        }

        /// <summary>
        /// Helper method that creates a new TreeView node, attaches it to a parent if any, and then passes the new node back to the caller
        /// mapRegistryKeys is a collection of all of the [] lines in the file
        /// keys comes from the REG file and represents a bunch of nodes
        /// </summary>
        private TreeViewNode AddTextToTree(string keys, string image)
        {
            string[] individualKeys = keys.Split('\\');
            string fullPath = keys;
            TreeViewNode returnNewNode = null, newNode = null, previousNode = null;

            // Walk the list of keys backwards
            for (int i = individualKeys.Length - 1; i >= 0; i--)
            {
                // when a Key is marked for deletion, make sure it only sets the icon for the bottom most leaf
                if (image == DELETEDKEYIMAGE)
                {
                    if (i < individualKeys.Length - 1)
                    {
                        image = KEYIMAGE;
                    }
                    else
                    {
                        // special casing for Registry roots
                        switch (individualKeys[i])
                        {
                            case "HKEY_CLASSES_ROOT":
                            case "HKEY_CURRENT_USER":
                            case "HKEY_LOCAL_MACHINE":
                            case "HKEY_USERS":
                            case "HKEY_CURRENT_CONFIG":
                                image = KEYIMAGE;
                                break;
                        }
                    }
                }

                // First check the dictionary, and return the current node if it already exists
                if (mapRegistryKeys.ContainsKey(fullPath))
                {
                    // was a new node created?
                    if (returnNewNode == null)
                    {
                        // if no new nodes have been created, send out the node we should have already
                        mapRegistryKeys.TryGetValue(fullPath, out returnNewNode);
                    }
                    else
                    {
                        // as a new node was created, hook it up to this found parent
                        mapRegistryKeys.TryGetValue(fullPath, out newNode);
                        newNode.Children.Add(previousNode);
                    }

                    // return the new node no matter what
                    return returnNewNode;
                }

                // Since the path is not in the tree, create a new node and add it to the dictionary
                RegistryKey registryKey = new RegistryKey(individualKeys[i], fullPath, image, GetFolderToolTip(image));

                newNode = new TreeViewNode() { Content = registryKey, IsExpanded = true };
                mapRegistryKeys.Add(fullPath, newNode);

                // if this is the first new node we're creating, we need to return it to the caller
                if (previousNode == null)
                {
                    // capture the first node so it can be returned
                    returnNewNode = newNode;
                }
                else
                {
                    // The newly created node is a parent to the previously created node, as add it here.
                    newNode.Children.Add(previousNode);
                }

                // before moving onto the next node, tag the previous node and update the path
                previousNode = newNode;
                fullPath = fullPath.Replace(string.Format(CultureInfo.InvariantCulture, @"\{0}", individualKeys[i]), string.Empty);

                // One last check: if we get here, the parent of this node is not yet in the tree, so we need to add it as a RootNode
                if (i == 0)
                {
                    treeView.RootNodes.Add(newNode);
                    treeView.UpdateLayout();
                }
            }

            return returnNewNode;
        }

        /// <summary>
        /// Wrapper method that shows a simple one-button message box, parented by the main application window
        /// </summary>
        private async void ShowMessageBox(string title, string content, string closeButtonText)
        {
            ContentDialog contentDialog = new ContentDialog()
            {
                Title = title,
                Content = content,
                CloseButtonText = closeButtonText,
            };

            // Use this code to associate the dialog to the appropriate AppWindow by setting
            // the dialog's XamlRoot to the same XamlRoot as an element that is already present in the AppWindow.
            if (ApiInformation.IsApiContractPresent("Windows.Foundation.UniversalApiContract", 8))
            {
                contentDialog.XamlRoot = this.Content.XamlRoot;
            }

            await contentDialog.ShowAsync();
        }

        /// <summary>
        /// Wrapper method that shows a Save/Don't Save/Cancel message box, parented by the main application window and shown when closing the app
        /// </summary>
        private async void HandleDirtyClosing(string title, string content, string primaryButtonText, string secondaryButtonText, string closeButtonText)
        {
            ContentDialog contentDialog = new ContentDialog()
            {
                Title = title,
                Content = content,
                PrimaryButtonText = primaryButtonText,
                SecondaryButtonText = secondaryButtonText,
                CloseButtonText = closeButtonText,
                DefaultButton = ContentDialogButton.Primary,
            };

            // Use this code to associate the dialog to the appropriate AppWindow by setting
            // the dialog's XamlRoot to the same XamlRoot as an element that is already present in the AppWindow.
            if (ApiInformation.IsApiContractPresent("Windows.Foundation.UniversalApiContract", 8))
            {
                contentDialog.XamlRoot = this.Content.XamlRoot;
            }

            ContentDialogResult contentDialogResult = await contentDialog.ShowAsync();

            switch (contentDialogResult)
            {
                case ContentDialogResult.Primary:
                    // Save, then close
                    SaveFile();
                    break;
                case ContentDialogResult.Secondary:
                    // Don't save, and then close!
                    saveButton.IsEnabled = false;
                    break;
                default:
                    // Cancel closing!
                    return;
            }

            // if we got here, we should try to close again
            App.Current.Exit();
        }

        /// <summary>
        /// Method will open the Registry Editor or merge the current REG file into the Registry via the Editor
        /// Process will prompt for elevation if it needs it.
        /// </summary>
        private void OpenRegistryEditor(string fileMerge)
        {
            Process process = new Process();
            process.StartInfo.FileName = "regedit.exe";
            process.StartInfo.UseShellExecute = true;
            if (File.Exists(fileMerge))
            {
                // If Merge was called, pass in the filename as a param to the Editor
                process.StartInfo.Arguments = string.Format(CultureInfo.InvariantCulture, "\"{0}\"", fileMerge);
            }

            try
            {
                process.Start();
            }
            catch
            {
                ShowMessageBox(
                    resourceLoader.GetString("UACDialogTitle"),
                    resourceLoader.GetString("UACDialogError"),
                    resourceLoader.GetString("OkButtonText"));
            }
        }

        /// <summary>
        /// Utility method that clears out the GridView as there's no other way to do it.
        /// </summary>
        private void ClearTable()
        {
            if (listRegistryValues != null)
            {
                listRegistryValues.Clear();
            }

            dataGrid.ItemsSource = null;
        }

        /// <summary>
        /// Change the current app cursor at the grid level to be a wait cursor.  Sort of works, sort of doesn't, but it's a nice attempt.
        /// </summary>
        public void ChangeCursor(UIElement uiElement, bool wait)
        {
            // You can only change the Cursor if the visual tree is loaded
            if (!visualTreeReady)
            {
                return;
            }

            InputCursor cursor = InputSystemCursor.Create(wait ? InputSystemCursorShape.Wait : InputSystemCursorShape.Arrow);
            System.Type type = typeof(UIElement);
            type.InvokeMember("ProtectedCursor", BindingFlags.Public | BindingFlags.NonPublic | BindingFlags.SetProperty | BindingFlags.Instance, null, uiElement, new object[] { cursor }, CultureInfo.InvariantCulture);
        }

        /// <summary>
        /// Wrapper method that saves the current file in place, using the current text in textBox.
        /// </summary>
        private void SaveFile()
        {
            ChangeCursor(gridPreview, true);

            // set up the FileStream for all writing
            FileStream fileStream = null;

            try
            {
                // attempt to open the existing file for writing
                FileStreamOptions fileStreamOptions = new FileStreamOptions();
                fileStreamOptions.Access = FileAccess.Write;
                fileStreamOptions.Share = FileShare.Write;
                fileStreamOptions.Mode = FileMode.OpenOrCreate;

                fileStream = new FileStream(App.AppFilename, fileStreamOptions);
                StreamWriter streamWriter = new StreamWriter(fileStream, System.Text.Encoding.Unicode);

                // if we get here, the file is open and writable so dump the whole contents of textBox
                string filenameText = textBox.Text;
                streamWriter.Write(filenameText);
                streamWriter.Flush();
                streamWriter.Close();

                // only change when the save is successful
                saveButton.IsEnabled = false;
            }
            catch (UnauthorizedAccessException ex)
            {
                // this exception is thrown if the file is there but marked as read only
                ShowMessageBox(
                    resourceLoader.GetString("ErrorDialogTitle"),
                    ex.Message,
                    resourceLoader.GetString("OkButtonText"));
            }
            catch
            {
                // this catch handles all other exceptions thrown when trying to write the file out
                ShowMessageBox(
                    resourceLoader.GetString("ErrorDialogTitle"),
                    resourceLoader.GetString("FileSaveError"),
                    resourceLoader.GetString("OkButtonText"));
            }
            finally
            {
                // clean up no matter what
                if (fileStream != null)
                {
                    fileStream.Dispose();
                }
            }

            // restore the cursor
            ChangeCursor(gridPreview, false);
        }

        private void OpenSettingsFile(string path, string filename)
        {
            string fileContents = string.Empty;
            string storageFile = Path.Combine(path, filename);
            if (File.Exists(storageFile))
            {
                try
                {
                    TextReader reader = new StreamReader(storageFile);
                    fileContents = reader.ReadToEnd();
                    reader.Close();
                }
                catch
                {
                    // set up default JSON blob
                    fileContents = "{ }";
                }
            }

            try
            {
                jsonSettings = Windows.Data.Json.JsonObject.Parse(fileContents);
            }
            catch
            {
                // set up default JSON blob
                fileContents = "{ }";
                jsonSettings = Windows.Data.Json.JsonObject.Parse(fileContents);
            }
        }

        /// <summary>
        /// Save the settings JSON blob out to a local file
        /// </summary>
        private async void SaveSettingsFile(string path, string filename)
        {
            StorageFolder storageFolder = null;
            StorageFile storageFile = null;
            string fileContents = string.Empty;

            try
            {
                storageFolder = await StorageFolder.GetFolderFromPathAsync(path);
            }
            catch (FileNotFoundException ex)
            {
                Debug.WriteLine(ex.Message);
                Directory.CreateDirectory(path);
                storageFolder = await StorageFolder.GetFolderFromPathAsync(path);
            }

            try
            {
                storageFile = await storageFolder.CreateFileAsync(filename, CreationCollisionOption.OpenIfExists);
            }
            catch (FileNotFoundException ex)
            {
                Debug.WriteLine(ex.Message);
                storageFile = await storageFolder.CreateFileAsync(filename);
            }

            try
            {
                fileContents = jsonSettings.Stringify();
                await Windows.Storage.FileIO.WriteTextAsync(storageFile, fileContents);
            }
            catch (Exception ex)
            {
                Debug.WriteLine(ex.Message);
            }
        }

        /// <summary>
        /// Rip the first and last character off a string,
        /// checking that the string is at least 2 characters long to avoid errors
        /// </summary>
        private string StripFirstAndLast(string line)
        {
            if (line.Length > 1)
            {
                line = line.Remove(line.Length - 1, 1);
                line = line.Remove(0, 1);
            }

            return line;
        }

        /// <summary>
        /// Replace any escaped characters in the REG file with their counterparts, for the UX
        /// </summary>
        private string StripEscapedCharacters(string value)
        {
            value = value.Replace("\\\\", "\\");    // Replace \\ with \ in the UI
            value = value.Replace("\\\"", "\"");    // Replace \" with " in the UI
            return value;
        }

        /// <summary>
        /// Loads and returns a string for a given Key's image in the tree, based off the current set image
        /// </summary>
        private string GetFolderToolTip(string key)
        {
            string value = string.Empty;
            switch (key)
            {
                case DELETEDKEYIMAGE:
                    value = resourceLoader.GetString("ToolTipDeletedKey");
                    break;
                case KEYIMAGE:
                    value = resourceLoader.GetString("ToolTipAddedKey");
                    break;
                case ERRORIMAGE:
                    value = resourceLoader.GetString("ToolTipErrorKey");
                    break;
            }

            return value;
        }

        /// <summary>
        /// Loads a string for a given Value's image in the grid, based off the current type and updates the RegistryValue that's passed in
        /// </summary>
        private void SetValueToolTip(RegistryValue registryValue)
        {
            string value = string.Empty;
            switch (registryValue.Type)
            {
                case "REG_SZ":
                case "REG_EXAND_SZ":
                case "REG_MULTI_SZ":
                    value = resourceLoader.GetString("ToolTipStringValue");
                    break;
                case "ERROR":
                    value = resourceLoader.GetString("ToolTipErrorValue");
                    break;
                case "":
                    value = resourceLoader.GetString("ToolTipDeletedValue");
                    break;
                default:
                    value = resourceLoader.GetString("ToolTipBinaryValue");
                    break;
            }

            registryValue.ToolTipText = value;
        }

        /// <summary>
<<<<<<< HEAD
        /// Checks a Key line for the closing bracket and treat it as an error if it cannot be found
        /// </summary>
        private void CheckKeyLineForBrackets(ref string registryLine, ref string imageName)
        {
            // following the current behavior of the registry editor, find the last ] and treat everything else as ignorable
            int lastBracket = registryLine.LastIndexOf(']');
            if (lastBracket == -1)
            {
                // since we don't have a last bracket yet, add an extra space and continue processing
                registryLine += " ";
                imageName = ERRORIMAGE;
            }
            else
            {
                // having found the last ] and there is text after it, drop the rest of the string on the floor
                if (lastBracket < registryLine.Length - 1)
                {
                    registryLine = registryLine.Substring(0, lastBracket + 1);
                }
            }
=======
        /// Takes a binary registry value, sees if it has a ; and dumps the rest of the line - this does not work for REG_SZ values
        /// </summary>
        private string ScanAndRemoveComments(string value)
        {
            // scan for comments and remove them
            int indexOf = value.IndexOf(";", StringComparison.InvariantCulture);
            if (indexOf > -1)
            {
                // presume that there is nothing following the start of the comment
                value = value.Remove(indexOf, value.Length - indexOf);
            }

            return value;
>>>>>>> 97f71bea
        }
    }
}<|MERGE_RESOLUTION|>--- conflicted
+++ resolved
@@ -940,7 +940,6 @@
         }
 
         /// <summary>
-<<<<<<< HEAD
         /// Checks a Key line for the closing bracket and treat it as an error if it cannot be found
         /// </summary>
         private void CheckKeyLineForBrackets(ref string registryLine, ref string imageName)
@@ -961,7 +960,6 @@
                     registryLine = registryLine.Substring(0, lastBracket + 1);
                 }
             }
-=======
         /// Takes a binary registry value, sees if it has a ; and dumps the rest of the line - this does not work for REG_SZ values
         /// </summary>
         private string ScanAndRemoveComments(string value)
@@ -975,7 +973,6 @@
             }
 
             return value;
->>>>>>> 97f71bea
         }
     }
 }