--- conflicted
+++ resolved
@@ -970,7 +970,6 @@
         }
 
         /// <summary>
-<<<<<<< HEAD
         /// Checks a Key line for the closing bracket and treat it as an error if it cannot be found
         /// </summary>
         private void CheckKeyLineForBrackets(ref string registryLine, ref string imageName)
@@ -1035,7 +1034,9 @@
             }
 
             return true;
-=======
+        }
+
+        /// <summary>
         /// Turns the Open Key button in the command bar on/off, depending on if a key is selected
         /// </summary>
         private bool CheckTreeForValidKey()
@@ -1053,7 +1054,6 @@
             }
 
             return false;
->>>>>>> df579171
         }
     }
 }