// Copyright (c) Microsoft Corporation
// The Microsoft Corporation licenses this file to you under the MIT license.
// See the LICENSE file in the project root for more information.

using System;
<<<<<<< HEAD
using System.Linq;
using AdvancedPaste.Converters;
=======

>>>>>>> 0f7d263d
using AdvancedPaste.Helpers;
using AdvancedPaste.Models;
using AdvancedPaste.Settings;
using ManagedCommon;
using Microsoft.UI.Windowing;
using Microsoft.UI.Xaml;
using WinUIEx;
using WinUIEx.Messaging;

namespace AdvancedPaste
{
    public sealed partial class MainWindow : WindowEx, IDisposable
    {
        private readonly WindowMessageMonitor _msgMonitor;
        private readonly IUserSettings _userSettings;

        private bool _disposedValue;

        public MainWindow()
        {
            InitializeComponent();

            _userSettings = App.GetService<IUserSettings>();

            var baseHeight = MinHeight;
            var coreActionCount = PasteFormat.MetadataDict.Values.Count(metadata => metadata.IsCoreAction);

            void UpdateHeight()
            {
                double GetHeight(int maxCustomActionCount) =>
                    baseHeight +
                    new PasteFormatsToHeightConverter().Convert(coreActionCount + _userSettings.AdditionalActions.Count) +
                    new PasteFormatsToHeightConverter() { MaxItems = maxCustomActionCount }.Convert(_userSettings.CustomActions.Count);

                MinHeight = GetHeight(1);
                Height = GetHeight(5);
            }

            UpdateHeight();

            _userSettings.Changed += (_, _) => UpdateHeight();

            AppWindow.SetIcon("Assets/AdvancedPaste/AdvancedPaste.ico");
            this.ExtendsContentIntoTitleBar = true;
            this.SetTitleBar(titleBar);

            var loader = ResourceLoaderInstance.ResourceLoader;
            Title = loader.GetString("WindowTitle");

            Activated += OnActivated;

            _msgMonitor = new WindowMessageMonitor(this);
            _msgMonitor.WindowMessageReceived += (_, e) =>
            {
                const int WM_NCLBUTTONDBLCLK = 0x00A3;
                if (e.Message.MessageId == WM_NCLBUTTONDBLCLK)
                {
                    // Disable double click on title bar to maximize window
                    e.Result = 0;
                    e.Handled = true;
                }
            };

            WindowHelpers.BringToForeground(this.GetWindowHandle());
        }

        private void OnActivated(object sender, WindowActivatedEventArgs args)
        {
            if (_userSettings.CloseAfterLosingFocus && args.WindowActivationState == WindowActivationState.Deactivated)
            {
                Hide();
            }
        }

        private void Dispose(bool disposing)
        {
            if (!_disposedValue)
            {
                _msgMonitor?.Dispose();

                _disposedValue = true;
            }
        }

        public void Dispose()
        {
            // Do not change this code. Put cleanup code in 'Dispose(bool disposing)' method
            Dispose(disposing: true);
            GC.SuppressFinalize(this);
        }

        private void WindowEx_Closed(object sender, Microsoft.UI.Xaml.WindowEventArgs args)
        {
            Hide();
            args.Handled = true;
        }

        private void Hide()
        {
            Windows.Win32.PInvoke.ShowWindow(new Windows.Win32.Foundation.HWND(this.GetWindowHandle()), Windows.Win32.UI.WindowsAndMessaging.SHOW_WINDOW_CMD.SW_HIDE);
        }

        public void SetFocus()
        {
            MainPage.CustomFormatTextBox.InputTxtBox.Focus(FocusState.Programmatic);
        }

        public void ClearInputText()
        {
            MainPage.CustomFormatTextBox.InputTxtBox.Text = string.Empty;
        }

        internal void StartLoading()
        {
            MainPage.CustomFormatTextBox.IsLoading(true);
        }

        internal void FinishLoading(bool success)
        {
            MainPage.CustomFormatTextBox.IsLoading(false);

            if (success)
            {
                VisualStateManager.GoToState(MainPage.CustomFormatTextBox, "DefaultState", true);
            }
        }
    }
}<|MERGE_RESOLUTION|>--- conflicted
+++ resolved
@@ -3,12 +3,9 @@
 // See the LICENSE file in the project root for more information.
 
 using System;
-<<<<<<< HEAD
+
 using System.Linq;
 using AdvancedPaste.Converters;
-=======
-
->>>>>>> 0f7d263d
 using AdvancedPaste.Helpers;
 using AdvancedPaste.Models;
 using AdvancedPaste.Settings;
