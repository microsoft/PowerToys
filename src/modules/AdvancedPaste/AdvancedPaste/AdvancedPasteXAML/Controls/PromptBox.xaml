--- conflicted
+++ resolved
@@ -539,10 +539,7 @@
                         HorizontalAlignment="Stretch"
                         VerticalAlignment="Stretch"
                         ui:VisualExtensions.NormalizedCenterPoint="0.5,0.5"
-<<<<<<< HEAD
-=======
                         AutomationProperties.HelpText="{x:Bind ViewModel.CustomAIUnavailableErrorText, Mode=OneWay}"
->>>>>>> 8040cc74
                         Command="{x:Bind GenerateCustomAICommand}"
                         Content="{ui:FontIcon Glyph=&#xE724;,
                                               FontSize=16}"
