﻿// Copyright (c) Microsoft Corporation
// The Microsoft Corporation licenses this file to you under the MIT license.
// See the LICENSE file in the project root for more information.

using System;
using System.Threading.Tasks;

using AdvancedPaste.Helpers;
using AdvancedPaste.Models;
using Microsoft.PowerToys.Telemetry;
using Windows.ApplicationModel.DataTransfer;

namespace AdvancedPaste.Services;

public sealed class PasteFormatExecutor(IKernelService kernelService, ICustomTextTransformService customTextTransformService) : IPasteFormatExecutor
{
    private readonly IKernelService _kernelService = kernelService;
    private readonly ICustomTextTransformService _customTextTransformService = customTextTransformService;

    public async Task<DataPackage> ExecutePasteFormatAsync(PasteFormat pasteFormat, PasteActionSource source)
    {
        if (!pasteFormat.IsEnabled)
        {
            return null;
        }

        var format = pasteFormat.Format;

        WriteTelemetry(format, source);

        var clipboardData = Clipboard.GetContent();

        // Run on thread-pool; although we use Async routines consistently, some actions still occasionally take a long time without yielding.
        return await Task.Run(async () =>
            pasteFormat.Format switch
            {
                PasteFormats.KernelQuery => await _kernelService.TransformClipboardAsync(pasteFormat.Prompt, clipboardData, pasteFormat.IsSavedQuery),
                PasteFormats.CustomTextTransformation => DataPackageHelpers.CreateFromText(await _customTextTransformService.TransformTextAsync(pasteFormat.Prompt, await clipboardData.GetTextAsync())),
                _ => await TransformHelpers.TransformAsync(format, clipboardData),
            });
    }

    private static void WriteTelemetry(PasteFormats format, PasteActionSource source)
    {
        switch (source)
        {
            case PasteActionSource.ContextMenu:
                PowerToysTelemetry.Log.WriteEvent(new Telemetry.AdvancedPasteFormatClickedEvent(format));
                break;

            case PasteActionSource.InAppKeyboardShortcut:
                PowerToysTelemetry.Log.WriteEvent(new Telemetry.AdvancedPasteInAppKeyboardShortcutEvent(format));
                break;

            case PasteActionSource.GlobalKeyboardShortcut:
            case PasteActionSource.PromptBox:
                break; // no telemetry yet for these sources

            default:
                throw new ArgumentOutOfRangeException(nameof(format));
        }
    }
<<<<<<< HEAD

    private void ToPlainText(DataPackageView clipboardData)
    {
        Logger.LogTrace();
        SetClipboardTextContent(MarkdownHelper.PasteAsPlainTextFromClipboard(clipboardData));
    }

    private void ToMarkdown(DataPackageView clipboardData)
    {
        Logger.LogTrace();
        SetClipboardTextContent(MarkdownHelper.ToMarkdown(clipboardData));
    }

    private void ToJson(DataPackageView clipboardData)
    {
        Logger.LogTrace();
        SetClipboardTextContent(JsonHelper.ToJsonFromXmlOrCsv(clipboardData));
    }

    private async Task ImageToTextAsync(DataPackageView clipboardData)
    {
        Logger.LogTrace();
        SoftwareBitmap bitmap = null;
        try
        {
            bitmap = await ClipboardHelper.GetClipboardImageContentAsync(clipboardData);
        }
        catch (Exception ex)
        {
            Logger.LogError($"Error getting image content from clipboard.", ex);
            SetClipboardTextContent(string.Empty);
            return;
        }

        var text = await OcrHelpers.ExtractTextAsync(bitmap);
        SetClipboardTextContent(text);
    }

    private async Task ToPngFileAsync(DataPackageView clipboardData)
    {
        Logger.LogTrace();

        var clipboardBitmap = await ClipboardHelper.GetClipboardImageContentAsync(clipboardData);

        using var pngStream = new InMemoryRandomAccessStream();
        var encoder = await BitmapEncoder.CreateAsync(BitmapEncoder.PngEncoderId, pngStream);
        encoder.SetSoftwareBitmap(clipboardBitmap);
        await encoder.FlushAsync();

        await SetClipboardFileContentAsync(pngStream.AsStreamForRead(), "png");
    }

    private async Task ToTxtFileAsync(DataPackageView clipboardData)
    {
        Logger.LogTrace();

        var text = await ClipboardHelper.GetClipboardTextOrHtmlTextAsync(clipboardData);
        await SetClipboardFileContentAsync(text, "txt");
    }

    private async Task ToHtmlFileAsync(DataPackageView clipboardData)
    {
        Logger.LogTrace();

        var cfHtml = await ClipboardHelper.GetClipboardHtmlContentAsync(clipboardData);
        var html = RemoveHtmlMetadata(cfHtml);

        await SetClipboardFileContentAsync(html, "html");
    }

    /// <summary>
    /// Removes leading CF_HTML metadata from HTML clipboard data.
    /// See: https://learn.microsoft.com/en-us/windows/win32/dataxchg/html-clipboard-format
    /// </summary>
    private static string RemoveHtmlMetadata(string cfHtml)
    {
        int? GetIntTagValue(string tagName)
        {
            var tagNameWithColon = tagName + ":";
            int tagStartPos = cfHtml.IndexOf(tagNameWithColon, StringComparison.InvariantCulture);

            const int tagValueLength = 10;
            return tagStartPos != -1 && int.TryParse(cfHtml.AsSpan(tagStartPos + tagNameWithColon.Length, tagValueLength), CultureInfo.InvariantCulture, out int result) ? result : null;
        }

        var startFragmentIndex = GetIntTagValue("StartFragment");
        var endFragmentIndex = GetIntTagValue("EndFragment");

        return (startFragmentIndex == null || endFragmentIndex == null) ? cfHtml : cfHtml[startFragmentIndex.Value..endFragmentIndex.Value];
    }

    private static async Task SetClipboardFileContentAsync(string data, string fileExtension)
    {
        if (string.IsNullOrEmpty(data))
        {
            throw new ArgumentException($"Empty value in {nameof(SetClipboardFileContentAsync)}", nameof(data));
        }

        var path = GetPasteAsFileTempFilePath(fileExtension);

        await File.WriteAllTextAsync(path, data);
        await ClipboardHelper.SetClipboardFileContentAsync(path);
    }

    private static async Task SetClipboardFileContentAsync(Stream stream, string fileExtension)
    {
        var path = GetPasteAsFileTempFilePath(fileExtension);

        using var fileStream = File.Create(path);
        await stream.CopyToAsync(fileStream);

        await ClipboardHelper.SetClipboardFileContentAsync(path);
    }

    private static string GetPasteAsFileTempFilePath(string fileExtension)
    {
        var prefix = ResourceLoaderInstance.ResourceLoader.GetString("PasteAsFile_FilePrefix");
        var timestamp = DateTime.Now.ToString("yyyyMMddHHmmss", CultureInfo.InvariantCulture);

        return Path.Combine(Path.GetTempPath(), $"{prefix}{timestamp}.{fileExtension}");
    }

    private async Task<string> ToCustomAsync(string prompt, DataPackageView clipboardData)
    {
        Logger.LogTrace();

        if (string.IsNullOrWhiteSpace(prompt))
        {
            return string.Empty;
        }

        if (!clipboardData.Contains(StandardDataFormats.Text))
        {
            Logger.LogWarning("Clipboard does not contain text data");
            return string.Empty;
        }

        var currentClipboardText = await clipboardData.GetTextAsync();

        if (string.IsNullOrWhiteSpace(currentClipboardText))
        {
            Logger.LogWarning("Clipboard has no usable text data");
            return string.Empty;
        }

        var aiResponse = await Task.Run(() => _aiHelper.AIFormatString(prompt, currentClipboardText));

        return aiResponse.ApiRequestStatus == (int)HttpStatusCode.OK
            ? aiResponse.Response
            : throw new PasteActionException(TranslateErrorText(aiResponse.ApiRequestStatus));
    }

    private void SetClipboardTextContent(string content)
    {
        if (!string.IsNullOrEmpty(content))
        {
            ClipboardHelper.SetClipboardTextContent(content);
        }
    }

    private static string TranslateErrorText(int apiRequestStatus) => (HttpStatusCode)apiRequestStatus switch
    {
        HttpStatusCode.TooManyRequests => ResourceLoaderInstance.ResourceLoader.GetString("OpenAIApiKeyTooManyRequests"),
        HttpStatusCode.Unauthorized => ResourceLoaderInstance.ResourceLoader.GetString("OpenAIApiKeyUnauthorized"),
        HttpStatusCode.OK => string.Empty,
        _ => ResourceLoaderInstance.ResourceLoader.GetString("OpenAIApiKeyError") + apiRequestStatus.ToString(CultureInfo.InvariantCulture),
    };
=======
>>>>>>> 5ef91875
}<|MERGE_RESOLUTION|>--- conflicted
+++ resolved
@@ -60,174 +60,4 @@
                 throw new ArgumentOutOfRangeException(nameof(format));
         }
     }
-<<<<<<< HEAD
-
-    private void ToPlainText(DataPackageView clipboardData)
-    {
-        Logger.LogTrace();
-        SetClipboardTextContent(MarkdownHelper.PasteAsPlainTextFromClipboard(clipboardData));
-    }
-
-    private void ToMarkdown(DataPackageView clipboardData)
-    {
-        Logger.LogTrace();
-        SetClipboardTextContent(MarkdownHelper.ToMarkdown(clipboardData));
-    }
-
-    private void ToJson(DataPackageView clipboardData)
-    {
-        Logger.LogTrace();
-        SetClipboardTextContent(JsonHelper.ToJsonFromXmlOrCsv(clipboardData));
-    }
-
-    private async Task ImageToTextAsync(DataPackageView clipboardData)
-    {
-        Logger.LogTrace();
-        SoftwareBitmap bitmap = null;
-        try
-        {
-            bitmap = await ClipboardHelper.GetClipboardImageContentAsync(clipboardData);
-        }
-        catch (Exception ex)
-        {
-            Logger.LogError($"Error getting image content from clipboard.", ex);
-            SetClipboardTextContent(string.Empty);
-            return;
-        }
-
-        var text = await OcrHelpers.ExtractTextAsync(bitmap);
-        SetClipboardTextContent(text);
-    }
-
-    private async Task ToPngFileAsync(DataPackageView clipboardData)
-    {
-        Logger.LogTrace();
-
-        var clipboardBitmap = await ClipboardHelper.GetClipboardImageContentAsync(clipboardData);
-
-        using var pngStream = new InMemoryRandomAccessStream();
-        var encoder = await BitmapEncoder.CreateAsync(BitmapEncoder.PngEncoderId, pngStream);
-        encoder.SetSoftwareBitmap(clipboardBitmap);
-        await encoder.FlushAsync();
-
-        await SetClipboardFileContentAsync(pngStream.AsStreamForRead(), "png");
-    }
-
-    private async Task ToTxtFileAsync(DataPackageView clipboardData)
-    {
-        Logger.LogTrace();
-
-        var text = await ClipboardHelper.GetClipboardTextOrHtmlTextAsync(clipboardData);
-        await SetClipboardFileContentAsync(text, "txt");
-    }
-
-    private async Task ToHtmlFileAsync(DataPackageView clipboardData)
-    {
-        Logger.LogTrace();
-
-        var cfHtml = await ClipboardHelper.GetClipboardHtmlContentAsync(clipboardData);
-        var html = RemoveHtmlMetadata(cfHtml);
-
-        await SetClipboardFileContentAsync(html, "html");
-    }
-
-    /// <summary>
-    /// Removes leading CF_HTML metadata from HTML clipboard data.
-    /// See: https://learn.microsoft.com/en-us/windows/win32/dataxchg/html-clipboard-format
-    /// </summary>
-    private static string RemoveHtmlMetadata(string cfHtml)
-    {
-        int? GetIntTagValue(string tagName)
-        {
-            var tagNameWithColon = tagName + ":";
-            int tagStartPos = cfHtml.IndexOf(tagNameWithColon, StringComparison.InvariantCulture);
-
-            const int tagValueLength = 10;
-            return tagStartPos != -1 && int.TryParse(cfHtml.AsSpan(tagStartPos + tagNameWithColon.Length, tagValueLength), CultureInfo.InvariantCulture, out int result) ? result : null;
-        }
-
-        var startFragmentIndex = GetIntTagValue("StartFragment");
-        var endFragmentIndex = GetIntTagValue("EndFragment");
-
-        return (startFragmentIndex == null || endFragmentIndex == null) ? cfHtml : cfHtml[startFragmentIndex.Value..endFragmentIndex.Value];
-    }
-
-    private static async Task SetClipboardFileContentAsync(string data, string fileExtension)
-    {
-        if (string.IsNullOrEmpty(data))
-        {
-            throw new ArgumentException($"Empty value in {nameof(SetClipboardFileContentAsync)}", nameof(data));
-        }
-
-        var path = GetPasteAsFileTempFilePath(fileExtension);
-
-        await File.WriteAllTextAsync(path, data);
-        await ClipboardHelper.SetClipboardFileContentAsync(path);
-    }
-
-    private static async Task SetClipboardFileContentAsync(Stream stream, string fileExtension)
-    {
-        var path = GetPasteAsFileTempFilePath(fileExtension);
-
-        using var fileStream = File.Create(path);
-        await stream.CopyToAsync(fileStream);
-
-        await ClipboardHelper.SetClipboardFileContentAsync(path);
-    }
-
-    private static string GetPasteAsFileTempFilePath(string fileExtension)
-    {
-        var prefix = ResourceLoaderInstance.ResourceLoader.GetString("PasteAsFile_FilePrefix");
-        var timestamp = DateTime.Now.ToString("yyyyMMddHHmmss", CultureInfo.InvariantCulture);
-
-        return Path.Combine(Path.GetTempPath(), $"{prefix}{timestamp}.{fileExtension}");
-    }
-
-    private async Task<string> ToCustomAsync(string prompt, DataPackageView clipboardData)
-    {
-        Logger.LogTrace();
-
-        if (string.IsNullOrWhiteSpace(prompt))
-        {
-            return string.Empty;
-        }
-
-        if (!clipboardData.Contains(StandardDataFormats.Text))
-        {
-            Logger.LogWarning("Clipboard does not contain text data");
-            return string.Empty;
-        }
-
-        var currentClipboardText = await clipboardData.GetTextAsync();
-
-        if (string.IsNullOrWhiteSpace(currentClipboardText))
-        {
-            Logger.LogWarning("Clipboard has no usable text data");
-            return string.Empty;
-        }
-
-        var aiResponse = await Task.Run(() => _aiHelper.AIFormatString(prompt, currentClipboardText));
-
-        return aiResponse.ApiRequestStatus == (int)HttpStatusCode.OK
-            ? aiResponse.Response
-            : throw new PasteActionException(TranslateErrorText(aiResponse.ApiRequestStatus));
-    }
-
-    private void SetClipboardTextContent(string content)
-    {
-        if (!string.IsNullOrEmpty(content))
-        {
-            ClipboardHelper.SetClipboardTextContent(content);
-        }
-    }
-
-    private static string TranslateErrorText(int apiRequestStatus) => (HttpStatusCode)apiRequestStatus switch
-    {
-        HttpStatusCode.TooManyRequests => ResourceLoaderInstance.ResourceLoader.GetString("OpenAIApiKeyTooManyRequests"),
-        HttpStatusCode.Unauthorized => ResourceLoaderInstance.ResourceLoader.GetString("OpenAIApiKeyUnauthorized"),
-        HttpStatusCode.OK => string.Empty,
-        _ => ResourceLoaderInstance.ResourceLoader.GetString("OpenAIApiKeyError") + apiRequestStatus.ToString(CultureInfo.InvariantCulture),
-    };
-=======
->>>>>>> 5ef91875
 }