﻿// Copyright (c) Microsoft Corporation
// The Microsoft Corporation licenses this file to you under the MIT license.
// See the LICENSE file in the project root for more information.

using System;
using System.Collections.Generic;
<<<<<<< HEAD
=======
using System.Linq;
>>>>>>> bf42abc3
using System.Text.RegularExpressions;
using System.Threading.Tasks;
using System.Xml;
using ManagedCommon;
using Newtonsoft.Json;
using Windows.ApplicationModel.DataTransfer;

namespace AdvancedPaste.Helpers
{
    internal static class JsonHelper
    {
<<<<<<< HEAD
        // Ini parts regex
        private static readonly Regex IniSectionNameRegex = new Regex(@"^\[(.+)\]");
        private static readonly Regex IniValueLineRegex = new Regex(@"(.+?)\s*=\s*(.*)");
=======
        // List of supported CSV delimiters and Regex to detect separator property
        private static readonly char[] CsvDelimArry = [',', ';', '\t'];
        private static readonly Regex CsvSepIdentifierRegex = new Regex(@"^sep=(.)$", RegexOptions.IgnoreCase);
>>>>>>> bf42abc3

        internal static string ToJsonFromXmlOrCsv(DataPackageView clipboardData)
        {
            Logger.LogTrace();

            if (clipboardData == null || !clipboardData.Contains(StandardDataFormats.Text))
            {
                Logger.LogWarning("Clipboard does not contain text data");
                return string.Empty;
            }

#pragma warning disable VSTHRD002 // Avoid problematic synchronous waits
            string text = Task.Run(async () =>
            {
                string plainText = await clipboardData.GetTextAsync() as string;
                return plainText;
            }).Result;
#pragma warning restore VSTHRD002 // Avoid problematic synchronous waits

            string jsonText = string.Empty;

            // Try convert XML
            try
            {
                XmlDocument doc = new XmlDocument();
                doc.LoadXml(text);
                Logger.LogDebug("Converted from XML.");
                jsonText = JsonConvert.SerializeXmlNode(doc, Newtonsoft.Json.Formatting.Indented);
            }
            catch (Exception ex)
            {
                Logger.LogError("Failed parsing input as xml", ex);
            }

            // Try convert Ini
            // (Must come before CSV that ini is not false detected as CSV.)
            try
            {
                if (string.IsNullOrEmpty(jsonText))
                {
                    var ini = new Dictionary<string, Dictionary<string, string>>();
                    var lastSectionName = string.Empty;

                    string[] lines = text.Split(new string[] { Environment.NewLine }, StringSplitOptions.RemoveEmptyEntries);

                    // Validate content as ini (First line is a section name and second line is a key-value-pair.)
                    if (lines.Length >= 2 && IniSectionNameRegex.IsMatch(lines[0]) && IniValueLineRegex.IsMatch(lines[1]))
                    {
                        // Parse and convert Ini
                        foreach (string line in lines)
                        {
                            Match lineSectionNameCheck = IniSectionNameRegex.Match(line);
                            Match lineKeyValuePairCheck = IniValueLineRegex.Match(line);

                            if (lineSectionNameCheck.Success)
                            {
                                // Section name (Group 1)
                                lastSectionName = lineSectionNameCheck.Groups[1].Value;
                                ini.Add(lastSectionName, new Dictionary<string, string>());
                            }
                            else if (string.IsNullOrEmpty(lastSectionName) || !lineKeyValuePairCheck.Success)
                            {
                                // Fail if lastSectionName is still empty and not key-value-pair.
                                // (With empty lastSectionName we can't parse key-value-pairs
                                //  and if it is not a key-value-pair then the line is invalid.)
                                throw new FormatException("Invalid ini file format.");
                            }
                            else
                            {
                                // Key-value-pair (Group 1=Key; Group 2=Value)
                                ini[lastSectionName].Add(lineKeyValuePairCheck.Groups[1].Value, lineKeyValuePairCheck.Groups[2].Value);
                            }
                        }

                        // Convert to JSON
                        Logger.LogDebug("Converted from Ini.");
                        jsonText = JsonConvert.SerializeObject(ini, Newtonsoft.Json.Formatting.Indented);
                    }
                }
            }
            catch (Exception ex)
            {
                Logger.LogError("Failed parsing input as ini", ex);
            }

            // Try convert CSV
            try
            {
                if (string.IsNullOrEmpty(jsonText))
                {
                    var csv = new List<string[]>();

                    string[] lines = text.Split(new string[] { Environment.NewLine }, StringSplitOptions.RemoveEmptyEntries);

                    // Detect the csv delimiter and the count of occurrence based on the first two csv lines.
                    GetCsvDelimiter(lines, out char delim, out int delimCount);

                    foreach (var line in lines)
                    {
                        // If line is separator property line, then skip it
                        if (CsvSepIdentifierRegex.IsMatch(line))
                        {
                            continue;
                        }

                        // A CSV line is valid, if the delimiter occurs more or equal times in every line compared to the first data line. (More because sometimes the delimiter occurs in a data string.)
                        if (line.Count(x => x == delim) >= delimCount)
                        {
                            csv.Add(line.Split(delim));
                        }
                        else
                        {
                            throw new FormatException("Invalid CSV format: Number of delimiters wrong in the current line.");
                        }
                    }

<<<<<<< HEAD
                    Logger.LogDebug("Converted from CSV.");
=======
                    Logger.LogDebug("Convert from csv.");
>>>>>>> bf42abc3
                    jsonText = JsonConvert.SerializeObject(csv, Newtonsoft.Json.Formatting.Indented);
                }
            }
            catch (Exception ex)
            {
                Logger.LogError("Failed parsing input as csv", ex);
            }

            // Try convert Plain Text
            try
            {
                if (string.IsNullOrEmpty(jsonText))
                {
                    var plainText = new List<string>();

                    foreach (var line in text.Split(new string[] { Environment.NewLine }, StringSplitOptions.RemoveEmptyEntries))
                    {
                        plainText.Add(line);
                    }

                    Logger.LogDebug("Convert from plain text.");
                    jsonText = JsonConvert.SerializeObject(plainText, Newtonsoft.Json.Formatting.Indented);
                }
            }
            catch (Exception ex)
            {
                Logger.LogError("Failed parsing input as plain text", ex);
            }

            return string.IsNullOrEmpty(jsonText) ? text : jsonText;
        }

        private static void GetCsvDelimiter(in string[] csvLines, out char delimiter, out int delimiterCount)
        {
            delimiter = '\0'; // Unicode "null" character.
            delimiterCount = 0;

            if (csvLines.Length > 1)
            {
                // Try to select the delimiter based on the separator property.
                Match matchChar = CsvSepIdentifierRegex.Match(csvLines[0]);
                if (matchChar.Success)
                {
                    // We can do matchChar[0] as the match only returns one character.
                    // We get the count from the second line, as the first one only contains the character definition and not a CSV data line.
                    char delimChar = matchChar.Groups[1].Value.Trim()[0];
                    delimiter = delimChar;
                    delimiterCount = csvLines[1].Count(x => x == delimChar);
                }
            }

            if (csvLines.Length > 0 && delimiterCount == 0)
            {
                // Try to select the correct delimiter based on the first two CSV lines from a list of predefined delimiters.
                foreach (char c in CsvDelimArry)
                {
                    int cntFirstLine = csvLines[0].Count(x => x == c);
                    int cntNextLine = 0; // Default to 0 that the 'second line' check is always true.

                    // Additional count if we have more than one line
                    if (csvLines.Length >= 2)
                    {
                        cntNextLine = csvLines[1].Count(x => x == c);
                    }

                    // The delimiter is found if the count is bigger as from the last selected delimiter
                    // and if the next csv line does not exist or has the same number or more occurrences of the delimiter.
                    // (We check the next line to prevent false positives.)
                    if (cntFirstLine > delimiterCount && (cntNextLine == 0 || cntNextLine >= cntFirstLine))
                    {
                        delimiter = c;
                        delimiterCount = cntFirstLine;
                    }
                }
            }

            // If the delimiter count is 0, we can't detect it and it is no valid CSV.
            if (delimiterCount == 0)
            {
                throw new FormatException("Invalid CSV format: Failed to detect the delimiter.");
            }
        }
    }
}<|MERGE_RESOLUTION|>--- conflicted
+++ resolved
@@ -4,10 +4,7 @@
 
 using System;
 using System.Collections.Generic;
-<<<<<<< HEAD
-=======
 using System.Linq;
->>>>>>> bf42abc3
 using System.Text.RegularExpressions;
 using System.Threading.Tasks;
 using System.Xml;
@@ -19,15 +16,13 @@
 {
     internal static class JsonHelper
     {
-<<<<<<< HEAD
         // Ini parts regex
         private static readonly Regex IniSectionNameRegex = new Regex(@"^\[(.+)\]");
         private static readonly Regex IniValueLineRegex = new Regex(@"(.+?)\s*=\s*(.*)");
-=======
+
         // List of supported CSV delimiters and Regex to detect separator property
         private static readonly char[] CsvDelimArry = [',', ';', '\t'];
         private static readonly Regex CsvSepIdentifierRegex = new Regex(@"^sep=(.)$", RegexOptions.IgnoreCase);
->>>>>>> bf42abc3
 
         internal static string ToJsonFromXmlOrCsv(DataPackageView clipboardData)
         {
@@ -144,11 +139,7 @@
                         }
                     }
 
-<<<<<<< HEAD
-                    Logger.LogDebug("Converted from CSV.");
-=======
                     Logger.LogDebug("Convert from csv.");
->>>>>>> bf42abc3
                     jsonText = JsonConvert.SerializeObject(csv, Newtonsoft.Json.Formatting.Indented);
                 }
             }
