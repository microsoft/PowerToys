﻿// Copyright (c) Microsoft Corporation
// The Microsoft Corporation licenses this file to you under the MIT license.
// See the LICENSE file in the project root for more information.

using System;
using System.Collections.Generic;
using System.IO;
using System.Linq;
using System.Text;
using System.Threading.Tasks;

using AdvancedPaste.Models;
using ManagedCommon;
using Microsoft.Win32;
using Windows.ApplicationModel.DataTransfer;
using Windows.Data.Html;
using Windows.Graphics.Imaging;
using Windows.Storage;
using Windows.Storage.Streams;

namespace AdvancedPaste.Helpers;

internal static class DataPackageHelpers
{
    private static readonly Lazy<HashSet<string>> ImageFileTypes = new(GetImageFileTypes());

    private static readonly Lazy<HashSet<string>> AudioFileTypes = new(GetMediaFileTypes("audio"));

    private static readonly Lazy<HashSet<string>> VideoFileTypes = new(GetMediaFileTypes("video"));

    private static readonly (string DataFormat, ClipboardFormat ClipboardFormat)[] DataFormats =
    [
        (StandardDataFormats.Text, ClipboardFormat.Text),
        (StandardDataFormats.Html, ClipboardFormat.Html),
        (StandardDataFormats.Bitmap, ClipboardFormat.Image),
    ];

    internal static DataPackage CreateFromText(string text)
    {
        DataPackage dataPackage = new();
        dataPackage.SetText(text);
        return dataPackage;
    }

    internal static async Task<DataPackage> CreateFromFileAsync(string fileName)
    {
        var storageFile = await StorageFile.GetFileFromPathAsync(fileName);

        DataPackage dataPackage = new();
        dataPackage.SetStorageItems([storageFile]);
        return dataPackage;
    }

    internal static async Task<ClipboardFormat> GetAvailableFormatsAsync(this DataPackageView dataPackageView)
    {
        var availableFormats = DataFormats.Aggregate(
            ClipboardFormat.None,
            (result, formatPair) => dataPackageView.Contains(formatPair.DataFormat) ? (result | formatPair.ClipboardFormat) : result);

        if (dataPackageView.Contains(StandardDataFormats.StorageItems))
        {
            var storageItems = await dataPackageView.GetStorageItemsAsync();

            if (storageItems.Count == 1 && storageItems.Single() is StorageFile file)
            {
                availableFormats |= ClipboardFormat.File;

                if (ImageFileTypes.Value.Contains(file.FileType))
                {
                    availableFormats |= ClipboardFormat.Image;
                }

                if (AudioFileTypes.Value.Contains(file.FileType))
                {
                    availableFormats |= ClipboardFormat.Audio;
                }

                if (VideoFileTypes.Value.Contains(file.FileType))
                {
                    availableFormats |= ClipboardFormat.Video;
                }
            }
        }

        return FixFormatsForAI(availableFormats);
    }

    private static ClipboardFormat FixFormatsForAI(ClipboardFormat formats)
    {
        var result = formats;

        if (result.HasFlag(ClipboardFormat.File) && result != ClipboardFormat.File)
        {
            // Advertise the "generic" File format only if there is no other specific format available; confusing for AI otherwise.
            result &= ~ClipboardFormat.File;
        }

        if (result == (ClipboardFormat.Image | ClipboardFormat.Html))
        {
            // The Windows Photo application advertises Image and Html when copying an image; this Html format is not easily usable and is confusing for AI.
            result &= ~ClipboardFormat.Html;
        }

        return result;
    }

    internal static async Task<bool> HasUsableDataAsync(this DataPackageView dataPackageView)
    {
        var availableFormats = await GetAvailableFormatsAsync(dataPackageView);

        return availableFormats == ClipboardFormat.Text ? !string.IsNullOrEmpty(await dataPackageView.GetTextAsync()) : availableFormats != ClipboardFormat.None;
    }

    internal static async Task TryCleanupAfterDelayAsync(this DataPackageView dataPackageView, TimeSpan delay)
    {
        try
        {
            var tempFile = await GetSingleTempFileOrNullAsync(dataPackageView);

            if (tempFile != null)
            {
                await Task.Delay(delay);

                Logger.LogDebug($"Cleaning up temporary file with extension [{tempFile.Extension}] from data package after delay");

                tempFile.Delete();
                if (NormalizeDirectoryPath(tempFile.Directory?.Parent?.FullName) == NormalizeDirectoryPath(Path.GetTempPath()))
                {
                    tempFile.Directory?.Delete();
                }
            }
        }
        catch (Exception ex)
        {
            Logger.LogError("Failed to clean up temporary files", ex);
        }
    }

    private static async Task<FileInfo> GetSingleTempFileOrNullAsync(this DataPackageView dataPackageView)
    {
        if (!dataPackageView.Contains(StandardDataFormats.StorageItems))
        {
            return null;
        }

        var storageItems = await dataPackageView.GetStorageItemsAsync();

        if (storageItems.Count != 1 || storageItems.Single() is not StorageFile file)
        {
            return null;
        }

        FileInfo fileInfo = new(file.Path);
        var tempPathDirectory = NormalizeDirectoryPath(Path.GetTempPath());

        var directoryPaths = new[] { fileInfo.Directory, fileInfo.Directory?.Parent }
                            .Where(directory => directory != null)
                            .Select(directory => NormalizeDirectoryPath(directory.FullName));

        return directoryPaths.Contains(NormalizeDirectoryPath(Path.GetTempPath())) ? fileInfo : null;
    }

    private static string NormalizeDirectoryPath(string path) =>
        Path.GetFullPath(new Uri(path).LocalPath)
            .TrimEnd(Path.DirectorySeparatorChar, Path.AltDirectorySeparatorChar)
            .ToUpperInvariant();

    internal static async Task<string> GetTextOrEmptyAsync(this DataPackageView dataPackageView) =>
        dataPackageView.Contains(StandardDataFormats.Text) ? await dataPackageView.GetTextAsync() : string.Empty;

    internal static async Task<string> GetTextOrHtmlTextAsync(this DataPackageView dataPackageView)
    {
        if (dataPackageView.Contains(StandardDataFormats.Text))
        {
            return await dataPackageView.GetTextAsync();
        }
        else if (dataPackageView.Contains(StandardDataFormats.Html))
        {
            var html = await dataPackageView.GetHtmlFormatAsync();
            return HtmlUtilities.ConvertToText(html);
        }
        else
        {
            return string.Empty;
        }
    }

    internal static async Task<string> GetHtmlContentAsync(this DataPackageView dataPackageView) =>
        dataPackageView.Contains(StandardDataFormats.Html) ? await dataPackageView.GetHtmlFormatAsync() : string.Empty;

    internal static async Task<SoftwareBitmap> GetImageContentAsync(this DataPackageView dataPackageView)
    {
        using var stream = await dataPackageView.GetImageStreamAsync();
        if (stream != null)
        {
            var decoder = await BitmapDecoder.CreateAsync(stream);
            return await decoder.GetSoftwareBitmapAsync();
        }

        return null;
    }

    private static async Task<IRandomAccessStream> GetImageStreamAsync(this DataPackageView dataPackageView)
    {
        if (dataPackageView.Contains(StandardDataFormats.StorageItems))
        {
            var storageItems = await dataPackageView.GetStorageItemsAsync();
            var file = storageItems.Count == 1 ? storageItems[0] as StorageFile : null;
            if (file != null)
            {
                return await file.OpenReadAsync();
            }
        }

        if (dataPackageView.Contains(StandardDataFormats.Bitmap))
        {
            var bitmap = await dataPackageView.GetBitmapAsync();
            return await bitmap.OpenReadAsync();
        }

        return null;
    }

<<<<<<< HEAD
    private static HashSet<string> GetMediaFileTypes(string mediaKind)
    {
        static string AssocQueryStringValue(NativeMethods.AssocStr assocStr, string extension)
        {
            uint pcchOut = 0;

            NativeMethods.AssocQueryString(NativeMethods.AssocF.None, assocStr, extension, null, null, ref pcchOut);

            StringBuilder pszOut = new((int)pcchOut);
            var hResult = NativeMethods.AssocQueryString(NativeMethods.AssocF.None, assocStr, extension, null, pszOut, ref pcchOut);
            return hResult == NativeMethods.HResult.Ok ? pszOut.ToString() : string.Empty;
        }

        var comparison = StringComparison.OrdinalIgnoreCase;
        var extensions = from extension in Registry.ClassesRoot.GetSubKeyNames()
                         where extension.StartsWith('.')
                         where AssocQueryStringValue(NativeMethods.AssocStr.PerceivedType, extension).Equals(mediaKind, comparison) ||
                               AssocQueryStringValue(NativeMethods.AssocStr.ContentType, extension).StartsWith($"{mediaKind}/", comparison)
                         select extension;

        return extensions.ToHashSet(StringComparer.InvariantCultureIgnoreCase);
    }
=======
    private static HashSet<string> GetImageFileTypes() =>
               BitmapDecoder.GetDecoderInformationEnumerator()
                            .SelectMany(di => di.FileExtensions)
                            .ToHashSet(StringComparer.InvariantCultureIgnoreCase);
>>>>>>> 315059fc
}<|MERGE_RESOLUTION|>--- conflicted
+++ resolved
@@ -221,7 +221,11 @@
         return null;
     }
 
-<<<<<<< HEAD
+    private static HashSet<string> GetImageFileTypes() =>
+               BitmapDecoder.GetDecoderInformationEnumerator()
+                            .SelectMany(di => di.FileExtensions)
+                            .ToHashSet(StringComparer.InvariantCultureIgnoreCase);
+
     private static HashSet<string> GetMediaFileTypes(string mediaKind)
     {
         static string AssocQueryStringValue(NativeMethods.AssocStr assocStr, string extension)
@@ -244,10 +248,4 @@
 
         return extensions.ToHashSet(StringComparer.InvariantCultureIgnoreCase);
     }
-=======
-    private static HashSet<string> GetImageFileTypes() =>
-               BitmapDecoder.GetDecoderInformationEnumerator()
-                            .SelectMany(di => di.FileExtensions)
-                            .ToHashSet(StringComparer.InvariantCultureIgnoreCase);
->>>>>>> 315059fc
 }