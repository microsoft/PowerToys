﻿// Copyright (c) Microsoft Corporation
// The Microsoft Corporation licenses this file to you under the MIT license.
// See the LICENSE file in the project root for more information.

<<<<<<< HEAD
using System;
using System.Collections.Generic;
using AdvancedPaste.Models;
=======
using System.Collections.ObjectModel;

>>>>>>> 0f7d263d
using Microsoft.PowerToys.Settings.UI.Library;

namespace AdvancedPaste.Settings
{
    public interface IUserSettings
    {
        public bool ShowCustomPreview { get; }

        public bool SendPasteKeyCombination { get; }

        public bool CloseAfterLosingFocus { get; }

        public IReadOnlyList<AdvancedPasteCustomAction> CustomActions { get; }

        public IReadOnlyList<PasteFormats> AdditionalActions { get; }

        public event EventHandler Changed;
    }
}<|MERGE_RESOLUTION|>--- conflicted
+++ resolved
@@ -2,14 +2,10 @@
 // The Microsoft Corporation licenses this file to you under the MIT license.
 // See the LICENSE file in the project root for more information.
 
-<<<<<<< HEAD
 using System;
 using System.Collections.Generic;
+
 using AdvancedPaste.Models;
-=======
-using System.Collections.ObjectModel;
-
->>>>>>> 0f7d263d
 using Microsoft.PowerToys.Settings.UI.Library;
 
 namespace AdvancedPaste.Settings
