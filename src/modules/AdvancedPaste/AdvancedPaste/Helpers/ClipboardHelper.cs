--- conflicted
+++ resolved
@@ -17,25 +17,9 @@
 {
     internal static async Task TryCopyPasteAsync(DataPackage dataPackage, Action onCopied)
     {
-<<<<<<< HEAD
-        private static readonly HashSet<string> ImageFileTypes = new(GetImageFileTypes(), StringComparer.InvariantCultureIgnoreCase);
-
-        private static readonly (string DataFormat, ClipboardFormat ClipboardFormat)[] DataFormats =
-        [
-            (StandardDataFormats.Text, ClipboardFormat.Text),
-            (StandardDataFormats.Html, ClipboardFormat.Html),
-            (StandardDataFormats.Bitmap, ClipboardFormat.Image),
-        ];
-
-        private static IEnumerable<string> GetImageFileTypes() =>
-            BitmapDecoder.GetDecoderInformationEnumerator().SelectMany(di => di.FileExtensions);
-
-        internal static async Task<ClipboardFormat> GetAvailableClipboardFormatsAsync(DataPackageView clipboardData)
-=======
         Logger.LogTrace();
 
         if (await dataPackage.GetView().HasUsableDataAsync())
->>>>>>> 5ef91875
         {
             Clipboard.SetContent(dataPackage);
             await FlushAsync();
