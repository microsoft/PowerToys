﻿<Project Sdk="Microsoft.NET.Sdk">
  <Import Project="..\..\..\Version.props" />

  <PropertyGroup>
    <AssemblyTitle>PowerToys.PowerOCR</AssemblyTitle>
    <OutputPath>$(SolutionDir)$(Platform)\$(Configuration)\modules\PowerOCR</OutputPath>
    <AppendTargetFrameworkToOutputPath>false</AppendTargetFrameworkToOutputPath>
    <AppendRuntimeIdentifierToOutputPath>false</AppendRuntimeIdentifierToOutputPath>
    <GenerateSatelliteAssembliesForCore>true</GenerateSatelliteAssembliesForCore>
    <Nullable>enable</Nullable>
    <UseWPF>true</UseWPF>
    <UseWindowsForms>true</UseWindowsForms>
  </PropertyGroup>

  <PropertyGroup>
    <ProjectGuid>{25C91A4E-BA4E-467A-85CD-8B62545BF674}</ProjectGuid>
    <OutputType>WinExe</OutputType>
    <ApplicationIcon>PowerOCRLogo.ico</ApplicationIcon>
    <PackageIcon>PowerOCRLogo.png</PackageIcon>
    <RootNamespace>PowerOCR</RootNamespace>
    <AssemblyName>PowerToys.PowerOCR</AssemblyName>
    <TargetFramework>net7.0-windows10.0.19041.0</TargetFramework>
    <ProjectTypeGuids>{2150E333-8FDC-42A3-9474-1A3956D46DE8}</ProjectTypeGuids>
    <IntermediateOutputPath>$(SolutionDir)$(Platform)\$(Configuration)\obj\$(AssemblyName)\</IntermediateOutputPath>
    <ApplicationHighDpiMode>PerMonitorV2</ApplicationHighDpiMode>
    <ApplicationManifest>app.manifest</ApplicationManifest>
  </PropertyGroup>

  <PropertyGroup Condition="'$(Configuration)'=='Release'">
    <Optimize>true</Optimize>
  </PropertyGroup>
  <PropertyGroup Condition="'$(Configuration)'=='Debug'">
    <Optimize>false</Optimize>
  </PropertyGroup>

  <ItemGroup>
	  <Resource Include="PowerOCRLogo.ico" />
	  <Resource Include="PowerOCRLogo.png" />
  </ItemGroup>
	
  <ItemGroup>
<<<<<<< HEAD
    <PackageReference Include="System.ComponentModel.Composition" Version="7.0.0-rc.2.22472.3" />
    <PackageReference Include="System.Drawing.Common" Version="7.0.0-rc.2.22472.3" />
=======
    <PackageReference Include="Microsoft.Windows.CsWinRT" Version="2.0.0" />
    <PackageReference Include="System.ComponentModel.Composition" Version="6.0.0" />
    <PackageReference Include="System.Drawing.Common" Version="6.0.0" />
>>>>>>> b9ccb9f0
  </ItemGroup>
	
  <ItemGroup>
    <ProjectReference Include="..\..\..\common\GPOWrapperProjection\GPOWrapperProjection.csproj" />
    <ProjectReference Include="..\..\..\common\Common.UI\Common.UI.csproj" />
    <ProjectReference Include="..\..\..\settings-ui\Settings.UI.Library\Settings.UI.Library.csproj" />
  </ItemGroup>
	
</Project><|MERGE_RESOLUTION|>--- conflicted
+++ resolved
@@ -39,14 +39,9 @@
   </ItemGroup>
 	
   <ItemGroup>
-<<<<<<< HEAD
+    <PackageReference Include="Microsoft.Windows.CsWinRT" Version="2.0.0" />
     <PackageReference Include="System.ComponentModel.Composition" Version="7.0.0-rc.2.22472.3" />
     <PackageReference Include="System.Drawing.Common" Version="7.0.0-rc.2.22472.3" />
-=======
-    <PackageReference Include="Microsoft.Windows.CsWinRT" Version="2.0.0" />
-    <PackageReference Include="System.ComponentModel.Composition" Version="6.0.0" />
-    <PackageReference Include="System.Drawing.Common" Version="6.0.0" />
->>>>>>> b9ccb9f0
   </ItemGroup>
 	
   <ItemGroup>
@@ -54,5 +49,4 @@
     <ProjectReference Include="..\..\..\common\Common.UI\Common.UI.csproj" />
     <ProjectReference Include="..\..\..\settings-ui\Settings.UI.Library\Settings.UI.Library.csproj" />
   </ItemGroup>
-	
 </Project>