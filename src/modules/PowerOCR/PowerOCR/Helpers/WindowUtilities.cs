﻿// Copyright (c) Microsoft Corporation
// The Microsoft Corporation licenses this file to you under the MIT license.
// See the LICENSE file in the project root for more information.

using System;
<<<<<<< HEAD
using System.Collections.Generic;
using System.Drawing;
using System.Linq;
=======
>>>>>>> ef03b45b
using System.Windows;
/*
using System.Windows.Forms;
*/
using System.Windows.Media;
using FancyMouse.Helpers;
using FancyMouse.NativeMethods;
using ManagedCommon;
using Microsoft.PowerToys.Telemetry;

namespace PowerOCR.Utilities;

public static class WindowUtilities
{
    public static void LaunchOCROverlayOnEveryScreen()
    {
        if (IsOCROverlayCreated())
        {
            Logger.LogWarning("Tried to launch the overlay, but it has been already created.");
            return;
        }

<<<<<<< HEAD
        var screens = ScreenHelper.GetAllScreens().ToList();
        var dpiScales = screens.Select(
                screen =>
                {
                    var dpiX = new Core.UINT(0);
                    var dpiY = new Core.UINT(0);
                    var apiResult = PInvoke.GetDpiForMonitor(
                        hmonitor: new(screen.Handle),
                        dpiType: 0,
                        dpiX: ref dpiX,
                        dpiY: ref dpiY);

                    if (apiResult != 0)
                    {
                        throw new InvalidOperationException();
                    }

                    return new DpiScale(dpiX.Value / 96.0, dpiY.Value / 96.0);
                })
            .ToList();

        var overlays = screens.Zip(dpiScales, (screen, dpiScale) => (Screen: screen, DpiScale: dpiScale))
            .Select(
                item =>
                {
                    var overlay = new OCROverlay
                    {
                        CurrentScreen = item.Screen,
                        CurrentScaling = item.DpiScale,
                    };

                    // get the system dpi settings (i.e. the scaling for the *primary* monitor)
                    var systemDpi = VisualTreeHelper.GetDpi(overlay);

                    // get the physical coordinates of the screen
                    var bounds = item.Screen.DisplayArea;

                    // WPF works internally with *system* scaling settings regardless of
                    // the process dpi awareness, so we need to convert physical pixel
                    // sizes to "Device-Independent Pixels" (DIPs) when setting the
                    // window size and position - that way we'll magically end up with
                    // the right coordinates when WPF scales them back up again
                    overlay.WindowStartupLocation = WindowStartupLocation.Manual;
                    overlay.WindowState = WindowState.Normal;
                    overlay.Left = bounds.Left * systemDpi.DpiScaleX / item.DpiScale.DpiScaleX;
                    overlay.Top = bounds.Top * systemDpi.DpiScaleY / item.DpiScale.DpiScaleY;
                    overlay.Width = bounds.Width * systemDpi.DpiScaleX / item.DpiScale.DpiScaleX;
                    overlay.Height = bounds.Height * systemDpi.DpiScaleY / item.DpiScale.DpiScaleY;

                    overlay.Show();
                    ActivateWindow(overlay);

                    return overlay;
                })
            .ToList();
=======
        Logger.LogInfo($"Adding Overlays for each screen");
        foreach (Screen screen in Screen.AllScreens)
        {
            Logger.LogInfo($"screen {screen}");
            OCROverlay overlay = new(screen.Bounds);

            overlay.Show();
            ActivateWindow(overlay);
        }
>>>>>>> ef03b45b

        PowerToysTelemetry.Log.WriteEvent(new PowerOCR.Telemetry.PowerOCRInvokedEvent());
    }

    internal static bool IsOCROverlayCreated()
    {
        WindowCollection allWindows = System.Windows.Application.Current.Windows;

        foreach (Window window in allWindows)
        {
            if (window is OCROverlay)
            {
                return true;
            }
        }

        return false;
    }

    internal static void CloseAllOCROverlays()
    {
        WindowCollection allWindows = System.Windows.Application.Current.Windows;

        foreach (Window window in allWindows)
        {
            if (window is OCROverlay overlay)
            {
                overlay.Close();
            }
        }

        GC.Collect();

        // TODO: Decide when to close the process
        // System.Windows.Application.Current.Shutdown();
    }

    public static void ActivateWindow(Window window)
    {
        var handle = new System.Windows.Interop.WindowInteropHelper(window).Handle;
        var fgHandle = OSInterop.GetForegroundWindow();

        var threadId1 = OSInterop.GetWindowThreadProcessId(handle, System.IntPtr.Zero);
        var threadId2 = OSInterop.GetWindowThreadProcessId(fgHandle, System.IntPtr.Zero);

        if (threadId1 != threadId2)
        {
            OSInterop.AttachThreadInput(threadId1, threadId2, true);
            OSInterop.SetForegroundWindow(handle);
            OSInterop.AttachThreadInput(threadId1, threadId2, false);
        }
        else
        {
            OSInterop.SetForegroundWindow(handle);
        }
    }
}<|MERGE_RESOLUTION|>--- conflicted
+++ resolved
@@ -3,12 +3,9 @@
 // See the LICENSE file in the project root for more information.
 
 using System;
-<<<<<<< HEAD
 using System.Collections.Generic;
 using System.Drawing;
 using System.Linq;
-=======
->>>>>>> ef03b45b
 using System.Windows;
 /*
 using System.Windows.Forms;
@@ -30,8 +27,6 @@
             Logger.LogWarning("Tried to launch the overlay, but it has been already created.");
             return;
         }
-
-<<<<<<< HEAD
         var screens = ScreenHelper.GetAllScreens().ToList();
         var dpiScales = screens.Select(
                 screen =>
@@ -87,17 +82,6 @@
                     return overlay;
                 })
             .ToList();
-=======
-        Logger.LogInfo($"Adding Overlays for each screen");
-        foreach (Screen screen in Screen.AllScreens)
-        {
-            Logger.LogInfo($"screen {screen}");
-            OCROverlay overlay = new(screen.Bounds);
-
-            overlay.Show();
-            ActivateWindow(overlay);
-        }
->>>>>>> ef03b45b
 
         PowerToysTelemetry.Log.WriteEvent(new PowerOCR.Telemetry.PowerOCRInvokedEvent());
     }
