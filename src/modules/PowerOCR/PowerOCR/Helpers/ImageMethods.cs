--- conflicted
+++ resolved
@@ -49,22 +49,10 @@
 
     internal static ImageSource GetWindowBoundsImage(OCROverlay passedWindow)
     {
-<<<<<<< HEAD
         var bounds = (passedWindow.CurrentScreen ?? throw new InvalidOperationException())
             .DisplayArea;
 
         using Bitmap bmp = new(bounds.Width, bounds.Height, System.Drawing.Imaging.PixelFormat.Format32bppArgb);
-=======
-        DpiScale dpi = VisualTreeHelper.GetDpi(passedWindow);
-        int windowWidth = (int)(passedWindow.ActualWidth * dpi.DpiScaleX);
-        int windowHeight = (int)(passedWindow.ActualHeight * dpi.DpiScaleY);
-
-        System.Windows.Point absPosPoint = passedWindow.GetAbsolutePosition();
-        int thisCorrectedLeft = (int)absPosPoint.X;
-        int thisCorrectedTop = (int)absPosPoint.Y;
-
-        using Bitmap bmp = new(windowWidth, windowHeight, System.Drawing.Imaging.PixelFormat.Format32bppArgb);
->>>>>>> ef03b45b
         using Graphics g = Graphics.FromImage(bmp);
 
         g.CopyFromScreen(bounds.Left, bounds.Top, 0, 0, bmp.Size, CopyPixelOperation.SourceCopy);
