//============================================================================
//
// Zoomit
// Copyright (C) Mark Russinovich
// Sysinternals - www.sysinternals.com
//
// Screen zoom and annotation tool.
//
// The Microsoft Corporation licenses this file to you under the MIT license.
// See the LICENSE file in the project root for more information.
//============================================================================
#include "pch.h"

#include "zoomit.h"
#include "Utility.h"
#include "WindowsVersions.h"
#include "ZoomItSettings.h"
#include "GifRecordingSession.h"

#ifdef __ZOOMIT_POWERTOYS__
#include <common/interop/shared_constants.h>
#include <common/utils/ProcessWaiter.h>
#include <common/utils/process_path.h>

#include "../ZoomItModuleInterface/trace.h"
#include <common/Telemetry/EtwTrace/EtwTrace.h>
#include <common/logger/logger.h>
#include <common/utils/logger_helper.h>
#include <common/utils/winapi_error.h>
#include <common/utils/gpo.h>
#endif // __ZOOMIT_POWERTOYS__

namespace winrt
{
    using namespace Windows::Foundation;
    using namespace Windows::Graphics;
    using namespace Windows::Graphics::Capture;
    using namespace Windows::Graphics::Imaging;
    using namespace Windows::Storage;
    using namespace Windows::UI::Composition;
    using namespace Windows::Storage::Pickers;
    using namespace Windows::System;
    using namespace Windows::Devices::Enumeration;
}

namespace util
{
    using namespace robmikh::common::uwp;
    using namespace robmikh::common::desktop;
}

// This workaround keeps live zoom enabled after zooming out at level 1 (not zoomed) and disables
// live zoom when recording is stopped
#define WINDOWS_CURSOR_RECORDING_WORKAROUND 1

HINSTANCE		g_hInstance;

COLORREF	g_CustomColors[16];

#define ZOOM_HOTKEY				0
#define DRAW_HOTKEY				1
#define BREAK_HOTKEY			2
#define LIVE_HOTKEY				3
#define LIVE_DRAW_HOTKEY		    4
#define RECORD_HOTKEY		    5
#define RECORD_CROP_HOTKEY	    6
#define RECORD_WINDOW_HOTKEY	    7
#define SNIP_HOTKEY			    8
#define SNIP_SAVE_HOTKEY		    9
#define DEMOTYPE_HOTKEY		    10
#define DEMOTYPE_RESET_HOTKEY    11
#define RECORD_GIF_HOTKEY        12
#define RECORD_GIF_WINDOW_HOTKEY 13

#define ZOOM_PAGE	  0
#define LIVE_PAGE	  1
#define DRAW_PAGE	  2
#define TYPE_PAGE	  3
#define DEMOTYPE_PAGE 4
#define BREAK_PAGE	  5
#define RECORD_PAGE	  6
#define SNIP_PAGE	  7

OPTION_TABS g_OptionsTabs[] = {
    { _T("Zoom"), NULL },
    { _T("LiveZoom"), NULL },
    { _T("Draw"), NULL },
    { _T("Type"), NULL },
    { _T("DemoType"), NULL },
    { _T("Break"), NULL },
    { _T("Record"), NULL },
    { _T("Snip"), NULL }
};

static const TCHAR* g_RecordingFormats[] = {
    _T("GIF"),
    _T("MP4")
};

float g_ZoomLevels[] = {
    1.25,
    1.50,
    1.75,
    2.00,
    3.00,
    4.00
};

DWORD g_FramerateOptions[] = {
    15,
    24,
    30,
    60
};

//
// For typing mode
//
typedef enum {
    TypeModeOff = 0,
    TypeModeLeftJustify,
    TypeModeRightJustify
} TypeModeState;

const DWORD CURSOR_ARM_LENGTH = 4;

const float NORMAL_BLUR_RADIUS = 20;
const float STRONG_BLUR_RADIUS = 40;

DWORD	g_ToggleMod;
DWORD	g_LiveZoomToggleMod;
DWORD	g_DrawToggleMod;
DWORD	g_BreakToggleMod;
DWORD	g_DemoTypeToggleMod;
DWORD	g_RecordToggleMod;
DWORD   g_SnipToggleMod;

BOOLEAN	g_ZoomOnLiveZoom = FALSE;
DWORD	g_PenWidth = PEN_WIDTH;
float   g_BlurRadius = NORMAL_BLUR_RADIUS;
HWND	hWndOptions = NULL;
BOOLEAN	g_DrawPointer = FALSE;
BOOLEAN g_PenDown = FALSE;
BOOLEAN g_PenInverted = FALSE;
DWORD	g_OsVersion;
HWND	g_hWndLiveZoom = NULL;
HWND    g_hWndLiveZoomMag = NULL;
HWND	g_hWndMain;
int		g_AlphaBlend = 0x80;
BOOL	g_fullScreenWorkaround = FALSE;
bool	g_bSaveInProgress = false;
std::wstring	g_TextBuffer;
// This is useful in the context of right-justified text only.
std::list<std::wstring> g_TextBufferPreviousLines;
#if WINDOWS_CURSOR_RECORDING_WORKAROUND
bool	g_LiveZoomLevelOne = false;
#endif

// True if ZoomIt was started by PowerToys instead of standalone.
BOOLEAN g_StartedByPowerToys = FALSE;
BOOLEAN g_running = TRUE;

// Screen recording globals
#define DEFAULT_RECORDING_FILE		L"Recording.mp4"
#define DEFAULT_GIF_RECORDING_FILE	L"Recording.gif"

BOOL	g_RecordToggle = FALSE;
BOOL	g_RecordCropping = FALSE;
SelectRectangle g_SelectRectangle;
std::wstring	g_RecordingSaveLocation;
winrt::IDirect3DDevice	g_RecordDevice{ nullptr };
std::shared_ptr<VideoRecordingSession> g_RecordingSession = nullptr;
std::shared_ptr<GifRecordingSession> g_GifRecordingSession = nullptr;

type_pGetMonitorInfo		pGetMonitorInfo;
type_MonitorFromPoint		pMonitorFromPoint;
type_pSHAutoComplete		pSHAutoComplete;
type_pSetLayeredWindowAttributes	pSetLayeredWindowAttributes;
type_pSetProcessDPIAware	pSetProcessDPIAware;
type_pMagSetWindowSource	pMagSetWindowSource;
type_pMagSetWindowTransform pMagSetWindowTransform;
type_pMagSetFullscreenTransform pMagSetFullscreenTransform;
type_pMagSetInputTransform	pMagSetInputTransform;
type_pMagShowSystemCursor	pMagShowSystemCursor;
type_pMagSetWindowFilterList pMagSetWindowFilterList;
type_MagSetFullscreenUseBitmapSmoothing pMagSetFullscreenUseBitmapSmoothing;
type_pMagSetLensUseBitmapSmoothing pMagSetLensUseBitmapSmoothing;
type_pMagInitialize			pMagInitialize;
type_pDwmIsCompositionEnabled	pDwmIsCompositionEnabled;
type_pGetPointerType		pGetPointerType;
type_pGetPointerPenInfo pGetPointerPenInfo;
type_pSystemParametersInfoForDpi pSystemParametersInfoForDpi;
type_pGetDpiForWindow		pGetDpiForWindow;

type_pSHQueryUserNotificationState	pSHQueryUserNotificationState;

type_pCreateDirect3D11DeviceFromDXGIDevice		pCreateDirect3D11DeviceFromDXGIDevice;
type_pCreateDirect3D11SurfaceFromDXGISurface	pCreateDirect3D11SurfaceFromDXGISurface;
type_pD3D11CreateDevice 						pD3D11CreateDevice;

ClassRegistry	reg( _T("Software\\Sysinternals\\") APPNAME );

ComputerGraphicsInit	g_GraphicsInit;


//----------------------------------------------------------------------------
//
// Saves specified filePath to clipboard.
//
//----------------------------------------------------------------------------
bool SaveToClipboard( const WCHAR* filePath, HWND hwnd )
{
    if( filePath == NULL || hwnd == NULL || wcslen( filePath ) == 0 )
    {
        return false;
    }

    size_t size = sizeof(DROPFILES) + sizeof(WCHAR) * ( _tcslen( filePath ) + 1 ) + sizeof(WCHAR);

    HDROP hDrop   = static_cast<HDROP>(GlobalAlloc( GHND, size ));
    if (hDrop == NULL)
    {
        return false;
    }

    DROPFILES* dFiles = static_cast<DROPFILES*>(GlobalLock( hDrop ));
    if (dFiles == NULL)
    {
        GlobalFree( hDrop );
        return false;
    }

    dFiles->pFiles = sizeof(DROPFILES);
    dFiles->fWide = TRUE;

    wcscpy( reinterpret_cast<WCHAR*>(& dFiles[1]), filePath);
    GlobalUnlock( hDrop );

    if( OpenClipboard( hwnd ) )
    {
        EmptyClipboard();
        SetClipboardData( CF_HDROP, hDrop );
        CloseClipboard();
    }

    GlobalFree( hDrop );

    return true;
}

//----------------------------------------------------------------------
//
// OutputDebug
//
//----------------------------------------------------------------------
void OutputDebug(const TCHAR* format, ...)
{
#if _DEBUG
    TCHAR	msg[1024];
    va_list	va;

#ifdef _MSC_VER
// For some reason, ARM64 Debug builds causes an analyzer error on va_start: "error C26492: Don't use const_cast to cast away const or volatile (type.3)."
#pragma warning(push)
#pragma warning(disable : 26492)
#endif
    va_start(va, format);
#ifdef _MSC_VER
#pragma warning(pop)
#endif
    _vstprintf_s(msg, format, va);
    va_end(va);

    OutputDebugString(msg);
#endif
}

//----------------------------------------------------------------------------
//
// InitializeFonts
//
// Return a bold equivalent of either a DPI aware font face for GUI text or
// just the stock object for DEFAULT_GUI_FONT.
//
//----------------------------------------------------------------------------
void InitializeFonts( HWND hwnd, HFONT *bold )
{
    LOGFONT logFont;
    bool haveLogFont = false;

    if( *bold )
    {
        DeleteObject( *bold );
        *bold = nullptr;
    }

    if( pSystemParametersInfoForDpi && pGetDpiForWindow )
    {
        NONCLIENTMETRICSW metrics{};
        metrics.cbSize = sizeof( metrics );

        if( pSystemParametersInfoForDpi( SPI_GETNONCLIENTMETRICS, sizeof( metrics ), &metrics, 0, pGetDpiForWindow( hwnd ) ) )
        {
            CopyMemory( &logFont, &metrics.lfMessageFont, sizeof( logFont ) );
            haveLogFont = true;
        }
    }

    if( !haveLogFont )
    {
        auto normal = static_cast<HFONT>(GetStockObject( DEFAULT_GUI_FONT ));
        GetObject( normal, sizeof( logFont ), &logFont );
        haveLogFont = true; // for correctness
    }

    logFont.lfWeight = FW_BOLD;
    *bold = CreateFontIndirect( &logFont );
}

//----------------------------------------------------------------------------
//
// EnsureForeground
//
//----------------------------------------------------------------------------
void EnsureForeground()
{
    if( !IsWindowVisible( g_hWndMain ) )
        SetForegroundWindow( g_hWndMain );
}

//----------------------------------------------------------------------------
//
// RestoreForeground
//
//----------------------------------------------------------------------------
void RestoreForeground()
{
    // If the main window is not visible, move foreground to the next window.
    if( !IsWindowVisible( g_hWndMain ) ) {

        // Activate the next window by showing and hiding the main window.
        MoveWindow( g_hWndMain, 0, 0, 0, 0, FALSE );
        ShowWindow( g_hWndMain, SW_SHOWNA );
        ShowWindow( g_hWndMain, SW_HIDE );

		OutputDebug(L"RESTORE FOREGROUND\n");
    }
}

//----------------------------------------------------------------------------
//
// ErrorDialog
//
//----------------------------------------------------------------------------
VOID ErrorDialog( HWND hParent, PCTSTR message, DWORD _Error )
{
    LPTSTR	lpMsgBuf;
    TCHAR	errmsg[1024];

    FormatMessage( FORMAT_MESSAGE_ALLOCATE_BUFFER | FORMAT_MESSAGE_FROM_SYSTEM,
                    NULL, _Error,
                    MAKELANGID(LANG_NEUTRAL, SUBLANG_DEFAULT),
                    reinterpret_cast<LPTSTR>(&lpMsgBuf), 0, NULL );
    _stprintf( errmsg, L"%s: %s", message, lpMsgBuf );
#ifdef __ZOOMIT_POWERTOYS__
    if( g_StartedByPowerToys )
    {
        Logger::error( errmsg );
    }
#endif // __ZOOMIT_POWERTOYS__
    MessageBox( hParent, errmsg, APPNAME, MB_OK|MB_ICONERROR);
}

//----------------------------------------------------------------------------
//
// ErrorDialogString
//
//----------------------------------------------------------------------------
VOID ErrorDialogString( HWND hParent, PCTSTR Message, const wchar_t *_Error )
{
    TCHAR	errmsg[1024];

    _stprintf_s( errmsg, _countof( errmsg ), L"%s: %s", Message, _Error );
    if( hParent == g_hWndMain )
    {
        EnsureForeground();
    }
#ifdef __ZOOMIT_POWERTOYS__
    if( g_StartedByPowerToys )
    {
        Logger::error( errmsg );
    }
#endif // __ZOOMIT_POWERTOYS__
    MessageBox(hParent, errmsg, APPNAME, MB_OK | MB_ICONERROR);
    if( hParent == g_hWndMain )
    {
        RestoreForeground();
    }
}


//--------------------------------------------------------------------
//
// SetAutostartFilePath
//
// Sets the file path for later autostart config.
//
//--------------------------------------------------------------------
void SetAutostartFilePath()
{
    HKEY hZoomit;
    DWORD error;
    TCHAR imageFile[MAX_PATH] = { 0 };

    error = RegCreateKeyEx( HKEY_CURRENT_USER, _T( "Software\\Sysinternals\\Zoomit" ), 0,
        0, 0, KEY_SET_VALUE, NULL, &hZoomit, NULL );
    if( error == ERROR_SUCCESS ) {

        GetModuleFileName( NULL, imageFile + 1, _countof( imageFile ) - 2 );
        imageFile[0] = '"';
        *(_tcschr( imageFile, 0 )) = '"';
        error = RegSetValueEx( hZoomit, L"FilePath", 0, REG_SZ, (BYTE *) imageFile,
            static_cast<DWORD>(_tcslen( imageFile ) + 1)* sizeof( TCHAR ));
        RegCloseKey( hZoomit );
    }
}

//--------------------------------------------------------------------
//
// ConfigureAutostart
//
// Enables or disables Zoomit autostart for the current image file.
//
//--------------------------------------------------------------------
bool ConfigureAutostart( HWND hParent, bool Enable )
{
    HKEY hRunKey, hZoomit;
    DWORD error, length, type;
    TCHAR imageFile[MAX_PATH];

    error = RegOpenKeyEx( HKEY_CURRENT_USER, L"Software\\Microsoft\\Windows\\CurrentVersion\\Run",
        0, KEY_SET_VALUE, &hRunKey );
    if( error == ERROR_SUCCESS ) {

        if( Enable ) {

            error = RegOpenKeyEx( HKEY_CURRENT_USER, _T("Software\\Sysinternals\\Zoomit"), 0,
                        KEY_QUERY_VALUE, &hZoomit );
            if( error == ERROR_SUCCESS ) {

                length = sizeof(imageFile);
#ifdef _WIN64
                // Unconditionally reset filepath in case this was already set by 32 bit version
                SetAutostartFilePath();
#endif
                error = RegQueryValueEx( hZoomit, _T( "Filepath" ), 0, &type, (BYTE *) imageFile, &length );
                RegCloseKey( hZoomit );
                if( error == ERROR_SUCCESS ) {

                    error = RegSetValueEx( hRunKey, APPNAME, 0, REG_SZ, (BYTE *) imageFile,
                        static_cast<DWORD>(_tcslen(imageFile)+1) * sizeof(TCHAR));
                }
            }
        } else {

            error = RegDeleteValue( hRunKey, APPNAME );
            if( error == ERROR_FILE_NOT_FOUND ) error = ERROR_SUCCESS;
        }
        RegCloseKey( hRunKey );
    }
    if( error != ERROR_SUCCESS ) {

        ErrorDialog( hParent, L"Error configuring auto start", error );
    }
    return error == ERROR_SUCCESS;
}


//--------------------------------------------------------------------
//
// IsAutostartConfigured
//
// Is this version of zoomit configured to autostart.
//
//--------------------------------------------------------------------
bool IsAutostartConfigured()
{
    HKEY	hRunKey;
    TCHAR	imageFile[MAX_PATH];
    DWORD	error, imageFileLength, type;

    error = RegOpenKeyEx( HKEY_CURRENT_USER, L"Software\\Microsoft\\Windows\\CurrentVersion\\Run",
        0, KEY_QUERY_VALUE, &hRunKey );
    if( error == ERROR_SUCCESS ) {

        imageFileLength = sizeof(imageFile);
        error = RegQueryValueEx( hRunKey, _T("Zoomit"), 0, &type, (BYTE *) imageFile, &imageFileLength );
        RegCloseKey( hRunKey );
    }
    return error == ERROR_SUCCESS;
}


#ifndef _WIN64

//--------------------------------------------------------------------
//
// RunningOnWin64
//
// Returns true if this is the 32-bit version of the executable
// and we're on 64-bit Windows.
//
//--------------------------------------------------------------------
typedef BOOL (__stdcall *P_IS_WOW64PROCESS)(
            HANDLE hProcess,
            PBOOL Wow64Process
            );
BOOL
RunningOnWin64(
    VOID
    )
{
    P_IS_WOW64PROCESS		pIsWow64Process;
    BOOL				isWow64 = FALSE;

    pIsWow64Process = (P_IS_WOW64PROCESS) GetProcAddress(GetModuleHandle(_T("kernel32.dll")),
                            "IsWow64Process");
    if( pIsWow64Process ) {

        pIsWow64Process( GetCurrentProcess(), &isWow64 );
    }
    return isWow64;
}


//--------------------------------------------------------------------
//
// ExtractImageResource
//
// Extracts the specified file that is located in a resource for
// this executable.
//
//--------------------------------------------------------------------
BOOLEAN ExtractImageResource( PTCHAR ResourceName, PTCHAR TargetFile )
{
    HRSRC		hResource;
    HGLOBAL		hImageResource;
    DWORD		dwImageSize;
    LPVOID		lpvImage;
    FILE		*hFile;

    // Locate the resource
    hResource = FindResource( NULL, ResourceName, _T("BINRES") );
    if( !hResource )
        return FALSE;

    hImageResource	= LoadResource( NULL, hResource );
    dwImageSize		= SizeofResource( NULL, hResource );
    lpvImage		= LockResource( hImageResource );

    // Now copy it out
    _tfopen_s( &hFile, TargetFile, _T("wb") );
    if( hFile == NULL ) return FALSE;

    fwrite( lpvImage, 1, dwImageSize, hFile );
    fclose( hFile );
    return TRUE;
}



//--------------------------------------------------------------------
//
// Run64bitVersion
//
// Returns true if this is the 32-bit version of the executable
// and we're on 64-bit Windows.
//
//--------------------------------------------------------------------
DWORD
Run64bitVersion(
    void
    )
{
    TCHAR		szPath[MAX_PATH];
    TCHAR		originalPath[MAX_PATH];
    TCHAR		tmpPath[MAX_PATH];
    SHELLEXECUTEINFO	info = { 0 };

    if ( GetModuleFileName( NULL, szPath, sizeof(szPath)/sizeof(TCHAR)) == 0 ) {

        return -1;
    }
    _tcscpy_s( originalPath, _countof(originalPath), szPath );

    *_tcsrchr( originalPath, '.') = 0;
    _tcscat_s( originalPath, _countof(szPath), _T("64.exe"));

    //
    // Extract the 64-bit version
    //
    ExpandEnvironmentStrings( L"%TEMP%", tmpPath, sizeof tmpPath / sizeof ( TCHAR));
    _tcscat_s( tmpPath, _countof(tmpPath), _tcsrchr( originalPath, '\\'));
    _tcscpy_s( szPath, _countof(szPath), tmpPath );
    if( !ExtractImageResource( _T("RCZOOMIT64"), szPath )) {

        if( GetFileAttributes( szPath ) == INVALID_FILE_ATTRIBUTES ) {

            ErrorDialog( NULL,_T("Error launching 64-bit version"), GetLastError());
            return -1;
        }
    }

    info.cbSize = sizeof(info);
    info.fMask = SEE_MASK_NOASYNC | SEE_MASK_NOCLOSEPROCESS;
    info.lpFile = szPath;
    info.lpParameters = GetCommandLine();
    info.nShow = SW_SHOWNORMAL;
    if( !ShellExecuteEx( &info ) ) {

        ErrorDialog( NULL,_T("Error launching 64-bit version"), GetLastError());
        DeleteFile( szPath );
        return -1;
    }
    WaitForSingleObject( info.hProcess, INFINITE );

    DWORD result;
    GetExitCodeProcess( info.hProcess, &result );
    CloseHandle( info.hProcess );
    DeleteFile( szPath );
    return result;
}
#endif


//----------------------------------------------------------------------------
//
// IsPresentationMode
//
//----------------------------------------------------------------------------
BOOLEAN IsPresentationMode()
{
    QUERY_USER_NOTIFICATION_STATE pUserState;

    pSHQueryUserNotificationState( &pUserState );
    return pUserState == QUNS_PRESENTATION_MODE;
}

//----------------------------------------------------------------------------
//
// EnableDisableSecondaryDisplay
//
// Creates a second display on the secondary monitor for displaying the
// break timer.
//
//----------------------------------------------------------------------------
LONG EnableDisableSecondaryDisplay( HWND hWnd, BOOLEAN Enable,
                                    PDEVMODE OriginalDevMode )
{
    LONG		result;
    DEVMODE		devMode{};

    if( Enable ) {

        //
        // Prepare the position of Display 2 to be right to the right of Display 1
        //
        devMode.dmSize = sizeof(devMode);
        devMode.dmDriverExtra = 0;
        EnumDisplaySettings(NULL, ENUM_CURRENT_SETTINGS, &devMode);
        *OriginalDevMode = devMode;

        //
        // Enable display 2 in the registry
        //
        devMode.dmPosition.x = devMode.dmPelsWidth;
        devMode.dmFields = DM_POSITION |
                            DM_DISPLAYORIENTATION |
                            DM_BITSPERPEL |
                            DM_PELSWIDTH |
                            DM_PELSHEIGHT |
                            DM_DISPLAYFLAGS |
                            DM_DISPLAYFREQUENCY;
        result = ChangeDisplaySettingsEx( L"\\\\.\\DISPLAY2",
                                          &devMode,
                                          NULL,
                                          CDS_NORESET | CDS_UPDATEREGISTRY,
                                          NULL);

    } else {

        OriginalDevMode->dmFields = DM_POSITION |
                            DM_DISPLAYORIENTATION |
                            DM_BITSPERPEL |
                            DM_PELSWIDTH |
                            DM_PELSHEIGHT |
                            DM_DISPLAYFLAGS |
                            DM_DISPLAYFREQUENCY;
        result = ChangeDisplaySettingsEx( L"\\\\.\\DISPLAY2",
                                          OriginalDevMode,
                                          NULL,
                                          CDS_NORESET | CDS_UPDATEREGISTRY,
                                          NULL);
    }

    //
    // Update the hardware
    //
    if( result == DISP_CHANGE_SUCCESSFUL ) {

        if( !ChangeDisplaySettingsEx(NULL, NULL, NULL, 0, NULL)) {

            result = GetLastError();
        }

        //
        // If enabling, move zoomit to the second monitor
        //
        if( Enable && result == DISP_CHANGE_SUCCESSFUL ) {

            SetWindowPos(FindWindowW(L"ZoomitClass", NULL),
                     NULL,
                     devMode.dmPosition.x,
                     0,
                     0,
                     0,
                     SWP_NOSIZE | SWP_NOZORDER | SWP_NOACTIVATE);
            SetCursorPos( devMode.dmPosition.x+1, devMode.dmPosition.y+1 );
        }
    }
    return result;
}

//----------------------------------------------------------------------------
//
// GetLineBounds
//
// Gets the rectangle bounding a line, taking into account pen width
//
//----------------------------------------------------------------------------
Gdiplus::Rect GetLineBounds( POINT p1, POINT p2, int penWidth )
{
    Gdiplus::Rect rect( min(p1.x, p2.x), min(p1.y, p2.y),
                        abs(p1.x - p2.x), abs( p1.y - p2.y));
    rect.Inflate( penWidth, penWidth );
    return rect;
}

//----------------------------------------------------------------------------
//
// InvalidateGdiplusRect
//
// Invalidate portion of window specified by Gdiplus::Rect
//
//----------------------------------------------------------------------------
void InvalidateGdiplusRect(HWND hWnd, Gdiplus::Rect BoundsRect)
{
    RECT lineBoundsGdi;
    lineBoundsGdi.left = BoundsRect.X;
    lineBoundsGdi.top = BoundsRect.Y;
    lineBoundsGdi.right = BoundsRect.X + BoundsRect.Width;
    lineBoundsGdi.bottom = BoundsRect.Y + BoundsRect.Height;
    InvalidateRect(hWnd, &lineBoundsGdi, FALSE);
}



//----------------------------------------------------------------------------
//
// CreateGdiplusBitmap
//
// Creates a gdiplus bitmap of the specified region of the HDC.
//
//----------------------------------------------------------------------------
Gdiplus::Bitmap *CreateGdiplusBitmap( HDC hDc, int x, int y, int Width, int Height )
{
    HBITMAP hBitmap = CreateCompatibleBitmap(hDc, Width, Height);

    // Create a device context for the new bitmap
    HDC hdcNewBitmap = CreateCompatibleDC(hDc);
    SelectObject(hdcNewBitmap, hBitmap);

    // Copy from the oldest undo bitmap to the new bitmap using the lineBounds as the source rectangle
    BitBlt(hdcNewBitmap, 0, 0, Width, Height, hDc, x, y, SRCCOPY);
    Gdiplus::Bitmap *blurBitmap = new Gdiplus::Bitmap(hBitmap, NULL);
    DeleteDC(hdcNewBitmap);
    DeleteObject(hBitmap);
    return blurBitmap;
}


//----------------------------------------------------------------------------
//
// CreateBitmapMemoryDIB
//
// Creates a memory DC and DIB for the specified region of the screen.
//
//----------------------------------------------------------------------------
BYTE* CreateBitmapMemoryDIB(HDC hdcScreenCompat, HDC hBitmapDc, Gdiplus::Rect* lineBounds,
    HDC* hdcMem, HBITMAP* hDIBOrig, HBITMAP* hPreviousBitmap)
{
    // Create a memory DIB for the relevant region of the original bitmap
    BITMAPINFO bmiOrig = { 0 };
    bmiOrig.bmiHeader.biSize = sizeof(BITMAPINFOHEADER);
    bmiOrig.bmiHeader.biWidth = lineBounds->Width;
    bmiOrig.bmiHeader.biHeight = -lineBounds->Height;  // Top-down DIB
    bmiOrig.bmiHeader.biPlanes = 1;
    bmiOrig.bmiHeader.biBitCount = 32;  // 32 bits per pixel
    bmiOrig.bmiHeader.biCompression = BI_RGB;

    VOID* pDIBBitsOrig;
    *hDIBOrig = CreateDIBSection(hdcScreenCompat, &bmiOrig, DIB_RGB_COLORS, &pDIBBitsOrig, NULL, 0);

    if( *hDIBOrig == NULL ) {

        OutputDebug(L"NULL DIB: %d\n", GetLastError());
        OutputDebug(L"lineBounds: %d %d %d %d\n", lineBounds->X, lineBounds->Y, lineBounds->Width, lineBounds->Height);
        return NULL;
    }

    *hdcMem = CreateCompatibleDC(hdcScreenCompat);
    *hPreviousBitmap = static_cast<HBITMAP>(SelectObject(*hdcMem, *hDIBOrig));

    // Copy the relevant part of hdcScreenCompat to the DIB
    BitBlt(*hdcMem, 0, 0, lineBounds->Width, lineBounds->Height, hBitmapDc, lineBounds->X, lineBounds->Y, SRCCOPY);

    // Pointer to the DIB bits
    return static_cast<BYTE*>(pDIBBitsOrig);
}

//----------------------------------------------------------------------------
//
// LockGdiPlusBitmap
//
// Locks the Gdi+ bitmap so that we can access its pixels in memory.
//
//----------------------------------------------------------------------------
#ifdef _MSC_VER
    // Analyzers want us to use a scoped object instead of new. But given all the operations done in Bitmaps it seems better to leave it as a heap object.
    #pragma warning(push)
    #pragma warning(disable : 26402)
#endif

Gdiplus::BitmapData* LockGdiPlusBitmap(Gdiplus::Bitmap* Bitmap)
{
    Gdiplus::BitmapData *lineData = new Gdiplus::BitmapData();
    Bitmap->GetPixelFormat();
    Gdiplus::Rect lineBitmapBounds(0, 0, Bitmap->GetWidth(), Bitmap->GetHeight());
    Bitmap->LockBits(&lineBitmapBounds, Gdiplus::ImageLockModeRead,
        Bitmap->GetPixelFormat(), lineData);
    return lineData;
}
#ifdef _MSC_VER
    #pragma warning(pop)
#endif


//----------------------------------------------------------------------------
//
// BlurScreen
//
// Blur the portion of the screen by copying a blurred bitmap with the
// specified shape.
//
//----------------------------------------------------------------------------
void BlurScreen(HDC hdcScreenCompat, Gdiplus::Rect* lineBounds,
                    Gdiplus::Bitmap *BlurBitmap, BYTE* pPixels)
{
    HDC hdcDIB;
    HBITMAP hDibOrigBitmap, hDibBitmap;
    BYTE* pDestPixels = CreateBitmapMemoryDIB(hdcScreenCompat, hdcScreenCompat, lineBounds,
                                &hdcDIB, &hDibBitmap, &hDibOrigBitmap);

    // Iterate through the pixels
    for (int y = 0; y < lineBounds->Height; ++y) {
        for (int x = 0; x < lineBounds->Width; ++x) {
            int index = (y * lineBounds->Width * 4) + (x * 4);  // Assuming 4 bytes per pixel
            // BYTE b = pPixels[index + 0];  // Blue channel
            // BYTE g = pPixels[index + 1];  // Green channel
            // BYTE r = pPixels[index + 2];  // Red channel
            BYTE a = pPixels[index + 3];  // Alpha channel

            // Check if this is a drawn pixel
            if (a != 0) {
                // get the blur pixel
                Gdiplus::Color pixel;
                BlurBitmap->GetPixel(x, y, &pixel);

                COLORREF newPixel = pixel.GetValue() & 0xFFFFFF;
                pDestPixels[index + 0] = GetRValue(newPixel);
                pDestPixels[index + 1] = GetGValue(newPixel);
                pDestPixels[index + 2] = GetBValue(newPixel);
            }
        }
    }

    // Copy the updated DIB back to hdcScreenCompat
    BitBlt(hdcScreenCompat, lineBounds->X, lineBounds->Y, lineBounds->Width, lineBounds->Height, hdcDIB, 0, 0, SRCCOPY);

    // Clean up
    SelectObject(hdcDIB, hDibOrigBitmap);
    DeleteObject(hDibBitmap);
    DeleteDC(hdcDIB);
}



//----------------------------------------------------------------------------
//
// BitmapBlur
//
// Blurs the bitmap.
//
//----------------------------------------------------------------------------
void BitmapBlur(Gdiplus::Bitmap* hBitmap)
{
    // Git bitmap size
    Gdiplus::Size bitmapSize;
    bitmapSize.Width = hBitmap->GetWidth();
    bitmapSize.Height = hBitmap->GetHeight();

    // Blur the new bitmap
    Gdiplus::Blur blurObject;
    Gdiplus::BlurParams blurParams;
    blurParams.radius = g_BlurRadius;
    blurParams.expandEdge = FALSE;
    blurObject.SetParameters(&blurParams);

    // Apply blur to image
    RECT linesRect;
    linesRect.left = 0;
    linesRect.top = 0;
    linesRect.right = bitmapSize.Width;
    linesRect.bottom = bitmapSize.Height;
    hBitmap->ApplyEffect(&blurObject, &linesRect);
}


//----------------------------------------------------------------------------
//
// DrawBlurredShape
//
// Blur a shaped region of the screen.
//
//----------------------------------------------------------------------------
void DrawBlurredShape( DWORD Shape, Gdiplus::Pen *pen, HDC hdcScreenCompat, Gdiplus::Graphics *dstGraphics,
                    int x1, int y1, int x2, int y2)
{
    // Create a new bitmap that's the size of the area covered by the line + 2 * g_PenWidth
    Gdiplus::Rect lineBounds( min( x1, x2 ), min( y1, y2 ), abs( x2 - x1 ), abs( y2 - y1 ) );

    // Expand for line drawing
    if (Shape == DRAW_LINE)
        lineBounds.Inflate( static_cast<int>(g_PenWidth / 2), static_cast<int>(g_PenWidth / 2) );

    Gdiplus::Bitmap* lineBitmap = new Gdiplus::Bitmap(lineBounds.Width, lineBounds.Height, PixelFormat32bppARGB);
    Gdiplus::Graphics lineGraphics(lineBitmap);
    static const auto blackBrush = Gdiplus::SolidBrush(Gdiplus::Color::Black);
    switch (Shape) {
    case DRAW_RECTANGLE:
        lineGraphics.FillRectangle(&blackBrush, 0, 0, lineBounds.Width, lineBounds.Height);
        break;
    case DRAW_ELLIPSE:
        lineGraphics.FillEllipse(&blackBrush, 0, 0, lineBounds.Width, lineBounds.Height);
        break;
    case DRAW_LINE:
        OutputDebug(L"BLUR_LINE: %d %d\n", lineBounds.Width, lineBounds.Height);
        lineGraphics.DrawLine( pen, x1 - lineBounds.X, y1 - lineBounds.Y, x2 - lineBounds.X, y2 - lineBounds.Y );
        break;
    }

    Gdiplus::BitmapData* lineData = LockGdiPlusBitmap(lineBitmap);
    BYTE* pPixels = static_cast<BYTE*>(lineData->Scan0);

    // Create a GDI bitmap that's the size of the lineBounds rectangle
    Gdiplus::Bitmap* blurBitmap = CreateGdiplusBitmap(hdcScreenCompat,
        lineBounds.X, lineBounds.Y, lineBounds.Width, lineBounds.Height);

    // Blur it
    BitmapBlur(blurBitmap);
    BlurScreen(hdcScreenCompat, &lineBounds, blurBitmap, pPixels);

    // Unlock the bits
    lineBitmap->UnlockBits(lineData);
    delete lineBitmap;
    delete blurBitmap;
}

//----------------------------------------------------------------------------
//
// CreateDrawingBitmap
//
// Create a bitmap to draw on.
//
//----------------------------------------------------------------------------
Gdiplus::Bitmap* CreateDrawingBitmap(Gdiplus::Rect lineBounds )
{
    Gdiplus::Bitmap* lineBitmap = new Gdiplus::Bitmap(lineBounds.Width, lineBounds.Height, PixelFormat32bppARGB);
    Gdiplus::Graphics lineGraphics(lineBitmap);
    return lineBitmap;
}


//----------------------------------------------------------------------------
//
// DrawBitmapLine
//
// Creates a bitmap and draws a line on it.
//
//----------------------------------------------------------------------------
Gdiplus::Bitmap* DrawBitmapLine(Gdiplus::Rect lineBounds, POINT p1, POINT p2, Gdiplus::Pen *pen)
{
    Gdiplus::Bitmap* lineBitmap = new Gdiplus::Bitmap(lineBounds.Width, lineBounds.Height, PixelFormat32bppARGB);
    Gdiplus::Graphics lineGraphics(lineBitmap);

    // Draw the line on the temporary bitmap
    lineGraphics.DrawLine(pen, static_cast<INT>(p1.x - lineBounds.X), static_cast<INT>(p1.y - lineBounds.Y),
        static_cast<INT>(p2.x - lineBounds.X), static_cast<INT>(p2.y - lineBounds.Y));

    return lineBitmap;
}


//----------------------------------------------------------------------------
//
// ColorFromColorRef
//
// Returns a color object from the colorRef that includes the alpha channel
//
//----------------------------------------------------------------------------
Gdiplus::Color ColorFromColorRef(DWORD colorRef) {
    BYTE a = (colorRef >> 24) & 0xFF;  // Extract the alpha channel value
    BYTE b = (colorRef >> 16) & 0xFF;  // Extract the red channel value
    BYTE g = (colorRef >> 8) & 0xFF;   // Extract the green channel value
    BYTE r = colorRef & 0xFF;          // Extract the blue channel value
    OutputDebug( L"ColorFromColorRef: %d %d %d %d\n", a, r, g, b );
    return Gdiplus::Color(a, r, g, b);
}

//----------------------------------------------------------------------------
//
// AdjustHighlighterColor
//
// Lighten the color.
//
//----------------------------------------------------------------------------
void AdjustHighlighterColor(BYTE* red, BYTE* green, BYTE* blue) {

    // Adjust the color to be more visible
    *red = min( 0xFF, *red ? *red + 0x40 : *red + 0x80 );
    *green = min( 0xFF, *green ? *green + 0x40 : *green + 0x80);
    *blue = min( 0xFF, *blue ? *blue + 0x40 : *blue + 0x80);
}

//----------------------------------------------------------------------------
//
// BlendColors
//
// Blends two colors together using the alpha channel of the second color.
// The highlighter is the second color.
//
//----------------------------------------------------------------------------
COLORREF BlendColors(COLORREF color1, const Gdiplus::Color& color2) {

    BYTE redResult, greenResult, blueResult;

    // Extract the channels from the COLORREF
    BYTE red1 = GetRValue(color1);
    BYTE green1 = GetGValue(color1);
    BYTE blue1 = GetBValue(color1);

    // Get the channels and alpha from the Gdiplus::Color
    BYTE blue2 = color2.GetRed();
    BYTE green2 = color2.GetGreen();
    BYTE red2 = color2.GetBlue();
    float alpha2 = color2.GetAlpha() / 255.0f;  // Normalize to [0, 1]
    //alpha2 /= 2; // Use half the alpha for higher contrast

    // Don't blend grey's as much
    // int minValue = min(red1, min(green1, blue1));
    // int maxValue = max(red1, max(green1, blue1));
    if(TRUE) { // red1 > 0x10 && red1 < 0xC0 && (maxValue - minValue < 0x40)) {

        // This does a standard bright highlight
        alpha2 = 0;
        AdjustHighlighterColor( &red2, &green2, &blue2 );
        redResult	= red2 & red1;
        greenResult = green2 & green1;
        blueResult	= blue2 & blue1;
    }
    else {

        // Blend each channel
        redResult = static_cast<BYTE>(red2 * alpha2 + red1 * (1 - alpha2));
        greenResult = static_cast<BYTE>(green2 * alpha2 + green1 * (1 - alpha2));
        blueResult = static_cast<BYTE>(blue2 * alpha2 + blue1 * (1 - alpha2));
    }
    // Combine the result channels back into a COLORREF
    return RGB(redResult, greenResult, blueResult);
}



//----------------------------------------------------------------------------
//
// DrawHighlightedShape
//
// Draws the shape with the highlighter color.
//
//----------------------------------------------------------------------------
void DrawHighlightedShape( DWORD Shape, HDC hdcScreenCompat, Gdiplus::Brush *pBrush,
                        Gdiplus::Pen *pPen, int x1, int y1, int x2, int y2)
{
    // Create a new bitmap that's the size of the area covered by the line + 2 * g_PenWidth
    Gdiplus::Rect lineBounds(min(x1, x2), min(y1, y2), abs(x2 - x1), abs(y2 - y1));

    OutputDebug(L"DrawHighlightedShape\n");

    // Expand for line drawing
    if (Shape == DRAW_LINE)
        lineBounds.Inflate(static_cast<int>(g_PenWidth / 2), static_cast<int>(g_PenWidth / 2));

    Gdiplus::Bitmap* lineBitmap = CreateDrawingBitmap(lineBounds);
    Gdiplus::Graphics lineGraphics(lineBitmap);
    switch (Shape) {
    case DRAW_RECTANGLE:
        lineGraphics.FillRectangle(pBrush, 0, 0, lineBounds.Width, lineBounds.Height);
        break;
    case DRAW_ELLIPSE:
        lineGraphics.FillEllipse( pBrush, 0, 0, lineBounds.Width, lineBounds.Height);
        break;
    case DRAW_LINE:
        lineGraphics.DrawLine(pPen, x1 - lineBounds.X, y1 - lineBounds.Y, x2 - lineBounds.X, y2 - lineBounds.Y);
        break;
    }

    Gdiplus::BitmapData* lineData = LockGdiPlusBitmap(lineBitmap);
    BYTE* pPixels = static_cast<BYTE*>(lineData->Scan0);

    // Create a DIB section for efficient pixel manipulation
    BITMAPINFO bmi = { 0 };
    bmi.bmiHeader.biSize = sizeof(BITMAPINFOHEADER);
    bmi.bmiHeader.biWidth = lineBounds.Width;
    bmi.bmiHeader.biHeight = -lineBounds.Height;  // Top-down DIB
    bmi.bmiHeader.biPlanes = 1;
    bmi.bmiHeader.biBitCount = 32;  // 32 bits per pixel
    bmi.bmiHeader.biCompression = BI_RGB;

    VOID* pDIBBits;
    HBITMAP hDIB = CreateDIBSection(hdcScreenCompat, &bmi, DIB_RGB_COLORS, &pDIBBits, NULL, 0);

    HDC hdcDIB = CreateCompatibleDC(hdcScreenCompat);
    SelectObject(hdcDIB, hDIB);

    // Copy the relevant part of hdcScreenCompat to the DIB
    BitBlt(hdcDIB, 0, 0, lineBounds.Width, lineBounds.Height, hdcScreenCompat, lineBounds.X, lineBounds.Y, SRCCOPY);

    // Pointer to the DIB bits
    BYTE* pDestPixels = static_cast<BYTE*>(pDIBBits);

    // Pointer to screen bits
    HDC hdcDIBOrig;
    HBITMAP hDibOrigBitmap, hDibBitmap;
    BYTE* pDestPixels2 = CreateBitmapMemoryDIB(hdcScreenCompat, hdcScreenCompat, &lineBounds,
        &hdcDIBOrig, &hDibBitmap, &hDibOrigBitmap);

    for (int y = 0; y < lineBounds.Height; ++y) {
        for (int x = 0; x < lineBounds.Width; ++x) {
            int index = (y * lineBounds.Width * 4) + (x * 4);  // Assuming 4 bytes per pixel
            // BYTE b = pPixels[index + 0];  // Blue channel
            // BYTE g = pPixels[index + 1];  // Green channel
            // BYTE r = pPixels[index + 2];  // Red channel
            BYTE a = pPixels[index + 3];  // Alpha channel

            // Check if this is a drawn pixel
            if (a != 0) {
                // Assuming pDestPixels is a valid pointer to the destination bitmap's pixel data
                BYTE destB = pDestPixels2[index + 0];  // Blue channel
                BYTE destG = pDestPixels2[index + 1];  // Green channel
                BYTE destR = pDestPixels2[index + 2];  // Red channel

                // Create a COLORREF value from the destination pixel data
                COLORREF currentPixel = RGB(destR, destG, destB);
                // Blend the colors
                COLORREF newPixel = BlendColors(currentPixel, g_PenColor);
                // Update the destination pixel data with the new color
                pDestPixels[index + 0] = GetBValue(newPixel);
                pDestPixels[index + 1] = GetGValue(newPixel);
                pDestPixels[index + 2] = GetRValue(newPixel);
            }
        }
    }

    // Copy the updated DIB back to hdcScreenCompat
    BitBlt(hdcScreenCompat, lineBounds.X, lineBounds.Y, lineBounds.Width, lineBounds.Height, hdcDIB, 0, 0, SRCCOPY);

    // Clean up
    DeleteObject(hDIB);
    DeleteDC(hdcDIB);

    SelectObject(hdcDIBOrig, hDibOrigBitmap);
    DeleteObject(hDibBitmap);
    DeleteDC(hdcDIBOrig);

    // Invalidate the updated rectangle
    //InvalidateGdiplusRect(hWnd, lineBounds);
}

//----------------------------------------------------------------------------
//
// CreateFadedDesktopBackground
//
// Creates a snapshot of the desktop that's faded and alpha blended with
// black.
//
//----------------------------------------------------------------------------
HBITMAP CreateFadedDesktopBackground( HDC hdc, LPRECT rcScreen, LPRECT rcCrop )
{
    // create bitmap
    int		width		= rcScreen->right - rcScreen->left;
    int		height		= rcScreen->bottom - rcScreen->top;
    HDC		hdcScreen	= hdc;
    HDC		hdcMem		= CreateCompatibleDC( hdcScreen );
    HBITMAP	hBitmap		= CreateCompatibleBitmap( hdcScreen, width, height );
    HBITMAP	hOld		= static_cast<HBITMAP>(SelectObject( hdcMem, hBitmap ));
    HBRUSH	hBrush		= CreateSolidBrush(RGB(0, 0, 0));

    // start with black background
    FillRect( hdcMem, rcScreen, hBrush );
    if(rcCrop != NULL && rcCrop->left != -1 ) {

        // copy screen contents that are not cropped
        BitBlt(hdcMem, rcCrop->left, rcCrop->top, rcCrop->right - rcCrop->left,
            rcCrop->bottom - rcCrop->top, hdcScreen, rcCrop->left, rcCrop->top, SRCCOPY);
    }

    // blend screen contents into it
    BLENDFUNCTION	blend = { 0 };
    blend.BlendOp				= AC_SRC_OVER;
    blend.BlendFlags			= 0;
    blend.SourceConstantAlpha   = 0x4F;
    blend.AlphaFormat			= 0;
    AlphaBlend( hdcMem,0, 0, width, height,
                hdcScreen, rcScreen->left, rcScreen->top,
                width, height, blend );

    SelectObject( hdcMem, hOld );
    DeleteDC( hdcMem );
    DeleteObject(hBrush);
    ReleaseDC( NULL, hdcScreen );

    return hBitmap;
}

//----------------------------------------------------------------------------
//
// AdjustToMoveBoundary
//
// Shifts to accomodate move boundary.
//
//----------------------------------------------------------------------------
void AdjustToMoveBoundary( float zoomLevel, int *coordinate, int cursor, int size, int max )
{
    int diff = static_cast<int> (static_cast<float>(size)/ static_cast<float>(LIVEZOOM_MOVE_REGIONS));
    if( cursor - *coordinate < diff )
        *coordinate = max( 0, cursor - diff );
    else if( (*coordinate + size) - cursor < diff )
        *coordinate = min( cursor + diff - size, max - size );
}

//----------------------------------------------------------------------------
//
// GetZoomedTopLeftCoordinates
//
// Gets the left top coordinate of the zoomed area of the screen
//
//----------------------------------------------------------------------------
void GetZoomedTopLeftCoordinates( float zoomLevel, POINT *cursorPos, int *x, int width, int *y, int height )
{
    // smoother and more natural zoom in
    float scaledWidth = width/zoomLevel;
    float scaledHeight = height/zoomLevel;
    *x = max( 0, min( (int) (width - scaledWidth), (int) (cursorPos->x - (int) (((float) cursorPos->x/ (float) width)*scaledWidth))));
    AdjustToMoveBoundary( zoomLevel, x, cursorPos->x, static_cast<int>(scaledWidth), width );
    *y = max( 0, min( (int) (height - scaledHeight), (int) (cursorPos->y - (int) (((float) cursorPos->y/ (float) height)*scaledHeight))));
    AdjustToMoveBoundary( zoomLevel, y, cursorPos->y, static_cast<int>(scaledHeight), height );
}


//----------------------------------------------------------------------------
//
// ScaleImage
//
// Use gdi+ for anti-aliased bitmap stretching.
//
//----------------------------------------------------------------------------
void ScaleImage( HDC hdcDst, float xDst, float yDst, float wDst, float hDst,
                 HBITMAP bmSrc, float xSrc, float ySrc, float wSrc, float hSrc )
{
    Gdiplus::Graphics	dstGraphics( hdcDst );
    {
        Gdiplus::Bitmap		srcBitmap( bmSrc, NULL );

        // Use high quality interpolation when smooth image is enabled
        if (g_SmoothImage) {
            dstGraphics.SetInterpolationMode( Gdiplus::InterpolationModeHighQuality );
        } else {
            dstGraphics.SetInterpolationMode( Gdiplus::InterpolationModeLowQuality );
        }
        dstGraphics.SetPixelOffsetMode( Gdiplus::PixelOffsetModeHalf );

        dstGraphics.DrawImage( &srcBitmap, Gdiplus::RectF(xDst,yDst,wDst,hDst), xSrc, ySrc, wSrc, hSrc, Gdiplus::UnitPixel );
    }
}


//----------------------------------------------------------------------------
//
// GetEncoderClsid
//
//----------------------------------------------------------------------------
int GetEncoderClsid(const WCHAR* format, CLSID* pClsid)
{
   UINT  num = 0;          // number of image encoders
   UINT  size = 0;         // size of the image encoder array in bytes
using namespace Gdiplus;

   ImageCodecInfo* pImageCodecInfo = NULL;

   GetImageEncodersSize(&num, &size);
   if(size == 0)
      return -1;  // Failure

   pImageCodecInfo = static_cast<ImageCodecInfo*>(malloc(size));
   if(pImageCodecInfo == NULL)
      return -1;  // Failure

   GetImageEncoders(num, size, pImageCodecInfo);

   for(UINT j = 0; j < num; ++j)
   {
      if( wcscmp(pImageCodecInfo[j].MimeType, format) == 0 )
      {
         *pClsid = pImageCodecInfo[j].Clsid;
         free(pImageCodecInfo);
         return j;  // Success
      }
   }

   free(pImageCodecInfo);
   return -1;  // Failure
}

//----------------------------------------------------------------------
//
// ConvertToUnicode
//
//----------------------------------------------------------------------
void
ConvertToUnicode(
    PCHAR aString,
    PWCHAR  wString,
    DWORD wStringLength
    )
{
    size_t	len;

    len = MultiByteToWideChar( CP_ACP, 0, aString, static_cast<int>(strlen(aString)),
                wString, wStringLength );
    wString[len] = 0;
}


//----------------------------------------------------------------------------
//
// LoadImageFile
//
// Use gdi+ to load an image.
//
//----------------------------------------------------------------------------
HBITMAP LoadImageFile( PTCHAR Filename )
{
    HBITMAP		hBmp;

    Gdiplus::Bitmap		*bitmap;

    bitmap = Gdiplus::Bitmap::FromFile(Filename);
    if( bitmap->GetHBITMAP( NULL, &hBmp )) {

        return NULL;
    }
    delete bitmap;
    return hBmp;
}


//----------------------------------------------------------------------------
//
// SavePng
//
// Use gdi+ to save a PNG.
//
//----------------------------------------------------------------------------
DWORD SavePng( PTCHAR Filename, HBITMAP hBitmap )
{
    Gdiplus::Bitmap		bitmap( hBitmap, NULL );
    CLSID pngClsid;
    GetEncoderClsid(L"image/png", &pngClsid);
    if( bitmap.Save( Filename, &pngClsid, NULL )) {

        return GetLastError();
    }
    return ERROR_SUCCESS;
}


//----------------------------------------------------------------------------
//
// EnableDisableTrayIcon
//
//----------------------------------------------------------------------------
void EnableDisableTrayIcon( HWND hWnd, BOOLEAN Enable )
{
    NOTIFYICONDATA tNotifyIconData;

    memset( &tNotifyIconData, 0, sizeof(tNotifyIconData));
    tNotifyIconData.cbSize = sizeof(NOTIFYICONDATA);
    tNotifyIconData.hWnd = hWnd;
    tNotifyIconData.uID = 1;
    tNotifyIconData.uFlags = NIF_MESSAGE | NIF_ICON | NIF_TIP;
    tNotifyIconData.uCallbackMessage = WM_USER_TRAY_ACTIVATE;
    tNotifyIconData.hIcon = LoadIcon( g_hInstance, L"APPICON" );
    lstrcpyn(tNotifyIconData.szTip, APPNAME, sizeof(APPNAME));
    Shell_NotifyIcon(Enable ? NIM_ADD : NIM_DELETE, &tNotifyIconData);
}

//----------------------------------------------------------------------------
//
// EnableDisableOpacity
//
//----------------------------------------------------------------------------
void EnableDisableOpacity( HWND hWnd, BOOLEAN Enable )
{
    DWORD	exStyle;

    if( pSetLayeredWindowAttributes && g_BreakOpacity != 100 ) {

        if( Enable ) {

            exStyle = GetWindowLong(hWnd, GWL_EXSTYLE);
            SetWindowLong(hWnd, GWL_EXSTYLE, (exStyle | WS_EX_LAYERED));

            pSetLayeredWindowAttributes(hWnd, 0, static_cast<BYTE> ((255 * g_BreakOpacity) / 100), LWA_ALPHA);
            RedrawWindow(hWnd, 0, 0, RDW_ERASE | RDW_INVALIDATE | RDW_FRAME | RDW_ALLCHILDREN);

        } else {

            exStyle = GetWindowLong(hWnd, GWL_EXSTYLE);
            SetWindowLong(hWnd, GWL_EXSTYLE, (exStyle & ~WS_EX_LAYERED));
        }
    }
}

//----------------------------------------------------------------------------
//
// EnableDisableScreenSaver
//
//----------------------------------------------------------------------------
void EnableDisableScreenSaver( BOOLEAN Enable )
{
    SystemParametersInfo(SPI_SETSCREENSAVEACTIVE,Enable,0,0);
    SystemParametersInfo(SPI_SETPOWEROFFACTIVE,Enable,0,0);
    SystemParametersInfo(SPI_SETLOWPOWERACTIVE,Enable,0,0);
}

//----------------------------------------------------------------------------
//
// EnableDisableStickyKeys
//
//----------------------------------------------------------------------------
void EnableDisableStickyKeys( BOOLEAN Enable )
{
    static STICKYKEYS	prevStickyKeyValue = {0};
    STICKYKEYS			newStickyKeyValue = {0};

    // Need to do this on Vista tablet to stop sticky key popup when you
    // hold down the shift key and draw with the pen.
    if( Enable ) {

        if( prevStickyKeyValue.cbSize == sizeof(STICKYKEYS)) {

            SystemParametersInfo(SPI_SETSTICKYKEYS,
                    sizeof(STICKYKEYS), &prevStickyKeyValue, SPIF_SENDCHANGE);
        }

    } else {

        prevStickyKeyValue.cbSize = sizeof(STICKYKEYS);
        if (SystemParametersInfo(SPI_GETSTICKYKEYS, sizeof(STICKYKEYS),
                &prevStickyKeyValue, 0)) {

            newStickyKeyValue.cbSize = sizeof(STICKYKEYS);
            newStickyKeyValue.dwFlags = 0;
            if( !SystemParametersInfo(SPI_SETSTICKYKEYS,
                sizeof(STICKYKEYS), &newStickyKeyValue, SPIF_SENDCHANGE)) {

                // DWORD error = GetLastError();

            }
        }
    }
}


//----------------------------------------------------------------------------
//
// GetKeyMod
//
//----------------------------------------------------------------------------
constexpr DWORD GetKeyMod( DWORD Key )
{
    DWORD	 keyMod = 0;
    if( (Key >> 8) & HOTKEYF_ALT ) keyMod |= MOD_ALT;
    if( (Key >> 8) & HOTKEYF_CONTROL) keyMod |= MOD_CONTROL;
    if( (Key >> 8) & HOTKEYF_SHIFT) keyMod |= MOD_SHIFT;
    if( (Key >> 8) & HOTKEYF_EXT) keyMod |= MOD_WIN;
    return keyMod;
}


//----------------------------------------------------------------------------
//
// AdvancedBreakProc
//
//----------------------------------------------------------------------------
INT_PTR CALLBACK AdvancedBreakProc( HWND hDlg, UINT message, WPARAM wParam, LPARAM lParam )
{
    TCHAR	opacity[10];
    static	TCHAR newSoundFile[MAX_PATH];
    static	TCHAR newBackgroundFile[MAX_PATH];
    TCHAR	filePath[MAX_PATH], initDir[MAX_PATH];
    DWORD	i;
    OPENFILENAME	openFileName;

    switch ( message )  {
    case WM_INITDIALOG:
        if( pSHAutoComplete ) {
            pSHAutoComplete( GetDlgItem( hDlg, IDC_SOUND_FILE), SHACF_FILESYSTEM );
            pSHAutoComplete( GetDlgItem( hDlg, IDC_BACKGROUND_FILE), SHACF_FILESYSTEM );
        }
        CheckDlgButton( hDlg, IDC_CHECK_BACKGROUND_FILE,
            g_BreakShowBackgroundFile ? BST_CHECKED: BST_UNCHECKED );
        CheckDlgButton( hDlg, IDC_CHECK_SOUND_FILE,
            g_BreakPlaySoundFile ? BST_CHECKED: BST_UNCHECKED );
        CheckDlgButton( hDlg, IDC_CHECK_SHOW_EXPIRED,
            g_ShowExpiredTime ? BST_CHECKED : BST_UNCHECKED );
        CheckDlgButton( hDlg, IDC_CHECK_BACKGROUND_STRETCH,
            g_BreakBackgroundStretch ? BST_CHECKED : BST_UNCHECKED );
#if 0
        CheckDlgButton( hDlg, IDC_CHECK_SECONDARYDISPLAY,
            g_BreakOnSecondary ? BST_CHECKED : BST_UNCHECKED );
#endif
        if( pSetLayeredWindowAttributes == NULL ) {

            EnableWindow( GetDlgItem( hDlg, IDC_OPACITY ), FALSE );
        }

        // sound file
        if( !g_BreakPlaySoundFile ) {

            EnableWindow( GetDlgItem( hDlg, IDC_STATIC_SOUND_FILE ), FALSE );
            EnableWindow( GetDlgItem( hDlg, IDC_SOUND_FILE ), FALSE );
            EnableWindow( GetDlgItem( hDlg, IDC_SOUND_BROWSE ), FALSE );
        }
        _tcscpy( newSoundFile, g_BreakSoundFile );
        _tcscpy( filePath, g_BreakSoundFile );
        if( _tcsrchr( filePath, '\\' )) _tcscpy( filePath, _tcsrchr( g_BreakSoundFile, '\\' )+1);
        if( _tcsrchr( filePath, '.' )) *_tcsrchr( filePath, '.' ) = 0;
        SetDlgItemText( hDlg, IDC_SOUND_FILE, filePath );

        // background file
        if( !g_BreakShowBackgroundFile ) {

            EnableWindow( GetDlgItem( hDlg, IDC_STATIC_DESKTOP_BACKGROUND ), FALSE );
            EnableWindow( GetDlgItem( hDlg, IDC_STATIC_DESKTOP_BACKGROUND ), FALSE );
            EnableWindow( GetDlgItem( hDlg, IDC_STATIC_BACKGROUND_FILE ), FALSE );
            EnableWindow( GetDlgItem( hDlg, IDC_BACKGROUND_FILE ), FALSE );
            EnableWindow( GetDlgItem( hDlg, IDC_BACKGROUND_BROWSE ), FALSE );
            EnableWindow( GetDlgItem( hDlg, IDC_CHECK_BACKGROUND_STRETCH ), FALSE );
        }
        CheckDlgButton( hDlg,
            g_BreakShowDesktop ? IDC_STATIC_DESKTOP_BACKGROUND : IDC_STATIC_BACKGROUND_FILE, BST_CHECKED );
        _tcscpy( newBackgroundFile, g_BreakBackgroundFile );
        SetDlgItemText( hDlg, IDC_BACKGROUND_FILE, g_BreakBackgroundFile );

        CheckDlgButton( hDlg, IDC_TIMER_POS1 + g_BreakTimerPosition, BST_CHECKED );

        for( i = 10; i <= 100; i += 10) {

            _stprintf( opacity, L"%d%%", i );
            SendMessage( GetDlgItem( hDlg, IDC_OPACITY ), CB_ADDSTRING, 0,
                    reinterpret_cast<LPARAM>(opacity));
        }
        SendMessage( GetDlgItem( hDlg, IDC_OPACITY ), CB_SETCURSEL,
                g_BreakOpacity / 10 - 1, 0 );
        return TRUE;

    case WM_COMMAND:
        switch ( HIWORD( wParam )) {
        case BN_CLICKED:
            if( LOWORD( wParam ) == IDC_CHECK_SOUND_FILE ) {

                EnableWindow( GetDlgItem( hDlg, IDC_STATIC_SOUND_FILE ),
                        IsDlgButtonChecked( hDlg, IDC_CHECK_SOUND_FILE) == BST_CHECKED );
                EnableWindow( GetDlgItem( hDlg, IDC_SOUND_FILE ),
                        IsDlgButtonChecked( hDlg, IDC_CHECK_SOUND_FILE) == BST_CHECKED );
                EnableWindow( GetDlgItem( hDlg, IDC_SOUND_BROWSE ),
                        IsDlgButtonChecked( hDlg, IDC_CHECK_SOUND_FILE) == BST_CHECKED );
            }
            if( LOWORD( wParam ) == IDC_CHECK_BACKGROUND_FILE ) {

                EnableWindow( GetDlgItem( hDlg, IDC_CHECK_BACKGROUND_STRETCH ),
                        IsDlgButtonChecked( hDlg, IDC_CHECK_BACKGROUND_FILE) == BST_CHECKED );
                EnableWindow( GetDlgItem( hDlg, IDC_STATIC_DESKTOP_BACKGROUND ),
                        IsDlgButtonChecked( hDlg, IDC_CHECK_BACKGROUND_FILE) == BST_CHECKED );
                EnableWindow( GetDlgItem( hDlg, IDC_STATIC_BACKGROUND_FILE ),
                        IsDlgButtonChecked( hDlg, IDC_CHECK_BACKGROUND_FILE) == BST_CHECKED );
                EnableWindow( GetDlgItem( hDlg, IDC_BACKGROUND_FILE ),
                        IsDlgButtonChecked( hDlg, IDC_CHECK_BACKGROUND_FILE) == BST_CHECKED );
                EnableWindow( GetDlgItem( hDlg, IDC_BACKGROUND_BROWSE ),
                        IsDlgButtonChecked( hDlg, IDC_CHECK_BACKGROUND_FILE) == BST_CHECKED );
            }
            break;
        }
        switch ( LOWORD( wParam )) {
        case IDC_SOUND_BROWSE:
            memset( &openFileName, 0, sizeof(openFileName ));
            openFileName.lStructSize       = OPENFILENAME_SIZE_VERSION_400;
            openFileName.hwndOwner         = hDlg;
            openFileName.hInstance         = static_cast<HINSTANCE>(g_hInstance);
            openFileName.nMaxFile          = sizeof(filePath)/sizeof(filePath[0]);
            openFileName.Flags				= OFN_LONGNAMES;
            openFileName.lpstrTitle        = L"Specify sound file...";
            openFileName.lpstrDefExt       = L"*.wav";
            openFileName.nFilterIndex      = 1;
            openFileName.lpstrFilter       = L"Sounds\0*.wav\0All Files\0*.*\0";

            GetDlgItemText( hDlg, IDC_SOUND_FILE, filePath, sizeof(filePath ));
            if( _tcsrchr( filePath, '\\' )) {

                _tcscpy( initDir, filePath );
                _tcscpy( filePath, _tcsrchr( initDir, '\\' )+1);
                *(_tcsrchr( initDir, '\\' )+1) = 0;
            } else {

                _tcscpy( filePath, L"%WINDIR%\\Media" );
                ExpandEnvironmentStrings( filePath, initDir, sizeof(initDir)/sizeof(initDir[0]));
                GetDlgItemText( hDlg, IDC_SOUND_FILE, filePath, sizeof(filePath ));
            }
            openFileName.lpstrInitialDir = initDir;
            openFileName.lpstrFile = filePath;
            if( GetOpenFileName( &openFileName )) {

                _tcscpy( newSoundFile, filePath );
                if(_tcsrchr( filePath, '\\' )) _tcscpy( filePath, _tcsrchr( newSoundFile, '\\' )+1);
                if(_tcsrchr( filePath, '.' )) *_tcsrchr( filePath, '.' ) = 0;
                SetDlgItemText( hDlg, IDC_SOUND_FILE, filePath );
            }
            break;

        case IDC_BACKGROUND_BROWSE:
            memset( &openFileName, 0, sizeof(openFileName ));
            openFileName.lStructSize       = OPENFILENAME_SIZE_VERSION_400;
            openFileName.hwndOwner         = hDlg;
            openFileName.hInstance         = static_cast<HINSTANCE>(g_hInstance);
            openFileName.nMaxFile          = sizeof(filePath)/sizeof(filePath[0]);
            openFileName.Flags				= OFN_LONGNAMES;
            openFileName.lpstrTitle        = L"Specify background file...";
            openFileName.lpstrDefExt       = L"*.bmp";
            openFileName.nFilterIndex      = 5;
            openFileName.lpstrFilter       = L"Bitmap Files (*.bmp;*.dib)\0*.bmp;*.dib\0"
                                             "PNG (*.png)\0*.png\0"
                                             "JPEG (*.jpg;*.jpeg;*.jpe;*.jfif)\0*.jpg;*.jpeg;*.jpe;*.jfif\0"
                                             "GIF (*.gif)\0*.gif\0"
                                             "All Picture Files\0.bmp;*.dib;*.png;*.jpg;*.jpeg;*.jpe;*.jfif;*.gif)\0"
                                             "All Files\0*.*\0\0";

            GetDlgItemText( hDlg, IDC_BACKGROUND_FILE, filePath, sizeof(filePath ));
            if(_tcsrchr( filePath, '\\' )) {

                _tcscpy( initDir, filePath );
                _tcscpy( filePath, _tcsrchr( initDir, '\\' )+1);
                *(_tcsrchr( initDir, '\\' )+1) = 0;
            } else {

                _tcscpy( filePath, L"%USERPROFILE%\\Pictures" );
                ExpandEnvironmentStrings( filePath, initDir, sizeof(initDir)/sizeof(initDir[0]));
                GetDlgItemText( hDlg, IDC_BACKGROUND_FILE, filePath, sizeof(filePath ));
            }
            openFileName.lpstrInitialDir = initDir;
            openFileName.lpstrFile = filePath;
            if( GetOpenFileName( &openFileName )) {

                _tcscpy( newBackgroundFile, filePath );
                SetDlgItemText( hDlg, IDC_BACKGROUND_FILE, filePath );
            }
            break;

        case IDOK:

            // sound file has to be valid
            g_BreakPlaySoundFile = IsDlgButtonChecked( hDlg, IDC_CHECK_SOUND_FILE ) == BST_CHECKED;
            g_BreakShowBackgroundFile = IsDlgButtonChecked( hDlg, IDC_CHECK_BACKGROUND_FILE ) == BST_CHECKED;
            g_BreakBackgroundStretch = IsDlgButtonChecked( hDlg, IDC_CHECK_BACKGROUND_STRETCH ) == BST_CHECKED;
#if 0
            g_BreakOnSecondary = IsDlgButtonChecked( hDlg, IDC_CHECK_SECONDARYDISPLAY ) == BST_CHECKED;
#endif
            if( g_BreakPlaySoundFile && GetFileAttributes( newSoundFile ) == -1 ) {

                MessageBox( hDlg, L"The specified sound file is inaccessible",
                        L"Advanced Break Options Error", MB_ICONERROR );
                break;
            }
            _tcscpy( g_BreakSoundFile, newSoundFile );

            // Background file
            g_BreakShowDesktop = IsDlgButtonChecked( hDlg, IDC_STATIC_DESKTOP_BACKGROUND ) == BST_CHECKED;

            if( !g_BreakShowDesktop && g_BreakShowBackgroundFile && GetFileAttributes( newBackgroundFile ) == -1 ) {

                MessageBox( hDlg, L"The specified background file is inaccessible",
                        L"Advanced Break Options Error", MB_ICONERROR );
                break;
            }
            _tcscpy( g_BreakBackgroundFile, newBackgroundFile );

            for( i = 0; i < 10; i++ ) {

                if( IsDlgButtonChecked( hDlg, IDC_TIMER_POS1+i) == BST_CHECKED ) {

                    g_BreakTimerPosition = i;
                    break;
                }
            }
            GetDlgItemText( hDlg, IDC_OPACITY, opacity, sizeof(opacity)/sizeof(opacity[0]));
            _stscanf( opacity, L"%d%%", &g_BreakOpacity );
            reg.WriteRegSettings( RegSettings );
            EndDialog(hDlg, 0);
            break;

        case IDCANCEL:
            EndDialog( hDlg, 0 );
            return TRUE;
        }
        break;

    default:
        break;
    }
    return FALSE;
}


//----------------------------------------------------------------------------
//
// OptionsTabProc
//
//----------------------------------------------------------------------------
INT_PTR CALLBACK OptionsTabProc( HWND hDlg, UINT message,
                                WPARAM wParam, LPARAM lParam )
{
    HDC			hDC;
    LOGFONT		lf;
    CHOOSEFONT	chooseFont;
    HFONT		hFont;
    PAINTSTRUCT	ps;
    HWND		hTextPreview;
    HDC			hDc;
    RECT		previewRc;
    TCHAR	    filePath[MAX_PATH] = {0};
    OPENFILENAME	openFileName;

    switch ( message )  {
    case WM_INITDIALOG:
        return TRUE;
    case WM_COMMAND:
        // Handle combo box selection changes
        if (HIWORD(wParam) == CBN_SELCHANGE) {
            if (LOWORD(wParam) == IDC_RECORD_SCALING) {

                int format = static_cast<int>(SendMessage(GetDlgItem(hDlg, IDC_RECORD_FORMAT), CB_GETCURSEL, 0, 0));
                int scale = static_cast<int>(SendMessage(GetDlgItem(hDlg, IDC_RECORD_SCALING), CB_GETCURSEL, 0, 0));
                if(format == 0)
                {
                    g_RecordScalingGIF = static_cast<BYTE>((scale + 1) * 10);
                }
                else
                {
                    g_RecordScalingMP4 = static_cast<BYTE>((scale + 1) * 10);
                }
            }
            else if (LOWORD(wParam) == IDC_RECORD_FORMAT) {
                // Get the currently selected format
                int selection = static_cast<int>(SendMessage(GetDlgItem(hDlg, IDC_RECORD_FORMAT),
                                                            CB_GETCURSEL, 0, 0));

                // Get the selected text to check if it's GIF
                TCHAR selectedText[32] = {0};
                SendMessage(GetDlgItem(hDlg, IDC_RECORD_FORMAT),
                           CB_GETLBTEXT, selection, reinterpret_cast<LPARAM>(selectedText));

                // Check if GIF is selected by comparing the text
                bool isGifSelected = (wcscmp(selectedText, L"GIF") == 0);

                // if gif is selected set the scaling to the g_recordScaleGIF value otherwise to the g_recordScaleMP4 value
                if (isGifSelected) {
                    g_RecordScaling = g_RecordScalingGIF;

                } else {

                    g_RecordScaling = g_RecordScalingMP4;
                }

                for (int i = 0; i < 10; i++) {
                    int scalingValue = (i + 1) * 10;
                    if (scalingValue == static_cast<int>(g_RecordScaling)) {
                        SendMessage(GetDlgItem(hDlg, IDC_RECORD_SCALING),
                                    CB_SETCURSEL, i, 0);
                        break;
                    }
                }

                // Enable/disable microphone controls based on selection
                EnableWindow(GetDlgItem(hDlg, IDC_MICROPHONE), !isGifSelected);
                EnableWindow(GetDlgItem(hDlg, IDC_CAPTURE_AUDIO), !isGifSelected);
            }
        }

        switch ( LOWORD( wParam )) {
        case IDC_ADVANCED_BREAK:
            DialogBox( g_hInstance, L"ADVANCED_BREAK", hDlg, AdvancedBreakProc );
            break;
        case IDC_FONT:
            hDC = GetDC (hDlg );
            lf = g_LogFont;
            lf.lfHeight = -21;
            chooseFont.hDC = CreateCompatibleDC (hDC);
            ReleaseDC (hDlg, hDC);
            chooseFont.lStructSize = sizeof (CHOOSEFONT);
            chooseFont.hwndOwner = hDlg;
            chooseFont.lpLogFont = &lf;
            chooseFont.Flags     = CF_SCREENFONTS|CF_ENABLETEMPLATE|
                        CF_INITTOLOGFONTSTRUCT|CF_LIMITSIZE;
            chooseFont.rgbColors = RGB (0, 0, 0);
            chooseFont.lCustData = 0;
            chooseFont.nSizeMin  = 16;
            chooseFont.nSizeMax  = 16;
            chooseFont.hInstance = g_hInstance;
            chooseFont.lpszStyle = static_cast<LPTSTR>(NULL);
            chooseFont.nFontType = SCREEN_FONTTYPE;
            chooseFont.lpfnHook  = reinterpret_cast<LPCFHOOKPROC>(static_cast<FARPROC>(NULL));
            chooseFont.lpTemplateName = static_cast<LPTSTR>(MAKEINTRESOURCE (FORMATDLGORD31));
            if( ChooseFont( &chooseFont ) ) {
                g_LogFont = lf;
                InvalidateRect( hDlg, NULL, TRUE );
            }
            break;
        case IDC_DEMOTYPE_BROWSE:
            memset( &openFileName, 0, sizeof( openFileName ) );
            openFileName.lStructSize  = OPENFILENAME_SIZE_VERSION_400;
            openFileName.hwndOwner    = hDlg;
            openFileName.hInstance    = static_cast<HINSTANCE>(g_hInstance);
            openFileName.nMaxFile     = sizeof( filePath ) / sizeof( filePath[0] );
            openFileName.Flags        = OFN_LONGNAMES;
            openFileName.lpstrTitle   = L"Specify DemoType file...";
            openFileName.nFilterIndex = 1;
            openFileName.lpstrFilter  = L"All Files\0*.*\0\0";
            openFileName.lpstrFile    = filePath;

            if( GetOpenFileName( &openFileName ) )
            {
                if( GetFileAttributes( filePath ) == -1 )
                {
                    MessageBox( hDlg, L"The specified file is inaccessible", APPNAME, MB_ICONERROR );
                }
                else
                {
                    SetDlgItemText( g_OptionsTabs[DEMOTYPE_PAGE].hPage, IDC_DEMOTYPE_FILE, filePath );
                    _tcscpy( g_DemoTypeFile, filePath );
                }
            }
            break;
        }
        break;

    case WM_PAINT:
        if( (hTextPreview = GetDlgItem( hDlg, IDC_TEXT_FONT )) != 0 ) {

            // 16-pt preview
            LOGFONT _lf = g_LogFont;
            _lf.lfHeight = -21;
            hFont = CreateFontIndirect( &_lf);
            hDc = BeginPaint(hDlg, &ps);
            SelectObject( hDc, hFont );

            GetWindowRect( hTextPreview, &previewRc );
            MapWindowPoints( NULL, hDlg, reinterpret_cast<LPPOINT>(&previewRc), 2);

            previewRc.top += 6;
            DrawText( hDc, L"Sample", static_cast<int>(_tcslen(L"Sample")), &previewRc,
                DT_CENTER|DT_VCENTER|DT_SINGLELINE );

            EndPaint( hDlg, &ps );
            DeleteObject( hFont );
        }
        break;
    default:
        break;
    }
    return FALSE;
}


//----------------------------------------------------------------------------
//
// OptionsAddTabs
//
//----------------------------------------------------------------------------
VOID OptionsAddTabs( HWND hOptionsDlg, HWND hTabCtrl )
{
    int		i;
    TCITEM	tcItem;
    RECT	rc, pageRc;

    GetWindowRect( hTabCtrl, &rc );
    for( i = 0; i < sizeof( g_OptionsTabs )/sizeof(g_OptionsTabs[0]); i++ ) {

        tcItem.mask = TCIF_TEXT;
        tcItem.pszText = g_OptionsTabs[i].TabTitle;
        TabCtrl_InsertItem( hTabCtrl, i, &tcItem );
        g_OptionsTabs[i].hPage = CreateDialog( g_hInstance, g_OptionsTabs[i].TabTitle,
                    hOptionsDlg, OptionsTabProc );
    }
    TabCtrl_AdjustRect( hTabCtrl, FALSE, &rc );
    for( i = 0; i < sizeof( g_OptionsTabs )/sizeof(g_OptionsTabs[0]); i++ ) {

        pageRc = rc;
        MapWindowPoints( NULL, g_OptionsTabs[i].hPage, reinterpret_cast<LPPOINT>(&pageRc), 2);

        SetWindowPos( g_OptionsTabs[i].hPage,
             HWND_TOP,
             pageRc.left, pageRc.top,
             pageRc.right - pageRc.left, pageRc.bottom - pageRc.top,
             SWP_NOACTIVATE|(i == 0 ? SWP_SHOWWINDOW : SWP_HIDEWINDOW));

        if( pEnableThemeDialogTexture ) {

            pEnableThemeDialogTexture( g_OptionsTabs[i].hPage, ETDT_ENABLETAB );
        }
    }
}

//----------------------------------------------------------------------------
//
// UnregisterAllHotkeys
//
//----------------------------------------------------------------------------
void UnregisterAllHotkeys( HWND hWnd )
{
    UnregisterHotKey( hWnd, ZOOM_HOTKEY);
    UnregisterHotKey( hWnd, LIVE_HOTKEY);
    UnregisterHotKey( hWnd, LIVE_DRAW_HOTKEY);
    UnregisterHotKey( hWnd, DRAW_HOTKEY);
    UnregisterHotKey( hWnd, BREAK_HOTKEY);
    UnregisterHotKey( hWnd, RECORD_HOTKEY);
    UnregisterHotKey( hWnd, RECORD_CROP_HOTKEY );
    UnregisterHotKey( hWnd, RECORD_WINDOW_HOTKEY );
    UnregisterHotKey( hWnd, SNIP_HOTKEY );
    UnregisterHotKey( hWnd, SNIP_SAVE_HOTKEY);
    UnregisterHotKey( hWnd, DEMOTYPE_HOTKEY );
    UnregisterHotKey( hWnd, DEMOTYPE_RESET_HOTKEY );
    UnregisterHotKey( hWnd, RECORD_GIF_HOTKEY );
    UnregisterHotKey( hWnd, RECORD_GIF_WINDOW_HOTKEY );
}

//----------------------------------------------------------------------------
//
// RegisterAllHotkeys
//
//----------------------------------------------------------------------------
void RegisterAllHotkeys(HWND hWnd)
{
    if (g_ToggleKey) 			RegisterHotKey(hWnd, ZOOM_HOTKEY, g_ToggleMod, g_ToggleKey & 0xFF);
    if (g_LiveZoomToggleKey) {
        RegisterHotKey(hWnd, LIVE_HOTKEY, g_LiveZoomToggleMod, g_LiveZoomToggleKey & 0xFF);
        RegisterHotKey(hWnd, LIVE_DRAW_HOTKEY, (g_LiveZoomToggleMod ^ MOD_SHIFT), g_LiveZoomToggleKey & 0xFF);
    }
    if (g_DrawToggleKey) 		RegisterHotKey(hWnd, DRAW_HOTKEY, g_DrawToggleMod, g_DrawToggleKey & 0xFF);
    if (g_BreakToggleKey) 		RegisterHotKey(hWnd, BREAK_HOTKEY, g_BreakToggleMod, g_BreakToggleKey & 0xFF);
    if (g_DemoTypeToggleKey) {
        RegisterHotKey(hWnd, DEMOTYPE_HOTKEY, g_DemoTypeToggleMod, g_DemoTypeToggleKey & 0xFF);
        RegisterHotKey(hWnd, DEMOTYPE_RESET_HOTKEY, (g_DemoTypeToggleMod ^ MOD_SHIFT), g_DemoTypeToggleKey & 0xFF);
    }
    if (g_SnipToggleKey) {
        RegisterHotKey(hWnd, SNIP_HOTKEY, g_SnipToggleMod, g_SnipToggleKey & 0xFF);
        RegisterHotKey(hWnd, SNIP_SAVE_HOTKEY, (g_SnipToggleMod ^ MOD_SHIFT), g_SnipToggleKey & 0xFF);
    }
    if (g_RecordToggleKey) {
        RegisterHotKey(hWnd, RECORD_HOTKEY, g_RecordToggleMod | MOD_NOREPEAT, g_RecordToggleKey & 0xFF);
        RegisterHotKey(hWnd, RECORD_CROP_HOTKEY, (g_RecordToggleMod ^ MOD_SHIFT) | MOD_NOREPEAT, g_RecordToggleKey & 0xFF);
        RegisterHotKey(hWnd, RECORD_WINDOW_HOTKEY, (g_RecordToggleMod ^ MOD_ALT) | MOD_NOREPEAT, g_RecordToggleKey & 0xFF);
    }
    // Register CTRL+8 for GIF recording and CTRL+ALT+8 for GIF window recording
    RegisterHotKey(hWnd, RECORD_GIF_HOTKEY, MOD_CONTROL | MOD_NOREPEAT, 568 && 0xFF);
    RegisterHotKey(hWnd, RECORD_GIF_WINDOW_HOTKEY, MOD_CONTROL | MOD_ALT | MOD_NOREPEAT, 568 && 0xFF);
}



//----------------------------------------------------------------------------
//
// UpdateDrawTabHeaderFont
//
//----------------------------------------------------------------------------
void UpdateDrawTabHeaderFont()
{
    static HFONT	headerFont = nullptr;
    TCHAR 			text[64];

    if( headerFont != nullptr )
    {
        DeleteObject( headerFont );
        headerFont = nullptr;
    }

    constexpr int headers[] = { IDC_PEN_CONTROL, IDC_COLORS, IDC_HIGHLIGHT_AND_BLUR, IDC_SHAPES, IDC_SCREEN };
    for( int i = 0; i < _countof( headers ); i++ )
    {
        // Change the header font to bold
        HWND hHeader = GetDlgItem( g_OptionsTabs[DRAW_PAGE].hPage, headers[i] );
        if( headerFont == nullptr )
        {
            HFONT hFont = reinterpret_cast<HFONT>(SendMessage( hHeader, WM_GETFONT, 0, 0 ));
            LOGFONT lf = {};
            GetObject( hFont, sizeof( LOGFONT ), &lf );
            lf.lfWeight = FW_BOLD;
            headerFont = CreateFontIndirect( &lf );
        }
        SendMessage( hHeader, WM_SETFONT, reinterpret_cast<WPARAM>(headerFont), 0 );

        // Resize the control to fit the text
        GetWindowText( hHeader, text, sizeof( text ) / sizeof( text[0] ) );
        RECT rc;
        GetWindowRect( hHeader, &rc );
        MapWindowPoints( NULL, g_OptionsTabs[DRAW_PAGE].hPage, reinterpret_cast<LPPOINT>(&rc), 2 );
        HDC hDC = GetDC( hHeader );
        SelectFont( hDC, headerFont );
        DrawText( hDC, text, static_cast<int>(_tcslen( text )), &rc, DT_CALCRECT | DT_SINGLELINE | DT_LEFT | DT_VCENTER );
        ReleaseDC( hHeader, hDC );
        SetWindowPos( hHeader, nullptr, 0, 0, rc.right - rc.left + ScaleForDpi( 4, GetDpiForWindowHelper( hHeader ) ), rc.bottom - rc.top, SWP_NOMOVE | SWP_NOZORDER );
    }
}

//----------------------------------------------------------------------------
//
// OptionsProc
//
//----------------------------------------------------------------------------
INT_PTR CALLBACK OptionsProc( HWND hDlg, UINT message,
                             WPARAM wParam, LPARAM lParam )
{
    static HFONT	hFontBold = nullptr;
    PNMLINK			notify = nullptr;
    static int		curTabSel = 0;
    static HWND		hTabCtrl;
    static HWND		hOpacity;
    static HWND		hToggleKey;
    TCHAR			text[32];
    DWORD			newToggleKey, newTimeout, newToggleMod, newBreakToggleKey, newDemoTypeToggleKey, newRecordToggleKey, newSnipToggleKey;
    DWORD			newDrawToggleKey, newDrawToggleMod, newBreakToggleMod, newDemoTypeToggleMod, newRecordToggleMod, newSnipToggleMod;
    DWORD			newLiveZoomToggleKey, newLiveZoomToggleMod;
    static std::vector<std::pair<std::wstring, std::wstring>>	microphones;

    switch ( message )  {
    case WM_INITDIALOG:
    {
        if( hWndOptions ) {

            BringWindowToTop( hWndOptions );
            SetFocus( hWndOptions );
            SetForegroundWindow( hWndOptions );
            EndDialog( hDlg, 0 );
            return FALSE;
        }
        hWndOptions = hDlg;

        SetForegroundWindow( hDlg );
        SetActiveWindow( hDlg );
        SetWindowPos( hDlg, HWND_TOP, 0, 0, 0, 0, SWP_NOSIZE|SWP_NOMOVE|SWP_SHOWWINDOW );
#if 1
        // set version info
        TCHAR               filePath[MAX_PATH];
        const TCHAR* verString;

        GetModuleFileName(NULL, filePath, _countof(filePath));
        DWORD               zero = 0;
        DWORD               infoSize = GetFileVersionInfoSize(filePath, &zero);
        void* versionInfo = malloc(infoSize);
        GetFileVersionInfo(filePath, 0, infoSize, versionInfo);

        verString = GetVersionString(static_cast<VERSION_INFO*>(versionInfo), _T("FileVersion"));
        SetDlgItemText(hDlg, IDC_VERSION, (std::wstring(L"ZoomIt v") + verString).c_str());

        verString = GetVersionString(static_cast<VERSION_INFO*>(versionInfo), _T("LegalCopyright"));
        SetDlgItemText(hDlg, IDC_COPYRIGHT, verString);

        free(versionInfo);
#endif
        // Add tabs
        hTabCtrl = GetDlgItem( hDlg, IDC_TAB );
        OptionsAddTabs( hDlg, hTabCtrl );

        InitializeFonts( hDlg, &hFontBold );
        UpdateDrawTabHeaderFont();

        // Configure options
        SendMessage( GetDlgItem( g_OptionsTabs[ZOOM_PAGE].hPage, IDC_HOTKEY), HKM_SETRULES,
            static_cast<WPARAM>(HKCOMB_NONE), // invalid key combinations
            MAKELPARAM(HOTKEYF_ALT, 0));     // add ALT to invalid entries

        if( g_ToggleKey )		SendMessage( GetDlgItem( g_OptionsTabs[ZOOM_PAGE].hPage, IDC_HOTKEY), HKM_SETHOTKEY, g_ToggleKey, 0 );
        if( pMagInitialize ) {

            if( g_LiveZoomToggleKey )	SendMessage( GetDlgItem( g_OptionsTabs[LIVE_PAGE].hPage, IDC_LIVE_HOTKEY), HKM_SETHOTKEY, g_LiveZoomToggleKey, 0 );

        } else {

            EnableWindow( GetDlgItem( g_OptionsTabs[LIVE_PAGE].hPage, IDC_LIVE_HOTKEY), FALSE );
            EnableWindow( GetDlgItem( g_OptionsTabs[LIVE_PAGE].hPage, IDC_ZOOM_LEVEL), FALSE );
            EnableWindow( GetDlgItem( g_OptionsTabs[LIVE_PAGE].hPage, IDC_ZOOM_SPIN), FALSE );
        }
        if( g_DrawToggleKey )	SendMessage( GetDlgItem( g_OptionsTabs[DRAW_PAGE].hPage, IDC_DRAW_HOTKEY), HKM_SETHOTKEY, g_DrawToggleKey, 0 );
        if( g_BreakToggleKey )	SendMessage( GetDlgItem( g_OptionsTabs[BREAK_PAGE].hPage, IDC_BREAK_HOTKEY), HKM_SETHOTKEY, g_BreakToggleKey, 0 );
        if( g_DemoTypeToggleKey ) SendMessage( GetDlgItem( g_OptionsTabs[DEMOTYPE_PAGE].hPage, IDC_DEMOTYPE_HOTKEY ), HKM_SETHOTKEY, g_DemoTypeToggleKey, 0 );
        if( g_RecordToggleKey )	SendMessage( GetDlgItem( g_OptionsTabs[RECORD_PAGE].hPage, IDC_RECORD_HOTKEY), HKM_SETHOTKEY, g_RecordToggleKey, 0 );
        if( g_SnipToggleKey) 	SendMessage( GetDlgItem( g_OptionsTabs[SNIP_PAGE].hPage, IDC_SNIP_HOTKEY), HKM_SETHOTKEY, g_SnipToggleKey, 0 );
        CheckDlgButton( hDlg, IDC_SHOW_TRAY_ICON,
            g_ShowTrayIcon ? BST_CHECKED: BST_UNCHECKED );
        CheckDlgButton( hDlg, IDC_AUTOSTART,
            IsAutostartConfigured() ? BST_CHECKED: BST_UNCHECKED );
        CheckDlgButton( g_OptionsTabs[ZOOM_PAGE].hPage, IDC_ANIMATE_ZOOM,
            g_AnimateZoom ? BST_CHECKED: BST_UNCHECKED );
        CheckDlgButton( g_OptionsTabs[ZOOM_PAGE].hPage, IDC_SMOOTH_IMAGE,
            g_SmoothImage ? BST_CHECKED: BST_UNCHECKED );

        SendMessage( GetDlgItem(g_OptionsTabs[ZOOM_PAGE].hPage, IDC_ZOOM_SLIDER), TBM_SETRANGE, false, MAKELONG(0,_countof(g_ZoomLevels)-1) );
        SendMessage( GetDlgItem(g_OptionsTabs[ZOOM_PAGE].hPage, IDC_ZOOM_SLIDER), TBM_SETPOS, true, g_SliderZoomLevel );

        _stprintf( text, L"%d", g_PenWidth );
        SetDlgItemText( g_OptionsTabs[DRAW_PAGE].hPage, IDC_PEN_WIDTH, text );
        SendMessage( GetDlgItem( g_OptionsTabs[DRAW_PAGE].hPage, IDC_PEN_WIDTH ), EM_LIMITTEXT, 1, 0 );
        SendMessage (GetDlgItem( g_OptionsTabs[DRAW_PAGE].hPage, IDC_SPIN), UDM_SETRANGE, 0L,
                            MAKELPARAM (19, 1));

        _stprintf( text, L"%d", g_BreakTimeout );
        SetDlgItemText( g_OptionsTabs[BREAK_PAGE].hPage, IDC_TIMER, text );
        SendMessage( GetDlgItem( g_OptionsTabs[BREAK_PAGE].hPage, IDC_TIMER ), EM_LIMITTEXT, 2, 0 );
        SendMessage (GetDlgItem( g_OptionsTabs[BREAK_PAGE].hPage, IDC_SPIN_TIMER), UDM_SETRANGE, 0L,
                            MAKELPARAM (99, 1));
        CheckDlgButton( g_OptionsTabs[BREAK_PAGE].hPage, IDC_CHECK_SHOW_EXPIRED,
            g_ShowExpiredTime ? BST_CHECKED : BST_UNCHECKED );

        CheckDlgButton( g_OptionsTabs[RECORD_PAGE].hPage, IDC_CAPTURE_AUDIO,
            g_CaptureAudio ? BST_CHECKED: BST_UNCHECKED );

        for (int i = 0; i < _countof(g_FramerateOptions); i++) {

            _stprintf(text, L"%d", g_FramerateOptions[i]);
            SendMessage(GetDlgItem(g_OptionsTabs[RECORD_PAGE].hPage, IDC_RECORD_FRAME_RATE), static_cast<UINT>(CB_ADDSTRING),
                static_cast<WPARAM>(0), reinterpret_cast<LPARAM>(text));
            if (g_RecordFrameRate == g_FramerateOptions[i]) {

                SendMessage(GetDlgItem(g_OptionsTabs[RECORD_PAGE].hPage, IDC_RECORD_FRAME_RATE), CB_SETCURSEL, static_cast<WPARAM>(i), static_cast<LPARAM>(0));
            }
        }

        // Add the recording format to the combo box and set the current selection
        size_t selection = 0;
        const wchar_t* currentFormatString = (g_RecordingFormat == RecordingFormat::GIF) ? L"GIF" : L"MP4";

        for( size_t i = 0; i < (sizeof(g_RecordingFormats) / sizeof(g_RecordingFormats[0])); i++ )
        {
            SendMessage( GetDlgItem( g_OptionsTabs[RECORD_PAGE].hPage, IDC_RECORD_FORMAT ), static_cast<UINT>(CB_ADDSTRING), static_cast<WPARAM>(0), reinterpret_cast<LPARAM>(g_RecordingFormats[i]) );

            if( selection == 0 && wcscmp( g_RecordingFormats[i], currentFormatString ) == 0 )
            {
                selection = i;
            }
        }
        SendMessage( GetDlgItem( g_OptionsTabs[RECORD_PAGE].hPage, IDC_RECORD_FORMAT ), CB_SETCURSEL, static_cast<WPARAM>(selection), static_cast<LPARAM>(0) );

        for(unsigned int i = 1; i < 11; i++) {

            _stprintf(text, L"%2.1f", (static_cast<double>(i)) / 10 );
            SendMessage(GetDlgItem(g_OptionsTabs[RECORD_PAGE].hPage, IDC_RECORD_SCALING), static_cast<UINT>(CB_ADDSTRING),
                static_cast<WPARAM>(0), reinterpret_cast<LPARAM>(text));

            if (g_RecordingFormat == RecordingFormat::GIF && i*10 == g_RecordScalingGIF ) {

                SendMessage(GetDlgItem(g_OptionsTabs[RECORD_PAGE].hPage, IDC_RECORD_SCALING), CB_SETCURSEL, static_cast<WPARAM>(i)-1, static_cast<LPARAM>(0));
            }
            if (g_RecordingFormat == RecordingFormat::MP4 && i*10 == g_RecordScalingMP4 ) {

                SendMessage(GetDlgItem(g_OptionsTabs[RECORD_PAGE].hPage, IDC_RECORD_SCALING), CB_SETCURSEL, static_cast<WPARAM>(i)-1, static_cast<LPARAM>(0));
            }
        }

        // Get the current set of microphones
        microphones.clear();
        concurrency::create_task([]{
            auto devices = winrt::DeviceInformation::FindAllAsync( winrt::DeviceClass::AudioCapture ).get();
            for( auto device : devices )
            {
                microphones.emplace_back( device.Id().c_str(), device.Name().c_str() );
            }
        }).get();

        // Add the microphone devices to the combo box and set the current selection
        SendMessage( GetDlgItem( g_OptionsTabs[RECORD_PAGE].hPage, IDC_MICROPHONE ), static_cast<UINT>(CB_ADDSTRING), static_cast<WPARAM>(0), reinterpret_cast<LPARAM>(L"Default"));
        selection = 0;
        for( size_t i = 0; i < microphones.size(); i++ )
        {
            SendMessage( GetDlgItem( g_OptionsTabs[RECORD_PAGE].hPage, IDC_MICROPHONE ), static_cast<UINT>(CB_ADDSTRING), static_cast<WPARAM>(0), reinterpret_cast<LPARAM>(microphones[i].second.c_str()) );
            if( selection == 0 && wcscmp( microphones[i].first.c_str(), g_MicrophoneDeviceId ) == 0 )
            {
                selection = i + 1;
            }
        }
        SendMessage( GetDlgItem( g_OptionsTabs[RECORD_PAGE].hPage, IDC_MICROPHONE ), CB_SETCURSEL, static_cast<WPARAM>(selection), static_cast<LPARAM>(0) );

        // Set initial state of microphone controls based on recording format
        bool isGifSelected = (g_RecordingFormat == RecordingFormat::GIF);
        EnableWindow(GetDlgItem(g_OptionsTabs[RECORD_PAGE].hPage, IDC_MICROPHONE), !isGifSelected);
        EnableWindow(GetDlgItem(g_OptionsTabs[RECORD_PAGE].hPage, IDC_CAPTURE_AUDIO), !isGifSelected);

        if( GetFileAttributes( g_DemoTypeFile ) == -1 )
        {
            memset( g_DemoTypeFile, 0, sizeof( g_DemoTypeFile ) );
        }
        else
        {
            SetDlgItemText( g_OptionsTabs[DEMOTYPE_PAGE].hPage, IDC_DEMOTYPE_FILE, g_DemoTypeFile );
        }
        SendMessage( GetDlgItem( g_OptionsTabs[DEMOTYPE_PAGE].hPage, IDC_DEMOTYPE_SPEED_SLIDER ), TBM_SETRANGE, false, MAKELONG( MAX_TYPING_SPEED, MIN_TYPING_SPEED ) );
        SendMessage( GetDlgItem( g_OptionsTabs[DEMOTYPE_PAGE].hPage, IDC_DEMOTYPE_SPEED_SLIDER ), TBM_SETPOS, true, g_DemoTypeSpeedSlider );
        CheckDlgButton( g_OptionsTabs[DEMOTYPE_PAGE].hPage, IDC_DEMOTYPE_USER_DRIVEN, g_DemoTypeUserDriven ? BST_CHECKED: BST_UNCHECKED );

        UnregisterAllHotkeys(GetParent( hDlg ));
        PostMessage( hDlg, WM_USER, 0, 0 );
        return TRUE;
    }

    case WM_USER+100:
        BringWindowToTop( hDlg );
        SetFocus( hDlg );
        SetForegroundWindow( hDlg );
        return TRUE;

    case WM_DPICHANGED:
        InitializeFonts( hDlg, &hFontBold );
        UpdateDrawTabHeaderFont();
        break;

    case WM_CTLCOLORSTATIC:
        if( reinterpret_cast<HWND>(lParam) == GetDlgItem( hDlg, IDC_TITLE ) ||
            reinterpret_cast<HWND>(lParam) == GetDlgItem(hDlg, IDC_DRAWING) ||
            reinterpret_cast<HWND>(lParam) == GetDlgItem(hDlg, IDC_ZOOM) ||
            reinterpret_cast<HWND>(lParam) == GetDlgItem(hDlg, IDC_BREAK) ||
            reinterpret_cast<HWND>(lParam) == GetDlgItem( hDlg, IDC_TYPE )) {

            HDC	hdc = reinterpret_cast<HDC>(wParam);
            SetBkMode( hdc, TRANSPARENT );
            SelectObject( hdc, hFontBold );
            return PtrToLong(GetSysColorBrush( COLOR_BTNFACE ));
        }
        break;

    case WM_NOTIFY:
        notify = reinterpret_cast<PNMLINK>(lParam);
        if( notify->hdr.idFrom == IDC_LINK )
        {
            switch( notify->hdr.code )
            {
            case NM_CLICK:
            case NM_RETURN:
                ShellExecute( hDlg, _T("open"), notify->item.szUrl, NULL, NULL, SW_SHOWNORMAL );
                break;
            }
        }
        else switch( notify->hdr.code )
        {
        case TCN_SELCHANGE:
            ShowWindow( g_OptionsTabs[curTabSel].hPage, SW_HIDE );
            curTabSel = TabCtrl_GetCurSel(hTabCtrl);
            ShowWindow( g_OptionsTabs[curTabSel].hPage, SW_SHOW );
            break;
        }
        break;

    case WM_COMMAND:
        switch ( LOWORD( wParam )) {
        case IDOK:
        {
            if( !ConfigureAutostart( hDlg, IsDlgButtonChecked( hDlg, IDC_AUTOSTART) == BST_CHECKED )) {

                break;
            }
            g_ShowTrayIcon = IsDlgButtonChecked( hDlg, IDC_SHOW_TRAY_ICON ) == BST_CHECKED;
            g_AnimateZoom = IsDlgButtonChecked( g_OptionsTabs[ZOOM_PAGE].hPage, IDC_ANIMATE_ZOOM ) == BST_CHECKED;
            g_SmoothImage = IsDlgButtonChecked( g_OptionsTabs[ZOOM_PAGE].hPage, IDC_SMOOTH_IMAGE ) == BST_CHECKED;
            g_DemoTypeUserDriven = IsDlgButtonChecked( g_OptionsTabs[DEMOTYPE_PAGE].hPage, IDC_DEMOTYPE_USER_DRIVEN ) == BST_CHECKED;

            newToggleKey = static_cast<DWORD>(SendMessage( GetDlgItem( g_OptionsTabs[ZOOM_PAGE].hPage, IDC_HOTKEY), HKM_GETHOTKEY, 0, 0 ));
            newLiveZoomToggleKey = static_cast<DWORD>(SendMessage( GetDlgItem( g_OptionsTabs[LIVE_PAGE].hPage, IDC_LIVE_HOTKEY), HKM_GETHOTKEY, 0, 0 ));
            newDrawToggleKey = static_cast<DWORD>(SendMessage( GetDlgItem( g_OptionsTabs[DRAW_PAGE].hPage, IDC_DRAW_HOTKEY), HKM_GETHOTKEY, 0, 0 ));
            newBreakToggleKey = static_cast<DWORD>(SendMessage( GetDlgItem( g_OptionsTabs[BREAK_PAGE].hPage, IDC_BREAK_HOTKEY), HKM_GETHOTKEY, 0, 0 ));
            newDemoTypeToggleKey = static_cast<DWORD>(SendMessage( GetDlgItem( g_OptionsTabs[DEMOTYPE_PAGE].hPage, IDC_DEMOTYPE_HOTKEY ), HKM_GETHOTKEY, 0, 0 ));
            newRecordToggleKey = static_cast<DWORD>(SendMessage(GetDlgItem(g_OptionsTabs[RECORD_PAGE].hPage, IDC_RECORD_HOTKEY), HKM_GETHOTKEY, 0, 0));
            newSnipToggleKey = static_cast<DWORD>(SendMessage( GetDlgItem( g_OptionsTabs[SNIP_PAGE].hPage, IDC_SNIP_HOTKEY), HKM_GETHOTKEY, 0, 0 ));

            newToggleMod = GetKeyMod( newToggleKey );
            newLiveZoomToggleMod = GetKeyMod( newLiveZoomToggleKey );
            newDrawToggleMod = GetKeyMod( newDrawToggleKey );
            newBreakToggleMod = GetKeyMod( newBreakToggleKey );
            newDemoTypeToggleMod = GetKeyMod( newDemoTypeToggleKey );
            newRecordToggleMod = GetKeyMod(newRecordToggleKey);
            newSnipToggleMod = GetKeyMod( newSnipToggleKey );

            g_SliderZoomLevel = static_cast<int>(SendMessage( GetDlgItem(g_OptionsTabs[ZOOM_PAGE].hPage, IDC_ZOOM_SLIDER), TBM_GETPOS, 0, 0 ));
            g_DemoTypeSpeedSlider = static_cast<int>(SendMessage( GetDlgItem( g_OptionsTabs[DEMOTYPE_PAGE].hPage, IDC_DEMOTYPE_SPEED_SLIDER ), TBM_GETPOS, 0, 0 ));

            g_ShowExpiredTime = IsDlgButtonChecked(  g_OptionsTabs[BREAK_PAGE].hPage, IDC_CHECK_SHOW_EXPIRED ) == BST_CHECKED;
            g_CaptureAudio = IsDlgButtonChecked(g_OptionsTabs[RECORD_PAGE].hPage, IDC_CAPTURE_AUDIO) == BST_CHECKED;
            GetDlgItemText( g_OptionsTabs[BREAK_PAGE].hPage, IDC_TIMER, text, 3 );
            text[2] = 0;
            newTimeout = _tstoi( text );

            if( g_RecordingFormat == RecordingFormat::GIF )
            {
                // Hardcode lower frame rate for GIFs
                g_RecordFrameRate = 15;
            }
            else
            {
                g_RecordFrameRate = g_FramerateOptions[SendMessage(GetDlgItem(g_OptionsTabs[RECORD_PAGE].hPage, IDC_RECORD_FRAME_RATE), static_cast<UINT>(CB_GETCURSEL), static_cast<WPARAM>(0), static_cast<LPARAM>(0))];
            }

            g_RecordingFormat = static_cast<RecordingFormat>(SendMessage(GetDlgItem(g_OptionsTabs[RECORD_PAGE].hPage, IDC_RECORD_FORMAT), static_cast<UINT>(CB_GETCURSEL), static_cast<WPARAM>(0), static_cast<LPARAM>(0)));
            g_RecordScaling = static_cast<int>(SendMessage(GetDlgItem(g_OptionsTabs[RECORD_PAGE].hPage, IDC_RECORD_SCALING), static_cast<UINT>(CB_GETCURSEL), static_cast<WPARAM>(0), static_cast<LPARAM>(0)) * 10 + 10);

            // Get the selected microphone
            int index = static_cast<int>(SendMessage( GetDlgItem( g_OptionsTabs[RECORD_PAGE].hPage, IDC_MICROPHONE ), static_cast<UINT>(CB_GETCURSEL), static_cast<WPARAM>(0), static_cast<LPARAM>(0) ));
            _tcscpy( g_MicrophoneDeviceId, index == 0 ? L"" : microphones[static_cast<size_t>(index) - 1].first.c_str() );

            if( newToggleKey && !RegisterHotKey( GetParent( hDlg ), ZOOM_HOTKEY, newToggleMod, newToggleKey & 0xFF )) {

                MessageBox( hDlg, L"The specified zoom toggle hotkey is already in use.\nSelect a different zoom toggle hotkey.",
                    APPNAME, MB_ICONERROR );
                UnregisterAllHotkeys(GetParent( hDlg ));
                break;

            } else if(newLiveZoomToggleKey &&
                (!RegisterHotKey( GetParent( hDlg ), LIVE_HOTKEY, newLiveZoomToggleMod, newLiveZoomToggleKey & 0xFF ) ||
                !RegisterHotKey(GetParent(hDlg), LIVE_DRAW_HOTKEY, (newLiveZoomToggleMod ^ MOD_SHIFT), newLiveZoomToggleKey & 0xFF))) {

                MessageBox( hDlg, L"The specified live-zoom toggle hotkey is already in use.\nSelect a different zoom toggle hotkey.",
                    APPNAME, MB_ICONERROR );
                UnregisterAllHotkeys(GetParent( hDlg ));
                break;

            } else if( newDrawToggleKey && !RegisterHotKey( GetParent( hDlg ), DRAW_HOTKEY, newDrawToggleMod, newDrawToggleKey & 0xFF )) {

                MessageBox( hDlg, L"The specified draw w/out zoom hotkey is already in use.\nSelect a different draw w/out zoom hotkey.",
                    APPNAME, MB_ICONERROR );
                UnregisterAllHotkeys(GetParent( hDlg ));
                break;

            } else if( newBreakToggleKey && !RegisterHotKey( GetParent( hDlg ), BREAK_HOTKEY, newBreakToggleMod, newBreakToggleKey & 0xFF )) {

                MessageBox( hDlg, L"The specified break timer hotkey is already in use.\nSelect a different break timer hotkey.",
                    APPNAME, MB_ICONERROR );
                UnregisterAllHotkeys(GetParent( hDlg ));
                break;

            } else if( newDemoTypeToggleKey &&
                (!RegisterHotKey( GetParent( hDlg ), DEMOTYPE_HOTKEY, newDemoTypeToggleMod, newDemoTypeToggleKey & 0xFF ) ||
                    !RegisterHotKey(GetParent(hDlg), DEMOTYPE_RESET_HOTKEY, (newDemoTypeToggleMod ^ MOD_SHIFT), newDemoTypeToggleKey & 0xFF))) {

                MessageBox( hDlg, L"The specified live-type hotkey is already in use.\nSelect a different live-type hotkey.",
                    APPNAME, MB_ICONERROR );
                UnregisterAllHotkeys( GetParent( hDlg ) );
                break;

            }
            else if (newSnipToggleKey &&
                (!RegisterHotKey(GetParent(hDlg), SNIP_HOTKEY, newSnipToggleMod, newSnipToggleKey & 0xFF) ||
                 !RegisterHotKey(GetParent(hDlg), SNIP_SAVE_HOTKEY, (newSnipToggleMod ^ MOD_SHIFT), newSnipToggleKey & 0xFF))) {

                MessageBox(hDlg, L"The specified snip hotkey is already in use.\nSelect a different snip hotkey.",
                    APPNAME, MB_ICONERROR);
                UnregisterAllHotkeys(GetParent(hDlg));
                break;

            }
            else if( newRecordToggleKey &&
                (!RegisterHotKey(GetParent(hDlg), RECORD_HOTKEY,      newRecordToggleMod | MOD_NOREPEAT, newRecordToggleKey & 0xFF) ||
                 !RegisterHotKey(GetParent(hDlg), RECORD_CROP_HOTKEY, (newRecordToggleMod ^ MOD_SHIFT) | MOD_NOREPEAT, newRecordToggleKey & 0xFF) ||
                 !RegisterHotKey(GetParent(hDlg), RECORD_WINDOW_HOTKEY, (newRecordToggleMod ^ MOD_ALT) | MOD_NOREPEAT, newRecordToggleKey & 0xFF))) {

                MessageBox(hDlg, L"The specified record hotkey is already in use.\nSelect a different record hotkey.",
                    APPNAME, MB_ICONERROR);
                UnregisterAllHotkeys(GetParent(hDlg));
                break;

            } else {

                g_BreakTimeout = newTimeout;
                g_ToggleKey = newToggleKey;
                g_LiveZoomToggleKey = newLiveZoomToggleKey;
                g_ToggleMod = newToggleMod;
                g_DrawToggleKey = newDrawToggleKey;
                g_DrawToggleMod = newDrawToggleMod;
                g_BreakToggleKey = newBreakToggleKey;
                g_BreakToggleMod = newBreakToggleMod;
                g_DemoTypeToggleKey = newDemoTypeToggleKey;
                g_DemoTypeToggleMod = newDemoTypeToggleMod;
                g_RecordToggleKey = newRecordToggleKey;
                g_RecordToggleMod = newRecordToggleMod;
                g_SnipToggleKey = newSnipToggleKey;
                g_SnipToggleMod = newSnipToggleMod;
                reg.WriteRegSettings( RegSettings );
                EnableDisableTrayIcon( GetParent( hDlg ), g_ShowTrayIcon );

                hWndOptions = NULL;
                EndDialog( hDlg, 0 );
                return TRUE;
            }
            break;
        }

        case IDCANCEL:
            RegisterAllHotkeys(GetParent(hDlg));
            hWndOptions = NULL;
            EndDialog( hDlg, 0 );
            return TRUE;
        }
        break;

    case WM_CLOSE:
        hWndOptions = NULL;
        RegisterAllHotkeys(GetParent(hDlg));
        EndDialog( hDlg, 0 );
        return TRUE;

    default:
        break;
    }
    return FALSE;
}

//----------------------------------------------------------------------------
//
// DeleteDrawUndoList
//
//----------------------------------------------------------------------------
void DeleteDrawUndoList( P_DRAW_UNDO *DrawUndoList )
{
    P_DRAW_UNDO	nextUndo;

    nextUndo = *DrawUndoList;
    while( nextUndo ) {

        *DrawUndoList = nextUndo->Next;
        DeleteObject( nextUndo->hBitmap );
        DeleteDC( nextUndo->hDc );
        free( nextUndo );
        nextUndo = *DrawUndoList;
    }
    *DrawUndoList = NULL;
}

//----------------------------------------------------------------------------
//
// PopDrawUndo
//
//----------------------------------------------------------------------------
BOOLEAN PopDrawUndo( HDC hDc, P_DRAW_UNDO *DrawUndoList,
                  int width, int height )
{
    P_DRAW_UNDO	nextUndo;

    nextUndo = *DrawUndoList;
    if( nextUndo ) {

        BitBlt( hDc, 0, 0, width, height,
            nextUndo->hDc, 0, 0, SRCCOPY|CAPTUREBLT );
        *DrawUndoList = nextUndo->Next;
        DeleteObject( nextUndo->hBitmap );
        DeleteDC( nextUndo->hDc );
        free( nextUndo );
        return TRUE;

    } else {

        Beep( 700, 200 );
        return FALSE;
    }
}


//----------------------------------------------------------------------------
//
// DeleteOldestUndo
//
//----------------------------------------------------------------------------
void DeleteOldestUndo( P_DRAW_UNDO *DrawUndoList )
{
    P_DRAW_UNDO	nextUndo, freeUndo = NULL, prevUndo = NULL;

    nextUndo = *DrawUndoList;
    freeUndo = nextUndo;
    do {

        prevUndo = freeUndo;
        freeUndo = nextUndo;
        nextUndo = nextUndo->Next;

    } while( nextUndo );

    if( freeUndo ) {

        DeleteObject( freeUndo->hBitmap );
        DeleteDC( freeUndo->hDc );
        free( freeUndo );
        if( prevUndo != *DrawUndoList ) prevUndo->Next = NULL;
        else *DrawUndoList = NULL;
    }
}

//----------------------------------------------------------------------------
//
// GetOldestUndo
//
//----------------------------------------------------------------------------
P_DRAW_UNDO GetOldestUndo(P_DRAW_UNDO DrawUndoList)
{
    P_DRAW_UNDO	nextUndo, oldestUndo = NULL;

    nextUndo = DrawUndoList;
    oldestUndo = nextUndo;
    do {

        oldestUndo = nextUndo;
        nextUndo = nextUndo->Next;

    } while( nextUndo );
    return oldestUndo;
}


//----------------------------------------------------------------------------
//
// PushDrawUndo
//
//----------------------------------------------------------------------------
void PushDrawUndo( HDC hDc, P_DRAW_UNDO *DrawUndoList, int width, int height )
{
    P_DRAW_UNDO	nextUndo, newUndo;
    int			i = 0;
    HBITMAP		hUndoBitmap;

    OutputDebug(L"PushDrawUndo\n");

    // Don't store more than 8 undo's (XP gets really upset when we
    // exhaust heap with them)
    nextUndo = *DrawUndoList;
    do {

        i++;
        if( i == MAX_UNDO_HISTORY ) {

            DeleteOldestUndo( DrawUndoList );
            break;
        }
        if( nextUndo ) nextUndo = nextUndo->Next;

    } while( nextUndo );

    hUndoBitmap = CreateCompatibleBitmap( hDc, width, height );
    if( !hUndoBitmap && *DrawUndoList ) {

        // delete the oldest and try again
        DeleteOldestUndo( DrawUndoList );
        hUndoBitmap = CreateCompatibleBitmap( hDc, width, height );
    }
    if( hUndoBitmap ) {

        newUndo = static_cast<P_DRAW_UNDO>(malloc( sizeof( DRAW_UNDO )));
        if (newUndo != NULL)
        {
            newUndo->hDc = CreateCompatibleDC(hDc);
            newUndo->hBitmap = hUndoBitmap;
            SelectObject(newUndo->hDc, newUndo->hBitmap);
            BitBlt(newUndo->hDc, 0, 0, width, height, hDc, 0, 0, SRCCOPY | CAPTUREBLT);
            newUndo->Next = *DrawUndoList;
            *DrawUndoList = newUndo;
        }
    }
}

//----------------------------------------------------------------------------
//
// DeleteTypedText
//
//----------------------------------------------------------------------------
void DeleteTypedText( P_TYPED_KEY *TypedKeyList )
{
    P_TYPED_KEY	nextKey;

    while( *TypedKeyList ) {

        nextKey = (*TypedKeyList)->Next;
        free( *TypedKeyList );
        *TypedKeyList = nextKey;
    }
}

//----------------------------------------------------------------------------
//
// BlankScreenArea
//
//----------------------------------------------------------------------------
void BlankScreenArea( HDC hDc, PRECT Rc, int BlankMode )
{
    if( BlankMode == 'K' ) {

        HBRUSH hBrush = CreateSolidBrush( RGB( 0, 0, 0 ));
        FillRect( hDc, Rc, hBrush );
        DeleteObject( static_cast<HGDIOBJ>(hBrush) );

    } else {

        FillRect( hDc, Rc, GetSysColorBrush( COLOR_WINDOW ));
    }
}

//----------------------------------------------------------------------------
//
// ClearTypingCursor
//
//----------------------------------------------------------------------------
void ClearTypingCursor( HDC hdcScreenCompat, HDC hdcScreenCursorCompat, RECT rc,
                            int BlankMode )
{
    if( false ) { // BlankMode ) {

        BlankScreenArea( hdcScreenCompat, &rc, BlankMode );

    } else {

        BitBlt(hdcScreenCompat, rc.left, rc.top, rc.right - rc.left,
            rc.bottom - rc.top, hdcScreenCursorCompat,0, 0, SRCCOPY|CAPTUREBLT );
    }
}

//----------------------------------------------------------------------------
//
// DrawTypingCursor
//
//----------------------------------------------------------------------------
void DrawTypingCursor( HWND hWnd, POINT *textPt, HDC hdcScreenCompat,
	HDC hdcScreenCursorCompat, RECT *rc, bool centerUnderSystemCursor = false )
{
	// Draw the typing cursor
	rc->left = textPt->x;
	rc->top = textPt->y;
	TCHAR vKey = '|';
	DrawText( hdcScreenCompat, static_cast<PTCHAR>(&vKey), 1, rc, DT_CALCRECT );

	// LiveDraw uses a layered window which means mouse messages pass through
	//   to lower windows unless the system cursor is above a painted area.
	// Centering the typing cursor directly under the system cursor allows
	//   us to capture the mouse wheel input required to change font size.
	if( centerUnderSystemCursor )
	{
		const LONG halfWidth  = static_cast<LONG>( (rc->right - rc->left) / 2 );
		const LONG halfHeight = static_cast<LONG>( (rc->bottom - rc->top) / 2 );

		rc->left   -= halfWidth;
		rc->right  -= halfWidth;
		rc->top    -= halfHeight;
		rc->bottom -= halfHeight;

		textPt->x   = rc->left;
		textPt->y   = rc->top;
	}

	BitBlt(hdcScreenCursorCompat, 0, 0, rc->right -rc->left, rc->bottom - rc->top,
		hdcScreenCompat, rc->left, rc->top, SRCCOPY|CAPTUREBLT );

	DrawText( hdcScreenCompat, static_cast<PTCHAR>(&vKey), 1, rc, DT_LEFT );
	InvalidateRect( hWnd, NULL, TRUE );
}

//----------------------------------------------------------------------------
//
// BoundMouse
//
//----------------------------------------------------------------------------
RECT BoundMouse( float zoomLevel, MONITORINFO *monInfo, int width, int height,
                    POINT *cursorPos )
{
    RECT		rc;
    int			x, y;

    GetZoomedTopLeftCoordinates( zoomLevel, cursorPos, &x, width, &y, height );
    rc.left = monInfo->rcMonitor.left + x;
    rc.right = rc.left + static_cast<int>(width/zoomLevel);
    rc.top = monInfo->rcMonitor.top + y;
    rc.bottom = rc.top + static_cast<int>(height/zoomLevel);

    OutputDebug( L"x: %d y: %d width: %d height: %d zoomLevel: %g\n",
        cursorPos->x, cursorPos->y, width, height, zoomLevel);
    OutputDebug( L"left: %d top: %d right: %d bottom: %d\n",
            rc.left, rc.top, rc.right, rc.bottom);
    OutputDebug( L"mon.left: %d mon.top: %d mon.right: %d mon.bottom: %d\n",
        monInfo->rcMonitor.left, monInfo->rcMonitor.top, monInfo->rcMonitor.right, monInfo->rcMonitor.bottom);

    ClipCursor( &rc );
    return rc;
}

//----------------------------------------------------------------------------
//
// DrawArrow
//
//----------------------------------------------------------------------------
void DrawArrow( HDC hdc, int x1, int y1, int x2, int y2, double length, double width,
        bool UseGdiplus )
{
    // get normalized dx/dy
    double dx = static_cast<double>(x2) - x1;
    double dy = static_cast<double>(y2) - y1;
    double bodyLen = sqrt( dx*dx + dy*dy );
    if ( bodyLen )  {
        dx /= bodyLen;
        dy /= bodyLen;
    } else {
        dx = 1;
        dy = 0;
    }

    // get midpoint of base
    int xMid = x2 - static_cast<int>(length*dx+0.5);
    int yMid = y2 - static_cast<int>(length*dy+0.5);

    // get left wing
    int xLeft = xMid - static_cast<int>(dy*width+0.5);
    int yLeft = yMid + static_cast<int>(dx*width+0.5);

    // get right wing
    int xRight = xMid + static_cast<int>(dy*width+0.5);
    int yRight = yMid - static_cast<int>(dx*width+0.5);

    // Bring in midpoint to make a nicer arrow
    xMid = x2 - static_cast<int>(length/2*dx+0.5);
    yMid = y2 - static_cast<int>(length/2*dy+0.5);
    if (UseGdiplus) {

        Gdiplus::Graphics	dstGraphics(hdc);

        if( ( GetWindowLong( g_hWndMain, GWL_EXSTYLE ) & WS_EX_LAYERED ) == 0 )
        {
            dstGraphics.SetSmoothingMode(Gdiplus::SmoothingModeAntiAlias);
        }
        Gdiplus::Color	color = ColorFromColorRef(g_PenColor);
        Gdiplus::Pen pen(color, static_cast<Gdiplus::REAL>(g_PenWidth));
        pen.SetLineCap(Gdiplus::LineCapRound, Gdiplus::LineCapRound, Gdiplus::DashCapRound);
#if 0
        Gdiplus::PointF	pts[] = {
            {(Gdiplus::REAL)x1, (Gdiplus::REAL)y1},
            {(Gdiplus::REAL)xMid, (Gdiplus::REAL)yMid},
            {(Gdiplus::REAL)xLeft, (Gdiplus::REAL)yLeft},
            {(Gdiplus::REAL)x2, (Gdiplus::REAL)y2},
            {(Gdiplus::REAL)xRight, (Gdiplus::REAL)yRight},
            {(Gdiplus::REAL)xMid, (Gdiplus::REAL)yMid}
        };
        dstGraphics.DrawPolygon(&pen, pts, _countof(pts));
#else
        Gdiplus::GraphicsPath path;
        path.StartFigure();
        path.AddLine(static_cast<INT>(x1), static_cast<INT>(y1), static_cast<INT>(x2), static_cast<INT>(y2));
        path.AddLine(static_cast<INT>(x2), static_cast<INT>(y2), static_cast<INT>(xMid), static_cast<INT>(yMid));
        path.AddLine(static_cast<INT>(xMid), static_cast<INT>(yMid), static_cast<INT>(xLeft), static_cast<INT>(yLeft));
        path.AddLine(static_cast<INT>(xLeft), static_cast<INT>(yLeft), static_cast<INT>(x2), static_cast<INT>(y2));
        path.AddLine(static_cast<INT>(x2), static_cast<INT>(y2), static_cast<INT>(xRight), static_cast<INT>(yRight));
        path.AddLine(static_cast<INT>(xRight), static_cast<INT>(yRight), static_cast<INT>(xMid), static_cast<INT>(yMid));
        pen.SetLineJoin(Gdiplus::LineJoinRound);
        dstGraphics.DrawPath(&pen, &path);
#endif
    }
    else {
        POINT	pts[] = {
            x1, y1,
            xMid, yMid,
            xLeft, yLeft,
            x2, y2,
            xRight, yRight,
            xMid, yMid
        };

        // draw arrow head filled with current color
        HBRUSH hBrush = CreateSolidBrush(g_PenColor);
        HBRUSH hOldBrush = SelectBrush(hdc, hBrush);
        Polygon(hdc, pts, sizeof(pts) / sizeof(pts[0]));

        DeleteObject(hBrush);
        SelectObject(hdc, hOldBrush);
    }
}



//----------------------------------------------------------------------------
//
// DrawShape
//
//----------------------------------------------------------------------------
VOID DrawShape( DWORD Shape, HDC hDc, RECT *Rect, bool UseGdiPlus = false )
{
    bool	isBlur = false;

    Gdiplus::Graphics	dstGraphics(hDc);
	if( ( GetWindowLong( g_hWndMain, GWL_EXSTYLE ) & WS_EX_LAYERED ) == 0 )
	{
		dstGraphics.SetSmoothingMode(Gdiplus::SmoothingModeAntiAlias);
	}
    Gdiplus::Color	color = ColorFromColorRef(g_PenColor);
    Gdiplus::Pen pen(color, static_cast<Gdiplus::REAL>(g_PenWidth));
    pen.SetLineCap(Gdiplus::LineCapRound, Gdiplus::LineCapRound, Gdiplus::DashCapRound);

    // Check for highlighting or blur
    Gdiplus::Brush *pBrush = NULL;
    if (PEN_COLOR_HIGHLIGHT(g_PenColor)) {
        // Use half the alpha for higher contrast
        DWORD newColor = g_PenColor & 0xFFFFFF | ((g_AlphaBlend / 2) << 24);
        pBrush = new Gdiplus::SolidBrush(ColorFromColorRef(newColor));
        if(UseGdiPlus && Shape != DRAW_LINE && Shape != DRAW_ARROW)
            InflateRect(Rect, g_PenWidth/2, g_PenWidth/2);
    }
    else if ((g_PenColor & 0xFFFFFF) == COLOR_BLUR) {
        if (UseGdiPlus && Shape != DRAW_LINE && Shape != DRAW_ARROW)
            InflateRect(Rect, g_PenWidth / 2, g_PenWidth / 2);
        isBlur = true;
    }
    OutputDebug(L"Draw shape: highlight: %d pbrush: %d\n", PEN_COLOR_HIGHLIGHT(g_PenColor), pBrush != NULL);

    switch (Shape) {
    case DRAW_RECTANGLE:
        if (UseGdiPlus)
            if(pBrush)
                DrawHighlightedShape(DRAW_RECTANGLE, hDc, pBrush, NULL,
                    static_cast<int>(Rect->left - 1), static_cast<int>(Rect->top - 1),
                    static_cast<int>(Rect->right), static_cast<int>(Rect->bottom));
            else if (isBlur)
                DrawBlurredShape( DRAW_RECTANGLE, &pen, hDc, &dstGraphics,
                    static_cast<int>(Rect->left - 1), static_cast<int>(Rect->top - 1),
                    static_cast<int>(Rect->right), static_cast<int>(Rect->bottom) );
            else
                dstGraphics.DrawRectangle(&pen,
                    Gdiplus::Rect::Rect(Rect->left - 1, Rect->top - 1,
                        Rect->right - Rect->left, Rect->bottom - Rect->top));
        else
            Rectangle(hDc, Rect->left, Rect->top,
                Rect->right, Rect->bottom);
        break;
    case DRAW_ELLIPSE:
        if (UseGdiPlus)
            if (pBrush)
                DrawHighlightedShape(DRAW_ELLIPSE, hDc, pBrush, NULL,
                    static_cast<int>(Rect->left - 1), static_cast<int>(Rect->top - 1),
                    static_cast<int>(Rect->right), static_cast<int>(Rect->bottom));
            else if (isBlur)
                DrawBlurredShape( DRAW_ELLIPSE, &pen, hDc, &dstGraphics,
                    static_cast<int>(Rect->left - 1), static_cast<int>(Rect->top - 1),
                    static_cast<int>(Rect->right), static_cast<int>(Rect->bottom));
            else
                dstGraphics.DrawEllipse(&pen,
                    Gdiplus::Rect::Rect(Rect->left - 1, Rect->top - 1,
                        Rect->right - Rect->left, Rect->bottom - Rect->top));
        else
            Ellipse(hDc, Rect->left, Rect->top,
                Rect->right, Rect->bottom);
        break;
    case DRAW_LINE:
        if (UseGdiPlus)
            if (pBrush)
                DrawHighlightedShape(DRAW_LINE, hDc, NULL, &pen,
                    static_cast<int>(Rect->left), static_cast<int>(Rect->top),
                    static_cast<int>(Rect->right), static_cast<int>(Rect->bottom));
            else if (isBlur)
                DrawBlurredShape(DRAW_LINE, &pen, hDc, &dstGraphics,
                    static_cast<int>(Rect->left), static_cast<int>(Rect->top),
                    static_cast<int>(Rect->right), static_cast<int>(Rect->bottom));
            else
                dstGraphics.DrawLine(&pen,
                    static_cast<INT>(Rect->left - 1), static_cast<INT>(Rect->top - 1),
                    static_cast<INT>(Rect->right), static_cast<INT>(Rect->bottom));
        else {
            MoveToEx(hDc, Rect->left, Rect->top, NULL);
            LineTo(hDc, Rect->right + 1, Rect->bottom + 1);
        }
        break;
    case DRAW_ARROW:
        DrawArrow(hDc, Rect->right + 1, Rect->bottom + 1,
            Rect->left, Rect->top,
            static_cast<double>(g_PenWidth) * 2.5, static_cast<double>(g_PenWidth) * 1.5, UseGdiPlus);
        break;
    }
    if( pBrush ) delete pBrush;
}

//----------------------------------------------------------------------------
//
// SendPenMessage
//
// Inserts the pen message marker.
//
//----------------------------------------------------------------------------
VOID SendPenMessage(HWND hWnd, UINT Message, LPARAM lParam)
{
    WPARAM		wParam = 0;
    //
    // Get key states
    //
    if(GetKeyState(VK_LCONTROL) < 0 ) {

        wParam |= MK_CONTROL;
    }
    if( GetKeyState( VK_LSHIFT) < 0 || GetKeyState( VK_RSHIFT) < 0 ) {

        wParam |= MK_SHIFT;
    }
    SetMessageExtraInfo(static_cast<LPARAM>(MI_WP_SIGNATURE));
    SendMessage(hWnd, Message, wParam, lParam);
}


//----------------------------------------------------------------------------
//
// ScalePenPosition
//
// Maps pen input to mouse input coordinates based on zoom level. Returns
// 0 if pen is active but we didn't send this message to ourselves (pen
// signature will be missing).
//
//----------------------------------------------------------------------------
LPARAM ScalePenPosition( float zoomLevel, MONITORINFO *monInfo, RECT boundRc,
                    UINT message, LPARAM lParam )
{
    RECT	rc;
    WORD	x, y;
    LPARAM	extraInfo;

    extraInfo = GetMessageExtraInfo();
    if( g_PenDown ) {

        // ignore messages we didn't tag as pen
        if (extraInfo == MI_WP_SIGNATURE) {

            OutputDebug( L"Tablet Pen message\n");

            // tablet input: don't bound the cursor
            ClipCursor(NULL);

            x = LOWORD(lParam);
            y = HIWORD(lParam);

            x = static_cast<WORD>((x - static_cast<WORD>(monInfo->rcMonitor.left))/ zoomLevel) + static_cast<WORD>(boundRc.left - monInfo->rcMonitor.left);
            y = static_cast<WORD>((y - static_cast<WORD>(monInfo->rcMonitor.top)) / zoomLevel) + static_cast<WORD>(boundRc.top - monInfo->rcMonitor.top);

            lParam = MAKELPARAM(x, y);
        }
        else {

            OutputDebug(L"Ignore pen message we didn't send\n");
            lParam = 0;
        }

    } else {

        if( !GetClipCursor( &rc )) {

            ClipCursor( &boundRc );
        }
        OutputDebug( L"Mouse message\n");
    }
    return lParam;
}


//----------------------------------------------------------------------------
//
// DrawHighlightedCursor
//
//----------------------------------------------------------------------------
BOOLEAN DrawHighlightedCursor( float ZoomLevel, int Width, int Height )
{
    DWORD zoomWidth = static_cast<DWORD> (static_cast<float>(Width)/ZoomLevel);
    DWORD zoomHeight = static_cast<DWORD> (static_cast<float>(Height)/ZoomLevel);
    if( g_PenWidth < 5 && zoomWidth > g_PenWidth * 100 && zoomHeight > g_PenWidth * 100 ) {

        return TRUE;

    } else {

        return FALSE;
    }
}

//----------------------------------------------------------------------------
//
// InvalidateCursorMoveArea
//
//----------------------------------------------------------------------------
void InvalidateCursorMoveArea( HWND hWnd, float zoomLevel, int width, int height,
                              POINT currentPt, POINT prevPt, POINT cursorPos )
{
    int		x, y;
    RECT	rc;
    int		invWidth = g_PenWidth + CURSOR_SAVE_MARGIN;

    if( DrawHighlightedCursor( zoomLevel, width, height ) ) {

        invWidth = g_PenWidth * 3 + 1;
    }
    GetZoomedTopLeftCoordinates( zoomLevel, &cursorPos, &x, width, &y, height );
    rc.left = static_cast<int>(max( 0, (int) ((min( prevPt.x, currentPt.x)-invWidth - x) * zoomLevel)));
    rc.right = static_cast<int>((max( prevPt.x, currentPt.x)+invWidth - x) * zoomLevel);
    rc.top = static_cast<int>(max( 0, (int) ((min( prevPt.y, currentPt.y)-invWidth - y) * zoomLevel)));
    rc.bottom = static_cast<int>((max( prevPt.y, currentPt.y)+invWidth -y) * zoomLevel);
    InvalidateRect( hWnd, &rc, FALSE );

    OutputDebug( L"INVALIDATE: (%d, %d) - (%d, %d)\n", rc.left, rc.top, rc.right, rc.bottom);
}


//----------------------------------------------------------------------------
//
// SavCursorArea
//
//----------------------------------------------------------------------------
void SaveCursorArea( HDC hDcTarget, HDC hDcSource, POINT pt )
{
    OutputDebug( L"SaveCursorArea\n");
    int penWidth = g_PenWidth + CURSOR_SAVE_MARGIN;
    BitBlt( hDcTarget, 0, 0, penWidth +CURSOR_ARM_LENGTH*2, penWidth +CURSOR_ARM_LENGTH*2,
        hDcSource, static_cast<INT> (pt.x- penWidth /2)-CURSOR_ARM_LENGTH,
        static_cast<INT>(pt.y- penWidth /2)-CURSOR_ARM_LENGTH, SRCCOPY|CAPTUREBLT );
}

//----------------------------------------------------------------------------
//
// RestoreCursorArea
//
//----------------------------------------------------------------------------
void RestoreCursorArea( HDC hDcTarget, HDC hDcSource, POINT pt )
{
    OutputDebug( L"RestoreCursorArea\n");
    int penWidth = g_PenWidth + CURSOR_SAVE_MARGIN;
    BitBlt( hDcTarget, static_cast<INT>(pt.x- penWidth /2)-CURSOR_ARM_LENGTH,
        static_cast<INT>(pt.y- penWidth /2)-CURSOR_ARM_LENGTH, penWidth +CURSOR_ARM_LENGTH*2,
        penWidth + CURSOR_ARM_LENGTH*2, hDcSource, 0, 0, SRCCOPY|CAPTUREBLT );
}


//----------------------------------------------------------------------------
//
// DrawCursor
//
//----------------------------------------------------------------------------
void DrawCursor( HDC hDcTarget, POINT pt, float ZoomLevel, int Width, int Height )
{
    RECT	rc;

    if( g_DrawPointer ) {

        Gdiplus::Graphics	dstGraphics(hDcTarget);
        if( ( GetWindowLong( g_hWndMain, GWL_EXSTYLE ) & WS_EX_LAYERED ) == 0 )
        {
            dstGraphics.SetSmoothingMode(Gdiplus::SmoothingModeAntiAlias);
        }
        Gdiplus::Color	color = ColorFromColorRef(g_PenColor);
        Gdiplus::Pen pen(color, static_cast<Gdiplus::REAL>(g_PenWidth));

        rc.left = pt.x - CURSOR_ARM_LENGTH;
        rc.right = pt.x + CURSOR_ARM_LENGTH;
        rc.top = pt.y - CURSOR_ARM_LENGTH;
        rc.bottom = pt.y + CURSOR_ARM_LENGTH;

        Gdiplus::GraphicsPath path;
        path.StartFigure();
        path.AddLine(static_cast<INT>(rc.left) - 1, static_cast<INT>(rc.top) - 1, static_cast<INT>(rc.right), static_cast<INT>(rc.bottom));
        path.AddLine(static_cast<INT>(rc.left) - 2, static_cast<INT>(rc.top) - 1, rc.left + (rc.right - rc.left) / 2, rc.top - 1);
        path.AddLine(static_cast<INT>(rc.left) - 1, static_cast<INT>(rc.top) - 2, rc.left - 1, rc.top + (rc.bottom - rc.top) / 2);
        path.AddLine(static_cast<INT>(rc.left) - 1, static_cast<INT>(rc.top) - 2, rc.left - 1, rc.top + (rc.bottom - rc.top) / 2);
        path.AddLine(static_cast<INT>(rc.left + (rc.right - rc.left) / 2), rc.top - 1, rc.left - 1, rc.top + (rc.bottom - rc.top) / 2);
        pen.SetLineJoin(Gdiplus::LineJoinRound);
        dstGraphics.DrawPath(&pen, &path);
        OutputDebug(L"DrawPointer: %d %d %d %d\n", rc.left, rc.top, rc.right, rc.bottom);

    } else if( DrawHighlightedCursor( ZoomLevel, Width, Height )) {

        OutputDebug(L"DrawHighlightedCursor: %d %d %d %d\n", pt.x, pt.y, g_PenWidth, g_PenWidth);
        Gdiplus::Graphics	dstGraphics(hDcTarget);
        if( ( GetWindowLong( g_hWndMain, GWL_EXSTYLE ) & WS_EX_LAYERED ) == 0 )
        {
            dstGraphics.SetSmoothingMode(Gdiplus::SmoothingModeAntiAlias);
        }
        Gdiplus::Color	color = ColorFromColorRef(g_PenColor);
        Gdiplus::Pen pen(color, static_cast<Gdiplus::REAL>(g_PenWidth));
        Gdiplus::GraphicsPath path;
        path.StartFigure();
        pen.SetLineJoin(Gdiplus::LineJoinRound);
        path.AddLine(static_cast<INT>(pt.x - CURSOR_ARM_LENGTH), pt.y, pt.x + CURSOR_ARM_LENGTH, pt.y);
        path.CloseFigure();
        path.StartFigure();
        pen.SetLineJoin(Gdiplus::LineJoinRound);
        path.AddLine(static_cast<INT>(pt.x), pt.y - CURSOR_ARM_LENGTH, pt.x, pt.y + CURSOR_ARM_LENGTH);
        path.CloseFigure();
        dstGraphics.DrawPath(&pen, &path);

    } else {

        Gdiplus::Graphics	dstGraphics(hDcTarget);
        {
            if( ( GetWindowLong( g_hWndMain, GWL_EXSTYLE ) & WS_EX_LAYERED ) == 0 )
            {
                dstGraphics.SetSmoothingMode(Gdiplus::SmoothingModeAntiAlias);
            }
            Gdiplus::Color	color = ColorFromColorRef(g_PenColor);

            Gdiplus::SolidBrush solidBrush(color);

            dstGraphics.FillEllipse(&solidBrush, static_cast<INT>(pt.x-g_PenWidth/2), static_cast<INT>(pt.y-g_PenWidth/2),
                        static_cast<INT>(g_PenWidth), static_cast<INT>(g_PenWidth));
        }
    }
}

//----------------------------------------------------------------------------
//
// ResizePen
//
//----------------------------------------------------------------------------
void ResizePen( HWND hWnd, HDC hdcScreenCompat, HDC hdcScreenCursorCompat, POINT prevPt,
                BOOLEAN g_Tracing, BOOLEAN *g_Drawing, float g_LiveZoomLevel,
                BOOLEAN isUser, int newWidth )
{
    if( !g_Tracing ) {

        RestoreCursorArea( hdcScreenCompat, hdcScreenCursorCompat, prevPt );
    }

    OutputDebug( L"RESIZE_PEN-PRE: penWidth: %d ", g_PenWidth );
    int prevWidth = g_PenWidth;
    if( g_ZoomOnLiveZoom )
    {
        if( isUser )
        {
            // Amplify user delta proportional to LiveZoomLevel
            newWidth = g_PenWidth + static_cast<int> ((newWidth - static_cast<int>(g_PenWidth))*g_LiveZoomLevel);
        }

        g_PenWidth = min( max( newWidth, MIN_PEN_WIDTH ),
            min( static_cast<int>(MAX_PEN_WIDTH * g_LiveZoomLevel), MAX_LIVE_PEN_WIDTH ) );
        g_RootPenWidth = static_cast<int>(g_PenWidth / g_LiveZoomLevel);
    }
    else
    {
        g_PenWidth = min( max( newWidth, MIN_PEN_WIDTH ), MAX_PEN_WIDTH );
        g_RootPenWidth = g_PenWidth;
    }

    if(prevWidth == static_cast<int>(g_PenWidth) ) {
        // No change
        return;
    }

    OutputDebug( L"newWidth: %d\nRESIZE_PEN-POST: penWidth: %d\n", newWidth, g_PenWidth );
    reg.WriteRegSettings( RegSettings );
    SaveCursorArea( hdcScreenCursorCompat, hdcScreenCompat, prevPt );
    *g_Drawing = FALSE;
    EnableDisableStickyKeys( TRUE );
    SendMessage( hWnd, WM_LBUTTONDOWN, -1, MAKELPARAM(prevPt.x, prevPt.y) );
}

//----------------------------------------------------------------------------
//
// IsPenInverted
//
//----------------------------------------------------------------------------
bool IsPenInverted( WPARAM wParam )
{
    POINTER_INPUT_TYPE pointerType;
    POINTER_PEN_INFO penInfo;
    return
        pGetPointerType( GET_POINTERID_WPARAM( wParam ), &pointerType ) && ( pointerType == PT_PEN ) &&
        pGetPointerPenInfo( GET_POINTERID_WPARAM( wParam ), &penInfo ) && ( penInfo.penFlags & PEN_FLAG_INVERTED );
}


//----------------------------------------------------------------------------
//
// CaptureScreenshotAsync
//
// Captures the specified screen using the capture APIs
//
//----------------------------------------------------------------------------
std::future<winrt::com_ptr<ID3D11Texture2D>> CaptureScreenshotAsync(winrt::IDirect3DDevice const& device, winrt::GraphicsCaptureItem const& item, winrt::DirectXPixelFormat const& pixelFormat)
{
    auto d3dDevice = GetDXGIInterfaceFromObject<ID3D11Device>(device);
    winrt::com_ptr<ID3D11DeviceContext> d3dContext;
    d3dDevice->GetImmediateContext(d3dContext.put());

    // Creating our frame pool with CreateFreeThreaded means that we
    // will be called back from the frame pool's internal worker thread
    // instead of the thread we are currently on. It also disables the
    // DispatcherQueue requirement.
    auto framePool = winrt::Direct3D11CaptureFramePool::CreateFreeThreaded(
        device,
        pixelFormat,
        1,
        item.Size());
    auto session = framePool.CreateCaptureSession(item);

    wil::shared_event captureEvent(wil::EventOptions::ManualReset);
    winrt::Direct3D11CaptureFrame frame{ nullptr };
    framePool.FrameArrived([&frame, captureEvent](auto& framePool, auto&)
        {
            frame = framePool.TryGetNextFrame();

            // Complete the operation
            captureEvent.SetEvent();
        });

    session.IsCursorCaptureEnabled( false );
    session.StartCapture();
    co_await winrt::resume_on_signal(captureEvent.get());

    // End the capture
    session.Close();
    framePool.Close();

    auto texture = GetDXGIInterfaceFromObject<ID3D11Texture2D>(frame.Surface());
    auto result = util::CopyD3DTexture(d3dDevice, texture, true);

    co_return result;
}

//----------------------------------------------------------------------------
//
// CaptureScreenshot
//
// Captures the specified screen using the capture APIs
//
//----------------------------------------------------------------------------
winrt::com_ptr<ID3D11Texture2D>CaptureScreenshot(winrt::DirectXPixelFormat const& pixelFormat)
{
    auto d3dDevice = util::CreateD3D11Device();
    auto dxgiDevice = d3dDevice.as<IDXGIDevice>();
    auto device = CreateDirect3DDevice(dxgiDevice.get());

    // Get the active MONITOR capture device
    HMONITOR hMon = NULL;
    POINT cursorPos = { 0, 0 };
    if (pMonitorFromPoint) {

        GetCursorPos(&cursorPos);
        hMon = pMonitorFromPoint(cursorPos, MONITOR_DEFAULTTONEAREST);
    }

    auto item = util::CreateCaptureItemForMonitor(hMon);

    auto capture = CaptureScreenshotAsync(device, item, pixelFormat);
    capture.wait();

    return capture.get();
}


//----------------------------------------------------------------------------
//
// CopyD3DTexture
//
//----------------------------------------------------------------------------
inline auto CopyD3DTexture(winrt::com_ptr<ID3D11Device> const& device,
            winrt::com_ptr<ID3D11Texture2D> const& texture, bool asStagingTexture)
{
    winrt::com_ptr<ID3D11DeviceContext> context;
    device->GetImmediateContext(context.put());

    D3D11_TEXTURE2D_DESC desc = {};
    texture->GetDesc(&desc);
    // Clear flags that we don't need
    desc.Usage = asStagingTexture ? D3D11_USAGE_STAGING : D3D11_USAGE_DEFAULT;
    desc.BindFlags = asStagingTexture ? 0 : D3D11_BIND_SHADER_RESOURCE;
    desc.CPUAccessFlags = asStagingTexture ? D3D11_CPU_ACCESS_READ : 0;
    desc.MiscFlags = 0;

    // Create and fill the texture copy
    winrt::com_ptr<ID3D11Texture2D> textureCopy;
    winrt::check_hresult(device->CreateTexture2D(&desc, nullptr, textureCopy.put()));
    context->CopyResource(textureCopy.get(), texture.get());

    return textureCopy;
}


//----------------------------------------------------------------------------
//
// PrepareStagingTexture
//
//----------------------------------------------------------------------------
inline auto PrepareStagingTexture(winrt::com_ptr<ID3D11Device> const& device,
            winrt::com_ptr<ID3D11Texture2D> const& texture)
{
    // If our texture is already set up for staging, then use it.
    // Otherwise, create a staging texture.
    D3D11_TEXTURE2D_DESC desc = {};
    texture->GetDesc(&desc);
    if (desc.Usage == D3D11_USAGE_STAGING && desc.CPUAccessFlags & D3D11_CPU_ACCESS_READ)
    {
        return texture;
    }

    return CopyD3DTexture(device, texture, true);
}

//----------------------------------------------------------------------------
//
// GetBytesPerPixel
//
//----------------------------------------------------------------------------
inline size_t
GetBytesPerPixel(DXGI_FORMAT pixelFormat)
{
    switch (pixelFormat)
    {
    case DXGI_FORMAT_R32G32B32A32_TYPELESS:
    case DXGI_FORMAT_R32G32B32A32_FLOAT:
    case DXGI_FORMAT_R32G32B32A32_UINT:
    case DXGI_FORMAT_R32G32B32A32_SINT:
        return 16;
    case DXGI_FORMAT_R32G32B32_TYPELESS:
    case DXGI_FORMAT_R32G32B32_FLOAT:
    case DXGI_FORMAT_R32G32B32_UINT:
    case DXGI_FORMAT_R32G32B32_SINT:
        return 12;
    case DXGI_FORMAT_R16G16B16A16_TYPELESS:
    case DXGI_FORMAT_R16G16B16A16_FLOAT:
    case DXGI_FORMAT_R16G16B16A16_UNORM:
    case DXGI_FORMAT_R16G16B16A16_UINT:
    case DXGI_FORMAT_R16G16B16A16_SNORM:
    case DXGI_FORMAT_R16G16B16A16_SINT:
    case DXGI_FORMAT_R32G32_TYPELESS:
    case DXGI_FORMAT_R32G32_FLOAT:
    case DXGI_FORMAT_R32G32_UINT:
    case DXGI_FORMAT_R32G32_SINT:
    case DXGI_FORMAT_R32G8X24_TYPELESS:
        return 8;
    case DXGI_FORMAT_D32_FLOAT_S8X24_UINT:
    case DXGI_FORMAT_R32_FLOAT_X8X24_TYPELESS:
    case DXGI_FORMAT_X32_TYPELESS_G8X24_UINT:
    case DXGI_FORMAT_R10G10B10A2_TYPELESS:
    case DXGI_FORMAT_R10G10B10A2_UNORM:
    case DXGI_FORMAT_R10G10B10A2_UINT:
    case DXGI_FORMAT_R11G11B10_FLOAT:
    case DXGI_FORMAT_R8G8B8A8_TYPELESS:
    case DXGI_FORMAT_R8G8B8A8_UNORM:
    case DXGI_FORMAT_R8G8B8A8_UNORM_SRGB:
    case DXGI_FORMAT_R8G8B8A8_UINT:
    case DXGI_FORMAT_R8G8B8A8_SNORM:
    case DXGI_FORMAT_R8G8B8A8_SINT:
    case DXGI_FORMAT_R16G16_TYPELESS:
    case DXGI_FORMAT_R16G16_FLOAT:
    case DXGI_FORMAT_UNKNOWN:
    case DXGI_FORMAT_R16G16_UINT:
    case DXGI_FORMAT_R16G16_SNORM:
    case DXGI_FORMAT_R16G16_SINT:
    case DXGI_FORMAT_R32_TYPELESS:
    case DXGI_FORMAT_D32_FLOAT:
    case DXGI_FORMAT_R32_FLOAT:
    case DXGI_FORMAT_R32_UINT:
    case DXGI_FORMAT_R32_SINT:
    case DXGI_FORMAT_R24G8_TYPELESS:
    case DXGI_FORMAT_D24_UNORM_S8_UINT:
    case DXGI_FORMAT_R24_UNORM_X8_TYPELESS:
    case DXGI_FORMAT_X24_TYPELESS_G8_UINT:
    case DXGI_FORMAT_R8G8_B8G8_UNORM:
    case DXGI_FORMAT_G8R8_G8B8_UNORM:
    case DXGI_FORMAT_B8G8R8A8_UNORM:
    case DXGI_FORMAT_B8G8R8X8_UNORM:
    case DXGI_FORMAT_R10G10B10_XR_BIAS_A2_UNORM:
    case DXGI_FORMAT_B8G8R8A8_TYPELESS:
    case DXGI_FORMAT_B8G8R8A8_UNORM_SRGB:
    case DXGI_FORMAT_B8G8R8X8_TYPELESS:
    case DXGI_FORMAT_B8G8R8X8_UNORM_SRGB:
        return 4;
    case DXGI_FORMAT_R8G8_TYPELESS:
    case DXGI_FORMAT_R8G8_UNORM:
    case DXGI_FORMAT_R8G8_UINT:
    case DXGI_FORMAT_R8G8_SNORM:
    case DXGI_FORMAT_R8G8_SINT:
    case DXGI_FORMAT_R16_TYPELESS:
    case DXGI_FORMAT_R16_FLOAT:
    case DXGI_FORMAT_D16_UNORM:
    case DXGI_FORMAT_R16_UNORM:
    case DXGI_FORMAT_R16_UINT:
    case DXGI_FORMAT_R16_SNORM:
    case DXGI_FORMAT_R16_SINT:
    case DXGI_FORMAT_B5G6R5_UNORM:
    case DXGI_FORMAT_B5G5R5A1_UNORM:
    case DXGI_FORMAT_B4G4R4A4_UNORM:
        return 2;
    case DXGI_FORMAT_R8_TYPELESS:
    case DXGI_FORMAT_R8_UNORM:
    case DXGI_FORMAT_R8_UINT:
    case DXGI_FORMAT_R8_SNORM:
    case DXGI_FORMAT_R8_SINT:
    case DXGI_FORMAT_A8_UNORM:
        return 1;
    default:
        throw winrt::hresult_invalid_argument(L"Invalid pixel format!");
    }
}

//----------------------------------------------------------------------------
//
// CopyBytesFromTexture
//
//----------------------------------------------------------------------------
inline auto CopyBytesFromTexture(winrt::com_ptr<ID3D11Texture2D> const& texture, uint32_t subresource = 0)
{
    winrt::com_ptr<ID3D11Device> device;
    texture->GetDevice(device.put());
    winrt::com_ptr<ID3D11DeviceContext> context;
    device->GetImmediateContext(context.put());

    auto stagingTexture = PrepareStagingTexture(device, texture);

    D3D11_TEXTURE2D_DESC desc = {};
    stagingTexture->GetDesc(&desc);
    auto bytesPerPixel = GetBytesPerPixel(desc.Format);

    // Copy the bits
    D3D11_MAPPED_SUBRESOURCE mapped = {};
    winrt::check_hresult(context->Map(stagingTexture.get(), subresource, D3D11_MAP_READ, 0, &mapped));

    auto bytesStride = static_cast<size_t>(desc.Width) * bytesPerPixel;
    std::vector<byte> bytes(bytesStride * static_cast<size_t>(desc.Height), 0);
    auto source = static_cast<byte*>(mapped.pData);
    auto dest = bytes.data();
    for (auto i = 0; i < static_cast<int>(desc.Height); i++)
    {
        memcpy(dest, source, bytesStride);

        source += mapped.RowPitch;
        dest += bytesStride;
    }
    context->Unmap(stagingTexture.get(), 0);

    return bytes;
}


//----------------------------------------------------------------------------
//
// StopRecording
//
//----------------------------------------------------------------------------
void StopRecording()
{
    if( g_RecordToggle == TRUE ) {

        g_SelectRectangle.Stop();

        if ( g_RecordingSession != nullptr ) {

            g_RecordingSession->Close();
            g_RecordingSession = nullptr;
        }

        if ( g_GifRecordingSession != nullptr ) {

            g_GifRecordingSession->Close();
            g_GifRecordingSession = nullptr;
        }

        g_RecordToggle = FALSE;
#if WINDOWS_CURSOR_RECORDING_WORKAROUND

        if( g_hWndLiveZoom != NULL && g_LiveZoomLevelOne ) {

            if( IsWindowVisible( g_hWndLiveZoom ) ) {

                ShowWindow( g_hWndLiveZoom, SW_HIDE );
                DestroyWindow( g_hWndLiveZoom );
                g_LiveZoomLevelOne = false;
            }
        }
#endif
    }
}


//----------------------------------------------------------------------------
//
// GetUniqueRecordingFilename
//
// Gets a unique file name for recording saves, using the " (N)" suffix
// approach so that the user can hit OK without worrying about overwriting
// if they are making multiple recordings in one session or don't want to
// always see an overwrite dialog or stop to clean up files.
//
//----------------------------------------------------------------------------
auto GetUniqueRecordingFilename()
{
    std::filesystem::path path{ g_RecordingSaveLocation };

    // Chop off index if it's there
    auto base = std::regex_replace( path.stem().wstring(), std::wregex( L" [(][0-9]+[)]$" ), L"" );
    path.replace_filename( base + path.extension().wstring() );

    for( int index = 1; std::filesystem::exists( path ); index++ )
    {

        // File exists, so increment number to avoid collision
        path.replace_filename( base + L" (" + std::to_wstring(index) + L')' + path.extension().wstring() );
    }
    return path.stem().wstring() + path.extension().wstring();
}

//----------------------------------------------------------------------------
//
// StartRecordingAsync
//
// Starts the screen recording.
//
//----------------------------------------------------------------------------
winrt::fire_and_forget StartRecordingAsync( HWND hWnd, LPRECT rcCrop, HWND hWndRecord ) try
{
    auto tempFolderPath = std::filesystem::temp_directory_path().wstring();
    auto tempFolder = co_await winrt::StorageFolder::GetFolderFromPathAsync( tempFolderPath );
    auto appFolder = co_await tempFolder.CreateFolderAsync( L"ZoomIt", winrt::CreationCollisionOption::OpenIfExists );

    // Choose temp file extension based on format
    const wchar_t* tempFileName = (g_RecordingFormat == RecordingFormat::GIF) ? L"zoomit.gif" : L"zoomit.mp4";
    auto file = co_await appFolder.CreateFileAsync( tempFileName, winrt::CreationCollisionOption::ReplaceExisting );

    // Get the device
    auto d3dDevice = util::CreateD3D11Device();
    auto dxgiDevice = d3dDevice.as<IDXGIDevice>();
    g_RecordDevice = CreateDirect3DDevice( dxgiDevice.get() );

    // Get the active MONITOR capture device
    HMONITOR hMon = NULL;
    POINT cursorPos = { 0, 0 };
    if( pMonitorFromPoint )	{

        GetCursorPos( &cursorPos );
        hMon = pMonitorFromPoint( cursorPos, MONITOR_DEFAULTTONEAREST );
    }

    winrt::Windows::Graphics::Capture::GraphicsCaptureItem item{ nullptr };
    if( hWndRecord )
        item = util::CreateCaptureItemForWindow( hWndRecord );
    else
        item = util::CreateCaptureItemForMonitor( hMon );

    auto stream = co_await file.OpenAsync( winrt::FileAccessMode::ReadWrite );

    // Create the appropriate recording session based on format
    if (g_RecordingFormat == RecordingFormat::GIF)
    {
        g_GifRecordingSession = GifRecordingSession::Create(
                                        g_RecordDevice,
                                        item,
                                        *rcCrop,
                                        g_RecordFrameRate,
                                        stream );

        if( g_hWndLiveZoom != NULL )
            g_GifRecordingSession->EnableCursorCapture( false );

        co_await g_GifRecordingSession->StartAsync();
    }
    else
    {
        g_RecordingSession = VideoRecordingSession::Create(
                                        g_RecordDevice,
                                        item,
                                        *rcCrop,
                                        g_RecordFrameRate,
                                        g_CaptureAudio,
                                        stream );

        if( g_hWndLiveZoom != NULL )
            g_RecordingSession->EnableCursorCapture( false );

        co_await g_RecordingSession->StartAsync();
    }

    // Check if recording was aborted
    if( g_RecordingSession == nullptr && g_GifRecordingSession == nullptr ) {

        g_bSaveInProgress = true;

        SendMessage( g_hWndMain, WM_USER_SAVE_CURSOR, 0, 0 );

        winrt::StorageFile destFile = nullptr;
        HRESULT hr = S_OK;
        try {
            auto saveDialog = wil::CoCreateInstance<IFileSaveDialog>( CLSID_FileSaveDialog );
            FILEOPENDIALOGOPTIONS options;
            if( SUCCEEDED( saveDialog->GetOptions( &options ) ) )
                saveDialog->SetOptions( options | FOS_FORCEFILESYSTEM );
            wil::com_ptr<IShellItem> videosItem;
            if( SUCCEEDED ( SHGetKnownFolderItem( FOLDERID_Videos, KF_FLAG_DEFAULT, nullptr, IID_IShellItem, (void**) videosItem.put() ) ) )
                saveDialog->SetDefaultFolder( videosItem.get() );

            // Set file type based on the recording format
            if (g_RecordingFormat == RecordingFormat::GIF)
            {
                saveDialog->SetDefaultExtension( L".gif" );
                COMDLG_FILTERSPEC fileTypes[] = {
                    { L"GIF Animation", L"*.gif" }
                };
                saveDialog->SetFileTypes( _countof( fileTypes ), fileTypes );
            }
            else
            {
                saveDialog->SetDefaultExtension( L".mp4" );
                COMDLG_FILTERSPEC fileTypes[] = {
                    { L"MP4 Video", L"*.mp4" }
                };
                saveDialog->SetFileTypes( _countof( fileTypes ), fileTypes );
            }

            if( g_RecordingSaveLocation.size() == 0) {

                wil::com_ptr<IShellItem> shellItem;
                wil::unique_cotaskmem_string folderPath;
                if (SUCCEEDED(saveDialog->GetFolder(shellItem.put())) && SUCCEEDED(shellItem->GetDisplayName(SIGDN_FILESYSPATH, folderPath.put())))
                    g_RecordingSaveLocation = folderPath.get();
            }

            // Always use appropriate default filename based on current format
            std::filesystem::path currentPath{ g_RecordingSaveLocation };
            const wchar_t* defaultFile = (g_RecordingFormat == RecordingFormat::GIF) ? DEFAULT_GIF_RECORDING_FILE : DEFAULT_RECORDING_FILE;
            g_RecordingSaveLocation = currentPath.parent_path() / defaultFile;
            auto suggestedName = GetUniqueRecordingFilename();
            saveDialog->SetFileName( suggestedName.c_str() );

            THROW_IF_FAILED( saveDialog->Show( hWnd ) );
            wil::com_ptr<IShellItem> shellItem;
            THROW_IF_FAILED(saveDialog->GetResult(shellItem.put()));
            wil::unique_cotaskmem_string filePath;
            THROW_IF_FAILED(shellItem->GetDisplayName(SIGDN_FILESYSPATH, filePath.put()));
            auto path = std::filesystem::path( filePath.get() );

            winrt::StorageFolder folder{ co_await winrt::StorageFolder::GetFolderFromPathAsync( path.parent_path().c_str() ) };
            destFile = co_await folder.CreateFileAsync( path.filename().c_str(), winrt::CreationCollisionOption::ReplaceExisting );
        }
        catch( const wil::ResultException& error ) {

            hr = error.GetErrorCode();
        }
        if( destFile == nullptr ) {

            if (stream) {
                stream.Close();
                stream = nullptr;
            }
            co_await file.DeleteAsync();
        }
        else {

            co_await file.MoveAndReplaceAsync( destFile );
            g_RecordingSaveLocation = file.Path();
            SaveToClipboard(g_RecordingSaveLocation.c_str(), hWnd);
        }
        g_bSaveInProgress = false;

        SendMessage( g_hWndMain, WM_USER_RESTORE_CURSOR, 0, 0 );
        if( hWnd == g_hWndMain )
            RestoreForeground();

        if( FAILED( hr ) )
            throw winrt::hresult_error( hr );
    }
    else {

        if (stream) {
            stream.Close();
            stream = nullptr;
        }
        co_await file.DeleteAsync();
        g_RecordingSession = nullptr;
        g_GifRecordingSession = nullptr;
    }
} catch( const winrt::hresult_error& error ) {

    PostMessage( g_hWndMain, WM_USER_STOP_RECORDING, 0, 0 );

    // Suppress the error from canceling the save dialog
    if( error.code() == HRESULT_FROM_WIN32( ERROR_CANCELLED ))
        co_return;

    if (g_RecordToggle == FALSE) {

        MessageBox(g_hWndMain, L"Recording cancelled before started", APPNAME, MB_OK | MB_ICONERROR | MB_SYSTEMMODAL);
    }
    else {

        ErrorDialogString(g_hWndMain, L"Error starting recording", error.message().c_str());
    }
}

//----------------------------------------------------------------------------
//
// UpdateMonitorInfo
//
//----------------------------------------------------------------------------
void UpdateMonitorInfo( POINT point, MONITORINFO* monInfo )
{
    HMONITOR hMon{};
    if( pMonitorFromPoint != nullptr )
    {
        hMon = pMonitorFromPoint( point, MONITOR_DEFAULTTONEAREST );
    }
    if( hMon != nullptr )
    {
        monInfo->cbSize = sizeof *monInfo;
        pGetMonitorInfo( hMon, monInfo );
    }
    else
    {
        *monInfo = {};
        HDC hdcScreen = CreateDC( L"DISPLAY", nullptr, nullptr, nullptr );
        if( hdcScreen != nullptr )
        {
            monInfo->rcMonitor.right = GetDeviceCaps( hdcScreen, HORZRES );
            monInfo->rcMonitor.bottom = GetDeviceCaps( hdcScreen, VERTRES );
            DeleteDC( hdcScreen );
        }
    }
}

#ifdef __ZOOMIT_POWERTOYS__
HRESULT OpenPowerToysSettingsApp()
{
    std::wstring path = get_module_folderpath(g_hInstance);
    path += L"\\PowerToys.exe";

    std::wstring openSettings = L"--open-settings=ZoomIt";

    std::wstring full_command_path = path + L" " + openSettings;

    STARTUPINFO startupInfo;
    ZeroMemory(&startupInfo, sizeof(STARTUPINFO));
    startupInfo.cb = sizeof(STARTUPINFO);
    startupInfo.wShowWindow = SW_SHOWNORMAL;

    PROCESS_INFORMATION processInformation;

    CreateProcess(
        path.c_str(),
        full_command_path.data(),
        NULL,
        NULL,
        TRUE,
        0,
        NULL,
        NULL,
        &startupInfo,
        &processInformation);

    if (!CloseHandle(processInformation.hProcess))
    {
        return HRESULT_FROM_WIN32(GetLastError());
    }
    if (!CloseHandle(processInformation.hThread))
    {
        return HRESULT_FROM_WIN32(GetLastError());
    }
    return S_OK;
}
#endif // __ZOOMIT_POWERTOYS__

//----------------------------------------------------------------------------
//
// ShowMainWindow
//
//----------------------------------------------------------------------------
void ShowMainWindow(HWND hWnd, const MONITORINFO& monInfo, int width, int height)
{
    // Show the window first
    SetWindowPos(hWnd, HWND_TOPMOST, monInfo.rcMonitor.left, monInfo.rcMonitor.top,
        width, height, SWP_SHOWWINDOW | SWP_NOCOPYBITS);

    // Now invalidate and update the window
    InvalidateRect(hWnd, NULL, TRUE);
    UpdateWindow(hWnd);

    SetForegroundWindow(hWnd);
    SetActiveWindow(hWnd);
}

//----------------------------------------------------------------------------
//
// MainWndProc
//
//----------------------------------------------------------------------------
LRESULT APIENTRY MainWndProc(
    HWND hWnd,
    UINT message,
    WPARAM wParam,
    LPARAM lParam)
{
    static int		width, height;
    static HDC		hdcScreen, hdcScreenCompat, hdcScreenCursorCompat, hdcScreenSaveCompat;
    static HBITMAP	hbmpCompat, hbmpDrawingCompat, hbmpCursorCompat;
    static RECT     cropRc{};
    static BITMAP	bmp;
    static BOOLEAN	g_TimerActive = FALSE;
    static BOOLEAN	g_Zoomed = FALSE;
    static TypeModeState g_TypeMode = TypeModeOff;
    static BOOLEAN	g_HaveTyped = FALSE;
    static DEVMODE	secondaryDevMode;
    static RECT		g_LiveZoomSourceRect;
    static float	g_LiveZoomLevel;
    static float	zoomLevel;
    static float	zoomTelescopeStep;
    static float	zoomTelescopeTarget;
    static POINT	cursorPos;
    static POINT	savedCursorPos;
    static RECT		cursorRc;
    static RECT		boundRc;
    static POINT	prevPt;
    static POINT	textStartPt;
    static POINT	textPt;
    static P_DRAW_UNDO drawUndoList = NULL;
    static P_TYPED_KEY	typedKeyList = NULL;
    static BOOLEAN	g_HaveDrawn = FALSE;
    static DWORD	g_DrawingShape = 0;
    static DWORD    prevPenWidth = g_PenWidth;
    static POINT	g_RectangleAnchor;
    static RECT		g_rcRectangle;
    static BOOLEAN	g_Tracing = FALSE;
    static int		g_BlankedScreen = 0;
    static int		g_StraightDirection = 0;
    static BOOLEAN	g_Drawing = FALSE;
    static HWND		g_ActiveWindow = NULL;
    static int		breakTimeout;
    static HBITMAP	g_hBackgroundBmp = NULL;
    static HDC		g_hDcBackgroundFile;
    static HPEN		hDrawingPen;
    static HFONT	hTimerFont;
    static HFONT	hNegativeTimerFont;
    static HFONT	hTypingFont;
    static MONITORINFO	monInfo;
    static MONITORINFO  lastMonInfo;
    static HWND		hTargetWindow = NULL;
    static RECT		rcTargetWindow;
    static BOOLEAN  forcePenResize = TRUE;
    static BOOLEAN  activeBreakShowDesktop = g_BreakShowDesktop;
    static BOOLEAN	activeBreakShowBackgroundFile = g_BreakShowBackgroundFile;
    static TCHAR    activeBreakBackgroundFile[MAX_PATH] = {0};
    static UINT     wmTaskbarCreated;
#if 0
    TITLEBARINFO	titleBarInfo;
    WINDOWINFO		targetWindowInfo;
#endif
    bool			isCaptureSupported = false;
    RECT			rc, rc1;
    PAINTSTRUCT		ps;
    TCHAR			timerText[16];
    TCHAR			negativeTimerText[16];
    BOOLEAN			penInverted;
    BOOLEAN			zoomIn;
    HDC				hDc;
    HWND			hWndRecord;
    int				x, y, delta;
    HMENU			hPopupMenu;
    OPENFILENAME	openFileName;
    static TCHAR	filePath[MAX_PATH] = {L"zoomit"};
    NOTIFYICONDATA	tNotifyIconData;
    static DWORD64  g_TelescopingZoomLastTick = 0ull;

    const auto drawAllRightJustifiedLines = [&rc]( long lineHeight, bool doPop = false ) {
        rc.top = textPt.y - static_cast<LONG>(g_TextBufferPreviousLines.size()) * lineHeight;

        for( const auto& line : g_TextBufferPreviousLines )
        {
            DrawText( hdcScreenCompat, line.c_str(), static_cast<int>(line.length()), &rc, DT_CALCRECT );
            const auto textWidth = rc.right - rc.left;
            rc.left = textPt.x - textWidth;
            rc.right = textPt.x;
            DrawText( hdcScreenCompat, line.c_str(), static_cast<int>(line.length()), &rc, DT_LEFT );
            rc.top += lineHeight;
        }
        if( !g_TextBuffer.empty() )
        {
            if( doPop )
            {
                g_TextBuffer.pop_back();
            }
            DrawText( hdcScreenCompat, g_TextBuffer.c_str(), static_cast<int>(g_TextBuffer.length()), &rc, DT_CALCRECT );
            rc.left = textPt.x - (rc.right - rc.left);
            rc.right = textPt.x;
            DrawText( hdcScreenCompat, g_TextBuffer.c_str(), static_cast<int>(g_TextBuffer.length()), &rc, DT_LEFT );
        }
    };

    const auto doTelescopingZoomTimer = [hWnd, wParam, lParam, &x, &y]( bool invalidate = true ) {
        if( zoomTelescopeStep != 0.0f )
        {
            zoomLevel *= zoomTelescopeStep;
            g_TelescopingZoomLastTick = GetTickCount64();
            if( (zoomTelescopeStep > 1 && zoomLevel >= zoomTelescopeTarget) ||
                (zoomTelescopeStep < 1 && zoomLevel <= zoomTelescopeTarget) )
            {
                zoomLevel = zoomTelescopeTarget;

                g_TelescopingZoomLastTick = 0ull;
                KillTimer( hWnd, wParam );
                OutputDebug( L"SETCURSOR mon_left: %x mon_top: %x x: %d y: %d\n",
                            monInfo.rcMonitor.left,
                            monInfo.rcMonitor.top,
                            cursorPos.x,
                            cursorPos.y );
                SetCursorPos( monInfo.rcMonitor.left + cursorPos.x,
                             monInfo.rcMonitor.top + cursorPos.y );
            }
        }
        else
        {
            // Case where we didn't zoom at all
            g_TelescopingZoomLastTick = 0ull;
            KillTimer( hWnd, wParam );
        }
        if( wParam == 2 && zoomLevel == 1 )
        {
            g_Zoomed = FALSE;
            if( g_ZoomOnLiveZoom )
            {
                GetCursorPos( &cursorPos );
                cursorPos = ScalePointInRects( cursorPos, monInfo.rcMonitor, g_LiveZoomSourceRect );
                SetCursorPos( cursorPos.x, cursorPos.y );
                SendMessage( hWnd, WM_HOTKEY, LIVE_HOTKEY, 0 );
            }
            else if( lParam != SHALLOW_ZOOM )
            {
                // Figure out where final unzoomed cursor should be
                if( g_Drawing )
                {
                    cursorPos = prevPt;
                }
                OutputDebug( L"FINAL MOUSE: x: %d y: %d\n", cursorPos.x, cursorPos.y );
                GetZoomedTopLeftCoordinates( zoomLevel, &cursorPos, &x, width, &y, height );
                cursorPos.x = monInfo.rcMonitor.left + x + static_cast<int>((cursorPos.x - x) * zoomLevel);
                cursorPos.y = monInfo.rcMonitor.top + y + static_cast<int>((cursorPos.y - y) * zoomLevel);
                SetCursorPos( cursorPos.x, cursorPos.y );
            }
            if( hTargetWindow )
            {
                SetWindowPos( hTargetWindow, HWND_BOTTOM, rcTargetWindow.left, rcTargetWindow.top, rcTargetWindow.right - rcTargetWindow.left, rcTargetWindow.bottom - rcTargetWindow.top, 0 );
                hTargetWindow = NULL;
            }
            DeleteDrawUndoList( &drawUndoList );

            // Restore live zoom if we came from that mode
            if( g_ZoomOnLiveZoom )
            {
                SendMessage( g_hWndLiveZoom, WM_USER_SET_ZOOM, static_cast<WPARAM>(g_LiveZoomLevel), reinterpret_cast<LPARAM>(&g_LiveZoomSourceRect) );
                g_ZoomOnLiveZoom = FALSE;
                forcePenResize = TRUE;
            }

            SetForegroundWindow( g_ActiveWindow );
            ClipCursor( NULL );
            g_HaveDrawn = FALSE;
            g_TypeMode = TypeModeOff;
            g_HaveTyped = FALSE;
            g_Drawing = FALSE;
            EnableDisableStickyKeys( TRUE );
            DeleteObject( hTypingFont );
            DeleteDC( hdcScreen );
            DeleteDC( hdcScreenCompat );
            DeleteDC( hdcScreenCursorCompat );
            DeleteDC( hdcScreenSaveCompat );
            DeleteObject( hbmpCompat );
            DeleteObject (hbmpCursorCompat );
            DeleteObject( hbmpDrawingCompat );
            DeleteObject( hDrawingPen );

            SetFocus( g_ActiveWindow );
            ShowWindow( hWnd, SW_HIDE );
        }
        if( invalidate )
        {
            InvalidateRect( hWnd, NULL, FALSE );
        }
    };

    switch (message) {
    case WM_CREATE:

        // get default font
        GetObject( GetStockObject(DEFAULT_GUI_FONT), sizeof g_LogFont, &g_LogFont );
        g_LogFont.lfWeight = FW_NORMAL;
        hDc = CreateCompatibleDC( NULL );
        g_LogFont.lfHeight = -MulDiv(8, GetDeviceCaps(hDc, LOGPIXELSY), 72);
        DeleteDC( hDc );

        reg.ReadRegSettings( RegSettings );

        // Set g_RecordScaling based on the current recording format
        if (g_RecordingFormat == RecordingFormat::GIF) {
            g_RecordScaling = g_RecordScalingGIF;
        } else {
            g_RecordScaling = g_RecordScalingMP4;
        }

        // to support migrating from
        if ((g_PenColor >> 24) == 0) {
            g_PenColor |= 0xFF << 24;
        }

        g_PenWidth = g_RootPenWidth;

        g_ToggleMod = GetKeyMod( g_ToggleKey );
        g_LiveZoomToggleMod = GetKeyMod( g_LiveZoomToggleKey );
        g_DrawToggleMod = GetKeyMod( g_DrawToggleKey );
        g_BreakToggleMod = GetKeyMod( g_BreakToggleKey );
        g_DemoTypeToggleMod = GetKeyMod( g_DemoTypeToggleKey );
        g_SnipToggleMod = GetKeyMod( g_SnipToggleKey );
        g_RecordToggleMod = GetKeyMod( g_RecordToggleKey );

        if( !g_OptionsShown && !g_StartedByPowerToys ) {
            // First run should show options when running as standalone. If not running as standalone,
            // options screen won't show and we should register keys instead.
            SendMessage( hWnd, WM_COMMAND, IDC_OPTIONS, 0 );
            g_OptionsShown = TRUE;
            reg.WriteRegSettings( RegSettings );
        } else {
            BOOL	showOptions = FALSE;

            if( g_ToggleKey && !RegisterHotKey( hWnd, ZOOM_HOTKEY, g_ToggleMod, g_ToggleKey & 0xFF)) {

                MessageBox( hWnd, L"The specified zoom toggle hotkey is already in use.\nSelect a different zoom toggle hotkey.",
                    APPNAME, MB_ICONERROR );
                showOptions = TRUE;

            } else if( g_LiveZoomToggleKey &&
                (!RegisterHotKey( hWnd, LIVE_HOTKEY, g_LiveZoomToggleMod, g_LiveZoomToggleKey & 0xFF) ||
                    !RegisterHotKey(hWnd, LIVE_DRAW_HOTKEY, (g_LiveZoomToggleMod ^ MOD_SHIFT), g_LiveZoomToggleKey & 0xFF))) {

                MessageBox( hWnd, L"The specified live-zoom toggle hotkey is already in use.\nSelect a different zoom toggle hotkey.",
                    APPNAME, MB_ICONERROR );
                showOptions = TRUE;

            } else if( g_DrawToggleKey && !RegisterHotKey( hWnd, DRAW_HOTKEY, g_DrawToggleMod, g_DrawToggleKey & 0xFF )) {

                MessageBox( hWnd, L"The specified draw w/out zoom hotkey is already in use.\nSelect a different draw w/out zoom hotkey.",
                    APPNAME, MB_ICONERROR );
                showOptions = TRUE;

            }
            else if (g_BreakToggleKey && !RegisterHotKey(hWnd, BREAK_HOTKEY, g_BreakToggleMod, g_BreakToggleKey & 0xFF)) {

                MessageBox(hWnd, L"The specified break timer hotkey is already in use.\nSelect a different break timer hotkey.",
                    APPNAME, MB_ICONERROR);
                showOptions = TRUE;

            }
            else if( g_DemoTypeToggleKey &&
                (!RegisterHotKey( hWnd, DEMOTYPE_HOTKEY, g_DemoTypeToggleMod, g_DemoTypeToggleKey & 0xFF ) ||
                 !RegisterHotKey(hWnd, DEMOTYPE_RESET_HOTKEY, (g_DemoTypeToggleMod ^ MOD_SHIFT), g_DemoTypeToggleKey & 0xFF))) {

                MessageBox( hWnd, L"The specified live-type hotkey is already in use.\nSelect a different live-type hotkey.",
                    APPNAME, MB_ICONERROR );
                showOptions = TRUE;

            }
            else if (g_SnipToggleKey &&
                (!RegisterHotKey(hWnd, SNIP_HOTKEY, g_SnipToggleMod, g_SnipToggleKey & 0xFF) ||
                 !RegisterHotKey(hWnd, SNIP_SAVE_HOTKEY, (g_SnipToggleMod ^ MOD_SHIFT), g_SnipToggleKey & 0xFF))) {

                MessageBox(hWnd, L"The specified snip hotkey is already in use.\nSelect a different snip hotkey.",
                    APPNAME, MB_ICONERROR);
                showOptions = TRUE;

            }
            else if (g_RecordToggleKey &&
                (!RegisterHotKey(hWnd, RECORD_HOTKEY, g_RecordToggleMod | MOD_NOREPEAT, g_RecordToggleKey & 0xFF) ||
                 !RegisterHotKey(hWnd, RECORD_CROP_HOTKEY, (g_RecordToggleMod ^ MOD_SHIFT) | MOD_NOREPEAT, g_RecordToggleKey & 0xFF) ||
                 !RegisterHotKey(hWnd, RECORD_WINDOW_HOTKEY, (g_RecordToggleMod ^ MOD_ALT) | MOD_NOREPEAT, g_RecordToggleKey & 0xFF))) {

                MessageBox(hWnd, L"The specified record hotkey is already in use.\nSelect a different record hotkey.",
                    APPNAME, MB_ICONERROR);
                showOptions = TRUE;
            }
            if( showOptions ) {

                SendMessage( hWnd, WM_COMMAND, IDC_OPTIONS, 0 );
            }
        }
        SetThreadPriority( GetCurrentThread(), THREAD_PRIORITY_TIME_CRITICAL );
        wmTaskbarCreated = RegisterWindowMessage(_T("TaskbarCreated"));
        return TRUE;

    case WM_CLOSE:
        // Do not allow users to close the main window, for example with Alt-F4.
        return 0;

    case WM_HOTKEY:
        if( g_RecordCropping == TRUE )
        {
            if( wParam != RECORD_CROP_HOTKEY )
            {
                // Cancel cropping on any hotkey.
                g_SelectRectangle.Stop();
                g_RecordCropping = FALSE;

                // Cropping is handled by a blocking call in WM_HOTKEY, so post
                // this message to the window for processing after the previous
                // WM_HOTKEY message completes processing.
                PostMessage( hWnd, message, wParam, lParam );
            }
            return 0;
        }

        //
        // Magic value that comes from tray context menu
        //
        if (lParam == 1) {

            //
            // Sleep to let context menu dismiss
            //
            Sleep(250);
        }
        switch( wParam ) {
        case LIVE_DRAW_HOTKEY:
        {
            OutputDebug(L"LIVE_DRAW_HOTKEY\n");
            LONG_PTR exStyle = GetWindowLongPtr(hWnd, GWL_EXSTYLE);

            if ((exStyle & WS_EX_LAYERED)) {
                OutputDebug(L"LiveDraw reactivate\n");

                // Just focus on the window and re-enter drawing mode
                SetFocus(hWnd);
                SetForegroundWindow(hWnd);
                SendMessage(hWnd, WM_LBUTTONDOWN, 0, MAKELPARAM(cursorPos.x, cursorPos.y));
                SendMessage(hWnd, WM_MOUSEMOVE, 0, MAKELPARAM(cursorPos.x, cursorPos.y));
                if( IsWindowVisible( g_hWndLiveZoom ) )
                {
                    SendMessage( g_hWndLiveZoom, WM_USER_MAGNIFY_CURSOR, FALSE, 0 );
                }
                break;
            }
            else {
                OutputDebug(L"LiveDraw create\n");

                exStyle = GetWindowLongPtr(hWnd, GWL_EXSTYLE);
                SetWindowLongPtr(hWnd, GWL_EXSTYLE, exStyle | WS_EX_LAYERED);
                SetLayeredWindowAttributes(hWnd, COLORREF(RGB(0, 0, 0)), 0, LWA_COLORKEY);
                pMagSetWindowFilterList( g_hWndLiveZoomMag, MW_FILTERMODE_EXCLUDE, 0, nullptr );
            }
            [[fallthrough]];
        }
        case DRAW_HOTKEY:
            //
            // Enter drawing mode without zoom
            //
#ifdef __ZOOMIT_POWERTOYS__
            if( g_StartedByPowerToys )
            {
                Trace::ZoomItActivateDraw();
            }
#endif // __ZOOMIT_POWERTOYS__

            if( !g_Zoomed ) {
                OutputDebug(L"LiveDraw: %d (%d)\n", wParam, (wParam == LIVE_DRAW_HOTKEY));

#if WINDOWS_CURSOR_RECORDING_WORKAROUND
                if( IsWindowVisible( g_hWndLiveZoom ) && !g_LiveZoomLevelOne ) {
#else
                if( IsWindowVisible( g_hWndLiveZoom )) {
#endif

                    OutputDebug(L"   In Live zoom\n");
                    SendMessage(hWnd, WM_HOTKEY, ZOOM_HOTKEY, wParam == LIVE_DRAW_HOTKEY ? LIVE_DRAW_ZOOM : 0);

                } else {
                    OutputDebug(L"   Not in Live zoom\n");
                    SendMessage( hWnd, WM_HOTKEY, ZOOM_HOTKEY, wParam == LIVE_DRAW_HOTKEY ? LIVE_DRAW_ZOOM : 0 );
                    zoomLevel = zoomTelescopeTarget = 1;
                    SendMessage( hWnd, WM_LBUTTONDOWN, 0, MAKELPARAM( cursorPos.x, cursorPos.y ));
                }
                if(wParam == LIVE_DRAW_HOTKEY) {

                    SetLayeredWindowAttributes(hWnd, COLORREF(RGB(0, 0, 0)), 0, LWA_COLORKEY);
                    SendMessage(hWnd, WM_KEYDOWN, 'K', LIVE_DRAW_ZOOM);
                    SetTimer(hWnd, 3, 10, NULL);
                    SendMessage(hWnd, WM_MOUSEMOVE, 0, MAKELPARAM(cursorPos.x, cursorPos.y));
                    ShowMainWindow(hWnd, monInfo, width, height);
                    if( ( g_PenColor & 0xFFFFFF ) == COLOR_BLUR )
                    {
                        // Blur is not supported in LiveDraw
                        g_PenColor = COLOR_RED;
                    }
                    // Highlight is not supported in LiveDraw
                    g_PenColor |= 0xFF << 24;
				}
            }
            break;

        case SNIP_SAVE_HOTKEY:
        case SNIP_HOTKEY:
        {
            // Block liveZoom liveDraw snip due to mirroring bug
            if( IsWindowVisible( g_hWndLiveZoom )
                && ( GetWindowLongPtr( hWnd, GWL_EXSTYLE ) & WS_EX_LAYERED ) )
            {
                break;
            }

            bool zoomed = true;
#ifdef __ZOOMIT_POWERTOYS__
            if( g_StartedByPowerToys )
            {
                Trace::ZoomItActivateSnip();
            }
#endif // __ZOOMIT_POWERTOYS__

            // First, static zoom
            if( !g_Zoomed )
            {
                zoomed = false;
                if( IsWindowVisible( g_hWndLiveZoom ) && !g_LiveZoomLevelOne )
                {
                    SendMessage( hWnd, WM_HOTKEY, ZOOM_HOTKEY, SHALLOW_ZOOM );
                }
                else
                {
                    SendMessage( hWnd, WM_HOTKEY, ZOOM_HOTKEY, LIVE_DRAW_ZOOM);
                }
                zoomLevel = zoomTelescopeTarget = 1;
            }
            else if( g_Drawing )
            {
                // Exit drawing mode to hide the drawing cursor
                SendMessage( hWnd, WM_USER_EXIT_MODE, 0, 0 );

                // Exit again if still in drawing mode, which happens from type mode
                if( g_Drawing )
                {
                    SendMessage( hWnd, WM_USER_EXIT_MODE, 0, 0 );
                }
            }
            ShowMainWindow(hWnd, monInfo, width, height);

            // Now copy crop or copy+save
            if( LOWORD( wParam ) == SNIP_SAVE_HOTKEY )
            {
                // Hide cursor for screen capture
                ShowCursor(false);
                SendMessage( hWnd, WM_COMMAND, IDC_SAVE_CROP, ( zoomed ? 0 : SHALLOW_ZOOM ) );
                ShowCursor(true);
            }
            else
            {
                SendMessage( hWnd, WM_COMMAND, IDC_COPY_CROP, ( zoomed ? 0 : SHALLOW_ZOOM ) );
            }

            // Now if we weren't zoomed, unzoom
            if( !zoomed )
            {
                if( g_ZoomOnLiveZoom )
                {
                    // hiding the cursor allows for a cleaner transition back to the magnified cursor
                    ShowCursor( false );
                    SendMessage( hWnd, WM_HOTKEY, ZOOM_HOTKEY, 0 );
                    ShowCursor( true );
                }
                else
                {
                    SendMessage( hWnd, WM_HOTKEY, ZOOM_HOTKEY, SHALLOW_ZOOM );
                }
            }

            // exit zoom
            if( g_Zoomed )
            {
                // If from liveDraw, extra care is needed to destruct
                if( GetWindowLong( hWnd, GWL_EXSTYLE ) & WS_EX_LAYERED )
                {
                    OutputDebug( L"Exiting liveDraw after snip\n" );
                    SendMessage( hWnd, WM_KEYDOWN, VK_ESCAPE, 0 );
                }
            }
            break;
        }

        case BREAK_HOTKEY:
            //
            // Go to break timer
            //
#if WINDOWS_CURSOR_RECORDING_WORKAROUND
            if( !g_Zoomed && ( !IsWindowVisible( g_hWndLiveZoom ) || g_LiveZoomLevelOne ) ) {
#else
            if( !g_Zoomed && !IsWindowVisible( g_hWndLiveZoom )) {
#endif

                SendMessage( hWnd, WM_COMMAND, IDC_BREAK, 0 );
            }
            break;

        case DEMOTYPE_RESET_HOTKEY:
            ResetDemoTypeIndex();
            break;

        case DEMOTYPE_HOTKEY:
        {
            //
            // Live type
            //
            switch( StartDemoType( g_DemoTypeFile, g_DemoTypeSpeedSlider, g_DemoTypeUserDriven ) )
            {
            case ERROR_LOADING_FILE:
                ErrorDialog( hWnd, L"Error loading DemoType file", GetLastError() );
                break;

            case NO_FILE_SPECIFIED:
                MessageBox( hWnd, L"No DemoType file specified", APPNAME, MB_OK );
                break;

            case FILE_SIZE_OVERFLOW:
            {
                std::wstring msg = L"Unsupported DemoType file size ("
                    + std::to_wstring( MAX_INPUT_SIZE ) + L" byte limit)";
                MessageBox( hWnd, msg.c_str(), APPNAME, MB_OK );
                break;
            }

            case UNKNOWN_FILE_DATA:
                MessageBox( hWnd, L"Unrecognized DemoType file content", APPNAME, MB_OK );
                break;
            default:
#ifdef __ZOOMIT_POWERTOYS__
                if( g_StartedByPowerToys )
                {
                    Trace::ZoomItActivateDemoType();
                }
#endif // __ZOOMIT_POWERTOYS__
                break;
            }
            break;
        }

        case LIVE_HOTKEY:
            //
            // Live zoom
            //
            OutputDebug(L"*** LIVE_HOTKEY\n");

            // If LiveZoom and LiveDraw are active then exit both
            if( g_Zoomed && IsWindowVisible( g_hWndLiveZoom ) && ( GetWindowLongPtr( hWnd, GWL_EXSTYLE ) & WS_EX_LAYERED ) )
            {
                SendMessage( hWnd, WM_KEYDOWN, VK_ESCAPE, 0 );
                PostMessage(hWnd, WM_HOTKEY, LIVE_HOTKEY, 0);
                break;
            }

            if( !g_Zoomed && !g_TimerActive && ( !g_fullScreenWorkaround || !g_RecordToggle ) ) {
#ifdef __ZOOMIT_POWERTOYS__
                if( g_StartedByPowerToys )
                {
                    Trace::ZoomItActivateLiveZoom();
                }
#endif // __ZOOMIT_POWERTOYS__

                if( g_hWndLiveZoom == NULL ) {
                    OutputDebug(L"Create LIVEZOOM\n");
                    g_hWndLiveZoom = CreateWindowEx( WS_EX_TOOLWINDOW | WS_EX_LAYERED | WS_EX_TRANSPARENT,
                        L"MagnifierClass", L"ZoomIt Live Zoom",
                        WS_POPUP | WS_CLIPSIBLINGS,
                        0, 0, 0, 0, NULL, NULL, g_hInstance, static_cast<PVOID>(GetForegroundWindow()) );
                    pSetLayeredWindowAttributes( hWnd, 0, 0, LWA_ALPHA );
                    EnableWindow( g_hWndLiveZoom, FALSE );
                    pMagSetWindowFilterList( g_hWndLiveZoomMag, MW_FILTERMODE_EXCLUDE, 1, &hWnd );

                } else {
#if WINDOWS_CURSOR_RECORDING_WORKAROUND
                    if( g_LiveZoomLevelOne ) {
                        OutputDebug(L"liveZoom level one\n");
                        SendMessage( g_hWndLiveZoom, WM_USER_SET_ZOOM, static_cast<WPARAM>(g_LiveZoomLevel), 0 );
                    }
                    else {
#endif

                    if( IsWindowVisible( g_hWndLiveZoom )) {
#if WINDOWS_CURSOR_RECORDING_WORKAROUND

                        if( g_RecordToggle )
                            g_LiveZoomLevel = g_ZoomLevels[g_SliderZoomLevel];
#endif
                        // Unzoom
                        SendMessage( g_hWndLiveZoom, WM_KEYDOWN, VK_ESCAPE, 0 );

                    } else {

                        OutputDebug(L"Show liveZoom\n");
                        ShowWindow( g_hWndLiveZoom, SW_SHOW );
                    }
#if WINDOWS_CURSOR_RECORDING_WORKAROUND
                    }
#endif
                }
                OutputDebug(L"LIVEDRAW SMOOTHING: %d\n", g_SmoothImage);
                if (!pMagSetLensUseBitmapSmoothing(g_hWndLiveZoomMag, g_SmoothImage))
                {
                    OutputDebug(L"MagSetLensUseBitmapSmoothing failed: %d\n", GetLastError());
                }

                if ( g_RecordToggle )
                {
                    g_SelectRectangle.UpdateOwner( g_hWndLiveZoom );
                }
            }
            break;

        case RECORD_HOTKEY:
        case RECORD_CROP_HOTKEY:
        case RECORD_WINDOW_HOTKEY:
        case RECORD_GIF_HOTKEY:
        case RECORD_GIF_WINDOW_HOTKEY:

            //
            // Recording
            // This gets entered twice per recording:
            // 1. When the hotkey is pressed to start recording
            // 2. When the hotkey is pressed to stop recording
            //
            if( g_fullScreenWorkaround && g_hWndLiveZoom != NULL && IsWindowVisible( g_hWndLiveZoom ) != FALSE )
            {
                break;
            }

            if( g_RecordCropping == TRUE )
            {
                break;
            }

            // Start screen recording
            try
            {
                isCaptureSupported = winrt::GraphicsCaptureSession::IsSupported();
            }
            catch( const winrt::hresult_error& ) {}
            if( !isCaptureSupported )
            {
                MessageBox( hWnd, L"Screen recording requires Windows 10, May 2019 Update or higher.", APPNAME, MB_OK );
                break;
            }

            // If shift, then we're cropping
            hWndRecord = 0;
            if( wParam == RECORD_CROP_HOTKEY )
            {
                if( g_RecordToggle == TRUE )
                {
                    // Already recording
                    break;
                }

                g_RecordCropping = TRUE;

                POINT savedPoint{};
                RECT savedClip = {};

                // Handle the cursor for live zoom and static zoom modes.
                if( ( g_hWndLiveZoom != nullptr ) || ( g_Zoomed == TRUE ) )
                {
                    GetCursorPos( &savedPoint );
                    UpdateMonitorInfo( savedPoint, &monInfo );
                }
                if( g_hWndLiveZoom != nullptr )
                {
                    // Hide the magnified cursor.
                    SendMessage( g_hWndLiveZoom, WM_USER_MAGNIFY_CURSOR, FALSE, 0 );

                    // Show the system cursor where the magnified was.
                    g_LiveZoomSourceRect = *reinterpret_cast<RECT *>( SendMessage( g_hWndLiveZoom, WM_USER_GET_SOURCE_RECT, 0, 0 ) );
                    savedPoint = ScalePointInRects( savedPoint, g_LiveZoomSourceRect, monInfo.rcMonitor );
                    SetCursorPos( savedPoint.x, savedPoint.y );
                    if ( pMagShowSystemCursor != nullptr )
                    {
                        pMagShowSystemCursor( TRUE );
                    }
                }
                else if( ( g_Zoomed == TRUE ) && ( g_Drawing == TRUE ) )
                {
                    // Unclip the cursor.
                    GetClipCursor( &savedClip );
                    ClipCursor( nullptr );

                    // Scale the cursor position to the zoomed and move it.
                    auto point = ScalePointInRects( savedPoint, boundRc, monInfo.rcMonitor );
                    SetCursorPos( point.x, point.y );
                }

                if( g_Zoomed == FALSE )
                {
                    SetWindowPos( hWnd, HWND_TOPMOST, monInfo.rcMonitor.left, monInfo.rcMonitor.top, width, height, SWP_SHOWWINDOW );
                }

                // This call blocks with a message loop while cropping.
                auto canceled = !g_SelectRectangle.Start( ( g_hWndLiveZoom != nullptr ) ? g_hWndLiveZoom : hWnd );
                g_RecordCropping = FALSE;

                // Restore the cursor if applicable.
                if( g_hWndLiveZoom != nullptr )
                {
                    // Hide the system cursor.
                    if ( pMagShowSystemCursor != nullptr )
                    {
                        pMagShowSystemCursor( FALSE );
                    }

                    // Show the magnified cursor where the system cursor was.
                    GetCursorPos( &savedPoint );
                    savedPoint = ScalePointInRects( savedPoint, monInfo.rcMonitor, g_LiveZoomSourceRect );
                    SetCursorPos( savedPoint.x, savedPoint.y );
                    SendMessage( g_hWndLiveZoom, WM_USER_MAGNIFY_CURSOR, TRUE, 0 );
                }
                else if( g_Zoomed == TRUE )
                {
                    SetCursorPos( savedPoint.x, savedPoint.y );

                    if ( g_Drawing == TRUE )
                    {
                        ClipCursor( &savedClip );
                    }
                }

                SetForegroundWindow( hWnd );
                if( g_Zoomed == FALSE )
                {
                    SetActiveWindow( hWnd );
                    ShowWindow( hWnd, SW_HIDE );
                }

                if( canceled )
                {
                    break;
                }

                g_SelectRectangle.UpdateOwner( ( g_hWndLiveZoom != nullptr ) ? g_hWndLiveZoom : hWnd );
                cropRc = g_SelectRectangle.SelectedRect();
            }
            else
            {
                cropRc = {};

                // if we're recording a window, get the window
                if (wParam == RECORD_WINDOW_HOTKEY || wParam == RECORD_GIF_WINDOW_HOTKEY)
                {
                    GetCursorPos(&cursorPos);
                    hWndRecord = WindowFromPoint(cursorPos);
                    while( GetParent(hWndRecord) != NULL)
                    {
                        hWndRecord = GetParent(hWndRecord);
                    }
                    if( hWndRecord == GetDesktopWindow()) {

                        hWndRecord = NULL;
                    }
                }
            }

            if( g_RecordToggle == FALSE )
            {
                g_RecordToggle = TRUE;

#ifdef __ZOOMIT_POWERTOYS__
                if( g_StartedByPowerToys )
                {
                    Trace::ZoomItActivateRecord();
                }
#endif // __ZOOMIT_POWERTOYS__

                StartRecordingAsync( hWnd, &cropRc, hWndRecord );
            }
            else
            {
                StopRecording();
            }
            break;

        case ZOOM_HOTKEY:
            //
            // Zoom
            //
            // Don't react to hotkey while options are open or we're
            // saving the screen or live zoom is active
            //
            if( hWndOptions ) {

                break;
            }

            OutputDebug( L"ZOOM HOTKEY: %d\n", lParam);
            if( g_TimerActive ) {

                //
                // Finished with break timer
                //
                if( g_BreakOnSecondary )
                {
                    EnableDisableSecondaryDisplay( hWnd, FALSE, &secondaryDevMode );
                }

                if( lParam != SHALLOW_DESTROY )
                {
                    ShowWindow( hWnd, SW_HIDE );
                    if( g_hBackgroundBmp )
                    {
                        DeleteObject( g_hBackgroundBmp );
                        DeleteDC( g_hDcBackgroundFile );
                        g_hBackgroundBmp = NULL;
                    }
                }

                SetFocus( GetDesktopWindow() );
                KillTimer( hWnd, 0 );
                g_TimerActive = FALSE;

                DeleteObject( hTimerFont );
                DeleteObject( hNegativeTimerFont );
                DeleteDC( hdcScreen );
                DeleteDC( hdcScreenCompat );
                DeleteDC( hdcScreenSaveCompat );
                DeleteDC( hdcScreenCursorCompat );
                DeleteObject( hbmpCompat );
                EnableDisableScreenSaver( TRUE );
                EnableDisableOpacity( hWnd, FALSE );

            } else {

                SendMessage( hWnd, WM_USER_TYPING_OFF, 0, 0 );
                if( !g_Zoomed ) {

                    g_Zoomed = TRUE;
                    g_DrawingShape = FALSE;
                    OutputDebug( L"Zoom on\n");

#ifdef __ZOOMIT_POWERTOYS__
                    if( g_StartedByPowerToys )
                    {
                        Trace::ZoomItActivateZoom();
                    }
#endif // __ZOOMIT_POWERTOYS__

                    // Hide the cursor before capturing if in live zoom
                    if( g_hWndLiveZoom != nullptr )
                    {
                        OutputDebug(L"Hide cursor\n");
                        SendMessage( g_hWndLiveZoom, WM_USER_MAGNIFY_CURSOR, FALSE, 0 );
                        SendMessage( g_hWndLiveZoom, WM_TIMER, 0, 0 );
                        SendMessage( g_hWndLiveZoom, WM_USER_MAGNIFY_CURSOR, FALSE, 0 );
                    }

                    // Get screen DCs
                    hdcScreen = CreateDC(L"DISPLAY", static_cast<PTCHAR>(NULL),
                            static_cast<PTCHAR>(NULL), static_cast<CONST DEVMODE *>(NULL));
                    hdcScreenCompat = CreateCompatibleDC(hdcScreen);
                    hdcScreenSaveCompat = CreateCompatibleDC(hdcScreen);
                    hdcScreenCursorCompat = CreateCompatibleDC(hdcScreen);

                    // Determine what monitor we're on
                    GetCursorPos(&cursorPos);
                    UpdateMonitorInfo( cursorPos, &monInfo );
                    width = monInfo.rcMonitor.right - monInfo.rcMonitor.left;
                    height = monInfo.rcMonitor.bottom - monInfo.rcMonitor.top;
                    OutputDebug( L"ZOOM x: %d y: %d width: %d height: %d zoomLevel: %g\n",
                            cursorPos.x, cursorPos.y, width, height, zoomLevel );

                    // Create display bitmap
                    bmp.bmBitsPixel = static_cast<BYTE>(GetDeviceCaps(hdcScreen, BITSPIXEL));
                    bmp.bmPlanes = static_cast<BYTE>(GetDeviceCaps(hdcScreen, PLANES));
                    bmp.bmWidth = width;
                    bmp.bmHeight = height;
                    bmp.bmWidthBytes = ((bmp.bmWidth + 15) &~15)/8;
                    hbmpCompat = CreateBitmap(bmp.bmWidth, bmp.bmHeight,
                        bmp.bmPlanes, bmp.bmBitsPixel, static_cast<CONST VOID *>(NULL));
                     SelectObject(hdcScreenCompat, hbmpCompat);

                    // Create saved bitmap
                    hbmpDrawingCompat = CreateBitmap(bmp.bmWidth, bmp.bmHeight,
                        bmp.bmPlanes, bmp.bmBitsPixel, static_cast<CONST VOID *>(NULL));
                    SelectObject(hdcScreenSaveCompat, hbmpDrawingCompat);

                    // Create cursor save bitmap
                    // (have to accomodate large fonts and LiveZoom pen scaling)
                    hbmpCursorCompat = CreateBitmap( MAX_LIVE_PEN_WIDTH+CURSOR_ARM_LENGTH*2,
                        MAX_LIVE_PEN_WIDTH+CURSOR_ARM_LENGTH*2, bmp.bmPlanes,
                        bmp.bmBitsPixel, static_cast<CONST VOID *>(NULL));
                    SelectObject(hdcScreenCursorCompat, hbmpCursorCompat);

                    // Create typing font
                    g_LogFont.lfHeight = height / 15;
                    if (g_LogFont.lfHeight < 20)
                        g_LogFont.lfQuality = NONANTIALIASED_QUALITY;
                    else
                        g_LogFont.lfQuality = ANTIALIASED_QUALITY;
                    hTypingFont = CreateFontIndirect(&g_LogFont);
                    SelectObject(hdcScreenCompat, hTypingFont);
                    SetTextColor(hdcScreenCompat, g_PenColor & 0xFFFFFF);
                    SetBkMode(hdcScreenCompat, TRANSPARENT);

                    // Use the screen DC unless recording, because it contains the yellow border
                    HDC hdcSource = hdcScreen;
                    if( g_RecordToggle ) try {

                        auto capture = CaptureScreenshot( winrt::DirectXPixelFormat::B8G8R8A8UIntNormalized );
                        auto bytes = CopyBytesFromTexture( capture );

                        D3D11_TEXTURE2D_DESC desc;
                        capture->GetDesc( &desc );
                        BITMAPINFO bitmapInfo = {};
                        bitmapInfo.bmiHeader.biSize = sizeof bitmapInfo.bmiHeader;
                        bitmapInfo.bmiHeader.biWidth = desc.Width;
                        bitmapInfo.bmiHeader.biHeight = -static_cast<LONG>(desc.Height);
                        bitmapInfo.bmiHeader.biPlanes = 1;
                        bitmapInfo.bmiHeader.biBitCount = 32;
                        bitmapInfo.bmiHeader.biCompression = BI_RGB;
                        void *bits;
                        auto dib = CreateDIBSection( NULL, &bitmapInfo, DIB_RGB_COLORS, &bits, nullptr, 0 );
                        if( dib ) {

                            CopyMemory( bits, bytes.data(), bytes.size() );
                            auto hdcCapture = CreateCompatibleDC( hdcScreen );
                            SelectObject( hdcCapture, dib );
                            hdcSource = hdcCapture;
                        }

                    } catch( const winrt::hresult_error& ) {} // on any failure, fall back to the screen DC

                    bool captured = hdcSource != hdcScreen;

                    // paint the initial bitmap
                    BitBlt( hdcScreenCompat, 0, 0, bmp.bmWidth, bmp.bmHeight, hdcSource,
                        captured ? 0 : monInfo.rcMonitor.left, captured ? 0 : monInfo.rcMonitor.top, SRCCOPY|CAPTUREBLT );
                    BitBlt( hdcScreenSaveCompat, 0, 0, bmp.bmWidth, bmp.bmHeight, hdcSource,
                        captured ? 0 : monInfo.rcMonitor.left, captured ? 0 : monInfo.rcMonitor.top, SRCCOPY|CAPTUREBLT );

                    if( captured )
                    {
                        OutputDebug(L"Captured screen\n");
                        auto bitmap = GetCurrentObject( hdcSource, OBJ_BITMAP );
                        DeleteObject( bitmap );
                        DeleteDC( hdcSource );
                    }

                    // Create drawing pen
                    hDrawingPen = CreatePen(PS_SOLID, g_PenWidth, g_PenColor & 0xFFFFFF);

                    g_BlankedScreen = FALSE;
                    g_HaveTyped = FALSE;
                    g_Drawing = FALSE;
                    g_TypeMode = TypeModeOff;
                    g_HaveDrawn = FALSE;
                    EnableDisableStickyKeys( TRUE );

                    // Go full screen
                    g_ActiveWindow = GetForegroundWindow();
                    OutputDebug( L"active window: %x\n", PtrToLong(g_ActiveWindow) );

                    if( lParam != LIVE_DRAW_ZOOM) {

                        OutputDebug(L"Calling ShowMainWindow\n");
                        ShowMainWindow(hWnd, monInfo, width, height);
                    }

                    // Start telescoping zoom. Lparam is non-zero if this
                    // was a real hotkey and not the message we send ourself to enter
                    // unzoomed drawing mode.

                    //
                    // Are we switching from live zoom to standard zoom?
                    //
#if WINDOWS_CURSOR_RECORDING_WORKAROUND
                    if( IsWindowVisible( g_hWndLiveZoom ) && !g_LiveZoomLevelOne ) {
#else
                    if( IsWindowVisible( g_hWndLiveZoom )) {
#endif

                        // Enter drawing mode
                        OutputDebug(L"Enter liveZoom draw\n");
                        g_LiveZoomSourceRect = *reinterpret_cast<RECT *>(SendMessage( g_hWndLiveZoom, WM_USER_GET_SOURCE_RECT, 0, 0 ));
                        g_LiveZoomLevel = *reinterpret_cast<float*>(SendMessage(g_hWndLiveZoom, WM_USER_GET_ZOOM_LEVEL, 0, 0));

                        // Set live zoom level to 1 in preparation of us being full screen static
                        zoomLevel = 1.0;
                        zoomTelescopeTarget = 1.0;
                        if (lParam != LIVE_DRAW_ZOOM) {

                            g_ZoomOnLiveZoom = TRUE;
                        }

                        UpdateWindow( hWnd ); // overwrites where cursor erased
                        if( lParam != SHALLOW_ZOOM )
                        {
                            // Put the drawing cursor where the magnified cursor was
                            OutputDebug(L"Setting cursor\n");

                            if (lParam != LIVE_DRAW_ZOOM)
                            {
                                cursorPos = ScalePointInRects( cursorPos, g_LiveZoomSourceRect, monInfo.rcMonitor );
                                SetCursorPos( cursorPos.x, cursorPos.y );
                                UpdateWindow( hWnd ); // overwrites where cursor erased
                                SendMessage( hWnd, WM_LBUTTONDOWN, 0, MAKELPARAM( cursorPos.x, cursorPos.y ));
                            }
                        }
                        else
                        {
                            InvalidateRect( hWnd, NULL, FALSE );
                        }
                        UpdateWindow( hWnd );
                        if( g_RecordToggle )
                        {
                            g_SelectRectangle.UpdateOwner( hWnd );
                        }
                        if( lParam != LIVE_DRAW_ZOOM ) {

                            OutputDebug(L"Calling ShowMainWindow 2\n");

                            ShowWindow( g_hWndLiveZoom, SW_HIDE );
                        }

                    } else if( lParam != 0 && lParam != LIVE_DRAW_ZOOM ) {

                        zoomTelescopeStep = ZOOM_LEVEL_STEP_IN;
                        zoomTelescopeTarget = g_ZoomLevels[g_SliderZoomLevel];
                        if( g_AnimateZoom )
<<<<<<< HEAD
                        {
                            zoomLevel = static_cast<float>(1.0) * zoomTelescopeStep;
                            g_TelescopingZoomLastTick = GetTickCount64();
                        }
=======
                            zoomLevel = static_cast<float>(1.0) * zoomTelescopeStep;
>>>>>>> 24d7ae54
                        else
                            zoomLevel = zoomTelescopeTarget;
                        SetTimer( hWnd, 1, ZOOM_LEVEL_STEP_TIME, NULL );
                    }

                } else {

                    OutputDebug( L"Zoom off: don't animate=%d\n", lParam );
                    // turn off liveDraw
                    SetLayeredWindowAttributes(hWnd, 0, 255, LWA_ALPHA);

                    if( lParam != SHALLOW_DESTROY && !g_ZoomOnLiveZoom && g_AnimateZoom &&
                        g_TelescopeZoomOut && zoomTelescopeTarget != 1 ) {

                        // Start telescoping zoom.
                        zoomTelescopeStep = ZOOM_LEVEL_STEP_OUT;
                        zoomTelescopeTarget = 1.0;
                        g_TelescopingZoomLastTick = GetTickCount64();
                        SetTimer( hWnd, 2, ZOOM_LEVEL_STEP_TIME, NULL );

                    } else {

                        // Simulate timer expiration
                        zoomTelescopeStep = 0;
                        zoomTelescopeTarget = zoomLevel = 1.0;
                        SendMessage( hWnd, WM_TIMER, 2, lParam );
                    }
                }
            }
            break;
        }
        return TRUE;

    case WM_POINTERUPDATE: {
        penInverted = IsPenInverted(wParam);
        OutputDebug( L"WM_POINTERUPDATE: contact: %d button down: %d X: %d Y: %d\n",
            IS_POINTER_INCONTACT_WPARAM(wParam),
            penInverted,
            GET_X_LPARAM(lParam),
            GET_Y_LPARAM(lParam));
        if( penInverted != g_PenInverted) {

            g_PenInverted = penInverted;
            if (g_PenInverted) {
                if (PopDrawUndo(hdcScreenCompat, &drawUndoList, width, height)) {

                    SaveCursorArea(hdcScreenCursorCompat, hdcScreenCompat, prevPt);
                    InvalidateRect(hWnd, NULL, FALSE);
                }
            }
        } else if( g_PenDown && !penInverted) {

            SendPenMessage(hWnd, WM_MOUSEMOVE, lParam);
        }
        }
        return TRUE;

    case WM_POINTERUP:
        OutputDebug(L"WM_POINTERUP\n");
        penInverted = IsPenInverted(wParam);
        if (!penInverted) {

            SendPenMessage(hWnd, WM_LBUTTONUP, lParam);
            SendPenMessage(hWnd, WM_RBUTTONDOWN, lParam);
            g_PenDown = FALSE;
        }
        break;

    case WM_POINTERDOWN:
        OutputDebug(L"WM_POINTERDOWN\n");
        penInverted = IsPenInverted(wParam);
        if (!penInverted) {

            g_PenDown = TRUE;

            // Enter drawing mode
            SendPenMessage(hWnd, WM_LBUTTONDOWN, lParam);
            SendPenMessage(hWnd, WM_MOUSEMOVE, lParam);
            SendPenMessage(hWnd, WM_LBUTTONUP, lParam);
            SendPenMessage(hWnd, WM_MOUSEMOVE, lParam);
            PopDrawUndo(hdcScreenCompat, &drawUndoList, width, height);

            // Enter tracing mode
            SendPenMessage(hWnd, WM_LBUTTONDOWN, lParam);
        }
        break;

    case WM_KILLFOCUS:
        if( ( g_RecordCropping == FALSE ) && g_Zoomed && !g_bSaveInProgress ) {

            // Turn off zoom if not in liveDraw
            DWORD layeringFlag;
            GetLayeredWindowAttributes(hWnd, NULL, NULL, &layeringFlag);
            if( !(layeringFlag & LWA_COLORKEY)) {

                PostMessage(hWnd, WM_HOTKEY, ZOOM_HOTKEY, 0);
            }
        }
        break;

    case WM_MOUSEWHEEL:

        //
        // Zoom or modify break timer
        //
        if( GET_WHEEL_DELTA_WPARAM(wParam) < 0 )
            wParam -= (WHEEL_DELTA-1) << 16;
        else
            wParam += (WHEEL_DELTA-1) << 16;
        delta = GET_WHEEL_DELTA_WPARAM(wParam)/WHEEL_DELTA;
        OutputDebug( L"mousewheel: wParam: %d delta: %d\n",
                GET_WHEEL_DELTA_WPARAM(wParam), delta );
        if( g_Zoomed ) {

            if( g_TypeMode == TypeModeOff ) {

                if( g_Drawing && (LOWORD( wParam ) & MK_CONTROL) ) {

                    ResizePen( hWnd, hdcScreenCompat, hdcScreenCursorCompat, prevPt,
                        g_Tracing, &g_Drawing, g_LiveZoomLevel, TRUE, g_PenWidth + delta );

                // Perform static zoom unless in liveDraw
                } else if( !( GetWindowLongPtr( hWnd, GWL_EXSTYLE ) & WS_EX_LAYERED ) ) {

                    if( delta > 0 ) zoomIn = TRUE;
                    else {
                        zoomIn = FALSE;
                        delta = -delta;
                    }
                    while( delta-- ) {

                        if( zoomIn ) {

                            if( zoomTelescopeTarget < ZOOM_LEVEL_MAX ) {

                                if( zoomTelescopeTarget < 2 ) {

                                    zoomTelescopeTarget = 2;

                                } else {

                                    // Start telescoping zoom
                                    zoomTelescopeTarget = zoomTelescopeTarget * 2;
                                }
                                zoomTelescopeStep = ZOOM_LEVEL_STEP_IN;
                                if( g_AnimateZoom )
                                    zoomLevel *= zoomTelescopeStep;
                                else
                                    zoomLevel = zoomTelescopeTarget;

                                if( zoomLevel > zoomTelescopeTarget )
                                    zoomLevel = zoomTelescopeTarget;
                                else
                                    SetTimer( hWnd, 1, ZOOM_LEVEL_STEP_TIME, NULL );
                            }

                        } else if( zoomTelescopeTarget > ZOOM_LEVEL_MIN ) {

                            // Let them more gradually zoom out from 2x to 1x
                            if( zoomTelescopeTarget <= 2 ) {

                                zoomTelescopeTarget *= .75;
                                if( zoomTelescopeTarget < ZOOM_LEVEL_MIN )
                                    zoomTelescopeTarget = ZOOM_LEVEL_MIN;

                            } else {

                                zoomTelescopeTarget = zoomTelescopeTarget/2;
                            }
                            zoomTelescopeStep = ZOOM_LEVEL_STEP_OUT;
                            if( g_AnimateZoom )
                                zoomLevel *= zoomTelescopeStep;
                            else
                                zoomLevel = zoomTelescopeTarget;

                            if( zoomLevel < zoomTelescopeTarget )
                            {
                                zoomLevel = zoomTelescopeTarget;
                                // Force update on final step out
                                InvalidateRect( hWnd, NULL, FALSE );
                            }
                            else
                            {
                                SetTimer( hWnd, 1, ZOOM_LEVEL_STEP_TIME, NULL );
                            }
                        }
                    }
                    if( zoomLevel != zoomTelescopeTarget ) {

                        if( g_Drawing ) {

                            if( !g_Tracing ) {

                                RestoreCursorArea( hdcScreenCompat, hdcScreenCursorCompat, prevPt );
                            }
                            //SetCursorPos( monInfo.rcMonitor.left + cursorPos.x,
                            //		monInfo.rcMonitor.top + cursorPos.y );
                        }
                        InvalidateRect( hWnd, NULL, FALSE );
                    }
                }
            } else {

                // Resize the text font
                if( (delta > 0 && g_FontScale > -20) || (delta < 0 && g_FontScale < 50 )) {

                    ClearTypingCursor(hdcScreenCompat, hdcScreenCursorCompat, cursorRc, g_BlankedScreen);

                    g_FontScale -= delta;
                    if( g_FontScale == 0 ) g_FontScale = 1;
                    // Set lParam to 0 as part of message to keyup hander
                    DeleteObject(hTypingFont);
                    g_LogFont.lfHeight = max((int)(height / zoomLevel) / g_FontScale, 12);
                    if (g_LogFont.lfHeight < 20)
                        g_LogFont.lfQuality = NONANTIALIASED_QUALITY;
                    else
                        g_LogFont.lfQuality = ANTIALIASED_QUALITY;
                    hTypingFont = CreateFontIndirect(&g_LogFont);
                    SelectObject(hdcScreenCompat, hTypingFont);

                    DrawTypingCursor( hWnd, &textPt, hdcScreenCompat, hdcScreenCursorCompat, &cursorRc );
                }
            }
        } else if( g_TimerActive && (breakTimeout > 0 || delta )) {

            if( delta ) {

                if( breakTimeout < 0 ) breakTimeout = 0;
                if( breakTimeout % 60 ) {
                    breakTimeout += (60 - breakTimeout % 60);
                    delta--;
                }
                breakTimeout += delta * 60;

            } else {

                if( breakTimeout % 60 ) {
                    breakTimeout -= breakTimeout % 60;
                    delta--;
                }
                breakTimeout -= delta * 60;
            }
            if( breakTimeout < 0 ) breakTimeout = 0;
            KillTimer( hWnd, 0 );
            SetTimer( hWnd, 0, 1000, NULL );
            InvalidateRect( hWnd, NULL, TRUE );
        }

        if( zoomLevel != 1 && g_Drawing ) {

            // Constrain the mouse to the visible region
            boundRc = BoundMouse( zoomTelescopeTarget, &monInfo, width, height, &cursorPos );

        } else {

            ClipCursor( NULL );
        }
        return TRUE;

    case WM_IME_CHAR:
    case WM_CHAR:

        if( (g_TypeMode != TypeModeOff) && iswprint(static_cast<TCHAR>(wParam)) || (static_cast<TCHAR>(wParam) == L'&')) {
            g_HaveTyped = TRUE;

            TCHAR	 vKey = static_cast<TCHAR>(wParam);

            g_HaveDrawn = TRUE;

            // Clear typing cursor
            rc.left = textPt.x;
            rc.top = textPt.y;
            ClearTypingCursor( hdcScreenCompat, hdcScreenCursorCompat, cursorRc, g_BlankedScreen );
            if (g_TypeMode == TypeModeRightJustify) {

                if( !g_TextBuffer.empty() || !g_TextBufferPreviousLines.empty() ) {

                    PopDrawUndo(hdcScreenCompat, &drawUndoList, width, height); //***
                }
                PushDrawUndo(hdcScreenCompat, &drawUndoList, width, height);

                // Restore previous lines.
                wParam = 'X';
                DrawText(hdcScreenCompat, reinterpret_cast<PTCHAR>(&wParam), 1, &rc, DT_CALCRECT);
                const auto lineHeight = rc.bottom - rc.top;

                rc.top -= static_cast< LONG >( g_TextBufferPreviousLines.size() ) * lineHeight;

                // Draw the current character on the current line.
                g_TextBuffer += vKey;
                drawAllRightJustifiedLines( lineHeight );
            }
            else {
                DrawText( hdcScreenCompat, &vKey, 1, &rc, DT_CALCRECT|DT_NOPREFIX);
                DrawText( hdcScreenCompat, &vKey, 1, &rc, DT_LEFT|DT_NOPREFIX);
                textPt.x += rc.right - rc.left;
            }
            InvalidateRect( hWnd, NULL, TRUE );

            // Save the key for undo
            P_TYPED_KEY newKey = static_cast<P_TYPED_KEY>(malloc( sizeof(TYPED_KEY) ));
            newKey->rc = rc;
            newKey->Next = typedKeyList;
            typedKeyList = newKey;

            // Draw the typing cursor
            DrawTypingCursor( hWnd, &textPt, hdcScreenCompat, hdcScreenCursorCompat, &cursorRc );
            return FALSE;
        }
        break;

    case WM_KEYUP:
        if( wParam == 'T' && (g_TypeMode == TypeModeOff)) {

            // lParam is 0 when we're resizing the font and so don't have a cursor that
            // we need to restore
            if( !g_Drawing && lParam == 0 ) {

                OutputDebug(L"Entering typing mode and resetting cursor position\n");
                SendMessage( hWnd, WM_LBUTTONDOWN, 0, MAKELPARAM( cursorPos.x, cursorPos.y));
            }

            // Do they want to right-justify text?
            OutputDebug(L"Keyup Shift: %x\n", GetAsyncKeyState(VK_SHIFT));
            if(GetAsyncKeyState(VK_SHIFT) != 0 ) {

                g_TypeMode = TypeModeRightJustify;
                g_TextBuffer.clear();

                // Also empty all previous lines
                g_TextBufferPreviousLines = {};
            }
            else {

                g_TypeMode = TypeModeLeftJustify;
            }
            textStartPt = cursorPos;
            textPt = prevPt;

            g_HaveTyped = FALSE;

            // Get a font of a decent size
            DeleteObject( hTypingFont );
            g_LogFont.lfHeight = max( (int) (height / zoomLevel)/g_FontScale, 12 );
            if (g_LogFont.lfHeight < 20)
                g_LogFont.lfQuality = NONANTIALIASED_QUALITY;
            else
                g_LogFont.lfQuality = ANTIALIASED_QUALITY;
            hTypingFont = CreateFontIndirect( &g_LogFont );
            SelectObject( hdcScreenCompat, hTypingFont );

            // If lparam == 0 that means that we sent the message as part of a font resize
            if( g_Drawing && lParam != 0) {

                RestoreCursorArea( hdcScreenCompat, hdcScreenCursorCompat, prevPt );
                PushDrawUndo( hdcScreenCompat, &drawUndoList, width, height );

            } else if( !g_Drawing ) {

                textPt = cursorPos;
            }

            // Draw the typing cursor
            DrawTypingCursor( hWnd, &textPt, hdcScreenCompat, hdcScreenCursorCompat, &cursorRc, true );
            prevPt = textPt;
        }
        break;

    case WM_KEYDOWN:

        if( (g_TypeMode != TypeModeOff) && g_HaveTyped && static_cast<char>(wParam) != VK_UP && static_cast<char>(wParam) != VK_DOWN &&
            (isprint( static_cast<char>(wParam)) ||
            wParam == VK_RETURN || wParam == VK_DELETE || wParam == VK_BACK )) {

            if( wParam == VK_RETURN ) {

                // Clear the typing cursor
                ClearTypingCursor( hdcScreenCompat, hdcScreenCursorCompat, cursorRc, g_BlankedScreen );

                if( g_TypeMode == TypeModeRightJustify )
                {
                    g_TextBufferPreviousLines.push_back( g_TextBuffer );
                    g_TextBuffer.clear();
                }
                else
                {
                    // Insert a fake return key in the list to undo.
                    P_TYPED_KEY newKey = static_cast<P_TYPED_KEY>(malloc(sizeof(TYPED_KEY)));
                    newKey->rc.left = textPt.x;
                    newKey->rc.top = textPt.y;
                    newKey->rc.right = newKey->rc.left;
                    newKey->rc.bottom = newKey->rc.top;
                    newKey->Next = typedKeyList;
                    typedKeyList = newKey;
                }

                wParam = 'X';
                DrawText( hdcScreenCompat, reinterpret_cast<PTCHAR>(&wParam), 1, &rc, DT_CALCRECT );
                textPt.x = prevPt.x; // + g_PenWidth;
                textPt.y += rc.bottom - rc.top;

                // Draw the typing cursor
                DrawTypingCursor( hWnd, &textPt, hdcScreenCompat, hdcScreenCursorCompat, &cursorRc );
            } else if( wParam == VK_DELETE || wParam == VK_BACK ) {

                P_TYPED_KEY	deletedKey = typedKeyList;
                if( deletedKey ) {

                    // Clear the typing cursor
                    ClearTypingCursor( hdcScreenCompat, hdcScreenCursorCompat, cursorRc, g_BlankedScreen );

                    if( g_TypeMode == TypeModeRightJustify ) {

                        if( !g_TextBuffer.empty() || !g_TextBufferPreviousLines.empty() ) {

                            PopDrawUndo( hdcScreenCompat, &drawUndoList, width, height );
                        }
                        PushDrawUndo( hdcScreenCompat, &drawUndoList, width, height );

                        rc.left = textPt.x;
                        rc.top = textPt.y;

                        // Restore the previous lines.
                        wParam = 'X';
                        DrawText( hdcScreenCompat, reinterpret_cast<PTCHAR>(&wParam), 1, &rc, DT_CALCRECT );
                        const auto lineHeight = rc.bottom - rc.top;

                        const bool lineWasEmpty = g_TextBuffer.empty();
                        drawAllRightJustifiedLines( lineHeight, true );
                        if( lineWasEmpty && !g_TextBufferPreviousLines.empty() )
                        {
                            g_TextBuffer = g_TextBufferPreviousLines.back();
                            g_TextBufferPreviousLines.pop_back();
                            textPt.y -= lineHeight;
                        }
                    }
                    else {
                        RECT rect = deletedKey->rc;
                        if (g_BlankedScreen) {

                            BlankScreenArea(hdcScreenCompat, &rect, g_BlankedScreen);
                        }
                        else {

                            BitBlt(hdcScreenCompat, rect.left, rect.top, rect.right - rect.left,
                                rect.bottom - rect.top, hdcScreenSaveCompat, rect.left, rect.top, SRCCOPY | CAPTUREBLT );
                        }
                        InvalidateRect( hWnd, NULL, FALSE );

                        textPt.x = rect.left;
                        textPt.y = rect.top;

                        typedKeyList = deletedKey->Next;
                        free(deletedKey);

                        // Refresh cursor if we deleted the last key
                        if( typedKeyList == NULL ) {

                            SendMessage( hWnd, WM_MOUSEMOVE, 0, MAKELPARAM( prevPt.x, prevPt.y ) );
                        }
                    }
                    DrawTypingCursor( hWnd, &textPt, hdcScreenCompat, hdcScreenCursorCompat, &cursorRc );
                }
            }
            break;
        }
        switch (wParam) {
        case 'R':
        case 'B':
        case 'Y':
        case 'O':
        case 'G':
        case 'X':
        case 'P':
            if( (g_Zoomed || g_TimerActive) && (g_TypeMode == TypeModeOff)) {

                PDWORD	penColor;
                if( g_TimerActive )
                    penColor = &g_BreakPenColor;
                else
                    penColor = &g_PenColor;

                if( wParam == 'R' )		 *penColor = COLOR_RED;
                else if( wParam == 'G' ) *penColor = COLOR_GREEN;
                else if( wParam == 'B' ) *penColor = COLOR_BLUE;
                else if( wParam == 'Y' ) *penColor = COLOR_YELLOW;
                else if( wParam == 'O' ) *penColor = COLOR_ORANGE;
                else if( wParam == 'P' ) *penColor = COLOR_PINK;
                else if( wParam == 'X' )
                {
                    if( GetWindowLong( hWnd, GWL_EXSTYLE ) & WS_EX_LAYERED )
                    {
                        // Blur is not supported in LiveDraw
                        break;
                    }
                    *penColor = COLOR_BLUR;
                }

                bool shift = GetKeyState( VK_SHIFT ) & 0x8000;
                if( shift && ( GetWindowLong( hWnd, GWL_EXSTYLE ) & WS_EX_LAYERED ) )
                {
                    // Highlight is not supported in LiveDraw
                    break;
                }

                reg.WriteRegSettings( RegSettings );
                DeleteObject( hDrawingPen );
                SetTextColor( hdcScreenCompat, *penColor );

                // Highlight and blur level
                if( shift && *penColor != COLOR_BLUR )
                {
                    *penColor |= (g_AlphaBlend << 24);
                }
                else
                {
                    if( *penColor == COLOR_BLUR )
                    {
                        g_BlurRadius = shift ? STRONG_BLUR_RADIUS : NORMAL_BLUR_RADIUS;
                    }
                    *penColor |= (0xFF << 24);
                }
                hDrawingPen = CreatePen(PS_SOLID, g_PenWidth, *penColor & 0xFFFFFF);

                SelectObject( hdcScreenCompat, hDrawingPen );
                if( g_Drawing ) {

                    SendMessage( hWnd, WM_MOUSEMOVE, 0, MAKELPARAM( prevPt.x, prevPt.y ));

                } else if( g_TimerActive ) {

                    InvalidateRect( hWnd, NULL, FALSE );

                } else if( g_TypeMode != TypeModeOff ) {

                    ClearTypingCursor( hdcScreenCompat, hdcScreenCursorCompat, cursorRc, g_BlankedScreen );
                    DrawTypingCursor( hWnd, &textPt, hdcScreenCompat, hdcScreenCursorCompat, &cursorRc );
                    InvalidateRect( hWnd, NULL, FALSE );
                }
            }
            break;

        case 'Z':
            if( (GetKeyState( VK_CONTROL ) & 0x8000 ) && g_HaveDrawn && !g_Tracing ) {

                if( PopDrawUndo( hdcScreenCompat, &drawUndoList, width, height )) {

                    if( g_Drawing ) {

                        SaveCursorArea( hdcScreenCursorCompat, hdcScreenCompat, prevPt );
                        SendMessage( hWnd, WM_MOUSEMOVE, 0, MAKELPARAM( prevPt.x, prevPt.y ));
                    }
                    else {

                        SaveCursorArea(hdcScreenCursorCompat, hdcScreenCompat, prevPt);
                    }
                    InvalidateRect( hWnd, NULL, FALSE );
                }
            }
            break;

        case VK_SPACE:
            if( g_Drawing && !g_Tracing ) {

                SetCursorPos(  boundRc.left + (boundRc.right - boundRc.left)/2,
                         boundRc.top + (boundRc.bottom - boundRc.top)/2 );
                SendMessage( hWnd, WM_MOUSEMOVE, 0,
                    MAKELPARAM( (boundRc.right - boundRc.left)/2,
                                (boundRc.bottom - boundRc.top)/2 ));
            }
            break;

        case 'W':
        case 'K':
            // Block user-driven sketch pad in liveDraw
            if( lParam != LIVE_DRAW_ZOOM
                && ( GetWindowLongPtr( hWnd, GWL_EXSTYLE ) & WS_EX_LAYERED ) )
            {
                break;
            }

            // Don't allow screen blanking while we've got the typing cursor active
            // because we don't really handle going from white to black.
            if( g_Zoomed && (g_TypeMode == TypeModeOff)) {

                if( !g_Drawing ) {

                    SendMessage( hWnd, WM_LBUTTONDOWN, 0, MAKELPARAM( cursorPos.x, cursorPos.y));
                }
                // Restore area where cursor was previously
                RestoreCursorArea( hdcScreenCompat, hdcScreenCursorCompat, prevPt );
                PushDrawUndo( hdcScreenCompat, &drawUndoList, width, height );
                g_BlankedScreen = static_cast<int>(wParam);
                rc.top = rc.left = 0;
                rc.bottom = height;
                rc.right = width;
                BlankScreenArea( hdcScreenCompat, &rc, g_BlankedScreen );
                InvalidateRect( hWnd, NULL, FALSE );

                // Save area that's going to be occupied by new cursor position
                SaveCursorArea( hdcScreenCursorCompat, hdcScreenCompat, prevPt );
                SendMessage( hWnd, WM_MOUSEMOVE, 0, MAKELPARAM( prevPt.x, prevPt.y ));
            }
            break;

        case 'E':
            // Don't allow erase while we have the typing cursor active
            if( g_HaveDrawn && (g_TypeMode == TypeModeOff)) {

                DeleteDrawUndoList( &drawUndoList );
                g_HaveDrawn = FALSE;
                OutputDebug(L"Erase\n");
                if(GetWindowLong(hWnd, GWL_EXSTYLE) & WS_EX_LAYERED) {
                    SendMessage(hWnd, WM_KEYDOWN, 'K', 0);
                }
                else {
                    BitBlt(hdcScreenCompat, 0, 0, bmp.bmWidth,
                        bmp.bmHeight, hdcScreenSaveCompat, 0, 0, SRCCOPY | CAPTUREBLT);

                    if (g_Drawing) {

                        OutputDebug(L"Erase: draw cursor\n");
                        SaveCursorArea(hdcScreenCursorCompat, hdcScreenCompat, prevPt);
                        DrawCursor(hdcScreenCompat, prevPt, zoomLevel, width, height);
                        g_HaveDrawn = TRUE;
                    }
                }
                InvalidateRect( hWnd, NULL, FALSE );
                g_BlankedScreen = FALSE;
            }
            break;

        case VK_UP:
            SendMessage( hWnd, WM_MOUSEWHEEL,
                MAKEWPARAM( GetAsyncKeyState( VK_LCONTROL ) != 0 || GetAsyncKeyState( VK_RCONTROL ) != 0 ?
                        MK_CONTROL: 0, WHEEL_DELTA), 0 );
            return TRUE;

        case VK_DOWN:
            SendMessage( hWnd, WM_MOUSEWHEEL,
                MAKEWPARAM( GetAsyncKeyState( VK_LCONTROL ) != 0 || GetAsyncKeyState( VK_RCONTROL ) != 0 ?
                        MK_CONTROL: 0, -WHEEL_DELTA), 0 );
            return TRUE;

        case VK_LEFT:
        case VK_RIGHT:
            if( wParam == VK_RIGHT ) delta = 10;
            else					  delta = -10;
            if( g_TimerActive && (breakTimeout > 0 || delta )) {

                if( breakTimeout < 0 ) breakTimeout = 0;
                breakTimeout += delta;
                breakTimeout -= (breakTimeout % 10);
                if( breakTimeout < 0 ) breakTimeout = 0;
                KillTimer( hWnd, 0 );
                SetTimer( hWnd, 0, 1000, NULL );
                InvalidateRect( hWnd, NULL, TRUE );
            }
            break;

        case VK_ESCAPE:
            if( g_TypeMode != TypeModeOff) {

                // Turn off
                SendMessage( hWnd, WM_USER_TYPING_OFF, 0, 0 );

            } else {

                forcePenResize = TRUE;
                PostMessage( hWnd, WM_HOTKEY, ZOOM_HOTKEY, 0 );

                // In case we were in liveDraw
                if( GetWindowLong(hWnd, GWL_EXSTYLE) & WS_EX_LAYERED) {

                    KillTimer(hWnd, 3);
                    LONG_PTR exStyle = GetWindowLongPtr(hWnd, GWL_EXSTYLE);
                    SetWindowLongPtr(hWnd, GWL_EXSTYLE, exStyle & ~WS_EX_LAYERED);
                    pMagSetWindowFilterList( g_hWndLiveZoomMag, MW_FILTERMODE_EXCLUDE, 1, &hWnd );
                    SendMessage( g_hWndLiveZoom, WM_USER_MAGNIFY_CURSOR, TRUE, 0 );
                }
            }
            break;
        }
        return TRUE;

    case WM_RBUTTONDOWN:
        SendMessage( hWnd, WM_USER_EXIT_MODE, 0, 0 );
        break;

    case WM_MOUSEMOVE:
        OutputDebug(L"MOUSEMOVE: zoomed: %d drawing: %d tracing: %d\n",
            g_Zoomed, g_Drawing, g_Tracing);

        OutputDebug(L"Window visible: %d Topmost: %d\n", IsWindowVisible(hWnd), GetWindowLong(hWnd, GWL_EXSTYLE)& WS_EX_TOPMOST);
        if( g_Zoomed && g_TelescopingZoomLastTick != 0ull && !g_Drawing && !g_Tracing )
        {
            ULONG64 now = GetTickCount64();
            if( now - g_TelescopingZoomLastTick >= ZOOM_LEVEL_STEP_TIME )
            {
                doTelescopingZoomTimer( false );
            }
        }

        if( g_Zoomed && (g_TypeMode == TypeModeOff) && !g_bSaveInProgress ) {

            if( g_Drawing ) {

                OutputDebug(L"Mousemove: Drawing\n");

                POINT currentPt;

                // Are we in pen mode on a tablet?
                lParam = ScalePenPosition( zoomLevel, &monInfo, boundRc, message, lParam);
                currentPt.x = LOWORD(lParam);
                currentPt.y = HIWORD(lParam);

                if(lParam == 0) {

                    // Drop it
                    OutputDebug(L"Mousemove: Dropping\n");
                    break;

                } else if(g_DrawingShape) {

                    SetROP2(hdcScreenCompat, R2_NOTXORPEN);

                    // If a previous target rectangle exists, erase
                    // it by drawing another rectangle on top.
                    if( g_rcRectangle.top != g_rcRectangle.bottom ||
                        g_rcRectangle.left != g_rcRectangle.right )
                    {
                        if( prevPenWidth != g_PenWidth )
                        {
                            auto penWidth = g_PenWidth;
                            g_PenWidth = prevPenWidth;

                            auto prevPen = CreatePen( PS_SOLID, g_PenWidth, g_PenColor & 0xFFFFFF );
                            SelectObject( hdcScreenCompat, prevPen );

                            DrawShape( g_DrawingShape, hdcScreenCompat, &g_rcRectangle );

                            g_PenWidth = penWidth;
                            SelectObject( hdcScreenCompat, hDrawingPen );
                            DeleteObject( prevPen );
                        }
                        else
                        {
                            if (PEN_COLOR_HIGHLIGHT(g_PenColor))
                            {
                                // copy original bitmap to screen bitmap to erase previous highlight
                                BitBlt(hdcScreenCompat, 0, 0, bmp.bmWidth, bmp.bmHeight, drawUndoList->hDc, 0, 0, SRCCOPY | CAPTUREBLT);
                            }
                            else
                            {
                                DrawShape(g_DrawingShape, hdcScreenCompat, &g_rcRectangle, PEN_COLOR_HIGHLIGHT(g_PenColor));
                            }
                        }
                    }

                    // Save the coordinates of the target rectangle.
                    // Avoid invalid rectangles by ensuring that the
                    // value of the left coordinate is greater than
                    // that of the right, and that the value of the
                    // bottom coordinate is greater than that of
                    // the top.
                    if( g_DrawingShape == DRAW_LINE ||
                        g_DrawingShape == DRAW_ARROW ) {

                        g_rcRectangle.right = static_cast<LONG>(LOWORD(lParam));
                        g_rcRectangle.bottom = static_cast<LONG>(HIWORD(lParam));

                    } else {

                        if ((g_RectangleAnchor.x < currentPt.x) &&
                                (g_RectangleAnchor.y > currentPt.y)) {

                            SetRect(&g_rcRectangle, g_RectangleAnchor.x, currentPt.y,
                                currentPt.x, g_RectangleAnchor.y);

                        } else if ((g_RectangleAnchor.x > currentPt.x) &&
                                (g_RectangleAnchor.y > currentPt.y )) {

                            SetRect(&g_rcRectangle, currentPt.x,
                                currentPt.y, g_RectangleAnchor.x,g_RectangleAnchor.y);

                        } else if ((g_RectangleAnchor.x > currentPt.x) &&
                                (g_RectangleAnchor.y < currentPt.y )) {

                            SetRect(&g_rcRectangle, currentPt.x, g_RectangleAnchor.y,
                                g_RectangleAnchor.x, currentPt.y );
                        } else {

                            SetRect(&g_rcRectangle, g_RectangleAnchor.x, g_RectangleAnchor.y,
                                currentPt.x, currentPt.y );
                        }
                    }

                    if (g_rcRectangle.left != g_rcRectangle.right ||
                        g_rcRectangle.top != g_rcRectangle.bottom) {

                        // Draw the new target rectangle.
                        DrawShape(g_DrawingShape, hdcScreenCompat, &g_rcRectangle, PEN_COLOR_HIGHLIGHT(g_PenColor));
                        OutputDebug(L"SHAPE: (%d, %d) - (%d, %d)\n", g_rcRectangle.left, g_rcRectangle.top,
                            g_rcRectangle.right, g_rcRectangle.bottom);
                    }

                    prevPenWidth = g_PenWidth;
                    SetROP2( hdcScreenCompat, R2_NOP );
                }
                else if (g_Tracing) {

                    OutputDebug(L"Mousemove: Tracing\n");

                    g_HaveDrawn = TRUE;
                    Gdiplus::Graphics	dstGraphics(hdcScreenCompat);
                    if( ( GetWindowLong( g_hWndMain, GWL_EXSTYLE ) & WS_EX_LAYERED ) == 0 )
                    {
                        dstGraphics.SetSmoothingMode(Gdiplus::SmoothingModeAntiAlias);
                    }
                    Gdiplus::Color	color = ColorFromColorRef(g_PenColor);
                    Gdiplus::Pen pen(color, static_cast<Gdiplus::REAL>(g_PenWidth));
                    pen.SetLineCap(Gdiplus::LineCapRound, Gdiplus::LineCapRound, Gdiplus::DashCapRound);

                    // If highlighting, use a double layer approach
                    OutputDebug(L"PenColor: %x\n", g_PenColor);
                    OutputDebug(L"Blur color: %x\n", COLOR_BLUR);
                    if( (g_PenColor & 0xFFFFFF) == COLOR_BLUR) {

                        OutputDebug(L"BLUR\n");

                        // Restore area where cursor was previously
                        RestoreCursorArea(hdcScreenCompat, hdcScreenCursorCompat, prevPt);

                        // Create a new bitmap that's the size of the area covered by the line + 2 * g_PenWidth
                        Gdiplus::Rect lineBounds = GetLineBounds( prevPt, currentPt, g_PenWidth );
                        Gdiplus::Bitmap* lineBitmap = DrawBitmapLine(lineBounds, prevPt, currentPt, &pen);
                        Gdiplus::BitmapData* lineData = LockGdiPlusBitmap(lineBitmap);
                        BYTE* pPixels = static_cast<BYTE*>(lineData->Scan0);

                        // Create a GDI bitmap that's the size of the lineBounds rectangle
                        Gdiplus::Bitmap *blurBitmap = CreateGdiplusBitmap( hdcScreenCompat, // oldestUndo->hDc,
                                            lineBounds.X, lineBounds.Y, lineBounds.Width, lineBounds.Height);

                        // Blur it
                        BitmapBlur(blurBitmap);
                        BlurScreen(hdcScreenCompat, &lineBounds, blurBitmap, pPixels);

                        // Unlock the bits
                        lineBitmap->UnlockBits(lineData);
                        delete lineBitmap;
                        delete blurBitmap;

                        // Invalidate the updated rectangle
                        InvalidateGdiplusRect( hWnd, lineBounds );

                        // Save area that's going to be occupied by new cursor position
                        SaveCursorArea(hdcScreenCursorCompat, hdcScreenCompat, currentPt);

                        // Draw new cursor
                        DrawCursor(hdcScreenCompat, currentPt, zoomLevel, width, height);
                    }
                    else if(PEN_COLOR_HIGHLIGHT(g_PenColor)) {

                        OutputDebug(L"HIGHLIGHT\n");

                        // This is a highlighting pen color
                        Gdiplus::Rect lineBounds = GetLineBounds(prevPt, currentPt, g_PenWidth);
                        Gdiplus::Bitmap* lineBitmap = DrawBitmapLine(lineBounds, prevPt, currentPt, &pen);
                        Gdiplus::BitmapData* lineData = LockGdiPlusBitmap(lineBitmap);
                        BYTE* pPixels = static_cast<BYTE*>(lineData->Scan0);

                        // Create a DIB section for efficient pixel manipulation
                        BITMAPINFO bmi = { 0 };
                        bmi.bmiHeader.biSize = sizeof(BITMAPINFOHEADER);
                        bmi.bmiHeader.biWidth = lineBounds.Width;
                        bmi.bmiHeader.biHeight = -lineBounds.Height;  // Top-down DIB
                        bmi.bmiHeader.biPlanes = 1;
                        bmi.bmiHeader.biBitCount = 32;  // 32 bits per pixel
                        bmi.bmiHeader.biCompression = BI_RGB;

                        VOID* pDIBBits;
                        HBITMAP hDIB = CreateDIBSection(hdcScreenCompat, &bmi, DIB_RGB_COLORS, &pDIBBits, NULL, 0);

                        HDC hdcDIB = CreateCompatibleDC(hdcScreenCompat);
                        SelectObject(hdcDIB, hDIB);

                        // Copy the relevant part of hdcScreenCompat to the DIB
                        BitBlt(hdcDIB, 0, 0, lineBounds.Width, lineBounds.Height, hdcScreenCompat, lineBounds.X, lineBounds.Y, SRCCOPY);

                        // Pointer to the DIB bits
                        BYTE* pDestPixels = static_cast<BYTE*>(pDIBBits);

                        // Pointer to screen bits
                        HDC hdcDIBOrig;
                        HBITMAP hDibOrigBitmap, hDibBitmap;
                        P_DRAW_UNDO oldestUndo = GetOldestUndo(drawUndoList);
                        BYTE* pDestPixels2 = CreateBitmapMemoryDIB(hdcScreenCompat, oldestUndo->hDc, &lineBounds,
                                                &hdcDIBOrig, &hDibBitmap, &hDibOrigBitmap);

                        for (int local_y = 0; local_y < lineBounds.Height; ++local_y) {
                            for (int local_x = 0; local_x < lineBounds.Width; ++local_x) {
                                int index = (local_y * lineBounds.Width * 4) + (local_x * 4); // Assuming 4 bytes per pixel
                                // BYTE b = pPixels[index + 0];  // Blue channel
                                // BYTE g = pPixels[index + 1];  // Green channel
                                // BYTE r = pPixels[index + 2];  // Red channel
                                BYTE a = pPixels[index + 3];  // Alpha channel

                                // Check if this is a drawn pixel
                                if (a != 0) {
                                    // Assuming pDestPixels is a valid pointer to the destination bitmap's pixel data
                                    BYTE destB = pDestPixels2[index + 0];  // Blue channel
                                    BYTE destG = pDestPixels2[index + 1];  // Green channel
                                    BYTE destR = pDestPixels2[index + 2];  // Red channel

                                    // Create a COLORREF value from the destination pixel data
                                    COLORREF currentPixel = RGB(destR, destG, destB);
                                    // Blend the colors
                                    COLORREF newPixel = BlendColors(currentPixel, g_PenColor);
                                    // Update the destination pixel data with the new color
                                    pDestPixels[index + 0] = GetBValue(newPixel);
                                    pDestPixels[index + 1] = GetGValue(newPixel);
                                    pDestPixels[index + 2] = GetRValue(newPixel);
                                }
                            }
                        }

                        // Copy the updated DIB back to hdcScreenCompat
                        BitBlt(hdcScreenCompat, lineBounds.X, lineBounds.Y, lineBounds.Width, lineBounds.Height, hdcDIB, 0, 0, SRCCOPY);

                        // Clean up
                        DeleteObject(hDIB);
                        DeleteDC(hdcDIB);

                        SelectObject(hdcDIBOrig, hDibOrigBitmap);
                        DeleteObject(hDibBitmap);
                        DeleteDC(hdcDIBOrig);

                        // Invalidate the updated rectangle
                        InvalidateGdiplusRect(hWnd, lineBounds);
                    }
                    else {

                        // Normal tracing
                        dstGraphics.DrawLine(&pen, static_cast<INT>(prevPt.x), static_cast<INT>(prevPt.y),
                                static_cast<INT>(currentPt.x), static_cast<INT>(currentPt.y));
                    }

                } else {

                    OutputDebug(L"Mousemove: Moving cursor\n");

                    // Restore area where cursor was previously
                    RestoreCursorArea( hdcScreenCompat, hdcScreenCursorCompat, prevPt );

                    // Save area that's going to be occupied by new cursor position
                    SaveCursorArea( hdcScreenCursorCompat, hdcScreenCompat, currentPt );

                    // Draw new cursor
                    DrawCursor( hdcScreenCompat, currentPt, zoomLevel, width, height );
                }

                if( g_DrawingShape ) {

                    InvalidateRect( hWnd, NULL, FALSE );

                } else {

                    // Invalidate area just modified
                    InvalidateCursorMoveArea( hWnd, zoomLevel, width, height, currentPt, prevPt, cursorPos );
                }
                prevPt = currentPt;

                // In liveDraw we miss the mouse up
                if( GetWindowLong(hWnd, GWL_EXSTYLE) & WS_EX_LAYERED) {

                    if((GetAsyncKeyState(VK_LBUTTON) & 0x8000) == 0) {

                        OutputDebug(L"LIVE_DRAW missed mouse up. Sending synthetic.\n");
                        SendMessage(hWnd, WM_LBUTTONUP, wParam, lParam);
                    }
                }

            } else {

                cursorPos.x = LOWORD( lParam );
                cursorPos.y = HIWORD( lParam );
                InvalidateRect( hWnd, NULL, FALSE );
            }
        } else if( g_Zoomed && (g_TypeMode != TypeModeOff) && !g_HaveTyped ) {

            ClearTypingCursor( hdcScreenCompat, hdcScreenCursorCompat, cursorRc, g_BlankedScreen );
            textPt.x = prevPt.x = LOWORD( lParam );
            textPt.y = prevPt.y = HIWORD( lParam );

            // Draw the typing cursor
            DrawTypingCursor( hWnd, &textPt, hdcScreenCompat, hdcScreenCursorCompat, &cursorRc, true );
            prevPt = textPt;
            InvalidateRect( hWnd, NULL, FALSE );
        }
#if 0
        {
            static int index = 0;
            OutputDebug( L"%d: foreground: %x focus: %x (hwnd: %x)\n",
                index++, (DWORD) PtrToUlong(GetForegroundWindow()),  PtrToUlong(GetFocus()), PtrToUlong(hWnd));
        }
#endif
        return TRUE;

    case WM_LBUTTONDOWN:
        g_StraightDirection = 0;

        if( g_Zoomed && (g_TypeMode == TypeModeOff) && zoomTelescopeTarget == zoomLevel ) {

            OutputDebug(L"LBUTTONDOWN: drawing\n");

            // Save current bitmap to undo history
            if( g_HaveDrawn ) {

                RestoreCursorArea( hdcScreenCompat, hdcScreenCursorCompat, prevPt );
            }

            // don't push undo if we sent this to ourselves for a pen resize
            if( wParam != -1 ) {

                PushDrawUndo( hdcScreenCompat, &drawUndoList, width, height );

            } else {

                wParam = 0;
            }

            // Are we in pen mode on a tablet?
            lParam = ScalePenPosition( zoomLevel, &monInfo, boundRc,
                        message, lParam);

            if (lParam == 0) {

                // Drop it
                break;

            } else if( g_Drawing ) {

                // is the user drawing a rectangle?
                if( wParam & MK_CONTROL ||
                    wParam & MK_SHIFT ||
                    GetKeyState( VK_TAB ) < 0 ) {

                    // Restore area where cursor was previously
                    RestoreCursorArea( hdcScreenCompat, hdcScreenCursorCompat, prevPt );

                    if( wParam & MK_SHIFT && wParam & MK_CONTROL )
                        g_DrawingShape = DRAW_ARROW;
                    else if( wParam & MK_CONTROL )
                        g_DrawingShape = DRAW_RECTANGLE;
                    else if( wParam & MK_SHIFT )
                        g_DrawingShape = DRAW_LINE;
                    else
                        g_DrawingShape = DRAW_ELLIPSE;
                    g_RectangleAnchor.x = LOWORD(lParam);
                    g_RectangleAnchor.y = HIWORD(lParam);
                    SetRect(&g_rcRectangle, g_RectangleAnchor.x, g_RectangleAnchor.y,
                            g_RectangleAnchor.x, g_RectangleAnchor.y);

                } else {

                    Gdiplus::Graphics	dstGraphics(hdcScreenCompat);
                    if( ( GetWindowLong( g_hWndMain, GWL_EXSTYLE ) & WS_EX_LAYERED ) == 0 )
                    {
                        dstGraphics.SetSmoothingMode(Gdiplus::SmoothingModeAntiAlias);
                    }
                    Gdiplus::Color	color = ColorFromColorRef(g_PenColor);
                    Gdiplus::Pen pen(color, static_cast<Gdiplus::REAL>(g_PenWidth));
                    Gdiplus::GraphicsPath path;
                    pen.SetLineJoin(Gdiplus::LineJoinRound);
                    path.AddLine(static_cast<INT>(prevPt.x), prevPt.y, prevPt.x, prevPt.y);
                    dstGraphics.DrawPath(&pen, &path);
                }
                g_Tracing = TRUE;
                SetROP2( hdcScreenCompat, R2_COPYPEN );
                prevPt.x = LOWORD(lParam);
                prevPt.y = HIWORD(lParam);
                g_HaveDrawn = TRUE;

            } else {

                OutputDebug(L"Tracing on\n");

                // Turn on drawing
                if( !g_HaveDrawn ) {

                    // refresh drawing bitmap with original screen image
                    BitBlt(hdcScreenCompat, 0, 0, bmp.bmWidth,
                        bmp.bmHeight, hdcScreenSaveCompat, 0, 0, SRCCOPY|CAPTUREBLT );
                    g_HaveDrawn = TRUE;
                }
                DeleteObject( hDrawingPen );
                hDrawingPen = CreatePen(PS_SOLID, g_PenWidth, g_PenColor & 0xFFFFFF);
                SelectObject( hdcScreenCompat, hDrawingPen );

                // is the user drawing a rectangle?
                if( wParam & MK_CONTROL && g_Drawing ) {

                    // Restore area where cursor was previously
                    RestoreCursorArea( hdcScreenCompat, hdcScreenCursorCompat, prevPt );

                    // Configure rectangle drawing
                    g_DrawingShape = TRUE;
                    g_RectangleAnchor.x = LOWORD(lParam);
                    g_RectangleAnchor.y = HIWORD(lParam);
                    SetRect(&g_rcRectangle, g_RectangleAnchor.x, g_RectangleAnchor.y,
                        g_RectangleAnchor.x, g_RectangleAnchor.y);
                    OutputDebug( L"RECTANGLE: %d, %d\n", prevPt.x, prevPt.y );

                } else {

                    prevPt.x = LOWORD( lParam );
                    prevPt.y = HIWORD( lParam );
                    SaveCursorArea( hdcScreenCursorCompat, hdcScreenCompat, prevPt );

                    Gdiplus::Graphics	dstGraphics(hdcScreenCursorCompat);
                    if( ( GetWindowLong( g_hWndMain, GWL_EXSTYLE ) & WS_EX_LAYERED ) == 0 )
                    {
                        dstGraphics.SetSmoothingMode(Gdiplus::SmoothingModeAntiAlias);
                    }
                    Gdiplus::Color	color = ColorFromColorRef(g_PenColor);
                    Gdiplus::Pen pen(color, static_cast<Gdiplus::REAL>(g_PenWidth));
                    Gdiplus::GraphicsPath path;
                    pen.SetLineJoin(Gdiplus::LineJoinRound);
                    path.AddLine(static_cast<INT>(prevPt.x), prevPt.y, prevPt.x, prevPt.y);
                    dstGraphics.DrawPath(&pen, &path);
                }
                InvalidateRect( hWnd, NULL, FALSE );

                // If we're in live zoom, make the drawing pen larger to compensate
                if( g_ZoomOnLiveZoom && forcePenResize )
                {
                    forcePenResize = FALSE;

                    ResizePen( hWnd, hdcScreenCompat, hdcScreenCursorCompat, prevPt, g_Tracing,
                        &g_Drawing, g_LiveZoomLevel, FALSE, min( static_cast<int>(g_LiveZoomLevel * g_RootPenWidth),
                        static_cast<int>(g_LiveZoomLevel * MAX_PEN_WIDTH) ) );
                    OutputDebug( L"LIVEZOOM_DRAW: zoomLevel: %d rootPenWidth: %d penWidth: %d\n",
                        static_cast<int>(g_LiveZoomLevel), g_RootPenWidth, g_PenWidth );
                }
                else if( !g_ZoomOnLiveZoom && forcePenResize )
                {
                    forcePenResize = FALSE;
                    // Scale pen down to root for regular drawing mode
                    ResizePen( hWnd, hdcScreenCompat, hdcScreenCursorCompat, prevPt, g_Tracing,
                        &g_Drawing, g_LiveZoomLevel, FALSE, g_RootPenWidth );
                }
                g_Drawing = TRUE;

                EnableDisableStickyKeys( FALSE );
                OutputDebug( L"LBUTTONDOWN: %d, %d\n", prevPt.x, prevPt.y );

                // Constrain the mouse to the visible region
                boundRc = BoundMouse( zoomLevel, &monInfo, width, height, &cursorPos );
            }
        } else if( g_TypeMode != TypeModeOff ) {

            if( !g_HaveTyped ) {

                g_HaveTyped = TRUE;

            } else {

                SendMessage( hWnd, WM_USER_TYPING_OFF, 0, 0 );
            }
        }
        return TRUE;

    case WM_LBUTTONUP:
        OutputDebug(L"LBUTTONUP: zoomed: %d drawing: %d tracing: %d\n",
            g_Zoomed, g_Drawing, g_Tracing);

        if( g_Zoomed && g_Drawing && g_Tracing ) {

            // Are we in pen mode on a tablet?
            lParam = ScalePenPosition( zoomLevel, &monInfo, boundRc,
                        message, lParam);
            OutputDebug(L"LBUTTONUP: %d, %d\n", LOWORD(lParam), HIWORD(lParam));
            if (lParam == 0) {

                // Drop it
                break;
            }

            POINT adjustPos;
            adjustPos.x = LOWORD(lParam);
            adjustPos.y = HIWORD(lParam);
            if( g_StraightDirection == -1 ) {

                adjustPos.x = prevPt.x;

            } else {

                adjustPos.y = prevPt.y;
            }
            lParam = MAKELPARAM( adjustPos.x, adjustPos.y );

            if( !g_DrawingShape ) {

                // If the point has changed, draw a line to it
                if (!PEN_COLOR_HIGHLIGHT(g_PenColor))
                {
                    if (prevPt.x != LOWORD(lParam) || prevPt.y != HIWORD(lParam))
                    {
                        Gdiplus::Graphics dstGraphics(hdcScreenCompat);
                        if ((GetWindowLong(g_hWndMain, GWL_EXSTYLE) & WS_EX_LAYERED) == 0)
                        {
                            dstGraphics.SetSmoothingMode(Gdiplus::SmoothingModeAntiAlias);
                        }
                        Gdiplus::Color color = ColorFromColorRef(g_PenColor);
                        Gdiplus::Pen pen(color, static_cast<Gdiplus::REAL>(g_PenWidth));
                        Gdiplus::GraphicsPath path;
                        pen.SetLineJoin(Gdiplus::LineJoinRound);
                        path.AddLine(prevPt.x, prevPt.y, LOWORD(lParam), HIWORD(lParam));
                        dstGraphics.DrawPath(&pen, &path);
                    }
                    // Draw a dot at the current point, if the point hasn't changed
                    else
                    {
                        MoveToEx(hdcScreenCompat, prevPt.x, prevPt.y, NULL);
                        LineTo(hdcScreenCompat, LOWORD(lParam), HIWORD(lParam));
                        InvalidateRect(hWnd, NULL, FALSE);
                    }
                }
                prevPt.x = LOWORD( lParam );
                prevPt.y = HIWORD( lParam );

                if ((g_PenColor & 0xFFFFFF) == COLOR_BLUR) {

                    RestoreCursorArea(hdcScreenCompat, hdcScreenCursorCompat, prevPt);
                }
                SaveCursorArea( hdcScreenCursorCompat, hdcScreenCompat, prevPt );
                DrawCursor( hdcScreenCompat, prevPt, zoomLevel, width, height );

            } else if (g_rcRectangle.top != g_rcRectangle.bottom ||
                        g_rcRectangle.left != g_rcRectangle.right ) {

                // erase previous
                if (!PEN_COLOR_HIGHLIGHT(g_PenColor))
                {
                    SetROP2(hdcScreenCompat, R2_NOTXORPEN);
                    DrawShape(g_DrawingShape, hdcScreenCompat, &g_rcRectangle);
                }

                // Draw the final shape
                HBRUSH hBrush = static_cast<HBRUSH>(GetStockObject( NULL_BRUSH ));
                HBRUSH oldHbrush = static_cast<HBRUSH>(SelectObject( hdcScreenCompat, hBrush ));
                SetROP2( hdcScreenCompat, R2_COPYPEN );

                // smooth line
                if( g_SnapToGrid ) {

                    if( g_DrawingShape == DRAW_LINE ||
                        g_DrawingShape == DRAW_ARROW ) {

                        if( abs(g_rcRectangle.bottom - g_rcRectangle.top) <
                            abs(g_rcRectangle.right - g_rcRectangle.left)/10 ) {

                            g_rcRectangle.bottom = g_rcRectangle.top-1;
                        }
                        if( abs(g_rcRectangle.right - g_rcRectangle.left) <
                            abs(g_rcRectangle.bottom - g_rcRectangle.top)/10 ) {

                            g_rcRectangle.right = g_rcRectangle.left-1;
                        }
                    }
                }
                // Draw final one using Gdi+
                DrawShape( g_DrawingShape, hdcScreenCompat, &g_rcRectangle, true );

                InvalidateRect( hWnd, NULL, FALSE );
                DeleteObject( hBrush );
                SelectObject( hdcScreenCompat, oldHbrush );

                prevPt.x = LOWORD( lParam );
                prevPt.y = HIWORD( lParam );
                SaveCursorArea( hdcScreenCursorCompat, hdcScreenCompat, prevPt );
            }
            g_Tracing = FALSE;
            g_DrawingShape = FALSE;
            OutputDebug( L"LBUTTONUP:" );
        }
        return TRUE;

    case WM_GETMINMAXINFO:

        reinterpret_cast<MINMAXINFO *>(lParam)->ptMaxSize.x = width;
        reinterpret_cast<MINMAXINFO*>(lParam)->ptMaxSize.y = height;
        reinterpret_cast<MINMAXINFO*>(lParam)->ptMaxPosition.x = 0;
        reinterpret_cast<MINMAXINFO*>(lParam)->ptMaxPosition.y = 0;
        return TRUE;

    case WM_USER_TYPING_OFF:	{

        if( g_TypeMode != TypeModeOff ) {

            g_TypeMode = TypeModeOff;
            ClearTypingCursor( hdcScreenCompat, hdcScreenCursorCompat, cursorRc, g_BlankedScreen );
            InvalidateRect( hWnd, NULL, FALSE );
            DeleteTypedText( &typedKeyList );

            // 1 means don't reset the cursor. We get that for font resizing
            // Only move the cursor if we're drawing, because otherwise the screen moves to center
            // on the new cursor position
            if( wParam != 1 && g_Drawing ) {

                prevPt.x = cursorRc.left;
                prevPt.y = cursorRc.top;
                SetCursorPos( monInfo.rcMonitor.left + prevPt.x,
                        monInfo.rcMonitor.top + prevPt.y );

                SaveCursorArea( hdcScreenCursorCompat, hdcScreenCompat, prevPt );
                SendMessage( hWnd, WM_MOUSEMOVE, 0, MAKELPARAM( prevPt.x, prevPt.y ));

            } else if( !g_Drawing) {

                // FIX: would be nice to reset cursor so screen doesn't move
                prevPt = textStartPt;
                SaveCursorArea( hdcScreenCursorCompat, hdcScreenCompat, prevPt );
                SetCursorPos( prevPt.x, prevPt.y );
                SendMessage( hWnd, WM_MOUSEMOVE, 0, MAKELPARAM( prevPt.x, prevPt.y ));
            }
        }
        }
        return TRUE;

    case WM_USER_TRAY_ACTIVATE:

        switch( lParam ) {
        case WM_RBUTTONUP:
        case WM_LBUTTONUP:
        case WM_CONTEXTMENU:
        {
            // Set the foreground window so the menu can be closed by clicking elsewhere when
            // opened via right click, and so keyboard navigation works when opened with the menu
            // key or Shift-F10.
            SetForegroundWindow( hWndOptions ? hWndOptions : hWnd );

            // Pop up context menu
            POINT pt;
            GetCursorPos( &pt );
            hPopupMenu = CreatePopupMenu();
            if(!g_StartedByPowerToys) {
                // Exiting will happen through disabling in PowerToys, not the context menu.
                InsertMenu( hPopupMenu, 0, MF_BYPOSITION, IDCANCEL, L"E&xit" );
                InsertMenu( hPopupMenu, 0, MF_BYPOSITION|MF_SEPARATOR, 0, NULL );
            }
            InsertMenu( hPopupMenu, 0, MF_BYPOSITION | ( g_RecordToggle ? MF_CHECKED : 0 ), IDC_RECORD, L"&Record" );
            InsertMenu( hPopupMenu, 0, MF_BYPOSITION, IDC_ZOOM, L"&Zoom" );
            InsertMenu( hPopupMenu, 0, MF_BYPOSITION, IDC_DRAW, L"&Draw" );
            InsertMenu( hPopupMenu, 0, MF_BYPOSITION, IDC_BREAK, L"&Break Timer" );
            if(!g_StartedByPowerToys) {
                // When started by PowerToys, options are configured through the PowerToys Settings.
                InsertMenu( hPopupMenu, 0, MF_BYPOSITION|MF_SEPARATOR, 0, NULL );
                InsertMenu( hPopupMenu, 0, MF_BYPOSITION, IDC_OPTIONS, L"&Options" );
            }
            TrackPopupMenu( hPopupMenu, 0, pt.x , pt.y, 0, hWnd, NULL );
            DestroyMenu( hPopupMenu );
            break;
        }
        case WM_LBUTTONDBLCLK:
            if( !g_TimerActive ) {

                SendMessage( hWnd, WM_COMMAND, IDC_OPTIONS, 0 );

            } else {

                SetForegroundWindow( hWnd );
            }
            break;
        }
        break;

    case WM_USER_STOP_RECORDING:
        StopRecording();
        break;

    case WM_USER_SAVE_CURSOR:
        if( g_Zoomed == TRUE )
        {
            GetCursorPos( &savedCursorPos );
            if( g_Drawing == TRUE )
            {
                ClipCursor( NULL );
            }
        }
        break;

    case WM_USER_RESTORE_CURSOR:
        if( g_Zoomed == TRUE )
        {
            if( g_Drawing == TRUE )
            {
                boundRc = BoundMouse( zoomLevel, &monInfo, width, height, &cursorPos );
            }
            SetCursorPos( savedCursorPos.x, savedCursorPos.y );
        }
        break;

    case WM_USER_EXIT_MODE:
        if( g_Zoomed )
        {
            // Turn off
            if( g_TypeMode != TypeModeOff )
            {
                SendMessage( hWnd, WM_USER_TYPING_OFF, 0, 0 );
            }
            else if( !g_Drawing )
            {
                // Turn off
                PostMessage( hWnd, WM_HOTKEY, ZOOM_HOTKEY, 0 );
            }
            else
            {
                if( !g_Tracing )
                {
                    RestoreCursorArea( hdcScreenCompat, hdcScreenCursorCompat, prevPt );

                    // Ensure the cursor area is painted before returning
                    InvalidateRect( hWnd, NULL, FALSE );
                    UpdateWindow( hWnd );

                    // Make the magnified cursor visible again if LiveDraw is on in LiveZoom
                    if( GetWindowLong( hWnd, GWL_EXSTYLE ) & WS_EX_LAYERED )
                    {
                        if( IsWindowVisible( g_hWndLiveZoom ) )
                        {
                            SendMessage( g_hWndLiveZoom, WM_USER_MAGNIFY_CURSOR, TRUE, 0 );
                        }
                    }
                }
                if( zoomLevel != 1 )
                {
                    // Restore the cursor position to prevent moving the view in static zoom
                    SetCursorPos( monInfo.rcMonitor.left + cursorPos.x, monInfo.rcMonitor.top + cursorPos.y );
                }
                g_Drawing = FALSE;
                g_Tracing = FALSE;
                EnableDisableStickyKeys( TRUE );
                SendMessage( hWnd, WM_USER_TYPING_OFF, 0, 0 );

                // Unclip cursor
                ClipCursor( NULL );
            }
        }
        else if( g_TimerActive )
        {
            // Turn off
            PostMessage( hWnd, WM_HOTKEY, ZOOM_HOTKEY, 0 );
        }
        break;

    case WM_USER_RELOAD_SETTINGS:
    {
        // Reload the settings. This message is called from PowerToys after a setting is changed by the user.
        reg.ReadRegSettings(RegSettings);

        // Apply tray icon setting
        EnableDisableTrayIcon(hWnd, g_ShowTrayIcon);

        // This is also called by ZoomIt when it starts and loads the Settings. Opacity is added after loading from registry, so we use the same pattern.
        if ((g_PenColor >> 24) == 0)
        {
            g_PenColor |= 0xFF << 24;
        }

        // Apply hotkey settings
        UnregisterAllHotkeys(hWnd);
        g_ToggleMod = GetKeyMod(g_ToggleKey);
        g_LiveZoomToggleMod = GetKeyMod(g_LiveZoomToggleKey);
        g_DrawToggleMod = GetKeyMod(g_DrawToggleKey);
        g_BreakToggleMod = GetKeyMod(g_BreakToggleKey);
        g_DemoTypeToggleMod = GetKeyMod(g_DemoTypeToggleKey);
        g_SnipToggleMod = GetKeyMod(g_SnipToggleKey);
        g_RecordToggleMod = GetKeyMod(g_RecordToggleKey);
        BOOL showOptions = FALSE;
        if (g_ToggleKey)
        {
            if (!RegisterHotKey(hWnd, ZOOM_HOTKEY, g_ToggleMod, g_ToggleKey & 0xFF))
            {
                MessageBox(hWnd, L"The specified zoom toggle hotkey is already in use.\nSelect a different zoom toggle hotkey.", APPNAME, MB_ICONERROR);
                showOptions = TRUE;
            }
        }
        if (g_LiveZoomToggleKey)
        {
            if (!RegisterHotKey(hWnd, LIVE_HOTKEY, g_LiveZoomToggleMod, g_LiveZoomToggleKey & 0xFF) ||
                !RegisterHotKey(hWnd, LIVE_DRAW_HOTKEY, g_LiveZoomToggleMod ^ MOD_SHIFT, g_LiveZoomToggleKey & 0xFF))
            {
                MessageBox(hWnd, L"The specified live-zoom toggle hotkey is already in use.\nSelect a different zoom toggle hotkey.", APPNAME, MB_ICONERROR);
                showOptions = TRUE;
            }
        }
        if (g_DrawToggleKey)
        {
            if (!RegisterHotKey(hWnd, DRAW_HOTKEY, g_DrawToggleMod, g_DrawToggleKey & 0xFF))
            {
                MessageBox(hWnd, L"The specified draw w/out zoom hotkey is already in use.\nSelect a different draw w/out zoom hotkey.", APPNAME, MB_ICONERROR);
                showOptions = TRUE;
            }
        }
        if (g_BreakToggleKey)
        {
            if (!RegisterHotKey(hWnd, BREAK_HOTKEY, g_BreakToggleMod, g_BreakToggleKey & 0xFF))
            {
                MessageBox(hWnd, L"The specified break timer hotkey is already in use.\nSelect a different break timer hotkey.", APPNAME, MB_ICONERROR);
                showOptions = TRUE;
            }
        }
        if (g_DemoTypeToggleKey)
        {
            if (!RegisterHotKey(hWnd, DEMOTYPE_HOTKEY, g_DemoTypeToggleMod, g_DemoTypeToggleKey & 0xFF) ||
                !RegisterHotKey(hWnd, DEMOTYPE_RESET_HOTKEY, (g_DemoTypeToggleMod ^ MOD_SHIFT), g_DemoTypeToggleKey & 0xFF))
            {
                MessageBox(hWnd, L"The specified live-type hotkey is already in use.\nSelect a different live-type hotkey.", APPNAME, MB_ICONERROR);
                showOptions = TRUE;
            }
        }
        if (g_SnipToggleKey)
        {
            if (!RegisterHotKey(hWnd, SNIP_HOTKEY, g_SnipToggleMod, g_SnipToggleKey & 0xFF) ||
                !RegisterHotKey(hWnd, SNIP_SAVE_HOTKEY, (g_SnipToggleMod ^ MOD_SHIFT), g_SnipToggleKey & 0xFF))
            {
                MessageBox(hWnd, L"The specified snip hotkey is already in use.\nSelect a different snip hotkey.", APPNAME, MB_ICONERROR);
                showOptions = TRUE;
            }
        }
        if (g_RecordToggleKey)
        {
            if (!RegisterHotKey(hWnd, RECORD_HOTKEY, g_RecordToggleMod | MOD_NOREPEAT, g_RecordToggleKey & 0xFF) ||
                !RegisterHotKey(hWnd, RECORD_CROP_HOTKEY, (g_RecordToggleMod ^ MOD_SHIFT) | MOD_NOREPEAT, g_RecordToggleKey & 0xFF) ||
                !RegisterHotKey(hWnd, RECORD_WINDOW_HOTKEY, (g_RecordToggleMod ^ MOD_ALT) | MOD_NOREPEAT, g_RecordToggleKey & 0xFF))
            {
                MessageBox(hWnd, L"The specified record hotkey is already in use.\nSelect a different record hotkey.", APPNAME, MB_ICONERROR);
                showOptions = TRUE;
            }
        }
        // Register CTRL+8 for GIF recording and CTRL+ALT+8 for GIF window recording
        if (!RegisterHotKey(hWnd, RECORD_GIF_HOTKEY, MOD_CONTROL | MOD_NOREPEAT, '8') ||
            !RegisterHotKey(hWnd, RECORD_GIF_WINDOW_HOTKEY, MOD_CONTROL | MOD_ALT | MOD_NOREPEAT, '8'))
        {
            MessageBox(hWnd, L"The specified GIF recording hotkey is already in use.\nSelect a different GIF recording hotkey.", APPNAME, MB_ICONERROR);
            showOptions = TRUE;
        }
        if (showOptions)
        {
            // To open the PowerToys settings in the ZoomIt page.
            SendMessage(hWnd, WM_COMMAND, IDC_OPTIONS, 0);
        }
        break;
    }
    case WM_COMMAND:

        switch(LOWORD( wParam )) {

        case IDC_SAVE_CROP:
        case IDC_SAVE:
        {
            POINT local_savedCursorPos{};
            if( lParam != SHALLOW_ZOOM )
            {
                GetCursorPos(&local_savedCursorPos);
            }

            HBITMAP     hInterimSaveBitmap;
            HDC         hInterimSaveDc;
            HBITMAP     hSaveBitmap;
            HDC         hSaveDc;
            int         copyX, copyY;
            int         copyWidth, copyHeight;

            if ( LOWORD( wParam ) == IDC_SAVE_CROP )
            {
                g_RecordCropping = TRUE;
                SelectRectangle selectRectangle;
                if( !selectRectangle.Start( hWnd ) )
                {
                    g_RecordCropping = FALSE;
                    if( lParam != SHALLOW_ZOOM )
                    {
                        SetCursorPos(local_savedCursorPos.x, local_savedCursorPos.y);
                    }
                    break;
                }
                auto copyRc = selectRectangle.SelectedRect();
                selectRectangle.Stop();
                g_RecordCropping = FALSE;
                copyX = copyRc.left;
                copyY = copyRc.top;
                copyWidth = copyRc.right - copyRc.left;
                copyHeight = copyRc.bottom - copyRc.top;
            }
            else
            {
                copyX = 0;
                copyY = 0;
                copyWidth = width;
                copyHeight = height;
            }
            OutputDebug( L"***x: %d, y: %d, width: %d, height: %d\n", copyX, copyY, copyWidth, copyHeight );

            RECT oldClipRect{};
            GetClipCursor( &oldClipRect );
            ClipCursor( NULL );

            // Capture the screen before displaying the save dialog
            hInterimSaveDc = CreateCompatibleDC( hdcScreen );
            hInterimSaveBitmap = CreateCompatibleBitmap( hdcScreen, copyWidth, copyHeight );
            SelectObject( hInterimSaveDc, hInterimSaveBitmap );

            hSaveDc = CreateCompatibleDC( hdcScreen );
#if SCALE_HALFTONE
            SetStretchBltMode( hInterimSaveDc, HALFTONE );
            SetStretchBltMode( hSaveDc, HALFTONE );
#else
            // Use HALFTONE for better quality when smooth image is enabled
            if (g_SmoothImage) {
                SetStretchBltMode( hInterimSaveDc, HALFTONE );
                SetStretchBltMode( hSaveDc, HALFTONE );
            } else {
                SetStretchBltMode( hInterimSaveDc, COLORONCOLOR );
                SetStretchBltMode( hSaveDc, COLORONCOLOR );
            }
#endif
            StretchBlt( hInterimSaveDc,
                        0, 0,
                        copyWidth, copyHeight,
                        hdcScreen,
                        monInfo.rcMonitor.left + copyX,
                        monInfo.rcMonitor.top + copyY,
                        copyWidth, copyHeight,
                        SRCCOPY|CAPTUREBLT );

            g_bSaveInProgress = true;
            memset( &openFileName, 0, sizeof(openFileName ));
            openFileName.lStructSize       = OPENFILENAME_SIZE_VERSION_400;
            openFileName.hwndOwner         = hWnd;
            openFileName.hInstance         = static_cast<HINSTANCE>(g_hInstance);
            openFileName.nMaxFile          = sizeof(filePath)/sizeof(filePath[0]);
            openFileName.Flags				= OFN_LONGNAMES|OFN_HIDEREADONLY|OFN_OVERWRITEPROMPT;
            openFileName.lpstrTitle        = L"Save zoomed screen...";
            openFileName.lpstrDefExt       = NULL; // "*.png";
            openFileName.nFilterIndex      = 1;
            openFileName.lpstrFilter       = L"Zoomed PNG\0*.png\0"
                                             //"Zoomed BMP\0*.bmp\0"
                                             "Actual size PNG\0*.png\0\0";
                                             //"Actual size BMP\0*.bmp\0\0";
            openFileName.lpstrFile			= filePath;
            if( GetSaveFileName( &openFileName ) )
            {
                TCHAR targetFilePath[MAX_PATH];
                _tcscpy( targetFilePath, filePath );
                if( !_tcsrchr( targetFilePath, '.' ) )
                {
                    _tcscat( targetFilePath, L".png" );
                }

                // Save image at screen size
                if( openFileName.nFilterIndex == 1 )
                {
                    SavePng( targetFilePath, hInterimSaveBitmap );
                }
                // Save image scaled down to actual size
                else
                {
                    int saveWidth = static_cast<int>( copyWidth / zoomLevel );
                    int saveHeight = static_cast<int>( copyHeight / zoomLevel );

                    hSaveBitmap = CreateCompatibleBitmap( hdcScreen, saveWidth, saveHeight );
                    SelectObject( hSaveDc, hSaveBitmap );

                    StretchBlt( hSaveDc,
                                0, 0,
                                saveWidth, saveHeight,
                                hInterimSaveDc,
                                0,
                                0,
                                copyWidth, copyHeight,
                                SRCCOPY | CAPTUREBLT );

                    SavePng( targetFilePath, hSaveBitmap );
                }
            }
            g_bSaveInProgress = false;

            DeleteDC( hInterimSaveDc );
            DeleteDC( hSaveDc );

            if( lParam != SHALLOW_ZOOM )
            {
                SetCursorPos(local_savedCursorPos.x, local_savedCursorPos.y);
            }
            ClipCursor( &oldClipRect );
            break;
        }

        case IDC_COPY_CROP:
        case IDC_COPY: {
            HBITMAP		hSaveBitmap;
            HDC			hSaveDc;
            int         copyX, copyY;
            int         copyWidth, copyHeight;

            if( LOWORD( wParam ) == IDC_COPY_CROP )
            {
                g_RecordCropping = TRUE;
                POINT local_savedCursorPos{};
                if( lParam != SHALLOW_ZOOM )
                {
                    GetCursorPos(&local_savedCursorPos);
                }
                SelectRectangle selectRectangle;
                if( !selectRectangle.Start( hWnd ) )
                {
                    g_RecordCropping = FALSE;
                    break;
                }
                auto copyRc = selectRectangle.SelectedRect();
                selectRectangle.Stop();
                if( lParam != SHALLOW_ZOOM )
                {
                    SetCursorPos(local_savedCursorPos.x, local_savedCursorPos.y);
                }
                g_RecordCropping = FALSE;

                copyX = copyRc.left;
                copyY = copyRc.top;
                copyWidth = copyRc.right - copyRc.left;
                copyHeight = copyRc.bottom - copyRc.top;
            }
            else
            {
                copyX = 0;
                copyY = 0;
                copyWidth = width;
                copyHeight = height;
            }
            OutputDebug( L"***x: %d, y: %d, width: %d, height: %d\n", copyX, copyY, copyWidth, copyHeight );

            hSaveBitmap = CreateCompatibleBitmap( hdcScreen, copyWidth, copyHeight );
            hSaveDc = CreateCompatibleDC( hdcScreen );
            SelectObject( hSaveDc, hSaveBitmap );
#if SCALE_HALFTONE
            SetStretchBltMode( hSaveDc, HALFTONE );
#else
            // Use HALFTONE for better quality when smooth image is enabled
            if (g_SmoothImage) {
                SetStretchBltMode( hSaveDc, HALFTONE );
            } else {
                SetStretchBltMode( hSaveDc, COLORONCOLOR );
            }
#endif
			StretchBlt( hSaveDc,
                        0, 0,
                        copyWidth, copyHeight,
                        hdcScreen,
                        monInfo.rcMonitor.left + copyX,
                        monInfo.rcMonitor.top + copyY,
                        copyWidth, copyHeight,
                        SRCCOPY|CAPTUREBLT );

            if( OpenClipboard( hWnd )) {

                EmptyClipboard();
                SetClipboardData( CF_BITMAP, hSaveBitmap );
                CloseClipboard();
            }

            DeleteDC( hSaveDc );
            }
            break;

        case IDC_DRAW:
            PostMessage( hWnd, WM_HOTKEY, DRAW_HOTKEY, 1 );
            break;

        case IDC_ZOOM:
            PostMessage( hWnd, WM_HOTKEY, ZOOM_HOTKEY, 1 );
            break;

        case IDC_RECORD:
            PostMessage( hWnd, WM_HOTKEY, RECORD_HOTKEY, 1 );
            break;

        case IDC_OPTIONS:
            // Don't show win32 forms options if started by PowerToys.
            // Show the PowerToys Settings application instead.

            if( g_StartedByPowerToys )
            {
#ifdef __ZOOMIT_POWERTOYS__
                OpenPowerToysSettingsApp();
#endif // __ZOOMIT_POWERTOYS__
            }
            else
            {
                DialogBox( g_hInstance, L"OPTIONS", hWnd, OptionsProc );
            }
            break;

        case IDC_BREAK:
        {
            // Manage handles, clean visual transitions, and Options delta
            if( g_TimerActive )
            {
                if( activeBreakShowBackgroundFile != g_BreakShowBackgroundFile ||
                    activeBreakShowDesktop != g_BreakShowDesktop )
                {
                    if( g_BreakShowBackgroundFile && !g_BreakShowDesktop )
                    {
                        SendMessage( hWnd, WM_HOTKEY, ZOOM_HOTKEY, SHALLOW_DESTROY );
                    }
                    else
                    {
                        SendMessage( hWnd, WM_HOTKEY, ZOOM_HOTKEY, 0 );
                    }
                }
                else
                {
                    SendMessage( hWnd, WM_HOTKEY, ZOOM_HOTKEY, SHALLOW_DESTROY );
                    g_TimerActive = TRUE;
                }
            }

            hdcScreen = CreateDC( L"DISPLAY", static_cast<PTCHAR>(NULL), static_cast<PTCHAR>(NULL), static_cast<CONST DEVMODE*>(NULL) );

            // toggle second monitor
            // FIX: we should save whether or not we've switched to a second monitor
            // rather than just assume that the setting hasn't changed since the break timer
            // became active
            if( g_BreakOnSecondary )
            {
                EnableDisableSecondaryDisplay( hWnd, TRUE, &secondaryDevMode );
            }

            // Determine what monitor we're on
            GetCursorPos( &cursorPos );
            UpdateMonitorInfo( cursorPos, &monInfo );
            width = monInfo.rcMonitor.right - monInfo.rcMonitor.left;
            height = monInfo.rcMonitor.bottom - monInfo.rcMonitor.top;

            // Trigger desktop recapture as necessary when switching monitors
            if( g_TimerActive && g_BreakShowDesktop && lastMonInfo.rcMonitor != monInfo.rcMonitor )
            {
                lastMonInfo = monInfo;
                SendMessage( hWnd, WM_HOTKEY, ZOOM_HOTKEY, 0 );
                PostMessage( hWnd, WM_COMMAND, IDC_BREAK, 0 );
                break;
            }
            lastMonInfo = monInfo;

            // If the background is a file that hasn't been collected, grab it now
            if( g_BreakShowBackgroundFile && !g_BreakShowDesktop &&
                ( !g_TimerActive || wcscmp( activeBreakBackgroundFile, g_BreakBackgroundFile ) ) )
            {
                _tcscpy( activeBreakBackgroundFile, g_BreakBackgroundFile );

                DeleteObject( g_hBackgroundBmp );
                DeleteDC( g_hDcBackgroundFile );

                g_hBackgroundBmp = NULL;
                g_hBackgroundBmp = LoadImageFile( g_BreakBackgroundFile );
                if( g_hBackgroundBmp == NULL )
                {
                    // Clean up hanging handles
                    SendMessage( hWnd, WM_HOTKEY, ZOOM_HOTKEY, 0 );
                    ErrorDialog( hWnd, L"Error loading background bitmap", GetLastError() );
                    break;
                }
                g_hDcBackgroundFile = CreateCompatibleDC( hdcScreen );
                SelectObject( g_hDcBackgroundFile, g_hBackgroundBmp );
            }
            // If the background is a desktop that hasn't been collected, grab it now
            else if( g_BreakShowBackgroundFile && g_BreakShowDesktop && !g_TimerActive )
            {
                g_hBackgroundBmp = CreateFadedDesktopBackground( GetDC(NULL), & monInfo.rcMonitor, NULL );
                g_hDcBackgroundFile = CreateCompatibleDC( hdcScreen );
                SelectObject( g_hDcBackgroundFile, g_hBackgroundBmp );
            }

            // Track Options.Break delta
            activeBreakShowBackgroundFile = g_BreakShowBackgroundFile;
            activeBreakShowDesktop = g_BreakShowDesktop;

            g_TimerActive = TRUE;
#ifdef __ZOOMIT_POWERTOYS__
            if( g_StartedByPowerToys )
            {
                Trace::ZoomItActivateBreak();
            }
#endif // __ZOOMIT_POWERTOYS__

            breakTimeout = g_BreakTimeout * 60 + 1;

            // Create font
            g_LogFont.lfHeight = height / 5;
            hTimerFont = CreateFontIndirect( &g_LogFont );
            g_LogFont.lfHeight = height / 8;
            hNegativeTimerFont = CreateFontIndirect( &g_LogFont );

            // Create backing bitmap
            hdcScreenCompat = CreateCompatibleDC(hdcScreen);
            bmp.bmBitsPixel = static_cast<BYTE>(GetDeviceCaps(hdcScreen, BITSPIXEL));
            bmp.bmPlanes = static_cast<BYTE>(GetDeviceCaps(hdcScreen, PLANES));
            bmp.bmWidth = width;
            bmp.bmHeight = height;
            bmp.bmWidthBytes = ((bmp.bmWidth + 15) &~15)/8;
            hbmpCompat = CreateBitmap(bmp.bmWidth, bmp.bmHeight,
                bmp.bmPlanes, bmp.bmBitsPixel, static_cast<CONST VOID *>(NULL));
             SelectObject(hdcScreenCompat, hbmpCompat);

            SetTextColor( hdcScreenCompat, g_BreakPenColor );
            SetBkMode( hdcScreenCompat, TRANSPARENT );
            SelectObject( hdcScreenCompat, hTimerFont );

            EnableDisableOpacity( hWnd, TRUE );
            EnableDisableScreenSaver( FALSE );

            SendMessage( hWnd, WM_TIMER, 0, 0 );
            SetTimer( hWnd, 0, 1000, NULL );

            BringWindowToTop( hWnd );
            SetForegroundWindow( hWnd );
            SetActiveWindow( hWnd );
            SetWindowPos( hWnd, HWND_NOTOPMOST, monInfo.rcMonitor.left, monInfo.rcMonitor.top,
                    width, height, SWP_SHOWWINDOW );
        }
        break;

        case IDCANCEL:

            memset( &tNotifyIconData, 0, sizeof(tNotifyIconData));
            tNotifyIconData.cbSize = sizeof(NOTIFYICONDATA);
            tNotifyIconData.hWnd = hWnd;
            tNotifyIconData.uID = 1;
            Shell_NotifyIcon(NIM_DELETE, &tNotifyIconData);
            reg.WriteRegSettings( RegSettings );

            if( hWndOptions )
            {
                DestroyWindow( hWndOptions );
            }
            DestroyWindow( hWnd );
            break;
        }
        break;

    case WM_TIMER:
        switch( wParam ) {
        case 0:
            //
            // Break timer
            //
            breakTimeout -= 1;
            InvalidateRect( hWnd, NULL, FALSE );
            if( breakTimeout == 0 && g_BreakPlaySoundFile ) {

                PlaySound( g_BreakSoundFile, NULL, SND_FILENAME|SND_ASYNC );
            }
            break;

        case 2:
        case 1:
<<<<<<< HEAD
            doTelescopingZoomTimer();
=======
            //
            // Telescoping zoom timer
            //
            if( zoomTelescopeStep ) {

                zoomLevel *= zoomTelescopeStep;
                if( (zoomTelescopeStep > 1 && zoomLevel >= zoomTelescopeTarget ) ||
                    (zoomTelescopeStep < 1 && zoomLevel <= zoomTelescopeTarget )) {

                    zoomLevel = zoomTelescopeTarget;
                    KillTimer( hWnd, wParam );
                    OutputDebug( L"SETCURSOR mon_left: %x mon_top: %x x: %d y: %d\n",
                            monInfo.rcMonitor.left, monInfo.rcMonitor.top, cursorPos.x, cursorPos.y );
                    SetCursorPos( monInfo.rcMonitor.left + cursorPos.x,
                                        monInfo.rcMonitor.top + cursorPos.y );
                }

            } else {

                // Case where we didn't zoom at all
                KillTimer( hWnd, wParam );
            }
            if( wParam == 2 && zoomLevel == 1 ) {

                g_Zoomed = FALSE;
                if( g_ZoomOnLiveZoom )
                {
                    GetCursorPos( &cursorPos );
                    cursorPos = ScalePointInRects( cursorPos, monInfo.rcMonitor, g_LiveZoomSourceRect );
                    SetCursorPos( cursorPos.x, cursorPos.y );
                    SendMessage(hWnd, WM_HOTKEY, LIVE_HOTKEY, 0);
                }
                else if( lParam != SHALLOW_ZOOM )
                {
                    // Figure out where final unzoomed cursor should be
                    if (g_Drawing) {
                        cursorPos = prevPt;
                    }
                    OutputDebug(L"FINAL MOUSE: x: %d y: %d\n", cursorPos.x, cursorPos.y );
                    GetZoomedTopLeftCoordinates(zoomLevel, &cursorPos, &x, width, &y, height);
                    cursorPos.x = monInfo.rcMonitor.left + x + static_cast<int>((cursorPos.x - x) * zoomLevel);
                    cursorPos.y = monInfo.rcMonitor.top + y + static_cast<int>((cursorPos.y - y) * zoomLevel);
                    SetCursorPos(cursorPos.x, cursorPos.y);
                }
                if( hTargetWindow ) {

                    SetWindowPos( hTargetWindow, HWND_BOTTOM, rcTargetWindow.left, rcTargetWindow.top,
                            rcTargetWindow.right - rcTargetWindow.left,
                            rcTargetWindow.bottom - rcTargetWindow.top, 0 );
                    hTargetWindow = NULL;
                }
                DeleteDrawUndoList( &drawUndoList );

                // Restore live zoom if we came from that mode
                if( g_ZoomOnLiveZoom ) {

                    SendMessage( g_hWndLiveZoom, WM_USER_SET_ZOOM, static_cast<WPARAM>(g_LiveZoomLevel), reinterpret_cast<LPARAM>(&g_LiveZoomSourceRect) );
                    g_ZoomOnLiveZoom = FALSE;
                    forcePenResize = TRUE;
                }

                SetForegroundWindow( g_ActiveWindow );
                ClipCursor( NULL );
                g_HaveDrawn = FALSE;
                g_TypeMode = TypeModeOff;
                g_HaveTyped = FALSE;
                g_Drawing = FALSE;
                EnableDisableStickyKeys( TRUE );
                DeleteObject( hTypingFont );
                DeleteDC( hdcScreen );
                DeleteDC( hdcScreenCompat );
                DeleteDC( hdcScreenCursorCompat );
                DeleteDC( hdcScreenSaveCompat );
                DeleteObject( hbmpCompat );
                DeleteObject( hbmpCursorCompat );
                DeleteObject( hbmpDrawingCompat );
                DeleteObject( hDrawingPen );

                SetFocus( g_ActiveWindow );
                ShowWindow( hWnd, SW_HIDE );
            }
            InvalidateRect( hWnd, NULL, FALSE );
>>>>>>> 24d7ae54
            break;

        case 3:
            POINT mousePos;
            GetCursorPos(&mousePos);
            if (mousePos.x != cursorPos.x || mousePos.y != cursorPos.y)
            {
                MONITORINFO monitorInfo = { sizeof(MONITORINFO) };
                UpdateMonitorInfo(mousePos, &monitorInfo);

                mousePos.x -= monitorInfo.rcMonitor.left;
                mousePos.y -= monitorInfo.rcMonitor.top;

                OutputDebug(L"RETRACKING MOUSE: x: %d y: %d\n", mousePos.x, mousePos.y);
                SendMessage(hWnd, WM_MOUSEMOVE, 0, MAKELPARAM(mousePos.x, mousePos.y));
            }
            break;
        }
        break;

    case WM_PAINT:

        hDc = BeginPaint(hWnd, &ps);

        if( ( ( g_RecordCropping == FALSE ) || ( zoomLevel == 1 ) ) && g_Zoomed ) {

            OutputDebug( L"PAINT x: %d y: %d width: %d height: %d zoomLevel: %g\n",
                    cursorPos.x, cursorPos.y, width, height, zoomLevel );
            GetZoomedTopLeftCoordinates( zoomLevel, &cursorPos, &x, width, &y, height );
#if SCALE_GDIPLUS
            if ( zoomLevel >= zoomTelescopeTarget )  {
                // do a high-quality render
                extern void ScaleImage( HDC hdcDst, float xDst, float yDst, float wDst, float hDst,
                                        HBITMAP bmSrc, float xSrc, float ySrc, float wSrc, float hSrc );

                ScaleImage( ps.hdc,
                            0, 0,
                            (float)bmp.bmWidth, (float)bmp.bmHeight,
                            hbmpCompat,
                            (float)x, (float)y,
                            width/zoomLevel, height/zoomLevel );
            } else {
                // do a fast, less accurate render (but use smooth if enabled)
                SetStretchBltMode( hDc, g_SmoothImage ? HALFTONE : COLORONCOLOR );
                StretchBlt( ps.hdc,
                        0, 0,
                        bmp.bmWidth, bmp.bmHeight,
                        hdcScreenCompat,
                        x, y,
                        (int) (width/zoomLevel), (int) (height/zoomLevel),
                        SRCCOPY);
            }
#else
#if SCALE_HALFTONE
            SetStretchBltMode( hDc, zoomLevel == zoomTelescopeTarget ? HALFTONE : COLORONCOLOR );
#else
            // Use HALFTONE for better quality when smooth image is enabled
            if (g_SmoothImage) {
                SetStretchBltMode( hDc, HALFTONE );
            } else {
                SetStretchBltMode( hDc, COLORONCOLOR );
            }
#endif
            StretchBlt( ps.hdc,
                    0, 0,
                    bmp.bmWidth, bmp.bmHeight,
                    hdcScreenCompat,
                    x, y,
                    static_cast<int>(width/zoomLevel), static_cast<int>(height/zoomLevel),
                    SRCCOPY|CAPTUREBLT );
#endif
        } else if( g_TimerActive ) {

            // Fill bitmap with white
            rc.top = rc.left = 0;
            rc.bottom = height;
            rc.right = width;
            FillRect( hdcScreenCompat, &rc, GetSysColorBrush( COLOR_WINDOW ));

            // If there's a background bitmap, draw it in the center
            if( g_hBackgroundBmp ) {

                BITMAP local_bmp;
                GetObject(g_hBackgroundBmp, sizeof(local_bmp), &local_bmp);
                SetStretchBltMode( hdcScreenCompat, g_SmoothImage ? HALFTONE : COLORONCOLOR );
                if( g_BreakBackgroundStretch ) {
                    StretchBlt( hdcScreenCompat, 0, 0, width, height,
                        g_hDcBackgroundFile, 0, 0, local_bmp.bmWidth, local_bmp.bmHeight, SRCCOPY|CAPTUREBLT  );
                } else {
                    BitBlt( hdcScreenCompat, width/2 - local_bmp.bmWidth/2, height/2 - local_bmp.bmHeight/2,
                        local_bmp.bmWidth, local_bmp.bmHeight, g_hDcBackgroundFile, 0, 0, SRCCOPY|CAPTUREBLT  );
                }
            }

            // Draw time
            if( breakTimeout > 0 ) {

                _stprintf( timerText, L"% 2d:%02d", breakTimeout/60, breakTimeout % 60 );

            } else {

                _tcscpy( timerText, L"0:00" );
            }
            rc.left = rc.top = 0;
            DrawText( hdcScreenCompat, timerText, -1, &rc,
                DT_NOCLIP|DT_LEFT|DT_NOPREFIX|DT_CALCRECT );

            rc1.left = rc1.right = rc1.bottom = rc1.top = 0;
            if( g_ShowExpiredTime && breakTimeout < 0 ) {

                _stprintf( negativeTimerText, L"(-% 2d:%02d)",
                        -breakTimeout/60, -breakTimeout % 60 );
                HFONT prevFont = static_cast<HFONT>(SelectObject( hdcScreenCompat, hNegativeTimerFont ));
                DrawText( hdcScreenCompat, negativeTimerText, -1, &rc1,
                    DT_NOCLIP|DT_LEFT|DT_NOPREFIX|DT_CALCRECT );
                SelectObject( hdcScreenCompat, prevFont );
            }

            // Position time vertically
            switch( g_BreakTimerPosition ) {
            case 0:
            case 1:
            case 2:
                rc.top = 50;
                break;
            case 3:
            case 4:
            case 5:
                rc.top = (height - (rc.bottom - rc.top))/2;
                break;
            case 6:
            case 7:
            case 8:
                rc.top = height - rc.bottom - 50 - rc1.bottom;
                break;
            }

            // Position time horizontally
            switch( g_BreakTimerPosition ) {
            case 0:
            case 3:
            case 6:
                rc.left = 50;
                break;
            case 1:
            case 4:
            case 7:
                rc.left = (width - (rc.right - rc.left))/2;
                break;
            case 2:
            case 5:
            case 8:
                rc.left = width - rc.right - 50;
                break;
            }
            rc.bottom += rc.top;
            rc.right += rc.left;

            DrawText( hdcScreenCompat, timerText, -1, &rc, DT_NOCLIP|DT_LEFT|DT_NOPREFIX );

            if( g_ShowExpiredTime && breakTimeout < 0 ) {

                rc1.top = rc.bottom + 10;
                rc1.left = rc.left + ((rc.right - rc.left)-(rc1.right-rc1.left))/2;
                HFONT prevFont = static_cast<HFONT>(SelectObject( hdcScreenCompat, hNegativeTimerFont ));
                DrawText( hdcScreenCompat, negativeTimerText, -1, &rc1,
                    DT_NOCLIP|DT_LEFT|DT_NOPREFIX );
                SelectObject( hdcScreenCompat, prevFont );
            }

            // Copy to screen
            BitBlt( ps.hdc, 0, 0, width, height, hdcScreenCompat, 0, 0, SRCCOPY|CAPTUREBLT  );
        }
        EndPaint(hWnd, &ps);
        return TRUE;

    case WM_DESTROY:

        PostQuitMessage( 0 );
        break;

    default:
        if( message == wmTaskbarCreated )
        {
            if( g_ShowTrayIcon )
            {
                EnableDisableTrayIcon( hWnd, TRUE );
            }
            return TRUE;
        }
       return DefWindowProc(hWnd, message, wParam, lParam );
    }
    return 0;
}


//----------------------------------------------------------------------------
//
// LiveZoomWndProc
//
//----------------------------------------------------------------------------
LRESULT CALLBACK LiveZoomWndProc(HWND hWnd, UINT message, WPARAM wParam, LPARAM lParam)
{
    RECT		rc;
    POINT		cursorPos;
    static int	width, height;
    static MONITORINFO	monInfo;
    HDC			hdcScreen;
#if 0
    int			delta;
    BOOLEAN		zoomIn;
#endif
    static POINT	lastCursorPos;
    POINT			adjustedCursorPos, zoomCenterPos;
    int				moveWidth, moveHeight;
    int				sourceRectHeight, sourceRectWidth;
    DWORD			curTickCount;
    RECT			sourceRect{};
    static RECT		lastSourceRect;
    static float	zoomLevel;
    static float	zoomTelescopeStep;
    static float	zoomTelescopeTarget;
    static DWORD	prevZoomStepTickCount = 0;
    static BOOL		dwmEnabled = FALSE;
    static BOOLEAN	startedInPresentationMode = FALSE;
    MAGTRANSFORM matrix;

    switch (message)  {
    case WM_CREATE:

        // Initialize
        pMagInitialize();
        if (pDwmIsCompositionEnabled) pDwmIsCompositionEnabled(&dwmEnabled);

        // Create the zoom window
        if( !g_fullScreenWorkaround ) {

            g_hWndLiveZoomMag = CreateWindowEx( 0,
                                        WC_MAGNIFIER,
                                        TEXT("MagnifierWindow"),
                                        WS_CHILD | MS_SHOWMAGNIFIEDCURSOR | WS_VISIBLE,
                                        0, 0, 0, 0, hWnd, NULL, g_hInstance, NULL );
        }
        ShowWindow( hWnd, SW_SHOW );
        InvalidateRect( g_hWndLiveZoomMag, NULL, TRUE );

        if( !g_fullScreenWorkaround )
            SetForegroundWindow(static_cast<HWND>(reinterpret_cast<LPCREATESTRUCT>(lParam)->lpCreateParams));

        // If we're not on Win7+, then set a timer to go off two hours from
        // now
        if( g_OsVersion < WIN7_VERSION ) {

            startedInPresentationMode = IsPresentationMode();
            // if we're not in presentation mode, kill ourselves after a timeout
            if( !startedInPresentationMode ) {

                SetTimer( hWnd, 1, LIVEZOOM_WINDOW_TIMEOUT, NULL );
            }
        }
        break;

    case WM_SHOWWINDOW:
        if( wParam == TRUE ) {

            // Determine what monitor we're on
            lastCursorPos.x = -1;
            hdcScreen	= GetDC( NULL );
            GetCursorPos( &cursorPos );
            UpdateMonitorInfo( cursorPos, &monInfo );
            width = monInfo.rcMonitor.right - monInfo.rcMonitor.left;
            height = monInfo.rcMonitor.bottom - monInfo.rcMonitor.top;
            lastSourceRect.left = lastSourceRect.right = 0;
            lastSourceRect.right = width;
            lastSourceRect.bottom = height;

            // Set window size
            if( !g_fullScreenWorkaround ) {

                SetWindowPos( hWnd, NULL, monInfo.rcMonitor.left, monInfo.rcMonitor.top,
                    monInfo.rcMonitor.right - monInfo.rcMonitor.left,
                    monInfo.rcMonitor.bottom - monInfo.rcMonitor.top,
                    SWP_NOACTIVATE | SWP_NOZORDER );
                UpdateWindow(hWnd);
            }

            // Are we coming back from a static zoom that
            // was started while we were live zoomed?
            if( g_ZoomOnLiveZoom ) {

                // Force a zoom to 2x without telescope
                prevZoomStepTickCount = 0;
                zoomLevel = static_cast<float>(1.9);
                zoomTelescopeTarget = 2.0;
                zoomTelescopeStep = 2.0;

            } else {

                zoomTelescopeStep = ZOOM_LEVEL_STEP_IN;
                zoomTelescopeTarget = g_ZoomLevels[g_SliderZoomLevel];

                prevZoomStepTickCount = 0;
                if( dwmEnabled ) {

                    zoomLevel = static_cast<float>(1);

                } else {

                    zoomLevel = static_cast<float>(1.9);
                }
            }
            RegisterHotKey( hWnd, 0, MOD_CONTROL, VK_UP );
            RegisterHotKey( hWnd, 1, MOD_CONTROL, VK_DOWN );

            // Hide hardware cursor
            if( !g_fullScreenWorkaround )
                if( pMagShowSystemCursor ) pMagShowSystemCursor( FALSE );

            if( g_RecordToggle )
                g_RecordingSession->EnableCursorCapture( false );

            GetCursorPos( &lastCursorPos );
            SetCursorPos( lastCursorPos.x, lastCursorPos.y );

            SendMessage( hWnd, WM_TIMER, 0, 0);
            SetTimer( hWnd, 0, ZOOM_LEVEL_STEP_TIME, NULL );

        } else {

            KillTimer( hWnd, 0 );

            if( g_RecordToggle )
                g_RecordingSession->EnableCursorCapture();

            if( !g_fullScreenWorkaround )
                if( pMagShowSystemCursor ) pMagShowSystemCursor( TRUE );

            // Reset the timer to expire two hours from now
            if( g_OsVersion < WIN7_VERSION && !IsPresentationMode()) {

                KillTimer( hWnd, 1 );
                SetTimer( hWnd, 1, LIVEZOOM_WINDOW_TIMEOUT, NULL );
            } else {

                DestroyWindow( hWnd );
            }
            UnregisterHotKey( hWnd, 0 );
            UnregisterHotKey( hWnd, 1 );
        }
        break;

    case WM_TIMER:
        switch( wParam ) {
        case 0: {
            // if we're cropping, do not move
            if( g_RecordCropping == TRUE )
            {
                // Still redraw to keep the contents live
                InvalidateRect( g_hWndLiveZoomMag, nullptr, TRUE );
                break;
            }

            GetCursorPos(&cursorPos);

            // Reclaim topmost status, to prevent unmagnified menus from remaining in view.
            memset(&matrix, 0, sizeof(matrix));
            if( !g_fullScreenWorkaround ) {

                pSetLayeredWindowAttributes( hWnd, 0, 255, LWA_ALPHA );
                SetWindowPos(hWnd, HWND_TOPMOST, 0, 0, 0, 0,
                    SWP_NOACTIVATE | SWP_NOMOVE | SWP_NOSIZE);

                OutputDebug(L"LIVEZOOM RECLAIM\n");
            }

            sourceRectWidth = lastSourceRect.right - lastSourceRect.left;
            sourceRectHeight = lastSourceRect.bottom - lastSourceRect.top;
            moveWidth = sourceRectWidth/LIVEZOOM_MOVE_REGIONS;
            moveHeight = sourceRectHeight/LIVEZOOM_MOVE_REGIONS;
            curTickCount = GetTickCount();
            if( zoomLevel != zoomTelescopeTarget &&
                (prevZoomStepTickCount == 0 || (curTickCount - prevZoomStepTickCount > ZOOM_LEVEL_STEP_TIME)) ) {

                prevZoomStepTickCount = curTickCount;
                if( (zoomTelescopeStep > 1 && zoomLevel*zoomTelescopeStep >= zoomTelescopeTarget ) ||
                    (zoomTelescopeStep < 1 && zoomLevel*zoomTelescopeStep <= zoomTelescopeTarget )) {

                    zoomLevel = zoomTelescopeTarget;

                } else {

                    zoomLevel *= zoomTelescopeStep;
                }
                // Time to exit zoom mode?
                if( zoomTelescopeTarget == 1 && zoomLevel == 1 ) {

#if WINDOWS_CURSOR_RECORDING_WORKAROUND
                    if( g_RecordToggle )
                        g_LiveZoomLevelOne = true;
                    else
#endif
                    ShowWindow( hWnd, SW_HIDE );

                } else {

                    matrix.v[0][0] = zoomLevel;
                    matrix.v[0][2] = (static_cast<float>(-lastSourceRect.left) * zoomLevel);
                    matrix.v[1][1] = zoomLevel;
                    matrix.v[1][2] = (static_cast<float>(-lastSourceRect.top) * zoomLevel );
                    matrix.v[2][2] = 1.0f;
                }

                //
                // Pre-adjust for monitor boundary
                //
                adjustedCursorPos.x = cursorPos.x - monInfo.rcMonitor.left;
                adjustedCursorPos.y = cursorPos.y - monInfo.rcMonitor.top;
                GetZoomedTopLeftCoordinates( zoomLevel, &adjustedCursorPos, reinterpret_cast<int *>(&zoomCenterPos.x), width,
                                reinterpret_cast<int *>(&zoomCenterPos.y), height );

                //
                // Add back monitor boundary
                //
                zoomCenterPos.x += monInfo.rcMonitor.left + static_cast<LONG>(width/zoomLevel/2);
                zoomCenterPos.y += monInfo.rcMonitor.top + static_cast<LONG>(height/zoomLevel/2);

            } else {

                int xOffset = cursorPos.x - lastSourceRect.left;
                int yOffset = cursorPos.y - lastSourceRect.top;
                zoomCenterPos.x = 0;
                zoomCenterPos.y = 0;
                if( xOffset < moveWidth )
                    zoomCenterPos.x = lastSourceRect.left + sourceRectWidth/2 - (moveWidth - xOffset);
                else if( xOffset > moveWidth * (LIVEZOOM_MOVE_REGIONS-1) )
                    zoomCenterPos.x = lastSourceRect.left + sourceRectWidth/2 + (xOffset - moveWidth*(LIVEZOOM_MOVE_REGIONS-1));
                if( yOffset < moveHeight )
                    zoomCenterPos.y = lastSourceRect.top + sourceRectHeight/2 - (moveHeight - yOffset);
                else if( yOffset > moveHeight * (LIVEZOOM_MOVE_REGIONS-1) )
                    zoomCenterPos.y = lastSourceRect.top + sourceRectHeight/2 + (yOffset - moveHeight*(LIVEZOOM_MOVE_REGIONS-1));
            }
            if( matrix.v[0][0] || zoomCenterPos.x || zoomCenterPos.y ) {

                if( zoomCenterPos.y == 0 )
                    zoomCenterPos.y = lastSourceRect.top + sourceRectHeight/2;
                if( zoomCenterPos.x == 0 )
                    zoomCenterPos.x = lastSourceRect.left + sourceRectWidth/2;

                int zoomWidth = static_cast<int>(width / zoomLevel);
                int zoomHeight = static_cast<int>(height/ zoomLevel);
                sourceRect.left = zoomCenterPos.x - zoomWidth / 2;
                sourceRect.top = zoomCenterPos.y -  zoomHeight / 2;

                // Don't scroll outside desktop area.
                if (sourceRect.left < monInfo.rcMonitor.left)
                    sourceRect.left = monInfo.rcMonitor.left;
                else if (sourceRect.left > monInfo.rcMonitor.right - zoomWidth )
                    sourceRect.left = monInfo.rcMonitor.right - zoomWidth;
                sourceRect.right = sourceRect.left + zoomWidth;
                if (sourceRect.top < monInfo.rcMonitor.top)
                    sourceRect.top = monInfo.rcMonitor.top;
                else if (sourceRect.top > monInfo.rcMonitor.bottom - zoomHeight)
                    sourceRect.top = monInfo.rcMonitor.bottom - zoomHeight;
                sourceRect.bottom = sourceRect.top + zoomHeight;

                if( g_ZoomOnLiveZoom ) {

                    matrix.v[0][0] = static_cast<float>(1.0);
                    matrix.v[0][2] = (static_cast<float>(-monInfo.rcMonitor.left));

                    matrix.v[1][1] = static_cast<float>(1.0);
                    matrix.v[1][2] = (static_cast<float>(-monInfo.rcMonitor.top));

                    matrix.v[2][2] = 1.0f;

                } else if( lastSourceRect.left != sourceRect.left ||
                    lastSourceRect.top  != sourceRect.top ) {

                    matrix.v[0][0] = zoomLevel;
                    matrix.v[0][2] = (static_cast<float>(-sourceRect.left) * zoomLevel);

                    matrix.v[1][1] = zoomLevel;
                    matrix.v[1][2] = (static_cast<float>(-sourceRect.top) * zoomLevel);

                    matrix.v[2][2] = 1.0f;
                }
                lastSourceRect = sourceRect;
            }
            lastCursorPos = cursorPos;

            // Update source and zoom if necessary
            if( matrix.v[0][0] ) {

                OutputDebug(L"LIVEZOOM update\n");
                if( g_fullScreenWorkaround ) {

                    pMagSetFullscreenTransform(zoomLevel, sourceRect.left, sourceRect.top);
                    pMagSetInputTransform(TRUE, &sourceRect, &monInfo.rcMonitor);
                }
                else {

                    pMagSetWindowTransform(g_hWndLiveZoomMag, &matrix);
                }
            }

            if( !g_fullScreenWorkaround ) {

                // Force redraw to refresh screen contents
                InvalidateRect(g_hWndLiveZoomMag, NULL, TRUE);
            }

            // are we done zooming?
            if( zoomLevel == 1 ) {

#if WINDOWS_CURSOR_RECORDING_WORKAROUND
                if( g_RecordToggle ) {

                    g_LiveZoomLevelOne = true;
                }
                else {

#endif
                if( g_OsVersion < WIN7_VERSION ) {

                    ShowWindow( hWnd, SW_HIDE );

                } else {

                    DestroyWindow( hWnd );
                }
            }
#if WINDOWS_CURSOR_RECORDING_WORKAROUND
            }
#endif
            }
            break;
        case 1: {

            if( !IsWindowVisible( hWnd )) {

                // This is the cached window timeout. If not in presentation mode,
                // time to exit
                if( !IsPresentationMode()) {

                    DestroyWindow( hWnd );
                }
            }
            }
            break;
        }
        break;

    case WM_SETTINGCHANGE:
        if( g_OsVersion < WIN7_VERSION ) {

            if( startedInPresentationMode && !IsPresentationMode()) {

                // Existing presentation mode
                DestroyWindow( hWnd );

            } else if( !startedInPresentationMode && IsPresentationMode()) {

                // Kill the timer if one was configured, because now
                // we're going to go away when they exit presentation mode
                KillTimer( hWnd, 1 );
            }
        }
        break;

    case WM_HOTKEY: {
        float newZoomLevel = zoomLevel;
        switch( wParam ) {
        case 0:
            // zoom in
            if( newZoomLevel < ZOOM_LEVEL_MAX )
                newZoomLevel *= 2;
            zoomTelescopeStep = ZOOM_LEVEL_STEP_IN;
            break;

        case 1:
            if( newZoomLevel > 2 )
                newZoomLevel /= 2;
            else {

                newZoomLevel *= .75;
                if( newZoomLevel < ZOOM_LEVEL_MIN )
                    newZoomLevel = ZOOM_LEVEL_MIN;
            }
            zoomTelescopeStep = ZOOM_LEVEL_STEP_OUT;
            break;
        }
        zoomTelescopeTarget = newZoomLevel;
        if( !dwmEnabled ) {

            zoomLevel = newZoomLevel;
        }
        }
        break;

    // NOTE: keyboard and mouse input actually don't get sent to us at all when in live zoom mode
    case WM_KEYDOWN:
        switch( wParam ) {
        case VK_ESCAPE:
            zoomTelescopeStep = ZOOM_LEVEL_STEP_OUT;
            zoomTelescopeTarget = 1.0;
            if( !dwmEnabled ) {

                zoomLevel = static_cast<float>(1.1);
            }
            break;

        case VK_UP:
            SendMessage( hWnd, WM_MOUSEWHEEL,
                MAKEWPARAM( GetAsyncKeyState( VK_LCONTROL ) != 0 ? MK_CONTROL: 0, WHEEL_DELTA), 0 );
            return TRUE;

        case VK_DOWN:
            SendMessage( hWnd, WM_MOUSEWHEEL,
                MAKEWPARAM( GetAsyncKeyState( VK_LCONTROL ) != 0 ? MK_CONTROL: 0, -WHEEL_DELTA), 0 );
            return TRUE;
        }
        break;
    case WM_DESTROY:
        g_hWndLiveZoom = NULL;
        break;

    case WM_SIZE:
        GetClientRect(hWnd, &rc);
        SetWindowPos(g_hWndLiveZoomMag, NULL,
            rc.left, rc.top, rc.right, rc.bottom, 0 );
        break;

    case WM_USER_GET_ZOOM_LEVEL:
        return reinterpret_cast<LRESULT>(&zoomLevel);

    case WM_USER_GET_SOURCE_RECT:
        return reinterpret_cast<LRESULT>(&lastSourceRect);

    case WM_USER_MAGNIFY_CURSOR:
        {
            auto style = GetWindowLong( g_hWndLiveZoomMag, GWL_STYLE );
            if( wParam == TRUE )
            {
                style |= MS_SHOWMAGNIFIEDCURSOR;
            }
            else
            {
                style &= ~MS_SHOWMAGNIFIEDCURSOR;
            }
            SetWindowLong( g_hWndLiveZoomMag, GWL_STYLE, style );
            InvalidateRect( g_hWndLiveZoomMag, nullptr, TRUE );
            RedrawWindow( hWnd, nullptr, nullptr, RDW_ALLCHILDREN | RDW_UPDATENOW );
        }
        break;

    case WM_USER_SET_ZOOM:
        {
            if( g_RecordToggle )
            {
                g_SelectRectangle.UpdateOwner( hWnd );
            }

            if( lParam != NULL ) {

                lastSourceRect = *reinterpret_cast<RECT *>(lParam);
            }
#if WINDOWS_CURSOR_RECORDING_WORKAROUND
            if( g_LiveZoomLevelOne ) {

                g_LiveZoomLevelOne = FALSE;

                zoomTelescopeTarget = static_cast<float>(wParam);
                zoomTelescopeStep = ZOOM_LEVEL_STEP_IN;
                prevZoomStepTickCount = 0;
                zoomLevel = 1.0;

                break;
            }
#endif
            zoomLevel = static_cast<float>(wParam);
            zoomTelescopeTarget = zoomLevel;
            matrix.v[0][0] = zoomLevel;
            matrix.v[0][2] = (static_cast<float>(-lastSourceRect.left) * static_cast<float>(wParam));

            matrix.v[1][1] = zoomLevel;
            matrix.v[1][2] = (static_cast<float>(-lastSourceRect.top) * static_cast<float>(wParam));

            matrix.v[2][2] = 1.0f;

            if( g_fullScreenWorkaround ) {

                pMagSetFullscreenTransform(zoomLevel, lastSourceRect.left, lastSourceRect.top);
                pMagSetInputTransform(TRUE, &lastSourceRect, &monInfo.rcMonitor);
            }
            else {

                pMagSetWindowTransform(g_hWndLiveZoomMag, &matrix);
            }
        }
        break;

    default:
        return DefWindowProc(hWnd, message, wParam, lParam);
    }
    return 0;
}


//----------------------------------------------------------------------------
//
// Wrapper functions for explicit linking to d3d11.dll
//
//----------------------------------------------------------------------------

HRESULT __stdcall WrapCreateDirect3D11DeviceFromDXGIDevice(
    IDXGIDevice		*dxgiDevice,
    IInspectable	**graphicsDevice)
{
    if( pCreateDirect3D11DeviceFromDXGIDevice == nullptr )
        return E_NOINTERFACE;

    return pCreateDirect3D11DeviceFromDXGIDevice( dxgiDevice, graphicsDevice );
}

HRESULT __stdcall WrapCreateDirect3D11SurfaceFromDXGISurface(
    IDXGISurface	*dxgiSurface,
    IInspectable	**graphicsSurface)
{
    if( pCreateDirect3D11SurfaceFromDXGISurface == nullptr )
        return E_NOINTERFACE;

    return pCreateDirect3D11SurfaceFromDXGISurface( dxgiSurface, graphicsSurface );
}

HRESULT __stdcall WrapD3D11CreateDevice(
    IDXGIAdapter			*pAdapter,
    D3D_DRIVER_TYPE			DriverType,
    HMODULE					Software,
    UINT					Flags,
    const D3D_FEATURE_LEVEL	*pFeatureLevels,
    UINT					FeatureLevels,
    UINT					SDKVersion,
    ID3D11Device			**ppDevice,
    D3D_FEATURE_LEVEL		*pFeatureLevel,
    ID3D11DeviceContext		**ppImmediateContext)
{
    if( pD3D11CreateDevice == nullptr )
        return E_NOINTERFACE;

    return pD3D11CreateDevice( pAdapter, DriverType, Software, Flags, pFeatureLevels,
                FeatureLevels, SDKVersion, ppDevice, pFeatureLevel, ppImmediateContext );
}


//----------------------------------------------------------------------------
//
// InitInstance
//
//----------------------------------------------------------------------------
HWND InitInstance( HINSTANCE hInstance, int nCmdShow )
{
    WNDCLASS  wcZoomIt;
    HWND	  hWndMain;

    g_hInstance = hInstance;

    // If magnification, set default hotkey for live zoom
    if( pMagInitialize ) {

        // register live zoom host window
        wcZoomIt.style          = CS_HREDRAW | CS_VREDRAW;
        wcZoomIt.lpfnWndProc    = LiveZoomWndProc;
        wcZoomIt.cbClsExtra     = 0;
        wcZoomIt.cbWndExtra     = 0;
        wcZoomIt.hInstance      = hInstance;
        wcZoomIt.hIcon          = 0;
        wcZoomIt.hCursor        = LoadCursor(NULL, IDC_ARROW);
        wcZoomIt.hbrBackground  = NULL;
        wcZoomIt.lpszMenuName   = NULL;
        wcZoomIt.lpszClassName  = L"MagnifierClass";
        RegisterClass(&wcZoomIt);

    } else {

        g_LiveZoomToggleKey = 0;
    }

    wcZoomIt.style = 0;
    wcZoomIt.lpfnWndProc	= (WNDPROC)MainWndProc;
    wcZoomIt.cbClsExtra		= 0;
    wcZoomIt.cbWndExtra		= 0;
    wcZoomIt.hInstance		= hInstance;       wcZoomIt.hIcon			= NULL;
    wcZoomIt.hCursor		= LoadCursor( hInstance, L"NULLCURSOR" );
    wcZoomIt.hbrBackground	= NULL;
    wcZoomIt.lpszMenuName	= NULL;
    wcZoomIt.lpszClassName	= L"ZoomitClass";
    if ( ! RegisterClass(&wcZoomIt) )
        return FALSE;

    hWndMain = CreateWindowEx( WS_EX_TOOLWINDOW, L"ZoomitClass",
                    L"Zoomit Zoom Window",
                    WS_POPUP,
                    0, 0,
                    0, 0,
                    NULL,
                    NULL,
                    hInstance,
                    NULL);

    // If window could not be created, return "failure"
    if (!hWndMain )
        return NULL;

    // Make the window visible; update its client area; and return "success"
    ShowWindow(hWndMain, SW_HIDE);

    // Add tray icon
    EnableDisableTrayIcon( hWndMain, g_ShowTrayIcon );
    return hWndMain;

}

//----------------------------------------------------------------------------
//
// WinMain
//
//----------------------------------------------------------------------------
int APIENTRY wWinMain(_In_ HINSTANCE hInstance, _In_opt_ HINSTANCE hPrevInstance,
    _In_ PWSTR lpCmdLine, _In_ int nCmdShow )
{
    MSG					msg;
    HACCEL				hAccel;

    if( !ShowEula( APPNAME, NULL, NULL )) return 1;

#ifdef __ZOOMIT_POWERTOYS__
    if (powertoys_gpo::getConfiguredZoomItEnabledValue() == powertoys_gpo::gpo_rule_configured_disabled)
    {
        Logger::warn(L"Tried to start with a GPO policy setting the utility to always be disabled. Please contact your systems administrator.");
        return 1;
    }

    Shared::Trace::ETWTrace* trace = nullptr;
    std::wstring pid = std::wstring(lpCmdLine); // The PowerToys pid is the argument to the process.
    auto mainThreadId = GetCurrentThreadId();
    if (!pid.empty())
    {
        g_StartedByPowerToys = TRUE;

        trace = new Shared::Trace::ETWTrace();
        Trace::RegisterProvider();
        trace->UpdateState(true);
        Trace::ZoomItStarted();

        // Initialize logger
        LoggerHelpers::init_logger(L"ZoomIt", L"", LogSettings::zoomItLoggerName);

        ProcessWaiter::OnProcessTerminate(pid, [mainThreadId](int err) {
            if (err != ERROR_SUCCESS)
            {
                Logger::error(L"Failed to wait for parent process exit. {}", get_last_error_or_default(err));
            }
            else
            {
                Logger::trace(L"PowerToys runner exited.");
            }

            Logger::trace(L"Exiting ZoomIt");
            PostThreadMessage(mainThreadId, WM_QUIT, 0, 0);
        });
    }
#endif // __ZOOMIT_POWERTOYS__


#ifndef _WIN64

    if(!g_StartedByPowerToys)
    {
        // Launch 64-bit version if necessary
        SetAutostartFilePath();
        if( RunningOnWin64()) {

            // Record where we are if we're the 32-bit version
            return Run64bitVersion();
        }
    }
#endif

    // Single instance per desktop

    if( !CreateEvent( NULL, FALSE, FALSE, _T("Local\\ZoomitActive"))) {

        CreateEvent( NULL, FALSE, FALSE, _T("ZoomitActive"));
    }
    if( GetLastError() == ERROR_ALREADY_EXISTS ) {
        if (g_StartedByPowerToys)
        {
            MessageBox(NULL, L"We've detected another instance of ZoomIt is already running.\nCan't start a new ZoomIt instance from PowerToys.",
            APPNAME, MB_ICONERROR | MB_SETFOREGROUND);
            return 1;
        }

        // Tell the other instance to show the options dialog
        g_hWndMain = FindWindow( L"ZoomitClass", NULL );
        if( g_hWndMain != NULL ) {

            PostMessage( g_hWndMain, WM_COMMAND, IDC_OPTIONS, 0 );
            int count = 0;
            while( count++ < 5 ) {

                HWND local_hWndOptions = FindWindow( NULL, L"ZoomIt - Sysinternals: www.sysinternals.com" );
                if( local_hWndOptions ) {

                    SetForegroundWindow( local_hWndOptions );
                    SetWindowPos( local_hWndOptions, HWND_TOPMOST, 0, 0, 0, 0, SWP_NOSIZE|SWP_NOMOVE|SWP_SHOWWINDOW );
                    break;
                }
                Sleep( 100 );
            }
        }
        return 0;
    }

    g_OsVersion = GetVersion() & 0xFFFF;

    // load accelerators
    hAccel = LoadAccelerators( hInstance, TEXT("ACCELERATORS"));

    if (FAILED(CoInitialize(0)))
    {
        return 0;
    }

    pEnableThemeDialogTexture = (type_pEnableThemeDialogTexture) GetProcAddress( GetModuleHandle( L"uxtheme.dll" ),
                    "EnableThemeDialogTexture" );
    pMonitorFromPoint = (type_MonitorFromPoint) GetProcAddress( LoadLibrarySafe( L"User32.dll", DLL_LOAD_LOCATION_SYSTEM),
                    "MonitorFromPoint" );
    pGetMonitorInfo = (type_pGetMonitorInfo) GetProcAddress( LoadLibrarySafe( L"User32.dll", DLL_LOAD_LOCATION_SYSTEM),
                    "GetMonitorInfoA" );
    pSHAutoComplete = (type_pSHAutoComplete) GetProcAddress( LoadLibrarySafe(L"Shlwapi.dll", DLL_LOAD_LOCATION_SYSTEM),
                    "SHAutoComplete" );
    pSetLayeredWindowAttributes = (type_pSetLayeredWindowAttributes) GetProcAddress( LoadLibrarySafe(L"user32.dll", DLL_LOAD_LOCATION_SYSTEM),
                    "SetLayeredWindowAttributes" );
    pMagSetWindowSource = (type_pMagSetWindowSource) GetProcAddress( LoadLibrarySafe(L"magnification.dll", DLL_LOAD_LOCATION_SYSTEM),
                    "MagSetWindowSource" );
    pGetPointerType = (type_pGetPointerType)GetProcAddress(LoadLibrarySafe(L"user32.dll", DLL_LOAD_LOCATION_SYSTEM),
                    "GetPointerType" );
    pGetPointerPenInfo = (type_pGetPointerPenInfo)GetProcAddress(LoadLibrarySafe(L"user32.dll", DLL_LOAD_LOCATION_SYSTEM),
                    "GetPointerPenInfo" );
    pMagInitialize = (type_pMagInitialize)GetProcAddress(LoadLibrarySafe(L"magnification.dll", DLL_LOAD_LOCATION_SYSTEM),
                    "MagInitialize");
    pMagSetWindowTransform = (type_pMagSetWindowTransform) GetProcAddress( LoadLibrarySafe(L"magnification.dll", DLL_LOAD_LOCATION_SYSTEM),
                    "MagSetWindowTransform" );
    pMagSetFullscreenTransform = (type_pMagSetFullscreenTransform)GetProcAddress(LoadLibrarySafe(L"magnification.dll", DLL_LOAD_LOCATION_SYSTEM),
                    "MagSetFullscreenTransform");
    pMagSetFullscreenUseBitmapSmoothing = (type_MagSetFullscreenUseBitmapSmoothing)GetProcAddress(LoadLibrarySafe(L"magnification.dll", DLL_LOAD_LOCATION_SYSTEM),
                    "MagSetFullscreenUseBitmapSmoothing");
    pMagSetLensUseBitmapSmoothing = (type_pMagSetLensUseBitmapSmoothing)GetProcAddress(LoadLibrarySafe(L"magnification.dll", DLL_LOAD_LOCATION_SYSTEM),
                    "MagSetLensUseBitmapSmoothing");
    pMagSetInputTransform = (type_pMagSetInputTransform)GetProcAddress(LoadLibrarySafe(L"magnification.dll", DLL_LOAD_LOCATION_SYSTEM),
                    "MagSetInputTransform");
    pMagShowSystemCursor = (type_pMagShowSystemCursor)GetProcAddress(LoadLibrarySafe(L"magnification.dll", DLL_LOAD_LOCATION_SYSTEM),
                    "MagShowSystemCursor");
    pMagSetWindowFilterList = (type_pMagSetWindowFilterList)GetProcAddress( LoadLibrarySafe( L"magnification.dll", DLL_LOAD_LOCATION_SYSTEM ),
                    "MagSetWindowFilterList" );
    pSHQueryUserNotificationState = (type_pSHQueryUserNotificationState) GetProcAddress( LoadLibrarySafe(L"shell32.dll", DLL_LOAD_LOCATION_SYSTEM),
                    "SHQueryUserNotificationState" );
    pDwmIsCompositionEnabled = (type_pDwmIsCompositionEnabled) GetProcAddress( LoadLibrarySafe(L"dwmapi.dll", DLL_LOAD_LOCATION_SYSTEM),
                    "DwmIsCompositionEnabled" );
    pSetProcessDPIAware = (type_pSetProcessDPIAware) GetProcAddress( LoadLibrarySafe(L"User32.dll", DLL_LOAD_LOCATION_SYSTEM),
                    "SetProcessDPIAware");
    pSystemParametersInfoForDpi = (type_pSystemParametersInfoForDpi)GetProcAddress(LoadLibrarySafe(L"User32.dll", DLL_LOAD_LOCATION_SYSTEM),
                    "SystemParametersInfoForDpi");
    pGetDpiForWindow = (type_pGetDpiForWindow)GetProcAddress(LoadLibrarySafe(L"User32.dll", DLL_LOAD_LOCATION_SYSTEM),
                    "GetDpiForWindow" );
    pCreateDirect3D11DeviceFromDXGIDevice = (type_pCreateDirect3D11DeviceFromDXGIDevice) GetProcAddress( LoadLibrarySafe(L"d3d11.dll", DLL_LOAD_LOCATION_SYSTEM),
                    "CreateDirect3D11DeviceFromDXGIDevice" );
    pCreateDirect3D11SurfaceFromDXGISurface = (type_pCreateDirect3D11SurfaceFromDXGISurface) GetProcAddress( LoadLibrarySafe(L"d3d11.dll", DLL_LOAD_LOCATION_SYSTEM),
                    "CreateDirect3D11SurfaceFromDXGISurface" );
    pD3D11CreateDevice = (type_pD3D11CreateDevice) GetProcAddress( LoadLibrarySafe(L"d3d11.dll", DLL_LOAD_LOCATION_SYSTEM),
                    "D3D11CreateDevice" );

    // Windows Server 2022 (and including Windows 11) introduced a bug where the cursor disappears
    // in live zoom. Use the full-screen magnifier as a workaround on those versions only. It is
    // currently impractical as a replacement; it requires calling MagSetInputTransform for all
    // input to be transformed. Otherwise, some hit-testing is misdirected. MagSetInputTransform
    // fails without token UI access, which is impractical; it requires copying the executable
    // under either %ProgramFiles% or %SystemRoot%, which requires elevation.
    //
    // TODO: Update the Windows 11 21H2 revision check when the final number is known. Also add a
    //       check for the Windows Server 2022 revision if that bug (https://task.ms/38611091) is
    //       fixed.
    DWORD windowsRevision, windowsBuild = GetWindowsBuild( &windowsRevision );
    if( ( windowsBuild == BUILD_WINDOWS_SERVER_2022 ) ||
        ( ( windowsBuild == BUILD_WINDOWS_11_21H2 ) && ( windowsRevision < 829 ) ) ) {

        if( pMagSetFullscreenTransform && pMagSetInputTransform )
            g_fullScreenWorkaround = TRUE;
    }

#if 1
    // Calling this causes Windows to mess with our query of monitor height and width
    if( pSetProcessDPIAware ) {

        pSetProcessDPIAware();
    }
#endif
    /* Perform initializations that apply to a specific instance */
    g_hWndMain = InitInstance(hInstance, nCmdShow);
    if (!g_hWndMain )
        return FALSE;

#ifdef __ZOOMIT_POWERTOYS__
    HANDLE m_reload_settings_event_handle = NULL;
    HANDLE m_exit_event_handle = NULL;
    std::thread m_event_triggers_thread;

    if( g_StartedByPowerToys ) {
        // Start a thread to listen to PowerToys Events.
        m_reload_settings_event_handle = CreateEventW(nullptr, false, false, CommonSharedConstants::ZOOMIT_REFRESH_SETTINGS_EVENT);
        m_exit_event_handle = CreateEventW(nullptr, false, false, CommonSharedConstants::ZOOMIT_EXIT_EVENT);
        if (!m_reload_settings_event_handle || !m_exit_event_handle)
        {
            Logger::warn(L"Failed to create events. {}", get_last_error_or_default(GetLastError()));
            return 1;
        }
        m_event_triggers_thread = std::thread([&]() {
            MSG msg;
            HANDLE event_handles[2] = {m_reload_settings_event_handle, m_exit_event_handle};
            while (g_running)
            {
                DWORD dwEvt = MsgWaitForMultipleObjects(2, event_handles, false, INFINITE, QS_ALLINPUT);
                if (!g_running)
                {
                    break;
                }
                switch (dwEvt)
                {
                case WAIT_OBJECT_0:
                {
                    // Reload Settings Event
                    Logger::trace(L"Received a reload settings event.");
                    PostMessage(g_hWndMain, WM_USER_RELOAD_SETTINGS, 0, 0);
                    break;
                }
                case WAIT_OBJECT_0 + 1:
                {
                    // Exit Event
                    Logger::trace(L"Received an exit event.");
                    PostMessage(g_hWndMain, WM_QUIT, 0, 0);
                    break;
                }
                case WAIT_OBJECT_0 + 2:
                    if (PeekMessageW(&msg, nullptr, 0, 0, PM_REMOVE))
                    {
                        TranslateMessage(&msg);
                        DispatchMessageW(&msg);
                    }
                    break;
                default:
                    break;
                }
            }
        });
    }
#endif // __ZOOMIT_POWERTOYS__

    /* Acquire and dispatch messages until a WM_QUIT message is received. */
    while (GetMessage(&msg,	NULL, 0, 0 ))  {
        if( !TranslateAccelerator( g_hWndMain, hAccel, &msg )) {
            TranslateMessage(&msg);
            DispatchMessage(&msg);
        }
    }
    int retCode = (int) msg.wParam;

    g_running = FALSE;

#ifdef __ZOOMIT_POWERTOYS__
    if(g_StartedByPowerToys)
    {
        if (trace!=nullptr) {
            trace->Flush();
            delete trace;
        }
        Trace::UnregisterProvider();
        // Needed to unblock MsgWaitForMultipleObjects one last time
        SetEvent(m_reload_settings_event_handle);
        CloseHandle(m_reload_settings_event_handle);
        CloseHandle(m_exit_event_handle);
        m_event_triggers_thread.join();
    }
#endif // __ZOOMIT_POWERTOYS__

    return retCode;
}<|MERGE_RESOLUTION|>--- conflicted
+++ resolved
@@ -4868,14 +4868,10 @@
                         zoomTelescopeStep = ZOOM_LEVEL_STEP_IN;
                         zoomTelescopeTarget = g_ZoomLevels[g_SliderZoomLevel];
                         if( g_AnimateZoom )
-<<<<<<< HEAD
                         {
                             zoomLevel = static_cast<float>(1.0) * zoomTelescopeStep;
                             g_TelescopingZoomLastTick = GetTickCount64();
                         }
-=======
-                            zoomLevel = static_cast<float>(1.0) * zoomTelescopeStep;
->>>>>>> 24d7ae54
                         else
                             zoomLevel = zoomTelescopeTarget;
                         SetTimer( hWnd, 1, ZOOM_LEVEL_STEP_TIME, NULL );
@@ -6843,92 +6839,7 @@
 
         case 2:
         case 1:
-<<<<<<< HEAD
             doTelescopingZoomTimer();
-=======
-            //
-            // Telescoping zoom timer
-            //
-            if( zoomTelescopeStep ) {
-
-                zoomLevel *= zoomTelescopeStep;
-                if( (zoomTelescopeStep > 1 && zoomLevel >= zoomTelescopeTarget ) ||
-                    (zoomTelescopeStep < 1 && zoomLevel <= zoomTelescopeTarget )) {
-
-                    zoomLevel = zoomTelescopeTarget;
-                    KillTimer( hWnd, wParam );
-                    OutputDebug( L"SETCURSOR mon_left: %x mon_top: %x x: %d y: %d\n",
-                            monInfo.rcMonitor.left, monInfo.rcMonitor.top, cursorPos.x, cursorPos.y );
-                    SetCursorPos( monInfo.rcMonitor.left + cursorPos.x,
-                                        monInfo.rcMonitor.top + cursorPos.y );
-                }
-
-            } else {
-
-                // Case where we didn't zoom at all
-                KillTimer( hWnd, wParam );
-            }
-            if( wParam == 2 && zoomLevel == 1 ) {
-
-                g_Zoomed = FALSE;
-                if( g_ZoomOnLiveZoom )
-                {
-                    GetCursorPos( &cursorPos );
-                    cursorPos = ScalePointInRects( cursorPos, monInfo.rcMonitor, g_LiveZoomSourceRect );
-                    SetCursorPos( cursorPos.x, cursorPos.y );
-                    SendMessage(hWnd, WM_HOTKEY, LIVE_HOTKEY, 0);
-                }
-                else if( lParam != SHALLOW_ZOOM )
-                {
-                    // Figure out where final unzoomed cursor should be
-                    if (g_Drawing) {
-                        cursorPos = prevPt;
-                    }
-                    OutputDebug(L"FINAL MOUSE: x: %d y: %d\n", cursorPos.x, cursorPos.y );
-                    GetZoomedTopLeftCoordinates(zoomLevel, &cursorPos, &x, width, &y, height);
-                    cursorPos.x = monInfo.rcMonitor.left + x + static_cast<int>((cursorPos.x - x) * zoomLevel);
-                    cursorPos.y = monInfo.rcMonitor.top + y + static_cast<int>((cursorPos.y - y) * zoomLevel);
-                    SetCursorPos(cursorPos.x, cursorPos.y);
-                }
-                if( hTargetWindow ) {
-
-                    SetWindowPos( hTargetWindow, HWND_BOTTOM, rcTargetWindow.left, rcTargetWindow.top,
-                            rcTargetWindow.right - rcTargetWindow.left,
-                            rcTargetWindow.bottom - rcTargetWindow.top, 0 );
-                    hTargetWindow = NULL;
-                }
-                DeleteDrawUndoList( &drawUndoList );
-
-                // Restore live zoom if we came from that mode
-                if( g_ZoomOnLiveZoom ) {
-
-                    SendMessage( g_hWndLiveZoom, WM_USER_SET_ZOOM, static_cast<WPARAM>(g_LiveZoomLevel), reinterpret_cast<LPARAM>(&g_LiveZoomSourceRect) );
-                    g_ZoomOnLiveZoom = FALSE;
-                    forcePenResize = TRUE;
-                }
-
-                SetForegroundWindow( g_ActiveWindow );
-                ClipCursor( NULL );
-                g_HaveDrawn = FALSE;
-                g_TypeMode = TypeModeOff;
-                g_HaveTyped = FALSE;
-                g_Drawing = FALSE;
-                EnableDisableStickyKeys( TRUE );
-                DeleteObject( hTypingFont );
-                DeleteDC( hdcScreen );
-                DeleteDC( hdcScreenCompat );
-                DeleteDC( hdcScreenCursorCompat );
-                DeleteDC( hdcScreenSaveCompat );
-                DeleteObject( hbmpCompat );
-                DeleteObject( hbmpCursorCompat );
-                DeleteObject( hbmpDrawingCompat );
-                DeleteObject( hDrawingPen );
-
-                SetFocus( g_ActiveWindow );
-                ShowWindow( hWnd, SW_HIDE );
-            }
-            InvalidateRect( hWnd, NULL, FALSE );
->>>>>>> 24d7ae54
             break;
 
         case 3:
