--- conflicted
+++ resolved
@@ -54,11 +54,7 @@
         ClipCursor(nullptr);
 
         toolState->commonState->overlayBoxText.Read([](const OverlayBoxText& text) {
-<<<<<<< HEAD
-            SetClipBoardToText(std::wstring_view(text.buffer));
-=======
             SetClipBoardToText(text.buffer.data());
->>>>>>> 1aa04bc2
         });
 
         if (const bool shiftPress = GetKeyState(VK_SHIFT) & 0x8000; shiftPress && toolState->perScreen[window].currentBounds)
