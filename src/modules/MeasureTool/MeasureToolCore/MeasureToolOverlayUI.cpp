﻿#include "pch.h"

#include "BGRATextureView.h"
#include "Clipboard.h"
#include "CoordinateSystemConversion.h"
#include "constants.h"
#include "MeasureToolOverlayUI.h"

#include <common/utils/window.h>

namespace
{
    inline std::pair<D2D_POINT_2F, D2D_POINT_2F> ComputeCrossFeetLine(D2D_POINT_2F center, const bool horizontal)
    {
        D2D_POINT_2F start = center, end = center;
        // Computing in this way to achieve pixel-perfect axial symmetry of aliased D2D lines
        if (horizontal)
        {
            start.x -= consts::FEET_HALF_LENGTH;
            end.x += consts::FEET_HALF_LENGTH + 1.f;
        }
        else
        {
            start.y -= consts::FEET_HALF_LENGTH;
            end.y += consts::FEET_HALF_LENGTH + 1.f;
        }

        return { start, end };
    }
}

winrt::com_ptr<ID2D1Bitmap> ConvertID3D11Texture2DToD2D1Bitmap(winrt::com_ptr<ID2D1RenderTarget> rt,
                                                               const MappedTextureView* capturedScreenTexture)
{
    capturedScreenTexture->view.pixels;

    D2D1_BITMAP_PROPERTIES props = { .pixelFormat = rt->GetPixelFormat() };
    rt->GetDpi(&props.dpiX, &props.dpiY);
    const auto sizeF = rt->GetSize();
    winrt::com_ptr<ID2D1Bitmap> bitmap;
    auto hr = rt->CreateBitmap(D2D1::SizeU(static_cast<uint32_t>(capturedScreenTexture->view.width),
                                           static_cast<uint32_t>(capturedScreenTexture->view.height)),
                               capturedScreenTexture->view.pixels,
                               static_cast<uint32_t>(capturedScreenTexture->view.pitch * 4),
                               props,
                               bitmap.put());
    if (FAILED(hr))
        return nullptr;

    return bitmap;
}

LRESULT CALLBACK MeasureToolWndProc(HWND window, UINT message, WPARAM wparam, LPARAM lparam) noexcept
{
    switch (message)
    {
    case WM_MOUSELEAVE:
    case WM_CURSOR_LEFT_MONITOR:
    {
        if (auto state = GetWindowParam<Serialized<MeasureToolState>*>(window))
        {
            state->Access([&](MeasureToolState& s) {
                s.perScreen[window].measuredEdges = {};
            });
        }
        break;
    }
    case WM_NCHITTEST:
        return HTCLIENT;
    case WM_CREATE:
    {
        auto state = GetWindowCreateParam<Serialized<MeasureToolState>*>(lparam);
        StoreWindowParam(window, state);

#if !defined(DEBUG_OVERLAY)
        for (; ShowCursor(false) >= 0;)
            ;
#endif
        break;
    }
    case WM_ERASEBKGND:
        return 1;
    case WM_KEYUP:
        if (wparam == VK_ESCAPE)
        {
            PostMessageW(window, WM_CLOSE, {}, {});
        }
        break;
    case WM_RBUTTONUP:
        PostMessageW(window, WM_CLOSE, {}, {});
        break;
    case WM_LBUTTONUP:
        if (auto state = GetWindowParam<Serialized<MeasureToolState>*>(window))
        {
            state->Read([](const MeasureToolState& s) { s.commonState->overlayBoxText.Read([](const OverlayBoxText& text) {
<<<<<<< HEAD
                                                            SetClipBoardToText(std::wstring_view(text.buffer));
=======
                                                            SetClipBoardToText(text.buffer.data());
>>>>>>> 1aa04bc2
                                                        }); });
        }
        PostMessageW(window, WM_CLOSE, {}, {});
        break;
    case WM_MOUSEWHEEL:
        if (auto state = GetWindowParam<Serialized<MeasureToolState>*>(window))
        {
            const int8_t step = static_cast<short>(HIWORD(wparam)) < 0 ? -consts::MOUSE_WHEEL_TOLERANCE_STEP : consts::MOUSE_WHEEL_TOLERANCE_STEP;
            state->Access([step](MeasureToolState& s) {
                int wideVal = s.global.pixelTolerance;
                wideVal += step;
                s.global.pixelTolerance = static_cast<uint8_t>(std::clamp(wideVal, 0, 255));
            });
        }
        break;
    }

    return DefWindowProcW(window, message, wparam, lparam);
}

void DrawMeasureToolTick(const CommonState& commonState,
                         Serialized<MeasureToolState>& toolState,
                         HWND window,
                         D2DState& d2dState)
{
    bool continuousCapture = {};
    bool drawFeetOnCross = {};
    bool drawHorizontalCrossLine = true;
    bool drawVerticalCrossLine = true;

    Measurement measuredEdges{};
    MeasureToolState::Mode mode = {};
    winrt::com_ptr<ID2D1Bitmap> backgroundBitmap;
    const MappedTextureView* backgroundTextureToConvert = nullptr;

    bool gotMeasurement = false;
    toolState.Read([&](const MeasureToolState& state) {
        continuousCapture = state.global.continuousCapture;
        drawFeetOnCross = state.global.drawFeetOnCross;
        mode = state.global.mode;
        if (auto it = state.perScreen.find(window); it != end(state.perScreen))
        {
            const auto& perScreen = it->second;
            if (!perScreen.measuredEdges)
            {
                return;
            }

            gotMeasurement = true;
            measuredEdges = *perScreen.measuredEdges;

            if (continuousCapture)
                return;

            if (perScreen.capturedScreenBitmap)
            {
                backgroundBitmap = perScreen.capturedScreenBitmap;
            }
            else if (perScreen.capturedScreenTexture)
            {
                backgroundTextureToConvert = perScreen.capturedScreenTexture;
            }
        }
    });

    if (!gotMeasurement)
        return;

    switch (mode)
    {
    case MeasureToolState::Mode::Cross:
        drawHorizontalCrossLine = true;
        drawVerticalCrossLine = true;
        break;
    case MeasureToolState::Mode::Vertical:
        drawHorizontalCrossLine = false;
        drawVerticalCrossLine = true;
        break;
    case MeasureToolState::Mode::Horizontal:
        drawHorizontalCrossLine = true;
        drawVerticalCrossLine = false;
        break;
    }

    if (!continuousCapture && !backgroundBitmap && backgroundTextureToConvert)
    {
        backgroundBitmap = ConvertID3D11Texture2DToD2D1Bitmap(d2dState.dxgiWindowState.rt, backgroundTextureToConvert);
        if (backgroundBitmap)
        {
            toolState.Access([&](MeasureToolState& state) {
                state.perScreen[window].capturedScreenTexture = {};
                state.perScreen[window].capturedScreenBitmap = backgroundBitmap;
            });
        }
    }

    if (continuousCapture || !backgroundBitmap)
        d2dState.dxgiWindowState.rt->Clear();

    const float hMeasure = measuredEdges.Width(Measurement::Unit::Pixel);
    const float vMeasure = measuredEdges.Height(Measurement::Unit::Pixel);

    if (!continuousCapture && backgroundBitmap)
    {
        d2dState.dxgiWindowState.rt->DrawBitmap(backgroundBitmap.get());
    }

    const auto cursorPos = convert::FromSystemToWindow(window, commonState.cursorPosSystemSpace);

    d2dState.ToggleAliasedLinesMode(true);
    if (drawHorizontalCrossLine)
    {
        const D2D_POINT_2F hLineStart{ .x = measuredEdges.rect.left, .y = static_cast<float>(cursorPos.y) };
        D2D_POINT_2F hLineEnd{ .x = hLineStart.x + hMeasure, .y = hLineStart.y };
        d2dState.dxgiWindowState.rt->DrawLine(hLineStart, hLineEnd, d2dState.solidBrushes[Brush::line].get());

        if (drawFeetOnCross)
        {
            // To fill all pixels which are close, we call DrawLine with end point one pixel too far, since
            // it doesn't get filled, i.e. end point of the range is excluded. However, we want to draw cross
            // feet *on* the last pixel row, so we must subtract 1px from the corresponding axis.
            hLineEnd.x -= 1.f;
            auto [left_start, left_end] = ComputeCrossFeetLine(hLineStart, false);
            auto [right_start, right_end] = ComputeCrossFeetLine(hLineEnd, false);
            d2dState.dxgiWindowState.rt->DrawLine(left_start, left_end, d2dState.solidBrushes[Brush::line].get());
            d2dState.dxgiWindowState.rt->DrawLine(right_start, right_end, d2dState.solidBrushes[Brush::line].get());
        }
    }

    if (drawVerticalCrossLine)
    {
        const D2D_POINT_2F vLineStart{ .x = static_cast<float>(cursorPos.x), .y = measuredEdges.rect.top };
        D2D_POINT_2F vLineEnd{ .x = vLineStart.x, .y = vLineStart.y + vMeasure };
        d2dState.dxgiWindowState.rt->DrawLine(vLineStart, vLineEnd, d2dState.solidBrushes[Brush::line].get());

        if (drawFeetOnCross)
        {
            vLineEnd.y -= 1.f;
            auto [top_start, top_end] = ComputeCrossFeetLine(vLineStart, true);
            auto [bottom_start, bottom_end] = ComputeCrossFeetLine(vLineEnd, true);
            d2dState.dxgiWindowState.rt->DrawLine(top_start, top_end, d2dState.solidBrushes[Brush::line].get());
            d2dState.dxgiWindowState.rt->DrawLine(bottom_start, bottom_end, d2dState.solidBrushes[Brush::line].get());
        }
    }

    d2dState.ToggleAliasedLinesMode(false);

    OverlayBoxText text;

    const auto [crossSymbolPos, measureStringBufLen] =
        measuredEdges.Print(text.buffer.data(),
                            text.buffer.size(),
                            drawHorizontalCrossLine,
                            drawVerticalCrossLine,
                            commonState.units);

    commonState.overlayBoxText.Access([&](OverlayBoxText& v) {
        v = text;
    });

    d2dState.DrawTextBox(text.buffer.data(),
                         measureStringBufLen,
                         crossSymbolPos,
                         D2D_POINT_2F{ static_cast<float>(cursorPos.x), static_cast<float>(cursorPos.y) },
                         true,
                         window);
}<|MERGE_RESOLUTION|>--- conflicted
+++ resolved
@@ -93,11 +93,7 @@
         if (auto state = GetWindowParam<Serialized<MeasureToolState>*>(window))
         {
             state->Read([](const MeasureToolState& s) { s.commonState->overlayBoxText.Read([](const OverlayBoxText& text) {
-<<<<<<< HEAD
-                                                            SetClipBoardToText(std::wstring_view(text.buffer));
-=======
                                                             SetClipBoardToText(text.buffer.data());
->>>>>>> 1aa04bc2
                                                         }); });
         }
         PostMessageW(window, WM_CLOSE, {}, {});
