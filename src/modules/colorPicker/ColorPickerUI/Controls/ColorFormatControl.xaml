--- conflicted
+++ resolved
@@ -49,7 +49,7 @@
                     Width="36"
                     Grid.Column="2"
                     AutomationProperties.HelpText="{Binding ElementName=FormatNameTextBlock, Path=Text}"
-<<<<<<< HEAD
+
                     AutomationProperties.Name="{x:Static p:Resources.Copy_to_clipboard}">
                 <Button.Content>
                     <TextBlock FontFamily="Segoe MDL2 Assets"
@@ -66,13 +66,8 @@
                     </Style>
                 </Button.Resources>
             </Button>
-=======
-                    AutomationProperties.Name="{x:Static p:Resources.Copy_to_clipboard}"
-                    FontSize="12"
-                    Style="{StaticResource DefaultButtonStyle}"
-                    FontFamily="Segoe MDL2 Assets"
-                    Content="&#xE16F;" />       
->>>>>>> 5679d480
+
+
         </Grid>
         <Border.Effect>
             <DropShadowEffect BlurRadius="6" Opacity="0.24" ShadowDepth="1" />
