﻿// Copyright (c) Microsoft Corporation
// The Microsoft Corporation licenses this file to you under the MIT license.
// See the LICENSE file in the project root for more information.

using System;
using System.ComponentModel.Composition;
using System.Windows.Threading;

namespace ColorPicker.Helpers
{
    [Export(typeof(IThrottledActionInvoker))]
    public sealed class ThrottledActionInvoker : IThrottledActionInvoker
    {
        private object _invokerLock = new object();
        private Action _actionToRun;

        private DispatcherTimer _timer;

        public ThrottledActionInvoker()
        {
            _timer = new DispatcherTimer();
            _timer.Tick += Timer_Tick;
        }

        public void ScheduleAction(Action action, int milliseconds)
        {
            lock (_invokerLock)
            {
                if (_timer.IsEnabled)
                {
                    _timer.Stop();
                }

<<<<<<< HEAD
                _actionToRun = action;
                _timer.Interval = new TimeSpan(0, 0, 0, 0, miliseconds);
=======
            _actionToRun = action;
            _timer.Interval = new TimeSpan(0, 0, 0, 0, milliseconds);
>>>>>>> 9402f4ad

                _timer.Start();
            }
        }

        private void Timer_Tick(object sender, EventArgs e)
        {
            lock (_invokerLock)
            {
                _timer.Stop();
                _actionToRun.Invoke();
            }
        }
    }
}<|MERGE_RESOLUTION|>--- conflicted
+++ resolved
@@ -31,13 +31,8 @@
                     _timer.Stop();
                 }
 
-<<<<<<< HEAD
                 _actionToRun = action;
-                _timer.Interval = new TimeSpan(0, 0, 0, 0, miliseconds);
-=======
-            _actionToRun = action;
-            _timer.Interval = new TimeSpan(0, 0, 0, 0, milliseconds);
->>>>>>> 9402f4ad
+                _timer.Interval = new TimeSpan(0, 0, 0, 0, milliseconds);
 
                 _timer.Start();
             }
