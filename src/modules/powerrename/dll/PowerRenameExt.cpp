#include "pch.h"
#include "PowerRenameExt.h"
#include <trace.h>
#include <Helpers.h>
#include <common/themes/icon_helpers.h>
#include <Settings.h>
#include "Generated Files/resource.h"

#include <common/utils/HDropIterator.h>
#include <common/utils/resources.h>
#include <common/utils/package.h>
#include <common/utils/process_path.h>

extern HINSTANCE g_hInst;

struct InvokeStruct
{
    HWND hwndParent;
    IStream* pstrm;
};

CPowerRenameMenu::CPowerRenameMenu()
{
    ModuleAddRef();
    app_name = GET_RESOURCE_STRING(IDS_POWERRENAME_APP_NAME);
}

CPowerRenameMenu::~CPowerRenameMenu()
{
    m_spdo = nullptr;
    DeleteObject(m_hbmpIcon);
    ModuleRelease();
}

HRESULT CPowerRenameMenu::s_CreateInstance(_In_opt_ IUnknown*, _In_ REFIID riid, _Outptr_ void** ppv)
{
    *ppv = nullptr;
    HRESULT hr = E_OUTOFMEMORY;
    CPowerRenameMenu* pprm = new CPowerRenameMenu();
    if (pprm)
    {
        hr = pprm->QueryInterface(riid, ppv);
        pprm->Release();
    }
    return hr;
}

// IShellExtInit
HRESULT CPowerRenameMenu::Initialize(_In_opt_ PCIDLIST_ABSOLUTE, _In_ IDataObject* pdtobj, HKEY)
{
    // Check if we have disabled ourselves
    if (!CSettingsInstance().GetEnabled())
        return E_FAIL;

    // Cache the data object to be used later
    m_spdo = pdtobj;
    return S_OK;
}

// IContextMenu
HRESULT CPowerRenameMenu::QueryContextMenu(HMENU hMenu, UINT index, UINT uIDFirst, UINT, UINT uFlags)
{
    // Check if we have disabled ourselves
    if (!CSettingsInstance().GetEnabled())
        return E_FAIL;

    // Check if at least one of the selected items is actually renamable.
    if (!DataObjectContainsRenamableItem(m_spdo))
        return E_FAIL;

    // Check if we should only be on the extended context menu
    if (CSettingsInstance().GetExtendedContextMenuOnly() && (!(uFlags & CMF_EXTENDEDVERBS)))
        return E_FAIL;

    HRESULT hr = E_UNEXPECTED;
    if (m_spdo && !(uFlags & (CMF_DEFAULTONLY | CMF_VERBSONLY | CMF_OPTIMIZEFORINVOKE)))
    {
        wchar_t menuName[64] = { 0 };
        LoadString(g_hInst, IDS_POWERRENAME, menuName, ARRAYSIZE(menuName));

        MENUITEMINFO mii;
        mii.cbSize = sizeof(MENUITEMINFO);
        mii.fMask = MIIM_STRING | MIIM_FTYPE | MIIM_ID | MIIM_STATE;
        mii.wID = uIDFirst++;
        mii.fType = MFT_STRING;
        mii.dwTypeData = (PWSTR)menuName;
        mii.fState = MFS_ENABLED;

        if (CSettingsInstance().GetShowIconOnMenu())
        {
            HICON hIcon = (HICON)LoadImage(g_hInst, MAKEINTRESOURCE(IDI_RENAME), IMAGE_ICON, 16, 16, 0);
            if (hIcon)
            {
                mii.fMask |= MIIM_BITMAP;
                if (m_hbmpIcon == NULL)
                {
                    m_hbmpIcon = CreateBitmapFromIcon(hIcon);
                }
                mii.hbmpItem = m_hbmpIcon;
                DestroyIcon(hIcon);
            }
        }

        if (!InsertMenuItem(hMenu, index, TRUE, &mii))
        {
            hr = HRESULT_FROM_WIN32(GetLastError());
        }
        else
        {
            hr = MAKE_HRESULT(SEVERITY_SUCCESS, FACILITY_NULL, 1);
        }
    }

    return hr;
}

HRESULT CPowerRenameMenu::InvokeCommand(_In_ LPCMINVOKECOMMANDINFO pici)
{
    return RunPowerRename(pici, nullptr);
}

HRESULT CPowerRenameMenu::RunPowerRename(CMINVOKECOMMANDINFO* pici, IShellItemArray* psiItemArray)
{
    HRESULT hr = E_FAIL;

    if (CSettingsInstance().GetEnabled() &&
        (IS_INTRESOURCE(pici->lpVerb)) &&
        (LOWORD(pici->lpVerb) == 0))
    {
        Trace::Invoked();
        // Set the application path based on the location of the dll
        std::wstring path = get_module_folderpath(g_hInst);
        path = path + L"\\PowerToys.PowerRename.exe";
        LPTSTR lpApplicationName = (LPTSTR)path.c_str();
        // Create an anonymous pipe to stream filenames
        SECURITY_ATTRIBUTES sa;
        HANDLE hReadPipe;
        HANDLE hWritePipe;
        sa.nLength = sizeof(SECURITY_ATTRIBUTES);
        sa.lpSecurityDescriptor = NULL;
        sa.bInheritHandle = TRUE;
        if (!CreatePipe(&hReadPipe, &hWritePipe, &sa, 0))
        {
            hr = HRESULT_FROM_WIN32(GetLastError());
            return hr;
        }
        if (!SetHandleInformation(hWritePipe, HANDLE_FLAG_INHERIT, 0))
        {
            hr = HRESULT_FROM_WIN32(GetLastError());
            return hr;
        }
        CAtlFile writePipe(hWritePipe);

        CString commandLine;
        commandLine.Format(_T("\"%s\""), lpApplicationName);

        int nSize = commandLine.GetLength() + 1;
        LPTSTR lpszCommandLine = new TCHAR[nSize];
        _tcscpy_s(lpszCommandLine, nSize, commandLine);

        STARTUPINFO startupInfo;
        ZeroMemory(&startupInfo, sizeof(STARTUPINFO));
        startupInfo.cb = sizeof(STARTUPINFO);
        startupInfo.hStdInput = hReadPipe;
        startupInfo.dwFlags = STARTF_USESHOWWINDOW | STARTF_USESTDHANDLES;
        if (pici)
        {
<<<<<<< HEAD
            startupInfo.wShowWindow = pici->nShow;
=======
            startupInfo.wShowWindow = static_cast<WORD>(pici->nShow);
>>>>>>> 46099058
        }
        else
        {
            startupInfo.wShowWindow = SW_SHOWNORMAL;
        }

        PROCESS_INFORMATION processInformation;

        // Start the resizer
        CreateProcess(
            NULL,
            lpszCommandLine,
            NULL,
            NULL,
            TRUE,
            0,
            NULL,
            NULL,
            &startupInfo,
            &processInformation);
        delete[] lpszCommandLine;
        if (!CloseHandle(processInformation.hProcess))
        {
            hr = HRESULT_FROM_WIN32(GetLastError());
            return hr;
        }
        if (!CloseHandle(processInformation.hThread))
        {
            hr = HRESULT_FROM_WIN32(GetLastError());
            return hr;
        }

        // psiItemArray is NULL if called from InvokeCommand. This part is used for the MSI installer. It is not NULL if it is called from Invoke (MSIX).
        if (!psiItemArray)
        {
            // Stream the input files
            HDropIterator i(m_spdo);
            for (i.First(); !i.IsDone(); i.Next())
            {
                CString fileName(i.CurrentItem());
                // File name can't contain '?'
                fileName.Append(_T("?"));

                writePipe.Write(fileName, fileName.GetLength() * sizeof(TCHAR));
            }
        }
        else
        {
            //m_pdtobj will be NULL when invoked from the MSIX build as Initialize is never called (IShellExtInit functions aren't called in case of MSIX).
            DWORD fileCount = 0;
            // Gets the list of files currently selected using the IShellItemArray
            psiItemArray->GetCount(&fileCount);
            // Iterate over the list of files
            for (DWORD i = 0; i < fileCount; i++)
            {
                IShellItem* shellItem;
                psiItemArray->GetItemAt(i, &shellItem);
                LPWSTR itemName;
                // Retrieves the entire file system path of the file from its shell item
                shellItem->GetDisplayName(SIGDN_FILESYSPATH, &itemName);
                CString fileName(itemName);
                // File name can't contain '?'
                fileName.Append(_T("?"));
                // Write the file path into the input stream for image resizer
                writePipe.Write(fileName, fileName.GetLength() * sizeof(TCHAR));
            }
        }

        writePipe.Close();
    }
    Trace::InvokedRet(hr);

    return hr;
}

HRESULT __stdcall CPowerRenameMenu::GetTitle(IShellItemArray* /*psiItemArray*/, LPWSTR* ppszName)
{
    return SHStrDup(app_name.c_str(), ppszName);
}

HRESULT __stdcall CPowerRenameMenu::GetIcon(IShellItemArray* /*psiItemArray*/, LPWSTR* ppszIcon)
{
    if (!CSettingsInstance().GetShowIconOnMenu())
    {
        *ppszIcon = nullptr;
        return E_NOTIMPL;
    }

    std::wstring iconResourcePath = get_module_filename();
    iconResourcePath += L",-";
    iconResourcePath += std::to_wstring(IDI_RENAME);
    return SHStrDup(iconResourcePath.c_str(), ppszIcon);
}

HRESULT __stdcall CPowerRenameMenu::GetToolTip(IShellItemArray* /*psiItemArray*/, LPWSTR* ppszInfotip)
{
    *ppszInfotip = nullptr;
    return E_NOTIMPL;
}

HRESULT __stdcall CPowerRenameMenu::GetCanonicalName(GUID* pguidCommandName)
{
    *pguidCommandName = __uuidof(this);
    return S_OK;
}

HRESULT __stdcall CPowerRenameMenu::GetState(IShellItemArray* /*psiItemArray*/, BOOL /*fOkToBeSlow*/, EXPCMDSTATE* pCmdState)
{
    *pCmdState = CSettingsInstance().GetEnabled() ? ECS_ENABLED : ECS_HIDDEN;
    return S_OK;
}

//#define DEBUG_TELL_PID

HRESULT __stdcall CPowerRenameMenu::Invoke(IShellItemArray* psiItemArray, IBindCtx* /*pbc*/)
{
#if defined(DEBUG_TELL_PID)
    wchar_t buffer[256];
    swprintf_s(buffer, L"%d", GetCurrentProcessId());
    MessageBoxW(nullptr, buffer, L"PID", MB_OK);
#endif
    Trace::Invoked();
    InvokeStruct* pInvokeData = new (std::nothrow) InvokeStruct;
    HRESULT hr = E_OUTOFMEMORY;
    if (pInvokeData)
    {
        pInvokeData->hwndParent = nullptr;
        hr = CoMarshalInterThreadInterfaceInStream(__uuidof(psiItemArray), psiItemArray, &(pInvokeData->pstrm));
        if (!SUCCEEDED(hr))
        {
            return E_FAIL;
        }
        // Prevent Shutting down before PowerRenameUI is created
        ModuleAddRef();
        hr = RunPowerRename(nullptr, psiItemArray);
    }
    Trace::InvokedRet(hr);
    return S_OK;
}

HRESULT __stdcall CPowerRenameMenu::GetFlags(EXPCMDFLAGS* pFlags)
{
    *pFlags = ECF_DEFAULT;
    return S_OK;
}

HRESULT __stdcall CPowerRenameMenu::EnumSubCommands(IEnumExplorerCommand** ppEnum)
{
    *ppEnum = nullptr;
    return E_NOTIMPL;
}
<|MERGE_RESOLUTION|>--- conflicted
+++ resolved
@@ -1,323 +1,319 @@
-#include "pch.h"
-#include "PowerRenameExt.h"
-#include <trace.h>
-#include <Helpers.h>
-#include <common/themes/icon_helpers.h>
-#include <Settings.h>
-#include "Generated Files/resource.h"
-
-#include <common/utils/HDropIterator.h>
-#include <common/utils/resources.h>
-#include <common/utils/package.h>
-#include <common/utils/process_path.h>
-
-extern HINSTANCE g_hInst;
-
-struct InvokeStruct
-{
-    HWND hwndParent;
-    IStream* pstrm;
-};
-
-CPowerRenameMenu::CPowerRenameMenu()
-{
-    ModuleAddRef();
-    app_name = GET_RESOURCE_STRING(IDS_POWERRENAME_APP_NAME);
-}
-
-CPowerRenameMenu::~CPowerRenameMenu()
-{
-    m_spdo = nullptr;
-    DeleteObject(m_hbmpIcon);
-    ModuleRelease();
-}
-
-HRESULT CPowerRenameMenu::s_CreateInstance(_In_opt_ IUnknown*, _In_ REFIID riid, _Outptr_ void** ppv)
-{
-    *ppv = nullptr;
-    HRESULT hr = E_OUTOFMEMORY;
-    CPowerRenameMenu* pprm = new CPowerRenameMenu();
-    if (pprm)
-    {
-        hr = pprm->QueryInterface(riid, ppv);
-        pprm->Release();
-    }
-    return hr;
-}
-
-// IShellExtInit
-HRESULT CPowerRenameMenu::Initialize(_In_opt_ PCIDLIST_ABSOLUTE, _In_ IDataObject* pdtobj, HKEY)
-{
-    // Check if we have disabled ourselves
-    if (!CSettingsInstance().GetEnabled())
-        return E_FAIL;
-
-    // Cache the data object to be used later
-    m_spdo = pdtobj;
-    return S_OK;
-}
-
-// IContextMenu
-HRESULT CPowerRenameMenu::QueryContextMenu(HMENU hMenu, UINT index, UINT uIDFirst, UINT, UINT uFlags)
-{
-    // Check if we have disabled ourselves
-    if (!CSettingsInstance().GetEnabled())
-        return E_FAIL;
-
-    // Check if at least one of the selected items is actually renamable.
-    if (!DataObjectContainsRenamableItem(m_spdo))
-        return E_FAIL;
-
-    // Check if we should only be on the extended context menu
-    if (CSettingsInstance().GetExtendedContextMenuOnly() && (!(uFlags & CMF_EXTENDEDVERBS)))
-        return E_FAIL;
-
-    HRESULT hr = E_UNEXPECTED;
-    if (m_spdo && !(uFlags & (CMF_DEFAULTONLY | CMF_VERBSONLY | CMF_OPTIMIZEFORINVOKE)))
-    {
-        wchar_t menuName[64] = { 0 };
-        LoadString(g_hInst, IDS_POWERRENAME, menuName, ARRAYSIZE(menuName));
-
-        MENUITEMINFO mii;
-        mii.cbSize = sizeof(MENUITEMINFO);
-        mii.fMask = MIIM_STRING | MIIM_FTYPE | MIIM_ID | MIIM_STATE;
-        mii.wID = uIDFirst++;
-        mii.fType = MFT_STRING;
-        mii.dwTypeData = (PWSTR)menuName;
-        mii.fState = MFS_ENABLED;
-
-        if (CSettingsInstance().GetShowIconOnMenu())
-        {
-            HICON hIcon = (HICON)LoadImage(g_hInst, MAKEINTRESOURCE(IDI_RENAME), IMAGE_ICON, 16, 16, 0);
-            if (hIcon)
-            {
-                mii.fMask |= MIIM_BITMAP;
-                if (m_hbmpIcon == NULL)
-                {
-                    m_hbmpIcon = CreateBitmapFromIcon(hIcon);
-                }
-                mii.hbmpItem = m_hbmpIcon;
-                DestroyIcon(hIcon);
-            }
-        }
-
-        if (!InsertMenuItem(hMenu, index, TRUE, &mii))
-        {
-            hr = HRESULT_FROM_WIN32(GetLastError());
-        }
-        else
-        {
-            hr = MAKE_HRESULT(SEVERITY_SUCCESS, FACILITY_NULL, 1);
-        }
-    }
-
-    return hr;
-}
-
-HRESULT CPowerRenameMenu::InvokeCommand(_In_ LPCMINVOKECOMMANDINFO pici)
-{
-    return RunPowerRename(pici, nullptr);
-}
-
-HRESULT CPowerRenameMenu::RunPowerRename(CMINVOKECOMMANDINFO* pici, IShellItemArray* psiItemArray)
-{
-    HRESULT hr = E_FAIL;
-
-    if (CSettingsInstance().GetEnabled() &&
-        (IS_INTRESOURCE(pici->lpVerb)) &&
-        (LOWORD(pici->lpVerb) == 0))
-    {
-        Trace::Invoked();
-        // Set the application path based on the location of the dll
-        std::wstring path = get_module_folderpath(g_hInst);
-        path = path + L"\\PowerToys.PowerRename.exe";
-        LPTSTR lpApplicationName = (LPTSTR)path.c_str();
-        // Create an anonymous pipe to stream filenames
-        SECURITY_ATTRIBUTES sa;
-        HANDLE hReadPipe;
-        HANDLE hWritePipe;
-        sa.nLength = sizeof(SECURITY_ATTRIBUTES);
-        sa.lpSecurityDescriptor = NULL;
-        sa.bInheritHandle = TRUE;
-        if (!CreatePipe(&hReadPipe, &hWritePipe, &sa, 0))
-        {
-            hr = HRESULT_FROM_WIN32(GetLastError());
-            return hr;
-        }
-        if (!SetHandleInformation(hWritePipe, HANDLE_FLAG_INHERIT, 0))
-        {
-            hr = HRESULT_FROM_WIN32(GetLastError());
-            return hr;
-        }
-        CAtlFile writePipe(hWritePipe);
-
-        CString commandLine;
-        commandLine.Format(_T("\"%s\""), lpApplicationName);
-
-        int nSize = commandLine.GetLength() + 1;
-        LPTSTR lpszCommandLine = new TCHAR[nSize];
-        _tcscpy_s(lpszCommandLine, nSize, commandLine);
-
-        STARTUPINFO startupInfo;
-        ZeroMemory(&startupInfo, sizeof(STARTUPINFO));
-        startupInfo.cb = sizeof(STARTUPINFO);
-        startupInfo.hStdInput = hReadPipe;
-        startupInfo.dwFlags = STARTF_USESHOWWINDOW | STARTF_USESTDHANDLES;
-        if (pici)
-        {
-<<<<<<< HEAD
-            startupInfo.wShowWindow = pici->nShow;
-=======
-            startupInfo.wShowWindow = static_cast<WORD>(pici->nShow);
->>>>>>> 46099058
-        }
-        else
-        {
-            startupInfo.wShowWindow = SW_SHOWNORMAL;
-        }
-
-        PROCESS_INFORMATION processInformation;
-
-        // Start the resizer
-        CreateProcess(
-            NULL,
-            lpszCommandLine,
-            NULL,
-            NULL,
-            TRUE,
-            0,
-            NULL,
-            NULL,
-            &startupInfo,
-            &processInformation);
-        delete[] lpszCommandLine;
-        if (!CloseHandle(processInformation.hProcess))
-        {
-            hr = HRESULT_FROM_WIN32(GetLastError());
-            return hr;
-        }
-        if (!CloseHandle(processInformation.hThread))
-        {
-            hr = HRESULT_FROM_WIN32(GetLastError());
-            return hr;
-        }
-
-        // psiItemArray is NULL if called from InvokeCommand. This part is used for the MSI installer. It is not NULL if it is called from Invoke (MSIX).
-        if (!psiItemArray)
-        {
-            // Stream the input files
-            HDropIterator i(m_spdo);
-            for (i.First(); !i.IsDone(); i.Next())
-            {
-                CString fileName(i.CurrentItem());
-                // File name can't contain '?'
-                fileName.Append(_T("?"));
-
-                writePipe.Write(fileName, fileName.GetLength() * sizeof(TCHAR));
-            }
-        }
-        else
-        {
-            //m_pdtobj will be NULL when invoked from the MSIX build as Initialize is never called (IShellExtInit functions aren't called in case of MSIX).
-            DWORD fileCount = 0;
-            // Gets the list of files currently selected using the IShellItemArray
-            psiItemArray->GetCount(&fileCount);
-            // Iterate over the list of files
-            for (DWORD i = 0; i < fileCount; i++)
-            {
-                IShellItem* shellItem;
-                psiItemArray->GetItemAt(i, &shellItem);
-                LPWSTR itemName;
-                // Retrieves the entire file system path of the file from its shell item
-                shellItem->GetDisplayName(SIGDN_FILESYSPATH, &itemName);
-                CString fileName(itemName);
-                // File name can't contain '?'
-                fileName.Append(_T("?"));
-                // Write the file path into the input stream for image resizer
-                writePipe.Write(fileName, fileName.GetLength() * sizeof(TCHAR));
-            }
-        }
-
-        writePipe.Close();
-    }
-    Trace::InvokedRet(hr);
-
-    return hr;
-}
-
-HRESULT __stdcall CPowerRenameMenu::GetTitle(IShellItemArray* /*psiItemArray*/, LPWSTR* ppszName)
-{
-    return SHStrDup(app_name.c_str(), ppszName);
-}
-
-HRESULT __stdcall CPowerRenameMenu::GetIcon(IShellItemArray* /*psiItemArray*/, LPWSTR* ppszIcon)
-{
-    if (!CSettingsInstance().GetShowIconOnMenu())
-    {
-        *ppszIcon = nullptr;
-        return E_NOTIMPL;
-    }
-
-    std::wstring iconResourcePath = get_module_filename();
-    iconResourcePath += L",-";
-    iconResourcePath += std::to_wstring(IDI_RENAME);
-    return SHStrDup(iconResourcePath.c_str(), ppszIcon);
-}
-
-HRESULT __stdcall CPowerRenameMenu::GetToolTip(IShellItemArray* /*psiItemArray*/, LPWSTR* ppszInfotip)
-{
-    *ppszInfotip = nullptr;
-    return E_NOTIMPL;
-}
-
-HRESULT __stdcall CPowerRenameMenu::GetCanonicalName(GUID* pguidCommandName)
-{
-    *pguidCommandName = __uuidof(this);
-    return S_OK;
-}
-
-HRESULT __stdcall CPowerRenameMenu::GetState(IShellItemArray* /*psiItemArray*/, BOOL /*fOkToBeSlow*/, EXPCMDSTATE* pCmdState)
-{
-    *pCmdState = CSettingsInstance().GetEnabled() ? ECS_ENABLED : ECS_HIDDEN;
-    return S_OK;
-}
-
-//#define DEBUG_TELL_PID
-
-HRESULT __stdcall CPowerRenameMenu::Invoke(IShellItemArray* psiItemArray, IBindCtx* /*pbc*/)
-{
-#if defined(DEBUG_TELL_PID)
-    wchar_t buffer[256];
-    swprintf_s(buffer, L"%d", GetCurrentProcessId());
-    MessageBoxW(nullptr, buffer, L"PID", MB_OK);
-#endif
-    Trace::Invoked();
-    InvokeStruct* pInvokeData = new (std::nothrow) InvokeStruct;
-    HRESULT hr = E_OUTOFMEMORY;
-    if (pInvokeData)
-    {
-        pInvokeData->hwndParent = nullptr;
-        hr = CoMarshalInterThreadInterfaceInStream(__uuidof(psiItemArray), psiItemArray, &(pInvokeData->pstrm));
-        if (!SUCCEEDED(hr))
-        {
-            return E_FAIL;
-        }
-        // Prevent Shutting down before PowerRenameUI is created
-        ModuleAddRef();
-        hr = RunPowerRename(nullptr, psiItemArray);
-    }
-    Trace::InvokedRet(hr);
-    return S_OK;
-}
-
-HRESULT __stdcall CPowerRenameMenu::GetFlags(EXPCMDFLAGS* pFlags)
-{
-    *pFlags = ECF_DEFAULT;
-    return S_OK;
-}
-
-HRESULT __stdcall CPowerRenameMenu::EnumSubCommands(IEnumExplorerCommand** ppEnum)
-{
-    *ppEnum = nullptr;
-    return E_NOTIMPL;
-}
+#include "pch.h"
+#include "PowerRenameExt.h"
+#include <trace.h>
+#include <Helpers.h>
+#include <common/themes/icon_helpers.h>
+#include <Settings.h>
+#include "Generated Files/resource.h"
+
+#include <common/utils/HDropIterator.h>
+#include <common/utils/resources.h>
+#include <common/utils/package.h>
+#include <common/utils/process_path.h>
+
+extern HINSTANCE g_hInst;
+
+struct InvokeStruct
+{
+    HWND hwndParent;
+    IStream* pstrm;
+};
+
+CPowerRenameMenu::CPowerRenameMenu()
+{
+    ModuleAddRef();
+    app_name = GET_RESOURCE_STRING(IDS_POWERRENAME_APP_NAME);
+}
+
+CPowerRenameMenu::~CPowerRenameMenu()
+{
+    m_spdo = nullptr;
+    DeleteObject(m_hbmpIcon);
+    ModuleRelease();
+}
+
+HRESULT CPowerRenameMenu::s_CreateInstance(_In_opt_ IUnknown*, _In_ REFIID riid, _Outptr_ void** ppv)
+{
+    *ppv = nullptr;
+    HRESULT hr = E_OUTOFMEMORY;
+    CPowerRenameMenu* pprm = new CPowerRenameMenu();
+    if (pprm)
+    {
+        hr = pprm->QueryInterface(riid, ppv);
+        pprm->Release();
+    }
+    return hr;
+}
+
+// IShellExtInit
+HRESULT CPowerRenameMenu::Initialize(_In_opt_ PCIDLIST_ABSOLUTE, _In_ IDataObject* pdtobj, HKEY)
+{
+    // Check if we have disabled ourselves
+    if (!CSettingsInstance().GetEnabled())
+        return E_FAIL;
+
+    // Cache the data object to be used later
+    m_spdo = pdtobj;
+    return S_OK;
+}
+
+// IContextMenu
+HRESULT CPowerRenameMenu::QueryContextMenu(HMENU hMenu, UINT index, UINT uIDFirst, UINT, UINT uFlags)
+{
+    // Check if we have disabled ourselves
+    if (!CSettingsInstance().GetEnabled())
+        return E_FAIL;
+
+    // Check if at least one of the selected items is actually renamable.
+    if (!DataObjectContainsRenamableItem(m_spdo))
+        return E_FAIL;
+
+    // Check if we should only be on the extended context menu
+    if (CSettingsInstance().GetExtendedContextMenuOnly() && (!(uFlags & CMF_EXTENDEDVERBS)))
+        return E_FAIL;
+
+    HRESULT hr = E_UNEXPECTED;
+    if (m_spdo && !(uFlags & (CMF_DEFAULTONLY | CMF_VERBSONLY | CMF_OPTIMIZEFORINVOKE)))
+    {
+        wchar_t menuName[64] = { 0 };
+        LoadString(g_hInst, IDS_POWERRENAME, menuName, ARRAYSIZE(menuName));
+
+        MENUITEMINFO mii;
+        mii.cbSize = sizeof(MENUITEMINFO);
+        mii.fMask = MIIM_STRING | MIIM_FTYPE | MIIM_ID | MIIM_STATE;
+        mii.wID = uIDFirst++;
+        mii.fType = MFT_STRING;
+        mii.dwTypeData = (PWSTR)menuName;
+        mii.fState = MFS_ENABLED;
+
+        if (CSettingsInstance().GetShowIconOnMenu())
+        {
+            HICON hIcon = (HICON)LoadImage(g_hInst, MAKEINTRESOURCE(IDI_RENAME), IMAGE_ICON, 16, 16, 0);
+            if (hIcon)
+            {
+                mii.fMask |= MIIM_BITMAP;
+                if (m_hbmpIcon == NULL)
+                {
+                    m_hbmpIcon = CreateBitmapFromIcon(hIcon);
+                }
+                mii.hbmpItem = m_hbmpIcon;
+                DestroyIcon(hIcon);
+            }
+        }
+
+        if (!InsertMenuItem(hMenu, index, TRUE, &mii))
+        {
+            hr = HRESULT_FROM_WIN32(GetLastError());
+        }
+        else
+        {
+            hr = MAKE_HRESULT(SEVERITY_SUCCESS, FACILITY_NULL, 1);
+        }
+    }
+
+    return hr;
+}
+
+HRESULT CPowerRenameMenu::InvokeCommand(_In_ LPCMINVOKECOMMANDINFO pici)
+{
+    return RunPowerRename(pici, nullptr);
+}
+
+HRESULT CPowerRenameMenu::RunPowerRename(CMINVOKECOMMANDINFO* pici, IShellItemArray* psiItemArray)
+{
+    HRESULT hr = E_FAIL;
+
+    if (CSettingsInstance().GetEnabled() &&
+        (IS_INTRESOURCE(pici->lpVerb)) &&
+        (LOWORD(pici->lpVerb) == 0))
+    {
+        Trace::Invoked();
+        // Set the application path based on the location of the dll
+        std::wstring path = get_module_folderpath(g_hInst);
+        path = path + L"\\PowerToys.PowerRename.exe";
+        LPTSTR lpApplicationName = (LPTSTR)path.c_str();
+        // Create an anonymous pipe to stream filenames
+        SECURITY_ATTRIBUTES sa;
+        HANDLE hReadPipe;
+        HANDLE hWritePipe;
+        sa.nLength = sizeof(SECURITY_ATTRIBUTES);
+        sa.lpSecurityDescriptor = NULL;
+        sa.bInheritHandle = TRUE;
+        if (!CreatePipe(&hReadPipe, &hWritePipe, &sa, 0))
+        {
+            hr = HRESULT_FROM_WIN32(GetLastError());
+            return hr;
+        }
+        if (!SetHandleInformation(hWritePipe, HANDLE_FLAG_INHERIT, 0))
+        {
+            hr = HRESULT_FROM_WIN32(GetLastError());
+            return hr;
+        }
+        CAtlFile writePipe(hWritePipe);
+
+        CString commandLine;
+        commandLine.Format(_T("\"%s\""), lpApplicationName);
+
+        int nSize = commandLine.GetLength() + 1;
+        LPTSTR lpszCommandLine = new TCHAR[nSize];
+        _tcscpy_s(lpszCommandLine, nSize, commandLine);
+
+        STARTUPINFO startupInfo;
+        ZeroMemory(&startupInfo, sizeof(STARTUPINFO));
+        startupInfo.cb = sizeof(STARTUPINFO);
+        startupInfo.hStdInput = hReadPipe;
+        startupInfo.dwFlags = STARTF_USESHOWWINDOW | STARTF_USESTDHANDLES;
+        if (pici)
+        {
+            startupInfo.wShowWindow = static_cast<WORD>(pici->nShow);
+        }
+        else
+        {
+            startupInfo.wShowWindow = SW_SHOWNORMAL;
+        }
+
+        PROCESS_INFORMATION processInformation;
+
+        // Start the resizer
+        CreateProcess(
+            NULL,
+            lpszCommandLine,
+            NULL,
+            NULL,
+            TRUE,
+            0,
+            NULL,
+            NULL,
+            &startupInfo,
+            &processInformation);
+        delete[] lpszCommandLine;
+        if (!CloseHandle(processInformation.hProcess))
+        {
+            hr = HRESULT_FROM_WIN32(GetLastError());
+            return hr;
+        }
+        if (!CloseHandle(processInformation.hThread))
+        {
+            hr = HRESULT_FROM_WIN32(GetLastError());
+            return hr;
+        }
+
+        // psiItemArray is NULL if called from InvokeCommand. This part is used for the MSI installer. It is not NULL if it is called from Invoke (MSIX).
+        if (!psiItemArray)
+        {
+            // Stream the input files
+            HDropIterator i(m_spdo);
+            for (i.First(); !i.IsDone(); i.Next())
+            {
+                CString fileName(i.CurrentItem());
+                // File name can't contain '?'
+                fileName.Append(_T("?"));
+
+                writePipe.Write(fileName, fileName.GetLength() * sizeof(TCHAR));
+            }
+        }
+        else
+        {
+            //m_pdtobj will be NULL when invoked from the MSIX build as Initialize is never called (IShellExtInit functions aren't called in case of MSIX).
+            DWORD fileCount = 0;
+            // Gets the list of files currently selected using the IShellItemArray
+            psiItemArray->GetCount(&fileCount);
+            // Iterate over the list of files
+            for (DWORD i = 0; i < fileCount; i++)
+            {
+                IShellItem* shellItem;
+                psiItemArray->GetItemAt(i, &shellItem);
+                LPWSTR itemName;
+                // Retrieves the entire file system path of the file from its shell item
+                shellItem->GetDisplayName(SIGDN_FILESYSPATH, &itemName);
+                CString fileName(itemName);
+                // File name can't contain '?'
+                fileName.Append(_T("?"));
+                // Write the file path into the input stream for image resizer
+                writePipe.Write(fileName, fileName.GetLength() * sizeof(TCHAR));
+            }
+        }
+
+        writePipe.Close();
+    }
+    Trace::InvokedRet(hr);
+
+    return hr;
+}
+
+HRESULT __stdcall CPowerRenameMenu::GetTitle(IShellItemArray* /*psiItemArray*/, LPWSTR* ppszName)
+{
+    return SHStrDup(app_name.c_str(), ppszName);
+}
+
+HRESULT __stdcall CPowerRenameMenu::GetIcon(IShellItemArray* /*psiItemArray*/, LPWSTR* ppszIcon)
+{
+    if (!CSettingsInstance().GetShowIconOnMenu())
+    {
+        *ppszIcon = nullptr;
+        return E_NOTIMPL;
+    }
+
+    std::wstring iconResourcePath = get_module_filename();
+    iconResourcePath += L",-";
+    iconResourcePath += std::to_wstring(IDI_RENAME);
+    return SHStrDup(iconResourcePath.c_str(), ppszIcon);
+}
+
+HRESULT __stdcall CPowerRenameMenu::GetToolTip(IShellItemArray* /*psiItemArray*/, LPWSTR* ppszInfotip)
+{
+    *ppszInfotip = nullptr;
+    return E_NOTIMPL;
+}
+
+HRESULT __stdcall CPowerRenameMenu::GetCanonicalName(GUID* pguidCommandName)
+{
+    *pguidCommandName = __uuidof(this);
+    return S_OK;
+}
+
+HRESULT __stdcall CPowerRenameMenu::GetState(IShellItemArray* /*psiItemArray*/, BOOL /*fOkToBeSlow*/, EXPCMDSTATE* pCmdState)
+{
+    *pCmdState = CSettingsInstance().GetEnabled() ? ECS_ENABLED : ECS_HIDDEN;
+    return S_OK;
+}
+
+//#define DEBUG_TELL_PID
+
+HRESULT __stdcall CPowerRenameMenu::Invoke(IShellItemArray* psiItemArray, IBindCtx* /*pbc*/)
+{
+#if defined(DEBUG_TELL_PID)
+    wchar_t buffer[256];
+    swprintf_s(buffer, L"%d", GetCurrentProcessId());
+    MessageBoxW(nullptr, buffer, L"PID", MB_OK);
+#endif
+    Trace::Invoked();
+    InvokeStruct* pInvokeData = new (std::nothrow) InvokeStruct;
+    HRESULT hr = E_OUTOFMEMORY;
+    if (pInvokeData)
+    {
+        pInvokeData->hwndParent = nullptr;
+        hr = CoMarshalInterThreadInterfaceInStream(__uuidof(psiItemArray), psiItemArray, &(pInvokeData->pstrm));
+        if (!SUCCEEDED(hr))
+        {
+            return E_FAIL;
+        }
+        // Prevent Shutting down before PowerRenameUI is created
+        ModuleAddRef();
+        hr = RunPowerRename(nullptr, psiItemArray);
+    }
+    Trace::InvokedRet(hr);
+    return S_OK;
+}
+
+HRESULT __stdcall CPowerRenameMenu::GetFlags(EXPCMDFLAGS* pFlags)
+{
+    *pFlags = ECF_DEFAULT;
+    return S_OK;
+}
+
+HRESULT __stdcall CPowerRenameMenu::EnumSubCommands(IEnumExplorerCommand** ppEnum)
+{
+    *ppEnum = nullptr;
+    return E_NOTIMPL;
+}