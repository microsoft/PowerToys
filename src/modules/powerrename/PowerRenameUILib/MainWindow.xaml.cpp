﻿#include "pch.h"
#include "MainWindow.xaml.h"
#if __has_include("MainWindow.g.cpp")
#include "MainWindow.g.cpp"
#endif

#include <settings.h>
#include <trace.h>

#include <common/logger/call_tracer.h>
#include <common/logger/logger.h>
#include <common/utils/logger_helper.h>
#include <common/utils/process_path.h>

#include <atlstr.h>
#include <exception>
#include <string>
#include <sstream>
#include <vector>

#include "microsoft.ui.xaml.window.h"
#include <winrt/Microsoft.UI.Interop.h>
#include <winrt/Microsoft.UI.Windowing.h>
#include <common/Themes/theme_helpers.h>
#include <common/Themes/ThemeListener.h>

using namespace winrt;
using namespace Windows::UI::Xaml;
using namespace winrt::Microsoft::Windows::ApplicationModel::Resources;

#define MAX_LOADSTRING 100

// Non-localizable
const std::wstring PowerRenameUIIco = L"PowerRenameUI.ico";
const wchar_t c_WindowClass[] = L"PowerRename";
HINSTANCE g_hostHInst;

extern std::vector<std::wstring> g_files;

// Theming
ThemeListener theme_listener{};
HWND CurrentWindow;

void handleTheme() {
    auto theme = theme_listener.AppTheme;
    auto isDark = theme == AppTheme::Dark;
    Logger::info(L"Theme is now {}", isDark ? L"Dark" : L"Light");
    ThemeHelpers::SetImmersiveDarkMode(CurrentWindow, isDark);
}

namespace winrt::PowerRenameUI::implementation
{
    MainWindow::MainWindow() :
        m_instance{ nullptr }, m_allSelected{ true }, m_managerEvents{ this }
    {
        auto windowNative{ this->try_as<::IWindowNative>() };
        winrt::check_bool(windowNative);
        windowNative->get_WindowHandle(&m_window);
        CurrentWindow = m_window;

        // Attach theme handling
        theme_listener.AddChangedHandler(handleTheme);
        handleTheme();

        Microsoft::UI::WindowId windowId =
            Microsoft::UI::GetWindowIdFromWindow(m_window);
<<<<<<< HEAD
=======

        POINT cursorPosition{};
        if (GetCursorPos(&cursorPosition))
        {
            HMONITOR hMonitor = MonitorFromPoint(cursorPosition, MONITOR_DEFAULTTOPRIMARY);
            MONITORINFOEX monitorInfo;
            monitorInfo.cbSize = sizeof(MONITORINFOEX);
            GetMonitorInfo(hMonitor, &monitorInfo);
            RECT rect;
            if (GetWindowRect(m_window, &rect))
            {
                int width = rect.right - rect.left;
                int height = rect.bottom - rect.top;

                MoveWindow(m_window,
                             monitorInfo.rcWork.left + (monitorInfo.rcWork.right - monitorInfo.rcWork.left - width) / 2,
                             monitorInfo.rcWork.top + (monitorInfo.rcWork.bottom - monitorInfo.rcWork.top - height) / 2,
                             width,
                             height,
                             true);
            }
        }


>>>>>>> 251ea6de
        Microsoft::UI::Windowing::AppWindow appWindow =
            Microsoft::UI::Windowing::AppWindow::GetFromWindowId(windowId);
        appWindow.SetIcon(PowerRenameUIIco);

        Title(hstring{ L"PowerRename" });
        
        m_searchMRUList = winrt::single_threaded_observable_vector<hstring>();
        m_replaceMRUList = winrt::single_threaded_observable_vector<hstring>();

        m_explorerItems = winrt::single_threaded_observable_vector<PowerRenameUI::ExplorerItem>();

        m_searchRegExShortcuts = winrt::single_threaded_observable_vector<PowerRenameUI::PatternSnippet>();
        auto factory = winrt::get_activation_factory<ResourceManager, IResourceManagerFactory>();
        ResourceManager manager = factory.CreateInstance(L"resources.pri");

        m_searchRegExShortcuts.Append(winrt::make<PatternSnippet>(L".", manager.MainResourceMap().GetValue(L"Resources/RegExCheatSheet_MatchAny").ValueAsString()));
        m_searchRegExShortcuts.Append(winrt::make<PatternSnippet>(L"\\d", manager.MainResourceMap().GetValue(L"Resources/RegExCheatSheet_MatchDigit").ValueAsString()));
        m_searchRegExShortcuts.Append(winrt::make<PatternSnippet>(L"\\D", manager.MainResourceMap().GetValue(L"Resources/RegExCheatSheet_MatchNonDigit").ValueAsString()));
        m_searchRegExShortcuts.Append(winrt::make<PatternSnippet>(L"\\w", manager.MainResourceMap().GetValue(L"Resources/RegExCheatSheet_MatchNonWS").ValueAsString()));
        m_searchRegExShortcuts.Append(winrt::make<PatternSnippet>(L"\\S", manager.MainResourceMap().GetValue(L"Resources/RegExCheatSheet_MatchWordChar").ValueAsString()));
        m_searchRegExShortcuts.Append(winrt::make<PatternSnippet>(L"\\S+", manager.MainResourceMap().GetValue(L"Resources/RegExCheatSheet_MatchOneOrMoreWS").ValueAsString()));
        m_searchRegExShortcuts.Append(winrt::make<PatternSnippet>(L"\\b", manager.MainResourceMap().GetValue(L"Resources/RegExCheatSheet_MatchWordBoundary").ValueAsString()));

        m_dateTimeShortcuts = winrt::single_threaded_observable_vector<PowerRenameUI::PatternSnippet>();
        m_dateTimeShortcuts.Append(winrt::make<PatternSnippet>(L"$YYYY", manager.MainResourceMap().GetValue(L"Resources/DateTimeCheatSheet_FullYear").ValueAsString()));
        m_dateTimeShortcuts.Append(winrt::make<PatternSnippet>(L"$YY", manager.MainResourceMap().GetValue(L"Resources/DateTimeCheatSheet_YearLastTwoDigits").ValueAsString()));
        m_dateTimeShortcuts.Append(winrt::make<PatternSnippet>(L"$Y", manager.MainResourceMap().GetValue(L"Resources/DateTimeCheatSheet_YearLastDigit").ValueAsString()));
        m_dateTimeShortcuts.Append(winrt::make<PatternSnippet>(L"$MMMM", manager.MainResourceMap().GetValue(L"Resources/DateTimeCheatSheet_MonthName").ValueAsString()));
        m_dateTimeShortcuts.Append(winrt::make<PatternSnippet>(L"$MMM", manager.MainResourceMap().GetValue(L"Resources/DateTimeCheatSheet_MonthNameAbbr").ValueAsString()));
        m_dateTimeShortcuts.Append(winrt::make<PatternSnippet>(L"$MM", manager.MainResourceMap().GetValue(L"Resources/DateTimeCheatSheet_MonthDigitLZero").ValueAsString()));
        m_dateTimeShortcuts.Append(winrt::make<PatternSnippet>(L"$M", manager.MainResourceMap().GetValue(L"Resources/DateTimeCheatSheet_MonthDigit").ValueAsString()));
        m_dateTimeShortcuts.Append(winrt::make<PatternSnippet>(L"$DDDD", manager.MainResourceMap().GetValue(L"Resources/DateTimeCheatSheet_DayName").ValueAsString()));
        m_dateTimeShortcuts.Append(winrt::make<PatternSnippet>(L"$DDD", manager.MainResourceMap().GetValue(L"Resources/DateTimeCheatSheet_DayNameAbbr").ValueAsString()));
        m_dateTimeShortcuts.Append(winrt::make<PatternSnippet>(L"$DD", manager.MainResourceMap().GetValue(L"Resources/DateTimeCheatSheet_DayDigitLZero").ValueAsString()));
        m_dateTimeShortcuts.Append(winrt::make<PatternSnippet>(L"$D", manager.MainResourceMap().GetValue(L"Resources/DateTimeCheatSheet_DayDigit").ValueAsString()));
        m_dateTimeShortcuts.Append(winrt::make<PatternSnippet>(L"$hh", manager.MainResourceMap().GetValue(L"Resources/DateTimeCheatSheet_HoursLZero").ValueAsString()));
        m_dateTimeShortcuts.Append(winrt::make<PatternSnippet>(L"$h", manager.MainResourceMap().GetValue(L"Resources/DateTimeCheatSheet_Hours").ValueAsString()));
        m_dateTimeShortcuts.Append(winrt::make<PatternSnippet>(L"$mm", manager.MainResourceMap().GetValue(L"Resources/DateTimeCheatSheet_MinutesLZero").ValueAsString()));
        m_dateTimeShortcuts.Append(winrt::make<PatternSnippet>(L"$m", manager.MainResourceMap().GetValue(L"Resources/DateTimeCheatSheet_Minutes").ValueAsString()));
        m_dateTimeShortcuts.Append(winrt::make<PatternSnippet>(L"$ss", manager.MainResourceMap().GetValue(L"Resources/DateTimeCheatSheet_SecondsLZero").ValueAsString()));
        m_dateTimeShortcuts.Append(winrt::make<PatternSnippet>(L"$s", manager.MainResourceMap().GetValue(L"Resources/DateTimeCheatSheet_Seconds").ValueAsString()));
        m_dateTimeShortcuts.Append(winrt::make<PatternSnippet>(L"$fff", manager.MainResourceMap().GetValue(L"Resources/DateTimeCheatSheet_MilliSeconds3D").ValueAsString()));
        m_dateTimeShortcuts.Append(winrt::make<PatternSnippet>(L"$ff", manager.MainResourceMap().GetValue(L"Resources/DateTimeCheatSheet_MilliSeconds2D").ValueAsString()));
        m_dateTimeShortcuts.Append(winrt::make<PatternSnippet>(L"$f", manager.MainResourceMap().GetValue(L"Resources/DateTimeCheatSheet_MilliSeconds1D").ValueAsString()));

        InitializeComponent();

        if (SUCCEEDED(CPowerRenameManager::s_CreateInstance(&m_prManager)))
        {
            // Create the factory for our items
            CComPtr<IPowerRenameItemFactory> prItemFactory;
            if (SUCCEEDED(CPowerRenameItem::s_CreateInstance(nullptr, IID_PPV_ARGS(&prItemFactory))))
            {
                if (SUCCEEDED(m_prManager->PutRenameItemFactory(prItemFactory)))
                {
                    if (SUCCEEDED(m_prManager->Advise(&m_managerEvents, &m_cookie)))
                    {
                        CComPtr<IShellItemArray> shellItemArray;
                        // To test PowerRename uncomment this line and update the path to
                        // your local (absolute or relative) path which you want to see in PowerRename
                        // g_files.push_back(<path>);

                        if (!g_files.empty())
                        {
                            if (SUCCEEDED(CreateShellItemArrayFromPaths(g_files, &shellItemArray)))
                            {
                                CComPtr<IEnumShellItems> enumShellItems;
                                if (SUCCEEDED(shellItemArray->EnumItems(&enumShellItems)))
                                {
                                    EnumerateShellItems(enumShellItems);
                                }
                            }
                        }
                        else
                        {
                            Logger::warn(L"No items selected to be renamed.");
                        }
                    }
                }
            }
            else
            {
                Logger::error(L"Error creating PowerRenameItemFactory");
            }
        }
        else
        {
            Logger::error(L"Error creating PowerRenameManager");
        }
        try
        {
            PopulateExplorerItems();
            UpdateCounts();
            SetHandlers();
            ReadSettings();
        }
        catch (std::exception e)
        {
            Logger::error("Exception thrown during explorer items population: {}", std::string{ e.what() });
        }

        m_uiUpdatesItem.ButtonRenameEnabled(false);
        InitAutoComplete();
        SearchReplaceChanged();
    }

    void MainWindow::AddExplorerItem(int32_t id, hstring const& original, hstring const& renamed, int32_t type, uint32_t depth, bool checked)
    {
        auto newItem = winrt::make<PowerRenameUI::implementation::ExplorerItem>(id, original, renamed, type, depth, checked);
        m_explorerItems.Append(newItem);
        m_explorerItemsMap[id] = newItem;
    }

    void MainWindow::UpdateExplorerItem(int32_t id, hstring const& newName)
    {
        auto itemToUpdate = FindById(id);
        if (itemToUpdate != NULL)
        {
            itemToUpdate.Renamed(newName);
        }
    }

    void MainWindow::UpdateRenamedExplorerItem(int32_t id, hstring const& newOriginalName)
    {
        auto itemToUpdate = FindById(id);
        if (itemToUpdate != NULL)
        {
            itemToUpdate.Original(newOriginalName);
            itemToUpdate.Renamed(L"");
        }
    }

    void MainWindow::AppendSearchMRU(hstring const& value)
    {
        m_searchMRUList.Append(value);
    }

    void MainWindow::AppendReplaceMRU(hstring const& value)
    {
        m_replaceMRUList.Append(value);
    }

    PowerRenameUI::ExplorerItem MainWindow::FindById(int32_t id)
    {
        return m_explorerItemsMap.contains(id) ? m_explorerItemsMap[id] : NULL;
    }

    void MainWindow::ToggleAll(bool checked)
    {
        std::for_each(m_explorerItems.begin(), m_explorerItems.end(), [checked](auto item) { item.Checked(checked); });
    }

    void MainWindow::Checked_ids(winrt::Windows::Foundation::IInspectable const& sender, winrt::Microsoft::UI::Xaml::RoutedEventArgs const&)
    {
        auto checkbox = sender.as<Microsoft::UI::Xaml::Controls::CheckBox>();
        auto id = std::stoi(std::wstring{ checkbox.Name() });
        auto item = FindById(id);
        if (item != NULL && checkbox.IsChecked().GetBoolean() != item.Checked())
        {
            m_uiUpdatesItem.Checked(checkbox.IsChecked().GetBoolean());
            m_uiUpdatesItem.ChangedExplorerItemId(id);
        }
    }

    void MainWindow::SelectAll(winrt::Windows::Foundation::IInspectable const&, winrt::Microsoft::UI::Xaml::RoutedEventArgs const&)
    {
        if (checkBox_selectAll().IsChecked().GetBoolean() != m_allSelected)
        {
            ToggleAll(checkBox_selectAll().IsChecked().GetBoolean());
            m_uiUpdatesItem.ToggleAll();
            m_allSelected = !m_allSelected;
        }
    }

    void MainWindow::ShowAll(winrt::Windows::Foundation::IInspectable const&, winrt::Microsoft::UI::Xaml::RoutedEventArgs const&)
    {
        button_showAll().IsChecked(true);
        button_showRenamed().IsChecked(false);
        if (!m_uiUpdatesItem.ShowAll())
        {
            m_explorerItems.Clear();
            m_explorerItemsMap.clear();
            m_uiUpdatesItem.ShowAll(true);
        }
    }

    void MainWindow::ShowRenamed(winrt::Windows::Foundation::IInspectable const&, winrt::Microsoft::UI::Xaml::RoutedEventArgs const&)
    {
        button_showRenamed().IsChecked(true);
        button_showAll().IsChecked(false);
        if (m_uiUpdatesItem.ShowAll())
        {
            m_explorerItems.Clear();
            m_explorerItemsMap.clear();
            m_uiUpdatesItem.ShowAll(false);
        }
    }

    void MainWindow::RegExItemClick(winrt::Windows::Foundation::IInspectable const&, winrt::Microsoft::UI::Xaml::Controls::ItemClickEventArgs const& e)
    {
        auto s = e.ClickedItem().try_as<PatternSnippet>();
    }

    void MainWindow::DateTimeItemClick(winrt::Windows::Foundation::IInspectable const&, winrt::Microsoft::UI::Xaml::Controls::ItemClickEventArgs const& e)
    {
        auto s = e.ClickedItem().try_as<PatternSnippet>();
    }

    void MainWindow::button_rename_Click(winrt::Microsoft::UI::Xaml::Controls::SplitButton const&, winrt::Microsoft::UI::Xaml::Controls::SplitButtonClickEventArgs const&)
    {
        m_uiUpdatesItem.CloseUIWindow(false);
        m_uiUpdatesItem.Rename();
    }

    void MainWindow::MenuFlyoutItem_Click(winrt::Windows::Foundation::IInspectable const&, winrt::Microsoft::UI::Xaml::RoutedEventArgs const&)
    {
        m_uiUpdatesItem.CloseUIWindow(true);
        m_uiUpdatesItem.Rename();
    }

    void MainWindow::OpenDocs(winrt::Windows::Foundation::IInspectable const&, winrt::Microsoft::UI::Xaml::RoutedEventArgs const&)
    {
        Windows::System::Launcher::LaunchUriAsync(winrt::Windows::Foundation::Uri{ L"https://aka.ms/PowerToysOverview_PowerRename" });
    }

    HRESULT MainWindow::CreateShellItemArrayFromPaths(
        std::vector<std::wstring> files,
        IShellItemArray** shellItemArray)
    {
        _TRACER_;

        *shellItemArray = nullptr;
        PIDLIST_ABSOLUTE* itemList = nullptr;
        itemList = new (std::nothrow) PIDLIST_ABSOLUTE[files.size()];
        HRESULT hr = itemList ? S_OK : E_OUTOFMEMORY;
        UINT itemsCnt = 0;
        for (const auto& file : files)
        {
            const DWORD BUFSIZE = 4096;
            TCHAR buffer[BUFSIZE] = TEXT("");
            auto retval = GetFullPathName(file.c_str(), BUFSIZE, buffer, NULL);
            if (retval != 0 && PathFileExists(buffer))
            {
                hr = SHParseDisplayName(buffer, nullptr, &itemList[itemsCnt], 0, nullptr);
                ++itemsCnt;
            }
        }
        if (SUCCEEDED(hr) && itemsCnt > 0)
        {
            hr = SHCreateShellItemArrayFromIDLists(itemsCnt, const_cast<LPCITEMIDLIST*>(itemList), shellItemArray);
            if (SUCCEEDED(hr))
            {
                for (UINT i = 0; i < itemsCnt; i++)
                {
                    CoTaskMemFree(itemList[i]);
                }
            }
            else
            {
                Logger::error(L"Creating ShellItemArray from path list failed.");
            }
        }
        else
        {
            Logger::error(L"Parsing path list display names failed.");
            hr = E_FAIL;
        }

        delete[] itemList;
        return hr;
    }

    void MainWindow::PopulateExplorerItems()
    {
        _TRACER_;

        UINT count = 0;
        m_prManager->GetVisibleItemCount(&count);
        Logger::debug(L"Number of visible items: {}", count);

        for (UINT i = 0; i < count; ++i)
        {
            CComPtr<IPowerRenameItem> renameItem;
            if (SUCCEEDED(m_prManager->GetVisibleItemByIndex(i, &renameItem)))
            {
                int id = 0;
                renameItem->GetId(&id);

                PWSTR originalName = nullptr;
                renameItem->GetOriginalName(&originalName);
                PWSTR newName = nullptr;
                renameItem->GetNewName(&newName);

                bool selected;
                renameItem->GetSelected(&selected);

                UINT depth = 0;
                renameItem->GetDepth(&depth);

                bool isFolder = false;
                winrt::check_hresult(renameItem->GetIsFolder(&isFolder));

                AddExplorerItem(
                    id, originalName, newName == nullptr ? hstring{} : hstring{ newName }, isFolder ? 0 : 1, depth, selected);
            }
        }
    }

    HRESULT MainWindow::InitAutoComplete()
    {
        _TRACER_;

        HRESULT hr = S_OK;
        if (CSettingsInstance().GetMRUEnabled())
        {
            hr = CPowerRenameMRU::CPowerRenameMRUSearch_CreateInstance(&m_searchMRU);
            if (SUCCEEDED(hr))
            {
                for (const auto& item : m_searchMRU->GetMRUStrings())
                {
                    if (!item.empty())
                    {
                        AppendSearchMRU(hstring{ item });
                    }
                }
            }

            if (SUCCEEDED(hr))
            {
                hr = CPowerRenameMRU::CPowerRenameMRUReplace_CreateInstance(&m_replaceMRU);
                if (SUCCEEDED(hr))
                {
                    for (const auto& item : m_replaceMRU->GetMRUStrings())
                    {
                        if (!item.empty())
                        {
                            AppendReplaceMRU(hstring{ item });
                        }
                    }
                }
            }
        }

        return hr;
    }

    HRESULT MainWindow::EnumerateShellItems(_In_ IEnumShellItems* enumShellItems)
    {
        _TRACER_;

        HRESULT hr = S_OK;
        // Enumerate the data object and populate the manager
        if (m_prManager)
        {
            m_disableCountUpdate = true;

            // Ensure we re-create the enumerator
            m_prEnum = nullptr;
            hr = CPowerRenameEnum::s_CreateInstance(nullptr, m_prManager, IID_PPV_ARGS(&m_prEnum));
            if (SUCCEEDED(hr))
            {
                hr = m_prEnum->Start(enumShellItems);
            }

            m_disableCountUpdate = false;
        }

        return hr;
    }

    void MainWindow::SearchReplaceChanged(bool forceRenaming)
    {
        _TRACER_;

        Logger::debug(L"Forced renaming - {}", forceRenaming);
        // Pass updated search and replace terms to the IPowerRenameRegEx handler
        CComPtr<IPowerRenameRegEx> prRegEx;
        if (m_prManager && SUCCEEDED(m_prManager->GetRenameRegEx(&prRegEx)))
        {
            winrt::hstring searchTerm = textBox_search().Text();
            prRegEx->PutSearchTerm(searchTerm.c_str(), forceRenaming);

            winrt::hstring replaceTerm = textBox_replace().Text();
            prRegEx->PutReplaceTerm(replaceTerm.c_str(), forceRenaming);
        }
    }

    void MainWindow::ValidateFlags(PowerRenameFlags flag)
    {
        if (flag == Uppercase)
        {
            if (toggleButton_upperCase().IsChecked())
            {
                toggleButton_lowerCase().IsChecked(false);
                toggleButton_titleCase().IsChecked(false);
                toggleButton_capitalize().IsChecked(false);
            }
        }
        else if (flag == Lowercase)
        {
            if (toggleButton_lowerCase().IsChecked())
            {
                toggleButton_upperCase().IsChecked(false);
                toggleButton_titleCase().IsChecked(false);
                toggleButton_capitalize().IsChecked(false);
            }
        }
        else if (flag == Titlecase)
        {
            if (toggleButton_titleCase().IsChecked())
            {
                toggleButton_upperCase().IsChecked(false);
                toggleButton_lowerCase().IsChecked(false);
                toggleButton_capitalize().IsChecked(false);
            }
        }
        else if (flag == Capitalized)
        {
            if (toggleButton_capitalize().IsChecked())
            {
                toggleButton_upperCase().IsChecked(false);
                toggleButton_lowerCase().IsChecked(false);
                toggleButton_titleCase().IsChecked(false);
            }
        }

        m_flagValidationInProgress = true;
    }

    void MainWindow::UpdateFlag(PowerRenameFlags flag, UpdateFlagCommand command)
    {
        _TRACER_;

        DWORD flags{};
        m_prManager->GetFlags(&flags);

        if (command == UpdateFlagCommand::Set)
        {
            flags |= flag;
        }
        else if (command == UpdateFlagCommand::Reset)
        {
            flags &= ~flag;
        }

        Logger::debug(L"Flag {} " + std::wstring{ command == UpdateFlagCommand::Set ? L"set" : L"reset" }, flag);

        // Ensure we update flags
        if (m_prManager)
        {
            m_prManager->PutFlags(flags);
        }
    }

    void MainWindow::SetHandlers()
    {
        _TRACER_;

        m_uiUpdatesItem.PropertyChanged([&](auto const&, auto const& e) {
            std::wstring property{ e.PropertyName() };
            if (property == L"ShowAll")
            {
                SwitchView();
            }
            else if (property == L"ChangedItemId")
            {
                ToggleItem(m_uiUpdatesItem.ChangedExplorerItemId(), m_uiUpdatesItem.Checked());
            }
            else if (property == L"ToggleAll")
            {
                ToggleAll();
            }
            else if (property == L"Rename")
            {
                Rename(m_uiUpdatesItem.CloseUIWindow());
            }
        });

        // AutoSuggestBox Search
        textBox_search().TextChanged([&](auto const&, auto const&) {
            SearchReplaceChanged();
        });

        // AutoSuggestBox Replace
        textBox_replace().TextChanged([&](auto const&, auto const&) {
            SearchReplaceChanged();
        });

        // ToggleButton UpperCase
        toggleButton_upperCase().Checked([&](auto const&, auto const&) {
            ValidateFlags(Uppercase);
            UpdateFlag(Uppercase, UpdateFlagCommand::Set);
        });
        toggleButton_upperCase().Unchecked([&](auto const&, auto const&) {
            UpdateFlag(Uppercase, UpdateFlagCommand::Reset);
        });

        // ToggleButton LowerCase
        toggleButton_lowerCase().Checked([&](auto const&, auto const&) {
            ValidateFlags(Lowercase);
            UpdateFlag(Lowercase, UpdateFlagCommand::Set);
        });
        toggleButton_lowerCase().Unchecked([&](auto const&, auto const&) {
            UpdateFlag(Lowercase, UpdateFlagCommand::Reset);
        });

        // ToggleButton TitleCase
        toggleButton_titleCase().Checked([&](auto const&, auto const&) {
            ValidateFlags(Titlecase);
            UpdateFlag(Titlecase, UpdateFlagCommand::Set);
        });
        toggleButton_titleCase().Unchecked([&](auto const&, auto const&) {
            UpdateFlag(Titlecase, UpdateFlagCommand::Reset);
        });

        // ToggleButton Capitalize
        toggleButton_capitalize().Checked([&](auto const&, auto const&) {
            ValidateFlags(Capitalized);
            UpdateFlag(Capitalized, UpdateFlagCommand::Set);
        });
        toggleButton_capitalize().Unchecked([&](auto const&, auto const&) {
            UpdateFlag(Capitalized, UpdateFlagCommand::Reset);
        });

        // CheckBox Regex
        checkBox_regex().Checked([&](auto const&, auto const&) {
            ValidateFlags(UseRegularExpressions);
            UpdateFlag(UseRegularExpressions, UpdateFlagCommand::Set);
        });
        checkBox_regex().Unchecked([&](auto const&, auto const&) {
            UpdateFlag(UseRegularExpressions, UpdateFlagCommand::Reset);
        });

        // CheckBox CaseSensitive
        checkBox_case().Checked([&](auto const&, auto const&) {
            ValidateFlags(CaseSensitive);
            UpdateFlag(CaseSensitive, UpdateFlagCommand::Set);
        });
        checkBox_case().Unchecked([&](auto const&, auto const&) {
            UpdateFlag(CaseSensitive, UpdateFlagCommand::Reset);
        });

        // ComboBox RenameParts
        comboBox_renameParts().SelectionChanged([&](auto const&, auto const&) {
            int selectedIndex = comboBox_renameParts().SelectedIndex();
            if (selectedIndex == 0)
            { // Filename + extension
                UpdateFlag(NameOnly, UpdateFlagCommand::Reset);
                UpdateFlag(ExtensionOnly, UpdateFlagCommand::Reset);
            }
            else if (selectedIndex == 1) // Filename Only
            {
                ValidateFlags(NameOnly);
                UpdateFlag(ExtensionOnly, UpdateFlagCommand::Reset);
                UpdateFlag(NameOnly, UpdateFlagCommand::Set);
            }
            else if (selectedIndex == 2) // Extension Only
            {
                ValidateFlags(ExtensionOnly);
                UpdateFlag(NameOnly, UpdateFlagCommand::Reset);
                UpdateFlag(ExtensionOnly, UpdateFlagCommand::Set);
            }
        });

        // CheckBox MatchAllOccurences
        checkBox_matchAll().Checked([&](auto const&, auto const&) {
            ValidateFlags(MatchAllOccurences);
            UpdateFlag(MatchAllOccurences, UpdateFlagCommand::Set);
        });
        checkBox_matchAll().Unchecked([&](auto const&, auto const&) {
            UpdateFlag(MatchAllOccurences, UpdateFlagCommand::Reset);
        });

        // ToggleButton IncludeFiles
        toggleButton_includeFiles().Checked([&](auto const&, auto const&) {
            ValidateFlags(ExcludeFiles);
            UpdateFlag(ExcludeFiles, UpdateFlagCommand::Reset);
        });
        toggleButton_includeFiles().Unchecked([&](auto const&, auto const&) {
            UpdateFlag(ExcludeFiles, UpdateFlagCommand::Set);
        });

        // ToggleButton IncludeFolders
        toggleButton_includeFolders().Checked([&](auto const&, auto const&) {
            ValidateFlags(ExcludeFolders);
            UpdateFlag(ExcludeFolders, UpdateFlagCommand::Reset);
        });
        toggleButton_includeFolders().Unchecked([&](auto const&, auto const&) {
            UpdateFlag(ExcludeFolders, UpdateFlagCommand::Set);
        });

        // ToggleButton IncludeSubfolders
        toggleButton_includeSubfolders().Checked([&](auto const&, auto const&) {
            ValidateFlags(ExcludeSubfolders);
            UpdateFlag(ExcludeSubfolders, UpdateFlagCommand::Reset);
        });
        toggleButton_includeSubfolders().Unchecked([&](auto const&, auto const&) {
            UpdateFlag(ExcludeSubfolders, UpdateFlagCommand::Set);
        });

        // CheckBox EnumerateItems
        toggleButton_enumItems().Checked([&](auto const&, auto const&) {
            ValidateFlags(EnumerateItems);
            UpdateFlag(EnumerateItems, UpdateFlagCommand::Set);
        });
        toggleButton_enumItems().Unchecked([&](auto const&, auto const&) {
            UpdateFlag(EnumerateItems, UpdateFlagCommand::Reset);
        });

        // ButtonSettings
        button_settings().Click([&](auto const&, auto const&) {
            OpenSettingsApp();
        });
    }

    void MainWindow::ToggleItem(int32_t id, bool checked)
    {
        _TRACER_;
        Logger::debug(L"Toggling item with id = {}", id);
        CComPtr<IPowerRenameItem> spItem;

        if (SUCCEEDED(m_prManager->GetItemById(id, &spItem)))
        {
            spItem->PutSelected(checked);
        }
        UpdateCounts();
    }

    void MainWindow::ToggleAll()
    {
        _TRACER_;

        UINT itemCount = 0;
        m_prManager->GetItemCount(&itemCount);
        bool selected = checkBox_selectAll().IsChecked().GetBoolean();
        for (UINT i = 0; i < itemCount; i++)
        {
            CComPtr<IPowerRenameItem> spItem;
            if (SUCCEEDED(m_prManager->GetItemByIndex(i, &spItem)))
            {
                spItem->PutSelected(selected);
            }
        }
        UpdateCounts();
    }

    void MainWindow::SwitchView()
    {
        _TRACER_;

        m_prManager->SwitchFilter(0);
        PopulateExplorerItems();
        UpdateCounts();
    }

    void MainWindow::Rename(bool closeWindow)
    {
        _TRACER_;

        if (m_prManager)
        {
            m_prManager->Rename(m_window, closeWindow);
        }

        // Persist the current settings.  We only do this when
        // a rename is actually performed.  Not when the user
        // closes/cancels the dialog.
        WriteSettings();
    }

    HRESULT MainWindow::ReadSettings()
    {
        _TRACER_;

        bool persistState{ CSettingsInstance().GetPersistState() };
        Logger::debug(L"ReadSettings with persistState = {}", persistState);

        // Check if we should read flags from settings
        // or the defaults from the manager.
        DWORD flags = 0;
        if (persistState)
        {
            flags = CSettingsInstance().GetFlags();

            textBox_search().Text(CSettingsInstance().GetSearchText().c_str());
            textBox_replace().Text(CSettingsInstance().GetReplaceText().c_str());
        }
        else
        {
            m_prManager->GetFlags(&flags);
        }

        m_prManager->PutFlags(flags);
        SetCheckboxesFromFlags(flags);

        return S_OK;
    }

    HRESULT MainWindow::WriteSettings()
    {
        _TRACER_;

        // Check if we should store our settings
        if (CSettingsInstance().GetPersistState())
        {
            DWORD flags = 0;
            m_prManager->GetFlags(&flags);
            CSettingsInstance().SetFlags(flags);

            winrt::hstring searchTerm = textBox_search().Text();
            CSettingsInstance().SetSearchText(std::wstring{ searchTerm });

            if (CSettingsInstance().GetMRUEnabled() && m_searchMRU)
            {
                CComPtr<IPowerRenameMRU> spSearchMRU;
                if (SUCCEEDED(m_searchMRU->QueryInterface(IID_PPV_ARGS(&spSearchMRU))))
                {
                    spSearchMRU->AddMRUString(searchTerm.c_str());
                }
            }

            winrt::hstring replaceTerm = textBox_replace().Text();
            CSettingsInstance().SetReplaceText(std::wstring{ replaceTerm });

            if (CSettingsInstance().GetMRUEnabled() && m_replaceMRU)
            {
                CComPtr<IPowerRenameMRU> spReplaceMRU;
                if (SUCCEEDED(m_replaceMRU->QueryInterface(IID_PPV_ARGS(&spReplaceMRU))))
                {
                    spReplaceMRU->AddMRUString(replaceTerm.c_str());
                }
            }

            Trace::SettingsChanged();
        }

        return S_OK;
    }

    HRESULT MainWindow::OpenSettingsApp()
    {
        std::wstring path = get_module_folderpath(g_hostHInst);
        path += L"\\..\\..\\PowerToys.exe";

        std::wstring openSettings = L"--open-settings=PowerRename";

        CString commandLine;
        commandLine.Format(_T("\"%s\""), path.c_str());
        commandLine.AppendFormat(_T(" %s"), openSettings.c_str());

        int nSize = commandLine.GetLength() + 1;
        LPTSTR lpszCommandLine = new TCHAR[nSize];
        _tcscpy_s(lpszCommandLine, nSize, commandLine);

        STARTUPINFO startupInfo;
        ZeroMemory(&startupInfo, sizeof(STARTUPINFO));
        startupInfo.cb = sizeof(STARTUPINFO);
        startupInfo.wShowWindow = SW_SHOWNORMAL;

        PROCESS_INFORMATION processInformation;

        // Start the resizer
        CreateProcess(
            NULL,
            lpszCommandLine,
            NULL,
            NULL,
            TRUE,
            0,
            NULL,
            NULL,
            &startupInfo,
            &processInformation);

        delete[] lpszCommandLine;

        if (!CloseHandle(processInformation.hProcess))
        {
            return HRESULT_FROM_WIN32(GetLastError());
        }
        if (!CloseHandle(processInformation.hThread))
        {
            return HRESULT_FROM_WIN32(GetLastError());
        }
        return S_OK;
    }

    void MainWindow::SetCheckboxesFromFlags(DWORD flags)
    {
        if (flags & CaseSensitive)
        {
            checkBox_case().IsChecked(true);
        }
        if (flags & MatchAllOccurences)
        {
            checkBox_matchAll().IsChecked(true);
        }
        if (flags & UseRegularExpressions)
        {
            checkBox_regex().IsChecked(true);
        }
        if (flags & EnumerateItems)
        {
            toggleButton_enumItems().IsChecked(true);
        }
        if (flags & ExcludeFiles)
        {
            toggleButton_includeFiles().IsChecked(false);
        }
        if (flags & ExcludeFolders)
        {
            toggleButton_includeFolders().IsChecked(false);
        }
        if (flags & ExcludeSubfolders)
        {
            toggleButton_includeSubfolders().IsChecked(false);
        }
        if (flags & NameOnly)
        {
            comboBox_renameParts().SelectedIndex(1);
        }
        else if (flags & ExtensionOnly)
        {
            comboBox_renameParts().SelectedIndex(2);
        }
        if (flags & Uppercase)
        {
            toggleButton_upperCase().IsChecked(true);
        }
        else if (flags & Lowercase)
        {
            toggleButton_lowerCase().IsChecked(true);
        }
        else if (flags & Titlecase)
        {
            toggleButton_titleCase().IsChecked(true);
        }
        else if (flags & Capitalized)
        {
            toggleButton_capitalize().IsChecked(true);
        }
    }

    void MainWindow::UpdateCounts()
    {
        // This method is CPU intensive.  We disable it during certain operations
        // for performance reasons.
        if (m_disableCountUpdate)
        {
            return;
        }

        UINT selectedCount = 0;
        UINT renamingCount = 0;
        if (m_prManager)
        {
            m_prManager->GetSelectedItemCount(&selectedCount);
            m_prManager->GetRenameItemCount(&renamingCount);
        }

        if (m_selectedCount != selectedCount ||
            m_renamingCount != renamingCount)
        {
            m_selectedCount = selectedCount;
            m_renamingCount = renamingCount;

            // Update Rename button state
            m_uiUpdatesItem.ButtonRenameEnabled(renamingCount > 0);
        }

        m_uiUpdatesItem.OriginalCount(std::to_wstring(m_explorerItems.Size()));
        m_uiUpdatesItem.RenamedCount(std::to_wstring(m_renamingCount));
    }

    HRESULT MainWindow::OnItemAdded(_In_ IPowerRenameItem*)
    {
        return S_OK;
    }

    HRESULT MainWindow::OnUpdate(_In_ IPowerRenameItem* renameItem)
    {
        int id;
        HRESULT hr = renameItem->GetId(&id);
        if (SUCCEEDED(hr))
        {
            PWSTR newName = nullptr;
            hr = renameItem->GetNewName(&newName);
            if (SUCCEEDED(hr))
            {
                hstring newNameStr = newName == nullptr ? hstring{} : newName;
                UpdateExplorerItem(id, newNameStr);
            }
        }

        return S_OK;
    }

    HRESULT MainWindow::OnRename(_In_ IPowerRenameItem* renameItem)
    {
        int id;
        HRESULT hr = renameItem->GetId(&id);
        if (SUCCEEDED(hr))
        {
            PWSTR newName = nullptr;
            hr = renameItem->GetOriginalName(&newName);
            if (SUCCEEDED(hr))
            {
                hstring newNameStr = newName == nullptr ? hstring{} : newName;
                UpdateRenamedExplorerItem(id, newNameStr);
            }
        }

        UpdateCounts();
        return S_OK;
    }

    HRESULT MainWindow::OnError(_In_ IPowerRenameItem*)
    {
        return S_OK;
    }

    HRESULT MainWindow::OnRegExStarted(_In_ DWORD)
    {
        return S_OK;
    }

    HRESULT MainWindow::OnRegExCanceled(_In_ DWORD)
    {
        return S_OK;
    }

    HRESULT MainWindow::OnRegExCompleted(_In_ DWORD)
    {
        _TRACER_;

        if (m_flagValidationInProgress)
        {
            m_flagValidationInProgress = false;
        }
        else
        {
            DWORD filter = 0;
            m_prManager->GetFilter(&filter);
            if (filter == PowerRenameFilters::ShouldRename)
            {
                m_explorerItems.Clear();
                PopulateExplorerItems();
            }
        }

        UpdateCounts();
        return S_OK;
    }

    HRESULT MainWindow::OnRenameStarted()
    {
        return S_OK;
    }

    HRESULT MainWindow::OnRenameCompleted(bool closeUIWindowAfterRenaming)
    {
        _TRACER_;

        Logger::debug(L"Renaming completed. Close UI window - {}", closeUIWindowAfterRenaming);
        if (closeUIWindowAfterRenaming)
        {
            // Close the window
            PostMessage(m_window, WM_CLOSE, (WPARAM)0, (LPARAM)0);
        }
        else
        {
            // Force renaming work to start so newly renamed items are processed right away
            SearchReplaceChanged(true);
        }
        return S_OK;
    }
}
<|MERGE_RESOLUTION|>--- conflicted
+++ resolved
@@ -64,8 +64,6 @@
 
         Microsoft::UI::WindowId windowId =
             Microsoft::UI::GetWindowIdFromWindow(m_window);
-<<<<<<< HEAD
-=======
 
         POINT cursorPosition{};
         if (GetCursorPos(&cursorPosition))
@@ -89,8 +87,6 @@
             }
         }
 
-
->>>>>>> 251ea6de
         Microsoft::UI::Windowing::AppWindow appWindow =
             Microsoft::UI::Windowing::AppWindow::GetFromWindowId(windowId);
         appWindow.SetIcon(PowerRenameUIIco);
