﻿<UserControl x:Class="PowerRenameUILib.MainWindow" xmlns="http://schemas.microsoft.com/winfx/2006/xaml/presentation" xmlns:x="http://schemas.microsoft.com/winfx/2006/xaml" xmlns:local="using:PowerRenameUILib" xmlns:d="http://schemas.microsoft.com/expression/blend/2008" xmlns:mc="http://schemas.openxmlformats.org/markup-compatibility/2006" xmlns:controls="using:Microsoft.UI.Xaml.Controls" xmlns:muxc="using:Microsoft.UI.Xaml.Controls" controls:BackdropMaterial.ApplyToRootOrPageBackground="True" xmlns:animatedVisuals="using:Microsoft.UI.Xaml.Controls.AnimatedVisuals" mc:Ignorable="d">

    <Grid Background="{ThemeResource ApplicationPageBackgroundThemeBrush}" Padding="12">
        <Grid.RowDefinitions>
            <RowDefinition Height="0" /> <!-- 48 if we need to draw the title bar ourself -->
            <RowDefinition Height="*" />
        </Grid.RowDefinitions>
        <Grid.ColumnDefinitions>
            <ColumnDefinition Width="Auto" />
            <ColumnDefinition Width="*" />
        </Grid.ColumnDefinitions>

        <Grid Grid.Row="1"
              Grid.Column="1"
              Background="{ThemeResource LayerFillColorDefaultBrush}"
              VerticalAlignment="Stretch"
              HorizontalAlignment="Stretch"
              CornerRadius="8"
              BorderThickness="1"
              BorderBrush="{ThemeResource CardStrokeColorDefaultBrush}">
            <Grid.RowDefinitions>
                <RowDefinition Height="40" />
                <RowDefinition Height="*" />
            </Grid.RowDefinitions>

            <Grid.ColumnDefinitions>
                <ColumnDefinition Width="*" />
                <ColumnDefinition Width="*" />
            </Grid.ColumnDefinitions>

            <StackPanel Orientation="Horizontal">
                <CheckBox x:Name="checkBox_selectAll" IsChecked="True" MinWidth="0" Content="" x:Uid="SelectAllCheckBox" Margin="10,0,0,0" Checked="SelectAll" Unchecked="SelectAll" />
                <Image Width="16" Margin="4,0,0,0" Source="ms-appx:///Assets/file.png" HorizontalAlignment="Left" />

                <StackPanel Orientation="Horizontal" VerticalAlignment="Center" Grid.Column="2" Margin="6,-2,0,0" >
                    <TextBlock x:Uid="TxtBlock_Original" FontWeight="Medium" />
                    <TextBlock FontWeight="Medium" Margin="4,0,0,0" >
                        <Run Text="(" /><Run Text="{x:Bind UIUpdatesItem.OriginalCount, Mode=OneWay}" /><Run Text=")" />
                    </TextBlock>
                </StackPanel>
            </StackPanel>
            <AppBarSeparator Margin="-6,4,0,4" HorizontalAlignment="Right" />
            
            <StackPanel Orientation="Horizontal" VerticalAlignment="Center" Grid.Column="2" Margin="4,-2,0,0" >
                <TextBlock x:Uid="TxtBlock_Renamed" FontWeight="Medium" />
                <TextBlock FontWeight="Medium" Margin="4,0,0,0" >
                        <Run Text="(" /><Run Text="{x:Bind UIUpdatesItem.RenamedCount, Mode=OneWay}" /><Run Text=")" />
                </TextBlock>
            </StackPanel>
            
            <Button Content="&#xE16E;" Background="Transparent" FontFamily="{ThemeResource SymbolThemeFontFamily}" Height="32" x:Uid="FilterButton" Grid.Column="1" BorderThickness="0" HorizontalAlignment="Right" Margin="0,0,8,0">
                <Button.Flyout>
                    <MenuBarItemFlyout Placement="Bottom">
                        <controls:RadioMenuFlyoutItem x:Name="button_showAll" Click="ShowAll" x:Uid="ShowAll" IsChecked="True" GroupName="Filter" />
                        <controls:RadioMenuFlyoutItem x:Name="button_showRenamed" Click="ShowRenamed" x:Uid="ShowOnly" GroupName="Filter" />
                    </MenuBarItemFlyout>
                </Button.Flyout>
            </Button>

            <Rectangle Height="1" Grid.ColumnSpan="5" Fill="{ThemeResource CardStrokeColorDefaultBrush}" HorizontalAlignment="Stretch" VerticalAlignment="Bottom" />
            <ListView IsTabStop="false"
                        SelectionMode="None"
                        XYFocusKeyboardNavigation="Enabled"
                        IsItemClickEnabled="False"
                        Grid.ColumnSpan="6" 
                        ItemsSource="{x:Bind ExplorerItems, Mode=OneWay}"
                        Grid.Row="1">
                <ListView.ItemContainerStyle>
                    <Style TargetType="ListViewItem">
                        <Setter Property="IsTabStop" Value="False" />
                        <Setter Property="Padding" Value="0"/>
                        <Setter Property="Margin" Value="0"/>
                        <Setter Property="MinHeight" Value="0"/>
                        <Setter Property="HorizontalContentAlignment"  Value="Stretch"/>
                        <Setter Property="Template">
                            <Setter.Value>
                                <ControlTemplate TargetType="ListViewItem">
                                    <StackPanel Orientation="Vertical">
                                        <ContentPresenter />
                                        <Rectangle Height="1" Margin="0,0,0,0" Opacity="0.8" Grid.ColumnSpan="5" Fill="{ThemeResource CardStrokeColorDefaultBrush}" HorizontalAlignment="Stretch" VerticalAlignment="Bottom" />

                                    </StackPanel>
                                </ControlTemplate>
                            </Setter.Value>
                        </Setter>
                    </Style>
                </ListView.ItemContainerStyle>
                <ListView.ItemTemplate>
                    <DataTemplate x:Name="ExplorerItemTemplate" x:DataType="local:ExplorerItem">
                        <Grid Height="28">
                            <Grid.ColumnDefinitions>
                                <ColumnDefinition Width="*" />
                                <ColumnDefinition Width="*" />
                            </Grid.ColumnDefinitions>
<<<<<<< HEAD
                            <Grid HorizontalAlignment="Stretch" Grid.ColumnSpan="2" VerticalAlignment="Stretch" Background="Red" Visibility="{x:Bind Highlight, Mode=OneWay}" />

                            <Grid Grid.Column="0" HorizontalAlignment="Left" Margin="10,4,0,4">
                                    <Grid.ColumnDefinitions>
                                        <ColumnDefinition MinWidth="{x:Bind Indentation}"/>
                                        <ColumnDefinition Width="Auto"/>
                                        <ColumnDefinition Width="Auto"/>
                                        <ColumnDefinition Width="Auto"/>
                                    </Grid.ColumnDefinitions>
                                 
                             
                                    <CheckBox TabIndex="0"
                                          MinWidth="0"
                                          Grid.Column="1"
                                          XYFocusKeyboardNavigation="Enabled"
                                          Checked="Checked_ids"
                                          IsTabStop="True"
                                          Unchecked="Checked_ids"
                                          Content=""
                                          Name="{x:Bind IdStr}"
                                          AutomationProperties.Name="{x:Bind Original}"
                                          AutomationProperties.HelpText="{x:Bind Renamed}"
                                          IsChecked="{x:Bind Checked, Mode=TwoWay}" />
                                    <Image Width="16"
                                            Grid.Column="2"
                                           Margin="4,0,0,0"
                                           Source="{x:Bind ImagePath}"
                                           HorizontalAlignment="Left" />
                                    <TextBlock Margin="6,0,0,0"
                                           Grid.Column="3"
                                           Text="{x:Bind Original, Mode=OneWay}"
                                           Foreground="{ThemeResource TextFillColorSecondaryBrush}"
                                           VerticalAlignment="Center"
                                           FontSize="12" />
                                </Grid>
                                <TextBlock Text="{x:Bind Renamed, Mode=OneWay}" Grid.Column="1" FontWeight="Bold" VerticalAlignment="Center" FontSize="12" />
                            </Grid>
                    
=======
                            <CheckBox Visibility="{x:Bind Highlight, Mode=OneWay}"></CheckBox>

                            <StackPanel Orientation="Horizontal" Grid.Column="0">
                                <StackPanel MinWidth="{x:Bind Indentation}"/>
                                <CheckBox TabIndex="0"
                             MinWidth="0"
                              XYFocusKeyboardNavigation="Enabled"
                              Checked="Checked_ids"
                              IsTabStop="True"
                              Unchecked="Checked_ids"
                              Content=""
                              Name="{x:Bind IdStr}"
                              AutomationProperties.Name="{x:Bind Original}"
                              AutomationProperties.HelpText="{x:Bind Renamed}"
                              IsChecked="{x:Bind Checked, Mode=TwoWay}" />
                                <Image Width="16" Margin="4,0,0,0" Source="{x:Bind ImagePath}" HorizontalAlignment="Left" />
                                <TextBlock Margin="6,0,0,0"
                               Text="{x:Bind Original, Mode=OneWay}"
                               Foreground="{ThemeResource TextFillColorSecondaryBrush}"
                               VerticalAlignment="Center"
                               FontSize="12" />
                            </StackPanel>
                            <TextBlock Text="{x:Bind Renamed, Mode=OneWay}" Grid.Column="1" FontWeight="Bold" VerticalAlignment="Center" FontSize="12" />
                        </Grid>
>>>>>>> cdd0dd70
                    </DataTemplate>
                </ListView.ItemTemplate>
            </ListView>
        </Grid>

        <Grid Grid.Column="0" Grid.Row="1" MaxWidth="357" VerticalAlignment="Stretch" HorizontalAlignment="Stretch">
            <Grid.RowDefinitions>
                <RowDefinition Height="*" />
                <RowDefinition Height="48" />
            </Grid.RowDefinitions>
          
                <StackPanel Orientation="Vertical" Padding="0,0,0,16" Margin="0,0,12,0">
                    <Grid>
                    <Grid.ColumnDefinitions>
                        <ColumnDefinition Width="*"/>
                        <ColumnDefinition Width="Auto"/>
                    </Grid.ColumnDefinitions>
                    <AutoSuggestBox x:Name="textBox_search" x:Uid="SearchBox" Height="40" VerticalContentAlignment="Center" ItemsSource="{x:Bind SearchMRU}" />

                        <Button Grid.Column="1"
                                FontFamily="{ThemeResource SymbolThemeFontFamily}"
                                VerticalAlignment="Center"
                                Visibility="{Binding ElementName=checkBox_regex, Path=IsChecked}"
                                Height="40"
                                Width="28" 
                                Padding="0"
                                Margin="0,0,-4,0"
                                BorderBrush="Transparent"
                                Background="Transparent"
                                x:Uid="RegExButton"
                                Content="&#xE946;"
                                HorizontalAlignment="Right">
                            <Button.Flyout>
                                <Flyout x:Name="RegExFlyout">
                                    <Grid>
                                        <Grid.RowDefinitions>
                                            <RowDefinition Height="28" />
                                            <RowDefinition Height="*" />
                                            <RowDefinition Height="48" />
                                        </Grid.RowDefinitions>
                                        <TextBlock x:Uid="RegExCheatSheet_Title" FontWeight="SemiBold" />
                                        <ListView ItemsSource="{x:Bind SearchRegExShortcuts}" Grid.Row="1" IsItemClickEnabled="True" Margin="-4,12,0,0" ItemClick="RegExItemClick">
                                            <ListView.ItemTemplate>
                                                <DataTemplate x:DataType="local:PatternSnippet">
                                                    <Grid ColumnSpacing="8" Margin="-10,0,0,0">
                                                        <Grid.ColumnDefinitions>
                                                            <ColumnDefinition Width="48" />
                                                            <ColumnDefinition Width="*" />
                                                        </Grid.ColumnDefinitions>
                                                        <Border CornerRadius="4" Padding="8" HorizontalAlignment="Left" BorderThickness="1" BorderBrush="{ThemeResource ButtonBorderBrush}" Background="{ThemeResource ButtonBackground}">
                                                            <TextBlock FontFamily="Consolas" Foreground="{ThemeResource ButtonForeground}" Text="{x:Bind Code}" />
                                                        </Border>

                                                        <TextBlock Text="{x:Bind Description}" FontSize="12" Grid.Column="1" Foreground="{ThemeResource TextFillColorSecondaryBrush}" VerticalAlignment="Center" />
                                                    </Grid>
                                                </DataTemplate>
                                            </ListView.ItemTemplate>
                                        </ListView>
                                        <HyperlinkButton Grid.Row="2" VerticalAlignment="Bottom">
                                            <TextBlock x:Uid="RegExCheatSheet_LearnMore" />
                                        </HyperlinkButton>
                                    </Grid>
                                </Flyout>
                            </Button.Flyout>
                        </Button>
                    </Grid>


                    <CheckBox x:Name="checkBox_regex" x:Uid="CheckBox_RegEx" Margin="2,6,0,0" />
                    <CheckBox x:Name="checkBox_matchAll" x:Uid="CheckBox_MatchAll" Margin="2,0,0,0" />
                    <CheckBox x:Name="checkBox_case" x:Uid="CheckBox_Case" Margin="2,0,0,0" />

                    <Rectangle Height="1" Fill="{ThemeResource CardStrokeColorDefaultBrush}" HorizontalAlignment="Stretch" Margin="0,16,0,20" />
                    <Grid>
                    <Grid.ColumnDefinitions>
                        <ColumnDefinition Width="*"/>
                        <ColumnDefinition Width="Auto"/>
                    </Grid.ColumnDefinitions>
                    <AutoSuggestBox x:Name="textBox_replace" x:Uid="ReplaceBox" Height="40" VerticalContentAlignment="Center" Padding="12,12,0,0" ItemsSource="{x:Bind ReplaceMRU}" />

                        <Button FontFamily="{ThemeResource SymbolThemeFontFamily}"
                                VerticalAlignment="Center"
                                x:Uid="FileCreationButton"
                                Grid.Column="1"
                                Width="28"
                                Height="40"
                                Padding="0"
                                Margin="0,0,-4,0"
                                BorderBrush="Transparent"
                                Background="Transparent"
                                Content="&#xE946;"
                                HorizontalAlignment="Right">
                            <Button.Flyout>
                                <Flyout x:Name="DateTimeFlyout" ShouldConstrainToRootBounds="False">
                                    <Grid>
                                        <Grid.RowDefinitions>
                                            <RowDefinition Height="28" />
                                            <RowDefinition Height="*" />
                                        </Grid.RowDefinitions>
                                        <TextBlock x:Uid="DateTimeCheatSheet_Title" FontWeight="SemiBold" />
                                        <ListView ItemsSource="{x:Bind DateTimeShortcuts}" Grid.Row="1" IsItemClickEnabled="True" Margin="-4,12,0,0" ItemClick="DateTimeItemClick">
                                            <ListView.ItemTemplate>
                                                <DataTemplate x:DataType="local:PatternSnippet">
                                                    <Grid ColumnSpacing="8" Margin="-10,0,0,0">
                                                        <Grid.ColumnDefinitions>
                                                            <ColumnDefinition Width="56" />
                                                            <ColumnDefinition Width="*" />
                                                        </Grid.ColumnDefinitions>
                                                        <Border CornerRadius="4" Padding="8" HorizontalAlignment="Left" BorderThickness="1" BorderBrush="{ThemeResource ButtonBorderBrush}" Background="{ThemeResource ButtonBackground}">
                                                            <TextBlock FontFamily="Consolas" Foreground="{ThemeResource ButtonForeground}" Text="{x:Bind Code}" />
                                                        </Border>

                                                        <TextBlock Text="{x:Bind Description}" FontSize="12" Grid.Column="1" Foreground="{ThemeResource TextFillColorSecondaryBrush}" VerticalAlignment="Center" />
                                                    </Grid>
                                                </DataTemplate>
                                            </ListView.ItemTemplate>
                                        </ListView>

                                    </Grid>
                                </Flyout>
                            </Button.Flyout>
                        </Button>
                    </Grid>

                    <TextBlock x:Uid="TextBox_ApplyTo" x:Name="ApplyToLabel" FontSize="12" Margin="0,12,0,8" Foreground="{ThemeResource TextFillColorSecondaryBrush}" />

                    <StackPanel Orientation="Horizontal" Grid.Column="1" Spacing="4" Grid.Row="1">
                        <ComboBox x:Name="comboBox_renameParts" SelectedIndex="0" Width="200" AutomationProperties.LabeledBy="{Binding ElementName=ApplyToLabel}" HorizontalAlignment="Stretch" Grid.Column="0" Grid.Row="1">
                            <x:String>Filename + extension</x:String>
                            <x:String>Filename only</x:String>
                            <x:String>Extension only</x:String>
                        </ComboBox>
                        <AppBarSeparator Margin="5,0,5,0" />
                        <ToggleButton x:Name="toggleButton_includeFiles" Content="&#xE160;" MinHeight="0" Height="31" IsChecked="True" FontFamily="{ThemeResource SymbolThemeFontFamily}" x:Uid="ToggleButton_IncludeFiles" Style="{StaticResource CustomToggleButtonStyle}" />
                        <ToggleButton x:Name="toggleButton_includeFolders" Content="&#xE8B7;" MinHeight="0" Height="31" IsChecked="True" FontFamily="{ThemeResource SymbolThemeFontFamily}" x:Uid="ToggleButton_IncludeFolders" Style="{StaticResource CustomToggleButtonStyle}" />
                        <ToggleButton x:Name="toggleButton_includeSubfolders" Content="&#xE12F;" MinHeight="0" Height="31" IsChecked="True" FontFamily="{ThemeResource SymbolThemeFontFamily}" x:Uid="ToggleButton_IncludeSubFolders" Style="{StaticResource CustomToggleButtonStyle}" />
                    </StackPanel>


                    <TextBlock x:Uid="TextBlock_TextFormatting" FontSize="12" Foreground="{ThemeResource TextFillColorSecondaryBrush}" Margin="0,12,0,8" />


                    <StackPanel Orientation="Horizontal" Spacing="4">
                        <ToggleButton x:Name="toggleButton_lowerCase" Content="aa" FontWeight="Medium" MinHeight="0" Height="31" x:Uid="ToggleButton_Lowercase" Style="{StaticResource CustomToggleButtonStyle}" />
                        <ToggleButton x:Name="toggleButton_upperCase" Content="AA" FontWeight="Medium" MinHeight="0" Height="31" x:Uid="ToggleButton_Uppercase" Style="{StaticResource CustomToggleButtonStyle}" />
                        <ToggleButton x:Name="toggleButton_titleCase" Content="Aa" FontWeight="Medium" MinHeight="0" Height="31" x:Uid="ToggleButton_TitleCase" Style="{StaticResource CustomToggleButtonStyle}" />
                        <ToggleButton x:Name="toggleButton_capitalize" Content="Aa Aa" FontWeight="Medium" MinHeight="0" Height="31" x:Uid="ToggleButton_Capitalize" Style="{StaticResource CustomToggleButtonStyle}" />
                        <AppBarSeparator Margin="5,0,5,0" />

                        <ToggleButton x:Name="toggleButton_enumItems" Content="&#xEA40;" FontFamily="{ThemeResource SymbolThemeFontFamily}" MinHeight="32" x:Uid="ToggleButton_EnumItems" Style="{StaticResource CustomToggleButtonStyle}" />
                    </StackPanel>
                </StackPanel>
        

            <Rectangle Height="1" Fill="{ThemeResource CardStrokeColorDefaultBrush}" HorizontalAlignment="Stretch" Margin="0,0,12,0" VerticalAlignment="Top" Grid.Row="1" />


      
        </Grid>

        <StackPanel Orientation="Horizontal"
                    Grid.Row="2"
                    Spacing="8"
                    Margin="0"
                    Grid.Column="0"
                    VerticalAlignment="Bottom"
                    HorizontalAlignment="Left">

            <Button x:Name="button_settings" Height="32" x:Uid="TxtBlock_ButtonSettings" FontFamily="{ThemeResource SymbolThemeFontFamily}" Grid.Row="5" Padding="6" Background="Transparent" BorderBrush="Transparent" Grid.Column="1">
                <Button.Content>
                    <controls:AnimatedIcon x:Name="SearchAnimatedIcon">
                        <controls:AnimatedIcon.Source>
                            <animatedVisuals:AnimatedSettingsVisualSource />
                        </controls:AnimatedIcon.Source>
                        <controls:AnimatedIcon.FallbackIconSource>
                            <controls:SymbolIconSource Symbol="Setting" />
                        </controls:AnimatedIcon.FallbackIconSource>
                    </controls:AnimatedIcon>

                </Button.Content>
            </Button>

            <Button x:Name="button_docs" Content="&#xE11B;" FontFamily="{ThemeResource SymbolThemeFontFamily}" x:Uid="DocsButton" Background="Transparent" BorderBrush="Transparent" Grid.Row="1" Height="32" VerticalAlignment="Bottom" HorizontalAlignment="Left" Click="OpenDocs" />


            <!--<Button Content="&#xE728;"
                        FontFamily="{ThemeResource SymbolThemeFontFamily}"
                        ToolTipService.ToolTip="Presets"
                        Background="Transparent"
                        BorderBrush="Transparent"
                        Grid.Row="1"
                        Height="36"
                        VerticalAlignment="Bottom"
                        HorizontalAlignment="Left">
                    <Button.Flyout>
                        <MenuFlyout>
                            <MenuFlyoutItem Text="Photo rule 1" />
                            <MenuFlyoutItem Text="Date time rule" />
                            <MenuFlyoutItem Text="And another rule" />
                        </MenuFlyout>
                    </Button.Flyout>
                </Button>-->

        </StackPanel>

    
       
        <muxc:SplitButton Grid.Row="2" Style="{StaticResource SplitAccentButtonStyle}" Grid.Column="0" Margin="0,0,12,1" x:Name="button_rename" x:Uid="ButtonApply" Click="button_rename_Click" HorizontalAlignment="Right" VerticalAlignment="Bottom" IsEnabled="{x:Bind UIUpdatesItem.ButtonRenameEnabled, Mode=OneWay}">
            <muxc:SplitButton.KeyboardAccelerators>
                <KeyboardAccelerator Key="Enter" />
                <KeyboardAccelerator Key="Enter" Modifiers="Control" />
            </muxc:SplitButton.KeyboardAccelerators>
            <muxc:SplitButton.Content>
                <StackPanel Orientation="Horizontal">
                    <FontIcon Glyph="&#xE13E;" FontSize="14" VerticalAlignment="Center" Margin="0,2,10,0" />
                    <TextBlock x:Uid="TxtBlock_ButtonApply" />
                </StackPanel>
            </muxc:SplitButton.Content>
            <muxc:SplitButton.Flyout>
                <MenuFlyout>
                    <MenuFlyoutItem x:Uid="TxtBlock_ButtonApplyAndClose" Click="MenuFlyoutItem_Click" />
                </MenuFlyout>
            </muxc:SplitButton.Flyout>
        </muxc:SplitButton>

        <!--<StackPanel x:Name="TitleBar" Orientation="Horizontal">
            <Image Source="Assets/PowerRename.png" Width="16" Height="16" VerticalAlignment="Top" Margin="20,9,0,0"/>
            <TextBlock Text="PowerRename" Style="{StaticResource CaptionTextBlockStyle}" Margin="18,8,8,0" VerticalAlignment="Top" />
        </StackPanel>-->
    </Grid>
</UserControl><|MERGE_RESOLUTION|>--- conflicted
+++ resolved
@@ -92,7 +92,7 @@
                                 <ColumnDefinition Width="*" />
                                 <ColumnDefinition Width="*" />
                             </Grid.ColumnDefinitions>
-<<<<<<< HEAD
+
                             <Grid HorizontalAlignment="Stretch" Grid.ColumnSpan="2" VerticalAlignment="Stretch" Background="Red" Visibility="{x:Bind Highlight, Mode=OneWay}" />
 
                             <Grid Grid.Column="0" HorizontalAlignment="Left" Margin="10,4,0,4">
@@ -130,33 +130,6 @@
                                 </Grid>
                                 <TextBlock Text="{x:Bind Renamed, Mode=OneWay}" Grid.Column="1" FontWeight="Bold" VerticalAlignment="Center" FontSize="12" />
                             </Grid>
-                    
-=======
-                            <CheckBox Visibility="{x:Bind Highlight, Mode=OneWay}"></CheckBox>
-
-                            <StackPanel Orientation="Horizontal" Grid.Column="0">
-                                <StackPanel MinWidth="{x:Bind Indentation}"/>
-                                <CheckBox TabIndex="0"
-                             MinWidth="0"
-                              XYFocusKeyboardNavigation="Enabled"
-                              Checked="Checked_ids"
-                              IsTabStop="True"
-                              Unchecked="Checked_ids"
-                              Content=""
-                              Name="{x:Bind IdStr}"
-                              AutomationProperties.Name="{x:Bind Original}"
-                              AutomationProperties.HelpText="{x:Bind Renamed}"
-                              IsChecked="{x:Bind Checked, Mode=TwoWay}" />
-                                <Image Width="16" Margin="4,0,0,0" Source="{x:Bind ImagePath}" HorizontalAlignment="Left" />
-                                <TextBlock Margin="6,0,0,0"
-                               Text="{x:Bind Original, Mode=OneWay}"
-                               Foreground="{ThemeResource TextFillColorSecondaryBrush}"
-                               VerticalAlignment="Center"
-                               FontSize="12" />
-                            </StackPanel>
-                            <TextBlock Text="{x:Bind Renamed, Mode=OneWay}" Grid.Column="1" FontWeight="Bold" VerticalAlignment="Center" FontSize="12" />
-                        </Grid>
->>>>>>> cdd0dd70
                     </DataTemplate>
                 </ListView.ItemTemplate>
             </ListView>
