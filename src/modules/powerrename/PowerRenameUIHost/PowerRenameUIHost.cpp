--- conflicted
+++ resolved
@@ -51,20 +51,11 @@
 AppWindow::AppWindow(HINSTANCE hInstance, std::vector<std::wstring> files) noexcept :
     m_instance{ hInstance }, m_managerEvents{ this }
 {
-    // Create the factory for our items
     if (SUCCEEDED(CPowerRenameManager::s_CreateInstance(&m_prManager)))
     {
-<<<<<<< HEAD
+        // Create the factory for our items
         CComPtr<IPowerRenameItemFactory> prItemFactory;
         if (SUCCEEDED(CPowerRenameItem::s_CreateInstance(nullptr, IID_PPV_ARGS(&prItemFactory))))
-=======
-        CComPtr<IShellItemArray> shellItemArray;
-        // To test PowerRenameUIHost uncomment this line and update the path to
-        // your local (absolute or relative) path which you want to see in PowerRename
-        // files.push_back(L"path");
-
-        if (!files.empty())
->>>>>>> 019c05c8
         {
             if(SUCCEEDED(m_prManager->PutRenameItemFactory(prItemFactory)))
             {
