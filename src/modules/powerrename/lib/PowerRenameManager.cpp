--- conflicted
+++ resolved
@@ -1136,15 +1136,10 @@
                         {
                             spItem->PutStatus(PowerRenameItemRenameStatus::ItemNameInvalidChar);
                         }
-                        // Max file path is 260.
-<<<<<<< HEAD
-                        // Ref https://docs.microsoft.com/en-us/windows/win32/fileio/maximum-file-path-limitation?tabs=registry
+                        // Max file path is 260 and max folder path is 247.
+                        // Ref https://docs.microsoft.com/windows/win32/fileio/maximum-file-path-limitation?tabs=registry
                         else if ((isFolder && lstrlen(path) + (lstrlen(newNameToUse) - lstrlen(originalName)) > 247) ||
                             lstrlen(path) + (lstrlen(newNameToUse) - lstrlen(originalName)) > 260)
-=======
-                        // Ref https://docs.microsoft.com/windows/win32/fileio/maximum-file-path-limitation?tabs=registry
-                        else if (lstrlen(path) + (lstrlen(newNameToUse) - lstrlen(originalName)) > 260)
->>>>>>> 6276b6ce
                         {
                             spItem->PutStatus(PowerRenameItemRenameStatus::ItemNameTooLong);
                         }
