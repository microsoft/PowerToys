#include "pch.h"
#include "CppUnitTest.h"
#include "powerrename/lib/Settings.h"
#include <PowerRenameInterfaces.h>
#include <PowerRenameRegEx.h>
#include "MockPowerRenameRegExEvents.h"

using namespace Microsoft::VisualStudio::CppUnitTestFramework;

namespace PowerRenameRegExTests
{
    struct SearchReplaceExpected
    {
        PCWSTR search;
        PCWSTR replace;
        PCWSTR test;
        PCWSTR expected;
    };

    TEST_CLASS(SimpleTests){
        public:
TEST_CLASS_INITIALIZE(ClassInitialize)
{
    CSettingsInstance().SetUseBoostLib(false);
}

TEST_METHOD(GeneralReplaceTest)
{
    CComPtr<IPowerRenameRegEx> renameRegEx;
    Assert::IsTrue(CPowerRenameRegEx::s_CreateInstance(&renameRegEx) == S_OK);
    PWSTR result = nullptr;
    Assert::IsTrue(renameRegEx->PutSearchTerm(L"foo") == S_OK);
    Assert::IsTrue(renameRegEx->PutReplaceTerm(L"big") == S_OK);
    Assert::IsTrue(renameRegEx->Replace(L"foobar", &result) == S_OK);
    Assert::IsTrue(wcscmp(result, L"bigbar") == 0);
    CoTaskMemFree(result);
}

TEST_METHOD(ReplaceNoMatch)
{
    CComPtr<IPowerRenameRegEx> renameRegEx;
    Assert::IsTrue(CPowerRenameRegEx::s_CreateInstance(&renameRegEx) == S_OK);
    PWSTR result = nullptr;
    Assert::IsTrue(renameRegEx->PutSearchTerm(L"notfound") == S_OK);
    Assert::IsTrue(renameRegEx->PutReplaceTerm(L"big") == S_OK);
    Assert::IsTrue(renameRegEx->Replace(L"foobar", &result) == S_OK);
    Assert::IsTrue(wcscmp(result, L"foobar") == 0);
    CoTaskMemFree(result);
}

TEST_METHOD(ReplaceNoSearchOrReplaceTerm)
{
    CComPtr<IPowerRenameRegEx> renameRegEx;
    Assert::IsTrue(CPowerRenameRegEx::s_CreateInstance(&renameRegEx) == S_OK);
    PWSTR result = nullptr;
    Assert::IsTrue(renameRegEx->Replace(L"foobar", &result) == S_OK);
    Assert::IsTrue(result == nullptr);
    CoTaskMemFree(result);
}

TEST_METHOD(ReplaceNoReplaceTerm)
{
    CComPtr<IPowerRenameRegEx> renameRegEx;
    Assert::IsTrue(CPowerRenameRegEx::s_CreateInstance(&renameRegEx) == S_OK);
    PWSTR result = nullptr;
    Assert::IsTrue(renameRegEx->PutSearchTerm(L"foo") == S_OK);
    Assert::IsTrue(renameRegEx->Replace(L"foobar", &result) == S_OK);
    Assert::IsTrue(wcscmp(result, L"bar") == 0);
    CoTaskMemFree(result);
}

TEST_METHOD(ReplaceEmptyStringReplaceTerm)
{
    CComPtr<IPowerRenameRegEx> renameRegEx;
    Assert::IsTrue(CPowerRenameRegEx::s_CreateInstance(&renameRegEx) == S_OK);
    PWSTR result = nullptr;
    Assert::IsTrue(renameRegEx->PutSearchTerm(L"foo") == S_OK);
    Assert::IsTrue(renameRegEx->PutReplaceTerm(L"") == S_OK);
    Assert::IsTrue(renameRegEx->Replace(L"foobar", &result) == S_OK);
    Assert::IsTrue(wcscmp(result, L"bar") == 0);
    CoTaskMemFree(result);
}

TEST_METHOD(VerifyDefaultFlags)
{
    CComPtr<IPowerRenameRegEx> renameRegEx;
    Assert::IsTrue(CPowerRenameRegEx::s_CreateInstance(&renameRegEx) == S_OK);
    DWORD flags = 0;
    Assert::IsTrue(renameRegEx->GetFlags(&flags) == S_OK);
    Assert::IsTrue(flags == 0);
}

TEST_METHOD(VerifyCaseSensitiveSearch)
{
    CComPtr<IPowerRenameRegEx> renameRegEx;
    Assert::IsTrue(CPowerRenameRegEx::s_CreateInstance(&renameRegEx) == S_OK);
    DWORD flags = CaseSensitive;
    Assert::IsTrue(renameRegEx->PutFlags(flags) == S_OK);

    SearchReplaceExpected sreTable[] = {
        { L"Foo", L"Foo", L"FooBar", L"FooBar" },
        { L"Foo", L"boo", L"FooBar", L"booBar" },
        { L"Foo", L"boo", L"foobar", L"foobar" },
        { L"123", L"654", L"123456", L"654456" },
    };

    for (int i = 0; i < ARRAYSIZE(sreTable); i++)
    {
        PWSTR result = nullptr;
        Assert::IsTrue(renameRegEx->PutSearchTerm(sreTable[i].search) == S_OK);
        Assert::IsTrue(renameRegEx->PutReplaceTerm(sreTable[i].replace) == S_OK);
        Assert::IsTrue(renameRegEx->Replace(sreTable[i].test, &result) == S_OK);
        Assert::IsTrue(wcscmp(result, sreTable[i].expected) == 0);
        CoTaskMemFree(result);
    }
}

TEST_METHOD(VerifyReplaceFirstOnly)
{
    CComPtr<IPowerRenameRegEx> renameRegEx;
    Assert::IsTrue(CPowerRenameRegEx::s_CreateInstance(&renameRegEx) == S_OK);
    DWORD flags = 0;
    Assert::IsTrue(renameRegEx->PutFlags(flags) == S_OK);

    SearchReplaceExpected sreTable[] = {
        { L"B", L"BB", L"ABA", L"ABBA" },
        { L"B", L"A", L"ABBBA", L"AABBA" },
        { L"B", L"BBB", L"ABABAB", L"ABBBABAB" },
    };

    for (int i = 0; i < ARRAYSIZE(sreTable); i++)
    {
        PWSTR result = nullptr;
        Assert::IsTrue(renameRegEx->PutSearchTerm(sreTable[i].search) == S_OK);
        Assert::IsTrue(renameRegEx->PutReplaceTerm(sreTable[i].replace) == S_OK);
        Assert::IsTrue(renameRegEx->Replace(sreTable[i].test, &result) == S_OK);
        Assert::IsTrue(wcscmp(result, sreTable[i].expected) == 0);
        CoTaskMemFree(result);
    }
}

TEST_METHOD(VerifyReplaceAll)
{
    CComPtr<IPowerRenameRegEx> renameRegEx;
    Assert::IsTrue(CPowerRenameRegEx::s_CreateInstance(&renameRegEx) == S_OK);
    DWORD flags = MatchAllOccurrences;
    Assert::IsTrue(renameRegEx->PutFlags(flags) == S_OK);

    SearchReplaceExpected sreTable[] = {
        { L"B", L"BB", L"ABA", L"ABBA" },
        { L"B", L"A", L"ABBBA", L"AAAAA" },
        { L"B", L"BBB", L"ABABAB", L"ABBBABBBABBB" },
    };

    for (int i = 0; i < ARRAYSIZE(sreTable); i++)
    {
        PWSTR result = nullptr;
        Assert::IsTrue(renameRegEx->PutSearchTerm(sreTable[i].search) == S_OK);
        Assert::IsTrue(renameRegEx->PutReplaceTerm(sreTable[i].replace) == S_OK);
        Assert::IsTrue(renameRegEx->Replace(sreTable[i].test, &result) == S_OK);
        Assert::IsTrue(wcscmp(result, sreTable[i].expected) == 0);
        CoTaskMemFree(result);
    }
}

TEST_METHOD(VerifyReplaceAllCaseInsensitive)
{
    CComPtr<IPowerRenameRegEx> renameRegEx;
    Assert::IsTrue(CPowerRenameRegEx::s_CreateInstance(&renameRegEx) == S_OK);
    DWORD flags = MatchAllOccurrences | CaseSensitive;
    Assert::IsTrue(renameRegEx->PutFlags(flags) == S_OK);

    SearchReplaceExpected sreTable[] = {
        { L"B", L"BB", L"ABA", L"ABBA" },
        { L"B", L"A", L"ABBBA", L"AAAAA" },
        { L"B", L"BBB", L"ABABAB", L"ABBBABBBABBB" },
        { L"b", L"BBB", L"AbABAb", L"ABBBABABBB" },
    };

    for (int i = 0; i < ARRAYSIZE(sreTable); i++)
    {
        PWSTR result = nullptr;
        Assert::IsTrue(renameRegEx->PutSearchTerm(sreTable[i].search) == S_OK);
        Assert::IsTrue(renameRegEx->PutReplaceTerm(sreTable[i].replace) == S_OK);
        Assert::IsTrue(renameRegEx->Replace(sreTable[i].test, &result) == S_OK);
        Assert::IsTrue(wcscmp(result, sreTable[i].expected) == 0);
        CoTaskMemFree(result);
    }
}

TEST_METHOD(VerifyReplaceFirstOnlyUseRegEx)
{
    CComPtr<IPowerRenameRegEx> renameRegEx;
    Assert::IsTrue(CPowerRenameRegEx::s_CreateInstance(&renameRegEx) == S_OK);
    DWORD flags = UseRegularExpressions;
    Assert::IsTrue(renameRegEx->PutFlags(flags) == S_OK);

    SearchReplaceExpected sreTable[] = {
        { L"B", L"BB", L"ABA", L"ABBA" },
        { L"B", L"A", L"ABBBA", L"AABBA" },
        { L"B", L"BBB", L"ABABAB", L"ABBBABAB" },
    };

    for (int i = 0; i < ARRAYSIZE(sreTable); i++)
    {
        PWSTR result = nullptr;
        Assert::IsTrue(renameRegEx->PutSearchTerm(sreTable[i].search) == S_OK);
        Assert::IsTrue(renameRegEx->PutReplaceTerm(sreTable[i].replace) == S_OK);
        Assert::IsTrue(renameRegEx->Replace(sreTable[i].test, &result) == S_OK);
        Assert::IsTrue(wcscmp(result, sreTable[i].expected) == 0);
        CoTaskMemFree(result);
    }
}

TEST_METHOD(VerifyReplaceAllUseRegEx)
{
    CComPtr<IPowerRenameRegEx> renameRegEx;
    Assert::IsTrue(CPowerRenameRegEx::s_CreateInstance(&renameRegEx) == S_OK);
    DWORD flags = MatchAllOccurrences | UseRegularExpressions;
    Assert::IsTrue(renameRegEx->PutFlags(flags) == S_OK);

    SearchReplaceExpected sreTable[] = {
        { L"B", L"BB", L"ABA", L"ABBA" },
        { L"B", L"A", L"ABBBA", L"AAAAA" },
        { L"B", L"BBB", L"ABABAB", L"ABBBABBBABBB" },
    };

    for (int i = 0; i < ARRAYSIZE(sreTable); i++)
    {
        PWSTR result = nullptr;
        Assert::IsTrue(renameRegEx->PutSearchTerm(sreTable[i].search) == S_OK);
        Assert::IsTrue(renameRegEx->PutReplaceTerm(sreTable[i].replace) == S_OK);
        Assert::IsTrue(renameRegEx->Replace(sreTable[i].test, &result) == S_OK);
        Assert::IsTrue(wcscmp(result, sreTable[i].expected) == 0);
        CoTaskMemFree(result);
    }
}

TEST_METHOD(VerifyReplaceAllUseRegExCaseSensitive)
{
    CComPtr<IPowerRenameRegEx> renameRegEx;
    Assert::IsTrue(CPowerRenameRegEx::s_CreateInstance(&renameRegEx) == S_OK);
    DWORD flags = MatchAllOccurrences | UseRegularExpressions | CaseSensitive;
    Assert::IsTrue(renameRegEx->PutFlags(flags) == S_OK);

    SearchReplaceExpected sreTable[] = {
        { L"B", L"BB", L"ABA", L"ABBA" },
        { L"B", L"A", L"ABBBA", L"AAAAA" },
        { L"b", L"BBB", L"AbABAb", L"ABBBABABBB" },
    };

    for (int i = 0; i < ARRAYSIZE(sreTable); i++)
    {
        PWSTR result = nullptr;
        Assert::IsTrue(renameRegEx->PutSearchTerm(sreTable[i].search) == S_OK);
        Assert::IsTrue(renameRegEx->PutReplaceTerm(sreTable[i].replace) == S_OK);
        Assert::IsTrue(renameRegEx->Replace(sreTable[i].test, &result) == S_OK);
        Assert::IsTrue(wcscmp(result, sreTable[i].expected) == 0);
        CoTaskMemFree(result);
    }
}

TEST_METHOD(VerifyMatchAllWildcardUseRegEx)
{
    CComPtr<IPowerRenameRegEx> renameRegEx;
    Assert::IsTrue(CPowerRenameRegEx::s_CreateInstance(&renameRegEx) == S_OK);
    DWORD flags = MatchAllOccurrences | UseRegularExpressions;
    Assert::IsTrue(renameRegEx->PutFlags(flags) == S_OK);

    SearchReplaceExpected sreTable[] = {
        { L".*", L"Foo", L"AAAAAA", L"Foo" },
    };

    for (int i = 0; i < ARRAYSIZE(sreTable); i++)
    {
        PWSTR result = nullptr;
        Assert::IsTrue(renameRegEx->PutSearchTerm(sreTable[i].search) == S_OK);
        Assert::IsTrue(renameRegEx->PutReplaceTerm(sreTable[i].replace) == S_OK);
        Assert::IsTrue(renameRegEx->Replace(sreTable[i].test, &result) == S_OK);
        Assert::IsTrue(wcscmp(result, sreTable[i].expected) == 0);
        CoTaskMemFree(result);
    }
}

void VerifyReplaceFirstWildcard(SearchReplaceExpected sreTable[], int tableSize, DWORD flags)
{
    CComPtr<IPowerRenameRegEx> renameRegEx;
    Assert::IsTrue(CPowerRenameRegEx::s_CreateInstance(&renameRegEx) == S_OK);
    Assert::IsTrue(renameRegEx->PutFlags(flags) == S_OK);

    for (int i = 0; i < tableSize; i++)
    {
        PWSTR result = nullptr;
        Assert::IsTrue(renameRegEx->PutSearchTerm(sreTable[i].search) == S_OK);
        Assert::IsTrue(renameRegEx->PutReplaceTerm(sreTable[i].replace) == S_OK);
        Assert::IsTrue(renameRegEx->Replace(sreTable[i].test, &result) == S_OK);
        Assert::AreEqual(sreTable[i].expected, result);
        CoTaskMemFree(result);
    }
}

TEST_METHOD(VerifyReplaceFirstWildCardUseRegex)
{
    SearchReplaceExpected sreTable[] = {
        //search, replace, test, result
        { L".*", L"Foo", L"AAAAAA", L"Foo" },
    };
    VerifyReplaceFirstWildcard(sreTable, ARRAYSIZE(sreTable), UseRegularExpressions);
}

TEST_METHOD(VerifyReplaceFirstWildCardUseRegexMatchAllOccurrences)
{
    SearchReplaceExpected sreTable[] = {
        //search, replace, test, result
        { L".*", L"Foo", L"AAAAAA", L"Foo" },
    };
    VerifyReplaceFirstWildcard(sreTable, ARRAYSIZE(sreTable), UseRegularExpressions | MatchAllOccurrences);
}

TEST_METHOD(VerifyReplaceFirstWildCardMatchAllOccurrences)
{
    SearchReplaceExpected sreTable[] = {
        //search, replace, test, result
        { L".*", L"Foo", L"AAAAAA", L"AAAAAA" },
        { L".*", L"Foo", L".*", L"Foo" },
        { L".*", L"Foo", L".*Bar.*", L"FooBarFoo" },
    };
    VerifyReplaceFirstWildcard(sreTable, ARRAYSIZE(sreTable), MatchAllOccurrences);
}

TEST_METHOD(VerifyReplaceFirstWildNoFlags)
{
    SearchReplaceExpected sreTable[] = {
        //search, replace, test, result
        { L".*", L"Foo", L"AAAAAA", L"AAAAAA" },
        { L".*", L"Foo", L".*", L"Foo" },
    };
    VerifyReplaceFirstWildcard(sreTable, ARRAYSIZE(sreTable), 0);
}

TEST_METHOD(VerifyHandleCapturingGroups)
{
    CComPtr<IPowerRenameRegEx> renameRegEx;
    Assert::IsTrue(CPowerRenameRegEx::s_CreateInstance(&renameRegEx) == S_OK);
    DWORD flags = MatchAllOccurrences | UseRegularExpressions | CaseSensitive;
    Assert::IsTrue(renameRegEx->PutFlags(flags) == S_OK);

    SearchReplaceExpected sreTable[] = {
        //search, replace, test, result
        { L"(foo)(bar)", L"$1_$002_$223_$001021_$00001", L"foobar", L"foo_$002_bar23_$001021_$00001" },
        { L"(foo)(bar)", L"_$1$2_$123$040", L"foobar", L"_foobar_foo23$040" },
        { L"(foo)(bar)", L"$$$1", L"foobar", L"$foo" },
        { L"(foo)(bar)", L"$$1", L"foobar", L"$1" },
        { L"(foo)(bar)", L"$12", L"foobar", L"foo2" },
        { L"(foo)(bar)", L"$10", L"foobar", L"foo0" },
        { L"(foo)(bar)", L"$01", L"foobar", L"$01" },
        { L"(foo)(bar)", L"$$$11", L"foobar", L"$foo1" },
        { L"(foo)(bar)", L"$$$$113a", L"foobar", L"$$113a" },
    };

    for (int i = 0; i < ARRAYSIZE(sreTable); i++)
    {
        PWSTR result = nullptr;
        Assert::IsTrue(renameRegEx->PutSearchTerm(sreTable[i].search) == S_OK);
        Assert::IsTrue(renameRegEx->PutReplaceTerm(sreTable[i].replace) == S_OK);
        Assert::IsTrue(renameRegEx->Replace(sreTable[i].test, &result) == S_OK);
        Assert::IsTrue(wcscmp(result, sreTable[i].expected) == 0);
        CoTaskMemFree(result);
    }
}

TEST_METHOD (VerifyFileAttributesNoPadding)
{
    CComPtr<IPowerRenameRegEx> renameRegEx;
    Assert::IsTrue(CPowerRenameRegEx::s_CreateInstance(&renameRegEx) == S_OK);
    DWORD flags = MatchAllOccurrences | UseRegularExpressions ;
    SYSTEMTIME fileTime = SYSTEMTIME{ 2020, 7, 3, 22, 15, 6, 42, 453 };
    Assert::IsTrue(renameRegEx->PutFlags(flags) == S_OK);

    SearchReplaceExpected sreTable[] = {
        //search, replace, test, result
        { L"foo", L"bar$YY-$M-$D-$h-$m-$s-$f", L"foo", L"bar20-7-22-15-6-42-4" },
    };

    for (int i = 0; i < ARRAYSIZE(sreTable); i++)
    {
        PWSTR result = nullptr;
        Assert::IsTrue(renameRegEx->PutSearchTerm(sreTable[i].search) == S_OK);
        Assert::IsTrue(renameRegEx->PutReplaceTerm(sreTable[i].replace) == S_OK);
        Assert::IsTrue(renameRegEx->PutFileTime(fileTime) == S_OK);
        Assert::IsTrue(renameRegEx->Replace(sreTable[i].test, &result) == S_OK);
        Assert::IsTrue(wcscmp(result, sreTable[i].expected) == 0);
        CoTaskMemFree(result);
    }
}

TEST_METHOD (VerifyFileAttributesPadding)
{
    CComPtr<IPowerRenameRegEx> renameRegEx;
    Assert::IsTrue(CPowerRenameRegEx::s_CreateInstance(&renameRegEx) == S_OK);
    DWORD flags = MatchAllOccurrences | UseRegularExpressions;
    Assert::IsTrue(renameRegEx->PutFlags(flags) == S_OK);
    SYSTEMTIME fileTime = SYSTEMTIME{ 2020, 7, 3, 22, 15, 6, 42, 453 };
    SearchReplaceExpected sreTable[] = {
        //search, replace, test, result
        { L"foo", L"bar$YYYY-$MM-$DD-$hh-$mm-$ss-$fff", L"foo", L"bar2020-07-22-15-06-42-453" },
    };

    for (int i = 0; i < ARRAYSIZE(sreTable); i++)
    {
        PWSTR result = nullptr;
        Assert::IsTrue(renameRegEx->PutSearchTerm(sreTable[i].search) == S_OK);
        Assert::IsTrue(renameRegEx->PutReplaceTerm(sreTable[i].replace) == S_OK);
        Assert::IsTrue(renameRegEx->PutFileTime(fileTime) == S_OK);
        Assert::IsTrue(renameRegEx->Replace(sreTable[i].test, &result) == S_OK);
        Assert::IsTrue(wcscmp(result, sreTable[i].expected) == 0);
        CoTaskMemFree(result);
    }
}

TEST_METHOD (VerifyFileAttributesMonthandDayNames)
{
    CComPtr<IPowerRenameRegEx> renameRegEx;
    Assert::IsTrue(CPowerRenameRegEx::s_CreateInstance(&renameRegEx) == S_OK);
    DWORD flags = MatchAllOccurrences | UseRegularExpressions;
    Assert::IsTrue(renameRegEx->PutFlags(flags) == S_OK);

    std::locale::global(std::locale(""));
    SYSTEMTIME fileTime = { 2020, 1, 3, 1, 15, 6, 42, 453 };
    wchar_t localeName[LOCALE_NAME_MAX_LENGTH];
<<<<<<< HEAD
    wchar_t result[MAX_PATH] = L"bar";
=======
    wchar_t dest[MAX_PATH] = L"bar";
>>>>>>> 46099058
    wchar_t formattedDate[MAX_PATH];
    if (GetUserDefaultLocaleName(localeName, LOCALE_NAME_MAX_LENGTH) == 0)
        StringCchCopy(localeName, LOCALE_NAME_MAX_LENGTH, L"en_US");

    GetDateFormatEx(localeName, NULL, &fileTime, L"MMM", formattedDate, MAX_PATH, NULL);
    formattedDate[0] = towupper(formattedDate[0]);
<<<<<<< HEAD
    StringCchPrintf(result, MAX_PATH, TEXT("%s%s"), result, formattedDate);

    GetDateFormatEx(localeName, NULL, &fileTime, L"MMMM", formattedDate, MAX_PATH, NULL);
    formattedDate[0] = towupper(formattedDate[0]);
    StringCchPrintf(result, MAX_PATH, TEXT("%s-%s"), result, formattedDate);

    GetDateFormatEx(localeName, NULL, &fileTime, L"ddd", formattedDate, MAX_PATH, NULL);
    formattedDate[0] = towupper(formattedDate[0]);
    StringCchPrintf(result, MAX_PATH, TEXT("%s-%s"), result, formattedDate);

    GetDateFormatEx(localeName, NULL, &fileTime, L"dddd", formattedDate, MAX_PATH, NULL);
    formattedDate[0] = towupper(formattedDate[0]);
    StringCchPrintf(result, MAX_PATH, TEXT("%s-%s"), result, formattedDate);

    SearchReplaceExpected sreTable[] = {
        //search, replace, test, result
        { L"foo", L"bar$MMM-$MMMM-$DDD-$DDDD", L"foo", result },
=======
    StringCchPrintf(dest, MAX_PATH, TEXT("%s%s"), dest, formattedDate);

    GetDateFormatEx(localeName, NULL, &fileTime, L"MMMM", formattedDate, MAX_PATH, NULL);
    formattedDate[0] = towupper(formattedDate[0]);
    StringCchPrintf(dest, MAX_PATH, TEXT("%s-%s"), dest, formattedDate);

    GetDateFormatEx(localeName, NULL, &fileTime, L"ddd", formattedDate, MAX_PATH, NULL);
    formattedDate[0] = towupper(formattedDate[0]);
    StringCchPrintf(dest, MAX_PATH, TEXT("%s-%s"), dest, formattedDate);

    GetDateFormatEx(localeName, NULL, &fileTime, L"dddd", formattedDate, MAX_PATH, NULL);
    formattedDate[0] = towupper(formattedDate[0]);
    StringCchPrintf(dest, MAX_PATH, TEXT("%s-%s"), dest, formattedDate);

    SearchReplaceExpected sreTable[] = {
        //search, replace, test, result
        { L"foo", L"bar$MMM-$MMMM-$DDD-$DDDD", L"foo", dest },
>>>>>>> 46099058
    };

    for (int i = 0; i < ARRAYSIZE(sreTable); i++)
    {
        PWSTR result = nullptr;
        Assert::IsTrue(renameRegEx->PutSearchTerm(sreTable[i].search) == S_OK);
        Assert::IsTrue(renameRegEx->PutReplaceTerm(sreTable[i].replace) == S_OK);
        Assert::IsTrue(renameRegEx->PutFileTime(fileTime) == S_OK);
        Assert::IsTrue(renameRegEx->Replace(sreTable[i].test, &result) == S_OK);
        Assert::IsTrue(wcscmp(result, sreTable[i].expected) == 0);
        CoTaskMemFree(result);
    }
}

TEST_METHOD(VerifyLookbehindFails)
{
    // Standard Library Regex Engine does not support lookbehind, thus test should fail.
    SearchReplaceExpected sreTable[] = {
        //search, replace, test, result
        { L"(?<=E12).*", L"Foo", L"AAAAAA", nullptr },
        { L"(?<!E12).*", L"Foo", L"AAAAAA", nullptr },
    };

    CComPtr<IPowerRenameRegEx> renameRegEx;
    Assert::IsTrue(CPowerRenameRegEx::s_CreateInstance(&renameRegEx) == S_OK);
    Assert::IsTrue(renameRegEx->PutFlags(UseRegularExpressions) == S_OK);

    for (int i = 0; i < ARRAYSIZE(sreTable); i++)
    {
        PWSTR result = nullptr;
        Assert::IsTrue(renameRegEx->PutSearchTerm(sreTable[i].search) == S_OK);
        Assert::IsTrue(renameRegEx->PutReplaceTerm(sreTable[i].replace) == S_OK);
        Assert::IsTrue(renameRegEx->Replace(sreTable[i].test, &result) == E_FAIL);
        Assert::AreEqual(sreTable[i].expected, result);
        CoTaskMemFree(result);
    }
}

TEST_METHOD(VerifyEventsFire)
{
    CComPtr<IPowerRenameRegEx> renameRegEx;
    Assert::IsTrue(CPowerRenameRegEx::s_CreateInstance(&renameRegEx) == S_OK);
    CMockPowerRenameRegExEvents* mockEvents = new CMockPowerRenameRegExEvents();
    CComPtr<IPowerRenameRegExEvents> regExEvents;
    Assert::IsTrue(mockEvents->QueryInterface(IID_PPV_ARGS(&regExEvents)) == S_OK);
    DWORD cookie = 0;
    Assert::IsTrue(renameRegEx->Advise(regExEvents, &cookie) == S_OK);
    DWORD flags = MatchAllOccurrences | UseRegularExpressions | CaseSensitive;
    Assert::IsTrue(renameRegEx->PutFlags(flags) == S_OK);
    Assert::IsTrue(renameRegEx->PutSearchTerm(L"FOO") == S_OK);
    Assert::IsTrue(renameRegEx->PutReplaceTerm(L"BAR") == S_OK);
    Assert::IsTrue(renameRegEx->PutFileTime(SYSTEMTIME{ 0 }) == S_OK);
    Assert::IsTrue(renameRegEx->ResetFileTime() == S_OK);
    Assert::IsTrue(lstrcmpi(L"FOO", mockEvents->m_searchTerm) == 0);
    Assert::IsTrue(lstrcmpi(L"BAR", mockEvents->m_replaceTerm) == 0);
    Assert::IsTrue(flags == mockEvents->m_flags);
    Assert::IsTrue(renameRegEx->UnAdvise(cookie) == S_OK);
    mockEvents->Release();
}
}
;
}<|MERGE_RESOLUTION|>--- conflicted
+++ resolved
@@ -428,36 +428,13 @@
     std::locale::global(std::locale(""));
     SYSTEMTIME fileTime = { 2020, 1, 3, 1, 15, 6, 42, 453 };
     wchar_t localeName[LOCALE_NAME_MAX_LENGTH];
-<<<<<<< HEAD
-    wchar_t result[MAX_PATH] = L"bar";
-=======
     wchar_t dest[MAX_PATH] = L"bar";
->>>>>>> 46099058
     wchar_t formattedDate[MAX_PATH];
     if (GetUserDefaultLocaleName(localeName, LOCALE_NAME_MAX_LENGTH) == 0)
         StringCchCopy(localeName, LOCALE_NAME_MAX_LENGTH, L"en_US");
 
     GetDateFormatEx(localeName, NULL, &fileTime, L"MMM", formattedDate, MAX_PATH, NULL);
     formattedDate[0] = towupper(formattedDate[0]);
-<<<<<<< HEAD
-    StringCchPrintf(result, MAX_PATH, TEXT("%s%s"), result, formattedDate);
-
-    GetDateFormatEx(localeName, NULL, &fileTime, L"MMMM", formattedDate, MAX_PATH, NULL);
-    formattedDate[0] = towupper(formattedDate[0]);
-    StringCchPrintf(result, MAX_PATH, TEXT("%s-%s"), result, formattedDate);
-
-    GetDateFormatEx(localeName, NULL, &fileTime, L"ddd", formattedDate, MAX_PATH, NULL);
-    formattedDate[0] = towupper(formattedDate[0]);
-    StringCchPrintf(result, MAX_PATH, TEXT("%s-%s"), result, formattedDate);
-
-    GetDateFormatEx(localeName, NULL, &fileTime, L"dddd", formattedDate, MAX_PATH, NULL);
-    formattedDate[0] = towupper(formattedDate[0]);
-    StringCchPrintf(result, MAX_PATH, TEXT("%s-%s"), result, formattedDate);
-
-    SearchReplaceExpected sreTable[] = {
-        //search, replace, test, result
-        { L"foo", L"bar$MMM-$MMMM-$DDD-$DDDD", L"foo", result },
-=======
     StringCchPrintf(dest, MAX_PATH, TEXT("%s%s"), dest, formattedDate);
 
     GetDateFormatEx(localeName, NULL, &fileTime, L"MMMM", formattedDate, MAX_PATH, NULL);
@@ -475,7 +452,6 @@
     SearchReplaceExpected sreTable[] = {
         //search, replace, test, result
         { L"foo", L"bar$MMM-$MMMM-$DDD-$DDDD", L"foo", dest },
->>>>>>> 46099058
     };
 
     for (int i = 0; i < ARRAYSIZE(sreTable); i++)
