#include "pch.h"
#include "CppUnitTest.h"
#include <PowerRenameInterfaces.h>
#include <PowerRenameManager.h>
#include <PowerRenameItem.h>
#include "MockPowerRenameItem.h"
#include "MockPowerRenameManagerEvents.h"
#include "TestFileHelper.h"
#include "Helpers.h"

#define DEFAULT_FLAGS 0

using namespace Microsoft::VisualStudio::CppUnitTestFramework;

EXTERN_C IMAGE_DOS_HEADER __ImageBase;

#define HINST_THISCOMPONENT ((HINSTANCE)&__ImageBase)

HINSTANCE g_hostHInst = HINST_THISCOMPONENT;

namespace PowerRenameManagerTests
{
    TEST_CLASS (SimpleTests)
    {
    public:
        struct rename_pairs
        {
            std::wstring originalName;
            std::wstring newName;
            bool isFile;
            bool shouldRename;
            int depth;
        };

        void RenameHelper(_In_ rename_pairs * renamePairs, _In_ int numPairs, _In_ std::wstring searchTerm, _In_ std::wstring replaceTerm, SYSTEMTIME fileTime, _In_ DWORD flags)
        {
            // Create a single item (in a temp directory) and verify rename works as expected
            CTestFileHelper testFileHelper;
            for (int i = 0; i < numPairs; i++)
            {
                if (renamePairs[i].isFile)
                {
                    Assert::IsTrue(testFileHelper.AddFile(renamePairs[i].originalName));
                }
                else
                {
                    Assert::IsTrue(testFileHelper.AddFolder(renamePairs[i].originalName));
                }
            }

            CComPtr<IPowerRenameManager> mgr;
            Assert::IsTrue(CPowerRenameManager::s_CreateInstance(&mgr) == S_OK);
            CMockPowerRenameManagerEvents* mockMgrEvents = new CMockPowerRenameManagerEvents();
            CComPtr<IPowerRenameManagerEvents> mgrEvents;
            Assert::IsTrue(mockMgrEvents->QueryInterface(IID_PPV_ARGS(&mgrEvents)) == S_OK);
            DWORD cookie = 0;
            Assert::IsTrue(mgr->Advise(mgrEvents, &cookie) == S_OK);

            for (int i = 0; i < numPairs; i++)
            {
                CComPtr<IPowerRenameItem> item;
                CMockPowerRenameItem::CreateInstance(testFileHelper.GetFullPath(renamePairs[i].originalName).c_str(),
                                                     renamePairs[i].originalName.c_str(),
                                                     renamePairs[i].depth,
                                                     !renamePairs[i].isFile,
                                                     fileTime,
                                                     &item);

                int itemId = 0;
                Assert::IsTrue(item->GetId(&itemId) == S_OK);
                mgr->AddItem(item);

                // Verify the item we added is the same from the event
                Assert::IsTrue(mockMgrEvents->m_itemAdded != nullptr && mockMgrEvents->m_itemAdded == item);
                int eventItemId = 0;
                Assert::IsTrue(mockMgrEvents->m_itemAdded->GetId(&eventItemId) == S_OK);
                Assert::IsTrue(itemId == eventItemId);
            }

            // TODO: Setup match and replace parameters
            wchar_t newReplaceTerm[MAX_PATH] = { 0 };
            CComPtr<IPowerRenameRegEx> renRegEx;
            Assert::IsTrue(mgr->GetRenameRegEx(&renRegEx) == S_OK);
            renRegEx->PutFlags(flags);
            renRegEx->PutSearchTerm(searchTerm.c_str());
            renRegEx->PutReplaceTerm(replaceTerm.c_str());

            // Perform the rename
            bool replaceSuccess = false;
            for (int step = 0; step < 20; step++)
            {
                replaceSuccess = mgr->Rename(0, true) == S_OK;
                if (replaceSuccess)
                {
                    break;
                }
                Sleep(10);
            }

            Assert::IsTrue(replaceSuccess);

            // Verify the rename occurred
            for (int i = 0; i < numPairs; i++)
            {
                Assert::IsTrue(testFileHelper.PathExists(renamePairs[i].originalName) == !renamePairs[i].shouldRename);
                Assert::IsTrue(testFileHelper.PathExists(renamePairs[i].newName) == renamePairs[i].shouldRename);
            }

            Assert::IsTrue(mgr->Shutdown() == S_OK);

            mockMgrEvents->Release();
        }
        TEST_METHOD (CreateTest)
        {
            CComPtr<IPowerRenameManager> mgr;
            Assert::IsTrue(CPowerRenameManager::s_CreateInstance(&mgr) == S_OK);
        }

        TEST_METHOD (CreateAndShutdownTest)
        {
            CComPtr<IPowerRenameManager> mgr;
            Assert::IsTrue(CPowerRenameManager::s_CreateInstance(&mgr) == S_OK);
            Assert::IsTrue(mgr->Shutdown() == S_OK);
        }

        TEST_METHOD (AddItemTest)
        {
            CComPtr<IPowerRenameManager> mgr;
            Assert::IsTrue(CPowerRenameManager::s_CreateInstance(&mgr) == S_OK);
            CComPtr<IPowerRenameItem> item;
<<<<<<< HEAD
            CMockPowerRenameItem::CreateInstance(L"foo", L"foo", 0, false, SYSTEMTIME{0}, &item);
=======
            CMockPowerRenameItem::CreateInstance(L"foo", L"foo", 0, false, SYSTEMTIME{ 0 }, &item);
>>>>>>> dd62dab8
            mgr->AddItem(item);
            Assert::IsTrue(mgr->Shutdown() == S_OK);
        }

        TEST_METHOD (VerifyRenameManagerEvents)
        {
            CComPtr<IPowerRenameManager> mgr;
            Assert::IsTrue(CPowerRenameManager::s_CreateInstance(&mgr) == S_OK);
            CMockPowerRenameManagerEvents* mockMgrEvents = new CMockPowerRenameManagerEvents();
            CComPtr<IPowerRenameManagerEvents> mgrEvents;
            Assert::IsTrue(mockMgrEvents->QueryInterface(IID_PPV_ARGS(&mgrEvents)) == S_OK);
            DWORD cookie = 0;
            Assert::IsTrue(mgr->Advise(mgrEvents, &cookie) == S_OK);
            CComPtr<IPowerRenameItem> item;
<<<<<<< HEAD
            CMockPowerRenameItem::CreateInstance(L"foo", L"foo", 0, false, SYSTEMTIME{0}, &item);
=======
            CMockPowerRenameItem::CreateInstance(L"foo", L"foo", 0, false, SYSTEMTIME{ 0 }, &item);
>>>>>>> dd62dab8
            int itemId = 0;
            Assert::IsTrue(item->GetId(&itemId) == S_OK);
            mgr->AddItem(item);

            // Verify the item we added is the same from the event
            Assert::IsTrue(mockMgrEvents->m_itemAdded != nullptr && mockMgrEvents->m_itemAdded == item);
            int eventItemId = 0;
            Assert::IsTrue(mockMgrEvents->m_itemAdded->GetId(&eventItemId) == S_OK);
            Assert::IsTrue(itemId == eventItemId);
            Assert::IsTrue(mgr->Shutdown() == S_OK);

            mockMgrEvents->Release();
        }

        TEST_METHOD (VerifySingleRename)
        {
            // Create a single item and verify rename works as expected
            rename_pairs renamePairs[] = {
                { L"foo.txt", L"bar.txt", true, true }
            };

            RenameHelper(renamePairs, ARRAYSIZE(renamePairs), L"foo", L"bar", SYSTEMTIME{ 2020, 7, 3, 22, 15, 6, 42, 453 }, DEFAULT_FLAGS);
        }

        TEST_METHOD (VerifyMultiRename)
        {
            // Create a single item and verify rename works as expected
            rename_pairs renamePairs[] = {
                { L"foo1.txt", L"bar1.txt", true, true, 0 },
                { L"foo2.txt", L"bar2.txt", true, true, 0 },
                { L"foo3.txt", L"bar3.txt", true, true, 0 },
                { L"foo4.txt", L"bar4.txt", true, true, 0 },
                { L"foo5.txt", L"bar5.txt", true, true, 0 },
                { L"baa.txt", L"baa_norename.txt", true, false, 0 }
            };

            RenameHelper(renamePairs, ARRAYSIZE(renamePairs), L"foo", L"bar", SYSTEMTIME{ 2020, 7, 3, 22, 15, 6, 42, 453 }, DEFAULT_FLAGS);
        }

        TEST_METHOD (VerifyFilesOnlyRename)
        {
            // Verify only files are renamed when folders match too
            rename_pairs renamePairs[] = {
                { L"foo.txt", L"bar.txt", true, true, 0 },
                { L"foo", L"foo_norename", false, false, 0 }
            };

            RenameHelper(renamePairs, ARRAYSIZE(renamePairs), L"foo", L"bar", SYSTEMTIME{ 2020, 7, 3, 22, 15, 6, 42, 453 }, DEFAULT_FLAGS | ExcludeFolders);
        }

        TEST_METHOD (VerifyFoldersOnlyRename)
        {
            // Verify only folders are renamed when files match too
            rename_pairs renamePairs[] = {
                { L"foo.txt", L"foo_norename.txt", true, false, 0 },
                { L"foo", L"bar", false, true, 0 }
            };

            RenameHelper(renamePairs, ARRAYSIZE(renamePairs), L"foo", L"bar", SYSTEMTIME{ 2020, 7, 3, 22, 15, 6, 42, 453 }, DEFAULT_FLAGS | ExcludeFiles);
        }

        TEST_METHOD (VerifyFileNameOnlyRename)
        {
            // Verify only file name is renamed, not extension
            rename_pairs renamePairs[] = {
                { L"foo.foo", L"bar.foo", true, true, 0 },
                { L"test.foo", L"test.foo_norename", true, false, 0 }
            };

            RenameHelper(renamePairs, ARRAYSIZE(renamePairs), L"foo", L"bar", SYSTEMTIME{ 2020, 7, 3, 22, 15, 6, 42, 453 }, DEFAULT_FLAGS | NameOnly);
        }

        TEST_METHOD (VerifyFileExtensionOnlyRename)
        {
            // Verify only file extension is renamed, not name
            rename_pairs renamePairs[] = {
                { L"foo.foo", L"foo.bar", true, true, 0 },
                { L"test.foo", L"test.bar", true, true, 0 }
            };

            RenameHelper(renamePairs, ARRAYSIZE(renamePairs), L"foo", L"bar", SYSTEMTIME{ 2020, 7, 3, 22, 15, 6, 42, 453 }, DEFAULT_FLAGS | ExtensionOnly);
        }

        TEST_METHOD (VerifySubFoldersRename)
        {
            // Verify subfolders do not get renamed
            rename_pairs renamePairs[] = {
                { L"foo1", L"bar1", false, true, 0 },
                { L"foo2", L"foo2_norename", false, false, 1 }
            };

            RenameHelper(renamePairs, ARRAYSIZE(renamePairs), L"foo", L"bar", SYSTEMTIME{ 2020, 7, 3, 22, 15, 6, 42, 453 }, DEFAULT_FLAGS | ExcludeSubfolders);
        }

        TEST_METHOD (VerifyUppercaseTransform)
        {
            rename_pairs renamePairs[] = {
                { L"foo", L"BAR", true, true, 0 },
                { L"foo.test", L"BAR.TEST", true, true, 0 },
                { L"TEST", L"TEST_norename", true, false, 0 }
            };

            RenameHelper(renamePairs, ARRAYSIZE(renamePairs), L"foo", L"bar", SYSTEMTIME{ 2020, 7, 3, 22, 15, 6, 42, 453 }, DEFAULT_FLAGS | Uppercase);
        }

        TEST_METHOD (VerifyLowercaseTransform)
        {
            rename_pairs renamePairs[] = {
                { L"Foo", L"bar", false, true, 0 },
                { L"Foo.teST", L"bar.test", false, true, 0 },
                { L"test", L"test_norename", false, false, 0 }
            };

            RenameHelper(renamePairs, ARRAYSIZE(renamePairs), L"foo", L"bar", SYSTEMTIME{ 2020, 7, 3, 22, 15, 6, 42, 453 }, DEFAULT_FLAGS | Lowercase);
        }

        TEST_METHOD (VerifyTitlecaseTransform)
        {
            rename_pairs renamePairs[] = {
                { L"foo and the to", L"Bar and the To", false, true, 0 },
                { L"Test", L"Test_norename", false, false, 0 }
            };

            RenameHelper(renamePairs, ARRAYSIZE(renamePairs), L"foo", L"bar", SYSTEMTIME{ 2020, 7, 3, 22, 15, 6, 42, 453 }, DEFAULT_FLAGS | Titlecase);
        }

        TEST_METHOD (VerifyCapitalizedTransform)
        {
            rename_pairs renamePairs[] = {
                { L"foo and the to", L"Bar And The To", false, true, 0 },
                { L"Test", L"Test_norename", false, false, 0 }
            };

            RenameHelper(renamePairs, ARRAYSIZE(renamePairs), L"foo", L"bar", SYSTEMTIME{ 2020, 7, 3, 22, 15, 6, 42, 453 }, DEFAULT_FLAGS | Capitalized);
        }

        TEST_METHOD (VerifyNameOnlyTransform)
        {
            rename_pairs renamePairs[] = {
                { L"foo.txt", L"BAR.txt", false, true, 0 },
                { L"TEST", L"TEST_norename", false, false, 1 }
            };

            RenameHelper(renamePairs, ARRAYSIZE(renamePairs), L"foo", L"bar", SYSTEMTIME{ 2020, 7, 3, 22, 15, 6, 42, 453 }, DEFAULT_FLAGS | Uppercase | NameOnly);
        }

        TEST_METHOD (VerifyExtensionOnlyTransform)
        {
            rename_pairs renamePairs[] = {
                { L"foo.FOO", L"foo.bar", true, true, 0 },
                { L"bar.FOO", L"bar.FOO_norename", false, false, 0 },
                { L"foo.bar", L"foo.bar_norename", true, false, 0 }
            };

            RenameHelper(renamePairs, ARRAYSIZE(renamePairs), L"foo", L"bar", SYSTEMTIME{ 2020, 7, 3, 22, 15, 6, 42, 453 }, DEFAULT_FLAGS | Lowercase | ExtensionOnly);
        }

<<<<<<< HEAD

=======
>>>>>>> dd62dab8
        TEST_METHOD (VerifyFileAttributesNoPadding)
        {
            rename_pairs renamePairs[] = {
                { L"foo", L"bar20-7-22-15-6-42-4", true, true, 0 },
            };

            RenameHelper(renamePairs, ARRAYSIZE(renamePairs), L"foo", L"bar$YY-$M-$D-$h-$m-$s-$f", SYSTEMTIME{ 2020, 7, 3, 22, 15, 6, 42, 453 }, DEFAULT_FLAGS);
        }

        TEST_METHOD (VerifyFileAttributesPadding)
        {
            rename_pairs renamePairs[] = {
                { L"foo", L"bar2020-07-22-15-06-42-453", true, true, 0 },
            };

            RenameHelper(renamePairs, ARRAYSIZE(renamePairs), L"foo", L"bar$YYYY-$MM-$DD-$hh-$mm-$ss-$fff", SYSTEMTIME{ 2020, 7, 3, 22, 15, 6, 42, 453 }, DEFAULT_FLAGS);
        }

        TEST_METHOD (VerifyFileAttributesMonthandDayNames)
        {
            std::locale::global(std::locale(""));
            SYSTEMTIME fileTime = { 2020, 1, 3, 1, 15, 6, 42, 453 };
            wchar_t localeName[LOCALE_NAME_MAX_LENGTH];
            wchar_t result[MAX_PATH] = L"bar";
            wchar_t formattedDate[MAX_PATH];
            if (GetUserDefaultLocaleName(localeName, LOCALE_NAME_MAX_LENGTH) == 0)
                StringCchCopy(localeName, LOCALE_NAME_MAX_LENGTH, L"en_US");

            GetDateFormatEx(localeName, NULL, &fileTime, L"MMM", formattedDate, MAX_PATH, NULL);
            formattedDate[0] = towupper(formattedDate[0]);
            StringCchPrintf(result, MAX_PATH, TEXT("%s%s"), result, formattedDate);

            GetDateFormatEx(localeName, NULL, &fileTime, L"MMMM", formattedDate, MAX_PATH, NULL);
            formattedDate[0] = towupper(formattedDate[0]);
            StringCchPrintf(result, MAX_PATH, TEXT("%s-%s"), result, formattedDate);

            GetDateFormatEx(localeName, NULL, &fileTime, L"ddd", formattedDate, MAX_PATH, NULL);
            formattedDate[0] = towupper(formattedDate[0]);
            StringCchPrintf(result, MAX_PATH, TEXT("%s-%s"), result, formattedDate);

            GetDateFormatEx(localeName, NULL, &fileTime, L"dddd", formattedDate, MAX_PATH, NULL);
            formattedDate[0] = towupper(formattedDate[0]);
            StringCchPrintf(result, MAX_PATH, TEXT("%s-%s"), result, formattedDate);

            rename_pairs renamePairs[] = {
                { L"foo", result, true, true, 0 },
            };

            RenameHelper(renamePairs, ARRAYSIZE(renamePairs), L"foo", L"bar$MMM-$MMMM-$DDD-$DDDD", SYSTEMTIME{ 2020, 1, 3, 1, 15, 6, 42, 453 }, DEFAULT_FLAGS);
        }
    };
}<|MERGE_RESOLUTION|>--- conflicted
+++ resolved
@@ -78,7 +78,6 @@
             }
 
             // TODO: Setup match and replace parameters
-            wchar_t newReplaceTerm[MAX_PATH] = { 0 };
             CComPtr<IPowerRenameRegEx> renRegEx;
             Assert::IsTrue(mgr->GetRenameRegEx(&renRegEx) == S_OK);
             renRegEx->PutFlags(flags);
@@ -128,11 +127,7 @@
             CComPtr<IPowerRenameManager> mgr;
             Assert::IsTrue(CPowerRenameManager::s_CreateInstance(&mgr) == S_OK);
             CComPtr<IPowerRenameItem> item;
-<<<<<<< HEAD
-            CMockPowerRenameItem::CreateInstance(L"foo", L"foo", 0, false, SYSTEMTIME{0}, &item);
-=======
             CMockPowerRenameItem::CreateInstance(L"foo", L"foo", 0, false, SYSTEMTIME{ 0 }, &item);
->>>>>>> dd62dab8
             mgr->AddItem(item);
             Assert::IsTrue(mgr->Shutdown() == S_OK);
         }
@@ -147,11 +142,7 @@
             DWORD cookie = 0;
             Assert::IsTrue(mgr->Advise(mgrEvents, &cookie) == S_OK);
             CComPtr<IPowerRenameItem> item;
-<<<<<<< HEAD
-            CMockPowerRenameItem::CreateInstance(L"foo", L"foo", 0, false, SYSTEMTIME{0}, &item);
-=======
             CMockPowerRenameItem::CreateInstance(L"foo", L"foo", 0, false, SYSTEMTIME{ 0 }, &item);
->>>>>>> dd62dab8
             int itemId = 0;
             Assert::IsTrue(item->GetId(&itemId) == S_OK);
             mgr->AddItem(item);
@@ -309,10 +300,6 @@
             RenameHelper(renamePairs, ARRAYSIZE(renamePairs), L"foo", L"bar", SYSTEMTIME{ 2020, 7, 3, 22, 15, 6, 42, 453 }, DEFAULT_FLAGS | Lowercase | ExtensionOnly);
         }
 
-<<<<<<< HEAD
-
-=======
->>>>>>> dd62dab8
         TEST_METHOD (VerifyFileAttributesNoPadding)
         {
             rename_pairs renamePairs[] = {
