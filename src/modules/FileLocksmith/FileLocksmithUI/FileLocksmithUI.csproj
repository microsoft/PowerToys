﻿<Project Sdk="Microsoft.NET.Sdk">
  <Import Project="..\..\..\Version.props" />

  <PropertyGroup>
    <AssemblyTitle>PowerToys.FileLocksmith</AssemblyTitle>
    <AssemblyDescription>PowerToys File Locksmith</AssemblyDescription>
    <OutputType>WinExe</OutputType>
    <TargetFramework>net7.0-windows10.0.19041.0</TargetFramework>
    <TargetPlatformMinVersion>10.0.19041.0</TargetPlatformMinVersion>
    <OutputPath>..\..\..\..\$(Platform)\$(Configuration)\modules\FileLocksmith</OutputPath>
    <RootNamespace>PowerToys.FileLocksmithUI</RootNamespace>
    <AssemblyName>PowerToys.FileLocksmithUI</AssemblyName>
    <ApplicationManifest>app.manifest</ApplicationManifest>
    <RuntimeIdentifiers>win10-x64;win10-arm64</RuntimeIdentifiers>
    <UseWinUI>true</UseWinUI>
    <GenerateSatelliteAssembliesForCore>true</GenerateSatelliteAssembliesForCore>
    <AppendTargetFrameworkToOutputPath>false</AppendTargetFrameworkToOutputPath>
    <AppendRuntimeIdentifierToOutputPath>false</AppendRuntimeIdentifierToOutputPath>
    <EnablePreviewMsixTooling>true</EnablePreviewMsixTooling>
    <WindowsPackageType>None</WindowsPackageType>
    <WindowsAppSDKSelfContained>true</WindowsAppSDKSelfContained>
    <SupportedOSPlatformVersion>10.0.19041.0</SupportedOSPlatformVersion>
    <ApplicationIcon>Assets/Icon.ico</ApplicationIcon>
  </PropertyGroup>

  <PropertyGroup>
    <NoWarn>0436</NoWarn>
  </PropertyGroup>

  <ItemGroup>
    <Content Include="Assets\Icon.ico" />
  </ItemGroup>

  <ItemGroup>
    <None Remove="Assets\AppList.scale-100.png" />
    <None Remove="Assets\AppList.scale-125.png" />
    <None Remove="Assets\AppList.scale-150.png" />
    <None Remove="Assets\AppList.scale-200.png" />
    <None Remove="Assets\AppList.scale-400.png" />
    <None Remove="Views\MainPage.xaml" />
  </ItemGroup>

  <!-- See https://learn.microsoft.com/windows/apps/develop/platform/csharp-winrt/net-projection-from-cppwinrt-component for more info -->
  <PropertyGroup>
    <CsWinRTIncludes>PowerToys.GPOWrapper</CsWinRTIncludes>
    <CsWinRTGeneratedFilesDir>$(OutDir)</CsWinRTGeneratedFilesDir>
    <ErrorOnDuplicatePublishOutputFiles>false</ErrorOnDuplicatePublishOutputFiles>
  </PropertyGroup>

  <!-- Needed for CommunityToolkit.Labs.WinUI.SettingsControls. -->
  <PropertyGroup>
    <RestoreAdditionalProjectSources>https://pkgs.dev.azure.com/dotnet/CommunityToolkit/_packaging/CommunityToolkit-Labs/nuget/v3/index.json</RestoreAdditionalProjectSources>
  </PropertyGroup>

  <ItemGroup>
    <PackageReference Include="Microsoft.Windows.CsWinRT" Version="2.0.0" />
    <PackageReference Include="CommunityToolkit.Labs.WinUI.SettingsControls" Version="0.0.7" />
    <PackageReference Include="CommunityToolkit.Mvvm" Version="8.0.0" />
    <PackageReference Include="CommunityToolkit.WinUI.UI" Version="7.1.2" />
    <PackageReference Include="Microsoft.WindowsAppSDK" Version="1.1.5" />
    <PackageReference Include="Microsoft.Xaml.Behaviors.WinUI.Managed" Version="2.0.9" />
<<<<<<< HEAD
    <PackageReference Include="Microsoft.Windows.SDK.BuildTools" Version="10.0.22000.194" />
    <PackageReference Include="System.Drawing.Common" Version="7.0.0" />
=======
    <PackageReference Include="Microsoft.Windows.SDK.BuildTools" Version="10.0.22621.1" />
    <PackageReference Include="System.Drawing.Common" Version="6.0.0" />
>>>>>>> 357fb8f6
    <PackageReference Include="WinUIEx" Version="1.8.0" />
    <Manifest Include="$(ApplicationManifest)" />
  </ItemGroup>

  <!-- Defining the "Msix" ProjectCapability here allows the Single-project MSIX Packaging
       Tools extension to be activated for this project even if the Windows App SDK Nuget
       package has not yet been restored -->
  <ItemGroup Condition="'$(DisableMsixProjectCapabilityAddedByProject)'!='true' and '$(EnablePreviewMsixTooling)'=='true'">
    <ProjectCapability Include="Msix" />
  </ItemGroup>
  <ItemGroup>
    <Folder Include="Properties\" />
  </ItemGroup>
  <ItemGroup>
    <ProjectReference Include="..\..\..\common\GPOWrapper\GPOWrapper.vcxproj" />
    <ProjectReference Include="..\..\..\common\interop\PowerToys.Interop.vcxproj" />
    <ProjectReference Include="..\..\..\common\ManagedCommon\ManagedCommon.csproj" />
    <ProjectReference Include="..\FileLocksmithLibInterop\FileLocksmithLibInterop.vcxproj" />
  </ItemGroup>
  <ItemGroup>
    <Page Update="Views\MainPage.xaml">
      <Generator>MSBuild:Compile</Generator>
    </Page>
  </ItemGroup>
</Project><|MERGE_RESOLUTION|>--- conflicted
+++ resolved
@@ -59,13 +59,8 @@
     <PackageReference Include="CommunityToolkit.WinUI.UI" Version="7.1.2" />
     <PackageReference Include="Microsoft.WindowsAppSDK" Version="1.1.5" />
     <PackageReference Include="Microsoft.Xaml.Behaviors.WinUI.Managed" Version="2.0.9" />
-<<<<<<< HEAD
-    <PackageReference Include="Microsoft.Windows.SDK.BuildTools" Version="10.0.22000.194" />
+    <PackageReference Include="Microsoft.Windows.SDK.BuildTools" Version="10.0.22621.1" />
     <PackageReference Include="System.Drawing.Common" Version="7.0.0" />
-=======
-    <PackageReference Include="Microsoft.Windows.SDK.BuildTools" Version="10.0.22621.1" />
-    <PackageReference Include="System.Drawing.Common" Version="6.0.0" />
->>>>>>> 357fb8f6
     <PackageReference Include="WinUIEx" Version="1.8.0" />
     <Manifest Include="$(ApplicationManifest)" />
   </ItemGroup>
