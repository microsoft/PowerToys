--- conflicted
+++ resolved
@@ -108,7 +108,6 @@
                     SelectionMode="None">
                     <ListView.ItemTemplate>
                         <DataTemplate x:DataType="interop:ProcessResult">
-<<<<<<< HEAD
                             <labs:SettingsExpander Margin="0,3,0,0">
                                 <labs:SettingsExpander.Resources>
                                     <x:Double x:Key="SettingsCardWrapThreshold">0</x:Double>
@@ -127,22 +126,36 @@
                                     </StackPanel>
                                 </labs:SettingsExpander.Header>
                                 <labs:SettingsExpander.Content>
-                                    <Button
-                                        MinWidth="132"
-                                        Command="{Binding Path=DataContext.EndTaskCommand, ElementName=ProcessesListView}"
-                                        CommandParameter="{Binding}">
-                                        <StackPanel
-                                            Orientation="Horizontal"
-                                            Spacing="6">
-                                            <FontIcon
-                                                FontFamily="{ThemeResource SymbolThemeFontFamily}"
-                                                FontSize="14"
-                                                Glyph="&#xf140;" />
-                                            <TextBlock
-                                                x:Uid="EndTask"
-                                                FontSize="14" />
-                                        </StackPanel>
-                                    </Button>
+                                    <StackPanel
+                                        Orientation="Horizontal"
+                                        Spacing="8">
+                                        <FontIcon
+                                            Foreground="{ThemeResource InfoBarWarningSeverityIconBackground}"
+                                            Glyph="&#xE7BA;"
+                                            Visibility="{x:Bind user, Mode=OneTime, Converter={StaticResource userToSystemWarningVisibilityConverter}}">
+                                            <ToolTipService.ToolTip>
+                                                <TextBlock
+                                                    x:Uid="ProcessIsSystemUserWarning"
+                                                    TextWrapping="Wrap" />
+                                            </ToolTipService.ToolTip>
+                                        </FontIcon>
+                                        <Button
+                                            MinWidth="132"
+                                            Command="{Binding Path=DataContext.EndTaskCommand, ElementName=ProcessesListView}"
+                                            CommandParameter="{Binding}">
+                                            <StackPanel
+                                                Orientation="Horizontal"
+                                                Spacing="6">
+                                                <FontIcon
+                                                    FontFamily="{ThemeResource SymbolThemeFontFamily}"
+                                                    FontSize="14"
+                                                    Glyph="&#xf140;" />
+                                                <TextBlock
+                                                    x:Uid="EndTask"
+                                                    FontSize="14" />
+                                            </StackPanel>
+                                        </Button>
+                                    </StackPanel>
                                 </labs:SettingsExpander.Content>
                                 <labs:SettingsExpander.Items>
                                     <labs:SettingsCard x:Uid="ProcessID">
@@ -185,84 +198,6 @@
                                     </labs:SettingsCard>
                                 </labs:SettingsExpander.Items>
                             </labs:SettingsExpander>
-=======
-                                <labs:SettingsExpander Margin="0,3,0,0">
-                                    <labs:SettingsExpander.Header>
-                                        <!--  We can't use the HeaderIcon because it only support a BitmapIcon, which only supports UriSource - not a direct BitmapImage  -->
-                                        <StackPanel Orientation="Horizontal">
-                                            <Image
-                                                Width="16"
-                                                Height="16"
-                                                Margin="2,0,24,0"
-                                                Source="{x:Bind pid, Converter={StaticResource pidToIconConverter}}" />
-                                            <TextBlock IsTextSelectionEnabled="True" Text="{x:Bind name}" />
-                                        </StackPanel>
-                                    </labs:SettingsExpander.Header>
-                                    <labs:SettingsExpander.Content>
-                                    <StackPanel Orientation="Horizontal">
-                                        <FontIcon
-                                            Margin="0,0,8,0"
-                                            Glyph="&#xE7BA;"
-                                            Foreground="{ThemeResource InfoBarWarningSeverityIconBackground}"
-                                            Visibility="{x:Bind user, Mode=OneTime, Converter={StaticResource userToSystemWarningVisibilityConverter}}"
-                                            >
-                                            <ToolTipService.ToolTip>
-                                                <TextBlock TextWrapping="Wrap" x:Uid="ProcessIsSystemUserWarning" />
-                                            </ToolTipService.ToolTip>
-                                        </FontIcon>
-                                        <Button Command="{Binding Path=DataContext.EndTaskCommand, ElementName=ProcessesListView}" CommandParameter="{Binding}">
-                                            <StackPanel Orientation="Horizontal" Spacing="6">
-                                                <FontIcon
-                                                    FontFamily="{ThemeResource SymbolThemeFontFamily}"
-                                                    FontSize="14"
-                                                    Glyph="&#xf140;" />
-                                                <TextBlock x:Uid="EndTask" />
-                                            </StackPanel>
-                                        </Button>
-                                    </StackPanel>
-                                    </labs:SettingsExpander.Content>
-                                    <labs:SettingsExpander.Items>
-                                        <labs:SettingsCard x:Uid="ProcessID">
-                                            <TextBlock
-                                                Foreground="{ThemeResource TextFillColorSecondaryBrush}"
-                                                IsTextSelectionEnabled="True"
-                                                Text="{x:Bind pid}" />
-                                        </labs:SettingsCard>
-                                        <labs:SettingsCard x:Uid="User">
-                                            <TextBlock
-                                                Foreground="{ThemeResource TextFillColorSecondaryBrush}"
-                                                IsTextSelectionEnabled="True"
-                                                Text="{x:Bind user}" />
-                                        </labs:SettingsCard>
-                                        <labs:SettingsCard ContentAlignment="Vertical">
-                                            <labs:SettingsCard.Header>
-                                                <TextBlock>
-                                                    <Run x:Uid="Files" />
-                                                    <Run Text="(" /><Run Text="{x:Bind files, Converter={StaticResource fileCountConverter}}" /><Run Text=")" />
-                                                </TextBlock>
-                                            </labs:SettingsCard.Header>
-                                            <ListView
-                                                Margin="-16,0,0,0"
-                                                ItemsSource="{x:Bind files}"
-                                                SelectionMode="None">
-                                                <ListView.ItemTemplate>
-                                                    <DataTemplate x:DataType="x:String">
-                                                        <TextBlock
-                                                            FontSize="12"
-                                                            Foreground="{ThemeResource TextFillColorSecondaryBrush}"
-                                                            IsTextSelectionEnabled="True"
-                                                            Style="{StaticResource CaptionTextBlockStyle}"
-                                                            Text="{Binding}"
-                                                            TextTrimming="CharacterEllipsis"
-                                                            TextWrapping="NoWrap"
-                                                            ToolTipService.ToolTip="{Binding}" />
-                                                    </DataTemplate>
-                                                </ListView.ItemTemplate>
-                                            </ListView>
-                                        </labs:SettingsCard>
-                                    </labs:SettingsExpander.Items>
-                                </labs:SettingsExpander>
->>>>>>> 49007369
                         </DataTemplate>
                     </ListView.ItemTemplate>
                 </ListView>
@@ -298,20 +233,15 @@
         </Grid>
         <ContentDialog
             x:Name="SelectedFilesListDialog"
-<<<<<<< HEAD
             x:Uid="SelectedFilesListDialog">
             <ScrollViewer
                 HorizontalScrollBarVisibility="Auto"
                 HorizontalScrollMode="Auto"
                 VerticalScrollBarVisibility="Auto"
                 VerticalScrollMode="Auto">
-                <TextBlock Text="{x:Bind ViewModel.PathsToString, Mode=OneWay}" />
-=======
-            x:Uid="SelectedFilesListDialog"
-            >
-            <ScrollViewer HorizontalScrollBarVisibility="Auto" HorizontalScrollMode="Auto" VerticalScrollBarVisibility="Auto" VerticalScrollMode="Auto">
-                <TextBlock IsTextSelectionEnabled="True" Text="{x:Bind ViewModel.PathsToString, Mode=OneWay}"/>
->>>>>>> 49007369
+                <!--<TextBlock
+                    IsTextSelectionEnabled="True"
+                    Text="{x:Bind ViewModel.PathsToString, Mode=OneWay}" />-->
             </ScrollViewer>
         </ContentDialog>
     </Grid>
