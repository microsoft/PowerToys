#pragma once

#include <compare>
#include <common/utils/gpo.h>

/*
  DLL Interface for PowerToys. The powertoy_create() (see below) must return
  an object that implements this interface.

  See tools/project_template/ModuleTemplate for simple, noop, PowerToy implementation.

  The PowerToys runner will, for each PowerToy DLL:
    - load the DLL,
    - call powertoy_create() to create the PowerToy.

  On the received object, the runner will call:
    - get_key() to get the non localized ID of the PowerToy,
    - enable() to initialize the PowerToy.
    - get_hotkeys() to register the hotkeys the PowerToy uses.

  While running, the runner might call the following methods between create_powertoy()
  and destroy():
    - disable()/enable()/is_enabled() to change or get the PowerToy's enabled state,
    - get_config() to get the available configuration settings,
    - set_config() to set various settings,
    - call_custom_action() when the user selects clicks a custom action in settings,
    - get_hotkeys() when the settings change, to make sure the hotkey(s) are up to date.
    - on_hotkey() when the corresponding hotkey is pressed.

  When terminating, the runner will:
    - call destroy() which should free all the memory and delete the PowerToy object,
    - unload the DLL.

  The runner will call on_hotkey() even if the module is disabled.
 */

class PowertoyModuleIface
{
public:
    /* Describes a hotkey which can trigger an action in the PowerToy */
    struct Hotkey
    {
        bool win = false;
        bool ctrl = false;
        bool shift = false;
        bool alt = false;
        unsigned char key = 0;

        std::strong_ordering operator<=>(const Hotkey&) const = default;
    };

    struct HotkeyEx
    {
        WORD modifiersMask = 0;
        WORD vkCode = 0;
    };

    /* Returns the localized name of the PowerToy*/
    virtual const wchar_t* get_name() = 0;
    /* Returns non localized name of the PowerToy, this will be cached by the runner. */
    virtual const wchar_t* get_key() = 0;
    /* Fills a buffer with the available configuration settings.
    * If 'buffer' is a null ptr or the buffer size is not large enough
    * sets the required buffer size in 'buffer_size' and return false.
    * Returns true if successful.
    */
    virtual bool get_config(wchar_t* buffer, int* buffer_size) = 0;
    /* Sets the configuration values. */
    virtual void set_config(const wchar_t* config) = 0;
    /* Call custom action from settings screen. */
    virtual void call_custom_action(const wchar_t* /*action*/){};
    /* Enables the PowerToy. */
    virtual void enable() = 0;
    /* Disables the PowerToy, should free as much memory as possible. */
    virtual void disable() = 0;
    /* Should return if the PowerToys is enabled or disabled. */
    virtual bool is_enabled() = 0;
    /* Destroy the PowerToy and free all memory. */
    virtual void destroy() = 0;

    /* Get the list of hotkeys. Should return the number of available hotkeys and
     * fill up the buffer to the minimum of the number of hotkeys and its size.
     * Modules do not need to override this method, it will return zero by default.
     * This method is called even when the module is disabled.
     */
    virtual size_t get_hotkeys(Hotkey* /*buffer*/, size_t /*buffer_size*/)
    {
        return 0;
    }

    virtual std::optional<HotkeyEx> GetHotkeyEx()
    {
        return std::nullopt;
    }

    virtual void OnHotkeyEx()
    {
    }

    /* Called when one of the registered hotkeys is pressed. Should return true
     * if the key press is to be swallowed.
     */
    virtual bool on_hotkey(size_t /*hotkeyId*/)
    {
        return false;
    }

    /* These are for enabling the legacy behavior of showing the shortcut guide after pressing the win key.
     * keep_track_of_pressed_win_key returns true if the module wants to keep track of the win key being pressed.
     * milliseconds_win_key_must_be_pressed returns the number of milliseconds the win key should be pressed before triggering the module.
     * Don't use these for new modules.
     */
    virtual bool keep_track_of_pressed_win_key() { return false; }
    virtual UINT milliseconds_win_key_must_be_pressed() { return 0; }

    virtual void send_settings_telemetry()
    {
    }

    virtual bool is_enabled_by_default() const { return true; }

<<<<<<< HEAD
    /* Provides the GPO configuration value for the module. This should be overriden by the module interface to get the proper gpo policy setting. */
=======
    /* Provides the GPO configuration value for the module. This should be overridden by the module interface to get the proper gpo policy setting. */
>>>>>>> c059977c
    virtual powertoys_gpo::gpo_rule_configured_t gpo_policy_enabled_configuration()
    {
        return powertoys_gpo::gpo_rule_configured_not_configured;
    }

protected:
    HANDLE CreateDefaultEvent(const wchar_t* eventName)
    {
        SECURITY_ATTRIBUTES sa;
        sa.nLength = sizeof(sa);
        sa.bInheritHandle = false;
        sa.lpSecurityDescriptor = NULL;
        return CreateEventW(&sa, FALSE, FALSE, eventName);
    }
};

/*
  Typedef of the factory function that creates the PowerToy object.

  Must be exported by the DLL as powertoy_create(), e.g.:

  extern "C" __declspec(dllexport) PowertoyModuleIface* __cdecl powertoy_create()
  
  Called by the PowerToys runner to initialize each PowerToy.
  It will be called only once before a call to destroy() method is made.

  Returned PowerToy should be in disabled state. The runner will call
  the enable() method to start the PowerToy.

  In case of errors return nullptr.
*/
typedef PowertoyModuleIface*(__cdecl* powertoy_create_func)();
<|MERGE_RESOLUTION|>--- conflicted
+++ resolved
@@ -1,158 +1,154 @@
-#pragma once
-
-#include <compare>
-#include <common/utils/gpo.h>
-
-/*
-  DLL Interface for PowerToys. The powertoy_create() (see below) must return
-  an object that implements this interface.
-
-  See tools/project_template/ModuleTemplate for simple, noop, PowerToy implementation.
-
-  The PowerToys runner will, for each PowerToy DLL:
-    - load the DLL,
-    - call powertoy_create() to create the PowerToy.
-
-  On the received object, the runner will call:
-    - get_key() to get the non localized ID of the PowerToy,
-    - enable() to initialize the PowerToy.
-    - get_hotkeys() to register the hotkeys the PowerToy uses.
-
-  While running, the runner might call the following methods between create_powertoy()
-  and destroy():
-    - disable()/enable()/is_enabled() to change or get the PowerToy's enabled state,
-    - get_config() to get the available configuration settings,
-    - set_config() to set various settings,
-    - call_custom_action() when the user selects clicks a custom action in settings,
-    - get_hotkeys() when the settings change, to make sure the hotkey(s) are up to date.
-    - on_hotkey() when the corresponding hotkey is pressed.
-
-  When terminating, the runner will:
-    - call destroy() which should free all the memory and delete the PowerToy object,
-    - unload the DLL.
-
-  The runner will call on_hotkey() even if the module is disabled.
- */
-
-class PowertoyModuleIface
-{
-public:
-    /* Describes a hotkey which can trigger an action in the PowerToy */
-    struct Hotkey
-    {
-        bool win = false;
-        bool ctrl = false;
-        bool shift = false;
-        bool alt = false;
-        unsigned char key = 0;
-
-        std::strong_ordering operator<=>(const Hotkey&) const = default;
-    };
-
-    struct HotkeyEx
-    {
-        WORD modifiersMask = 0;
-        WORD vkCode = 0;
-    };
-
-    /* Returns the localized name of the PowerToy*/
-    virtual const wchar_t* get_name() = 0;
-    /* Returns non localized name of the PowerToy, this will be cached by the runner. */
-    virtual const wchar_t* get_key() = 0;
-    /* Fills a buffer with the available configuration settings.
-    * If 'buffer' is a null ptr or the buffer size is not large enough
-    * sets the required buffer size in 'buffer_size' and return false.
-    * Returns true if successful.
-    */
-    virtual bool get_config(wchar_t* buffer, int* buffer_size) = 0;
-    /* Sets the configuration values. */
-    virtual void set_config(const wchar_t* config) = 0;
-    /* Call custom action from settings screen. */
-    virtual void call_custom_action(const wchar_t* /*action*/){};
-    /* Enables the PowerToy. */
-    virtual void enable() = 0;
-    /* Disables the PowerToy, should free as much memory as possible. */
-    virtual void disable() = 0;
-    /* Should return if the PowerToys is enabled or disabled. */
-    virtual bool is_enabled() = 0;
-    /* Destroy the PowerToy and free all memory. */
-    virtual void destroy() = 0;
-
-    /* Get the list of hotkeys. Should return the number of available hotkeys and
-     * fill up the buffer to the minimum of the number of hotkeys and its size.
-     * Modules do not need to override this method, it will return zero by default.
-     * This method is called even when the module is disabled.
-     */
-    virtual size_t get_hotkeys(Hotkey* /*buffer*/, size_t /*buffer_size*/)
-    {
-        return 0;
-    }
-
-    virtual std::optional<HotkeyEx> GetHotkeyEx()
-    {
-        return std::nullopt;
-    }
-
-    virtual void OnHotkeyEx()
-    {
-    }
-
-    /* Called when one of the registered hotkeys is pressed. Should return true
-     * if the key press is to be swallowed.
-     */
-    virtual bool on_hotkey(size_t /*hotkeyId*/)
-    {
-        return false;
-    }
-
-    /* These are for enabling the legacy behavior of showing the shortcut guide after pressing the win key.
-     * keep_track_of_pressed_win_key returns true if the module wants to keep track of the win key being pressed.
-     * milliseconds_win_key_must_be_pressed returns the number of milliseconds the win key should be pressed before triggering the module.
-     * Don't use these for new modules.
-     */
-    virtual bool keep_track_of_pressed_win_key() { return false; }
-    virtual UINT milliseconds_win_key_must_be_pressed() { return 0; }
-
-    virtual void send_settings_telemetry()
-    {
-    }
-
-    virtual bool is_enabled_by_default() const { return true; }
-
-<<<<<<< HEAD
-    /* Provides the GPO configuration value for the module. This should be overriden by the module interface to get the proper gpo policy setting. */
-=======
-    /* Provides the GPO configuration value for the module. This should be overridden by the module interface to get the proper gpo policy setting. */
->>>>>>> c059977c
-    virtual powertoys_gpo::gpo_rule_configured_t gpo_policy_enabled_configuration()
-    {
-        return powertoys_gpo::gpo_rule_configured_not_configured;
-    }
-
-protected:
-    HANDLE CreateDefaultEvent(const wchar_t* eventName)
-    {
-        SECURITY_ATTRIBUTES sa;
-        sa.nLength = sizeof(sa);
-        sa.bInheritHandle = false;
-        sa.lpSecurityDescriptor = NULL;
-        return CreateEventW(&sa, FALSE, FALSE, eventName);
-    }
-};
-
-/*
-  Typedef of the factory function that creates the PowerToy object.
-
-  Must be exported by the DLL as powertoy_create(), e.g.:
-
-  extern "C" __declspec(dllexport) PowertoyModuleIface* __cdecl powertoy_create()
-  
-  Called by the PowerToys runner to initialize each PowerToy.
-  It will be called only once before a call to destroy() method is made.
-
-  Returned PowerToy should be in disabled state. The runner will call
-  the enable() method to start the PowerToy.
-
-  In case of errors return nullptr.
-*/
-typedef PowertoyModuleIface*(__cdecl* powertoy_create_func)();
+#pragma once
+
+#include <compare>
+#include <common/utils/gpo.h>
+
+/*
+  DLL Interface for PowerToys. The powertoy_create() (see below) must return
+  an object that implements this interface.
+
+  See tools/project_template/ModuleTemplate for simple, noop, PowerToy implementation.
+
+  The PowerToys runner will, for each PowerToy DLL:
+    - load the DLL,
+    - call powertoy_create() to create the PowerToy.
+
+  On the received object, the runner will call:
+    - get_key() to get the non localized ID of the PowerToy,
+    - enable() to initialize the PowerToy.
+    - get_hotkeys() to register the hotkeys the PowerToy uses.
+
+  While running, the runner might call the following methods between create_powertoy()
+  and destroy():
+    - disable()/enable()/is_enabled() to change or get the PowerToy's enabled state,
+    - get_config() to get the available configuration settings,
+    - set_config() to set various settings,
+    - call_custom_action() when the user selects clicks a custom action in settings,
+    - get_hotkeys() when the settings change, to make sure the hotkey(s) are up to date.
+    - on_hotkey() when the corresponding hotkey is pressed.
+
+  When terminating, the runner will:
+    - call destroy() which should free all the memory and delete the PowerToy object,
+    - unload the DLL.
+
+  The runner will call on_hotkey() even if the module is disabled.
+ */
+
+class PowertoyModuleIface
+{
+public:
+    /* Describes a hotkey which can trigger an action in the PowerToy */
+    struct Hotkey
+    {
+        bool win = false;
+        bool ctrl = false;
+        bool shift = false;
+        bool alt = false;
+        unsigned char key = 0;
+
+        std::strong_ordering operator<=>(const Hotkey&) const = default;
+    };
+
+    struct HotkeyEx
+    {
+        WORD modifiersMask = 0;
+        WORD vkCode = 0;
+    };
+
+    /* Returns the localized name of the PowerToy*/
+    virtual const wchar_t* get_name() = 0;
+    /* Returns non localized name of the PowerToy, this will be cached by the runner. */
+    virtual const wchar_t* get_key() = 0;
+    /* Fills a buffer with the available configuration settings.
+    * If 'buffer' is a null ptr or the buffer size is not large enough
+    * sets the required buffer size in 'buffer_size' and return false.
+    * Returns true if successful.
+    */
+    virtual bool get_config(wchar_t* buffer, int* buffer_size) = 0;
+    /* Sets the configuration values. */
+    virtual void set_config(const wchar_t* config) = 0;
+    /* Call custom action from settings screen. */
+    virtual void call_custom_action(const wchar_t* /*action*/){};
+    /* Enables the PowerToy. */
+    virtual void enable() = 0;
+    /* Disables the PowerToy, should free as much memory as possible. */
+    virtual void disable() = 0;
+    /* Should return if the PowerToys is enabled or disabled. */
+    virtual bool is_enabled() = 0;
+    /* Destroy the PowerToy and free all memory. */
+    virtual void destroy() = 0;
+
+    /* Get the list of hotkeys. Should return the number of available hotkeys and
+     * fill up the buffer to the minimum of the number of hotkeys and its size.
+     * Modules do not need to override this method, it will return zero by default.
+     * This method is called even when the module is disabled.
+     */
+    virtual size_t get_hotkeys(Hotkey* /*buffer*/, size_t /*buffer_size*/)
+    {
+        return 0;
+    }
+
+    virtual std::optional<HotkeyEx> GetHotkeyEx()
+    {
+        return std::nullopt;
+    }
+
+    virtual void OnHotkeyEx()
+    {
+    }
+
+    /* Called when one of the registered hotkeys is pressed. Should return true
+     * if the key press is to be swallowed.
+     */
+    virtual bool on_hotkey(size_t /*hotkeyId*/)
+    {
+        return false;
+    }
+
+    /* These are for enabling the legacy behavior of showing the shortcut guide after pressing the win key.
+     * keep_track_of_pressed_win_key returns true if the module wants to keep track of the win key being pressed.
+     * milliseconds_win_key_must_be_pressed returns the number of milliseconds the win key should be pressed before triggering the module.
+     * Don't use these for new modules.
+     */
+    virtual bool keep_track_of_pressed_win_key() { return false; }
+    virtual UINT milliseconds_win_key_must_be_pressed() { return 0; }
+
+    virtual void send_settings_telemetry()
+    {
+    }
+
+    virtual bool is_enabled_by_default() const { return true; }
+
+    /* Provides the GPO configuration value for the module. This should be overridden by the module interface to get the proper gpo policy setting. */
+    virtual powertoys_gpo::gpo_rule_configured_t gpo_policy_enabled_configuration()
+    {
+        return powertoys_gpo::gpo_rule_configured_not_configured;
+    }
+
+protected:
+    HANDLE CreateDefaultEvent(const wchar_t* eventName)
+    {
+        SECURITY_ATTRIBUTES sa;
+        sa.nLength = sizeof(sa);
+        sa.bInheritHandle = false;
+        sa.lpSecurityDescriptor = NULL;
+        return CreateEventW(&sa, FALSE, FALSE, eventName);
+    }
+};
+
+/*
+  Typedef of the factory function that creates the PowerToy object.
+
+  Must be exported by the DLL as powertoy_create(), e.g.:
+
+  extern "C" __declspec(dllexport) PowertoyModuleIface* __cdecl powertoy_create()
+  
+  Called by the PowerToys runner to initialize each PowerToy.
+  It will be called only once before a call to destroy() method is made.
+
+  Returned PowerToy should be in disabled state. The runner will call
+  the enable() method to start the PowerToy.
+
+  In case of errors return nullptr.
+*/
+typedef PowertoyModuleIface*(__cdecl* powertoy_create_func)();