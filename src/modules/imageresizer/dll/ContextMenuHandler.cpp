--- conflicted
+++ resolved
@@ -2,24 +2,15 @@
 
 #include "pch.h"
 #include "ContextMenuHandler.h"
-<<<<<<< HEAD
-#include "Settings.h"
-=======
 
 #include <Settings.h>
 #include <trace.h>
 
->>>>>>> fcd05f2f
 #include <common/themes/icon_helpers.h>
 #include <common/utils/process_path.h>
 #include <common/utils/resources.h>
 #include <common/utils/HDropIterator.h>
-<<<<<<< HEAD
-
-#include "trace.h"
-=======
 #include <common/utils/package.h>
->>>>>>> fcd05f2f
 
 extern HINSTANCE g_hInst_imageResizer;
 
@@ -74,14 +65,8 @@
 {
     if (uFlags & CMF_DEFAULTONLY)
         return S_OK;
-<<<<<<< HEAD
-    }
+
     if (!CSettingsInstance().GetEnabled())
-    {
-=======
-
-    if (!CSettingsInstance().GetEnabled())
->>>>>>> fcd05f2f
         return E_FAIL;
 
     // NB: We just check the first item. We could iterate through more if the first one doesn't meet the criteria
