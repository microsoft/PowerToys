--- conflicted
+++ resolved
@@ -82,30 +82,7 @@
 
     // Signal from the Settings editor to call a custom action.
     // This can be used to spawn more complex editors.
-<<<<<<< HEAD
-    virtual void call_custom_action(const wchar_t* action) override
-    {
-        static UINT custom_action_num_calls = 0;
-        try
-        {
-            // Parse the action values, including name.
-            PowerToysSettings::CustomActionObject action_object =
-                PowerToysSettings::CustomActionObject::from_json_string(action);
-
-            /*
-      if (action_object.get_name() == L"custom_action_id") {
-        // Execute your custom action
-      }
-      */
-        }
-        catch (std::exception ex)
-        {
-            // Improper JSON.
-        }
-    }
-=======
     virtual void call_custom_action(const wchar_t* action) override {}
->>>>>>> f65b9fd2
 
     // Called by the runner to pass the updated settings values as a serialized JSON.
     virtual void set_config(const wchar_t* config) override
