// ContextMenuHandler.cpp : Implementation of CContextMenuHandler

#include "stdafx.h"
#include "ContextMenuHandler.h"
#include "HDropIterator.h"
#include "Settings.h"
<<<<<<< HEAD

extern HINSTANCE g_hInst_imageResizer;
=======
>>>>>>> f65b9fd2

CContextMenuHandler::CContextMenuHandler()
{
    m_pidlFolder = NULL;
    m_pdtobj = NULL;
}

CContextMenuHandler::~CContextMenuHandler()
{
    Uninitialize();
}

void CContextMenuHandler::Uninitialize()
{
    CoTaskMemFree((LPVOID)m_pidlFolder);
    m_pidlFolder = NULL;

    if (m_pdtobj)
    {
        m_pdtobj->Release();
        m_pdtobj = NULL;
    }
}

HRESULT CContextMenuHandler::Initialize(_In_opt_ PCIDLIST_ABSOLUTE pidlFolder, _In_opt_ IDataObject* pdtobj, _In_opt_ HKEY hkeyProgID)
{
    Uninitialize();

    if (pidlFolder)
    {
        m_pidlFolder = ILClone(pidlFolder);
    }

    if (pdtobj)
    {
        m_pdtobj = pdtobj;
        m_pdtobj->AddRef();
    }

    return S_OK;
}

HRESULT CContextMenuHandler::QueryContextMenu(_In_ HMENU hmenu, UINT indexMenu, UINT idCmdFirst, UINT idCmdLast, UINT uFlags)
{
    if (uFlags & CMF_DEFAULTONLY)
    {
        return S_OK;
    }
    if (!CSettings::GetEnabled())
<<<<<<< HEAD
        return E_FAIL;
=======
    {
        return E_FAIL;
    }
>>>>>>> f65b9fd2
    // NB: We just check the first item. We could iterate through more if the first one doesn't meet the criteria
    HDropIterator i(m_pdtobj);
    i.First();
// Suppressing C26812 warning as the issue is in the shtypes.h library
#pragma warning(suppress : 26812)
    PERCEIVED type;
    PERCEIVEDFLAG flag;
    LPTSTR pszPath = i.CurrentItem();
    LPTSTR pszExt = PathFindExtension(pszPath);

    // TODO: Instead, detect whether there's a WIC codec installd that can handle this file (issue #7)
    AssocGetPerceivedType(pszExt, &type, &flag, NULL);

    free(pszPath);
    bool dragDropFlag = false;
    // If selected file is an image...
    if (type == PERCEIVED_TYPE_IMAGE)
    {
        HRESULT hr = E_UNEXPECTED;
        wchar_t strResizePictures[64] = { 0 };
        // If handling drag-and-drop...
        if (m_pidlFolder)
        {
            // Suppressing C6031 warning since return value is not required.
#pragma warning(suppress : 6031)
            // Load 'Resize pictures here' string
            LoadString(g_hInst_imageResizer, IDS_RESIZE_PICTURES_HERE, strResizePictures, ARRAYSIZE(strResizePictures));
            dragDropFlag = true;
        }
        else
        {
            // Suppressing C6031 warning since return value is not required.
#pragma warning(suppress : 6031)
            // Load 'Resize pictures' string
            LoadString(g_hInst_imageResizer, IDS_RESIZE_PICTURES, strResizePictures, ARRAYSIZE(strResizePictures));
        }

        MENUITEMINFO mii;
        mii.cbSize = sizeof(MENUITEMINFO);
        mii.fMask = MIIM_STRING | MIIM_FTYPE | MIIM_ID | MIIM_STATE;
        mii.wID = idCmdFirst + ID_RESIZE_PICTURES;
        mii.fType = MFT_STRING;
        mii.dwTypeData = (PWSTR)strResizePictures;
        mii.fState = MFS_ENABLED;
        HICON hIcon = (HICON)LoadImage(g_hInst_imageResizer, MAKEINTRESOURCE(IDI_RESIZE_PICTURES), IMAGE_ICON, 16, 16, 0);
        if (hIcon)
        {
            mii.fMask |= MIIM_BITMAP;
            if (m_hbmpIcon == NULL)
            {
                m_hbmpIcon = CreateBitmapFromIcon(hIcon, 0, 0);
            }
            mii.hbmpItem = m_hbmpIcon;
            DestroyIcon(hIcon);
        }

        if (dragDropFlag)
        {
            // Insert the menu entry at indexMenu+1 since the first entry should be "Copy here"
            indexMenu++;
        }
        else
        {
            // indexMenu gets the first possible menu item index based on the location of the shellex registry key.
            // If the registry entry is under SystemFileAssociations for the image formats, ShellImagePreview (in Windows by default) will be at indexMenu=0
            // Shell ImagePreview consists of 4 menu items, a separator, Rotate right, Rotate left, and another separator
            // Check if the entry at indexMenu is a separator, insert the new menu item at indexMenu+1 if true
            MENUITEMINFO miiExisting;
            miiExisting.dwTypeData = NULL;
            miiExisting.fMask = MIIM_TYPE;
            miiExisting.cbSize = sizeof(MENUITEMINFO);
            GetMenuItemInfo(hmenu, indexMenu, TRUE, &miiExisting);
            if (miiExisting.fType == MFT_SEPARATOR)
            {
                indexMenu++;
            }
        }

        if (!InsertMenuItem(hmenu, indexMenu, TRUE, &mii))
        {
            hr = HRESULT_FROM_WIN32(GetLastError());
        }
        else
        {
            hr = MAKE_HRESULT(SEVERITY_SUCCESS, FACILITY_NULL, 1);
        }
        return hr;
    }

    return S_OK;
}

HRESULT CContextMenuHandler::GetCommandString(UINT_PTR idCmd, UINT uType, _In_ UINT* pReserved, LPSTR pszName, UINT cchMax)
{
    if (idCmd == ID_RESIZE_PICTURES)
    {
        if (uType == GCS_VERBW)
        {
            wcscpy_s((LPWSTR)pszName, cchMax, RESIZE_PICTURES_VERBW);
        }
    }
    else
    {
        return E_INVALIDARG;
    }

    return S_OK;
}

HRESULT CContextMenuHandler::InvokeCommand(_In_ CMINVOKECOMMANDINFO* pici)
{
    BOOL fUnicode = FALSE;

    if (pici->cbSize == sizeof(CMINVOKECOMMANDINFOEX) && pici->fMask & CMIC_MASK_UNICODE)
    {
        fUnicode = TRUE;
    }

    if (!fUnicode && HIWORD(pici->lpVerb))
    {
    }
    else if (fUnicode && HIWORD(((CMINVOKECOMMANDINFOEX*)pici)->lpVerbW))
    {
        if (wcscmp(((CMINVOKECOMMANDINFOEX*)pici)->lpVerbW, RESIZE_PICTURES_VERBW) == 0)
        {
            return ResizePictures(pici);
        }
    }
    else if (LOWORD(pici->lpVerb) == ID_RESIZE_PICTURES)
    {
        return ResizePictures(pici);
    }

    return E_FAIL;
}

// TODO: Error handling and memory management
HRESULT CContextMenuHandler::ResizePictures(CMINVOKECOMMANDINFO* pici)
{
    // Set the application path from the registry
    LPTSTR lpApplicationName = new TCHAR[MAX_PATH];
    ULONG nChars = MAX_PATH;
    CRegKey regKey;
    // Open registry key saved by installer under HKLM
    regKey.Open(HKEY_LOCAL_MACHINE, _T("Software\\Microsoft\\ImageResizer"), KEY_READ | KEY_WOW64_64KEY);
    regKey.QueryStringValue(NULL, lpApplicationName, &nChars);
    regKey.Close();

    // Create an anonymous pipe to stream filenames
    SECURITY_ATTRIBUTES sa;
    HANDLE hReadPipe;
    HANDLE hWritePipe;
    sa.nLength = sizeof(SECURITY_ATTRIBUTES);
    sa.lpSecurityDescriptor = NULL;
    sa.bInheritHandle = TRUE;
    CreatePipe(&hReadPipe, &hWritePipe, &sa, 0);
    SetHandleInformation(hWritePipe, HANDLE_FLAG_INHERIT, 0);
    CAtlFile writePipe(hWritePipe);

    CString commandLine;
    commandLine.Format(_T("\"%s\""), lpApplicationName);
    delete[] lpApplicationName;

    // Set the output directory
    if (m_pidlFolder)
    {
        TCHAR szFolder[MAX_PATH];
        SHGetPathFromIDList(m_pidlFolder, szFolder);

        commandLine.AppendFormat(_T(" /d \"%s\""), szFolder);
    }

    int nSize = commandLine.GetLength() + 1;
    LPTSTR lpszCommandLine = new TCHAR[nSize];
    _tcscpy_s(lpszCommandLine, nSize, commandLine);

    STARTUPINFO startupInfo;
    ZeroMemory(&startupInfo, sizeof(STARTUPINFO));
    startupInfo.cb = sizeof(STARTUPINFO);
    startupInfo.hStdInput = hReadPipe;
    startupInfo.dwFlags = STARTF_USESHOWWINDOW | STARTF_USESTDHANDLES;
    startupInfo.wShowWindow = pici->nShow;

    PROCESS_INFORMATION processInformation;

    // Start the resizer
    CreateProcess(
        NULL,
        lpszCommandLine,
        NULL,
        NULL,
        TRUE,
        0,
        NULL,
        NULL,
        &startupInfo,
        &processInformation);
    delete[] lpszCommandLine;
    CloseHandle(processInformation.hProcess);
    CloseHandle(processInformation.hThread);

    // Stream the input files
    HDropIterator i(m_pdtobj);
    for (i.First(); !i.IsDone(); i.Next())
    {
        CString fileName(i.CurrentItem());
        fileName.Append(_T("\r\n"));

        writePipe.Write(fileName, fileName.GetLength() * sizeof(TCHAR));
    }

    writePipe.Close();

    return S_OK;
}<|MERGE_RESOLUTION|>--- conflicted
+++ resolved
@@ -4,11 +4,8 @@
 #include "ContextMenuHandler.h"
 #include "HDropIterator.h"
 #include "Settings.h"
-<<<<<<< HEAD
 
 extern HINSTANCE g_hInst_imageResizer;
-=======
->>>>>>> f65b9fd2
 
 CContextMenuHandler::CContextMenuHandler()
 {
@@ -58,13 +55,9 @@
         return S_OK;
     }
     if (!CSettings::GetEnabled())
-<<<<<<< HEAD
+    {
         return E_FAIL;
-=======
-    {
-        return E_FAIL;
-    }
->>>>>>> f65b9fd2
+    }
     // NB: We just check the first item. We could iterate through more if the first one doesn't meet the criteria
     HDropIterator i(m_pdtobj);
     i.First();
