﻿<UserControl
    x:Class="ImageResizer.Views.InputPage"
    xmlns="http://schemas.microsoft.com/winfx/2006/xaml/presentation"
    xmlns:x="http://schemas.microsoft.com/winfx/2006/xaml"
<<<<<<< HEAD
    xmlns:local="clr-namespace:ImageResizer.Views"
    xmlns:m="clr-namespace:ImageResizer.Models"
    xmlns:p="clr-namespace:ImageResizer.Properties"
    xmlns:ui="http://schemas.lepo.co/wpfui/2022/xaml"
    MinWidth="350">

    <Grid Background="{DynamicResource PrimaryBackgroundBrush}">
=======
    xmlns:m="clr-namespace:ImageResizer.Models"
    xmlns:p="clr-namespace:ImageResizer.Properties"
    xmlns:ui="http://schemas.lepo.co/wpfui/2022/xaml">
>>>>>>> 6c095652

    <Grid>
        <Grid.RowDefinitions>
            <RowDefinition Height="Auto" />
<<<<<<< HEAD
            <RowDefinition Height="Auto" MinHeight="84" />
            <RowDefinition Height="Auto" />
            <RowDefinition Height="Auto" />
        </Grid.RowDefinitions>

        <ui:ComboBox
            x:Name="SizeComboBox"
            Margin="12"
            HorizontalAlignment="Stretch"
            ui:ControlHelper.Header="{x:Static p:Resources.Input_Content}"
=======
            <RowDefinition Height="Auto" />
            <RowDefinition Height="*" />
        </Grid.RowDefinitions>

        <ComboBox
            x:Name="SizeComboBox"
            Grid.Row="1"
            Height="64"
            Margin="16,16,16,24"
            HorizontalAlignment="Stretch"
            VerticalAlignment="Stretch"
            VerticalContentAlignment="Stretch"
>>>>>>> 6c095652
            ItemsSource="{Binding Settings.AllSizes}"
            SelectedIndex="{Binding Settings.SelectedSizeIndex}">
            <ComboBox.Resources>
                <DataTemplate DataType="{x:Type m:ResizeSize}">
                    <Grid Margin="2,0,0,0" VerticalAlignment="Center" AutomationProperties.Name="{Binding Name}">
                        <Grid.RowDefinitions>
                            <RowDefinition Height="Auto" />
                            <RowDefinition Height="Auto" />
                        </Grid.RowDefinitions>
<<<<<<< HEAD
                        <TextBlock
                            FontSize="14"
                            FontWeight="SemiBold"
                            Text="{Binding Name}" />
=======
                        <TextBlock FontWeight="SemiBold" Text="{Binding Name}" />
>>>>>>> 6c095652
                        <StackPanel
                            Grid.Row="1"
                            VerticalAlignment="Top"
                            Orientation="Horizontal">
                            <TextBlock
<<<<<<< HEAD
                                Foreground="{DynamicResource TextFillColorSecondaryBrush}"
                                Style="{StaticResource CaptionTextBlockStyle}"
                                Text="{Binding Fit, Converter={StaticResource EnumValueConverter}, ConverterParameter=ThirdPersonSingular}" />
                            <TextBlock
                                Margin="4,0,0,0"
                                Foreground="{DynamicResource TextFillColorSecondaryBrush}"
                                Style="{StaticResource CaptionTextBlockStyle}"
                                Text="{Binding Width, Converter={StaticResource AutoDoubleConverter}, ConverterParameter=Auto}" />
                            <TextBlock
                                Margin="4,0,0,0"
                                Foreground="{DynamicResource TextFillColorSecondaryBrush}"
                                Style="{StaticResource CaptionTextBlockStyle}"
=======
                                FontSize="12"
                                Foreground="{DynamicResource TextFillColorSecondaryBrush}"
                                Text="{Binding Fit, Converter={StaticResource EnumValueConverter}, ConverterParameter=ThirdPersonSingular}" />
                            <TextBlock
                                Margin="4,0,0,0"
                                FontSize="12"
                                FontWeight="SemiBold"
                                Text="{Binding Width, Converter={StaticResource AutoDoubleConverter}, ConverterParameter=Auto}" />
                            <TextBlock
                                Margin="4,0,0,0"
                                FontSize="12"
                                Foreground="{DynamicResource TextFillColorSecondaryBrush}"
>>>>>>> 6c095652
                                Text="×"
                                Visibility="{Binding ShowHeight, Converter={StaticResource BoolValueConverter}}" />
                            <TextBlock
                                Margin="4,0,0,0"
<<<<<<< HEAD
                                Foreground="{DynamicResource TextFillColorSecondaryBrush}"
                                Style="{StaticResource CaptionTextBlockStyle}"
=======
                                FontSize="12"
                                FontWeight="SemiBold"
>>>>>>> 6c095652
                                Text="{Binding Height, Converter={StaticResource AutoDoubleConverter}, ConverterParameter=Auto}"
                                Visibility="{Binding ShowHeight, Converter={StaticResource BoolValueConverter}}" />
                            <TextBlock
                                Margin="4,0,0,0"
<<<<<<< HEAD
                                Foreground="{DynamicResource TextFillColorSecondaryBrush}"
                                Style="{StaticResource CaptionTextBlockStyle}"
=======
                                FontSize="12"
                                Foreground="{DynamicResource TextFillColorSecondaryBrush}"
>>>>>>> 6c095652
                                Text="{Binding Unit, Converter={StaticResource EnumValueConverter}, ConverterParameter=ToLower}" />
                        </StackPanel>
                    </Grid>
                </DataTemplate>

                <DataTemplate DataType="{x:Type m:CustomSize}">
<<<<<<< HEAD
                    <Grid Height="50" AutomationProperties.Name="{Binding Name}">

                        <TextBlock
                            Margin="0,0,0,0"
                            VerticalAlignment="Center"
                            FontSize="14"
                            FontWeight="SemiBold"
                            Foreground="{DynamicResource PrimaryForegroundBrush}"
=======
                    <Grid VerticalAlignment="Center" AutomationProperties.Name="{Binding Name}">
                        <TextBlock
                            FontWeight="SemiBold"
>>>>>>> 6c095652
                            Text="{Binding Name}" />
                    </Grid>
                </DataTemplate>
            </ComboBox.Resources>
<<<<<<< HEAD
        </ui:ComboBox>

        <StackPanel
            Grid.Row="1"
            Margin="12,0,12,12"
            Orientation="Horizontal"
            Visibility="{Binding ElementName=SizeComboBox, Path=SelectedValue, Converter={StaticResource SizeTypeToVisibilityConverter}}">
            <ComboBox
                Height="56"
                MinWidth="120"
                ui:ControlHelper.Header="{x:Static p:Resources.Resize_Type}"
                AutomationProperties.Name="{x:Static p:Resources.Resize_Type}"
                ItemsSource="{Binding Source={StaticResource ResizeFitValues}}"
                Text="{Binding ElementName=SizeComboBox, Path=SelectedValue.Fit, Mode=TwoWay}" />

            <ui:NumberBox
                Name="WidthNumberBox"
                Width="102"
                Margin="8,0,0,0"
                AutomationProperties.Name="{x:Static p:Resources.Width}"
                KeyDown="Button_KeyDown"
                Minimum="0"
                SpinButtonPlacementMode="Compact">
                <ui:ControlHelper.Header>
                    <TextBlock Margin="0,0,0,-1" Text="{x:Static p:Resources.Width}" />
                </ui:ControlHelper.Header>
                <ui:NumberBox.Value>
                    <Binding
                        ElementName="SizeComboBox"
                        Mode="TwoWay"
                        Path="SelectedValue.Width"
                        UpdateSourceTrigger="PropertyChanged" />
                </ui:NumberBox.Value>
            </ui:NumberBox>
            <TextBlock
                Name="Times_Symbol"
                Width="24"
                Margin="0,8,0,0"
                VerticalAlignment="Center"
                AutomationProperties.Name="{x:Static p:Resources.Times_Symbol}"
                FontFamily="{StaticResource SymbolThemeFontFamily}"
                Foreground="{DynamicResource SecondaryForegroundBrush}"
                Text="&#xE947;"
                TextAlignment="Center"
                Visibility="{Binding ElementName=SizeComboBox, Path=SelectedValue.ShowHeight, Converter={StaticResource BoolValueConverter}}" />

            <ui:NumberBox
                Name="HeightNumberBox"
                Width="102"
                AutomationProperties.Name="{x:Static p:Resources.Height}"
                DataContext="{Binding ElementName=SizeComboBox, Path=SelectedItem}"
                KeyDown="Button_KeyDown"
                Minimum="0"
                SpinButtonPlacementMode="Compact"
                Visibility="{Binding ElementName=SizeComboBox, Path=SelectedValue.ShowHeight, Converter={StaticResource BoolValueConverter}}">
                <ui:ControlHelper.Header>
                    <TextBlock Margin="0,0,0,-1" Text="{x:Static p:Resources.Height}" />
                </ui:ControlHelper.Header>
                <ui:NumberBox.Value>
                    <Binding
                        ElementName="SizeComboBox"
                        Mode="TwoWay"
                        Path="SelectedValue.Height"
                        UpdateSourceTrigger="PropertyChanged" />
                </ui:NumberBox.Value>
            </ui:NumberBox>
            <ComboBox
                Height="56"
                Margin="8,0,0,0"
                ui:ControlHelper.Header="{x:Static p:Resources.Unit}"
                AutomationProperties.Name="{x:Static p:Resources.Unit}"
                ItemsSource="{Binding Source={StaticResource ResizeUnitValues}}"
                Text="{Binding ElementName=SizeComboBox, Path=SelectedValue.Unit, Mode=TwoWay}" />
        </StackPanel>


        <StackPanel Grid.Row="2" Orientation="Vertical">

            <CheckBox
                Margin="12,4,12,0"
                Content="{x:Static p:Resources.Input_ShrinkOnly}"
                IsChecked="{Binding Settings.ShrinkOnly}" />

            <CheckBox
                Margin="12,4,12,0"
                Content="{x:Static p:Resources.Input_IgnoreOrientation}"
                IsChecked="{Binding Settings.IgnoreOrientation}" />
            <!--
                TODO: This option doesn't make much sense when resizing into a directory. We should swap it for an option
                to overwrite any files in the directory instead (issue #88)
            -->
            <CheckBox
                Margin="12,4,12,0"
                Content="{x:Static p:Resources.Input_Replace}"
                IsChecked="{Binding Settings.Replace}" />

            <CheckBox
                Margin="12,4,12,0"
                Content="{x:Static p:Resources.Input_RemoveMetadata}"
                IsChecked="{Binding Settings.RemoveMetadata}" />

            <TextBlock
                Grid.Column="0"
                Margin="12,12,12,0"
                HorizontalAlignment="Right"
                FontWeight="Bold"
                Foreground="{ui:ThemeResource SystemControlErrorTextForegroundBrush}"
                Text="{x:Static p:Resources.Input_GifWarning}"
                TextAlignment="Left"
                TextWrapping="Wrap"
                Visibility="{Binding TryingToResizeGifFiles, Converter={StaticResource BoolValueConverter}}" />
        </StackPanel>

        <Border
            Grid.Row="3"
            Margin="0,12,0,0"
            Padding="12"
            Background="{DynamicResource SecondaryBackgroundBrush}"
            BorderBrush="{DynamicResource PrimaryBorderBrush}"
            BorderThickness="0,1,0,0">
            <Grid>
=======
        </ComboBox>

        <Grid Grid.Row="2">
            <Grid.RowDefinitions>
                <RowDefinition Height="Auto" />
                <RowDefinition Height="*" />
                <RowDefinition Height="Auto" />
                <RowDefinition Height="Auto" />
                <RowDefinition Height="Auto" />
            </Grid.RowDefinitions>
            <Border
                Grid.RowSpan="5"
                Background="{DynamicResource LayerFillColorDefaultBrush}"
                BorderBrush="{DynamicResource CardStrokeColorDefaultBrush}"
                BorderThickness="0,1,0,0" />

            <Grid
                Height="86"
                Margin="18,16,16,16"
                Visibility="{Binding ElementName=SizeComboBox, Path=SelectedValue, Converter={StaticResource SizeTypeToVisibilityConverter}}">
                <Grid.ColumnDefinitions>
                    <ColumnDefinition Width="20" />
                    <ColumnDefinition Width="*" />
                    <ColumnDefinition Width="24" />
                    <ColumnDefinition Width="20" />
                    <ColumnDefinition Width="*" />
                </Grid.ColumnDefinitions>
                <Grid.RowDefinitions>
                    <RowDefinition Height="Auto" />
                    <RowDefinition Height="8" />
                    <RowDefinition Height="Auto" />
                </Grid.RowDefinitions>


                <TextBlock
                    HorizontalAlignment="Left"
                    VerticalAlignment="Center"
                    AutomationProperties.Name="{x:Static p:Resources.Width}"
                    FontSize="12"
                    FontWeight="SemiBold"
                    Foreground="{DynamicResource TextFillColorSecondaryBrush}"
                    Text="{x:Static p:Resources.WidthChar}"
                    ToolTipService.ToolTip="{x:Static p:Resources.Width}" />
                <ui:NumberBox
                    Name="WidthNumberBox"
                    Grid.Column="1"
                    HorizontalAlignment="Stretch"
                    AutomationProperties.Name="{x:Static p:Resources.Width}"
                    KeyDown="Button_KeyDown"
                    Minimum="0"
                    SpinButtonPlacementMode="Inline">
                    <ui:NumberBox.Value>
                        <Binding
                            ElementName="SizeComboBox"
                            Mode="TwoWay"
                            Path="SelectedValue.Width"
                            UpdateSourceTrigger="PropertyChanged" />
                    </ui:NumberBox.Value>
                </ui:NumberBox>
                <TextBlock
                    Grid.Column="3"
                    HorizontalAlignment="Left"
                    VerticalAlignment="Center"
                    AutomationProperties.Name="{x:Static p:Resources.Height}"
                    FontSize="12"
                    FontWeight="SemiBold"
                    Foreground="{DynamicResource TextFillColorSecondaryBrush}"
                    Text="{x:Static p:Resources.HeightChar}"
                    ToolTipService.ToolTip="{x:Static p:Resources.Height}"
                    Visibility="{Binding ElementName=SizeComboBox, Path=SelectedValue.ShowHeight, Converter={StaticResource BoolValueConverter}}" />
                <ui:NumberBox
                    Name="HeightNumberBox"
                    Grid.Column="4"
                    HorizontalAlignment="Stretch"
                    AutomationProperties.Name="{x:Static p:Resources.Height}"
                    DataContext="{Binding ElementName=SizeComboBox, Path=SelectedItem}"
                    KeyDown="Button_KeyDown"
                    Minimum="0"
                    SpinButtonPlacementMode="Inline"
                    Visibility="{Binding ElementName=SizeComboBox, Path=SelectedValue.ShowHeight, Converter={StaticResource BoolValueConverter}}">

                    <ui:NumberBox.Value>
                        <Binding
                            ElementName="SizeComboBox"
                            Mode="TwoWay"
                            Path="SelectedValue.Height"
                            UpdateSourceTrigger="PropertyChanged" />
                    </ui:NumberBox.Value>
                </ui:NumberBox>

                <ui:SymbolIcon
                    Grid.Row="2"
                    Margin="-2,0,0,0"
                    HorizontalAlignment="Left"
                    VerticalAlignment="Center"
                    Foreground="{DynamicResource TextFillColorSecondaryBrush}"
                    Symbol="ArrowMaximize16"
                    ToolTipService.ToolTip="{x:Static p:Resources.Resize_Type}" />

                <ComboBox
                    Grid.Row="2"
                    Grid.Column="1"
                    HorizontalAlignment="Stretch"
                    AutomationProperties.Name="{x:Static p:Resources.Resize_Type}"
                    ItemsSource="{Binding Source={StaticResource ResizeFitValues}}"
                    Text="{Binding ElementName=SizeComboBox, Path=SelectedValue.Fit, Mode=TwoWay}" />

                <ui:SymbolIcon
                    Grid.Row="2"
                    Grid.Column="3"
                    Margin="-2,0,0,0"
                    HorizontalAlignment="Left"
                    VerticalAlignment="Center"
                    FontSize="18"
                    Foreground="{DynamicResource TextFillColorSecondaryBrush}"
                    Symbol="Ruler16"
                    ToolTipService.ToolTip="{x:Static p:Resources.Unit}" />

                <ComboBox
                    Grid.Row="2"
                    Grid.Column="4"
                    AutomationProperties.Name="{x:Static p:Resources.Unit}"
                    ItemsSource="{Binding Source={StaticResource ResizeUnitValues}}"
                    Text="{Binding ElementName=SizeComboBox, Path=SelectedValue.Unit, Mode=TwoWay}" />

            </Grid>

            <StackPanel
                Grid.Row="1"
                VerticalAlignment="Top"
                Orientation="Vertical">

                <CheckBox
                    Margin="16,12,16,0"
                    Content="{x:Static p:Resources.Input_ShrinkOnly}"
                    IsChecked="{Binding Settings.ShrinkOnly}" />

                <CheckBox
                    Margin="16,2,16,0"
                    Content="{x:Static p:Resources.Input_IgnoreOrientation}"
                    IsChecked="{Binding Settings.IgnoreOrientation}" />
                <!--
                    TODO: This option doesn't make much sense when resizing into a directory. We should swap it for an option
                    to overwrite any files in the directory instead (issue #88)
                -->
                <CheckBox
                    Margin="16,2,16,0"
                    Content="{x:Static p:Resources.Input_Replace}"
                    IsChecked="{Binding Settings.Replace}" />

                <CheckBox
                    Margin="16,2,16,0"
                    Content="{x:Static p:Resources.Input_RemoveMetadata}"
                    IsChecked="{Binding Settings.RemoveMetadata}" />
            </StackPanel>

            <Border
                Grid.Row="2"
                Height="1"
                Margin="0,12,0,8"
                HorizontalAlignment="Stretch"
                VerticalAlignment="Top"
                Background="{DynamicResource DividerStrokeColorDefaultBrush}" />
            <ui:InfoBar
                Grid.Row="3"
                Margin="16,0,16,0"
                Padding="12,8,8,8"
                IsClosable="False"
                IsOpen="{Binding TryingToResizeGifFiles}"
                Message="{x:Static p:Resources.Input_GifWarning}"
                Severity="Warning" />
            <Grid Grid.Row="4" Margin="16,8,16,16">
>>>>>>> 6c095652
                <Grid.ColumnDefinitions>
                    <ColumnDefinition />
                    <ColumnDefinition Width="Auto" />
                    <ColumnDefinition Width="Auto" />
                </Grid.ColumnDefinitions>
<<<<<<< HEAD
                <Button
                    Width="36"
                    Height="36"
                    Margin="-8,0,0,0"
                    HorizontalAlignment="Left"
                    AutomationProperties.Name="{x:Static p:Resources.Open_settings}"
                    Background="Transparent"
                    Command="{Binding OpenSettingsCommand}"
                    Content="&#xE713;"
                    FontFamily="{StaticResource SymbolThemeFontFamily}"
                    FontSize="16"
                    ToolTipService.ToolTip="{x:Static p:Resources.Open_settings}" />

                <Button
                    Grid.Column="1"
                    MinWidth="76"
                    Margin="12,0,0,0"
                    AutomationProperties.Name="{x:Static p:Resources.Resize_Tooltip}"
                    Command="{Binding ResizeCommand}"
                    Content="{x:Static p:Resources.Input_Resize}"
                    IsDefault="True"
                    Style="{StaticResource AccentButtonStyle}" />

                <Button
                    Grid.Column="2"
                    MinWidth="76"
                    Margin="12,0,0,0"
                    Command="{Binding CancelCommand}"
                    Content="{x:Static p:Resources.Cancel}"
                    IsCancel="True"
                    Style="{StaticResource DefaultButtonStyle}" />
=======

                <ui:Button
                    Width="36"
                    Height="36"
                    Margin="-6,0,0,0"
                    Padding="0"
                    HorizontalAlignment="Left"
                    AutomationProperties.Name="{x:Static p:Resources.Open_settings}"
                    Background="Transparent"
                    BorderBrush="Transparent"
                    Command="{Binding OpenSettingsCommand}"
                    ToolTipService.ToolTip="{x:Static p:Resources.Open_settings}">
                    <ui:Button.Content>
                        <ui:SymbolIcon FontSize="18" Symbol="Settings20" />
                    </ui:Button.Content>
                </ui:Button>
                <ui:Button
                    Grid.Column="1"
                    MinWidth="76"
                    Margin="8,0,0,0"
                    Appearance="Primary"
                    AutomationProperties.Name="{x:Static p:Resources.Resize_Tooltip}"
                    Command="{Binding ResizeCommand}"
                    IsDefault="True">
                    <StackPanel Orientation="Horizontal">
                        <ui:SymbolIcon FontSize="18" Symbol="ResizeImage20" />
                        <TextBlock Margin="8,0,0,0" Text="{x:Static p:Resources.Input_Resize}" />
                    </StackPanel>
                </ui:Button>

                <ui:Button
                    Grid.Column="2"
                    MinWidth="76"
                    Margin="8,0,0,0"
                    Command="{Binding CancelCommand}"
                    Content="{x:Static p:Resources.Cancel}"
                    IsCancel="True" />
>>>>>>> 6c095652
            </Grid>


        </Grid>
    </Grid>
</UserControl><|MERGE_RESOLUTION|>--- conflicted
+++ resolved
@@ -2,35 +2,13 @@
     x:Class="ImageResizer.Views.InputPage"
     xmlns="http://schemas.microsoft.com/winfx/2006/xaml/presentation"
     xmlns:x="http://schemas.microsoft.com/winfx/2006/xaml"
-<<<<<<< HEAD
-    xmlns:local="clr-namespace:ImageResizer.Views"
-    xmlns:m="clr-namespace:ImageResizer.Models"
-    xmlns:p="clr-namespace:ImageResizer.Properties"
-    xmlns:ui="http://schemas.lepo.co/wpfui/2022/xaml"
-    MinWidth="350">
-
-    <Grid Background="{DynamicResource PrimaryBackgroundBrush}">
-=======
     xmlns:m="clr-namespace:ImageResizer.Models"
     xmlns:p="clr-namespace:ImageResizer.Properties"
     xmlns:ui="http://schemas.lepo.co/wpfui/2022/xaml">
->>>>>>> 6c095652
 
     <Grid>
         <Grid.RowDefinitions>
             <RowDefinition Height="Auto" />
-<<<<<<< HEAD
-            <RowDefinition Height="Auto" MinHeight="84" />
-            <RowDefinition Height="Auto" />
-            <RowDefinition Height="Auto" />
-        </Grid.RowDefinitions>
-
-        <ui:ComboBox
-            x:Name="SizeComboBox"
-            Margin="12"
-            HorizontalAlignment="Stretch"
-            ui:ControlHelper.Header="{x:Static p:Resources.Input_Content}"
-=======
             <RowDefinition Height="Auto" />
             <RowDefinition Height="*" />
         </Grid.RowDefinitions>
@@ -43,7 +21,6 @@
             HorizontalAlignment="Stretch"
             VerticalAlignment="Stretch"
             VerticalContentAlignment="Stretch"
->>>>>>> 6c095652
             ItemsSource="{Binding Settings.AllSizes}"
             SelectedIndex="{Binding Settings.SelectedSizeIndex}">
             <ComboBox.Resources>
@@ -53,33 +30,12 @@
                             <RowDefinition Height="Auto" />
                             <RowDefinition Height="Auto" />
                         </Grid.RowDefinitions>
-<<<<<<< HEAD
-                        <TextBlock
-                            FontSize="14"
-                            FontWeight="SemiBold"
-                            Text="{Binding Name}" />
-=======
                         <TextBlock FontWeight="SemiBold" Text="{Binding Name}" />
->>>>>>> 6c095652
                         <StackPanel
                             Grid.Row="1"
                             VerticalAlignment="Top"
                             Orientation="Horizontal">
                             <TextBlock
-<<<<<<< HEAD
-                                Foreground="{DynamicResource TextFillColorSecondaryBrush}"
-                                Style="{StaticResource CaptionTextBlockStyle}"
-                                Text="{Binding Fit, Converter={StaticResource EnumValueConverter}, ConverterParameter=ThirdPersonSingular}" />
-                            <TextBlock
-                                Margin="4,0,0,0"
-                                Foreground="{DynamicResource TextFillColorSecondaryBrush}"
-                                Style="{StaticResource CaptionTextBlockStyle}"
-                                Text="{Binding Width, Converter={StaticResource AutoDoubleConverter}, ConverterParameter=Auto}" />
-                            <TextBlock
-                                Margin="4,0,0,0"
-                                Foreground="{DynamicResource TextFillColorSecondaryBrush}"
-                                Style="{StaticResource CaptionTextBlockStyle}"
-=======
                                 FontSize="12"
                                 Foreground="{DynamicResource TextFillColorSecondaryBrush}"
                                 Text="{Binding Fit, Converter={StaticResource EnumValueConverter}, ConverterParameter=ThirdPersonSingular}" />
@@ -92,177 +48,32 @@
                                 Margin="4,0,0,0"
                                 FontSize="12"
                                 Foreground="{DynamicResource TextFillColorSecondaryBrush}"
->>>>>>> 6c095652
                                 Text="×"
                                 Visibility="{Binding ShowHeight, Converter={StaticResource BoolValueConverter}}" />
                             <TextBlock
                                 Margin="4,0,0,0"
-<<<<<<< HEAD
-                                Foreground="{DynamicResource TextFillColorSecondaryBrush}"
-                                Style="{StaticResource CaptionTextBlockStyle}"
-=======
                                 FontSize="12"
                                 FontWeight="SemiBold"
->>>>>>> 6c095652
                                 Text="{Binding Height, Converter={StaticResource AutoDoubleConverter}, ConverterParameter=Auto}"
                                 Visibility="{Binding ShowHeight, Converter={StaticResource BoolValueConverter}}" />
                             <TextBlock
                                 Margin="4,0,0,0"
-<<<<<<< HEAD
+                                FontSize="12"
                                 Foreground="{DynamicResource TextFillColorSecondaryBrush}"
-                                Style="{StaticResource CaptionTextBlockStyle}"
-=======
-                                FontSize="12"
-                                Foreground="{DynamicResource TextFillColorSecondaryBrush}"
->>>>>>> 6c095652
                                 Text="{Binding Unit, Converter={StaticResource EnumValueConverter}, ConverterParameter=ToLower}" />
                         </StackPanel>
                     </Grid>
                 </DataTemplate>
 
                 <DataTemplate DataType="{x:Type m:CustomSize}">
-<<<<<<< HEAD
-                    <Grid Height="50" AutomationProperties.Name="{Binding Name}">
-
-                        <TextBlock
-                            Margin="0,0,0,0"
-                            VerticalAlignment="Center"
-                            FontSize="14"
-                            FontWeight="SemiBold"
-                            Foreground="{DynamicResource PrimaryForegroundBrush}"
-=======
                     <Grid VerticalAlignment="Center" AutomationProperties.Name="{Binding Name}">
                         <TextBlock
                             FontWeight="SemiBold"
->>>>>>> 6c095652
                             Text="{Binding Name}" />
                     </Grid>
                 </DataTemplate>
             </ComboBox.Resources>
-<<<<<<< HEAD
         </ui:ComboBox>
-
-        <StackPanel
-            Grid.Row="1"
-            Margin="12,0,12,12"
-            Orientation="Horizontal"
-            Visibility="{Binding ElementName=SizeComboBox, Path=SelectedValue, Converter={StaticResource SizeTypeToVisibilityConverter}}">
-            <ComboBox
-                Height="56"
-                MinWidth="120"
-                ui:ControlHelper.Header="{x:Static p:Resources.Resize_Type}"
-                AutomationProperties.Name="{x:Static p:Resources.Resize_Type}"
-                ItemsSource="{Binding Source={StaticResource ResizeFitValues}}"
-                Text="{Binding ElementName=SizeComboBox, Path=SelectedValue.Fit, Mode=TwoWay}" />
-
-            <ui:NumberBox
-                Name="WidthNumberBox"
-                Width="102"
-                Margin="8,0,0,0"
-                AutomationProperties.Name="{x:Static p:Resources.Width}"
-                KeyDown="Button_KeyDown"
-                Minimum="0"
-                SpinButtonPlacementMode="Compact">
-                <ui:ControlHelper.Header>
-                    <TextBlock Margin="0,0,0,-1" Text="{x:Static p:Resources.Width}" />
-                </ui:ControlHelper.Header>
-                <ui:NumberBox.Value>
-                    <Binding
-                        ElementName="SizeComboBox"
-                        Mode="TwoWay"
-                        Path="SelectedValue.Width"
-                        UpdateSourceTrigger="PropertyChanged" />
-                </ui:NumberBox.Value>
-            </ui:NumberBox>
-            <TextBlock
-                Name="Times_Symbol"
-                Width="24"
-                Margin="0,8,0,0"
-                VerticalAlignment="Center"
-                AutomationProperties.Name="{x:Static p:Resources.Times_Symbol}"
-                FontFamily="{StaticResource SymbolThemeFontFamily}"
-                Foreground="{DynamicResource SecondaryForegroundBrush}"
-                Text="&#xE947;"
-                TextAlignment="Center"
-                Visibility="{Binding ElementName=SizeComboBox, Path=SelectedValue.ShowHeight, Converter={StaticResource BoolValueConverter}}" />
-
-            <ui:NumberBox
-                Name="HeightNumberBox"
-                Width="102"
-                AutomationProperties.Name="{x:Static p:Resources.Height}"
-                DataContext="{Binding ElementName=SizeComboBox, Path=SelectedItem}"
-                KeyDown="Button_KeyDown"
-                Minimum="0"
-                SpinButtonPlacementMode="Compact"
-                Visibility="{Binding ElementName=SizeComboBox, Path=SelectedValue.ShowHeight, Converter={StaticResource BoolValueConverter}}">
-                <ui:ControlHelper.Header>
-                    <TextBlock Margin="0,0,0,-1" Text="{x:Static p:Resources.Height}" />
-                </ui:ControlHelper.Header>
-                <ui:NumberBox.Value>
-                    <Binding
-                        ElementName="SizeComboBox"
-                        Mode="TwoWay"
-                        Path="SelectedValue.Height"
-                        UpdateSourceTrigger="PropertyChanged" />
-                </ui:NumberBox.Value>
-            </ui:NumberBox>
-            <ComboBox
-                Height="56"
-                Margin="8,0,0,0"
-                ui:ControlHelper.Header="{x:Static p:Resources.Unit}"
-                AutomationProperties.Name="{x:Static p:Resources.Unit}"
-                ItemsSource="{Binding Source={StaticResource ResizeUnitValues}}"
-                Text="{Binding ElementName=SizeComboBox, Path=SelectedValue.Unit, Mode=TwoWay}" />
-        </StackPanel>
-
-
-        <StackPanel Grid.Row="2" Orientation="Vertical">
-
-            <CheckBox
-                Margin="12,4,12,0"
-                Content="{x:Static p:Resources.Input_ShrinkOnly}"
-                IsChecked="{Binding Settings.ShrinkOnly}" />
-
-            <CheckBox
-                Margin="12,4,12,0"
-                Content="{x:Static p:Resources.Input_IgnoreOrientation}"
-                IsChecked="{Binding Settings.IgnoreOrientation}" />
-            <!--
-                TODO: This option doesn't make much sense when resizing into a directory. We should swap it for an option
-                to overwrite any files in the directory instead (issue #88)
-            -->
-            <CheckBox
-                Margin="12,4,12,0"
-                Content="{x:Static p:Resources.Input_Replace}"
-                IsChecked="{Binding Settings.Replace}" />
-
-            <CheckBox
-                Margin="12,4,12,0"
-                Content="{x:Static p:Resources.Input_RemoveMetadata}"
-                IsChecked="{Binding Settings.RemoveMetadata}" />
-
-            <TextBlock
-                Grid.Column="0"
-                Margin="12,12,12,0"
-                HorizontalAlignment="Right"
-                FontWeight="Bold"
-                Foreground="{ui:ThemeResource SystemControlErrorTextForegroundBrush}"
-                Text="{x:Static p:Resources.Input_GifWarning}"
-                TextAlignment="Left"
-                TextWrapping="Wrap"
-                Visibility="{Binding TryingToResizeGifFiles, Converter={StaticResource BoolValueConverter}}" />
-        </StackPanel>
-
-        <Border
-            Grid.Row="3"
-            Margin="0,12,0,0"
-            Padding="12"
-            Background="{DynamicResource SecondaryBackgroundBrush}"
-            BorderBrush="{DynamicResource PrimaryBorderBrush}"
-            BorderThickness="0,1,0,0">
-            <Grid>
-=======
-        </ComboBox>
 
         <Grid Grid.Row="2">
             <Grid.RowDefinitions>
@@ -434,45 +245,11 @@
                 Message="{x:Static p:Resources.Input_GifWarning}"
                 Severity="Warning" />
             <Grid Grid.Row="4" Margin="16,8,16,16">
->>>>>>> 6c095652
                 <Grid.ColumnDefinitions>
                     <ColumnDefinition />
                     <ColumnDefinition Width="Auto" />
                     <ColumnDefinition Width="Auto" />
                 </Grid.ColumnDefinitions>
-<<<<<<< HEAD
-                <Button
-                    Width="36"
-                    Height="36"
-                    Margin="-8,0,0,0"
-                    HorizontalAlignment="Left"
-                    AutomationProperties.Name="{x:Static p:Resources.Open_settings}"
-                    Background="Transparent"
-                    Command="{Binding OpenSettingsCommand}"
-                    Content="&#xE713;"
-                    FontFamily="{StaticResource SymbolThemeFontFamily}"
-                    FontSize="16"
-                    ToolTipService.ToolTip="{x:Static p:Resources.Open_settings}" />
-
-                <Button
-                    Grid.Column="1"
-                    MinWidth="76"
-                    Margin="12,0,0,0"
-                    AutomationProperties.Name="{x:Static p:Resources.Resize_Tooltip}"
-                    Command="{Binding ResizeCommand}"
-                    Content="{x:Static p:Resources.Input_Resize}"
-                    IsDefault="True"
-                    Style="{StaticResource AccentButtonStyle}" />
-
-                <Button
-                    Grid.Column="2"
-                    MinWidth="76"
-                    Margin="12,0,0,0"
-                    Command="{Binding CancelCommand}"
-                    Content="{x:Static p:Resources.Cancel}"
-                    IsCancel="True"
-                    Style="{StaticResource DefaultButtonStyle}" />
-=======
 
                 <ui:Button
                     Width="36"
@@ -510,7 +287,6 @@
                     Command="{Binding CancelCommand}"
                     Content="{x:Static p:Resources.Cancel}"
                     IsCancel="True" />
->>>>>>> 6c095652
             </Grid>
 
 
