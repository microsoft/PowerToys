--- conflicted
+++ resolved
@@ -19,8 +19,6 @@
         {
             DataContext = viewModel;
             Wpf.Ui.Appearance.SystemThemeWatcher.Watch(this);
-<<<<<<< HEAD
-=======
 
             if (OSVersionHelper.IsWindows11())
             {
@@ -31,7 +29,6 @@
                 WindowBackdropType = WindowBackdropType.None;
             }
 
->>>>>>> 412550ab
             InitializeComponent();
         }
 
