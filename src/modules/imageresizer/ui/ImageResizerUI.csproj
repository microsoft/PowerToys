﻿<Project Sdk="Microsoft.NET.Sdk">
  <Import Project="..\..\..\Version.props" />
  
  <PropertyGroup>
    <AssemblyTitle>PowerToys.ImageResizer</AssemblyTitle>
    <OutputPath>$(SolutionDir)$(Platform)\$(Configuration)\modules\ImageResizer</OutputPath>
    <AppendTargetFrameworkToOutputPath>false</AppendTargetFrameworkToOutputPath>
    <AppendRuntimeIdentifierToOutputPath>false</AppendRuntimeIdentifierToOutputPath>
    <GenerateSatelliteAssembliesForCore>true</GenerateSatelliteAssembliesForCore>
    <UseWPF>true</UseWPF>
  </PropertyGroup>
  
  <PropertyGroup>
    <ProjectGuid>{2BE46397-4DFA-414C-9BD4-41E4BBF8CB34}</ProjectGuid>
    <OutputType>WinExe</OutputType>
    <RootNamespace>ImageResizer</RootNamespace>
    <AssemblyName>PowerToys.ImageResizer</AssemblyName>
    <TargetFramework>net7.0-windows10.0.19041.0</TargetFramework>
    <ProjectTypeGuids>{60dc8134-eba5-43b8-bcc9-bb4bc16c2548};{FAE04EC0-301F-11D3-BF4B-00C04F79EFBC}</ProjectTypeGuids>
    <IntermediateOutputPath>$(SolutionDir)$(Platform)\$(Configuration)\obj\$(AssemblyName)\</IntermediateOutputPath>
  </PropertyGroup>
  
  <PropertyGroup>
    <ApplicationIcon>Resources\ImageResizer.ico</ApplicationIcon>
  </PropertyGroup>
  
  <PropertyGroup Condition="'$(Configuration)'=='Release'">
    <Optimize>true</Optimize>
  </PropertyGroup>
  <PropertyGroup Condition="'$(Configuration)'=='Debug'">
    <Optimize>false</Optimize>
  </PropertyGroup>
  <ItemGroup>
    <EmbeddedResource Update="Properties\Resources.resx">
      <Generator>PublicResXFileCodeGenerator</Generator>
      <LastGenOutput>Resources.Designer.cs</LastGenOutput>
      <SubType>Designer</SubType>
    </EmbeddedResource>
  </ItemGroup>
  <ItemGroup>
    <Resource Include="Resources\ImageResizer.ico" />
  </ItemGroup>
  <ItemGroup>
    <Resource Include="Resources\ImageResizer.png" />
  </ItemGroup>
  <ItemGroup>
    <PackageReference Include="Microsoft.Windows.CsWinRT" Version="2.0.0" />
    <PackageReference Include="Microsoft.Xaml.Behaviors.Wpf" Version="1.1.39" />
    <PackageReference Include="ModernWpfUI" Version="0.9.4" />
    <PackageReference Include="System.IO.Abstractions">
      <Version>17.2.3</Version>
    </PackageReference>
<<<<<<< HEAD
    <PackageReference Include="System.Text.Json" Version="7.0.0" />
=======
>>>>>>> 78f5b4c3
  </ItemGroup>
  <ItemGroup>
    <ProjectReference Include="..\..\..\common\GPOWrapperProjection\GPOWrapperProjection.csproj" />
    <ProjectReference Include="..\..\..\common\interop\PowerToys.Interop.vcxproj" />
    <ProjectReference Include="..\..\..\common\Common.UI\Common.UI.csproj" />
  </ItemGroup>
  <ItemGroup>
    <Compile Update="Properties\Resources.Designer.cs">
      <DesignTime>True</DesignTime>
      <AutoGen>True</AutoGen>
      <DependentUpon>Resources.resx</DependentUpon>
    </Compile>
  </ItemGroup>
</Project><|MERGE_RESOLUTION|>--- conflicted
+++ resolved
@@ -1,70 +1,66 @@
-﻿<Project Sdk="Microsoft.NET.Sdk">
-  <Import Project="..\..\..\Version.props" />
-  
-  <PropertyGroup>
-    <AssemblyTitle>PowerToys.ImageResizer</AssemblyTitle>
-    <OutputPath>$(SolutionDir)$(Platform)\$(Configuration)\modules\ImageResizer</OutputPath>
-    <AppendTargetFrameworkToOutputPath>false</AppendTargetFrameworkToOutputPath>
-    <AppendRuntimeIdentifierToOutputPath>false</AppendRuntimeIdentifierToOutputPath>
-    <GenerateSatelliteAssembliesForCore>true</GenerateSatelliteAssembliesForCore>
-    <UseWPF>true</UseWPF>
-  </PropertyGroup>
-  
-  <PropertyGroup>
-    <ProjectGuid>{2BE46397-4DFA-414C-9BD4-41E4BBF8CB34}</ProjectGuid>
-    <OutputType>WinExe</OutputType>
-    <RootNamespace>ImageResizer</RootNamespace>
-    <AssemblyName>PowerToys.ImageResizer</AssemblyName>
-    <TargetFramework>net7.0-windows10.0.19041.0</TargetFramework>
-    <ProjectTypeGuids>{60dc8134-eba5-43b8-bcc9-bb4bc16c2548};{FAE04EC0-301F-11D3-BF4B-00C04F79EFBC}</ProjectTypeGuids>
-    <IntermediateOutputPath>$(SolutionDir)$(Platform)\$(Configuration)\obj\$(AssemblyName)\</IntermediateOutputPath>
-  </PropertyGroup>
-  
-  <PropertyGroup>
-    <ApplicationIcon>Resources\ImageResizer.ico</ApplicationIcon>
-  </PropertyGroup>
-  
-  <PropertyGroup Condition="'$(Configuration)'=='Release'">
-    <Optimize>true</Optimize>
-  </PropertyGroup>
-  <PropertyGroup Condition="'$(Configuration)'=='Debug'">
-    <Optimize>false</Optimize>
-  </PropertyGroup>
-  <ItemGroup>
-    <EmbeddedResource Update="Properties\Resources.resx">
-      <Generator>PublicResXFileCodeGenerator</Generator>
-      <LastGenOutput>Resources.Designer.cs</LastGenOutput>
-      <SubType>Designer</SubType>
-    </EmbeddedResource>
-  </ItemGroup>
-  <ItemGroup>
-    <Resource Include="Resources\ImageResizer.ico" />
-  </ItemGroup>
-  <ItemGroup>
-    <Resource Include="Resources\ImageResizer.png" />
-  </ItemGroup>
-  <ItemGroup>
-    <PackageReference Include="Microsoft.Windows.CsWinRT" Version="2.0.0" />
-    <PackageReference Include="Microsoft.Xaml.Behaviors.Wpf" Version="1.1.39" />
-    <PackageReference Include="ModernWpfUI" Version="0.9.4" />
-    <PackageReference Include="System.IO.Abstractions">
-      <Version>17.2.3</Version>
-    </PackageReference>
-<<<<<<< HEAD
-    <PackageReference Include="System.Text.Json" Version="7.0.0" />
-=======
->>>>>>> 78f5b4c3
-  </ItemGroup>
-  <ItemGroup>
-    <ProjectReference Include="..\..\..\common\GPOWrapperProjection\GPOWrapperProjection.csproj" />
-    <ProjectReference Include="..\..\..\common\interop\PowerToys.Interop.vcxproj" />
-    <ProjectReference Include="..\..\..\common\Common.UI\Common.UI.csproj" />
-  </ItemGroup>
-  <ItemGroup>
-    <Compile Update="Properties\Resources.Designer.cs">
-      <DesignTime>True</DesignTime>
-      <AutoGen>True</AutoGen>
-      <DependentUpon>Resources.resx</DependentUpon>
-    </Compile>
-  </ItemGroup>
+﻿<Project Sdk="Microsoft.NET.Sdk">
+  <Import Project="..\..\..\Version.props" />
+  
+  <PropertyGroup>
+    <AssemblyTitle>PowerToys.ImageResizer</AssemblyTitle>
+    <OutputPath>$(SolutionDir)$(Platform)\$(Configuration)\modules\ImageResizer</OutputPath>
+    <AppendTargetFrameworkToOutputPath>false</AppendTargetFrameworkToOutputPath>
+    <AppendRuntimeIdentifierToOutputPath>false</AppendRuntimeIdentifierToOutputPath>
+    <GenerateSatelliteAssembliesForCore>true</GenerateSatelliteAssembliesForCore>
+    <UseWPF>true</UseWPF>
+  </PropertyGroup>
+  
+  <PropertyGroup>
+    <ProjectGuid>{2BE46397-4DFA-414C-9BD4-41E4BBF8CB34}</ProjectGuid>
+    <OutputType>WinExe</OutputType>
+    <RootNamespace>ImageResizer</RootNamespace>
+    <AssemblyName>PowerToys.ImageResizer</AssemblyName>
+    <TargetFramework>net7.0-windows10.0.19041.0</TargetFramework>
+    <ProjectTypeGuids>{60dc8134-eba5-43b8-bcc9-bb4bc16c2548};{FAE04EC0-301F-11D3-BF4B-00C04F79EFBC}</ProjectTypeGuids>
+    <IntermediateOutputPath>$(SolutionDir)$(Platform)\$(Configuration)\obj\$(AssemblyName)\</IntermediateOutputPath>
+  </PropertyGroup>
+  
+  <PropertyGroup>
+    <ApplicationIcon>Resources\ImageResizer.ico</ApplicationIcon>
+  </PropertyGroup>
+  
+  <PropertyGroup Condition="'$(Configuration)'=='Release'">
+    <Optimize>true</Optimize>
+  </PropertyGroup>
+  <PropertyGroup Condition="'$(Configuration)'=='Debug'">
+    <Optimize>false</Optimize>
+  </PropertyGroup>
+  <ItemGroup>
+    <EmbeddedResource Update="Properties\Resources.resx">
+      <Generator>PublicResXFileCodeGenerator</Generator>
+      <LastGenOutput>Resources.Designer.cs</LastGenOutput>
+      <SubType>Designer</SubType>
+    </EmbeddedResource>
+  </ItemGroup>
+  <ItemGroup>
+    <Resource Include="Resources\ImageResizer.ico" />
+  </ItemGroup>
+  <ItemGroup>
+    <Resource Include="Resources\ImageResizer.png" />
+  </ItemGroup>
+  <ItemGroup>
+    <PackageReference Include="Microsoft.Windows.CsWinRT" Version="2.0.0" />
+    <PackageReference Include="Microsoft.Xaml.Behaviors.Wpf" Version="1.1.39" />
+    <PackageReference Include="ModernWpfUI" Version="0.9.4" />
+    <PackageReference Include="System.IO.Abstractions">
+      <Version>17.2.3</Version>
+    </PackageReference>
+  </ItemGroup>
+  <ItemGroup>
+    <ProjectReference Include="..\..\..\common\GPOWrapperProjection\GPOWrapperProjection.csproj" />
+    <ProjectReference Include="..\..\..\common\interop\PowerToys.Interop.vcxproj" />
+    <ProjectReference Include="..\..\..\common\Common.UI\Common.UI.csproj" />
+  </ItemGroup>
+  <ItemGroup>
+    <Compile Update="Properties\Resources.Designer.cs">
+      <DesignTime>True</DesignTime>
+      <AutoGen>True</AutoGen>
+      <DependentUpon>Resources.resx</DependentUpon>
+    </Compile>
+  </ItemGroup>
 </Project>