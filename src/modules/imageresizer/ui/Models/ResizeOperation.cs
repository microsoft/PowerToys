--- conflicted
+++ resolved
@@ -27,11 +27,7 @@
         private readonly string _destinationDirectory;
         private readonly Settings _settings;
 
-<<<<<<< HEAD
-        // Filenames to avoid according to https://docs.microsoft.com/en-us/windows/win32/fileio/naming-a-file#file-and-directory-names
-=======
         // Filenames to avoid according to https://learn.microsoft.com/windows/win32/fileio/naming-a-file#file-and-directory-names
->>>>>>> 46099058
         private static readonly string[] _avoidFilenames =
             {
                 "CON", "PRN", "AUX", "NUL",
@@ -89,17 +85,10 @@
                     {
                         BitmapMetadata originalMetadata = (BitmapMetadata)originalFrame.Metadata;
 
-<<<<<<< HEAD
-    #if DEBUG
-                        Debug.WriteLine($"### Processing metadata of file {_file}");
-                        originalMetadata.PrintsAllMetadataToDebugOutput();
-    #endif
-=======
 #if DEBUG
                         Debug.WriteLine($"### Processing metadata of file {_file}");
                         originalMetadata.PrintsAllMetadataToDebugOutput();
 #endif
->>>>>>> 46099058
 
                         var metadata = GetValidMetadata(originalMetadata, transformedBitmap, containerFormat);
 
