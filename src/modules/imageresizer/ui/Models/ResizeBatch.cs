--- conflicted
+++ resolved
@@ -7,11 +7,8 @@
 using System.Collections.Generic;
 using System.IO;
 using System.IO.Abstractions;
-<<<<<<< HEAD
-=======
 using System.IO.Pipes;
 using System.Text;
->>>>>>> fcd05f2f
 using System.Threading;
 using System.Threading.Tasks;
 using ImageResizer.Properties;
@@ -32,19 +29,6 @@
             const string pipeNamePrefix = "\\\\.\\pipe\\";
             string pipeName = null;
 
-<<<<<<< HEAD
-            // NB: We read these from stdin since there are limits on the number of args you can have
-            string file;
-            if (standardInput != null)
-            {
-                while ((file = standardInput.ReadLine()) != null)
-                {
-                    batch.Files.Add(file);
-                }
-            }
-
-=======
->>>>>>> fcd05f2f
             for (var i = 0; i < args?.Length; i++)
             {
                 if (args[i] == "/d")
@@ -118,9 +102,7 @@
                     {
                         Execute(file);
                     }
-#pragma warning disable CA1031 // Do not catch general exception types
                     catch (Exception ex)
-#pragma warning restore CA1031 // Do not catch general exception types
                     {
                         errors.Add(new ResizeError { File = _fileSystem.Path.GetFileName(file), Error = ex.Message });
                     }
