--- conflicted
+++ resolved
@@ -64,11 +64,6 @@
                     }
                 }
 
-<<<<<<< HEAD
-                // TODO: free unmanaged resources (unmanaged objects) and override finalizer
-                // TODO: set large fields to null
-=======
->>>>>>> 46099058
                 disposedValue = true;
             }
         }
