// Copyright (c) Brice Lambson
// The Brice Lambson licenses this file to you under the MIT license.
// See the LICENSE file in the project root for more information.  Code forked from Brice Lambson's https://github.com/bricelam/ImageResizer/

using System;
using System.IO;
using System.Linq;
using System.Windows.Media;
using System.Windows.Media.Imaging;
using ImageResizer.Extensions;
using ImageResizer.Properties;
using ImageResizer.Test;
using Microsoft.VisualStudio.TestTools.UnitTesting;

namespace ImageResizer.Models
{
    [TestClass]
    public class ResizeOperationTests : IDisposable
    {
        private readonly TestDirectory _directory = new TestDirectory();
        private bool disposedValue;

        [TestMethod]
        public void ExecuteCopiesFrameMetadata()
        {
            var operation = new ResizeOperation("Test.jpg", _directory, Settings());

            operation.Execute();

            AssertEx.Image(
                _directory.File(),
                image => Assert.AreEqual("Test", ((BitmapMetadata)image.Frames[0].Metadata).Comment));
        }

        [TestMethod]
        public void ExecuteCopiesFrameMetadataEvenWhenMetadataCannotBeCloned()
        {
            var operation = new ResizeOperation("TestMetadataIssue2447.jpg", _directory, Settings());

            operation.Execute();

            AssertEx.Image(
                _directory.File(),
                image => Assert.IsNotNull(((BitmapMetadata)image.Frames[0].Metadata).CameraModel));
        }

        [TestMethod]
        public void ExecuteKeepsDateModified()
        {
            var operation = new ResizeOperation("Test.png", _directory, Settings(s => s.KeepDateModified = true));

            operation.Execute();

            Assert.AreEqual(File.GetLastWriteTimeUtc("Test.png"), File.GetLastWriteTimeUtc(_directory.File()));
        }

        [TestMethod]
        public void ExecuteKeepsDateModifiedWhenReplacingOriginals()
        {
            var path = Path.Combine(_directory, "Test.png");
            File.Copy("Test.png", path);

            var originalDateModified = File.GetLastWriteTimeUtc(path);

            var operation = new ResizeOperation(
                path,
                null,
                Settings(
                    s =>
                    {
                        s.KeepDateModified = true;
                        s.Replace = true;
                    }));

            operation.Execute();

            Assert.AreEqual(originalDateModified, File.GetLastWriteTimeUtc(_directory.File()));
        }

        [TestMethod]
        public void ExecuteReplacesOriginals()
        {
            var path = Path.Combine(_directory, "Test.png");
            File.Copy("Test.png", path);

            var operation = new ResizeOperation(path, null, Settings(s => s.Replace = true));

            operation.Execute();

            AssertEx.Image(_directory.File(), image => Assert.AreEqual(96, image.Frames[0].PixelWidth));
        }

        [TestMethod]
        public void ExecuteTransformsEachFrame()
        {
            var operation = new ResizeOperation("Test.gif", _directory, Settings());

            operation.Execute();

            AssertEx.Image(
                _directory.File(),
                image =>
                {
                    Assert.AreEqual(2, image.Frames.Count);
                    AssertEx.All(image.Frames, frame => Assert.AreEqual(96, frame.PixelWidth));
                });
        }

        [TestMethod]
        public void ExecuteUsesFallbackEncoder()
        {
            var operation = new ResizeOperation(
                "Test.ico",
                _directory,
                Settings(s => s.FallbackEncoder = new PngBitmapEncoder().CodecInfo.ContainerFormat));

            operation.Execute();

            CollectionAssert.Contains(_directory.FileNames.ToList(), "Test (Test).png");
        }

        [TestMethod]
        public void TransformIgnoresOrientationWhenLandscapeToPortrait()
        {
            var operation = new ResizeOperation(
                "Test.png",
                _directory,
                Settings(
                    x =>
                    {
                        x.IgnoreOrientation = true;
                        x.SelectedSize.Width = 96;
                        x.SelectedSize.Height = 192;
                    }));

            operation.Execute();

            AssertEx.Image(
                _directory.File(),
                image =>
                {
                    Assert.AreEqual(192, image.Frames[0].PixelWidth);
                    Assert.AreEqual(96, image.Frames[0].PixelHeight);
                });
        }

        [TestMethod]
        public void TransformIgnoresOrientationWhenPortraitToLandscape()
        {
            var operation = new ResizeOperation(
                "TestPortrait.png",
                _directory,
                Settings(
                    x =>
                    {
                        x.IgnoreOrientation = true;
                        x.SelectedSize.Width = 192;
                        x.SelectedSize.Height = 96;
                    }));

            operation.Execute();

            AssertEx.Image(
                _directory.File(),
                image =>
                {
                    Assert.AreEqual(96, image.Frames[0].PixelWidth);
                    Assert.AreEqual(192, image.Frames[0].PixelHeight);
                });
        }

        [TestMethod]
        public void TransformIgnoresIgnoreOrientationWhenAuto()
        {
            var operation = new ResizeOperation(
                "Test.png",
                _directory,
                Settings(
                    x =>
                    {
                        x.IgnoreOrientation = true;
                        x.SelectedSize.Width = 96;
                        x.SelectedSize.Height = 0;
                    }));

            operation.Execute();

            AssertEx.Image(
                _directory.File(),
                image =>
                {
                    Assert.AreEqual(96, image.Frames[0].PixelWidth);
                    Assert.AreEqual(48, image.Frames[0].PixelHeight);
                });
        }

        [TestMethod]
        public void TransformIgnoresIgnoreOrientationWhenPercent()
        {
            var operation = new ResizeOperation(
                "Test.png",
                _directory,
                Settings(
                    x =>
                    {
                        x.IgnoreOrientation = true;
                        x.SelectedSize.Width = 50;
                        x.SelectedSize.Height = 200;
                        x.SelectedSize.Unit = ResizeUnit.Percent;
                        x.SelectedSize.Fit = ResizeFit.Stretch;
                    }));

            operation.Execute();

            AssertEx.Image(
                _directory.File(),
                image =>
                {
                    Assert.AreEqual(96, image.Frames[0].PixelWidth);
                    Assert.AreEqual(192, image.Frames[0].PixelHeight);
                });
        }

        [TestMethod]
        public void TransformHonorsShrinkOnly()
        {
            var operation = new ResizeOperation(
                "Test.png",
                _directory,
                Settings(
                    x =>
                    {
                        x.ShrinkOnly = true;
                        x.SelectedSize.Width = 288;
                        x.SelectedSize.Height = 288;
                    }));

            operation.Execute();

            AssertEx.Image(
                _directory.File(),
                image =>
                {
                    Assert.AreEqual(192, image.Frames[0].PixelWidth);
                    Assert.AreEqual(96, image.Frames[0].PixelHeight);
                });
        }

        [TestMethod]
        public void TransformIgnoresShrinkOnlyWhenPercent()
        {
            var operation = new ResizeOperation(
                "Test.png",
                _directory,
                Settings(
                    x =>
                    {
                        x.ShrinkOnly = true;
                        x.SelectedSize.Width = 133.3;
                        x.SelectedSize.Unit = ResizeUnit.Percent;
                    }));

            operation.Execute();

            AssertEx.Image(
                _directory.File(),
                image =>
                {
                    Assert.AreEqual(256, image.Frames[0].PixelWidth);
                    Assert.AreEqual(128, image.Frames[0].PixelHeight);
                });
        }

        [TestMethod]
        public void TransformHonorsShrinkOnlyWhenAutoHeight()
        {
            var operation = new ResizeOperation(
                "Test.png",
                _directory,
                Settings(
                    x =>
                    {
                        x.ShrinkOnly = true;
                        x.SelectedSize.Width = 288;
                        x.SelectedSize.Height = 0;
                    }));

            operation.Execute();

            AssertEx.Image(
                _directory.File(),
                image => Assert.AreEqual(192, image.Frames[0].PixelWidth));
        }

        [TestMethod]
        public void TransformHonorsShrinkOnlyWhenAutoWidth()
        {
            var operation = new ResizeOperation(
                "Test.png",
                _directory,
                Settings(
                    x =>
                    {
                        x.ShrinkOnly = true;
                        x.SelectedSize.Width = 0;
                        x.SelectedSize.Height = 288;
                    }));

            operation.Execute();

            AssertEx.Image(
                _directory.File(),
                image => Assert.AreEqual(96, image.Frames[0].PixelHeight));
        }

        [TestMethod]
        public void TransformHonorsUnit()
        {
            var operation = new ResizeOperation(
                "Test.png",
                _directory,
                Settings(
                    x =>
                    {
                        x.SelectedSize.Width = 1;
                        x.SelectedSize.Height = 1;
                        x.SelectedSize.Unit = ResizeUnit.Inch;
                    }));

            operation.Execute();

            AssertEx.Image(_directory.File(), image => Assert.AreEqual(Math.Ceiling(image.Frames[0].DpiX), image.Frames[0].PixelWidth));
        }

        [TestMethod]
        public void TransformHonorsFitWhenFit()
        {
            var operation = new ResizeOperation(
                "Test.png",
                _directory,
                Settings(x => x.SelectedSize.Fit = ResizeFit.Fit));

            operation.Execute();

            AssertEx.Image(
                _directory.File(),
                image =>
                {
                    Assert.AreEqual(96, image.Frames[0].PixelWidth);
                    Assert.AreEqual(48, image.Frames[0].PixelHeight);
                });
        }

        [TestMethod]
        public void TransformHonorsFitWhenFill()
        {
            var operation = new ResizeOperation(
                "Test.png",
                _directory,
                Settings(x => x.SelectedSize.Fit = ResizeFit.Fill));

            operation.Execute();

            AssertEx.Image(
                _directory.File(),
                image =>
                {
                    Assert.AreEqual(Colors.White, image.Frames[0].GetFirstPixel());
                    Assert.AreEqual(96, image.Frames[0].PixelWidth);
                    Assert.AreEqual(96, image.Frames[0].PixelHeight);
                });
        }

        [TestMethod]
        public void TransformHonorsFitWhenStretch()
        {
            var operation = new ResizeOperation(
                "Test.png",
                _directory,
                Settings(x => x.SelectedSize.Fit = ResizeFit.Stretch));

            operation.Execute();

            AssertEx.Image(
                _directory.File(),
                image =>
                {
                    Assert.AreEqual(Colors.Black, image.Frames[0].GetFirstPixel());
                    Assert.AreEqual(96, image.Frames[0].PixelWidth);
                    Assert.AreEqual(96, image.Frames[0].PixelHeight);
                });
        }

        [TestMethod]
        public void GetDestinationPathUniquifiesOutputFilename()
        {
            File.WriteAllBytes(Path.Combine(_directory, "Test (Test).png"), Array.Empty<byte>());

            var operation = new ResizeOperation("Test.png", _directory, Settings());

            operation.Execute();

            CollectionAssert.Contains(_directory.FileNames.ToList(), "Test (Test) (1).png");
        }

        [TestMethod]
        public void GetDestinationPathUniquifiesOutputFilenameAgain()
        {
            File.WriteAllBytes(Path.Combine(_directory, "Test (Test).png"), Array.Empty<byte>());
            File.WriteAllBytes(Path.Combine(_directory, "Test (Test) (1).png"), Array.Empty<byte>());

            var operation = new ResizeOperation("Test.png", _directory, Settings());

            operation.Execute();

            CollectionAssert.Contains(_directory.FileNames.ToList(), "Test (Test) (2).png");
        }

        [TestMethod]
        public void GetDestinationPathUsesFileNameFormat()
        {
            var operation = new ResizeOperation(
                "Test.png",
                _directory,
                Settings(s => s.FileName = "%1_%2_%3_%4_%5_%6"));

            operation.Execute();

            CollectionAssert.Contains(_directory.FileNames.ToList(), "Test_Test_96_96_96_48.png");
        }

        [TestMethod]
        public void ExecuteHandlesDirectoriesInFileNameFormat()
        {
            var operation = new ResizeOperation(
                "Test.png",
                _directory,
                Settings(s => s.FileName = @"Directory\%1 (%2)"));

            operation.Execute();

            Assert.IsTrue(File.Exists(_directory + @"\Directory\Test (Test).png"));
        }

        [TestMethod]
        public void StripMetadata()
        {
            var operation = new ResizeOperation(
                "TestMetadataIssue1928.jpg",
                _directory,
                Settings(
                    x =>
                    {
                        x.RemoveMetadata = true;
                    }));

            operation.Execute();

            AssertEx.Image(
                _directory.File(),
                image => Assert.IsNull(((BitmapMetadata)image.Frames[0].Metadata).DateTaken));
            AssertEx.Image(
                _directory.File(),
                image => Assert.IsNotNull(((BitmapMetadata)image.Frames[0].Metadata).GetQuerySafe("System.Photo.Orientation")));
        }

        [TestMethod]
        public void StripMetadataWhenNoMetadataPresent()
        {
            var operation = new ResizeOperation(
                "TestMetadataIssue1928_NoMetadata.jpg",
                _directory,
                Settings(
                    x =>
                    {
                        x.RemoveMetadata = true;
                    }));

            operation.Execute();

            AssertEx.Image(
                _directory.File(),
                image => Assert.IsNull(((BitmapMetadata)image.Frames[0].Metadata).DateTaken));
            AssertEx.Image(
                _directory.File(),
                image => Assert.IsNull(((BitmapMetadata)image.Frames[0].Metadata).GetQuerySafe("System.Photo.Orientation")));
        }

        [TestMethod]
        public void VerifyFileNameIsSanitized()
        {
            var operation = new ResizeOperation(
                "Test.png",
                _directory,
                Settings(
                    s =>
                    {
                        s.FileName = @"Directory\%1:*?""<>|(%2)";
                        s.SelectedSize.Name = "Test\\/";
                    }));

            operation.Execute();

            Assert.IsTrue(File.Exists(_directory + @"\Directory\Test_______(Test__).png"));
        }

        [TestMethod]
        public void VerifyNotRecommendedNameIsChanged()
        {
            var operation = new ResizeOperation(
                "Test.png",
                _directory,
                Settings(
                    s =>
                    {
                        s.FileName = @"nul";
                    }));

            operation.Execute();

            Assert.IsTrue(File.Exists(_directory + @"\nul_.png"));
        }

        private static Settings Settings(Action<Settings> action = null)
        {
            var settings = new Settings()
            {
                SelectedSizeIndex = 0,
            };
            settings.Sizes.Clear();

            settings.Sizes.Add(new ResizeSize
            {
                Name = "Test",
                Width = 96,
                Height = 96,
            });

            action?.Invoke(settings);

            return settings;
        }

        protected virtual void Dispose(bool disposing)
        {
            if (!disposedValue)
            {
                if (disposing)
                {
                    _directory.Dispose();
                }

<<<<<<< HEAD
                // TODO: free unmanaged resources (unmanaged objects) and override finalizer
                // TODO: set large fields to null
=======
>>>>>>> 46099058
                disposedValue = true;
            }
        }

        public void Dispose()
        {
            // Do not change this code. Put cleanup code in 'Dispose(bool disposing)' method
            Dispose(disposing: true);
            GC.SuppressFinalize(this);
        }
    }
}<|MERGE_RESOLUTION|>--- conflicted
+++ resolved
@@ -550,11 +550,6 @@
                     _directory.Dispose();
                 }
 
-<<<<<<< HEAD
-                // TODO: free unmanaged resources (unmanaged objects) and override finalizer
-                // TODO: set large fields to null
-=======
->>>>>>> 46099058
                 disposedValue = true;
             }
         }
