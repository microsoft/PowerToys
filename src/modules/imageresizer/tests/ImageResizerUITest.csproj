﻿<Project Sdk="Microsoft.NET.Sdk">
  <Import Project="..\..\..\Version.props" />
  
  <PropertyGroup>
    <TargetFramework>netcoreapp3.1</TargetFramework>
    <ProjectGuid>{E0CC7526-D85E-43AC-844F-D5DF0D2F5AB8}</ProjectGuid>
    <OutputType>Library</OutputType>
    <AppDesignerFolder>Properties</AppDesignerFolder>
    <RootNamespace>ImageResizer</RootNamespace>
    <AssemblyName>ImageResizer.Test</AssemblyName>
    <AssemblyCompany>Microsoft Corp.</AssemblyCompany>
    <AssemblyCopyright>Copyright (C) 2020 Microsoft Corp.</AssemblyCopyright>
    <Version>$(Version).0</Version>
    <OutputPath>$(SolutionDir)$(Platform)\$(Configuration)\modules\ImageResizer\$(AssemblyName)\</OutputPath>
    <CodeAnalysisRuleSet>..\..\..\codeAnalysis\Rules.ruleset</CodeAnalysisRuleSet>
    <Platforms>x64</Platforms>
  </PropertyGroup>
  
  <PropertyGroup>
    <Platform Condition="'$(Platform)'==''">x64</Platform>
    <TreatWarningsAsErrors>true</TreatWarningsAsErrors>
    <IntermediateOutputPath>$(SolutionDir)$(Platform)\$(Configuration)\obj\$(AssemblyName)\</IntermediateOutputPath>
  </PropertyGroup>
    
  <PropertyGroup Condition="'$(Configuration)|$(Platform)'=='Release|x64'">
    <PlatformTarget>x64</PlatformTarget>
  </PropertyGroup>
  <PropertyGroup Condition="'$(Configuration)|$(Platform)'=='Debug|x64'">
    <PlatformTarget>x64</PlatformTarget>
  </PropertyGroup>
  
  <ItemGroup>
    <ProjectReference Include="..\ui\ImageResizerUI.csproj" />
  </ItemGroup>
  <ItemGroup>
    <AdditionalFiles Include="..\..\..\codeAnalysis\StyleCop.json">
      <Link>StyleCop.json</Link>
    </AdditionalFiles>
  </ItemGroup>
  <ItemGroup>
    <Compile Include="..\codeAnalysis\GlobalSuppressions.cs" Link="GlobalSuppressions.cs" />
  </ItemGroup>
  <ItemGroup>
    <Content Include="Test.gif">
      <CopyToOutputDirectory>PreserveNewest</CopyToOutputDirectory>
    </Content>
    <Content Include="Test.ico">
      <CopyToOutputDirectory>PreserveNewest</CopyToOutputDirectory>
    </Content>
    <Content Include="Test.jpg">
      <CopyToOutputDirectory>PreserveNewest</CopyToOutputDirectory>
    </Content>
    <Content Include="Test.png">
      <CopyToOutputDirectory>PreserveNewest</CopyToOutputDirectory>
    </Content>
    <Content Include="TestMetadataIssue2447.jpg">
      <CopyToOutputDirectory>PreserveNewest</CopyToOutputDirectory>
    </Content>
    <Content Include="TestPortrait.png">
      <CopyToOutputDirectory>PreserveNewest</CopyToOutputDirectory>
    </Content>
  </ItemGroup>
  <ItemGroup>
    <PackageReference Include="Microsoft.CodeAnalysis.FxCopAnalyzers" Version="3.3.0">
      <PrivateAssets>all</PrivateAssets>
    </PackageReference>
    <PackageReference Include="Microsoft.NET.Test.Sdk" Version="16.7.1" />
    <PackageReference Include="Moq" Version="4.14.5" />
    <PackageReference Include="StyleCop.Analyzers" Version="1.1.118">
      <PrivateAssets>all</PrivateAssets>
    </PackageReference>
<<<<<<< HEAD
    <PackageReference Include="System.IO.Abstractions">
      <Version>12.2.5</Version>
    </PackageReference>
    <PackageReference Include="System.ValueTuple">
      <Version>4.5.0</Version>
    </PackageReference>
    <PackageReference Include="xunit">
      <Version>2.4.1</Version>
    </PackageReference>
    <PackageReference Include="xunit.runner.visualstudio">
      <Version>2.4.3</Version>
      <IncludeAssets>runtime; build; native; contentfiles; analyzers; buildtransitive</IncludeAssets>
=======
    <PackageReference Include="System.ValueTuple" Version="4.5.0" />
    <PackageReference Include="xunit" Version="2.4.1" />
    <PackageReference Include="xunit.runner.visualstudio" Version="2.4.3">
>>>>>>> 5ac30cec
      <PrivateAssets>all</PrivateAssets>
    </PackageReference>
  </ItemGroup>
</Project><|MERGE_RESOLUTION|>--- conflicted
+++ resolved
@@ -1,93 +1,79 @@
-﻿<Project Sdk="Microsoft.NET.Sdk">
-  <Import Project="..\..\..\Version.props" />
-  
-  <PropertyGroup>
-    <TargetFramework>netcoreapp3.1</TargetFramework>
-    <ProjectGuid>{E0CC7526-D85E-43AC-844F-D5DF0D2F5AB8}</ProjectGuid>
-    <OutputType>Library</OutputType>
-    <AppDesignerFolder>Properties</AppDesignerFolder>
-    <RootNamespace>ImageResizer</RootNamespace>
-    <AssemblyName>ImageResizer.Test</AssemblyName>
-    <AssemblyCompany>Microsoft Corp.</AssemblyCompany>
-    <AssemblyCopyright>Copyright (C) 2020 Microsoft Corp.</AssemblyCopyright>
-    <Version>$(Version).0</Version>
-    <OutputPath>$(SolutionDir)$(Platform)\$(Configuration)\modules\ImageResizer\$(AssemblyName)\</OutputPath>
-    <CodeAnalysisRuleSet>..\..\..\codeAnalysis\Rules.ruleset</CodeAnalysisRuleSet>
-    <Platforms>x64</Platforms>
-  </PropertyGroup>
-  
-  <PropertyGroup>
-    <Platform Condition="'$(Platform)'==''">x64</Platform>
-    <TreatWarningsAsErrors>true</TreatWarningsAsErrors>
-    <IntermediateOutputPath>$(SolutionDir)$(Platform)\$(Configuration)\obj\$(AssemblyName)\</IntermediateOutputPath>
-  </PropertyGroup>
-    
-  <PropertyGroup Condition="'$(Configuration)|$(Platform)'=='Release|x64'">
-    <PlatformTarget>x64</PlatformTarget>
-  </PropertyGroup>
-  <PropertyGroup Condition="'$(Configuration)|$(Platform)'=='Debug|x64'">
-    <PlatformTarget>x64</PlatformTarget>
-  </PropertyGroup>
-  
-  <ItemGroup>
-    <ProjectReference Include="..\ui\ImageResizerUI.csproj" />
-  </ItemGroup>
-  <ItemGroup>
-    <AdditionalFiles Include="..\..\..\codeAnalysis\StyleCop.json">
-      <Link>StyleCop.json</Link>
-    </AdditionalFiles>
-  </ItemGroup>
-  <ItemGroup>
-    <Compile Include="..\codeAnalysis\GlobalSuppressions.cs" Link="GlobalSuppressions.cs" />
-  </ItemGroup>
-  <ItemGroup>
-    <Content Include="Test.gif">
-      <CopyToOutputDirectory>PreserveNewest</CopyToOutputDirectory>
-    </Content>
-    <Content Include="Test.ico">
-      <CopyToOutputDirectory>PreserveNewest</CopyToOutputDirectory>
-    </Content>
-    <Content Include="Test.jpg">
-      <CopyToOutputDirectory>PreserveNewest</CopyToOutputDirectory>
-    </Content>
-    <Content Include="Test.png">
-      <CopyToOutputDirectory>PreserveNewest</CopyToOutputDirectory>
-    </Content>
-    <Content Include="TestMetadataIssue2447.jpg">
-      <CopyToOutputDirectory>PreserveNewest</CopyToOutputDirectory>
-    </Content>
-    <Content Include="TestPortrait.png">
-      <CopyToOutputDirectory>PreserveNewest</CopyToOutputDirectory>
-    </Content>
-  </ItemGroup>
-  <ItemGroup>
-    <PackageReference Include="Microsoft.CodeAnalysis.FxCopAnalyzers" Version="3.3.0">
-      <PrivateAssets>all</PrivateAssets>
-    </PackageReference>
-    <PackageReference Include="Microsoft.NET.Test.Sdk" Version="16.7.1" />
-    <PackageReference Include="Moq" Version="4.14.5" />
-    <PackageReference Include="StyleCop.Analyzers" Version="1.1.118">
-      <PrivateAssets>all</PrivateAssets>
-    </PackageReference>
-<<<<<<< HEAD
-    <PackageReference Include="System.IO.Abstractions">
-      <Version>12.2.5</Version>
-    </PackageReference>
-    <PackageReference Include="System.ValueTuple">
-      <Version>4.5.0</Version>
-    </PackageReference>
-    <PackageReference Include="xunit">
-      <Version>2.4.1</Version>
-    </PackageReference>
-    <PackageReference Include="xunit.runner.visualstudio">
-      <Version>2.4.3</Version>
-      <IncludeAssets>runtime; build; native; contentfiles; analyzers; buildtransitive</IncludeAssets>
-=======
-    <PackageReference Include="System.ValueTuple" Version="4.5.0" />
-    <PackageReference Include="xunit" Version="2.4.1" />
-    <PackageReference Include="xunit.runner.visualstudio" Version="2.4.3">
->>>>>>> 5ac30cec
-      <PrivateAssets>all</PrivateAssets>
-    </PackageReference>
-  </ItemGroup>
+﻿<Project Sdk="Microsoft.NET.Sdk">
+  <Import Project="..\..\..\Version.props" />
+  
+  <PropertyGroup>
+    <TargetFramework>netcoreapp3.1</TargetFramework>
+    <ProjectGuid>{E0CC7526-D85E-43AC-844F-D5DF0D2F5AB8}</ProjectGuid>
+    <OutputType>Library</OutputType>
+    <AppDesignerFolder>Properties</AppDesignerFolder>
+    <RootNamespace>ImageResizer</RootNamespace>
+    <AssemblyName>ImageResizer.Test</AssemblyName>
+    <AssemblyCompany>Microsoft Corp.</AssemblyCompany>
+    <AssemblyCopyright>Copyright (C) 2020 Microsoft Corp.</AssemblyCopyright>
+    <Version>$(Version).0</Version>
+    <OutputPath>$(SolutionDir)$(Platform)\$(Configuration)\modules\ImageResizer\$(AssemblyName)\</OutputPath>
+    <CodeAnalysisRuleSet>..\..\..\codeAnalysis\Rules.ruleset</CodeAnalysisRuleSet>
+    <Platforms>x64</Platforms>
+  </PropertyGroup>
+  
+  <PropertyGroup>
+    <Platform Condition="'$(Platform)'==''">x64</Platform>
+    <TreatWarningsAsErrors>true</TreatWarningsAsErrors>
+    <IntermediateOutputPath>$(SolutionDir)$(Platform)\$(Configuration)\obj\$(AssemblyName)\</IntermediateOutputPath>
+  </PropertyGroup>
+    
+  <PropertyGroup Condition="'$(Configuration)|$(Platform)'=='Release|x64'">
+    <PlatformTarget>x64</PlatformTarget>
+  </PropertyGroup>
+  <PropertyGroup Condition="'$(Configuration)|$(Platform)'=='Debug|x64'">
+    <PlatformTarget>x64</PlatformTarget>
+  </PropertyGroup>
+  
+  <ItemGroup>
+    <ProjectReference Include="..\ui\ImageResizerUI.csproj" />
+  </ItemGroup>
+  <ItemGroup>
+    <AdditionalFiles Include="..\..\..\codeAnalysis\StyleCop.json">
+      <Link>StyleCop.json</Link>
+    </AdditionalFiles>
+  </ItemGroup>
+  <ItemGroup>
+    <Compile Include="..\codeAnalysis\GlobalSuppressions.cs" Link="GlobalSuppressions.cs" />
+  </ItemGroup>
+  <ItemGroup>
+    <Content Include="Test.gif">
+      <CopyToOutputDirectory>PreserveNewest</CopyToOutputDirectory>
+    </Content>
+    <Content Include="Test.ico">
+      <CopyToOutputDirectory>PreserveNewest</CopyToOutputDirectory>
+    </Content>
+    <Content Include="Test.jpg">
+      <CopyToOutputDirectory>PreserveNewest</CopyToOutputDirectory>
+    </Content>
+    <Content Include="Test.png">
+      <CopyToOutputDirectory>PreserveNewest</CopyToOutputDirectory>
+    </Content>
+    <Content Include="TestMetadataIssue2447.jpg">
+      <CopyToOutputDirectory>PreserveNewest</CopyToOutputDirectory>
+    </Content>
+    <Content Include="TestPortrait.png">
+      <CopyToOutputDirectory>PreserveNewest</CopyToOutputDirectory>
+    </Content>
+  </ItemGroup>
+  <ItemGroup>
+    <PackageReference Include="Microsoft.CodeAnalysis.FxCopAnalyzers" Version="3.3.0">
+      <PrivateAssets>all</PrivateAssets>
+    </PackageReference>
+    <PackageReference Include="Microsoft.NET.Test.Sdk" Version="16.7.1" />
+    <PackageReference Include="Moq" Version="4.14.5" />
+    <PackageReference Include="StyleCop.Analyzers" Version="1.1.118">
+      <PrivateAssets>all</PrivateAssets>
+    </PackageReference>
+    <PackageReference Include="System.IO.Abstractions" Version="12.2.5" />
+    <PackageReference Include="System.ValueTuple" Version="4.5.0" />
+    <PackageReference Include="xunit" Version="2.4.1" />
+    <PackageReference Include="xunit.runner.visualstudio" Version="2.4.3">
+      <PrivateAssets>all</PrivateAssets>
+    </PackageReference>
+  </ItemGroup>
 </Project>