--- conflicted
+++ resolved
@@ -1,98 +1,59 @@
-﻿<Project Sdk="Microsoft.NET.Sdk">
-  <Import Project="..\..\..\Version.props" />
-
-  <PropertyGroup>
-<<<<<<< HEAD
-    <TargetFramework>net6.0-windows10.0.18362.0</TargetFramework>
-=======
-    <TargetFramework>net7.0-windows10.0.19041.0</TargetFramework>
->>>>>>> fcd05f2f
-    <ProjectGuid>{E0CC7526-D85E-43AC-844F-D5DF0D2F5AB8}</ProjectGuid>
-    <OutputType>Library</OutputType>
-    <AppDesignerFolder>Properties</AppDesignerFolder>
-    <RootNamespace>ImageResizer</RootNamespace>
-    <AssemblyName>ImageResizer.Test</AssemblyName>
-    <Version>$(Version).0</Version>
-    <OutputPath>$(SolutionDir)$(Platform)\$(Configuration)\modules\ImageResizer\$(AssemblyName)\</OutputPath>
-    <IntermediateOutputPath>$(SolutionDir)$(Platform)\$(Configuration)\obj\$(AssemblyName)\</IntermediateOutputPath>
-  </PropertyGroup>
-
-<<<<<<< HEAD
-  <ItemGroup>
-    <None Remove="TestMetadataIssue1928.jpg" />
-    <None Remove="TestMetadataIssue1928_NoMetadata.jpg" />
-  </ItemGroup>
-
-  <ItemGroup>
-    <ProjectReference Include="..\ui\ImageResizerUI.csproj" />
-=======
-  <ItemGroup>
-    <None Remove="TestMetadataIssue1928.jpg" />
-    <None Remove="TestMetadataIssue1928_NoMetadata.jpg" />
->>>>>>> fcd05f2f
-  </ItemGroup>
-
-  <ItemGroup>
-<<<<<<< HEAD
-    <AdditionalFiles Include="..\..\..\codeAnalysis\StyleCop.json">
-      <Link>StyleCop.json</Link>
-    </AdditionalFiles>
-  </ItemGroup>
-  <ItemGroup>
-    <Compile Include="..\codeAnalysis\GlobalSuppressions.cs" Link="GlobalSuppressions.cs" />
-=======
-    <ProjectReference Include="..\ui\ImageResizerUI.csproj" />
->>>>>>> fcd05f2f
-  </ItemGroup>
-
-  <ItemGroup>
-    <Content Include="Test.gif">
-      <CopyToOutputDirectory>PreserveNewest</CopyToOutputDirectory>
-    </Content>
-    <Content Include="Test.ico">
-      <CopyToOutputDirectory>PreserveNewest</CopyToOutputDirectory>
-    </Content>
-    <Content Include="Test.jpg">
-      <CopyToOutputDirectory>PreserveNewest</CopyToOutputDirectory>
-    </Content>
-    <Content Include="Test.png">
-      <CopyToOutputDirectory>PreserveNewest</CopyToOutputDirectory>
-    </Content>
-    <Content Include="TestMetadataIssue1928.jpg">
-      <CopyToOutputDirectory>PreserveNewest</CopyToOutputDirectory>
-    </Content>
-    <Content Include="TestMetadataIssue1928_NoMetadata.jpg">
-      <CopyToOutputDirectory>PreserveNewest</CopyToOutputDirectory>
-    </Content>
-    <Content Include="TestMetadataIssue2447.jpg">
-      <CopyToOutputDirectory>PreserveNewest</CopyToOutputDirectory>
-    </Content>
-    <Content Include="TestPortrait.png">
-      <CopyToOutputDirectory>PreserveNewest</CopyToOutputDirectory>
-    </Content>
-  </ItemGroup>
-  <ItemGroup>
-<<<<<<< HEAD
-    <PackageReference Include="Microsoft.CodeAnalysis.NetAnalyzers" Version="6.0.0">
-      <PrivateAssets>all</PrivateAssets>
-      <IncludeAssets>runtime; build; native; contentfiles; analyzers; buildtransitive</IncludeAssets>
-    </PackageReference>
-    <PackageReference Include="Microsoft.NET.Test.Sdk" Version="17.1.0" />
-    <PackageReference Include="Moq" Version="4.16.1" />
-    <PackageReference Include="MSTest.TestAdapter" Version="2.2.3" />
-    <PackageReference Include="MSTest.TestFramework" Version="2.2.3" />
-    <PackageReference Include="StyleCop.Analyzers" Version="1.1.118">
-      <PrivateAssets>all</PrivateAssets>
-    </PackageReference>
-    <PackageReference Include="System.IO.Abstractions" Version="12.2.5" />
-    <PackageReference Include="System.ValueTuple" Version="4.5.0" />
-=======
-    <PackageReference Include="Microsoft.Windows.CsWinRT" Version="2.0.0" />
-    <PackageReference Include="Microsoft.NET.Test.Sdk" Version="17.4.1" />
-    <PackageReference Include="Moq" Version="4.18.3" />
-    <PackageReference Include="MSTest.TestAdapter" Version="3.0.1" />
-    <PackageReference Include="MSTest.TestFramework" Version="3.0.1" />
-    <PackageReference Include="System.IO.Abstractions" Version="17.2.3" />
->>>>>>> fcd05f2f
-  </ItemGroup>
-</Project>
+﻿<Project Sdk="Microsoft.NET.Sdk">
+  <Import Project="..\..\..\Version.props" />
+
+  <PropertyGroup>
+    <TargetFramework>net7.0-windows10.0.19041.0</TargetFramework>
+    <ProjectGuid>{E0CC7526-D85E-43AC-844F-D5DF0D2F5AB8}</ProjectGuid>
+    <OutputType>Library</OutputType>
+    <AppDesignerFolder>Properties</AppDesignerFolder>
+    <RootNamespace>ImageResizer</RootNamespace>
+    <AssemblyName>ImageResizer.Test</AssemblyName>
+    <Version>$(Version).0</Version>
+    <OutputPath>$(SolutionDir)$(Platform)\$(Configuration)\modules\ImageResizer\$(AssemblyName)\</OutputPath>
+    <IntermediateOutputPath>$(SolutionDir)$(Platform)\$(Configuration)\obj\$(AssemblyName)\</IntermediateOutputPath>
+  </PropertyGroup>
+
+  <ItemGroup>
+    <None Remove="TestMetadataIssue1928.jpg" />
+    <None Remove="TestMetadataIssue1928_NoMetadata.jpg" />
+  </ItemGroup>
+
+  <ItemGroup>
+    <ProjectReference Include="..\ui\ImageResizerUI.csproj" />
+  </ItemGroup>
+
+  <ItemGroup>
+    <Content Include="Test.gif">
+      <CopyToOutputDirectory>PreserveNewest</CopyToOutputDirectory>
+    </Content>
+    <Content Include="Test.ico">
+      <CopyToOutputDirectory>PreserveNewest</CopyToOutputDirectory>
+    </Content>
+    <Content Include="Test.jpg">
+      <CopyToOutputDirectory>PreserveNewest</CopyToOutputDirectory>
+    </Content>
+    <Content Include="Test.png">
+      <CopyToOutputDirectory>PreserveNewest</CopyToOutputDirectory>
+    </Content>
+    <Content Include="TestMetadataIssue1928.jpg">
+      <CopyToOutputDirectory>PreserveNewest</CopyToOutputDirectory>
+    </Content>
+    <Content Include="TestMetadataIssue1928_NoMetadata.jpg">
+      <CopyToOutputDirectory>PreserveNewest</CopyToOutputDirectory>
+    </Content>
+    <Content Include="TestMetadataIssue2447.jpg">
+      <CopyToOutputDirectory>PreserveNewest</CopyToOutputDirectory>
+    </Content>
+    <Content Include="TestPortrait.png">
+      <CopyToOutputDirectory>PreserveNewest</CopyToOutputDirectory>
+    </Content>
+  </ItemGroup>
+  <ItemGroup>
+    <PackageReference Include="Microsoft.Windows.CsWinRT" Version="2.0.0" />
+    <PackageReference Include="Microsoft.NET.Test.Sdk" Version="17.4.1" />
+    <PackageReference Include="Moq" Version="4.18.3" />
+    <PackageReference Include="MSTest.TestAdapter" Version="3.0.1" />
+    <PackageReference Include="MSTest.TestFramework" Version="3.0.1" />
+    <PackageReference Include="System.IO.Abstractions" Version="17.2.3" />
+  </ItemGroup>
+</Project>