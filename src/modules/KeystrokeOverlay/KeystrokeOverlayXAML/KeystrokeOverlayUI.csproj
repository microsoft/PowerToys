--- conflicted
+++ resolved
@@ -5,12 +5,7 @@
 
   <PropertyGroup>
     <OutputType>WinExe</OutputType>
-<<<<<<< HEAD
-    <!-- Use the module-specific output folder so the C++ DLL finds the EXE -->
     <OutputPath>..\..\..\..\$(Platform)\$(Configuration)\WinUI3Apps\</OutputPath>
-=======
-    <OutputPath>..\..\..\..\$(Platform)\$(Configuration)\WinUI3Apps</OutputPath>
->>>>>>> 4385f6d6
     <UseWinUI>true</UseWinUI>
     <ApplicationManifest>app.manifest</ApplicationManifest>
 
@@ -25,13 +20,8 @@
     <CopyLocalLockFileAssemblies>true</CopyLocalLockFileAssemblies>
 
     <EnablePreviewMsixTooling>true</EnablePreviewMsixTooling>
-<<<<<<< HEAD
     
     <!-- Platform Settings -->
-=======
-    <ProjectPriFileName>PowerToys.KeystrokeOverlayUI.pri</ProjectPriFileName>
-
->>>>>>> 4385f6d6
     <Platforms>x64;ARM64</Platforms>
     <AppendTargetFrameworkToOutputPath>false</AppendTargetFrameworkToOutputPath>
     <AppendRuntimeIdentifierToOutputPath>false</AppendRuntimeIdentifierToOutputPath>
