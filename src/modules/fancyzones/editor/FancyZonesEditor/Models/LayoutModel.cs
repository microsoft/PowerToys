// Copyright (c) Microsoft Corporation
// The Microsoft Corporation licenses this file to you under the MIT license.
// See the LICENSE file in the project root for more information.

using System;
using System.Collections.Generic;
using System.ComponentModel;
using System.Globalization;
using System.Runtime.CompilerServices;

namespace FancyZonesEditor.Models
{
    // Base LayoutModel
    //  Manages common properties and base persistence
    public abstract class LayoutModel : INotifyPropertyChanged
    {
        protected LayoutModel()
        {
            _guid = Guid.NewGuid();
            Type = LayoutType.Custom;
<<<<<<< HEAD
=======

            MainWindowSettingsModel.DefaultLayouts.PropertyChanged += DefaultLayouts_PropertyChanged;
>>>>>>> 46099058
        }

        protected LayoutModel(string name)
            : this()
        {
            Name = name;
        }

        protected LayoutModel(string uuid, string name, LayoutType type)
            : this()
        {
            _guid = Guid.Parse(uuid);
            Name = name;
            Type = type;
        }

        protected LayoutModel(string name, LayoutType type)
            : this(name)
        {
            _guid = Guid.NewGuid();
            Type = type;
        }

        protected LayoutModel(LayoutModel other)
        {
            _guid = other._guid;
            _name = other._name;
            Type = other.Type;
            _isSelected = other._isSelected;
            _isApplied = other._isApplied;
            _sensitivityRadius = other._sensitivityRadius;
            _zoneCount = other._zoneCount;
            _quickKey = other._quickKey;
        }

        // Name - the display name for this layout model - is also used as the key in the registry
        public string Name
        {
            get
            {
                return _name;
            }

            set
            {
                if (_name != value)
                {
                    _name = value;
                    FirePropertyChanged(nameof(Name));
                }
            }
        }

        private string _name;

        public LayoutType Type { get; set; }

#pragma warning disable CA1720 // Identifier contains type name (Not worth the effort to change this now.)
        public Guid Guid
#pragma warning restore CA1720 // Identifier contains type name
        {
            get
            {
                return _guid;
            }
        }

        private Guid _guid;

        public string Uuid
        {
            get
            {
                return "{" + Guid.ToString().ToUpperInvariant() + "}";
            }
        }

        public bool IsCustom
        {
            get
            {
                return Type == LayoutType.Custom;
            }
        }

        // IsSelected (not-persisted) - tracks whether or not this LayoutModel is selected in the picker
        // TODO: once we switch to a picker per monitor, we need to move this state to the view
        public bool IsSelected
        {
            get
            {
                return _isSelected;
            }

            set
            {
                if (_isSelected != value)
                {
                    _isSelected = value;
                    FirePropertyChanged(nameof(IsSelected));
                }
            }
        }

        private bool _isSelected;

        // IsApplied (not-persisted) - tracks whether or not this LayoutModel is applied in the picker
        public bool IsApplied
        {
            get
            {
                return _isApplied;
            }

            set
            {
                if (_isApplied != value)
                {
                    _isApplied = value;
                    FirePropertyChanged(nameof(IsApplied));
                }
            }
        }

        private bool _isApplied;

<<<<<<< HEAD
=======
        public bool IsHorizontalDefault
        {
            get
            {
                return MainWindowSettingsModel.DefaultLayouts.DefaultLayouts[(int)MonitorConfigurationType.Horizontal].Uuid == this.Uuid;
            }
        }

        public bool CanBeSetAsHorizontalDefault
        {
            get
            {
                return MainWindowSettingsModel.DefaultLayouts.DefaultLayouts[(int)MonitorConfigurationType.Horizontal].Uuid != this.Uuid;
            }
        }

        public bool IsVerticalDefault
        {
            get
            {
                return MainWindowSettingsModel.DefaultLayouts.DefaultLayouts[(int)MonitorConfigurationType.Vertical].Uuid == this.Uuid;
            }
        }

        public bool CanBeSetAsVerticalDefault
        {
            get
            {
                return MainWindowSettingsModel.DefaultLayouts.DefaultLayouts[(int)MonitorConfigurationType.Vertical].Uuid != this.Uuid;
            }
        }

>>>>>>> 46099058
        public int SensitivityRadius
        {
            get
            {
                return _sensitivityRadius;
            }

            set
            {
                if (value != _sensitivityRadius)
                {
                    _sensitivityRadius = value;
                    FirePropertyChanged(nameof(SensitivityRadius));
                }
            }
        }

        private int _sensitivityRadius = LayoutSettings.DefaultSensitivityRadius;

        public int SensitivityRadiusMinimum
        {
            get
            {
                return 0;
            }
        }

        public int SensitivityRadiusMaximum
        {
            get
            {
                return 1000;
            }
        }

        public List<string> QuickKeysAvailable
        {
            get
            {
                List<string> result = new List<string>();
                foreach (var pair in MainWindowSettingsModel.LayoutHotkeys.SelectedKeys)
                {
                    if (string.IsNullOrEmpty(pair.Value) || pair.Value == Uuid)
                    {
                        result.Add(pair.Key);
                    }
                }

                return result;
            }
        }

        public string QuickKey
        {
            get
            {
                return _quickKey == -1 ? Properties.Resources.Quick_Key_None : _quickKey.ToString(CultureInfo.CurrentCulture);
            }

            set
            {
                var intValue = -1;
                string none = Properties.Resources.Quick_Key_None;

                if (value != none && int.TryParse(value, out var parsedInt))
                {
                    intValue = parsedInt;
                }

                if (intValue != _quickKey)
                {
                    string prev = _quickKey == -1 ? none : _quickKey.ToString(CultureInfo.CurrentCulture);
                    _quickKey = intValue;

                    if (intValue != -1)
                    {
                        MainWindowSettingsModel.LayoutHotkeys.SelectKey(value, Uuid);
                    }
                    else
                    {
                        MainWindowSettingsModel.LayoutHotkeys.FreeKey(prev);
                    }

                    FirePropertyChanged(nameof(QuickKey));
                }
            }
        }

        private int _quickKey = -1;

        // TemplateZoneCount - number of zones selected in the picker window for template layouts
        public int TemplateZoneCount
        {
            get
            {
                return _zoneCount;
            }

            set
            {
                if (value != _zoneCount)
                {
                    _zoneCount = value;
                    InitTemplateZones();
                    FirePropertyChanged(nameof(TemplateZoneCount));
                    FirePropertyChanged(nameof(IsZoneAddingAllowed));
                }
            }
        }

<<<<<<< HEAD
=======
        public int TemplateZoneCountMinimum
        {
            get
            {
                return 1;
            }
        }

        public int TemplateZoneCountMaximum
        {
            get
            {
                return 128;
            }
        }

>>>>>>> 46099058
        private int _zoneCount = LayoutSettings.DefaultZoneCount;

        public bool IsZoneAddingAllowed
        {
            get
            {
                return TemplateZoneCount < LayoutSettings.MaxZones;
            }
        }

        // implementation of INotifyPropertyChanged
        public event PropertyChangedEventHandler PropertyChanged;

        // FirePropertyChanged -- wrapper that calls INPC.PropertyChanged
        protected virtual void FirePropertyChanged([CallerMemberName] string propertyName = null)
        {
            PropertyChanged?.Invoke(this, new PropertyChangedEventArgs(propertyName));
        }

        // Removes this Layout from the registry and the loaded CustomModels list
        public void Delete()
        {
            if (_quickKey != -1)
            {
                MainWindowSettingsModel.LayoutHotkeys.FreeKey(QuickKey);
            }

            var customModels = MainWindowSettingsModel.CustomModels;
            int i = customModels.IndexOf(this);
            if (i != -1)
            {
                customModels.RemoveAt(i);
            }
        }

        // Adds new custom Layout
        public void AddCustomLayout(LayoutModel model)
        {
            bool updated = false;
            var customModels = MainWindowSettingsModel.CustomModels;
            for (int i = 0; i < customModels.Count && !updated; i++)
            {
                if (customModels[i].Uuid == model.Uuid)
                {
                    customModels[i] = model;
                    updated = true;
                }
            }

            if (!updated)
            {
                customModels.Add(model);
            }
        }

        // InitTemplateZones
        // Creates zones based on template zones count
        public abstract void InitTemplateZones();

        // Callbacks that the base LayoutModel makes to derived types
        protected abstract void PersistData();

        public abstract LayoutModel Clone();

        public void Persist()
        {
            PersistData();
        }

        public void LayoutHotkeys_PropertyChanged(object sender, PropertyChangedEventArgs e)
        {
            foreach (var pair in MainWindowSettingsModel.LayoutHotkeys.SelectedKeys)
            {
                if (pair.Value == Uuid)
                {
                    QuickKey = pair.Key.ToString();
                    break;
                }
            }
        }
<<<<<<< HEAD
=======

        public void DefaultLayouts_PropertyChanged(object sender, PropertyChangedEventArgs e)
        {
            FirePropertyChanged(nameof(IsHorizontalDefault));
            FirePropertyChanged(nameof(IsVerticalDefault));
            FirePropertyChanged(nameof(CanBeSetAsHorizontalDefault));
            FirePropertyChanged(nameof(CanBeSetAsVerticalDefault));
        }
>>>>>>> 46099058
    }
}<|MERGE_RESOLUTION|>--- conflicted
+++ resolved
@@ -18,11 +18,8 @@
         {
             _guid = Guid.NewGuid();
             Type = LayoutType.Custom;
-<<<<<<< HEAD
-=======
 
             MainWindowSettingsModel.DefaultLayouts.PropertyChanged += DefaultLayouts_PropertyChanged;
->>>>>>> 46099058
         }
 
         protected LayoutModel(string name)
@@ -149,8 +146,6 @@
 
         private bool _isApplied;
 
-<<<<<<< HEAD
-=======
         public bool IsHorizontalDefault
         {
             get
@@ -183,7 +178,6 @@
             }
         }
 
->>>>>>> 46099058
         public int SensitivityRadius
         {
             get
@@ -294,8 +288,6 @@
             }
         }
 
-<<<<<<< HEAD
-=======
         public int TemplateZoneCountMinimum
         {
             get
@@ -312,7 +304,6 @@
             }
         }
 
->>>>>>> 46099058
         private int _zoneCount = LayoutSettings.DefaultZoneCount;
 
         public bool IsZoneAddingAllowed
@@ -393,8 +384,6 @@
                 }
             }
         }
-<<<<<<< HEAD
-=======
 
         public void DefaultLayouts_PropertyChanged(object sender, PropertyChangedEventArgs e)
         {
@@ -403,6 +392,5 @@
             FirePropertyChanged(nameof(CanBeSetAsHorizontalDefault));
             FirePropertyChanged(nameof(CanBeSetAsVerticalDefault));
         }
->>>>>>> 46099058
     }
 }