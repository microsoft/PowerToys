--- conflicted
+++ resolved
@@ -18,11 +18,8 @@
         {
             _guid = Guid.NewGuid();
             Type = LayoutType.Custom;
-<<<<<<< HEAD
-=======
 
             MainWindowSettingsModel.DefaultLayouts.PropertyChanged += DefaultLayouts_PropertyChanged;
->>>>>>> fcd05f2f
         }
 
         protected LayoutModel(string name)
@@ -149,8 +146,6 @@
 
         private bool _isApplied;
 
-<<<<<<< HEAD
-=======
         public bool IsHorizontalDefault
         {
             get
@@ -183,7 +178,6 @@
             }
         }
 
->>>>>>> fcd05f2f
         public int SensitivityRadius
         {
             get
@@ -203,8 +197,6 @@
 
         private int _sensitivityRadius = LayoutSettings.DefaultSensitivityRadius;
 
-<<<<<<< HEAD
-=======
         public int SensitivityRadiusMinimum
         {
             get
@@ -221,7 +213,6 @@
             }
         }
 
->>>>>>> fcd05f2f
         public List<string> QuickKeysAvailable
         {
             get
@@ -297,8 +288,6 @@
             }
         }
 
-<<<<<<< HEAD
-=======
         public int TemplateZoneCountMinimum
         {
             get
@@ -315,7 +304,6 @@
             }
         }
 
->>>>>>> fcd05f2f
         private int _zoneCount = LayoutSettings.DefaultZoneCount;
 
         public bool IsZoneAddingAllowed
@@ -396,8 +384,6 @@
                 }
             }
         }
-<<<<<<< HEAD
-=======
 
         public void DefaultLayouts_PropertyChanged(object sender, PropertyChangedEventArgs e)
         {
@@ -406,6 +392,5 @@
             FirePropertyChanged(nameof(CanBeSetAsHorizontalDefault));
             FirePropertyChanged(nameof(CanBeSetAsVerticalDefault));
         }
->>>>>>> fcd05f2f
     }
 }