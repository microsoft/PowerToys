--- conflicted
+++ resolved
@@ -119,8 +119,6 @@
             }
         }
 
-<<<<<<< HEAD
-=======
         public int SpacingMinimum
         {
             get { return -10; }
@@ -131,7 +129,6 @@
             get { return 1000; }
         }
 
->>>>>>> 46099058
         private int _spacing = LayoutSettings.DefaultSpacing;
 
         public GridLayoutModel()
