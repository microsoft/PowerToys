--- conflicted
+++ resolved
@@ -53,10 +53,6 @@
                 _model = model;
 
                 var workArea = App.Overlay.WorkArea;
-<<<<<<< HEAD
-                _model.ScaleLayout(workAreaWidth: workArea.Width, workAreaHeight: workArea.Height);
-=======
->>>>>>> fcd05f2f
 
                 UpdateZoneRects();
 
@@ -86,11 +82,8 @@
             Preview.Width = workArea.Width;
             Preview.Height = workArea.Height;
 
-<<<<<<< HEAD
-=======
             _model.ScaleLayout(workAreaWidth: workArea.Width, workAreaHeight: workArea.Height);
 
->>>>>>> fcd05f2f
             UIElementCollection previewChildren = Preview.Children;
             int previewChildrenCount = previewChildren.Count;
             while (previewChildrenCount < _model.Zones.Count)
