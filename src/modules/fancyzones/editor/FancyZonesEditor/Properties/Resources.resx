--- conflicted
+++ resolved
@@ -333,21 +333,18 @@
     <value>Splitter:</value>
     <comment>Title for concept: A segmenter visual for splitting one item into two.  This would be the vertical line</comment>
   </data>
-<<<<<<< HEAD
+
   <data name="QuickKey_Title" xml:space="preserve">
     <value>Layout shortcut</value>
   </data>
   <data name="QuickKey_Description" xml:space="preserve">
     <value>Press Win + Ctrl + Alt + selected key to apply this layout</value>
-=======
-  <data name="QuickKey_Select" xml:space="preserve">
-    <value>Select a key to quickly apply the layout (Win + Ctrl + Alt + key)</value>
->>>>>>> fa92f2e5
+
   </data>
   <data name="Quick_Key_None" xml:space="preserve">
     <value>None</value>
   </data>
-<<<<<<< HEAD
+
   <data name="Number_of_zones" xml:space="preserve">
     <value>Number of zones</value>
   </data>
@@ -355,6 +352,4 @@
     <value>px</value>
     <comment>Abbreviation of pixels</comment>
   </data>
-=======
->>>>>>> fa92f2e5
 </root>