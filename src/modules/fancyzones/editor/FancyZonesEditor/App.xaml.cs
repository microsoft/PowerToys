﻿// Copyright (c) Microsoft Corporation
// The Microsoft Corporation licenses this file to you under the MIT license.
// See the LICENSE file in the project root for more information.

using System;
using System.Collections.Generic;
using System.Globalization;
using System.IO;
using System.Linq;
using System.Runtime.InteropServices;
using System.Text;
using System.Threading.Tasks;
using System.Windows;
using FancyZonesEditor.Models;
using ManagedCommon;

namespace FancyZonesEditor
{
    /// <summary>
    /// Interaction logic for App.xaml
    /// </summary>
    public partial class App : Application
    {
<<<<<<< HEAD
        private ThemeManager _themeManager;
=======
        // Non-localizable strings
        private const string CrashReportLogFile = "FZEditorCrashLog.txt";
        private const string PowerToysIssuesURL = "https://aka.ms/powerToysReportBug";

        private const string CrashReportExceptionTag = "Exception";
        private const string CrashReportSourceTag = "Source: ";
        private const string CrashReportTargetAssemblyTag = "TargetAssembly: ";
        private const string CrashReportTargetModuleTag = "TargetModule: ";
        private const string CrashReportTargetSiteTag = "TargetSite: ";
        private const string CrashReportEnvironmentTag = "Environment";
        private const string CrashReportCommandLineTag = "* Command Line: ";
        private const string CrashReportTimestampTag = "* Timestamp: ";
        private const string CrashReportOSVersionTag = "* OS Version: ";
        private const string CrashReportIntPtrLengthTag = "* IntPtr Length: ";
        private const string CrashReportx64Tag = "* x64: ";
        private const string CrashReportCLRVersionTag = "* CLR Version: ";
        private const string CrashReportAssembliesTag = "Assemblies - ";
        private const string CrashReportDynamicAssemblyTag = "dynamic assembly doesn't have location";
        private const string CrashReportLocationNullTag = "location is null or empty";
>>>>>>> 206397dc

        public Settings ZoneSettings { get; }

        public App()
        {
            ZoneSettings = new Settings();
        }

        private void OnStartup(object sender, StartupEventArgs e)
        {
            AppDomain.CurrentDomain.UnhandledException += OnUnhandledException;

            RunnerHelper.WaitForPowerToysRunner(Settings.PowerToysPID, () =>
            {
                Environment.Exit(0);
            });

            _themeManager = new ThemeManager(this);

            LayoutModel foundModel = null;

            foreach (LayoutModel model in ZoneSettings.DefaultModels)
            {
                if (model.Type == Settings.ActiveZoneSetLayoutType)
                {
                    // found match
                    foundModel = model;
                    break;
                }
            }

            if (foundModel == null)
            {
                foreach (LayoutModel model in Settings.CustomModels)
                {
                    if ("{" + model.Guid.ToString().ToUpper() + "}" == Settings.ActiveZoneSetUUid.ToUpper())
                    {
                        // found match
                        foundModel = model;
                        break;
                    }
                }
            }

            if (foundModel == null)
            {
                foundModel = ZoneSettings.DefaultModels[0];
            }

            foundModel.IsSelected = true;

            EditorOverlay overlay = new EditorOverlay();
            overlay.Show();
            overlay.DataContext = foundModel;
        }

        private void OnUnhandledException(object sender, UnhandledExceptionEventArgs args)
        {
            var fileStream = File.OpenWrite(CrashReportLogFile);
            var sw = new StreamWriter(fileStream);
            sw.Write(FormatException((Exception)args.ExceptionObject));
            fileStream.Close();
            MessageBox.Show(
                FancyZonesEditor.Properties.Resources.Crash_Report_Message_Box_Text_Part1 +
                Path.GetFullPath(fileStream.Name) +
                "\n" +
                FancyZonesEditor.Properties.Resources.Crash_Report_Message_Box_Text_Part2 +
                PowerToysIssuesURL,
                FancyZonesEditor.Properties.Resources.Fancy_Zones_Editor_App_Title);
        }

        private string FormatException(Exception ex)
        {
            var sb = new StringBuilder();
            sb.AppendLine();
            sb.AppendLine("## " + CrashReportExceptionTag);
            sb.AppendLine();
            sb.AppendLine("```");

            var exlist = new List<StringBuilder>();

            while (ex != null)
            {
                var exsb = new StringBuilder();
                exsb.Append(ex.GetType().FullName);
                exsb.Append(": ");
                exsb.AppendLine(ex.Message);
                if (ex.Source != null)
                {
                    exsb.Append("   " + CrashReportSourceTag);
                    exsb.AppendLine(ex.Source);
                }

                if (ex.TargetSite != null)
                {
                    exsb.Append("   " + CrashReportTargetAssemblyTag);
                    exsb.AppendLine(ex.TargetSite.Module.Assembly.ToString());
                    exsb.Append("   " + CrashReportTargetModuleTag);
                    exsb.AppendLine(ex.TargetSite.Module.ToString());
                    exsb.Append("   " + CrashReportTargetSiteTag);
                    exsb.AppendLine(ex.TargetSite.ToString());
                }

                exsb.AppendLine(ex.StackTrace);
                exlist.Add(exsb);

                ex = ex.InnerException;
            }

            foreach (var result in exlist.Select(o => o.ToString()).Reverse())
            {
                sb.AppendLine(result);
            }

            sb.AppendLine("```");
            sb.AppendLine();

            sb.AppendLine("## " + CrashReportEnvironmentTag);
            sb.AppendLine(CrashReportCommandLineTag + Environment.CommandLine);
            sb.AppendLine(CrashReportTimestampTag + DateTime.Now.ToString(CultureInfo.InvariantCulture));
            sb.AppendLine(CrashReportOSVersionTag + Environment.OSVersion.VersionString);
            sb.AppendLine(CrashReportIntPtrLengthTag + IntPtr.Size);
            sb.AppendLine(CrashReportx64Tag + Environment.Is64BitOperatingSystem);
            sb.AppendLine(CrashReportCLRVersionTag + Environment.Version);
            sb.AppendLine("## " + CrashReportAssembliesTag + AppDomain.CurrentDomain.FriendlyName);
            sb.AppendLine();
            foreach (var ass in AppDomain.CurrentDomain.GetAssemblies().OrderBy(o => o.GlobalAssemblyCache ? 50 : 0))
            {
                sb.Append("* ");
                sb.Append(ass.FullName);
                sb.Append(" (");

                if (ass.IsDynamic)
                {
                    sb.Append(CrashReportDynamicAssemblyTag);
                }
                else if (string.IsNullOrEmpty(ass.Location))
                {
                    sb.Append(CrashReportLocationNullTag);
                }
                else
                {
                    sb.Append(ass.Location);
                }

                sb.AppendLine(")");
            }

            return sb.ToString();
        }
    }
}<|MERGE_RESOLUTION|>--- conflicted
+++ resolved
@@ -21,9 +21,6 @@
     /// </summary>
     public partial class App : Application
     {
-<<<<<<< HEAD
-        private ThemeManager _themeManager;
-=======
         // Non-localizable strings
         private const string CrashReportLogFile = "FZEditorCrashLog.txt";
         private const string PowerToysIssuesURL = "https://aka.ms/powerToysReportBug";
@@ -43,7 +40,8 @@
         private const string CrashReportAssembliesTag = "Assemblies - ";
         private const string CrashReportDynamicAssemblyTag = "dynamic assembly doesn't have location";
         private const string CrashReportLocationNullTag = "location is null or empty";
->>>>>>> 206397dc
+
+        private ThemeManager _themeManager;
 
         public Settings ZoneSettings { get; }
 
