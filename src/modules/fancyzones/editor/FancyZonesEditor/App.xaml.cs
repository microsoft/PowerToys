// Copyright (c) Microsoft Corporation
// The Microsoft Corporation licenses this file to you under the MIT license.
// See the LICENSE file in the project root for more information.

using System;
using System.Diagnostics;
using System.Threading;
<<<<<<< HEAD
using System.Threading.Tasks;
=======
>>>>>>> fcd05f2f
using System.Windows;
using System.Windows.Input;
using Common.UI;
using FancyZonesEditor.Logs;
using FancyZonesEditor.Utils;
using ManagedCommon;

namespace FancyZonesEditor
{
    /// <summary>
    /// Interaction logic for App.xaml
    /// </summary>
    public partial class App : Application, IDisposable
    {
        // Non-localizable strings
        private const string PowerToysIssuesURL = "https://aka.ms/powerToysReportBug";
        private const string ParsingErrorReportTag = "Settings parsing error";
        private const string ParsingErrorDataTag = "Data: ";

        public MainWindowSettingsModel MainWindowSettings { get; }

        public static FancyZonesEditorIO FancyZonesEditorIO { get; private set; }

        public static Overlay Overlay { get; private set; }

        public static int PowerToysPID { get; set; }

        private ThemeManager _themeManager;

<<<<<<< HEAD
        private EventWaitHandle _eventHandle;

        private Thread _exitWaitThread;

=======
>>>>>>> fcd05f2f
        public static bool DebugMode
        {
            get
            {
                return _debugMode;
            }
        }

        private static bool _debugMode;
        private bool _isDisposed;

<<<<<<< HEAD
=======
        private CancellationTokenSource NativeThreadCTS { get; set; }

>>>>>>> fcd05f2f
        [Conditional("DEBUG")]
        private void DebugModeCheck()
        {
            _debugMode = true;
        }

        public App()
        {
            // DebugModeCheck();
<<<<<<< HEAD
=======
            NativeThreadCTS = new CancellationTokenSource();
>>>>>>> fcd05f2f
            FancyZonesEditorIO = new FancyZonesEditorIO();
            Overlay = new Overlay();
            MainWindowSettings = new MainWindowSettingsModel();

<<<<<<< HEAD
            _exitWaitThread = new Thread(App_WaitExit);
            _exitWaitThread.Start();
=======
            App_WaitExit();
>>>>>>> fcd05f2f
        }

        private void OnStartup(object sender, StartupEventArgs e)
        {
<<<<<<< HEAD
            AppDomain.CurrentDomain.UnhandledException += OnUnhandledException;

            RunnerHelper.WaitForPowerToysRunner(PowerToysPID, () =>
            {
                Logger.LogInfo("Runner exited");
                Environment.Exit(0);
            });

            _themeManager = new ThemeManager(this);

            if (!FancyZonesEditorIO.ParseParams().Result)
            {
                FancyZonesEditorIO.ParseCommandLineArguments();
            }

            var parseResult = FancyZonesEditorIO.ParseAppliedLayouts();
=======
            if (PowerToys.GPOWrapperProjection.GPOWrapper.GetConfiguredFancyZonesEnabledValue() == PowerToys.GPOWrapperProjection.GpoRuleConfigured.Disabled)
            {
                Logger.LogWarning("Tried to start with a GPO policy setting the utility to always be disabled. Please contact your systems administrator.");
                Shutdown(0);
                return;
            }

            AppDomain.CurrentDomain.UnhandledException += OnUnhandledException;

            _themeManager = new ThemeManager(this);

            var parseResult = FancyZonesEditorIO.ParseParams();

            RunnerHelper.WaitForPowerToysRunner(PowerToysPID, () =>
            {
                Logger.LogInfo("Runner exited");
                NativeThreadCTS.Cancel();
                Application.Current.Dispatcher.Invoke(Application.Current.Shutdown);
            });

            if (!parseResult.Result)
            {
                Logger.LogError(ParsingErrorReportTag + ": " + parseResult.Message + "; " + ParsingErrorDataTag + ": " + parseResult.MalformedData);
                MessageBox.Show(parseResult.Message, FancyZonesEditor.Properties.Resources.Error_Parsing_Data_Title, MessageBoxButton.OK);
            }

            parseResult = FancyZonesEditorIO.ParseAppliedLayouts();
>>>>>>> fcd05f2f
            if (!parseResult.Result)
            {
                Logger.LogError(ParsingErrorReportTag + ": " + parseResult.Message + "; " + ParsingErrorDataTag + ": " + parseResult.MalformedData);
                MessageBox.Show(parseResult.Message, FancyZonesEditor.Properties.Resources.Error_Parsing_Data_Title, MessageBoxButton.OK);
            }

            parseResult = FancyZonesEditorIO.ParseCustomLayouts();
            if (!parseResult.Result)
            {
                Logger.LogError(ParsingErrorReportTag + ": " + parseResult.Message + "; " + ParsingErrorDataTag + ": " + parseResult.MalformedData);
                MessageBox.Show(parseResult.Message, FancyZonesEditor.Properties.Resources.Error_Parsing_Data_Title, MessageBoxButton.OK);
            }

            parseResult = FancyZonesEditorIO.ParseLayoutHotkeys();
            if (!parseResult.Result)
            {
                Logger.LogError(ParsingErrorReportTag + ": " + parseResult.Message + "; " + ParsingErrorDataTag + ": " + parseResult.MalformedData);
                MessageBox.Show(parseResult.Message, FancyZonesEditor.Properties.Resources.Error_Parsing_Data_Title, MessageBoxButton.OK);
            }

            parseResult = FancyZonesEditorIO.ParseLayoutTemplates();
            if (!parseResult.Result)
            {
                Logger.LogError(ParsingErrorReportTag + ": " + parseResult.Message + "; " + ParsingErrorDataTag + ": " + parseResult.MalformedData);
                MessageBox.Show(parseResult.Message, FancyZonesEditor.Properties.Resources.Error_Parsing_Data_Title, MessageBoxButton.OK);
            }

<<<<<<< HEAD
=======
            parseResult = FancyZonesEditorIO.ParseDefaultLayouts();
            if (!parseResult.Result)
            {
                Logger.LogError(ParsingErrorReportTag + ": " + parseResult.Message + "; " + ParsingErrorDataTag + ": " + parseResult.MalformedData);
                MessageBox.Show(parseResult.Message, FancyZonesEditor.Properties.Resources.Error_Parsing_Data_Title, MessageBoxButton.OK);
            }

>>>>>>> fcd05f2f
            MainWindowSettingsModel settings = ((App)Current).MainWindowSettings;
            settings.UpdateSelectedLayoutModel();

            Overlay.Show();
        }

        private void OnExit(object sender, ExitEventArgs e)
        {
<<<<<<< HEAD
            Dispose();

            if (_eventHandle != null)
            {
                _eventHandle.Set();
            }

            _exitWaitThread.Join();

=======
            NativeThreadCTS.Cancel();
            Dispose();

>>>>>>> fcd05f2f
            Logger.LogInfo("FancyZones Editor exited");
        }

        private void App_WaitExit()
        {
<<<<<<< HEAD
            _eventHandle = new EventWaitHandle(false, EventResetMode.AutoReset, interop.Constants.FZEExitEvent());
            if (_eventHandle.WaitOne())
            {
                Logger.LogInfo("Exit event triggered");
                Environment.Exit(0);
            }
=======
            NativeEventWaiter.WaitForEventLoop(
            interop.Constants.FZEExitEvent(),
            () =>
            {
                Logger.LogInfo("Exit event triggered");
                Application.Current.Shutdown();
            },
            Current.Dispatcher,
            NativeThreadCTS.Token);
>>>>>>> fcd05f2f
        }

        public void App_KeyUp(object sender, System.Windows.Input.KeyEventArgs e)
        {
            if (e.Key == System.Windows.Input.Key.LeftShift || e.Key == System.Windows.Input.Key.RightShift)
            {
                MainWindowSettings.IsShiftKeyPressed = false;
            }
        }

        public void App_KeyDown(object sender, System.Windows.Input.KeyEventArgs e)
        {
            if (e.Key == System.Windows.Input.Key.LeftShift || e.Key == System.Windows.Input.Key.RightShift)
            {
                MainWindowSettings.IsShiftKeyPressed = true;
            }
            else if (e.Key == Key.Tab && (Keyboard.IsKeyDown(Key.LeftCtrl) || Keyboard.IsKeyDown(Key.RightCtrl)))
            {
                e.Handled = true;
                App.Overlay.FocusEditor();
            }
        }

        public static void ShowExceptionMessageBox(string message, Exception exception = null)
        {
            string fullMessage = FancyZonesEditor.Properties.Resources.Error_Report + PowerToysIssuesURL + " \n" + message;
            if (exception != null)
            {
                fullMessage += ": " + exception.Message;
            }

            MessageBox.Show(fullMessage, FancyZonesEditor.Properties.Resources.Error_Exception_Message_Box_Title);
        }

        private void OnUnhandledException(object sender, UnhandledExceptionEventArgs args)
        {
            Logger.LogError("Unhandled exception", (Exception)args.ExceptionObject);
            ShowReportMessageBox();
        }

        private static void ShowReportMessageBox()
        {
            MessageBox.Show(
                FancyZonesEditor.Properties.Resources.Crash_Report_Message_Box_Text +
                PowerToysIssuesURL,
                FancyZonesEditor.Properties.Resources.Fancy_Zones_Editor_App_Title);
        }

        protected virtual void Dispose(bool disposing)
        {
            if (!_isDisposed)
            {
                if (disposing)
                {
                    _themeManager?.Dispose();
                }

<<<<<<< HEAD
                // TODO: free unmanaged resources (unmanaged objects) and override finalizer
                // TODO: set large fields to null
=======
>>>>>>> fcd05f2f
                _isDisposed = true;
                Logger.LogInfo("FancyZones Editor disposed");
            }
        }

        public void Dispose()
        {
            // Do not change this code. Put cleanup code in 'Dispose(bool disposing)' method
            Dispose(disposing: true);
            GC.SuppressFinalize(this);
        }
    }
}<|MERGE_RESOLUTION|>--- conflicted
+++ resolved
@@ -5,10 +5,6 @@
 using System;
 using System.Diagnostics;
 using System.Threading;
-<<<<<<< HEAD
-using System.Threading.Tasks;
-=======
->>>>>>> fcd05f2f
 using System.Windows;
 using System.Windows.Input;
 using Common.UI;
@@ -38,13 +34,6 @@
 
         private ThemeManager _themeManager;
 
-<<<<<<< HEAD
-        private EventWaitHandle _eventHandle;
-
-        private Thread _exitWaitThread;
-
-=======
->>>>>>> fcd05f2f
         public static bool DebugMode
         {
             get
@@ -56,11 +45,8 @@
         private static bool _debugMode;
         private bool _isDisposed;
 
-<<<<<<< HEAD
-=======
         private CancellationTokenSource NativeThreadCTS { get; set; }
 
->>>>>>> fcd05f2f
         [Conditional("DEBUG")]
         private void DebugModeCheck()
         {
@@ -70,42 +56,16 @@
         public App()
         {
             // DebugModeCheck();
-<<<<<<< HEAD
-=======
             NativeThreadCTS = new CancellationTokenSource();
->>>>>>> fcd05f2f
             FancyZonesEditorIO = new FancyZonesEditorIO();
             Overlay = new Overlay();
             MainWindowSettings = new MainWindowSettingsModel();
 
-<<<<<<< HEAD
-            _exitWaitThread = new Thread(App_WaitExit);
-            _exitWaitThread.Start();
-=======
             App_WaitExit();
->>>>>>> fcd05f2f
         }
 
         private void OnStartup(object sender, StartupEventArgs e)
         {
-<<<<<<< HEAD
-            AppDomain.CurrentDomain.UnhandledException += OnUnhandledException;
-
-            RunnerHelper.WaitForPowerToysRunner(PowerToysPID, () =>
-            {
-                Logger.LogInfo("Runner exited");
-                Environment.Exit(0);
-            });
-
-            _themeManager = new ThemeManager(this);
-
-            if (!FancyZonesEditorIO.ParseParams().Result)
-            {
-                FancyZonesEditorIO.ParseCommandLineArguments();
-            }
-
-            var parseResult = FancyZonesEditorIO.ParseAppliedLayouts();
-=======
             if (PowerToys.GPOWrapperProjection.GPOWrapper.GetConfiguredFancyZonesEnabledValue() == PowerToys.GPOWrapperProjection.GpoRuleConfigured.Disabled)
             {
                 Logger.LogWarning("Tried to start with a GPO policy setting the utility to always be disabled. Please contact your systems administrator.");
@@ -133,7 +93,6 @@
             }
 
             parseResult = FancyZonesEditorIO.ParseAppliedLayouts();
->>>>>>> fcd05f2f
             if (!parseResult.Result)
             {
                 Logger.LogError(ParsingErrorReportTag + ": " + parseResult.Message + "; " + ParsingErrorDataTag + ": " + parseResult.MalformedData);
@@ -161,8 +120,6 @@
                 MessageBox.Show(parseResult.Message, FancyZonesEditor.Properties.Resources.Error_Parsing_Data_Title, MessageBoxButton.OK);
             }
 
-<<<<<<< HEAD
-=======
             parseResult = FancyZonesEditorIO.ParseDefaultLayouts();
             if (!parseResult.Result)
             {
@@ -170,7 +127,6 @@
                 MessageBox.Show(parseResult.Message, FancyZonesEditor.Properties.Resources.Error_Parsing_Data_Title, MessageBoxButton.OK);
             }
 
->>>>>>> fcd05f2f
             MainWindowSettingsModel settings = ((App)Current).MainWindowSettings;
             settings.UpdateSelectedLayoutModel();
 
@@ -179,34 +135,14 @@
 
         private void OnExit(object sender, ExitEventArgs e)
         {
-<<<<<<< HEAD
-            Dispose();
-
-            if (_eventHandle != null)
-            {
-                _eventHandle.Set();
-            }
-
-            _exitWaitThread.Join();
-
-=======
             NativeThreadCTS.Cancel();
             Dispose();
 
->>>>>>> fcd05f2f
             Logger.LogInfo("FancyZones Editor exited");
         }
 
         private void App_WaitExit()
         {
-<<<<<<< HEAD
-            _eventHandle = new EventWaitHandle(false, EventResetMode.AutoReset, interop.Constants.FZEExitEvent());
-            if (_eventHandle.WaitOne())
-            {
-                Logger.LogInfo("Exit event triggered");
-                Environment.Exit(0);
-            }
-=======
             NativeEventWaiter.WaitForEventLoop(
             interop.Constants.FZEExitEvent(),
             () =>
@@ -216,7 +152,6 @@
             },
             Current.Dispatcher,
             NativeThreadCTS.Token);
->>>>>>> fcd05f2f
         }
 
         public void App_KeyUp(object sender, System.Windows.Input.KeyEventArgs e)
@@ -274,11 +209,6 @@
                     _themeManager?.Dispose();
                 }
 
-<<<<<<< HEAD
-                // TODO: free unmanaged resources (unmanaged objects) and override finalizer
-                // TODO: set large fields to null
-=======
->>>>>>> fcd05f2f
                 _isDisposed = true;
                 Logger.LogInfo("FancyZones Editor disposed");
             }
