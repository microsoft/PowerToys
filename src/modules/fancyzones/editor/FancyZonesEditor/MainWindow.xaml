--- conflicted
+++ resolved
@@ -202,11 +202,7 @@
                                FontWeight="SemiBold"
                                FontSize="24" />
 
-<<<<<<< HEAD
-                    <ui:GridView ItemsSource="{Binding DefaultModels}"
-=======
                     <ui:GridView ItemsSource="{Binding TemplateModels}"
->>>>>>> 46099058
                                  Grid.Row="1"
                                  ItemTemplate="{StaticResource LayoutItemTemplate}"
                                  AutomationProperties.LabeledBy="{Binding ElementName=TemplatesHeaderBlock}"
@@ -465,12 +461,8 @@
                                        Foreground="{DynamicResource SystemControlBackgroundAccentBrush}"
                                        Text="&#xE946;"
                                        AutomationProperties.Name="{x:Static props:Resources.QuickKey_Description}"
-<<<<<<< HEAD
-                                       ToolTip="{x:Static props:Resources.QuickKey_Description}" />
-=======
                                        ToolTip="{x:Static props:Resources.QuickKey_Description}"
                                        ToolTipService.InitialShowDelay="0"/>
->>>>>>> 46099058
                         </StackPanel>
 
 
@@ -536,18 +528,6 @@
                                    ToolTip="{x:Static props:Resources.Number_of_zones}"
                                    Text="&#xECA5;" />
 
-<<<<<<< HEAD
-                        <ui:NumberBox Minimum="1"
-                                      Maximum="128"
-                                      Width="216"
-                                      KeyDown="EditDialogNumberBox_KeyDown"
-                                      Margin="12,0,0,0"
-                                      Header="{x:Static props:Resources.Number_of_zones}"
-                                      Loaded="NumberBox_Loaded"
-                                      AutomationProperties.Name="{x:Static props:Resources.Number_of_zones}"
-                                      SpinButtonPlacementMode="Compact"
-                                      Text="{Binding TemplateZoneCount}" />
-=======
                         <StackPanel Orientation="Vertical">
                             <TextBlock Text="{x:Static props:Resources.Number_of_zones}"
                                    x:Name="templateZoneCountTitle"
@@ -584,7 +564,6 @@
                                        VerticalAlignment="Center" />
                             </StackPanel>
                         </StackPanel>
->>>>>>> 46099058
                     </StackPanel>
 
                     <StackPanel Margin="0, 12, 0, 0"
@@ -601,23 +580,6 @@
                                        ToolTip="{x:Static props:Resources.Space_Around_Zones}"
                                        Text="&#xE91B;" />
 
-<<<<<<< HEAD
-                            <ui:NumberBox Margin="12,0,0,0"
-                                          IsEnabled="{Binding ShowSpacing}"
-                                          Text="{Binding Spacing}"
-                                          Width="216"
-                                          Minimum="-20"
-                                          Maximum="1000"
-                                          KeyDown="EditDialogNumberBox_KeyDown"
-                                          SpinButtonPlacementMode="Compact"
-                                          HorizontalAlignment="Left"
-                                          VerticalAlignment="Center"
-                                          Loaded="NumberBox_Loaded"
-                                          AutomationProperties.Name="{x:Static props:Resources.Space_Around_Zones}"
-                                          AutomationProperties.LabeledBy="{Binding ElementName=spacingTitle}" />
-                            <TextBlock Text="{x:Static props:Resources.Pixels}"
-                                       Margin="6,-4,0,0"
-=======
                             <StackPanel Orientation="Horizontal">
                                 <fancyZonesControls:CustomSlider x:Name="Spacing"
                                     Value="{Binding Spacing}"
@@ -643,15 +605,11 @@
 
                                 <TextBlock Text="{x:Static props:Resources.Pixels}"
                                        Margin="6,0,0,0"
->>>>>>> 46099058
                                        FontSize="12"
                                        Foreground="{DynamicResource SecondaryForegroundBrush}"
                                        TextWrapping="Wrap"
                                        VerticalAlignment="Center" />
-<<<<<<< HEAD
-=======
                             </StackPanel>
->>>>>>> 46099058
 
                             <ui:ToggleSwitch x:Name="spaceAroundSetting"
                                              IsOn="{Binding ShowSpacing}"
@@ -665,20 +623,10 @@
                                     <sys:Double x:Key="ToggleSwitchThemeMinWidth">0</sys:Double>
                                 </ui:ToggleSwitch.Resources>
                             </ui:ToggleSwitch>
-<<<<<<< HEAD
-                               
+
                         </StackPanel>
                     </StackPanel>
 
-
-
-
-=======
-
-                        </StackPanel>
-                    </StackPanel>
-
->>>>>>> 46099058
                     <StackPanel Margin="0, 12, 0, 0">
                         <TextBlock Text="{x:Static props:Resources.Distance_adjacent_zones}"
                                    x:Name="distanceTitle"
@@ -696,12 +644,7 @@
                                 Minimum="{Binding SensitivityRadiusMinimum}"
                                 Maximum="{Binding SensitivityRadiusMaximum}"
                                 IsMoveToPointEnabled="True"
-<<<<<<< HEAD
-                                AutomationProperties.Name="{x:Static props:Resources.Distance_adjacent_zones}"
-                                AutomationProperties.HelpText="{Binding SensitivityRadius}"
-=======
                                 AutomationProperties.HelpText="{x:Static props:Resources.Distance_adjacent_zones}"
->>>>>>> 46099058
                                 ToolTip="{Binding SensitivityRadius}"
                                 ValueChanged="SensitivityInput_ValueChanged"
                                 MinWidth="216"
@@ -713,15 +656,6 @@
 
                                 <TextBlock
                                     Text="{Binding SensitivityRadius}"
-<<<<<<< HEAD
-                                    Margin="6,8,0,0"
-                                    FontSize="12"
-                                    Foreground="{DynamicResource SecondaryForegroundBrush}"
-                                    TextWrapping="Wrap" />
-
-                                <TextBlock Text="{x:Static props:Resources.Pixels}"
-                                       Margin="6,-4,0,0"
-=======
                                     Margin="6,0,0,0"
                                     FontSize="12"
                                     Foreground="{DynamicResource SecondaryForegroundBrush}"
@@ -730,15 +664,12 @@
 
                                 <TextBlock Text="{x:Static props:Resources.Pixels}"
                                        Margin="6,0,0,0"
->>>>>>> 46099058
                                        FontSize="12"
                                        Foreground="{DynamicResource SecondaryForegroundBrush}"
                                        TextWrapping="Wrap"
                                        VerticalAlignment="Center" />
                         </StackPanel>
                     </StackPanel>
-<<<<<<< HEAD
-=======
 
                     <StackPanel Orientation="Vertical"
                                 HorizontalAlignment="Left"
@@ -803,7 +734,6 @@
                         </Button>
 
                     </StackPanel>
->>>>>>> 46099058
                 </StackPanel>
             </Grid>
         </ui:ContentDialog>
@@ -818,11 +748,7 @@
                           Title="{x:Static props:Resources.Choose_layout_type}"
                           Opened="Dialog_Opened"
                           Closed="Dialog_Closed">
-<<<<<<< HEAD
-            <StackPanel Margin="0,16,0,0">
-=======
             <StackPanel Margin="0,16,24,0">
->>>>>>> 46099058
                 <TextBlock x:Name="NameHeaderText"
                            Text="{x:Static props:Resources.Name}" />
                 <TextBox Margin="3,6,3,0"
