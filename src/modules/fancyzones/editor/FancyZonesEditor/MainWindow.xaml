<Window x:Class="FancyZonesEditor.MainWindow"
        x:Name="MainWindow1"
        AutomationProperties.Name="{x:Static props:Resources.Fancy_Zones_Main_Editor}"
        xmlns="http://schemas.microsoft.com/winfx/2006/xaml/presentation"
        xmlns:x="http://schemas.microsoft.com/winfx/2006/xaml"
        xmlns:d="http://schemas.microsoft.com/expression/blend/2008"
        xmlns:mc="http://schemas.openxmlformats.org/markup-compatibility/2006"
        xmlns:local="clr-namespace:FancyZonesEditor"
        xmlns:Converters="clr-namespace:FancyZonesEditor.Converters"
        xmlns:props="clr-namespace:FancyZonesEditor.Properties"
        xmlns:local1="clr-namespace:FancyZonesEditor.ViewModels"
        xmlns:ui="http://schemas.modernwpf.com/2019"
        xmlns:i="http://schemas.microsoft.com/xaml/behaviors"
        xmlns:controls="clr-namespace:ModernWpf.Controls;assembly=ModernWpf"
        mc:Ignorable="d"
        Title="FancyZones Editor"
        ui:WindowHelper.UseModernWindowStyle="True"
        ui:TitleBar.IsIconVisible="True"
        ui:TitleBar.Background="{DynamicResource TertiaryBackgroundBrush}"
        ui:TitleBar.InactiveBackground="{DynamicResource TertiaryBackgroundBrush}"
        MinWidth="360"
        WindowStartupLocation="CenterOwner"
        ContentRendered="OnContentRendered"
        Background="{DynamicResource PrimaryBackgroundBrush}"
        Closing="OnClosing"
        ResizeMode="CanResize">
    <Window.Resources>

        <Converters:LayoutModelTypeToVisibilityConverter x:Key="LayoutModelTypeToVisibilityConverter" />
        <Converters:LayoutTypeCustomToVisibilityConverter x:Key="LayoutTypeCustomToVisibilityConverter" />
        <Converters:LayoutTypeTemplateToVisibilityConverter x:Key="LayoutTypeTemplateToVisibilityConverter" />
        <Converters:LayoutModelTypeBlankToVisibilityConverter x:Key="LayoutModelTypeBlankToVisibilityConverter" />
        <BooleanToVisibilityConverter x:Key="BooleanToVisibilityConverter" />
        
        <DropShadowEffect x:Key="CardShadow" BlurRadius="6"
                          Opacity="0.24"
                          ShadowDepth="1" />

        <Style x:Key="CardStyle"
               TargetType="Border">
            <Setter Property="Background"
                    Value="{DynamicResource LayoutItemBackgroundBrush}" />
            <Setter Property="BorderBrush"
                    Value="{DynamicResource LayoutItemBackgroundBrush}" />
            <Setter Property="BorderThickness"
                    Value="2" />
            <Setter Property="CornerRadius"
                    Value="4" />
            <Setter Property="Focusable"
                    Value="True" />
            <Setter Property="FocusVisualStyle"
                    Value="{StaticResource UWPFocusVisualStyle}" />
            <Setter Property="Border.Effect"
                    Value="{StaticResource CardShadow}" />
            <Style.Triggers>
                <Trigger Property="Border.IsMouseOver"
                         Value="True">
                    <Setter Property="Border.Background"
                            Value="{DynamicResource LayoutItemBackgroundPointerOverBrush}" />
                    <Setter Property="Border.BorderBrush"
                            Value="{DynamicResource LayoutItemBackgroundPointerOverBrush}" />
                </Trigger>
            </Style.Triggers>
        </Style>

        <DataTemplate x:Key="MonitorItemTemplate">
            <Border x:Name="MonitorItem"
                    Width="{Binding DisplayWidth}"
                    Height="{Binding DisplayHeight}"
                    AutomationProperties.Name="{x:Static props:Resources.Monitor}"
                    AutomationProperties.HelpText="{Binding Index}"
                    Margin="8,2,8,8"
                    KeyDown="MonitorItem_KeyDown"
                    MouseDown="MonitorItem_MouseDown"
                    Style="{StaticResource CardStyle}">
                <Border.ToolTip>
                    <ToolTip>
                        <StackPanel>
                            <TextBlock FontWeight="SemiBold">
                                <Run Text="Monitor" />
                                <Run Text="{Binding Index}" />
                            </TextBlock>
                            <TextBlock Text="{Binding Dimensions}" />
                        </StackPanel>
                    </ToolTip>
                </Border.ToolTip>
                <TextBlock Name="IndexText"
                           TextTrimming="CharacterEllipsis"
                           Text="{Binding Index}"
                           FontSize="26"
                           Grid.Row="0"
                           FontWeight="SemiBold"
                           HorizontalAlignment="Center"
                           VerticalAlignment="Center"
                           Foreground="{DynamicResource PrimaryForegroundBrush}" />
            </Border>
            <DataTemplate.Triggers>
                <DataTrigger Binding="{Binding Selected}"
                             Value="true">
                    <Setter TargetName="IndexText"
                            Property="Foreground"
                            Value="{DynamicResource SystemControlBackgroundAccentBrush}" />
                    <Setter TargetName="MonitorItem"
                            Property="BorderBrush"
                            Value="{DynamicResource SystemControlBackgroundAccentBrush}" />
                </DataTrigger>
            </DataTemplate.Triggers>
        </DataTemplate>

        <DataTemplate x:Key="LayoutItemTemplate">
            <Grid Background="Transparent"
                  Width="216"
                  KeyDown="LayoutItem_KeyDown"
                  MouseDown="LayoutItem_Click"
                  Margin="0,0,0,12">

                <Border x:Name="LayoutItem"
                        Style="{StaticResource CardStyle}"
                        Margin="8"
                        FocusManager.GotFocus="LayoutItem_Focused">

                    <Grid Margin="16">
                        <Grid.RowDefinitions>
                            <RowDefinition Height="24" />
                            <RowDefinition Height="124" />
                            <RowDefinition Height="0" />
                        </Grid.RowDefinitions>
                        <TextBlock Name="layoutName"
                                   TextTrimming="CharacterEllipsis"
                                   Text="{Binding Name}"
                                   FontSize="15"
                                   Grid.Row="0"
                                   FontWeight="SemiBold"
                                   HorizontalAlignment="Left"
                                   VerticalAlignment="Top"
                                   Margin="0,-4,24,0"
                                   ToolTip="{Binding Name}"
                                   Foreground="{DynamicResource PrimaryForegroundBrush}" />

                        <Button Content="&#xE104;"
                                x:Name="EditLayoutButton"
                                FontFamily="Segoe MDL2 Assets"
                                FontSize="14"
                                HorizontalAlignment="Right"
                                VerticalAlignment="Bottom"
                                Margin="-8,-16,-8,0"
                                Height="36"
                                Width="36"
                                Padding="0"
                                BorderBrush="Transparent"
                                Click="EditLayout_Click"
                                Background="Transparent"
                                Visibility="{Binding Path=Type, Converter={StaticResource LayoutModelTypeBlankToVisibilityConverter}}"
                                Foreground="{DynamicResource PrimaryForegroundBrush}"
                                ToolTip="{x:Static props:Resources.Edit_Layout}"
                                AutomationProperties.Name="{x:Static props:Resources.Edit_Layout}"
                                Style="{StaticResource AccentButtonStyle}"
                                ui:ControlHelper.CornerRadius="36">
                        </Button>

                        <local:LayoutPreview Grid.Row="1"
                                             Margin="0,8,0,8"
                                             VerticalAlignment="Stretch"
                                             HorizontalAlignment="Stretch" />
                    </Grid>
                </Border>
                <Border x:Name="SelectionHighlight"
                        CornerRadius="4"
                        BorderThickness="3"
                        Margin="6"
                        Visibility="Collapsed"
                        BorderBrush="{DynamicResource SystemControlBackgroundAccentBrush}" />
            </Grid>
            <DataTemplate.Triggers>
                <DataTrigger Binding="{Binding IsApplied}"
                             Value="true">
                    <Setter TargetName="layoutName"
                            Property="Foreground"
                            Value="{DynamicResource SystemControlBackgroundAccentBrush}" />
                    <Setter TargetName="SelectionHighlight"
                            Property="Visibility"
                            Value="Visible" />
                </DataTrigger>
                <DataTrigger Binding="{Binding IsSelected}"
                             Value="true">
                    <Setter TargetName="LayoutItem"
                            Property="BorderBrush"
                            Value="{DynamicResource LayoutItemBorderPointerOverBrush}" />
                   
                    <Setter TargetName="EditLayoutButton"
                            Property="Foreground"
                            Value="{DynamicResource SystemControlBackgroundAccentBrush}" />
                </DataTrigger>
            </DataTemplate.Triggers>
        </DataTemplate>
    </Window.Resources>

    <Grid>
        <Grid.RowDefinitions>
            <RowDefinition Height="Auto" />
            <RowDefinition Height="*" />
        </Grid.RowDefinitions>



        <Grid Grid.Row="1"
              Background="{DynamicResource PrimaryBackgroundBrush}">
            <ScrollViewer>
                <Grid Margin="16,16,16,32">
                    <Grid.RowDefinitions>
                        <RowDefinition Height="Auto" />
                        <RowDefinition Height="Auto" />
                        <RowDefinition Height="Auto" />
                        <RowDefinition Height="Auto" />
                        <RowDefinition Height="Auto" />
                    </Grid.RowDefinitions>
                    <TextBlock Text="{x:Static props:Resources.Templates}"
                               x:Name="TemplatesHeaderBlock"
                               FontWeight="SemiBold"
                               FontSize="24" />

                    <ItemsControl ItemsSource="{Binding DefaultModels}"
                                  Grid.Row="1"
                                  ItemTemplate="{StaticResource LayoutItemTemplate}"
                                  AutomationProperties.LabeledBy="{Binding ElementName=TemplatesHeaderBlock}"
                                  TabIndex="4"
                                  x:Name="DefaultModelsItemsControl"
                                  Margin="-8,8,-8,0">
                        <ItemsControl.ItemsPanel>
                            <ItemsPanelTemplate>
                                <WrapPanel Orientation="Horizontal"
                                           x:Name="DefaultModelsWrapPanel" />
                            </ItemsPanelTemplate>
                        </ItemsControl.ItemsPanel>
                    </ItemsControl>

                    <TextBlock Text="{x:Static props:Resources.Custom}"
                               x:Name="CustomHeaderBlock"
                               FontWeight="SemiBold"
                               Grid.Row="2"
                               Margin="0,16,0,0"
                               FontSize="24" />

                   
                    <StackPanel Height="240"
                                Grid.Row="4"
                                Orientation="Vertical"
                                HorizontalAlignment="Center"
                                VerticalAlignment="Center"
                                Opacity="0.6"
                                Margin="16,48,16,16">
                        <StackPanel.Style>
                            <Style TargetType="StackPanel">
                            <Setter Property="Visibility"
                                    Value="Collapsed" />
                            <Style.Triggers>
                                    <DataTrigger Binding="{Binding CustomModels.Count}"
                                             Value="0">
                                    <Setter Property="Visibility"
                                            Value="Visible" />
                                </DataTrigger>
                            </Style.Triggers>
                        </Style>
                        </StackPanel.Style>
                        <controls:PathIcon
                            Foreground="{DynamicResource SecondaryForegroundBrush}"
                            Height="38"
                            Data="M45,48H25.5V45H45V25.5H25.5v-3H45V3H25.5V0H48V48ZM22.5,48H3V45H22.5V3H3V0H25.5V48ZM0,48V0H3V48Z" />
                        <TextBlock Text="{x:Static props:Resources.No_Custom_Layouts_Message}" Margin="0,16,0,0" Foreground="{DynamicResource SecondaryForegroundBrush}" />
                    </StackPanel>
                    <ItemsControl ItemsSource="{Binding CustomModels}"
                                  TabIndex="6"
                                  AutomationProperties.LabeledBy="{Binding ElementName=CustomHeaderBlock}"
                                  ItemTemplate="{StaticResource LayoutItemTemplate}"
                                  Margin="-8,12,-8,0"
                                  Grid.Row="4">
                        <ItemsControl.ItemsPanel>
                            <ItemsPanelTemplate>
                                <WrapPanel Orientation="Horizontal"
                                           x:Name="CustomModelsWrapPanel" />
                            </ItemsPanelTemplate>
                        </ItemsControl.ItemsPanel>
                    </ItemsControl>
                   
                </Grid>
            </ScrollViewer>
            
            <Button x:Name="NewLayoutButton"
                    Click="NewLayoutButton_Click"
                    HorizontalAlignment="Right"
                    VerticalAlignment="Bottom"
                    AutomationProperties.Name="{x:Static props:Resources.Create_new_layout}"
                    TabIndex="5"
                    Padding="0"
                    Height="36"
                    Margin="16"
                    Style="{StaticResource AccentButtonStyle}"
                    Grid.Row="3">
                <StackPanel Orientation="Horizontal"
                            Margin="8">
                    <TextBlock Text="&#xE109;"
                               FontFamily="Segoe MDL2 Assets"
                               Foreground="White" />
                    <TextBlock Text="{x:Static props:Resources.Create_new_layout}"
                               Margin="12,-3,0,0"
                               Foreground="White" />
                </StackPanel>
                <Button.Effect>
                    <DropShadowEffect BlurRadius="6"
                                      Opacity="0.32"
                                      ShadowDepth="1" />
                </Button.Effect>
            </Button>
        </Grid>

        <Grid Background="{DynamicResource TertiaryBackgroundBrush}">
            <Grid.Effect>
                <DropShadowEffect BlurRadius="6"
                                  Opacity="0.32"
                                  ShadowDepth="1" />
            </Grid.Effect>
            <ScrollViewer ScrollViewer.VerticalScrollBarVisibility="Disabled"
                          ScrollViewer.HorizontalScrollBarVisibility="Auto"
                          ScrollViewer.CanContentScroll="True"
                          ScrollViewer.PanningMode="HorizontalOnly"
                          Width="{Binding Path=ActualWidth, RelativeSource={RelativeSource Mode=FindAncestor, AncestorType=UIElement}}"
                          PreviewMouseWheel="ScrollViewer_PreviewMouseWheel">
                <ScrollViewer.DataContext>
                    <local1:MonitorViewModel x:Name="monitorViewModel" />
                </ScrollViewer.DataContext>
                <Grid>

                    <ItemsControl x:Name="MainWindowItemControl"
                                  TabIndex="0"
                                  ItemTemplate="{StaticResource MonitorItemTemplate}"
                                  ItemsSource="{Binding MonitorInfoForViewModel}">
                        <ItemsControl.ItemsPanel>
                            <ItemsPanelTemplate>
                                <StackPanel Background="Transparent"
                                            Orientation="Horizontal"
                                            HorizontalAlignment="Center"
                                            Margin="8, 0, 8, 16" />
                            </ItemsPanelTemplate>
                        </ItemsControl.ItemsPanel>

                    </ItemsControl>
                </Grid>
            </ScrollViewer>
        </Grid>

        <ui:ContentDialog x:Name="EditLayoutDialog"
                          Background="{DynamicResource PrimaryBackgroundBrush}"
                          PrimaryButtonStyle="{StaticResource AccentButtonStyle}"
                          SecondaryButtonText="{x:Static props:Resources.Cancel}"
                          PrimaryButtonText="{x:Static props:Resources.Save}"
                   
                          PrimaryButtonClick="EditLayoutDialog_PrimaryButtonClick"
                          SecondaryButtonClick="EditLayoutDialog_SecondaryButtonClick"
                          Title="{x:Static props:Resources.Edit_Layout}"
                          ScrollViewer.VerticalScrollBarVisibility="Auto"
                          Opened="Dialog_Opened"
                          Closed="Dialog_Closed">

            <Grid DataContext="{Binding SelectedModel}"
                  MinWidth="320"
                  Margin="4,4,4,32">

                <StackPanel Margin="0,-37,0,0"
                            HorizontalAlignment="Right"
                            VerticalAlignment="Top"
                            Orientation="Horizontal">
                    <Button Click="DuplicateLayout_Click"
                            x:Name="duplicateLayoutButton"
                            AutomationProperties.Name="{x:Static props:Resources.Duplicate}"
                            ToolTip="{x:Static props:Resources.Duplicate}"
                            Content="&#xE8C8;"
                            FontFamily="Segoe MDL2 Assets"
                            Style="{StaticResource IconOnlyButtonStyle}"
                            Visibility="{Binding Path=Type, Converter={StaticResource LayoutTypeCustomToVisibilityConverter}}" />

                    <Button Click="DuplicateLayout_Click"
                            x:Name="createFromTemplateLayoutButton"
                            AutomationProperties.Name="{x:Static props:Resources.Create_Custom_From_Template}"
                            ToolTip="{x:Static props:Resources.Create_Custom_From_Template}"
                            Content="&#xE8C8;"
                            FontFamily="Segoe MDL2 Assets"
                            Style="{StaticResource IconOnlyButtonStyle}"
                            Visibility="{Binding Path=Type, Converter={StaticResource LayoutTypeTemplateToVisibilityConverter}}" />

                    <Button Click="DeleteLayout_Click"
                            x:Name="deleteLayoutButton"
                            AutomationProperties.Name="{x:Static props:Resources.Delete}"
                            ToolTip="{x:Static props:Resources.Delete}"
                            Content="&#xE107;"
                            FontFamily="Segoe MDL2 Assets"
                            Foreground="#c50500"
                            Style="{StaticResource IconOnlyButtonStyle}"
                            Visibility="{Binding Path=Type, Converter={StaticResource LayoutTypeCustomToVisibilityConverter}}" />
                </StackPanel>

                <StackPanel>
                    <StackPanel Orientation="Horizontal"
                                Margin="0,24,0,0"
                                HorizontalAlignment="Stretch"
                                Visibility="{Binding IsCustom, Converter={StaticResource BooleanToVisibilityConverter}}">

                        <TextBlock FontFamily="Segoe MDL2 Assets"
                                   ToolTip="{x:Static props:Resources.Name}"
                                   FontSize="16"
                                   VerticalAlignment="Center"
                                   Text="&#xE932;" />
                        <TextBox Text="{Binding Name}"
                                 ui:ControlHelper.PlaceholderText="{x:Static props:Resources.Name}"
                                 AutomationProperties.Name="{x:Static props:Resources.Name}"
                                 Margin="12,0,0,0"
                                 MinWidth="286"
                                 HorizontalAlignment="Stretch" />
                    </StackPanel>

                    <!-- Shortcut panel -->
                    <StackPanel Orientation="Vertical"
                                Visibility="{Binding IsCustom, Converter={StaticResource BooleanToVisibilityConverter}}"
                                Margin="0,12,0,36">

                        <StackPanel Margin="28,0,0,4" Orientation="Horizontal">
                            <TextBlock x:Name="QuickKeyTitle" Text="{x:Static props:Resources.QuickKey_Title}" />
                            <TextBlock FontFamily="Segoe MDL2 Assets"
                                       Margin="8,4,0,0"
                                       Foreground="{DynamicResource SystemControlBackgroundAccentBrush}"
                                       Text="&#xE946;"
                                       ToolTip="{x:Static props:Resources.QuickKey_Description}" />
                        </StackPanel>
                       

                        <StackPanel Orientation="Horizontal">

                            <TextBlock FontFamily="Segoe MDL2 Assets"
                                       VerticalAlignment="Center"
                                       FontSize="16"
                                       ToolTip="{x:Static props:Resources.QuickKey_Title}"
                                       Text="&#xEDA7;" />

                            <ComboBox x:Name="quickKeySelectionComboBox"
                                      Margin="12,0,0,0"
                                      Width="286"
                                      AutomationProperties.LabeledBy="{Binding ElementName=QuickKeyTitle}"
                                      AutomationProperties.HelpText="{x:Static props:Resources.QuickKey_Description}"
                                      AutomationProperties.Name="{x:Static props:Resources.QuickKey_Title}"
                                      ItemsSource="{Binding QuickKeysAvailable}"
                                      SelectedItem="{Binding QuickKey}" />
                        </StackPanel>

                    </StackPanel>

                    <Grid  Width="218"
                           Height="124"
                           HorizontalAlignment="Left"
                           Margin="24,12,0,24">
                        <local:LayoutPreview />

                        <Button Content="&#xE104;"
                                x:Name="editZoneLayoutButton"
                                FontFamily="Segoe MDL2 Assets"
                                FontSize="14"
                                HorizontalAlignment="Center"
                                VerticalAlignment="Center"
                                Height="36"
                                Width="36"
                                Padding="0"
                                BorderBrush="Transparent"
                                Click="EditZones_Click"
                                Visibility="{Binding Path=Type, Converter={StaticResource LayoutTypeCustomToVisibilityConverter}}"
                                ToolTip="{x:Static props:Resources.Edit_zones}"
                                AutomationProperties.Name="{x:Static props:Resources.Edit_zones}"
                                Style="{StaticResource AccentButtonStyle}"
                                ui:ControlHelper.CornerRadius="36">
                        </Button>
                        
                    </Grid>
                  
                  
                    <StackPanel Orientation="Horizontal"
                                HorizontalAlignment="Left"
                                Margin="0,16,0,0"
                                Visibility="{Binding Path=Type, Converter={StaticResource LayoutTypeTemplateToVisibilityConverter}}">

<<<<<<< HEAD
                        <TextBlock FontFamily="Segoe MDL2 Assets"
                                   VerticalAlignment="Center"
                                   FontSize="16"
                                   Margin="0,16,0,0"
                                   ToolTip="{x:Static props:Resources.Number_of_zones}"
                                   Text="&#xECA5;" />

                        <ui:NumberBox Minimum="1"
                                      Maximum="40"
                                      Width="216"
                                      Margin="12,0,0,0"
                                      Header="{x:Static props:Resources.Number_of_zones}"
                                      SpinButtonPlacementMode="Compact"
                                      Text="{Binding TemplateZoneCount}" />
                    </StackPanel>

                    <StackPanel Margin="0, 12, 0, 0">
                        <TextBlock Text="{x:Static props:Resources.Space_Around_Zones}"
                                   x:Name="spacingTitle"
                                   Margin="28,0,0,4"
                                   TextWrapping="Wrap" />
                        <StackPanel Orientation="Horizontal">
                            <TextBlock FontFamily="Segoe MDL2 Assets"
                                       VerticalAlignment="Center"
                                       FontSize="16"
                                       ToolTip="{x:Static props:Resources.Space_Around_Zones}"
                                       Text="&#xE91B;" />

                            <ui:NumberBox Margin="12,0,0,0"
                                          IsEnabled="{Binding ShowSpacing}"
                                          Text="{Binding Spacing}"
                                          Width="216"
                                          Minimum="-20"
                                          Maximum="1000"
                                          SpinButtonPlacementMode="Compact"
                                          HorizontalAlignment="Left"
                                          VerticalAlignment="Center"
                                          AutomationProperties.Name="{x:Static props:Resources.Space_Around_Zones}"
                                          AutomationProperties.LabeledBy="{Binding ElementName=spacingTitle}" />
                            <TextBlock Text="{x:Static props:Resources.Pixels}"
                                       Margin="6,-4,0,0"
                                       FontSize="12"
                                       Foreground="{DynamicResource SecondaryForegroundBrush}"
                                       TextWrapping="Wrap"
                                       VerticalAlignment="Center" />

                            <ui:ToggleSwitch x:Name="spaceAroundSetting"
                                             IsOn="{Binding ShowSpacing}"
                                             Margin="12,0,0,0"
                                             OffContent=""
                                             OnContent=""
                                             Width="48"
                                             VerticalAlignment="Center"
                                             AutomationProperties.Name="{x:Static props:Resources.Show_Space_Zones}" />
                        </StackPanel>
                    </StackPanel>
=======
                                    <Button x:Name="decrementZones"
                                            Width="40"
                                            Height="40"
                                            AutomationProperties.Name="{x:Static props:Resources.Zone_Count_Decrement}"
                                            ToolTip="{x:Static props:Resources.Zone_Count_Decrement}"
                                            Foreground="{DynamicResource SystemControlBackgroundAccentBrush}"
                                            Style="{StaticResource IconOnlyButtonStyle}"
                                            Click="DecrementZones_Click">
                                        <Button.Content>
                                            <TextBlock Text="&#xE108;"
                                                       FontFamily="Segoe MDL2 Assets" />
                                        </Button.Content>
                                    </Button>

                                    <TextBlock x:Name="zoneCount"
                                               Text="{Binding TemplateZoneCount}"
                                               FontWeight="SemiBold"
                                               FontSize="18"
                                               Width="32"
                                               HorizontalAlignment="Center"
                                               TextAlignment="Center"
                                               Margin="0,-4,0,0"
                                               ToolTip="Number of zones"
                                               VerticalAlignment="Center" />

                                    <Button x:Name="incrementZones"
                                            Width="40"
                                            Height="40"
                                            AutomationProperties.Name="{x:Static props:Resources.Zone_Count_Increment}"
                                            ToolTip="{x:Static props:Resources.Zone_Count_Increment}"
                                            Foreground="{DynamicResource SystemControlBackgroundAccentBrush}"
                                            Style="{StaticResource IconOnlyButtonStyle}"
                                            Click="IncrementZones_Click">
                                        <Button.Content>
                                            <TextBlock Text="&#xE109;"
                                                       FontFamily="Segoe MDL2 Assets" />
                                        </Button.Content>
                                    </Button>
                                </StackPanel>
                    <TextBox Text="{Binding Name}"
                             ui:ControlHelper.Header="{x:Static props:Resources.Name}"
                             Margin="0,16,2,0"
                             Visibility="{Binding IsCustom, Converter={StaticResource BooleanToVisibilityConverter}}"
                             HorizontalAlignment="Stretch" />
                    
                    <CheckBox x:Name="spaceAroundSetting"
                              Content="{x:Static props:Resources.Show_Space_Zones}"
                              IsChecked="{Binding ShowSpacing}"
                              Margin="0,16,12,0"
                              Visibility="{Binding Converter={StaticResource LayoutModelTypeToVisibilityConverter}}" />
>>>>>>> fa92f2e5


<<<<<<< HEAD
                    <StackPanel Margin="0, 12, 0, 0">
                        <TextBlock Text="{x:Static props:Resources.Distance_adjacent_zones}"
                                   x:Name="distanceTitle"
                                   Margin="28,0,0,4"
                                   TextWrapping="Wrap" />
                        <StackPanel Orientation="Horizontal">
                            <TextBlock FontFamily="Segoe MDL2 Assets"
                                       VerticalAlignment="Center"
                                       FontSize="16"
                                       ToolTip="{x:Static props:Resources.Distance_adjacent_zones}"
                                       Text="&#xF617;" />

                            <ui:NumberBox Text="{Binding SensitivityRadius}"
                                          Width="216"
                                          Minimum="0"
                                          Maximum="1000"
                                          Margin="12,0,0,0"
                                          AutomationProperties.Name="{x:Static props:Resources.Distance_adjacent_zones}"
                                          AutomationProperties.LabeledBy="{Binding ElementName=distanceTitle}"
                                          SpinButtonPlacementMode="Compact"
                                          HorizontalAlignment="Left" />
                            <TextBlock Text="{x:Static props:Resources.Pixels}"
                                       Margin="6,-4,0,0"
                                       FontSize="12"
                                       Foreground="{DynamicResource SecondaryForegroundBrush}"
                                       TextWrapping="Wrap"
                                       VerticalAlignment="Center" /> 
                        </StackPanel>
                    </StackPanel>
=======
                    <TextBlock Text="{x:Static props:Resources.Distance_adjacent_zones}"
                               IsEnabled="{Binding ShowSpacing}"
                               Margin="0,16,12,0"
                               TextWrapping="Wrap"
                               Foreground="{DynamicResource PrimaryForegroundBrush}"
                               x:Name="sensitivityRadiusValue" />

                    <ui:NumberBox Margin="0,6,0,0"
                                  Text="{Binding SensitivityRadius}"
                                  Width="106"
                                  Minimum="0"
                                  Maximum="1000"
                                  SpinButtonPlacementMode="Compact"
                                  HorizontalAlignment="Left"
                                  AutomationProperties.LabeledBy="{Binding ElementName=sensitivityRadiusValue}" />

                    <TextBlock Text="{x:Static props:Resources.QuickKey_Select}"
                               Margin="0,16,12,0"
                               Foreground="{DynamicResource PrimaryForegroundBrush}"
                               TextWrapping="Wrap"
                               Visibility="{Binding Path=Type, Converter={StaticResource LayoutTypeCustomToVisibilityConverter}}"/>
                    <ComboBox x:Name="quickKeySelectionComboBox" 
                              Margin="0,6,0,0"
                              ItemsSource="{Binding QuickKeysAvailable}"
                              SelectedItem="{Binding QuickKey}"
                              Width="106"
                              Visibility="{Binding Path=Type, Converter={StaticResource LayoutTypeCustomToVisibilityConverter}}"/>
>>>>>>> fa92f2e5
                </StackPanel>
            </Grid>
        </ui:ContentDialog>
        
        <ui:ContentDialog x:Name="NewLayoutDialog"
                          Background="{DynamicResource PrimaryBackgroundBrush}"
                          PrimaryButtonStyle="{StaticResource AccentButtonStyle}"
                          SecondaryButtonText="{x:Static props:Resources.Cancel}"
                          PrimaryButtonText="{x:Static props:Resources.Create}"
                          PrimaryButtonClick="NewLayoutDialog_PrimaryButtonClick"
                          IsPrimaryButtonEnabled="{Binding ElementName=LayoutNameText, Path=Text.Length}"
                          Title="{x:Static props:Resources.Choose_layout_type}"
                          Opened="Dialog_Opened"
                          Closed="Dialog_Closed">
            <StackPanel Margin="0,16,0,0">
                <TextBlock x:Name="NameHeaderText"
                           Text="{x:Static props:Resources.Name}" />
                <TextBox Margin="3,6,3,0"
                         x:Name="LayoutNameText"
                         AutomationProperties.LabeledBy="{Binding ElementName=NameHeaderText}" />
                <RadioButton x:Name="GridLayoutRadioButton"
                             GroupName="LayoutTypeGroup"
                             AutomationProperties.Name="{x:Static props:Resources.Layout_Grid_Title}"
                             AutomationProperties.HelpText="{x:Static props:Resources.Layout_Grid_Description}"
                             IsChecked="True"
                             Margin="0,24,0,0"
                             Style="{StaticResource LayoutTypeRadioButtonStyle}">
                    <RadioButton.Content>
                        <Grid Width="420"
                              Margin="4">
                            <Grid.ColumnDefinitions>
                                <ColumnDefinition Width="32" />
                                <ColumnDefinition Width="*" />
                            </Grid.ColumnDefinitions>
                            <TextBlock Text="&#xE138;"
                                       FontSize="16"
                                       Foreground="{DynamicResource SystemControlBackgroundAccentBrush}"
                                       Margin="0,4,0,0"
                                       HorizontalAlignment="Left"
                                       FontFamily="Segoe MDL2 Assets" />
                            <StackPanel Grid.Column="1"
                                        Orientation="Vertical">
                                <TextBlock TextWrapping="Wrap"
                                           FontWeight="Bold"
                                           Margin="0,3,0,0"
                                           Text="{x:Static props:Resources.Layout_Grid_Title}" />
                                <TextBlock TextWrapping="Wrap"
                                           Margin="0,4,0,0"
                                           Text="{x:Static props:Resources.Layout_Grid_Description}"
                                           Foreground="{DynamicResource SecondaryForegroundBrush}" />
                            </StackPanel>
                        </Grid>
                    </RadioButton.Content>
                </RadioButton>

                <RadioButton x:Name="CanvasLayoutRadioButton"
                             GroupName="LayoutTypeGroup"
                             IsChecked="True"
                             AutomationProperties.Name="{x:Static props:Resources.Layout_Canvas_Title}"
                             AutomationProperties.HelpText="{x:Static props:Resources.Layout_Canvas_Description}"
                             Style="{StaticResource LayoutTypeRadioButtonStyle}"
                             Margin="0,0,0,64">
                    <RadioButton.Content>
                        <Grid Width="420"
                              Margin="4">
                            <Grid.ColumnDefinitions>
                                <ColumnDefinition Width="32" />
                                <ColumnDefinition Width="*" />
                            </Grid.ColumnDefinitions>
                            <TextBlock Text="&#xF5ED;"
                                       FontSize="16"
                                       Foreground="{DynamicResource SystemControlBackgroundAccentBrush}"
                                       Margin="0,4,0,0"
                                       HorizontalAlignment="Left"
                                       FontFamily="Segoe MDL2 Assets" />
                            <StackPanel Grid.Column="1"
                                        Orientation="Vertical">
                                <TextBlock TextWrapping="Wrap"
                                           FontWeight="Bold"
                                           Margin="0,3,0,0"
                                           Text="{x:Static props:Resources.Layout_Canvas_Title}" />
                                <TextBlock TextWrapping="Wrap"
                                           Margin="0,4,0,0"
                                           Text="{x:Static props:Resources.Layout_Canvas_Description}"
                                           Foreground="{DynamicResource SecondaryForegroundBrush}" />
                            </StackPanel>
                        </Grid>
                    </RadioButton.Content>
                </RadioButton>
            </StackPanel>
        </ui:ContentDialog>
    </Grid>
</Window><|MERGE_RESOLUTION|>--- conflicted
+++ resolved
@@ -484,7 +484,6 @@
                                 Margin="0,16,0,0"
                                 Visibility="{Binding Path=Type, Converter={StaticResource LayoutTypeTemplateToVisibilityConverter}}">
 
-<<<<<<< HEAD
                         <TextBlock FontFamily="Segoe MDL2 Assets"
                                    VerticalAlignment="Center"
                                    FontSize="16"
@@ -541,61 +540,10 @@
                                              AutomationProperties.Name="{x:Static props:Resources.Show_Space_Zones}" />
                         </StackPanel>
                     </StackPanel>
-=======
-                                    <Button x:Name="decrementZones"
-                                            Width="40"
-                                            Height="40"
-                                            AutomationProperties.Name="{x:Static props:Resources.Zone_Count_Decrement}"
-                                            ToolTip="{x:Static props:Resources.Zone_Count_Decrement}"
-                                            Foreground="{DynamicResource SystemControlBackgroundAccentBrush}"
-                                            Style="{StaticResource IconOnlyButtonStyle}"
-                                            Click="DecrementZones_Click">
-                                        <Button.Content>
-                                            <TextBlock Text="&#xE108;"
-                                                       FontFamily="Segoe MDL2 Assets" />
-                                        </Button.Content>
-                                    </Button>
-
-                                    <TextBlock x:Name="zoneCount"
-                                               Text="{Binding TemplateZoneCount}"
-                                               FontWeight="SemiBold"
-                                               FontSize="18"
-                                               Width="32"
-                                               HorizontalAlignment="Center"
-                                               TextAlignment="Center"
-                                               Margin="0,-4,0,0"
-                                               ToolTip="Number of zones"
-                                               VerticalAlignment="Center" />
-
-                                    <Button x:Name="incrementZones"
-                                            Width="40"
-                                            Height="40"
-                                            AutomationProperties.Name="{x:Static props:Resources.Zone_Count_Increment}"
-                                            ToolTip="{x:Static props:Resources.Zone_Count_Increment}"
-                                            Foreground="{DynamicResource SystemControlBackgroundAccentBrush}"
-                                            Style="{StaticResource IconOnlyButtonStyle}"
-                                            Click="IncrementZones_Click">
-                                        <Button.Content>
-                                            <TextBlock Text="&#xE109;"
-                                                       FontFamily="Segoe MDL2 Assets" />
-                                        </Button.Content>
-                                    </Button>
-                                </StackPanel>
-                    <TextBox Text="{Binding Name}"
-                             ui:ControlHelper.Header="{x:Static props:Resources.Name}"
-                             Margin="0,16,2,0"
-                             Visibility="{Binding IsCustom, Converter={StaticResource BooleanToVisibilityConverter}}"
-                             HorizontalAlignment="Stretch" />
-                    
-                    <CheckBox x:Name="spaceAroundSetting"
-                              Content="{x:Static props:Resources.Show_Space_Zones}"
-                              IsChecked="{Binding ShowSpacing}"
-                              Margin="0,16,12,0"
-                              Visibility="{Binding Converter={StaticResource LayoutModelTypeToVisibilityConverter}}" />
->>>>>>> fa92f2e5
-
-
-<<<<<<< HEAD
+
+
+
+
                     <StackPanel Margin="0, 12, 0, 0">
                         <TextBlock Text="{x:Static props:Resources.Distance_adjacent_zones}"
                                    x:Name="distanceTitle"
@@ -625,35 +573,6 @@
                                        VerticalAlignment="Center" /> 
                         </StackPanel>
                     </StackPanel>
-=======
-                    <TextBlock Text="{x:Static props:Resources.Distance_adjacent_zones}"
-                               IsEnabled="{Binding ShowSpacing}"
-                               Margin="0,16,12,0"
-                               TextWrapping="Wrap"
-                               Foreground="{DynamicResource PrimaryForegroundBrush}"
-                               x:Name="sensitivityRadiusValue" />
-
-                    <ui:NumberBox Margin="0,6,0,0"
-                                  Text="{Binding SensitivityRadius}"
-                                  Width="106"
-                                  Minimum="0"
-                                  Maximum="1000"
-                                  SpinButtonPlacementMode="Compact"
-                                  HorizontalAlignment="Left"
-                                  AutomationProperties.LabeledBy="{Binding ElementName=sensitivityRadiusValue}" />
-
-                    <TextBlock Text="{x:Static props:Resources.QuickKey_Select}"
-                               Margin="0,16,12,0"
-                               Foreground="{DynamicResource PrimaryForegroundBrush}"
-                               TextWrapping="Wrap"
-                               Visibility="{Binding Path=Type, Converter={StaticResource LayoutTypeCustomToVisibilityConverter}}"/>
-                    <ComboBox x:Name="quickKeySelectionComboBox" 
-                              Margin="0,6,0,0"
-                              ItemsSource="{Binding QuickKeysAvailable}"
-                              SelectedItem="{Binding QuickKey}"
-                              Width="106"
-                              Visibility="{Binding Path=Type, Converter={StaticResource LayoutTypeCustomToVisibilityConverter}}"/>
->>>>>>> fa92f2e5
                 </StackPanel>
             </Grid>
         </ui:ContentDialog>
