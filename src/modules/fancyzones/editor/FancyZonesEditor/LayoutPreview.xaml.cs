// Copyright (c) Microsoft Corporation
// The Microsoft Corporation licenses this file to you under the MIT license.
// See the LICENSE file in the project root for more information.

using System;
using System.Collections.Generic;
using System.Windows;
using System.Windows.Controls;
using System.Windows.Media;
using FancyZonesEditor.Logs;
using FancyZonesEditor.Models;

namespace FancyZonesEditor
{
    /// <summary>
    /// Interaction logic for LayoutPreview.xaml
    /// </summary>
    public partial class LayoutPreview : UserControl
    {
        // Non-localizable strings
        private const string PropertyZoneCountID = "ZoneCount";
        private const string PropertyShowSpacingID = "ShowSpacing";
        private const string PropertySpacingID = "Spacing";
        private const string ObjectDependencyID = "IsActualSize";

        public static readonly DependencyProperty IsActualSizeProperty = DependencyProperty.Register(ObjectDependencyID, typeof(bool), typeof(LayoutPreview), new PropertyMetadata(false));
        private LayoutModel _model;

        public bool IsActualSize
        {
            get { return (bool)GetValue(IsActualSizeProperty); }
            set { SetValue(IsActualSizeProperty, value); }
        }

        public LayoutPreview()
        {
            InitializeComponent();
            DataContextChanged += LayoutPreview_DataContextChanged;
        }

        public void UpdatePreview()
        {
            RenderPreview();
        }

        private void LayoutPreview_DataContextChanged(object sender, DependencyPropertyChangedEventArgs e)
        {
            if (_model != null)
            {
                _model.PropertyChanged -= LayoutModel_PropertyChanged;
            }

            _model = (LayoutModel)DataContext;
            if (_model != null)
            {
                _model.PropertyChanged += LayoutModel_PropertyChanged;
                RenderPreview();
            }
        }

        public void ZoneSettings_PropertyChanged(object sender, System.ComponentModel.PropertyChangedEventArgs e)
        {
            if (e.PropertyName == PropertyZoneCountID)
            {
                RenderPreview();
            }
            else if ((e.PropertyName == PropertyShowSpacingID) || (e.PropertyName == PropertySpacingID))
            {
                if (_model is GridLayoutModel)
                {
                    RenderPreview();
                }
            }
        }

        private void LayoutModel_PropertyChanged(object sender, System.ComponentModel.PropertyChangedEventArgs e)
        {
            RenderPreview();
        }

        private void OnLoaded(object sender, RoutedEventArgs e)
        {
            _model = (LayoutModel)DataContext;

            if (_model != null)
            {
                Logger.LogInfo("Loaded " + _model.Name);
            }

            RenderPreview();
        }

        private void RenderPreview()
        {
            if (_model == null)
            {
                return;
            }

            Body.Children.Clear();
            Body.RowDefinitions.Clear();
            Body.ColumnDefinitions.Clear();

            if (_model is GridLayoutModel gridModel)
            {
                RenderGridPreview(gridModel);
            }
            else if (_model is CanvasLayoutModel canvasModel)
            {
                RenderCanvasPreview(canvasModel);
            }
        }

        private void RenderActualScalePreview(GridLayoutModel grid)
        {
            int rows = grid.Rows;
            int cols = grid.Columns;
            double spacing = grid.ShowSpacing ? grid.Spacing : 0;

            var rowData = GridData.PrefixSum(grid.RowPercents);
            var columnData = GridData.PrefixSum(grid.ColumnPercents);

            var workArea = App.Overlay.WorkArea;

            Viewbox viewbox = new Viewbox
            {
                Stretch = Stretch.Uniform,
            };
            Body.Children.Add(viewbox);
            Canvas frame = new Canvas
            {
                Width = workArea.Width,
                Height = workArea.Height,
            };
            viewbox.Child = frame;

            for (int row = 0; row < rows; row++)
            {
                for (int col = 0; col < cols; col++)
                {
                    int childIndex = grid.CellChildMap[row, col];
                    if (((row == 0) || (grid.CellChildMap[row - 1, col] != childIndex)) &&
                        ((col == 0) || (grid.CellChildMap[row, col - 1] != childIndex)))
                    {
                        // this is not a continuation of a span
                        Border rect = new Border();
                        double left = columnData[col] * workArea.Width / GridData.Multiplier;
                        double top = rowData[row] * workArea.Height / GridData.Multiplier;

                        int maxRow = row;
                        while (((maxRow + 1) < rows) && (grid.CellChildMap[maxRow + 1, col] == childIndex))
                        {
                            maxRow++;
                        }

                        int maxCol = col;
                        while (((maxCol + 1) < cols) && (grid.CellChildMap[row, maxCol + 1] == childIndex))
                        {
                            maxCol++;
                        }

                        double right = columnData[maxCol + 1] * workArea.Width / GridData.Multiplier;
                        double bottom = rowData[maxRow + 1] * workArea.Height / GridData.Multiplier;

                        left += col == 0 ? spacing : spacing / 2;
                        right -= maxCol == cols - 1 ? spacing : spacing / 2;
                        top += row == 0 ? spacing : spacing / 2;
                        bottom -= maxRow == rows - 1 ? spacing : spacing / 2;

                        Canvas.SetTop(rect, top);
                        Canvas.SetLeft(rect, left);
                        rect.Width = Math.Max(1, right - left);
                        rect.Height = Math.Max(1, bottom - top);

                        rect.Style = (Style)FindResource("GridLayoutActualScalePreviewStyle");
                        frame.Children.Add(rect);
                    }
                }
            }

            if (App.DebugMode)
            {
                TextBlock text = new TextBlock();
                text.Text = "(" + workArea.X + "," + workArea.Y + ")";
                text.FontSize = 42;
                frame.Children.Add(text);
            }
        }

        private void RenderSmallScalePreview(GridLayoutModel grid)
        {
            foreach (int percent in grid.RowPercents)
            {
                RowDefinition def = new RowDefinition
                {
                    Height = new GridLength(percent, GridUnitType.Star),
                };
                Body.RowDefinitions.Add(def);
            }

            foreach (int percent in grid.ColumnPercents)
            {
                ColumnDefinition def = new ColumnDefinition
                {
                    Width = new GridLength(percent, GridUnitType.Star),
                };
                Body.ColumnDefinitions.Add(def);
            }

            Thickness margin = new Thickness(grid.ShowSpacing ? grid.Spacing / 20 : 0);

            List<int> visited = new List<int>();

            for (int row = 0; row < grid.Rows; row++)
            {
                for (int col = 0; col < grid.Columns; col++)
                {
                    int childIndex = grid.CellChildMap[row, col];
                    if (!visited.Contains(childIndex))
                    {
                        visited.Add(childIndex);
                        Border rect = new Border();
                        Grid.SetRow(rect, row);
                        Grid.SetColumn(rect, col);
                        int span = 1;
                        int walk = row + 1;
                        while ((walk < grid.Rows) && grid.CellChildMap[walk, col] == childIndex)
                        {
                            span++;
                            walk++;
                        }

                        Grid.SetRowSpan(rect, span);

                        span = 1;
                        walk = col + 1;
                        while ((walk < grid.Columns) && grid.CellChildMap[row, walk] == childIndex)
                        {
                            span++;
                            walk++;
                        }

                        Grid.SetColumnSpan(rect, span);
                        rect.Margin = margin;
                        rect.Style = (Style)FindResource("GridLayoutSmallScalePreviewStyle");
                        Body.Children.Add(rect);
                    }
                }
            }
        }

        private void RenderGridPreview(GridLayoutModel grid)
        {
            if (IsActualSize)
            {
                RenderActualScalePreview(grid);
            }
            else
            {
                RenderSmallScalePreview(grid);
            }
        }

        private void RenderCanvasPreview(CanvasLayoutModel canvas)
        {
            var screenWorkArea = App.Overlay.WorkArea;

            var renderLayout = (CanvasLayoutModel)canvas.Clone();
            renderLayout.ScaleLayout(workAreaWidth: screenWorkArea.Width, workAreaHeight: screenWorkArea.Height);

            Viewbox viewbox = new Viewbox
            {
                Stretch = Stretch.Uniform,
            };
            Body.Children.Add(viewbox);
            Canvas frame = new Canvas
            {
                Width = screenWorkArea.Width,
                Height = screenWorkArea.Height,
            };
            viewbox.Child = frame;

            foreach (Int32Rect zone in renderLayout.Zones)
            {
                Border rect = new Border();
                Canvas.SetTop(rect, zone.Y);
                Canvas.SetLeft(rect, zone.X);
                rect.MinWidth = zone.Width;
                rect.MinHeight = zone.Height;

                if (IsActualSize)
                {
<<<<<<< HEAD
                   rect.Style = (Style)FindResource("CanvasLayoutActualScalePreviewStyle");
                }
                else
                {
                   rect.Style = (Style)FindResource("CanvasLayoutSmallScalePreviewStyle");
=======
                    rect.Style = (Style)FindResource("CanvasLayoutActualScalePreviewStyle");
                }
                else
                {
                    rect.Style = (Style)FindResource("CanvasLayoutSmallScalePreviewStyle");
>>>>>>> 46099058
                }

                frame.Children.Add(rect);
            }

            if (App.DebugMode)
            {
                TextBlock text = new TextBlock();
                text.Text = "(" + App.Overlay.WorkArea.X + "," + App.Overlay.WorkArea.Y + ")";
                text.FontSize = 42;
                frame.Children.Add(text);
            }
        }
    }
}<|MERGE_RESOLUTION|>--- conflicted
+++ resolved
@@ -290,19 +290,11 @@
 
                 if (IsActualSize)
                 {
-<<<<<<< HEAD
-                   rect.Style = (Style)FindResource("CanvasLayoutActualScalePreviewStyle");
+                    rect.Style = (Style)FindResource("CanvasLayoutActualScalePreviewStyle");
                 }
                 else
                 {
-                   rect.Style = (Style)FindResource("CanvasLayoutSmallScalePreviewStyle");
-=======
-                    rect.Style = (Style)FindResource("CanvasLayoutActualScalePreviewStyle");
-                }
-                else
-                {
                     rect.Style = (Style)FindResource("CanvasLayoutSmallScalePreviewStyle");
->>>>>>> 46099058
                 }
 
                 frame.Children.Add(rect);
