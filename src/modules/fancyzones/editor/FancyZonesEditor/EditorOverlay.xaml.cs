--- conflicted
+++ resolved
@@ -1,143 +1,133 @@
-﻿// Copyright (c) Microsoft Corporation
-// The Microsoft Corporation licenses this file to you under the MIT license.
-// See the LICENSE file in the project root for more information.
-
-using System.Windows;
-using System.Windows.Controls;
-using System.Windows.Input;
-using FancyZonesEditor.Models;
-
-namespace FancyZonesEditor
-{
-    /// <summary>
-    /// Interaction logic for EditorOverlay.xaml
-    /// </summary>
-    public partial class EditorOverlay : Window
-    {
-
-<<<<<<< HEAD
-        public Settings Settings = App.ZoneSettings[MonitorVM.CurrentMonitor];
-=======
-        public static EditorOverlay Previous { get; set; }
-
-        private readonly Settings _settings = ((App)Application.Current).ZoneSettings[MonitorVM.CurrentMonitor];
->>>>>>> a1733b34
-        private LayoutPreview _layoutPreview;
-        private UserControl _editor;
-
-        public MainWindow MainWindow = new MainWindow();
-
-        public Int32Rect[] GetZoneRects()
-        {
-            if (_editor != null)
-            {
-                if (_editor is GridEditor gridEditor)
-                {
-                    return ZoneRectsFromPanel(gridEditor.PreviewPanel);
-                }
-                else
-                {
-                    // CanvasEditor
-                    return ZoneRectsFromPanel(((CanvasEditor)_editor).Preview);
-                }
-            }
-            else
-            {
-                // One of the predefined zones (neither grid or canvas editor used).
-                return _layoutPreview.GetZoneRects();
-            }
-        }
-
-        private Int32Rect[] ZoneRectsFromPanel(Panel previewPanel)
-        {
-            // TODO: the ideal here is that the ArrangeRects logic is entirely inside the model, so we don't have to walk the UIElement children to get the rect info
-            int count = previewPanel.Children.Count;
-            Int32Rect[] zones = new Int32Rect[count];
-
-            for (int i = 0; i < count; i++)
-            {
-                FrameworkElement child = (FrameworkElement)previewPanel.Children[i];
-                Point topLeft = child.TransformToAncestor(previewPanel).Transform(default);
-
-                zones[i].X = (int)topLeft.X;
-                zones[i].Y = (int)topLeft.Y;
-                zones[i].Width = (int)child.ActualWidth;
-                zones[i].Height = (int)child.ActualHeight;
-            }
-
-            return zones;
-        }
-
-        public EditorOverlay()
-        {
-            InitializeComponent();
-<<<<<<< HEAD
-=======
-            Previous = Current == null ? this : Current;
-            Current = this;
->>>>>>> a1733b34
-
-            Left = Settings.WorkArea.Left;
-            Top = Settings.WorkArea.Top;
-            Width = Settings.WorkArea.Width;
-            Height = Settings.WorkArea.Height;
-        }
-
-        private void OnLoaded(object sender, RoutedEventArgs e)
-        {
-            ShowLayoutPicker();
-        }
-
-        public void ShowLayoutPicker()
-        {
-            _editor = null;
-            _layoutPreview = new LayoutPreview
-            {
-                IsActualSize = true,
-                Opacity = 0.5,
-            };
-
-            Content = _layoutPreview;
-
-            MainWindow.Owner = null;
-            MainWindow.ShowActivated = true;
-            MainWindow.Topmost = true;
-            MainWindow.Show();
-
-            // window is set to topmost to make sure it shows on top of PowerToys settings page
-            // we can reset topmost flag now
-            MainWindow.Topmost = false;
-        }
-
-        // These event handlers are used to track the current state of the Shift and Ctrl keys on the keyboard
-        // They reflect that current state into properties on the Settings object, which the Zone view will listen to in editing mode
-        protected override void OnPreviewKeyDown(KeyEventArgs e)
-        {
-            Settings.IsShiftKeyPressed = Keyboard.Modifiers.HasFlag(ModifierKeys.Shift);
-            Settings.IsCtrlKeyPressed = Keyboard.Modifiers.HasFlag(ModifierKeys.Control);
-            base.OnPreviewKeyDown(e);
-        }
-
-        protected override void OnPreviewKeyUp(KeyEventArgs e)
-        {
-            Settings.IsShiftKeyPressed = Keyboard.Modifiers.HasFlag(ModifierKeys.Shift);
-            Settings.IsCtrlKeyPressed = Keyboard.Modifiers.HasFlag(ModifierKeys.Control);
-            base.OnPreviewKeyUp(e);
-        }
-
-        public void Edit()
-        {
-            _layoutPreview = null;
-            if (DataContext is GridLayoutModel)
-            {
-                _editor = new GridEditor();
-            }
-            else if (DataContext is CanvasLayoutModel)
-            {
-                _editor = new CanvasEditor();
-            }
-
-            Content = _editor;
-        }
-    }
-}
+﻿// Copyright (c) Microsoft Corporation
+// The Microsoft Corporation licenses this file to you under the MIT license.
+// See the LICENSE file in the project root for more information.
+
+using System.Windows;
+using System.Windows.Controls;
+using System.Windows.Input;
+using FancyZonesEditor.Models;
+
+namespace FancyZonesEditor
+{
+    /// <summary>
+    /// Interaction logic for EditorOverlay.xaml
+    /// </summary>
+    public partial class EditorOverlay : Window
+    {
+
+        public Settings Settings = App.ZoneSettings[MonitorVM.CurrentMonitor];
+        private LayoutPreview _layoutPreview;
+
+        private UserControl _editor;
+
+        public MainWindow MainWindow = new MainWindow();
+
+        public Int32Rect[] GetZoneRects()
+        {
+            if (_editor != null)
+            {
+                if (_editor is GridEditor gridEditor)
+                {
+                    return ZoneRectsFromPanel(gridEditor.PreviewPanel);
+                }
+                else
+                {
+                    // CanvasEditor
+                    return ZoneRectsFromPanel(((CanvasEditor)_editor).Preview);
+                }
+            }
+            else
+            {
+                // One of the predefined zones (neither grid or canvas editor used).
+                return _layoutPreview.GetZoneRects();
+            }
+        }
+
+        private Int32Rect[] ZoneRectsFromPanel(Panel previewPanel)
+        {
+            // TODO: the ideal here is that the ArrangeRects logic is entirely inside the model, so we don't have to walk the UIElement children to get the rect info
+            int count = previewPanel.Children.Count;
+            Int32Rect[] zones = new Int32Rect[count];
+
+            for (int i = 0; i < count; i++)
+            {
+                FrameworkElement child = (FrameworkElement)previewPanel.Children[i];
+                Point topLeft = child.TransformToAncestor(previewPanel).Transform(default);
+
+                zones[i].X = (int)topLeft.X;
+                zones[i].Y = (int)topLeft.Y;
+                zones[i].Width = (int)child.ActualWidth;
+                zones[i].Height = (int)child.ActualHeight;
+            }
+
+            return zones;
+        }
+
+        public EditorOverlay()
+        {
+            InitializeComponent();
+
+            Left = Settings.WorkArea.Left;
+            Top = Settings.WorkArea.Top;
+            Width = Settings.WorkArea.Width;
+            Height = Settings.WorkArea.Height;
+        }
+
+        private void OnLoaded(object sender, RoutedEventArgs e)
+        {
+            ShowLayoutPicker();
+        }
+
+        public void ShowLayoutPicker()
+        {
+            _editor = null;
+            _layoutPreview = new LayoutPreview
+            {
+                IsActualSize = true,
+                Opacity = 0.5,
+            };
+
+            Content = _layoutPreview;
+
+            MainWindow.Owner = null;
+            MainWindow.ShowActivated = true;
+            MainWindow.Topmost = true;
+            MainWindow.Show();
+
+            // window is set to topmost to make sure it shows on top of PowerToys settings page
+            // we can reset topmost flag now
+            MainWindow.Topmost = false;
+        }
+
+        // These event handlers are used to track the current state of the Shift and Ctrl keys on the keyboard
+        // They reflect that current state into properties on the Settings object, which the Zone view will listen to in editing mode
+        protected override void OnPreviewKeyDown(KeyEventArgs e)
+        {
+            Settings.IsShiftKeyPressed = Keyboard.Modifiers.HasFlag(ModifierKeys.Shift);
+            Settings.IsCtrlKeyPressed = Keyboard.Modifiers.HasFlag(ModifierKeys.Control);
+            base.OnPreviewKeyDown(e);
+        }
+
+        protected override void OnPreviewKeyUp(KeyEventArgs e)
+        {
+            Settings.IsShiftKeyPressed = Keyboard.Modifiers.HasFlag(ModifierKeys.Shift);
+            Settings.IsCtrlKeyPressed = Keyboard.Modifiers.HasFlag(ModifierKeys.Control);
+            base.OnPreviewKeyUp(e);
+        }
+
+        public void Edit()
+        {
+            _layoutPreview = null;
+            if (DataContext is GridLayoutModel)
+            {
+                _editor = new GridEditor();
+            }
+            else if (DataContext is CanvasLayoutModel)
+            {
+                _editor = new CanvasEditor();
+            }
+
+            Content = _editor;
+        }
+    }
+}