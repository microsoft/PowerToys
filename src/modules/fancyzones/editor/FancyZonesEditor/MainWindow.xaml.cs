--- conflicted
+++ resolved
@@ -14,10 +14,6 @@
 using FancyZonesEditor.Logs;
 using FancyZonesEditor.Models;
 using FancyZonesEditor.Utils;
-<<<<<<< HEAD
-using ModernWpf.Automation.Peers;
-=======
->>>>>>> 46099058
 using ModernWpf.Controls;
 
 namespace FancyZonesEditor
@@ -33,10 +29,7 @@
 
         private readonly MainWindowSettingsModel _settings = ((App)Application.Current).MainWindowSettings;
         private LayoutModel _backup;
-<<<<<<< HEAD
-=======
         private List<LayoutModel> _defaultLayoutsBackup;
->>>>>>> 46099058
 
         private ContentDialog _openedDialog;
         private TextBlock _createLayoutAnnounce;
@@ -65,12 +58,9 @@
             MaxWidth = workArea.Width;
             MaxHeight = workArea.Height;
             SizeToContent = SizeToContent.WidthAndHeight;
-<<<<<<< HEAD
-=======
 
             // reinit considering work area rect
             _settings.InitModels();
->>>>>>> 46099058
         }
 
         public void Update()
@@ -336,11 +326,8 @@
                 _backup = new CanvasLayoutModel(canvas);
             }
 
-<<<<<<< HEAD
-=======
             _defaultLayoutsBackup = new List<LayoutModel>(MainWindowSettingsModel.DefaultLayouts.DefaultLayouts);
 
->>>>>>> 46099058
             Keyboard.ClearFocus();
             EditLayoutDialogTitle.Text = string.Format(CultureInfo.CurrentCulture, Properties.Resources.Edit_Template, ((LayoutModel)dataContext).Name);
             await EditLayoutDialog.ShowAsync();
@@ -443,10 +430,7 @@
             }
 
             _backup = null;
-<<<<<<< HEAD
-=======
             _defaultLayoutsBackup = null;
->>>>>>> 46099058
 
             // update current settings
             if (model == _settings.AppliedModel)
@@ -487,11 +471,8 @@
                     _backup = null;
                 }
 
-<<<<<<< HEAD
-=======
                 MainWindowSettingsModel.DefaultLayouts.Reset(model.Uuid);
 
->>>>>>> 46099058
                 if (model == _settings.AppliedModel)
                 {
                     _settings.SetAppliedModel(_settings.BlankModel);
@@ -508,10 +489,7 @@
 
                 App.FancyZonesEditorIO.SerializeAppliedLayouts();
                 App.FancyZonesEditorIO.SerializeCustomLayouts();
-<<<<<<< HEAD
-=======
                 App.FancyZonesEditorIO.SerializeDefaultLayouts();
->>>>>>> 46099058
                 model.Delete();
             }
         }
@@ -575,15 +553,12 @@
                 _settings.RestoreSelectedModel(_backup);
                 _backup = null;
             }
-<<<<<<< HEAD
-=======
 
             if (_defaultLayoutsBackup != null)
             {
                 MainWindowSettingsModel.DefaultLayouts.Restore(_defaultLayoutsBackup);
                 _defaultLayoutsBackup = null;
             }
->>>>>>> 46099058
         }
 
         private void NumberBox_Loaded(object sender, RoutedEventArgs e)
@@ -615,9 +590,6 @@
                     FrameworkElementAutomationPeer.FromElement(SensitivityInput) as SliderAutomationPeer;
                 string activityId = "sliderValueChanged";
 
-<<<<<<< HEAD
-                string value = string.Format(CultureInfo.CurrentCulture, Properties.Resources.Slider_Value, SensitivityInput.Value);
-=======
                 string value = string.Format(CultureInfo.CurrentCulture, Properties.Resources.Pixel_Value, SensitivityInput.Value);
 
                 if (peer != null && value != null)
@@ -661,7 +633,6 @@
                 string activityId = "spacingValueChanged";
 
                 string value = string.Format(CultureInfo.CurrentCulture, Properties.Resources.Pixel_Value, Spacing.Value);
->>>>>>> 46099058
 
                 if (peer != null && value != null)
                 {
@@ -673,8 +644,6 @@
                 }
             }
         }
-<<<<<<< HEAD
-=======
 
         private void SetLayoutAsVerticalDefaultButton_Click(object sender, RoutedEventArgs e)
         {
@@ -715,6 +684,5 @@
                 App.FancyZonesEditorIO.SerializeDefaultLayouts();
             }
         }
->>>>>>> 46099058
     }
 }