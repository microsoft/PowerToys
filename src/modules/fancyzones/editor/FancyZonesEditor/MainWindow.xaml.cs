--- conflicted
+++ resolved
@@ -29,10 +29,7 @@
 
         private readonly MainWindowSettingsModel _settings = ((App)Application.Current).MainWindowSettings;
         private LayoutModel _backup;
-<<<<<<< HEAD
-=======
         private List<LayoutModel> _defaultLayoutsBackup;
->>>>>>> fcd05f2f
 
         private ContentDialog _openedDialog;
         private TextBlock _createLayoutAnnounce;
@@ -61,12 +58,9 @@
             MaxWidth = workArea.Width;
             MaxHeight = workArea.Height;
             SizeToContent = SizeToContent.WidthAndHeight;
-<<<<<<< HEAD
-=======
 
             // reinit considering work area rect
             _settings.InitModels();
->>>>>>> fcd05f2f
         }
 
         public void Update()
@@ -209,12 +203,9 @@
         {
             Logger.LogTrace();
 
-<<<<<<< HEAD
-=======
             var dataContext = ((FrameworkElement)sender).DataContext;
             Select((LayoutModel)dataContext);
 
->>>>>>> fcd05f2f
             EditLayoutDialog.Hide();
 
             var mainEditor = App.Overlay;
@@ -335,11 +326,8 @@
                 _backup = new CanvasLayoutModel(canvas);
             }
 
-<<<<<<< HEAD
-=======
             _defaultLayoutsBackup = new List<LayoutModel>(MainWindowSettingsModel.DefaultLayouts.DefaultLayouts);
 
->>>>>>> fcd05f2f
             Keyboard.ClearFocus();
             EditLayoutDialogTitle.Text = string.Format(CultureInfo.CurrentCulture, Properties.Resources.Edit_Template, ((LayoutModel)dataContext).Name);
             await EditLayoutDialog.ShowAsync();
@@ -442,10 +430,7 @@
             }
 
             _backup = null;
-<<<<<<< HEAD
-=======
             _defaultLayoutsBackup = null;
->>>>>>> fcd05f2f
 
             // update current settings
             if (model == _settings.AppliedModel)
@@ -486,11 +471,8 @@
                     _backup = null;
                 }
 
-<<<<<<< HEAD
-=======
                 MainWindowSettingsModel.DefaultLayouts.Reset(model.Uuid);
 
->>>>>>> fcd05f2f
                 if (model == _settings.AppliedModel)
                 {
                     _settings.SetAppliedModel(_settings.BlankModel);
@@ -507,10 +489,7 @@
 
                 App.FancyZonesEditorIO.SerializeAppliedLayouts();
                 App.FancyZonesEditorIO.SerializeCustomLayouts();
-<<<<<<< HEAD
-=======
                 App.FancyZonesEditorIO.SerializeDefaultLayouts();
->>>>>>> fcd05f2f
                 model.Delete();
             }
         }
@@ -574,15 +553,12 @@
                 _settings.RestoreSelectedModel(_backup);
                 _backup = null;
             }
-<<<<<<< HEAD
-=======
 
             if (_defaultLayoutsBackup != null)
             {
                 MainWindowSettingsModel.DefaultLayouts.Restore(_defaultLayoutsBackup);
                 _defaultLayoutsBackup = null;
             }
->>>>>>> fcd05f2f
         }
 
         private void NumberBox_Loaded(object sender, RoutedEventArgs e)
@@ -605,8 +581,6 @@
             EditLayoutDialogTitle.TextTrimming = TextTrimming.CharacterEllipsis;
             EditLayoutDialogTitle.TextWrapping = TextWrapping.NoWrap;
         }
-<<<<<<< HEAD
-=======
 
         private void SensitivityInput_ValueChanged(object sender, RoutedPropertyChangedEventArgs<double> e)
         {
@@ -710,6 +684,5 @@
                 App.FancyZonesEditorIO.SerializeDefaultLayouts();
             }
         }
->>>>>>> fcd05f2f
     }
 }