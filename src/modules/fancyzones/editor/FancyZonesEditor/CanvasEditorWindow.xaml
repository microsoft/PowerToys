﻿<local:EditorWindow x:Class="FancyZonesEditor.CanvasEditorWindow"
                    AutomationProperties.Name="{x:Static props:Resources.Canvas_Layout_Editor}"
                    xmlns="http://schemas.microsoft.com/winfx/2006/xaml/presentation"
                    xmlns:x="http://schemas.microsoft.com/winfx/2006/xaml"
                    xmlns:d="http://schemas.microsoft.com/expression/blend/2008"
                    xmlns:mc="http://schemas.openxmlformats.org/markup-compatibility/2006"
                    xmlns:local="clr-namespace:FancyZonesEditor"
                    xmlns:props="clr-namespace:FancyZonesEditor.Properties"
                    mc:Ignorable="d"
                    Title=""
                    Height="196"
                    MinWidth="360"
                    BorderThickness="0"
                    xmlns:ui="http://schemas.modernwpf.com/2019"
                    ui:WindowHelper.UseModernWindowStyle="True"
                    ui:TitleBar.IsIconVisible="False"
                    SizeToContent="Width"
                    Background="{DynamicResource PrimaryBackgroundBrush}"
                    ResizeMode="NoResize"
                    WindowStartupLocation="CenterOwner"
                    ContentRendered="EditorWindow_ContentRendered"
                    Closed="OnClosed">
    <Grid Height="160">
        <Grid Height="36"
              Background="{DynamicResource SecondaryBackgroundBrush}"
              Margin="0,-36,0,0"
              VerticalAlignment="Top"
              HorizontalAlignment="Stretch">
            <Border Background="{DynamicResource TitleBarSecondaryForegroundBrush}"
                    Width="30"
                    Height="3"
                    CornerRadius="1.5"
                    VerticalAlignment="Center"
                    Margin="0,4,0,0" />
        </Grid>
        <StackPanel Margin="16" VerticalAlignment="Bottom"
                    FocusManager.FocusedElement="{Binding ElementName=newZoneButton}">

            <local:ClickAutomationEventButton x:Name="newZoneButton"
                    HorizontalAlignment="Stretch"
                    Height="64"
                    Width="64"
                    ui:ControlHelper.CornerRadius="64"
                    Margin="0,8,0,0"
                    Style="{StaticResource AccentButtonStyle}"
                    FontFamily="Segoe MDL2 Assets"
<<<<<<< HEAD
                    Content="&#xE109;"
=======
                    Content="&#xE710;"
>>>>>>> fcd05f2f
                    FontSize="24"
                    TabIndex="0"
                    ToolTip="{x:Static props:Resources.Add_zone}"
                    DataContext="{Binding Path=Model, RelativeSource={RelativeSource Mode=FindAncestor, AncestorType=Window}}"
                    IsEnabled="{Binding IsZoneAddingAllowed}"
                    Click="OnAddZone"
                    OnClickAutomationValue="{x:Static props:Resources.New_zone_added}" />

            <Grid Margin="0,24,0,-4">
                <Grid.ColumnDefinitions>
                    <ColumnDefinition Width="*" />
                    <ColumnDefinition Width="8" />
                    <ColumnDefinition Width="*" />
                </Grid.ColumnDefinitions>
                <Button Content="{x:Static props:Resources.Cancel}"
                        Style="{StaticResource DefaultButtonStyle}"
                        HorizontalAlignment="Stretch"
                        Grid.Column="2"
                        TabIndex="2"
                        Click="OnCancel" />
                <Button Content="{x:Static props:Resources.Save_Apply}"
                        Style="{StaticResource AccentButtonStyle}"
                        TabIndex="1"
                        HorizontalAlignment="Stretch"
                        Click="OnSaveApplyTemplate" />
            </Grid>
        </StackPanel>
    </Grid>
</local:EditorWindow><|MERGE_RESOLUTION|>--- conflicted
+++ resolved
@@ -44,11 +44,7 @@
                     Margin="0,8,0,0"
                     Style="{StaticResource AccentButtonStyle}"
                     FontFamily="Segoe MDL2 Assets"
-<<<<<<< HEAD
-                    Content="&#xE109;"
-=======
                     Content="&#xE710;"
->>>>>>> fcd05f2f
                     FontSize="24"
                     TabIndex="0"
                     ToolTip="{x:Static props:Resources.Add_zone}"
