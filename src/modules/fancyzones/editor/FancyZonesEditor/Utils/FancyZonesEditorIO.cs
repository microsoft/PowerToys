--- conflicted
+++ resolved
@@ -817,7 +817,6 @@
                     {
                         layout = ParseCanvasInfo(zoneSet);
                     }
-<<<<<<< HEAD
 
                     try
                     {
@@ -836,13 +835,13 @@
 
                     var cells = new int[info.Rows, info.Columns];
                     for (int row = 0; row < info.Rows; row++)
-=======
+
                     else if (zoneSet.Type == GridLayoutModel.ModelTypeID)
->>>>>>> fa92f2e5
+
                     {
                         layout = ParseGridInfo(zoneSet);
                     }
-<<<<<<< HEAD
+
 
                     try
                     {
@@ -856,8 +855,7 @@
                     layout.SensitivityRadius = info.SensitivityRadius;
                     (layout as GridLayoutModel).ShowSpacing = info.ShowSpacing;
                     (layout as GridLayoutModel).Spacing = info.Spacing;
-=======
->>>>>>> fa92f2e5
+
                 }
                 catch (Exception)
                 {
