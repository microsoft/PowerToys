--- conflicted
+++ resolved
@@ -1,98 +1,89 @@
-﻿<Project Sdk="Microsoft.NET.Sdk">
-  <Import Project="..\..\..\..\Version.props" />
-  <PropertyGroup>
-    <AssemblyTitle>PowerToys.FancyZonesEditor</AssemblyTitle>
-    <AssemblyDescription>PowerToys FancyZones Editor</AssemblyDescription>
-    <Description>PowerToys FancyZones Editor</Description>
-    <Version>$(Version).0</Version>
-    <OutputType>WinExe</OutputType>
-    <UseWPF>true</UseWPF>
-    <UseWindowsForms>true</UseWindowsForms>
-    <AppendTargetFrameworkToOutputPath>false</AppendTargetFrameworkToOutputPath>
-    <AppendRuntimeIdentifierToOutputPath>false</AppendRuntimeIdentifierToOutputPath>
-    <GenerateSatelliteAssembliesForCore>true</GenerateSatelliteAssembliesForCore>
-<<<<<<< HEAD
-    <OutputPath>$(SolutionDir)$(Platform)\$(Configuration)\modules\FancyZones</OutputPath>
-    <SelfContained>true</SelfContained>
-  </PropertyGroup>
-
-  <!-- SelfContained=true requires RuntimeIdentifier to be set -->
-  <PropertyGroup Condition="'$(Platform)'=='x64'">
-    <RuntimeIdentifier>win10-x64</RuntimeIdentifier>
-  </PropertyGroup>
-  <PropertyGroup Condition="'$(Platform)'=='ARM64'">
-    <RuntimeIdentifier>win10-arm64</RuntimeIdentifier>
-  </PropertyGroup>
-
-  <PropertyGroup>
-    <ProjectGuid>{5CCC8468-DEC8-4D36-99D4-5C891BEBD481}</ProjectGuid>
-    <TargetFramework>net6.0-windows10.0.19041.0</TargetFramework>
-=======
-    <OutputPath>$(SolutionDir)$(Platform)\$(Configuration)\modules\FancyZones</OutputPath> 
-  </PropertyGroup>
-  
-  <PropertyGroup>
-    <ProjectGuid>{5CCC8468-DEC8-4D36-99D4-5C891BEBD481}</ProjectGuid>
-    <TargetFramework>net7.0-windows10.0.19041.0</TargetFramework>
->>>>>>> f97cda91
-    <ProjectTypeGuids>{60dc8134-eba5-43b8-bcc9-bb4bc16c2548};{FAE04EC0-301F-11D3-BF4B-00C04F79EFBC}</ProjectTypeGuids>
-    <AutoGenerateBindingRedirects>true</AutoGenerateBindingRedirects>
-  </PropertyGroup>
-
-  <PropertyGroup Condition="'$(Configuration)'=='Release'">
-    <Optimize>true</Optimize>
-  </PropertyGroup>
-  
-  <PropertyGroup Condition="'$(Configuration)'=='Debug'">
-    <Optimize>false</Optimize>
-  </PropertyGroup>
-
-  <PropertyGroup>
-    <ApplicationIcon>images\FancyZonesEditor.ico</ApplicationIcon>
-  </PropertyGroup>
-  <PropertyGroup>
-    <ApplicationManifest>app.manifest</ApplicationManifest>
-    <AssemblyName>PowerToys.FancyZonesEditor</AssemblyName>
-  </PropertyGroup>
- 
-  <ItemGroup>
-    <EmbeddedResource Update="Properties\Resources.resx">
-      <Generator>PublicResXFileCodeGenerator</Generator>
-      <LastGenOutput>Resources.Designer.cs</LastGenOutput>
-    </EmbeddedResource>
-    <None Include="app.manifest" />
-  </ItemGroup>
-
-  <ItemGroup>
-    <PackageReference Include="Microsoft.Windows.CsWinRT" Version="2.0.0" />
-    <PackageReference Include="ModernWpfUI" Version="0.9.4" />
-    <PackageReference Include="System.IO.Abstractions" Version="17.2.3" />
-  </ItemGroup>
-  <ItemGroup>
-    <Resource Include="images\FancyZonesEditor.ico" />
-  </ItemGroup>
-  <ItemGroup>
-    <ProjectReference Include="..\..\..\..\common\GPOWrapperProjection\GPOWrapperProjection.csproj" />
-    <ProjectReference Include="..\..\..\..\common\interop\PowerToys.Interop.vcxproj" />
-    <ProjectReference Include="..\..\..\..\common\ManagedCommon\ManagedCommon.csproj" />
-    <ProjectReference Include="..\..\..\..\common\Common.UI\Common.UI.csproj" />
-  </ItemGroup>
-  <ItemGroup>
-    <Compile Update="Properties\Resources.Designer.cs">
-      <DesignTime>True</DesignTime>
-      <AutoGen>True</AutoGen>
-      <DependentUpon>Resources.resx</DependentUpon>
-    </Compile>
-    <Compile Update="Properties\Settings.Designer.cs">
-      <DesignTimeSharedInput>True</DesignTimeSharedInput>
-      <AutoGen>True</AutoGen>
-      <DependentUpon>Settings.settings</DependentUpon>
-    </Compile>
-  </ItemGroup>
-  <ItemGroup>
-    <None Update="Properties\Settings.settings">
-      <Generator>SettingsSingleFileGenerator</Generator>
-      <LastGenOutput>Settings.Designer.cs</LastGenOutput>
-    </None>
-  </ItemGroup>
+﻿<Project Sdk="Microsoft.NET.Sdk">
+  <Import Project="..\..\..\..\Version.props" />
+  <PropertyGroup>
+    <AssemblyTitle>PowerToys.FancyZonesEditor</AssemblyTitle>
+    <AssemblyDescription>PowerToys FancyZones Editor</AssemblyDescription>
+    <Description>PowerToys FancyZones Editor</Description>
+    <Version>$(Version).0</Version>
+    <OutputType>WinExe</OutputType>
+    <UseWPF>true</UseWPF>
+    <UseWindowsForms>true</UseWindowsForms>
+    <AppendTargetFrameworkToOutputPath>false</AppendTargetFrameworkToOutputPath>
+    <AppendRuntimeIdentifierToOutputPath>false</AppendRuntimeIdentifierToOutputPath>
+    <GenerateSatelliteAssembliesForCore>true</GenerateSatelliteAssembliesForCore>
+    <OutputPath>$(SolutionDir)$(Platform)\$(Configuration)\modules\FancyZones</OutputPath>
+    <SelfContained>true</SelfContained>
+  </PropertyGroup>
+
+  <!-- SelfContained=true requires RuntimeIdentifier to be set -->
+  <PropertyGroup Condition="'$(Platform)'=='x64'">
+    <RuntimeIdentifier>win10-x64</RuntimeIdentifier>
+  </PropertyGroup>
+  <PropertyGroup Condition="'$(Platform)'=='ARM64'">
+    <RuntimeIdentifier>win10-arm64</RuntimeIdentifier>
+  </PropertyGroup>
+
+  <PropertyGroup>
+    <ProjectGuid>{5CCC8468-DEC8-4D36-99D4-5C891BEBD481}</ProjectGuid>
+    <TargetFramework>net7.0-windows10.0.19041.0</TargetFramework>
+    <ProjectTypeGuids>{60dc8134-eba5-43b8-bcc9-bb4bc16c2548};{FAE04EC0-301F-11D3-BF4B-00C04F79EFBC}</ProjectTypeGuids>
+    <AutoGenerateBindingRedirects>true</AutoGenerateBindingRedirects>
+  </PropertyGroup>
+
+  <PropertyGroup Condition="'$(Configuration)'=='Release'">
+    <Optimize>true</Optimize>
+  </PropertyGroup>
+  
+  <PropertyGroup Condition="'$(Configuration)'=='Debug'">
+    <Optimize>false</Optimize>
+  </PropertyGroup>
+
+  <PropertyGroup>
+    <ApplicationIcon>images\FancyZonesEditor.ico</ApplicationIcon>
+  </PropertyGroup>
+  <PropertyGroup>
+    <ApplicationManifest>app.manifest</ApplicationManifest>
+    <AssemblyName>PowerToys.FancyZonesEditor</AssemblyName>
+  </PropertyGroup>
+ 
+  <ItemGroup>
+    <EmbeddedResource Update="Properties\Resources.resx">
+      <Generator>PublicResXFileCodeGenerator</Generator>
+      <LastGenOutput>Resources.Designer.cs</LastGenOutput>
+    </EmbeddedResource>
+    <None Include="app.manifest" />
+  </ItemGroup>
+
+  <ItemGroup>
+    <PackageReference Include="Microsoft.Windows.CsWinRT" Version="2.0.0" />
+    <PackageReference Include="ModernWpfUI" Version="0.9.4" />
+    <PackageReference Include="System.IO.Abstractions" Version="17.2.3" />
+  </ItemGroup>
+  <ItemGroup>
+    <Resource Include="images\FancyZonesEditor.ico" />
+  </ItemGroup>
+  <ItemGroup>
+    <ProjectReference Include="..\..\..\..\common\GPOWrapperProjection\GPOWrapperProjection.csproj" />
+    <ProjectReference Include="..\..\..\..\common\interop\PowerToys.Interop.vcxproj" />
+    <ProjectReference Include="..\..\..\..\common\ManagedCommon\ManagedCommon.csproj" />
+    <ProjectReference Include="..\..\..\..\common\Common.UI\Common.UI.csproj" />
+  </ItemGroup>
+  <ItemGroup>
+    <Compile Update="Properties\Resources.Designer.cs">
+      <DesignTime>True</DesignTime>
+      <AutoGen>True</AutoGen>
+      <DependentUpon>Resources.resx</DependentUpon>
+    </Compile>
+    <Compile Update="Properties\Settings.Designer.cs">
+      <DesignTimeSharedInput>True</DesignTimeSharedInput>
+      <AutoGen>True</AutoGen>
+      <DependentUpon>Settings.settings</DependentUpon>
+    </Compile>
+  </ItemGroup>
+  <ItemGroup>
+    <None Update="Properties\Settings.settings">
+      <Generator>SettingsSingleFileGenerator</Generator>
+      <LastGenOutput>Settings.Designer.cs</LastGenOutput>
+    </None>
+  </ItemGroup>
 </Project>