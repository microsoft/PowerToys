--- conflicted
+++ resolved
@@ -174,349 +174,6 @@
         monitorInfo = std::move(sortedMonitorInfo);
     }
 
-<<<<<<< HEAD
-    BOOL CALLBACK saveDisplayToVector(HMONITOR monitor, HDC hdc, LPRECT rect, LPARAM data)
-    {
-        reinterpret_cast<std::vector<HMONITOR>*>(data)->emplace_back(monitor);
-        return true;
-    }
-
-    bool allMonitorsHaveSameDpiScaling()
-    {
-        std::vector<HMONITOR> monitors;
-        EnumDisplayMonitors(NULL, NULL, saveDisplayToVector, reinterpret_cast<LPARAM>(&monitors));
-
-        if (monitors.size() < 2)
-        {
-            return true;
-        }
-
-        UINT firstMonitorDpiX;
-        UINT firstMonitorDpiY;
-
-        if (S_OK != GetDpiForMonitor(monitors[0], MDT_EFFECTIVE_DPI, &firstMonitorDpiX, &firstMonitorDpiY))
-        {
-            return false;
-        }
-
-        for (int i = 1; i < monitors.size(); i++)
-        {
-            UINT iteratedMonitorDpiX;
-            UINT iteratedMonitorDpiY;
-
-            if (S_OK != GetDpiForMonitor(monitors[i], MDT_EFFECTIVE_DPI, &iteratedMonitorDpiX, &iteratedMonitorDpiY) ||
-                iteratedMonitorDpiX != firstMonitorDpiX)
-            {
-                return false;
-            }
-        }
-
-        return true;
-    }
-
-    void ScreenToWorkAreaCoords(HWND window, RECT& rect)
-    {
-        // First, find the correct monitor. The monitor cannot be found using the given rect itself, we must first
-        // translate it to relative workspace coordinates.
-        HMONITOR monitor = MonitorFromRect(&rect, MONITOR_DEFAULTTOPRIMARY);
-        MONITORINFOEXW monitorInfo{ sizeof(MONITORINFOEXW) };
-        GetMonitorInfoW(monitor, &monitorInfo);
-
-        auto xOffset = monitorInfo.rcWork.left - monitorInfo.rcMonitor.left;
-        auto yOffset = monitorInfo.rcWork.top - monitorInfo.rcMonitor.top;
-
-        auto referenceRect = rect;
-
-        referenceRect.left -= xOffset;
-        referenceRect.right -= xOffset;
-        referenceRect.top -= yOffset;
-        referenceRect.bottom -= yOffset;
-
-        // Now, this rect should be used to determine the monitor and thus taskbar size. This fixes
-        // scenarios where the zone lies approximately between two monitors, and the taskbar is on the left.
-        monitor = MonitorFromRect(&referenceRect, MONITOR_DEFAULTTOPRIMARY);
-        GetMonitorInfoW(monitor, &monitorInfo);
-
-        xOffset = monitorInfo.rcWork.left - monitorInfo.rcMonitor.left;
-        yOffset = monitorInfo.rcWork.top - monitorInfo.rcMonitor.top;
-
-        rect.left -= xOffset;
-        rect.right -= xOffset;
-        rect.top -= yOffset;
-        rect.bottom -= yOffset;
-
-        const auto level = DPIAware::GetAwarenessLevel(GetWindowDpiAwarenessContext(window));
-        const bool accountForUnawareness = level < DPIAware::PER_MONITOR_AWARE;
-
-        if (accountForUnawareness && !allMonitorsHaveSameDpiScaling())
-        {
-            rect.left = max(monitorInfo.rcMonitor.left, rect.left);
-            rect.right = min(monitorInfo.rcMonitor.right - xOffset, rect.right);
-            rect.top = max(monitorInfo.rcMonitor.top, rect.top);
-            rect.bottom = min(monitorInfo.rcMonitor.bottom - yOffset, rect.bottom);
-        }
-    }
-
-    RECT AdjustRectForSizeWindowToRect(HWND window, RECT rect, HWND windowOfRect) noexcept
-    {
-        RECT newWindowRect = rect;
-
-        RECT windowRect{};
-        ::GetWindowRect(window, &windowRect);
-
-        // Take care of borders
-        RECT frameRect{};
-        if (SUCCEEDED(DwmGetWindowAttribute(window, DWMWA_EXTENDED_FRAME_BOUNDS, &frameRect, sizeof(frameRect))))
-        {
-            LONG leftMargin = frameRect.left - windowRect.left;
-            LONG rightMargin = frameRect.right - windowRect.right;
-            LONG bottomMargin = frameRect.bottom - windowRect.bottom;
-            newWindowRect.left -= leftMargin;
-            newWindowRect.right -= rightMargin;
-            newWindowRect.bottom -= bottomMargin;
-        }
-
-        // Take care of windows that cannot be resized
-        if ((::GetWindowLong(window, GWL_STYLE) & WS_SIZEBOX) == 0)
-        {
-            newWindowRect.right = newWindowRect.left + (windowRect.right - windowRect.left);
-            newWindowRect.bottom = newWindowRect.top + (windowRect.bottom - windowRect.top);
-        }
-
-        // Convert to screen coordinates
-        MapWindowRect(windowOfRect, nullptr, &newWindowRect);
-
-        return newWindowRect;
-    }
-
-    void SizeWindowToRect(HWND window, RECT rect) noexcept
-    {
-        WINDOWPLACEMENT placement{};
-        ::GetWindowPlacement(window, &placement);
-
-        // Wait if SW_SHOWMINIMIZED would be removed from window (Issue #1685)
-        for (int i = 0; i < 5 && (placement.showCmd == SW_SHOWMINIMIZED); ++i)
-        {
-            std::this_thread::sleep_for(std::chrono::milliseconds(100));
-            ::GetWindowPlacement(window, &placement);
-        }
-
-        // Do not restore minimized windows. We change their placement though so they restore to the correct zone.
-        if ((placement.showCmd != SW_SHOWMINIMIZED) &&
-            (placement.showCmd != SW_MINIMIZE))
-        {
-            placement.showCmd = SW_RESTORE;
-        }
-
-        // Remove maximized show command to make sure window is moved to the correct zone.
-        if (placement.showCmd == SW_SHOWMAXIMIZED)
-        {
-            placement.showCmd = SW_RESTORE;
-            placement.flags &= ~WPF_RESTORETOMAXIMIZED;
-        }
-
-        ScreenToWorkAreaCoords(window, rect);
-
-        placement.rcNormalPosition = rect;
-        placement.flags |= WPF_ASYNCWINDOWPLACEMENT;
-
-        ::SetWindowPlacement(window, &placement);
-        // Do it again, allowing Windows to resize the window and set correct scaling
-        // This fixes Issue #365
-        ::SetWindowPlacement(window, &placement);
-
-        // Set window corner preference on Windows 11 to "Do not round"
-        auto preference = 1;
-        DwmSetWindowAttribute(window, 33, &preference, sizeof(preference));
-    }
-
-    void SwitchToWindow(HWND window) noexcept
-    {
-        // Check if the window is minimized
-        if (IsIconic(window))
-        {
-            // Show the window since SetForegroundWindow fails on minimized windows
-            ShowWindow(window, SW_RESTORE);
-        }
-
-        // This is a hack to bypass the restriction on setting the foreground window
-        INPUT inputs[1] = { { .type = INPUT_MOUSE } };
-        SendInput(ARRAYSIZE(inputs), inputs, sizeof(INPUT));
-
-        SetForegroundWindow(window);
-    }
-
-    bool HasNoVisibleOwner(HWND window) noexcept
-    {
-        auto owner = GetWindow(window, GW_OWNER);
-        if (owner == nullptr)
-        {
-            return true; // There is no owner at all
-        }
-        if (!IsWindowVisible(owner))
-        {
-            return true; // Owner is invisible
-        }
-        RECT rect;
-        if (!GetWindowRect(owner, &rect))
-        {
-            return false; // Could not get the rect, return true (and filter out the window) just in case
-        }
-        // It is enough that the window is zero-sized in one dimension only.
-        return rect.top == rect.bottom || rect.left == rect.right;
-    }
-
-    bool IsStandardWindow(HWND window)
-    {
-        if (GetAncestor(window, GA_ROOT) != window || !IsWindowVisible(window))
-        {
-            return false;
-        }
-        auto style = GetWindowLong(window, GWL_STYLE);
-        auto exStyle = GetWindowLong(window, GWL_EXSTYLE);
-        // WS_POPUP need to have a border or minimize/maximize buttons,
-        // otherwise the window is "not interesting"
-        if ((style & WS_POPUP) == WS_POPUP &&
-            (style & WS_THICKFRAME) == 0 &&
-            (style & WS_MINIMIZEBOX) == 0 &&
-            (style & WS_MAXIMIZEBOX) == 0)
-        {
-            return false;
-        }
-        if ((style & WS_CHILD) == WS_CHILD ||
-            (style & WS_DISABLED) == WS_DISABLED ||
-            (exStyle & WS_EX_TOOLWINDOW) == WS_EX_TOOLWINDOW ||
-            (exStyle & WS_EX_NOACTIVATE) == WS_EX_NOACTIVATE)
-        {
-            return false;
-        }
-        std::array<char, 256> class_name;
-        GetClassNameA(window, class_name.data(), static_cast<int>(class_name.size()));
-        if (is_system_window(window, class_name.data()))
-        {
-            return false;
-        }
-        auto process_path = get_process_path(window);
-        // Check for Cortana:
-        if (strcmp(class_name.data(), "Windows.UI.Core.CoreWindow") == 0 &&
-            process_path.ends_with(L"SearchUI.exe"))
-        {
-            return false;
-        }
-
-        return true;
-    }
-
-    bool IsCandidateForZoning(HWND window, const std::vector<std::wstring>& excludedApps) noexcept
-    {
-        auto zonable = IsStandardWindow(window) && HasNoVisibleOwner(window);
-        if (!zonable)
-        {
-            return false;
-        }
-
-        return IsZonableByProcessPath(get_process_path(window), excludedApps);
-    }
-
-    bool IsWindowMaximized(HWND window) noexcept
-    {
-        WINDOWPLACEMENT placement{};
-        if (GetWindowPlacement(window, &placement) &&
-            placement.showCmd == SW_SHOWMAXIMIZED)
-        {
-            return true;
-        }
-        return false;
-    }
-
-    void SaveWindowSizeAndOrigin(HWND window) noexcept
-    {
-        HANDLE handle = GetPropW(window, ZonedWindowProperties::PropertyRestoreSizeID);
-        if (handle)
-        {
-            // Size already set, skip
-            return;
-        }
-
-        RECT rect;
-        if (GetWindowRect(window, &rect))
-        {
-            int width = rect.right - rect.left;
-            int height = rect.bottom - rect.top;
-            int originX = rect.left;
-            int originY = rect.top;
-
-            DPIAware::InverseConvert(MonitorFromWindow(window, MONITOR_DEFAULTTONULL), width, height);
-            DPIAware::InverseConvert(MonitorFromWindow(window, MONITOR_DEFAULTTONULL), originX, originY);
-
-            std::array<int, 2> windowSizeData = { width, height };
-            std::array<int, 2> windowOriginData = { originX, originY };
-            HANDLE rawData;
-            memcpy(&rawData, windowSizeData.data(), sizeof rawData);
-            SetPropW(window, ZonedWindowProperties::PropertyRestoreSizeID, rawData);
-            memcpy(&rawData, windowOriginData.data(), sizeof rawData);
-            SetPropW(window, ZonedWindowProperties::PropertyRestoreOriginID, rawData);
-        }
-    }
-
-    void RestoreWindowSize(HWND window) noexcept
-    {
-        auto windowSizeData = GetPropW(window, ZonedWindowProperties::PropertyRestoreSizeID);
-        if (windowSizeData)
-        {
-            std::array<int, 2> windowSize;
-            memcpy(windowSize.data(), &windowSizeData, sizeof windowSize);
-
-            // {width, height}
-            DPIAware::Convert(MonitorFromWindow(window, MONITOR_DEFAULTTONULL), windowSize[0], windowSize[1]);
-
-            RECT rect;
-            if (GetWindowRect(window, &rect))
-            {
-                rect.right = rect.left + windowSize[0];
-                rect.bottom = rect.top + windowSize[1];
-                SizeWindowToRect(window, rect);
-            }
-
-            // Set window corner preference on Windows 11 to "Default"
-            // Note: Should probably store preference from before snap
-            auto preference = 0;
-            DwmSetWindowAttribute(window, 33, &preference, sizeof(preference));
-
-            ::RemoveProp(window, ZonedWindowProperties::PropertyRestoreSizeID);
-        }
-    }
-
-    void RestoreWindowOrigin(HWND window) noexcept
-    {
-        auto windowOriginData = GetPropW(window, ZonedWindowProperties::PropertyRestoreOriginID);
-        if (windowOriginData)
-        {
-            std::array<int, 2> windowOrigin;
-            memcpy(windowOrigin.data(), &windowOriginData, sizeof windowOrigin);
-
-            // {width, height}
-            DPIAware::Convert(MonitorFromWindow(window, MONITOR_DEFAULTTONULL), windowOrigin[0], windowOrigin[1]);
-
-            RECT rect;
-            if (GetWindowRect(window, &rect))
-            {
-                int xOffset = windowOrigin[0] - rect.left;
-                int yOffset = windowOrigin[1] - rect.top;
-
-                rect.left += xOffset;
-                rect.right += xOffset;
-                rect.top += yOffset;
-                rect.bottom += yOffset;
-                SizeWindowToRect(window, rect);
-            }
-
-            ::RemoveProp(window, ZonedWindowProperties::PropertyRestoreOriginID);
-        }
-    }
-
-=======
->>>>>>> ddc075d2
     bool IsValidGuid(const std::wstring& str)
     {
         GUID id;
