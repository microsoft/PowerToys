#include "pch.h"
#include "trace.h"
#include "FancyZonesLib/ZoneSet.h"
#include "FancyZonesLib/Settings.h"
#include "FancyZonesLib/FancyZonesData.h"
#include "FancyZonesLib/FancyZonesDataTypes.h"

// Telemetry strings should not be localized.
#define LoggingProviderKey "Microsoft.PowerToys"

#define EventEnableFancyZonesKey "FancyZones_EnableFancyZones"
#define EventKeyDownKey "FancyZones_OnKeyDown"
#define EventZoneSettingsChangedKey "FancyZones_ZoneSettingsChanged"
#define EventEditorLaunchKey "FancyZones_EditorLaunch"
#define EventSettingsKey "FancyZones_Settings"
#define EventDesktopChangedKey "FancyZones_VirtualDesktopChanged"
#define EventZoneWindowKeyUpKey "FancyZones_ZoneWindowKeyUp"
#define EventSnapNewWindowIntoZone "FancyZones_SnapNewWindowIntoZone"
#define EventKeyboardSnapWindowToZone "FancyZones_KeyboardSnapWindowToZone"
#define EventMoveOrResizeStartedKey "FancyZones_MoveOrResizeStarted"
#define EventMoveOrResizeEndedKey "FancyZones_MoveOrResizeEnded"
#define EventCycleActiveZoneSetKey "FancyZones_CycleActiveZoneSet"
#define EventQuickLayoutSwitchKey "FancyZones_QuickLayoutSwitch"

#define EventEnabledKey "Enabled"
#define PressedKeyCodeKey "Hotkey"
#define PressedWindowKey "WindowsKey"
#define PressedControlKey "ControlKey"
#define MoveSizeActionKey "InMoveSize"
#define AppsInHistoryCountKey "AppsInHistoryCount"
#define CustomZoneSetCountKey "CustomZoneSetCount"
#define LayoutUsingQuickKeyCountKey "LayoutUsingQuickKeyCount"
#define NumberOfZonesForEachCustomZoneSetKey "NumberOfZonesForEachCustomZoneSet"
#define ActiveZoneSetsCountKey "ActiveZoneSetsCount"
#define ActiveZoneSetsListKey "ActiveZoneSetsList"
#define EditorLaunchValueKey "Value"
#define ShiftDragKey "ShiftDrag"
#define MouseSwitchKey "MouseSwitch"
#define MoveWindowsOnDisplayChangeKey "MoveWindowsOnDisplayChange"
#define FlashZonesOnZoneSetChangeKey "FlashZonesOnZoneSetChange"
#define MoveWindowsOnZoneSetChangeKey "MoveWindowsOnZoneSetChange"
#define OverrideSnapHotKeysKey "OverrideSnapHotKeys"
#define MoveWindowAcrossMonitorsKey "MoveWindowAcrossMonitors"
#define MoveWindowsBasedOnPositionKey "MoveWindowsBasedOnPosition"
#define MoveWindowsToLastZoneOnAppOpeningKey "MoveWindowsToLastZoneOnAppOpening"
#define OpenWindowOnActiveMonitorKey "OpenWindowOnActiveMonitor"
#define RestoreSizeKey "RestoreSize"
#define QuickLayoutSwitchKey "QuickLayoutSwitch"
#define FlashZonesOnQuickSwitchKey "FlashZonesOnQuickSwitch"
#define UseCursorPosOnEditorStartupKey "UseCursorPosOnEditorStartup"
#define ShowZonesOnAllMonitorsKey "ShowZonesOnAllMonitors"
#define SpanZonesAcrossMonitorsKey "SpanZonesAcrossMonitors"
#define MakeDraggedWindowTransparentKey "MakeDraggedWindowTransparent"
#define ZoneColorKey "ZoneColor"
#define ZoneBorderColorKey "ZoneBorderColor"
#define ZoneHighlightColorKey "ZoneHighlightColor"
#define ZoneHighlightOpacityKey "ZoneHighlightOpacity"
#define EditorHotkeyKey "EditorHotkey"
#define WindowSwitchingToggleKey "WindowSwitchingToggle"
#define NextTabHotkey "NextTabHotkey"
#define PrevTabHotkey "PrevTabHotkey"
#define ExcludedAppsCountKey "ExcludedAppsCount"
#define KeyboardValueKey "KeyboardValue"
#define ActiveSetKey "ActiveSet"
#define NumberOfZonesKey "NumberOfZones"
#define NumberOfWindowsKey "NumberOfWindows"
#define InputModeKey "InputMode"
#define OverlappingZonesAlgorithmKey "OverlappingZonesAlgorithm"
#define QuickLayoutSwitchedWithShortcutUsed "ShortcutUsed"

TRACELOGGING_DEFINE_PROVIDER(
    g_hProvider,
    LoggingProviderKey,
    // {38e8889b-9731-53f5-e901-e8a7c1753074}
    (0x38e8889b, 0x9731, 0x53f5, 0xe9, 0x01, 0xe8, 0xa7, 0xc1, 0x75, 0x30, 0x74),
    TraceLoggingOptionProjectTelemetry());

struct ZoneSetInfo
{
    size_t NumberOfZones = 0;
    size_t NumberOfWindows = 0;
};


ZoneSetInfo GetZoneSetInfo(_In_opt_ IZoneSet* set) noexcept
{
    ZoneSetInfo info;
    if (set)
    {
        auto zones = set->GetZones();
        info.NumberOfZones = zones.size();
        info.NumberOfWindows = 0;
        for (int i = 0; i < static_cast<int>(zones.size()); i++)
        {
            if (!set->IsZoneEmpty(i))
            {
                info.NumberOfWindows++;
            }
        }
    }
    return info;
}

ZoneSetInfo GetZoneSetInfo(_In_opt_ winrt::com_ptr<IZoneSet> set) noexcept
{
    return GetZoneSetInfo(set.get());
}

void Trace::RegisterProvider() noexcept
{
    TraceLoggingRegister(g_hProvider);
}

void Trace::UnregisterProvider() noexcept
{
    TraceLoggingUnregister(g_hProvider);
}

void Trace::FancyZones::EnableFancyZones(bool enabled) noexcept
{
    TraceLoggingWrite(
        g_hProvider,
        EventEnableFancyZonesKey,
        ProjectTelemetryPrivacyDataTag(ProjectTelemetryTag_ProductAndServicePerformance),
        TraceLoggingKeyword(PROJECT_KEYWORD_MEASURE),
        TraceLoggingBoolean(enabled, EventEnabledKey));
}

void Trace::FancyZones::OnKeyDown(DWORD vkCode, bool win, bool control, bool inMoveSize) noexcept
{
    TraceLoggingWrite(
        g_hProvider,
        EventKeyDownKey,
        ProjectTelemetryPrivacyDataTag(ProjectTelemetryTag_ProductAndServicePerformance),
        TraceLoggingKeyword(PROJECT_KEYWORD_MEASURE),
        TraceLoggingValue(vkCode, PressedKeyCodeKey),
        TraceLoggingBoolean(win, PressedWindowKey),
        TraceLoggingBoolean(control, PressedControlKey),
        TraceLoggingBoolean(inMoveSize, MoveSizeActionKey));
}

void Trace::FancyZones::DataChanged() noexcept
{
    const FancyZonesData& data = FancyZonesDataInstance();
    int appsHistorySize = static_cast<int>(data.GetAppZoneHistoryMap().size());
    const auto& customZones = data.GetCustomZoneSetsMap();
    const auto& devices = data.GetDeviceInfoMap();
    const auto& quickKeys = data.GetLayoutQuickKeys();

    std::unique_ptr<INT32[]> customZonesArray(new (std::nothrow) INT32[customZones.size()]);
    if (!customZonesArray)
    {
        return;
    }

    auto getCustomZoneCount = [&data](const std::variant<FancyZonesDataTypes::CanvasLayoutInfo, FancyZonesDataTypes::GridLayoutInfo>& layoutInfo) -> int {
        if (std::holds_alternative<FancyZonesDataTypes::GridLayoutInfo>(layoutInfo))
        {
            const auto& info = std::get<FancyZonesDataTypes::GridLayoutInfo>(layoutInfo);
            return (info.rows() * info.columns());
        }
        else if (std::holds_alternative<FancyZonesDataTypes::CanvasLayoutInfo>(layoutInfo))
        {
            const auto& info = std::get<FancyZonesDataTypes::CanvasLayoutInfo>(layoutInfo);
            return static_cast<int>(info.zones.size());
        }
        return 0;
    };

    // NumberOfZonesForEachCustomZoneSet
    int i = 0;
    for (const auto& [id, customZoneSetData] : customZones)
    {
        customZonesArray.get()[i] = getCustomZoneCount(customZoneSetData.info);
        i++;
    }

    // ActiveZoneSetsList
    std::wstring activeZoneSetInfo;
    for (const auto& [id, device] : devices)
    {
        const FancyZonesDataTypes::ZoneSetLayoutType type = device.activeZoneSet.type;
        if (!activeZoneSetInfo.empty())
        {
            activeZoneSetInfo += L"; ";
        }
        activeZoneSetInfo += L"type: " + FancyZonesDataTypes::TypeToString(type);

        int zoneCount = -1;
        if (type == FancyZonesDataTypes::ZoneSetLayoutType::Custom)
        {
            const auto& activeCustomZone = customZones.find(device.activeZoneSet.uuid);
            if (activeCustomZone != customZones.end())
            {
                zoneCount = getCustomZoneCount(activeCustomZone->second.info);
            }
        }
        else
        {
            zoneCount = device.zoneCount;
        }

        if (zoneCount != -1)
        {
            activeZoneSetInfo += L", zone count: " + std::to_wstring(zoneCount);
        }
        else
        {
            activeZoneSetInfo += L", custom zone data was deleted";
        }
    }

    TraceLoggingWrite(
        g_hProvider,
        EventZoneSettingsChangedKey,
        ProjectTelemetryPrivacyDataTag(ProjectTelemetryTag_ProductAndServicePerformance),
        TraceLoggingKeyword(PROJECT_KEYWORD_MEASURE),
        TraceLoggingInt32(appsHistorySize, AppsInHistoryCountKey),
        TraceLoggingInt32(static_cast<int>(customZones.size()), CustomZoneSetCountKey),
        TraceLoggingInt32Array(customZonesArray.get(), static_cast<int>(customZones.size()), NumberOfZonesForEachCustomZoneSetKey),
        TraceLoggingInt32(static_cast<int>(devices.size()), ActiveZoneSetsCountKey),
        TraceLoggingWideString(activeZoneSetInfo.c_str(), ActiveZoneSetsListKey),
        TraceLoggingInt32(static_cast<int>(quickKeys.size()), LayoutUsingQuickKeyCountKey));
}

void Trace::FancyZones::EditorLaunched(int value) noexcept
{
    TraceLoggingWrite(
        g_hProvider,
        EventEditorLaunchKey,
        ProjectTelemetryPrivacyDataTag(ProjectTelemetryTag_ProductAndServicePerformance),
        TraceLoggingKeyword(PROJECT_KEYWORD_MEASURE),
        TraceLoggingInt32(value, EditorLaunchValueKey));
}

// Log if an error occurs in FZ
void Trace::FancyZones::Error(const DWORD errorCode, std::wstring errorMessage, std::wstring methodName) noexcept
{
    TraceLoggingWrite(
        g_hProvider,
        "FancyZones_Error",
        ProjectTelemetryPrivacyDataTag(ProjectTelemetryTag_ProductAndServicePerformance),
        TraceLoggingKeyword(PROJECT_KEYWORD_MEASURE),
        TraceLoggingValue(methodName.c_str(), "MethodName"),
        TraceLoggingValue(errorCode, "ErrorCode"),
        TraceLoggingValue(errorMessage.c_str(), "ErrorMessage"));
}

void Trace::FancyZones::QuickLayoutSwitched(bool shortcutUsed) noexcept
{
    TraceLoggingWrite(
        g_hProvider,
        EventQuickLayoutSwitchKey,
        ProjectTelemetryPrivacyDataTag(ProjectTelemetryTag_ProductAndServicePerformance),
        TraceLoggingKeyword(PROJECT_KEYWORD_MEASURE),
        TraceLoggingBoolean(shortcutUsed, QuickLayoutSwitchedWithShortcutUsed));
}

<<<<<<< HEAD
void Trace::FancyZones::SnapNewWindowIntoZone(IZoneSet* activeSet) noexcept
{
    auto const zoneInfo = GetZoneSetInfo(activeSet);
    TraceLoggingWrite(
        g_hProvider,
        EventSnapNewWindowIntoZone,
        ProjectTelemetryPrivacyDataTag(ProjectTelemetryTag_ProductAndServicePerformance),
        TraceLoggingKeyword(PROJECT_KEYWORD_MEASURE),
        TraceLoggingValue(reinterpret_cast<void*>(activeSet), ActiveSetKey),
        TraceLoggingValue(zoneInfo.NumberOfZones, NumberOfZonesKey),
        TraceLoggingValue(zoneInfo.NumberOfWindows, NumberOfWindowsKey));
}

void Trace::FancyZones::KeyboardSnapWindowToZone(IZoneSet* activeSet) noexcept
{
    auto const zoneInfo = GetZoneSetInfo(activeSet);
    TraceLoggingWrite(
        g_hProvider,
        EventKeyboardSnapWindowToZone,
        ProjectTelemetryPrivacyDataTag(ProjectTelemetryTag_ProductAndServicePerformance),
        TraceLoggingKeyword(PROJECT_KEYWORD_MEASURE),
        TraceLoggingValue(reinterpret_cast<void*>(activeSet), ActiveSetKey),
        TraceLoggingValue(zoneInfo.NumberOfZones, NumberOfZonesKey),
        TraceLoggingValue(zoneInfo.NumberOfWindows, NumberOfWindowsKey));
=======
static std::wstring HotKeyToString(const PowerToysSettings::HotkeyObject& hotkey)
{
    return L"alt:" + std::to_wstring(hotkey.alt_pressed())
        + L", ctrl:" + std::to_wstring(hotkey.ctrl_pressed())
        + L", shift:" + std::to_wstring(hotkey.shift_pressed())
        + L", win:" + std::to_wstring(hotkey.win_pressed())
        + L", code:" + std::to_wstring(hotkey.get_code())
        + L", keyFromCode:" + hotkey.get_key();
>>>>>>> e19ecd2b
}

void Trace::SettingsTelemetry(const Settings& settings) noexcept
{
    auto editorHotkeyStr = HotKeyToString(settings.editorHotkey);
    auto nextTabHotkeyStr = HotKeyToString(settings.nextTabHotkey);
    auto prevTabHotkeyStr = HotKeyToString(settings.prevTabHotkey);

    TraceLoggingWrite(
        g_hProvider,
        EventSettingsKey,
        ProjectTelemetryPrivacyDataTag(ProjectTelemetryTag_ProductAndServicePerformance),
        TraceLoggingKeyword(PROJECT_KEYWORD_MEASURE),
        TraceLoggingBoolean(settings.shiftDrag, ShiftDragKey),
        TraceLoggingBoolean(settings.mouseSwitch, MouseSwitchKey),
        TraceLoggingBoolean(settings.displayChange_moveWindows, MoveWindowsOnDisplayChangeKey),
        TraceLoggingBoolean(settings.zoneSetChange_flashZones, FlashZonesOnZoneSetChangeKey),
        TraceLoggingBoolean(settings.zoneSetChange_moveWindows, MoveWindowsOnZoneSetChangeKey),
        TraceLoggingBoolean(settings.overrideSnapHotkeys, OverrideSnapHotKeysKey),
        TraceLoggingBoolean(settings.moveWindowAcrossMonitors, MoveWindowAcrossMonitorsKey),
        TraceLoggingBoolean(settings.moveWindowsBasedOnPosition, MoveWindowsBasedOnPositionKey),
        TraceLoggingBoolean(settings.appLastZone_moveWindows, MoveWindowsToLastZoneOnAppOpeningKey),
        TraceLoggingBoolean(settings.openWindowOnActiveMonitor, OpenWindowOnActiveMonitorKey),
        TraceLoggingBoolean(settings.restoreSize, RestoreSizeKey),
        TraceLoggingBoolean(settings.quickLayoutSwitch, QuickLayoutSwitchKey),
        TraceLoggingBoolean(settings.flashZonesOnQuickSwitch, FlashZonesOnQuickSwitchKey),
        TraceLoggingBoolean(settings.use_cursorpos_editor_startupscreen, UseCursorPosOnEditorStartupKey),
        TraceLoggingBoolean(settings.showZonesOnAllMonitors, ShowZonesOnAllMonitorsKey),
        TraceLoggingBoolean(settings.spanZonesAcrossMonitors, SpanZonesAcrossMonitorsKey),
        TraceLoggingBoolean(settings.makeDraggedWindowTransparent, MakeDraggedWindowTransparentKey),
        TraceLoggingWideString(settings.zoneColor.c_str(), ZoneColorKey),
        TraceLoggingWideString(settings.zoneBorderColor.c_str(), ZoneBorderColorKey),
        TraceLoggingWideString(settings.zoneHighlightColor.c_str(), ZoneHighlightColorKey),
        TraceLoggingInt32(settings.zoneHighlightOpacity, ZoneHighlightOpacityKey),
        TraceLoggingInt32((int)settings.overlappingZonesAlgorithm, OverlappingZonesAlgorithmKey),
        TraceLoggingWideString(editorHotkeyStr.c_str(), EditorHotkeyKey),
        TraceLoggingBoolean(settings.windowSwitching, WindowSwitchingToggleKey),
        TraceLoggingWideString(nextTabHotkeyStr.c_str(), NextTabHotkey),
        TraceLoggingWideString(prevTabHotkeyStr.c_str(), PrevTabHotkey),
        TraceLoggingInt32(static_cast<int>(settings.excludedAppsArray.size()), ExcludedAppsCountKey));
}

void Trace::VirtualDesktopChanged() noexcept
{
    TraceLoggingWrite(
        g_hProvider,
        EventDesktopChangedKey,
        ProjectTelemetryPrivacyDataTag(ProjectTelemetryTag_ProductAndServicePerformance),
        TraceLoggingKeyword(PROJECT_KEYWORD_MEASURE));
}

void Trace::WorkArea::KeyUp(WPARAM wParam) noexcept
{
    TraceLoggingWrite(
        g_hProvider,
        EventZoneWindowKeyUpKey,
        ProjectTelemetryPrivacyDataTag(ProjectTelemetryTag_ProductAndServicePerformance),
        TraceLoggingKeyword(PROJECT_KEYWORD_MEASURE),
        TraceLoggingValue(wParam, KeyboardValueKey));
}

void Trace::WorkArea::MoveOrResizeStarted(_In_opt_ winrt::com_ptr<IZoneSet> activeSet) noexcept
{
    auto const zoneInfo = GetZoneSetInfo(activeSet);
    TraceLoggingWrite(
        g_hProvider,
        EventMoveOrResizeStartedKey,
        ProjectTelemetryPrivacyDataTag(ProjectTelemetryTag_ProductAndServicePerformance),
        TraceLoggingKeyword(PROJECT_KEYWORD_MEASURE),
        TraceLoggingValue(reinterpret_cast<void*>(activeSet.get()), ActiveSetKey),
        TraceLoggingValue(zoneInfo.NumberOfZones, NumberOfZonesKey),
        TraceLoggingValue(zoneInfo.NumberOfWindows, NumberOfWindowsKey));
}

void Trace::WorkArea::MoveOrResizeEnd(_In_opt_ winrt::com_ptr<IZoneSet> activeSet) noexcept
{
    auto const zoneInfo = GetZoneSetInfo(activeSet);
    TraceLoggingWrite(
        g_hProvider,
        EventMoveOrResizeEndedKey,
        ProjectTelemetryPrivacyDataTag(ProjectTelemetryTag_ProductAndServicePerformance),
        TraceLoggingKeyword(PROJECT_KEYWORD_MEASURE),
        TraceLoggingValue(reinterpret_cast<void*>(activeSet.get()), ActiveSetKey),
        TraceLoggingValue(zoneInfo.NumberOfZones, NumberOfZonesKey),
        TraceLoggingValue(zoneInfo.NumberOfWindows, NumberOfWindowsKey));
}

void Trace::WorkArea::CycleActiveZoneSet(_In_opt_ winrt::com_ptr<IZoneSet> activeSet, InputMode mode) noexcept
{
    auto const zoneInfo = GetZoneSetInfo(activeSet);
    TraceLoggingWrite(
        g_hProvider,
        EventCycleActiveZoneSetKey,
        ProjectTelemetryPrivacyDataTag(ProjectTelemetryTag_ProductAndServicePerformance),
        TraceLoggingKeyword(PROJECT_KEYWORD_MEASURE),
        TraceLoggingValue(reinterpret_cast<void*>(activeSet.get()), ActiveSetKey),
        TraceLoggingValue(zoneInfo.NumberOfZones, NumberOfZonesKey),
        TraceLoggingValue(zoneInfo.NumberOfWindows, NumberOfWindowsKey),
        TraceLoggingValue(static_cast<int>(mode), InputModeKey));
}<|MERGE_RESOLUTION|>--- conflicted
+++ resolved
@@ -256,7 +256,6 @@
         TraceLoggingBoolean(shortcutUsed, QuickLayoutSwitchedWithShortcutUsed));
 }
 
-<<<<<<< HEAD
 void Trace::FancyZones::SnapNewWindowIntoZone(IZoneSet* activeSet) noexcept
 {
     auto const zoneInfo = GetZoneSetInfo(activeSet);
@@ -281,7 +280,8 @@
         TraceLoggingValue(reinterpret_cast<void*>(activeSet), ActiveSetKey),
         TraceLoggingValue(zoneInfo.NumberOfZones, NumberOfZonesKey),
         TraceLoggingValue(zoneInfo.NumberOfWindows, NumberOfWindowsKey));
-=======
+}
+
 static std::wstring HotKeyToString(const PowerToysSettings::HotkeyObject& hotkey)
 {
     return L"alt:" + std::to_wstring(hotkey.alt_pressed())
@@ -290,7 +290,6 @@
         + L", win:" + std::to_wstring(hotkey.win_pressed())
         + L", code:" + std::to_wstring(hotkey.get_code())
         + L", keyFromCode:" + hotkey.get_key();
->>>>>>> e19ecd2b
 }
 
 void Trace::SettingsTelemetry(const Settings& settings) noexcept
