﻿// Copyright (c) Microsoft Corporation
// The Microsoft Corporation licenses this file to you under the MIT license.
// See the LICENSE file in the project root for more information.

using System;
using System.Collections.Generic;
using System.Threading.Tasks;
using System.Windows.Automation;
using FancyZonesEditor.Models;
using FancyZonesEditorCommon.Data;
using Microsoft.FancyZonesEditor.UITests;
using Microsoft.FancyZonesEditor.UnitTests.Utils;
using Microsoft.PowerToys.UITest;
using Microsoft.VisualStudio.TestTools.UnitTesting;
using static FancyZonesEditorCommon.Data.CustomLayouts;
using static Microsoft.FancyZonesEditor.UnitTests.Utils.FancyZonesEditorHelper;

namespace Microsoft.FancyZones.UITests
{
    // [TestClass]
    public class LayoutApplyHotKeyTests : UITestBase
    {
        private static readonly string WindowName = "Windows (C:) - File Explorer"; // set launch explorer window name

        public LayoutApplyHotKeyTests()
            : base(PowerToysModule.PowerToysSettings)
        {
        }

        private static readonly EditorParameters.ParamsWrapper Parameters = new EditorParameters.ParamsWrapper
        {
            ProcessId = 1,
            SpanZonesAcrossMonitors = false,
            Monitors = new List<EditorParameters.NativeMonitorDataWrapper>
            {
                new EditorParameters.NativeMonitorDataWrapper
                {
                    Monitor = "monitor-1",
                    MonitorInstanceId = "instance-id-1",
                    MonitorSerialNumber = "serial-number-1",
                    MonitorNumber = 1,
                    VirtualDesktop = "{FF34D993-73F3-4B8C-AA03-73730A01D6A8}",
                    Dpi = 96,
                    LeftCoordinate = 0,
                    TopCoordinate = 0,
                    WorkAreaHeight = 1040,
                    WorkAreaWidth = 1920,
                    MonitorHeight = 1080,
                    MonitorWidth = 1920,
                    IsSelected = true,
                },
                new EditorParameters.NativeMonitorDataWrapper
                {
                    Monitor = "monitor-2",
                    MonitorInstanceId = "instance-id-2",
                    MonitorSerialNumber = "serial-number-2",
                    MonitorNumber = 2,
                    VirtualDesktop = "{FF34D993-73F3-4B8C-AA03-73730A01D6A8}",
                    Dpi = 96,
                    LeftCoordinate = 1920,
                    TopCoordinate = 0,
                    WorkAreaHeight = 1040,
                    WorkAreaWidth = 1920,
                    MonitorHeight = 1080,
                    MonitorWidth = 1920,
                    IsSelected = false,
                },
            },
        };

        private static readonly CustomLayouts.CustomLayoutListWrapper CustomLayoutsList = new CustomLayouts.CustomLayoutListWrapper
        {
            CustomLayouts = new List<CustomLayouts.CustomLayoutWrapper>
            {
                new CustomLayoutWrapper
                {
                    Uuid = "{0D6D2F58-9184-4804-81E4-4E4CC3476DC1}",
                    Type = CustomLayout.Grid.TypeToString(),
                    Name = "Grid custom layout",
                    Info = new CustomLayouts().ToJsonElement(new GridInfoWrapper
                    {
                        Rows = 2,
                        Columns = 2,
                        RowsPercentage = new List<int> { 5000, 5000 },
                        ColumnsPercentage = new List<int> { 5000, 5000 },
                        CellChildMap = new int[][] { [0, 1], [2, 3] },
                        SensitivityRadius = 30,
                        Spacing = 26,
                        ShowSpacing = false,
                    }),
                },
                new CustomLayoutWrapper
                {
                    Uuid = "{0EB9BF3E-010E-46D7-8681-1879D1E111E1}",
                    Type = CustomLayout.Grid.TypeToString(),
                    Name = "Grid-9",
                    Info = new CustomLayouts().ToJsonElement(new GridInfoWrapper
                    {
                        Rows = 3,
                        Columns = 3,
                        RowsPercentage = new List<int> { 2333, 3333, 4334 },
                        ColumnsPercentage = new List<int> { 2333, 3333, 4334 },
                        CellChildMap = new int[][] { [0, 1, 2], [3, 4, 5], [6, 7, 8] },
                        SensitivityRadius = 20,
                        Spacing = 3,
                        ShowSpacing = false,
                    }),
                },
                new CustomLayoutWrapper
                {
                    Uuid = "{E7807D0D-6223-4883-B15B-1F3883944C09}",
                    Type = CustomLayout.Canvas.TypeToString(),
                    Name = "Canvas custom layout",
                    Info = new CustomLayouts().ToJsonElement(new CanvasInfoWrapper
                    {
                        RefHeight = 1040,
                        RefWidth = 1920,
                        SensitivityRadius = 10,
                        Zones = new List<CanvasInfoWrapper.CanvasZoneWrapper>
                        {
                            new CanvasInfoWrapper.CanvasZoneWrapper
                            {
                                X = 0,
                                Y = 0,
                                Width = 500,
                                Height = 250,
                            },
                            new CanvasInfoWrapper.CanvasZoneWrapper
                            {
                                X = 500,
                                Y = 0,
                                Width = 1420,
                                Height = 500,
                            },
                            new CanvasInfoWrapper.CanvasZoneWrapper
                            {
                                X = 0,
                                Y = 250,
                                Width = 1920,
                                Height = 500,
                            },
                        },
                    }),
                },
            },
        };

        private static readonly LayoutHotkeys.LayoutHotkeysWrapper LayoutHotkeysList = new LayoutHotkeys.LayoutHotkeysWrapper
        {
            LayoutHotkeys = new List<LayoutHotkeys.LayoutHotkeyWrapper>
            {
                new LayoutHotkeys.LayoutHotkeyWrapper
                {
                    Key = 0,
                    LayoutId = "{0D6D2F58-9184-4804-81E4-4E4CC3476DC1}",
                },
                new LayoutHotkeys.LayoutHotkeyWrapper
                {
                    Key = 1,
                    LayoutId = "{0EB9BF3E-010E-46D7-8681-1879D1E111E1}",
                },
                new LayoutHotkeys.LayoutHotkeyWrapper
                {
                    Key = 2,
                    LayoutId = "{E7807D0D-6223-4883-B15B-1F3883944C09}",
                },
            },
        };

        private static readonly LayoutTemplates.TemplateLayoutsListWrapper TemplateLayoutsList = new LayoutTemplates.TemplateLayoutsListWrapper
        {
            LayoutTemplates = new List<LayoutTemplates.TemplateLayoutWrapper>
            {
                new LayoutTemplates.TemplateLayoutWrapper
                {
                    Type = LayoutType.Blank.TypeToString(),
                },
                new LayoutTemplates.TemplateLayoutWrapper
                {
                    Type = LayoutType.Focus.TypeToString(),
                    ZoneCount = 10,
                },
                new LayoutTemplates.TemplateLayoutWrapper
                {
                    Type = LayoutType.Rows.TypeToString(),
                    ZoneCount = 2,
                    ShowSpacing = true,
                    Spacing = 10,
                    SensitivityRadius = 10,
                },
                new LayoutTemplates.TemplateLayoutWrapper
                {
                    Type = LayoutType.Columns.TypeToString(),
                    ZoneCount = 2,
                    ShowSpacing = true,
                    Spacing = 20,
                    SensitivityRadius = 20,
                },
                new LayoutTemplates.TemplateLayoutWrapper
                {
                    Type = LayoutType.Grid.TypeToString(),
                    ZoneCount = 4,
                    ShowSpacing = false,
                    Spacing = 10,
                    SensitivityRadius = 30,
                },
                new LayoutTemplates.TemplateLayoutWrapper
                {
                    Type = LayoutType.PriorityGrid.TypeToString(),
                    ZoneCount = 3,
                    ShowSpacing = true,
                    Spacing = 1,
                    SensitivityRadius = 40,
                },
            },
        };

        // [TestInitialize]
        public void TestInitialize()
        {
            this.RestartScopeExe();
            FancyZonesEditorHelper.Files.Restore();
            EditorParameters editorParameters = new EditorParameters();
            FancyZonesEditorHelper.Files.ParamsIOHelper.WriteData(editorParameters.Serialize(Parameters));

            LayoutTemplates layoutTemplates = new LayoutTemplates();
            FancyZonesEditorHelper.Files.LayoutTemplatesIOHelper.WriteData(layoutTemplates.Serialize(TemplateLayoutsList));

            CustomLayouts customLayouts = new CustomLayouts();
            FancyZonesEditorHelper.Files.CustomLayoutsIOHelper.WriteData(customLayouts.Serialize(CustomLayoutsList));

            DefaultLayouts defaultLayouts = new DefaultLayouts();
            DefaultLayouts.DefaultLayoutsListWrapper defaultLayoutsListWrapper = new DefaultLayouts.DefaultLayoutsListWrapper
            {
                DefaultLayouts = new List<DefaultLayouts.DefaultLayoutWrapper>
                {
                    new DefaultLayouts.DefaultLayoutWrapper
                    {
                        MonitorConfiguration = MonitorConfigurationType.Horizontal.TypeToString(),
                        Layout = new DefaultLayouts.DefaultLayoutWrapper.LayoutWrapper
                        {
                            Type = LayoutType.Focus.TypeToString(),
                            ZoneCount = 4,
                            ShowSpacing = true,
                            Spacing = 5,
                            SensitivityRadius = 20,
                        },
                    },
                    new DefaultLayouts.DefaultLayoutWrapper
                    {
                        MonitorConfiguration = MonitorConfigurationType.Vertical.TypeToString(),
                        Layout = new DefaultLayouts.DefaultLayoutWrapper.LayoutWrapper
                        {
                            Type = LayoutType.Custom.TypeToString(),
                            Uuid = "{0D6D2F58-9184-4804-81E4-4E4CC3476DC1}",
                            ZoneCount = 0,
                            ShowSpacing = false,
                            Spacing = 0,
                            SensitivityRadius = 0,
                        },
                    },
                },
            };
            FancyZonesEditorHelper.Files.DefaultLayoutsIOHelper.WriteData(defaultLayouts.Serialize(defaultLayoutsListWrapper));

            LayoutHotkeys layoutHotkeys = new LayoutHotkeys();
            FancyZonesEditorHelper.Files.LayoutHotkeysIOHelper.WriteData(layoutHotkeys.Serialize(LayoutHotkeysList));

            AppliedLayouts appliedLayouts = new AppliedLayouts();
            AppliedLayouts.AppliedLayoutsListWrapper appliedLayoutsWrapper = new AppliedLayouts.AppliedLayoutsListWrapper
            {
                AppliedLayouts = new List<AppliedLayouts.AppliedLayoutWrapper> { },
            };
            FancyZonesEditorHelper.Files.AppliedLayoutsIOHelper.WriteData(appliedLayouts.Serialize(appliedLayoutsWrapper));

            this.RestartScopeExe();
        }

<<<<<<< HEAD
        // [TestMethod]
=======
        [TestMethod("FancyZones.Settings.TestApplyHotKey")]
        [TestCategory("FancyZones #1")]
>>>>>>> a7912637
        public void TestApplyHotKey()
        {
            this.OpenFancyZonesPanel();
            this.ControlQuickLayoutSwitch(true);

            SendKeys(Key.Win, Key.Ctrl, Key.Alt, Key.Num0);
            this.AttachFancyZonesEditor();
            var element = this.Find<Element>("Grid custom layout");
            Assert.IsTrue(element.Selected, $"{element.Selected} Grid custom layout is not visible");
            this.CloseFancyZonesEditor();
            this.AttachPowertoySetting();

            SendKeys(Key.Win, Key.Ctrl, Key.Alt, Key.Num1);
            this.AttachFancyZonesEditor();
            element = this.Find<Element>("Grid-9");
            Assert.IsTrue(element.Selected, $"{element.Selected} Grid-9 is not visible");
            this.CloseFancyZonesEditor();
            this.AttachPowertoySetting();

            SendKeys(Key.Win, Key.Ctrl, Key.Alt, Key.Num2);
            this.AttachFancyZonesEditor();
            element = this.Find<Element>("Canvas custom layout");
            Assert.IsTrue(element.Selected, $"{element.Selected} Canvas custom layout is not visible");
            this.CloseFancyZonesEditor();
            this.AttachPowertoySetting();
        }

<<<<<<< HEAD
        // [TestMethod]
=======
        [TestMethod("FancyZones.Settings.TestDragShiftHotKey")]
        [TestCategory("FancyZones #2")]
>>>>>>> a7912637
        public void TestDragShiftHotKey()
        {
            this.OpenFancyZonesPanel();
            this.ControlQuickLayoutSwitch(true);

            int screenWidth = 1920;  // default 1920

            int targetX = screenWidth / 2 / 3;
            int targetY = screenWidth / 2 / 2;

            // assert the AppZoneHistory layout is set
            Session.KillAllProcessesByName("explorer");
            Session.StartExe("explorer.exe", "C:\\");

            Session.Attach(WindowName, WindowSize.UnSpecified);
            var tabView = Find<Tab>(By.AccessibilityId("TabView"));
            tabView.DoubleClick(); // maximize the window
            tabView.HoldShiftToDrag(Key.Shift, targetX, targetY);
            SendKeys(Key.Num0);
            tabView.ReleaseAction();
            tabView.ReleaseKey(Key.Shift);

            // Attach FancyZones Editor
            this.AttachPowertoySetting();
            this.AttachFancyZonesEditor();
            var element = this.Find<Element>("Grid custom layout");
            Assert.IsTrue(element.Selected, "Grid custom layout is not visible");
            this.CloseFancyZonesEditor();

            Session.Attach(WindowName, WindowSize.UnSpecified);
            tabView = Find<Tab>(By.AccessibilityId("TabView"));
            tabView.DoubleClick(); // maximize the window
            tabView.HoldShiftToDrag(Key.Shift, targetX, targetY);
            SendKeys(Key.Num1);
            tabView.ReleaseAction();
            tabView.ReleaseKey(Key.Shift);

            // Attach FancyZones Editor
            this.AttachPowertoySetting();
            this.AttachFancyZonesEditor();
            element = this.Find<Element>("Grid-9");
            Assert.IsTrue(element.Selected, "Grid-9 is not visible");
            this.CloseFancyZonesEditor();

            Session.Attach(WindowName, WindowSize.UnSpecified);
            tabView = Find<Tab>(By.AccessibilityId("TabView"));
            tabView.DoubleClick(); // maximize the window
            tabView.HoldShiftToDrag(Key.Shift, targetX, targetY);
            SendKeys(Key.Num2);
            tabView.ReleaseAction();
            tabView.ReleaseKey(Key.Shift);

            // Attach FancyZones Editor
            this.AttachPowertoySetting();
            this.AttachFancyZonesEditor();
            element = this.Find<Element>("Canvas custom layout");
            Assert.IsTrue(element.Selected, "Canvas custom layout is not visible");
            this.CloseFancyZonesEditor();
            this.AttachPowertoySetting();

            // Clean
            Session.KillAllProcessesByName("explorer");
        }

<<<<<<< HEAD
        // [TestMethod]
=======
        [TestMethod("FancyZones.Settings.HotKeyWindowFlashTest")]
        [TestCategory("FancyZones #3")]
>>>>>>> a7912637
        public void HotKeyWindowFlashTest()
        {
            this.OpenFancyZonesPanel();
            this.ControlQuickLayoutSwitch(true);

            int tries = 24;
            Pull(tries, "down");
            this.Find<Group>("Enable quick layout switch").Click();
            var checkbox1 = this.Find<CheckBox>("Flash zones when switching layout");
            if (checkbox1.GetAttribute("Toggle.ToggleState") == "0")
            {
                checkbox1.Click();
            }

            this.Session.PressKey(Key.Win);
            this.Session.PressKey(Key.Ctrl);
            this.Session.PressKey(Key.Alt);
            this.Session.PressKey(Key.Num0);
            bool res = this.IsWindowOpen("FancyZones_ZonesOverlay");
            Assert.IsTrue(res, $" HotKeyWindowFlash Test error: FancyZones_ZonesOverlay is not open");
            this.Session.ReleaseKey(Key.Win);
            this.Session.ReleaseKey(Key.Ctrl);
            this.Session.ReleaseKey(Key.Alt);
            this.Session.ReleaseKey(Key.Num0);

            var checkbox2 = this.Find<CheckBox>("Flash zones when switching layout");
            if (checkbox2.GetAttribute("Toggle.ToggleState") == "1")
            {
                checkbox2.Click();
            }
        }

<<<<<<< HEAD
        // [TestMethod]
=======
        [TestMethod("FancyZones.Settings.TestDisableApplyHotKey")]
        [TestCategory("FancyZones #4")]
>>>>>>> a7912637
        public void TestDisableApplyHotKey()
        {
            this.OpenFancyZonesPanel();
            this.ControlQuickLayoutSwitch(false);

            SendKeys(Key.Win, Key.Ctrl, Key.Alt, Key.Num0);
            this.AttachFancyZonesEditor();
            var element = this.Find<Element>("Grid custom layout");
            Assert.IsFalse(element.Selected, $"{element.Selected} Grid custom layout is not visible");
            this.CloseFancyZonesEditor();
            this.AttachPowertoySetting();

            SendKeys(Key.Win, Key.Ctrl, Key.Alt, Key.Num1);
            this.AttachFancyZonesEditor();
            element = this.Find<Element>("Grid-9");
            Assert.IsFalse(element.Selected, $"{element.Selected} Grid-9 is not visible");
            this.CloseFancyZonesEditor();
            this.AttachPowertoySetting();

            SendKeys(Key.Win, Key.Ctrl, Key.Alt, Key.Num2);
            this.AttachFancyZonesEditor();
            element = this.Find<Element>("Canvas custom layout");
            Assert.IsFalse(element.Selected, $"{element.Selected} Canvas custom layout is not visible");
            this.CloseFancyZonesEditor();
            this.AttachPowertoySetting();
        }

<<<<<<< HEAD
        // [TestMethod]
=======
        [TestMethod("FancyZones.Settings.TestVirtualDesktopLayout")]
        [TestCategory("FancyZones #6")]
>>>>>>> a7912637
        public void TestVirtualDesktopLayout()
        {
            this.OpenFancyZonesPanel();

            this.AttachFancyZonesEditor();
            var element = this.Find<Element>("Grid custom layout");
            element.Click();
            this.CloseFancyZonesEditor();
            this.ExitScopeExe();

            // Add virtual desktop
            SendKeys(Key.Ctrl, Key.Win, Key.D);
            this.RestartScopeExe();
            this.OpenFancyZonesPanel();
            this.AttachFancyZonesEditor();
            element = this.Find<Element>("Grid custom layout");
            Assert.IsTrue(element.Selected, $"{element.Selected} Canvas custom layout is not visible");
            this.CloseFancyZonesEditor();

            // close the virtual desktop
            SendKeys(Key.Ctrl, Key.Win, Key.Right);
            Task.Delay(500).Wait(); // Optional: Wait for a moment to ensure window switch
            SendKeys(Key.Ctrl, Key.Win, Key.F4);
            Task.Delay(500).Wait(); // Optional: Wait for a moment to ensure window switch
        }

<<<<<<< HEAD
        // [TestMethod]
=======
        [TestMethod("FancyZones.Settings.TestVirtualDesktopLayoutExt")]
        [TestCategory("FancyZones #7")]
>>>>>>> a7912637
        public void TestVirtualDesktopLayoutExt()
        {
            this.OpenFancyZonesPanel();

            this.AttachFancyZonesEditor();
            var element = this.Find<Element>("Grid custom layout");
            element.Click();
            this.CloseFancyZonesEditor();
            this.ExitScopeExe();

            // Add virtual desktop
            SendKeys(Key.Ctrl, Key.Win, Key.D);
            this.RestartScopeExe();
            this.OpenFancyZonesPanel();
            this.AttachFancyZonesEditor();
            element = this.Find<Element>("Grid-9");
            element.Click();
            this.CloseFancyZonesEditor();
            this.ExitScopeExe();

            SendKeys(Key.Ctrl, Key.Win, Key.Left);
            this.RestartScopeExe();
            this.OpenFancyZonesPanel();
            this.AttachFancyZonesEditor();
            element = this.Find<Element>("Grid custom layout");
            Assert.IsTrue(element.Selected, $"{element.Selected} Canvas custom layout is not visible");
            this.CloseFancyZonesEditor();
            this.ExitScopeExe();

            // close the virtual desktop
            SendKeys(Key.Ctrl, Key.Win, Key.Right);
            Task.Delay(500).Wait(); // Optional: Wait for a moment to ensure window switch
            SendKeys(Key.Ctrl, Key.Win, Key.F4);
            Task.Delay(500).Wait(); // Optional: Wait for a moment to ensure window switch
        }

<<<<<<< HEAD
        // [TestMethod]
=======
        [TestMethod("FancyZones.Settings.TestDeleteCustomLayoutBehavior")]
        [TestCategory("FancyZones #8")]
>>>>>>> a7912637
        public void TestDeleteCustomLayoutBehavior()
        {
            this.OpenFancyZonesPanel();

            this.AttachFancyZonesEditor();
            this.Find<Element>("Grid custom layout").Click();
            this.Find<Element>("Grid custom layout").Find<Button>(By.AccessibilityId(AccessibilityId.EditLayoutButton)).Click();
            Session.Find<Button>(By.AccessibilityId(AccessibilityId.DeleteLayoutButton)).Click();
            Session.SendKeySequence(Key.Tab, Key.Enter);

            // verify the empty layout is selected
            Assert.IsTrue(Session.Find<Element>(TestConstants.TemplateLayoutNames[LayoutType.Blank])!.Selected);
        }

<<<<<<< HEAD
        // [TestMethod]
=======
        [TestMethod("FancyZones.Settings.TestCreateGridLayoutChangeMonitorSetting")]
        [TestCategory("FancyZones #9")]
>>>>>>> a7912637
        public void TestCreateGridLayoutChangeMonitorSetting()
        {
            this.OpenFancyZonesPanel();
            this.AttachFancyZonesEditor();

            string name = "Custom layout 1";
            this.Session.Find<Element>(By.AccessibilityId(AccessibilityId.NewLayoutButton)).Click();
            this.Session.Find<Element>(By.AccessibilityId(AccessibilityId.PrimaryButton)).Click();
            this.Session.Find<Button>(ElementName.Save).Click();

            // verify new layout presented
            Assert.IsNotNull(Session.Find<Element>(name));
            this.CloseFancyZonesEditor();

            int nowHeight = UITestBase.MonitorInfoData.Monitors[UITestBase.MonitorInfoData.Monitors.Count - 1].PelsHeight;
            int nowWidth = UITestBase.MonitorInfoData.Monitors[UITestBase.MonitorInfoData.Monitors.Count - 1].PelsWidth;
            int height = UITestBase.MonitorInfoData.Monitors[0].PelsHeight;
            int width = UITestBase.MonitorInfoData.Monitors[0].PelsWidth;
            UITestBase.NativeMethods.ChangeDisplayResolution(width, height);
            this.AttachPowertoySetting();
            this.AttachFancyZonesEditor();
            var resolution = this.Session.Find<Element>(By.AccessibilityId("Monitors")).Find<Element>("Monitor 1").Find<Element>(By.AccessibilityId("ResolutionText"));
            if (resolution.Text != "640 × 480")
            {
                this.CloseFancyZonesEditor();
                UITestBase.NativeMethods.ChangeDisplayResolution(nowWidth, nowHeight);
                Assert.AreEqual("640 × 480", resolution.Text);
            }

            this.CloseFancyZonesEditor();
            UITestBase.NativeMethods.ChangeDisplayResolution(nowWidth, nowHeight);
        }

        private void OpenFancyZonesPanel(bool launchAsAdmin = false)
        {
            var windowingElement = this.Find<NavigationViewItem>("Windowing & Layouts");

            // Goto FancyZones Editor setting page
            if (this.FindAll<NavigationViewItem>("FancyZones").Count == 0)
            {
                // Expand Advanced list-group if needed
                windowingElement.Click();
            }

            windowingElement.Find<Element>("FancyZones").Click();
            this.Find<ToggleSwitch>("Enable FancyZones").Toggle(true);
            this.Find<Custom>("Editor").Find<TextBlock>(By.AccessibilityId("HeaderPresenter")).Click();
            this.Session.SetMainWindowSize(WindowSize.Large_Vertical);
        }

        private void ControlQuickLayoutSwitch(bool flag)
        {
            int tries = 24;
            Pull(tries, "down"); // Pull the setting page up to make sure the setting is visible
            this.Find<ToggleSwitch>("Enable quick layout switch").Toggle(flag);

            tries = 24;
            Pull(tries, "up");
        }

        private void AttachPowertoySetting()
        {
            Task.Delay(200).Wait();
            this.Session.Attach(PowerToysModule.PowerToysSettings);
        }

        private void AttachFancyZonesEditor()
        {
            Task.Delay(500).Wait();
            this.Find<Button>("Launch layout editor").Click();

            Task.Delay(3000).Wait();
            this.Session.Attach(PowerToysModule.FancyZone);
        }

        private void CloseFancyZonesEditor()
        {
            this.Session.Find<Element>("Close").Click();
        }

        private void Pull(int tries = 5, string direction = "up")
        {
            Key keyToSend = direction == "up" ? Key.Up : Key.Down;
            for (int i = 0; i < tries; i++)
            {
                SendKeys(keyToSend);
            }
        }
    }
}<|MERGE_RESOLUTION|>--- conflicted
+++ resolved
@@ -276,12 +276,8 @@
             this.RestartScopeExe();
         }
 
-<<<<<<< HEAD
-        // [TestMethod]
-=======
         [TestMethod("FancyZones.Settings.TestApplyHotKey")]
         [TestCategory("FancyZones #1")]
->>>>>>> a7912637
         public void TestApplyHotKey()
         {
             this.OpenFancyZonesPanel();
@@ -309,12 +305,8 @@
             this.AttachPowertoySetting();
         }
 
-<<<<<<< HEAD
-        // [TestMethod]
-=======
         [TestMethod("FancyZones.Settings.TestDragShiftHotKey")]
         [TestCategory("FancyZones #2")]
->>>>>>> a7912637
         public void TestDragShiftHotKey()
         {
             this.OpenFancyZonesPanel();
@@ -379,12 +371,8 @@
             Session.KillAllProcessesByName("explorer");
         }
 
-<<<<<<< HEAD
-        // [TestMethod]
-=======
         [TestMethod("FancyZones.Settings.HotKeyWindowFlashTest")]
         [TestCategory("FancyZones #3")]
->>>>>>> a7912637
         public void HotKeyWindowFlashTest()
         {
             this.OpenFancyZonesPanel();
@@ -417,12 +405,8 @@
             }
         }
 
-<<<<<<< HEAD
-        // [TestMethod]
-=======
         [TestMethod("FancyZones.Settings.TestDisableApplyHotKey")]
         [TestCategory("FancyZones #4")]
->>>>>>> a7912637
         public void TestDisableApplyHotKey()
         {
             this.OpenFancyZonesPanel();
@@ -450,12 +434,8 @@
             this.AttachPowertoySetting();
         }
 
-<<<<<<< HEAD
-        // [TestMethod]
-=======
         [TestMethod("FancyZones.Settings.TestVirtualDesktopLayout")]
         [TestCategory("FancyZones #6")]
->>>>>>> a7912637
         public void TestVirtualDesktopLayout()
         {
             this.OpenFancyZonesPanel();
@@ -482,12 +462,8 @@
             Task.Delay(500).Wait(); // Optional: Wait for a moment to ensure window switch
         }
 
-<<<<<<< HEAD
-        // [TestMethod]
-=======
         [TestMethod("FancyZones.Settings.TestVirtualDesktopLayoutExt")]
         [TestCategory("FancyZones #7")]
->>>>>>> a7912637
         public void TestVirtualDesktopLayoutExt()
         {
             this.OpenFancyZonesPanel();
@@ -524,12 +500,8 @@
             Task.Delay(500).Wait(); // Optional: Wait for a moment to ensure window switch
         }
 
-<<<<<<< HEAD
-        // [TestMethod]
-=======
         [TestMethod("FancyZones.Settings.TestDeleteCustomLayoutBehavior")]
         [TestCategory("FancyZones #8")]
->>>>>>> a7912637
         public void TestDeleteCustomLayoutBehavior()
         {
             this.OpenFancyZonesPanel();
@@ -544,12 +516,8 @@
             Assert.IsTrue(Session.Find<Element>(TestConstants.TemplateLayoutNames[LayoutType.Blank])!.Selected);
         }
 
-<<<<<<< HEAD
-        // [TestMethod]
-=======
         [TestMethod("FancyZones.Settings.TestCreateGridLayoutChangeMonitorSetting")]
         [TestCategory("FancyZones #9")]
->>>>>>> a7912637
         public void TestCreateGridLayoutChangeMonitorSetting()
         {
             this.OpenFancyZonesPanel();
