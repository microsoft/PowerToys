--- conflicted
+++ resolved
@@ -575,13 +575,8 @@
 
 bool ZoneSet::CalculateCustomLayout(Rect workArea, int spacing) noexcept
 {
-<<<<<<< HEAD
-    wil::unique_cotaskmem_string guuidStr;
-    if (SUCCEEDED(StringFromCLSID(m_config.Id, &guuidStr)))
-=======
     wil::unique_cotaskmem_string guidStr;
-    if (SUCCEEDED_LOG(StringFromCLSID(m_config.Id, &guidStr)))
->>>>>>> 3bb3c064
+    if (SUCCEEDED(StringFromCLSID(m_config.Id, &guidStr)))
     {
         const std::wstring guid = guidStr.get();
 
