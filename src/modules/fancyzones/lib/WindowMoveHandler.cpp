#include "pch.h"
#include "WindowMoveHandler.h"

#include <common/notifications.h>
#include <common/notifications/fancyzones_notifications.h>
#include <common/window_helpers.h>

#include "lib/Settings.h"
#include "lib/ZoneWindow.h"
#include "lib/util.h"
#include "VirtualDesktopUtils.h"

extern "C" IMAGE_DOS_HEADER __ImageBase;

namespace WindowMoveHandlerUtils
{
    bool IsCursorTypeIndicatingSizeEvent()
    {
        CURSORINFO cursorInfo = { 0 };
        cursorInfo.cbSize = sizeof(cursorInfo);

        if (::GetCursorInfo(&cursorInfo))
        {
            if (::LoadCursor(NULL, IDC_SIZENS) == cursorInfo.hCursor)
            {
                return true;
            }
            if (::LoadCursor(NULL, IDC_SIZEWE) == cursorInfo.hCursor)
            {
                return true;
            }
            if (::LoadCursor(NULL, IDC_SIZENESW) == cursorInfo.hCursor)
            {
                return true;
            }
            if (::LoadCursor(NULL, IDC_SIZENWSE) == cursorInfo.hCursor)
            {
                return true;
            }
        }
        return false;
    }
}


class WindowMoveHandlerPrivate
{
public:
    WindowMoveHandlerPrivate(const winrt::com_ptr<IFancyZonesSettings>& settings) :
        m_settings(settings)
    {};

    bool IsDragEnabled() const noexcept
    {
        return m_dragEnabled;
    }

    bool InMoveSize() const noexcept
    {
        return m_inMoveSize;
    }

    void MoveSizeStart(HWND window, HMONITOR monitor, POINT const& ptScreen, const std::unordered_map<HMONITOR,winrt::com_ptr<IZoneWindow>>& zoneWindowMap) noexcept;
    void MoveSizeUpdate(HMONITOR monitor, POINT const& ptScreen, const std::unordered_map<HMONITOR, winrt::com_ptr<IZoneWindow>>& zoneWindowMap) noexcept;
    void MoveSizeEnd(HWND window, POINT const& ptScreen, const std::unordered_map<HMONITOR, winrt::com_ptr<IZoneWindow>>& zoneWindowMap) noexcept;

    void MoveWindowIntoZoneByIndexSet(HWND window, const std::vector<int>& indexSet, winrt::com_ptr<IZoneWindow> zoneWindow) noexcept;
    bool MoveWindowIntoZoneByDirection(HWND window, DWORD vkCode, bool cycle, winrt::com_ptr<IZoneWindow> zoneWindow);

private:
    void UpdateDragState(HWND window) noexcept;

private:
    winrt::com_ptr<IFancyZonesSettings> m_settings{};

    HWND m_windowMoveSize{}; // The window that is being moved/sized
    bool m_inMoveSize{}; // Whether or not a move/size operation is currently active
    winrt::com_ptr<IZoneWindow> m_zoneWindowMoveSize; // "Active" ZoneWindow, where the move/size is happening. Will update as drag moves between monitors.
    bool m_dragEnabled{}; // True if we should be showing zone hints while dragging
};


WindowMoveHandler::WindowMoveHandler(const winrt::com_ptr<IFancyZonesSettings>& settings) :
    pimpl(new WindowMoveHandlerPrivate(settings))
{
    
}

WindowMoveHandler::~WindowMoveHandler()
{
    delete pimpl;
}

bool WindowMoveHandler::InMoveSize() const noexcept
{
    return pimpl->InMoveSize();
}

bool WindowMoveHandler::IsDragEnabled() const noexcept
{
    return pimpl->IsDragEnabled();
}

void WindowMoveHandler::MoveSizeStart(HWND window, HMONITOR monitor, POINT const& ptScreen, const std::unordered_map<HMONITOR, winrt::com_ptr<IZoneWindow>>& zoneWindowMap) noexcept
{
    pimpl->MoveSizeStart(window, monitor, ptScreen, zoneWindowMap);
}

void WindowMoveHandler::MoveSizeUpdate(HMONITOR monitor, POINT const& ptScreen, const std::unordered_map<HMONITOR, winrt::com_ptr<IZoneWindow>>& zoneWindowMap) noexcept
{
    pimpl->MoveSizeUpdate(monitor, ptScreen, zoneWindowMap);
}

void WindowMoveHandler::MoveSizeEnd(HWND window, POINT const& ptScreen, const std::unordered_map<HMONITOR, winrt::com_ptr<IZoneWindow>>& zoneWindowMap) noexcept
{
    pimpl->MoveSizeEnd(window, ptScreen, zoneWindowMap);
}

<<<<<<< HEAD
void WindowMoveHandler::MoveWindowIntoZoneByIndex(HWND window, int index, winrt::com_ptr<IZoneWindow> zoneWindow) noexcept
{
    pimpl->MoveWindowIntoZoneByIndexSet(window, { index }, zoneWindow);
=======
void WindowMoveHandler::MoveWindowIntoZoneByIndexSet(HWND window, HMONITOR monitor, const std::vector<int>& indexSet, const std::map<HMONITOR, winrt::com_ptr<IZoneWindow>>& zoneWindowMap) noexcept
{
    pimpl->MoveWindowIntoZoneByIndexSet(window, monitor, indexSet, zoneWindowMap);
>>>>>>> 6adda5c2
}

bool WindowMoveHandler::MoveWindowIntoZoneByDirection(HWND window, DWORD vkCode, bool cycle, winrt::com_ptr<IZoneWindow> zoneWindow)
{
    return pimpl->MoveWindowIntoZoneByDirection(window, vkCode, cycle, zoneWindow);
}

void WindowMoveHandlerPrivate::MoveSizeStart(HWND window, HMONITOR monitor, POINT const& ptScreen, const std::unordered_map<HMONITOR, winrt::com_ptr<IZoneWindow>>& zoneWindowMap) noexcept
{
    if (!IsInterestingWindow(window, m_settings->GetSettings()->excludedAppsArray) || WindowMoveHandlerUtils::IsCursorTypeIndicatingSizeEvent())
    {
        return;
    }

    m_inMoveSize = true;

    auto iter = zoneWindowMap.find(monitor);
    if (iter == end(zoneWindowMap))
    {
        return;
    }

    m_windowMoveSize = window;

    // This updates m_dragEnabled depending on if the shift key is being held down.
    UpdateDragState(window);

    if (m_dragEnabled)
    {
        m_zoneWindowMoveSize = iter->second;
        m_zoneWindowMoveSize->MoveSizeEnter(window, m_dragEnabled);
        if (m_settings->GetSettings()->showZonesOnAllMonitors)
        {
            for (auto [keyMonitor, zoneWindow] : zoneWindowMap)
            {
                // Skip calling ShowZoneWindow for iter->second (m_zoneWindowMoveSize) since it
                // was already called in MoveSizeEnter
                const bool moveSizeEnterCalled = zoneWindow == m_zoneWindowMoveSize;
                if (zoneWindow && !moveSizeEnterCalled)
                {
                    zoneWindow->ShowZoneWindow();
                }
            }
        }
    }
    else if (m_zoneWindowMoveSize)
    {
        m_zoneWindowMoveSize->RestoreOrginalTransparency();
        m_zoneWindowMoveSize = nullptr;
        for (auto [keyMonitor, zoneWindow] : zoneWindowMap)
        {
            if (zoneWindow)
            {
                zoneWindow->HideZoneWindow();
            }
        }
    }
}

void WindowMoveHandlerPrivate::MoveSizeUpdate(HMONITOR monitor, POINT const& ptScreen, const std::unordered_map<HMONITOR, winrt::com_ptr<IZoneWindow>>& zoneWindowMap) noexcept
{
    if (!m_inMoveSize)
    {
        return;
    }

    // This updates m_dragEnabled depending on if the shift key is being held down.
    UpdateDragState(m_windowMoveSize);

    if (m_zoneWindowMoveSize)
    {
        // Update the ZoneWindow already handling move/size
        if (!m_dragEnabled)
        {
            // Drag got disabled, tell it to cancel and hide all windows
            m_zoneWindowMoveSize = nullptr;

            for (auto [keyMonitor, zoneWindow] : zoneWindowMap)
            {
                if (zoneWindow)
                {
                    zoneWindow->RestoreOrginalTransparency();
                    zoneWindow->HideZoneWindow();
                }
            }
        }
        else
        {
            auto iter = zoneWindowMap.find(monitor);
            if (iter != zoneWindowMap.end())
            {
                if (iter->second != m_zoneWindowMoveSize)
                {
                    // The drag has moved to a different monitor.
                    m_zoneWindowMoveSize->RestoreOrginalTransparency();

                    if (!m_settings->GetSettings()->showZonesOnAllMonitors)
                    {
                        m_zoneWindowMoveSize->HideZoneWindow();
                    }
                    m_zoneWindowMoveSize = iter->second;
                    m_zoneWindowMoveSize->MoveSizeEnter(m_windowMoveSize, m_zoneWindowMoveSize->IsDragEnabled());
                }

                for (auto [keyMonitor, zoneWindow] : zoneWindowMap)
                {
                    zoneWindow->MoveSizeUpdate(ptScreen, m_dragEnabled);
                }
            }
        }
    }
    else if (m_dragEnabled)
    {
        // We'll get here if the user presses/releases shift while dragging.
        // Restart the drag on the ZoneWindow that m_windowMoveSize is on
        MoveSizeStart(m_windowMoveSize, monitor, ptScreen, zoneWindowMap);
        MoveSizeUpdate(monitor, ptScreen, zoneWindowMap);
    }
}

void WindowMoveHandlerPrivate::MoveSizeEnd(HWND window, POINT const& ptScreen, const std::unordered_map<HMONITOR, winrt::com_ptr<IZoneWindow>>& zoneWindowMap) noexcept
{
    if (window != m_windowMoveSize && !IsInterestingWindow(window, m_settings->GetSettings()->excludedAppsArray))
    {
        return;
    }

    m_inMoveSize = false;
    m_dragEnabled = false;
    m_windowMoveSize = nullptr;
    if (m_zoneWindowMoveSize)
    {
        auto zoneWindow = std::move(m_zoneWindowMoveSize);
        zoneWindow->MoveSizeEnd(window, ptScreen);
    }
    else
    {
        ::RemoveProp(window, MULTI_ZONE_STAMP);

        auto monitor = MonitorFromWindow(window, MONITOR_DEFAULTTONULL);
        if (monitor)
        {
            auto zoneWindow = zoneWindowMap.find(monitor);
            if (zoneWindow != zoneWindowMap.end())
            {
                const auto zoneWindowPtr = zoneWindow->second;
                const auto activeZoneSet = zoneWindowPtr->ActiveZoneSet();
                if (activeZoneSet)
                {
                    wil::unique_cotaskmem_string guidString;
                    if (SUCCEEDED_LOG(StringFromCLSID(activeZoneSet->Id(), &guidString)))
                    {
                        JSONHelpers::FancyZonesDataInstance().RemoveAppLastZone(window, zoneWindowPtr->UniqueId(), guidString.get());
                    }
                }
            }
        }
    }

    // Also, hide all windows (regardless of settings)
    for (auto [keyMonitor, zoneWindow] : zoneWindowMap)
    {
        if (zoneWindow)
        {
            zoneWindow->HideZoneWindow();
        }
    }
}

void WindowMoveHandlerPrivate::MoveWindowIntoZoneByIndexSet(HWND window, const std::vector<int>& indexSet, winrt::com_ptr<IZoneWindow> zoneWindow) noexcept
{
    if (window != m_windowMoveSize)
    {
        zoneWindow->MoveWindowIntoZoneByIndexSet(window, indexSet);
    }
}

bool WindowMoveHandlerPrivate::MoveWindowIntoZoneByDirection(HWND window, DWORD vkCode, bool cycle, winrt::com_ptr<IZoneWindow> zoneWindow)
{
    return zoneWindow && zoneWindow->MoveWindowIntoZoneByDirection(window, vkCode, cycle);
}

void WindowMoveHandlerPrivate::UpdateDragState(HWND window) noexcept
{
    const bool shift = GetAsyncKeyState(VK_SHIFT) & 0x8000;
    const bool mouseL = GetAsyncKeyState(VK_LBUTTON) & 0x8000;
    const bool mouseR = GetAsyncKeyState(VK_RBUTTON) & 0x8000;
    const bool mouseM = GetAsyncKeyState(VK_MBUTTON) & 0x8000;
    const bool mouseX1 = GetAsyncKeyState(VK_XBUTTON1) & 0x8000;
    const bool mouseX2 = GetAsyncKeyState(VK_XBUTTON2) & 0x8000;

    // Note, Middle, X1 and X2 can also be used in addition to R/L
    bool mouse = mouseM | mouseX1 | mouseX2;
    // If the user has swapped their Right and Left Buttons, use the "Right" equivalent
    if (GetSystemMetrics(SM_SWAPBUTTON))
    {
        mouse |= mouseL;
    }
    else
    {
        mouse |= mouseR;
    }

    mouse &= m_settings->GetSettings()->mouseSwitch;

    if (m_settings->GetSettings()->shiftDrag)
    {
        m_dragEnabled = (shift | mouse);
    }
    else
    {
        m_dragEnabled = !(shift | mouse);
    }

    static bool warning_shown = false;
    if (!is_process_elevated() && IsProcessOfWindowElevated(window))
    {
        m_dragEnabled = false;
        if (!warning_shown && !is_cant_drag_elevated_warning_disabled())
        {
            std::vector<notifications::action_t> actions = {
                notifications::link_button{ GET_RESOURCE_STRING(IDS_CANT_DRAG_ELEVATED_LEARN_MORE), L"https://aka.ms/powertoysDetectedElevatedHelp" },
                notifications::link_button{ GET_RESOURCE_STRING(IDS_CANT_DRAG_ELEVATED_DIALOG_DONT_SHOW_AGAIN), L"powertoys://cant_drag_elevated_disable/" }
            };
            notifications::show_toast_with_activations(GET_RESOURCE_STRING(IDS_CANT_DRAG_ELEVATED), {}, std::move(actions));
            warning_shown = true;
        }
    }
}
<|MERGE_RESOLUTION|>--- conflicted
+++ resolved
@@ -1,356 +1,350 @@
-#include "pch.h"
-#include "WindowMoveHandler.h"
-
-#include <common/notifications.h>
-#include <common/notifications/fancyzones_notifications.h>
-#include <common/window_helpers.h>
-
-#include "lib/Settings.h"
-#include "lib/ZoneWindow.h"
-#include "lib/util.h"
-#include "VirtualDesktopUtils.h"
-
-extern "C" IMAGE_DOS_HEADER __ImageBase;
-
-namespace WindowMoveHandlerUtils
-{
-    bool IsCursorTypeIndicatingSizeEvent()
-    {
-        CURSORINFO cursorInfo = { 0 };
-        cursorInfo.cbSize = sizeof(cursorInfo);
-
-        if (::GetCursorInfo(&cursorInfo))
-        {
-            if (::LoadCursor(NULL, IDC_SIZENS) == cursorInfo.hCursor)
-            {
-                return true;
-            }
-            if (::LoadCursor(NULL, IDC_SIZEWE) == cursorInfo.hCursor)
-            {
-                return true;
-            }
-            if (::LoadCursor(NULL, IDC_SIZENESW) == cursorInfo.hCursor)
-            {
-                return true;
-            }
-            if (::LoadCursor(NULL, IDC_SIZENWSE) == cursorInfo.hCursor)
-            {
-                return true;
-            }
-        }
-        return false;
-    }
-}
-
-
-class WindowMoveHandlerPrivate
-{
-public:
-    WindowMoveHandlerPrivate(const winrt::com_ptr<IFancyZonesSettings>& settings) :
-        m_settings(settings)
-    {};
-
-    bool IsDragEnabled() const noexcept
-    {
-        return m_dragEnabled;
-    }
-
-    bool InMoveSize() const noexcept
-    {
-        return m_inMoveSize;
-    }
-
-    void MoveSizeStart(HWND window, HMONITOR monitor, POINT const& ptScreen, const std::unordered_map<HMONITOR,winrt::com_ptr<IZoneWindow>>& zoneWindowMap) noexcept;
-    void MoveSizeUpdate(HMONITOR monitor, POINT const& ptScreen, const std::unordered_map<HMONITOR, winrt::com_ptr<IZoneWindow>>& zoneWindowMap) noexcept;
-    void MoveSizeEnd(HWND window, POINT const& ptScreen, const std::unordered_map<HMONITOR, winrt::com_ptr<IZoneWindow>>& zoneWindowMap) noexcept;
-
-    void MoveWindowIntoZoneByIndexSet(HWND window, const std::vector<int>& indexSet, winrt::com_ptr<IZoneWindow> zoneWindow) noexcept;
-    bool MoveWindowIntoZoneByDirection(HWND window, DWORD vkCode, bool cycle, winrt::com_ptr<IZoneWindow> zoneWindow);
-
-private:
-    void UpdateDragState(HWND window) noexcept;
-
-private:
-    winrt::com_ptr<IFancyZonesSettings> m_settings{};
-
-    HWND m_windowMoveSize{}; // The window that is being moved/sized
-    bool m_inMoveSize{}; // Whether or not a move/size operation is currently active
-    winrt::com_ptr<IZoneWindow> m_zoneWindowMoveSize; // "Active" ZoneWindow, where the move/size is happening. Will update as drag moves between monitors.
-    bool m_dragEnabled{}; // True if we should be showing zone hints while dragging
-};
-
-
-WindowMoveHandler::WindowMoveHandler(const winrt::com_ptr<IFancyZonesSettings>& settings) :
-    pimpl(new WindowMoveHandlerPrivate(settings))
-{
-    
-}
-
-WindowMoveHandler::~WindowMoveHandler()
-{
-    delete pimpl;
-}
-
-bool WindowMoveHandler::InMoveSize() const noexcept
-{
-    return pimpl->InMoveSize();
-}
-
-bool WindowMoveHandler::IsDragEnabled() const noexcept
-{
-    return pimpl->IsDragEnabled();
-}
-
-void WindowMoveHandler::MoveSizeStart(HWND window, HMONITOR monitor, POINT const& ptScreen, const std::unordered_map<HMONITOR, winrt::com_ptr<IZoneWindow>>& zoneWindowMap) noexcept
-{
-    pimpl->MoveSizeStart(window, monitor, ptScreen, zoneWindowMap);
-}
-
-void WindowMoveHandler::MoveSizeUpdate(HMONITOR monitor, POINT const& ptScreen, const std::unordered_map<HMONITOR, winrt::com_ptr<IZoneWindow>>& zoneWindowMap) noexcept
-{
-    pimpl->MoveSizeUpdate(monitor, ptScreen, zoneWindowMap);
-}
-
-void WindowMoveHandler::MoveSizeEnd(HWND window, POINT const& ptScreen, const std::unordered_map<HMONITOR, winrt::com_ptr<IZoneWindow>>& zoneWindowMap) noexcept
-{
-    pimpl->MoveSizeEnd(window, ptScreen, zoneWindowMap);
-}
-
-<<<<<<< HEAD
-void WindowMoveHandler::MoveWindowIntoZoneByIndex(HWND window, int index, winrt::com_ptr<IZoneWindow> zoneWindow) noexcept
-{
-    pimpl->MoveWindowIntoZoneByIndexSet(window, { index }, zoneWindow);
-=======
-void WindowMoveHandler::MoveWindowIntoZoneByIndexSet(HWND window, HMONITOR monitor, const std::vector<int>& indexSet, const std::map<HMONITOR, winrt::com_ptr<IZoneWindow>>& zoneWindowMap) noexcept
-{
-    pimpl->MoveWindowIntoZoneByIndexSet(window, monitor, indexSet, zoneWindowMap);
->>>>>>> 6adda5c2
-}
-
-bool WindowMoveHandler::MoveWindowIntoZoneByDirection(HWND window, DWORD vkCode, bool cycle, winrt::com_ptr<IZoneWindow> zoneWindow)
-{
-    return pimpl->MoveWindowIntoZoneByDirection(window, vkCode, cycle, zoneWindow);
-}
-
-void WindowMoveHandlerPrivate::MoveSizeStart(HWND window, HMONITOR monitor, POINT const& ptScreen, const std::unordered_map<HMONITOR, winrt::com_ptr<IZoneWindow>>& zoneWindowMap) noexcept
-{
-    if (!IsInterestingWindow(window, m_settings->GetSettings()->excludedAppsArray) || WindowMoveHandlerUtils::IsCursorTypeIndicatingSizeEvent())
-    {
-        return;
-    }
-
-    m_inMoveSize = true;
-
-    auto iter = zoneWindowMap.find(monitor);
-    if (iter == end(zoneWindowMap))
-    {
-        return;
-    }
-
-    m_windowMoveSize = window;
-
-    // This updates m_dragEnabled depending on if the shift key is being held down.
-    UpdateDragState(window);
-
-    if (m_dragEnabled)
-    {
-        m_zoneWindowMoveSize = iter->second;
-        m_zoneWindowMoveSize->MoveSizeEnter(window, m_dragEnabled);
-        if (m_settings->GetSettings()->showZonesOnAllMonitors)
-        {
-            for (auto [keyMonitor, zoneWindow] : zoneWindowMap)
-            {
-                // Skip calling ShowZoneWindow for iter->second (m_zoneWindowMoveSize) since it
-                // was already called in MoveSizeEnter
-                const bool moveSizeEnterCalled = zoneWindow == m_zoneWindowMoveSize;
-                if (zoneWindow && !moveSizeEnterCalled)
-                {
-                    zoneWindow->ShowZoneWindow();
-                }
-            }
-        }
-    }
-    else if (m_zoneWindowMoveSize)
-    {
-        m_zoneWindowMoveSize->RestoreOrginalTransparency();
-        m_zoneWindowMoveSize = nullptr;
-        for (auto [keyMonitor, zoneWindow] : zoneWindowMap)
-        {
-            if (zoneWindow)
-            {
-                zoneWindow->HideZoneWindow();
-            }
-        }
-    }
-}
-
-void WindowMoveHandlerPrivate::MoveSizeUpdate(HMONITOR monitor, POINT const& ptScreen, const std::unordered_map<HMONITOR, winrt::com_ptr<IZoneWindow>>& zoneWindowMap) noexcept
-{
-    if (!m_inMoveSize)
-    {
-        return;
-    }
-
-    // This updates m_dragEnabled depending on if the shift key is being held down.
-    UpdateDragState(m_windowMoveSize);
-
-    if (m_zoneWindowMoveSize)
-    {
-        // Update the ZoneWindow already handling move/size
-        if (!m_dragEnabled)
-        {
-            // Drag got disabled, tell it to cancel and hide all windows
-            m_zoneWindowMoveSize = nullptr;
-
-            for (auto [keyMonitor, zoneWindow] : zoneWindowMap)
-            {
-                if (zoneWindow)
-                {
-                    zoneWindow->RestoreOrginalTransparency();
-                    zoneWindow->HideZoneWindow();
-                }
-            }
-        }
-        else
-        {
-            auto iter = zoneWindowMap.find(monitor);
-            if (iter != zoneWindowMap.end())
-            {
-                if (iter->second != m_zoneWindowMoveSize)
-                {
-                    // The drag has moved to a different monitor.
-                    m_zoneWindowMoveSize->RestoreOrginalTransparency();
-
-                    if (!m_settings->GetSettings()->showZonesOnAllMonitors)
-                    {
-                        m_zoneWindowMoveSize->HideZoneWindow();
-                    }
-                    m_zoneWindowMoveSize = iter->second;
-                    m_zoneWindowMoveSize->MoveSizeEnter(m_windowMoveSize, m_zoneWindowMoveSize->IsDragEnabled());
-                }
-
-                for (auto [keyMonitor, zoneWindow] : zoneWindowMap)
-                {
-                    zoneWindow->MoveSizeUpdate(ptScreen, m_dragEnabled);
-                }
-            }
-        }
-    }
-    else if (m_dragEnabled)
-    {
-        // We'll get here if the user presses/releases shift while dragging.
-        // Restart the drag on the ZoneWindow that m_windowMoveSize is on
-        MoveSizeStart(m_windowMoveSize, monitor, ptScreen, zoneWindowMap);
-        MoveSizeUpdate(monitor, ptScreen, zoneWindowMap);
-    }
-}
-
-void WindowMoveHandlerPrivate::MoveSizeEnd(HWND window, POINT const& ptScreen, const std::unordered_map<HMONITOR, winrt::com_ptr<IZoneWindow>>& zoneWindowMap) noexcept
-{
-    if (window != m_windowMoveSize && !IsInterestingWindow(window, m_settings->GetSettings()->excludedAppsArray))
-    {
-        return;
-    }
-
-    m_inMoveSize = false;
-    m_dragEnabled = false;
-    m_windowMoveSize = nullptr;
-    if (m_zoneWindowMoveSize)
-    {
-        auto zoneWindow = std::move(m_zoneWindowMoveSize);
-        zoneWindow->MoveSizeEnd(window, ptScreen);
-    }
-    else
-    {
-        ::RemoveProp(window, MULTI_ZONE_STAMP);
-
-        auto monitor = MonitorFromWindow(window, MONITOR_DEFAULTTONULL);
-        if (monitor)
-        {
-            auto zoneWindow = zoneWindowMap.find(monitor);
-            if (zoneWindow != zoneWindowMap.end())
-            {
-                const auto zoneWindowPtr = zoneWindow->second;
-                const auto activeZoneSet = zoneWindowPtr->ActiveZoneSet();
-                if (activeZoneSet)
-                {
-                    wil::unique_cotaskmem_string guidString;
-                    if (SUCCEEDED_LOG(StringFromCLSID(activeZoneSet->Id(), &guidString)))
-                    {
-                        JSONHelpers::FancyZonesDataInstance().RemoveAppLastZone(window, zoneWindowPtr->UniqueId(), guidString.get());
-                    }
-                }
-            }
-        }
-    }
-
-    // Also, hide all windows (regardless of settings)
-    for (auto [keyMonitor, zoneWindow] : zoneWindowMap)
-    {
-        if (zoneWindow)
-        {
-            zoneWindow->HideZoneWindow();
-        }
-    }
-}
-
-void WindowMoveHandlerPrivate::MoveWindowIntoZoneByIndexSet(HWND window, const std::vector<int>& indexSet, winrt::com_ptr<IZoneWindow> zoneWindow) noexcept
-{
-    if (window != m_windowMoveSize)
-    {
-        zoneWindow->MoveWindowIntoZoneByIndexSet(window, indexSet);
-    }
-}
-
-bool WindowMoveHandlerPrivate::MoveWindowIntoZoneByDirection(HWND window, DWORD vkCode, bool cycle, winrt::com_ptr<IZoneWindow> zoneWindow)
-{
-    return zoneWindow && zoneWindow->MoveWindowIntoZoneByDirection(window, vkCode, cycle);
-}
-
-void WindowMoveHandlerPrivate::UpdateDragState(HWND window) noexcept
-{
-    const bool shift = GetAsyncKeyState(VK_SHIFT) & 0x8000;
-    const bool mouseL = GetAsyncKeyState(VK_LBUTTON) & 0x8000;
-    const bool mouseR = GetAsyncKeyState(VK_RBUTTON) & 0x8000;
-    const bool mouseM = GetAsyncKeyState(VK_MBUTTON) & 0x8000;
-    const bool mouseX1 = GetAsyncKeyState(VK_XBUTTON1) & 0x8000;
-    const bool mouseX2 = GetAsyncKeyState(VK_XBUTTON2) & 0x8000;
-
-    // Note, Middle, X1 and X2 can also be used in addition to R/L
-    bool mouse = mouseM | mouseX1 | mouseX2;
-    // If the user has swapped their Right and Left Buttons, use the "Right" equivalent
-    if (GetSystemMetrics(SM_SWAPBUTTON))
-    {
-        mouse |= mouseL;
-    }
-    else
-    {
-        mouse |= mouseR;
-    }
-
-    mouse &= m_settings->GetSettings()->mouseSwitch;
-
-    if (m_settings->GetSettings()->shiftDrag)
-    {
-        m_dragEnabled = (shift | mouse);
-    }
-    else
-    {
-        m_dragEnabled = !(shift | mouse);
-    }
-
-    static bool warning_shown = false;
-    if (!is_process_elevated() && IsProcessOfWindowElevated(window))
-    {
-        m_dragEnabled = false;
-        if (!warning_shown && !is_cant_drag_elevated_warning_disabled())
-        {
-            std::vector<notifications::action_t> actions = {
-                notifications::link_button{ GET_RESOURCE_STRING(IDS_CANT_DRAG_ELEVATED_LEARN_MORE), L"https://aka.ms/powertoysDetectedElevatedHelp" },
-                notifications::link_button{ GET_RESOURCE_STRING(IDS_CANT_DRAG_ELEVATED_DIALOG_DONT_SHOW_AGAIN), L"powertoys://cant_drag_elevated_disable/" }
-            };
-            notifications::show_toast_with_activations(GET_RESOURCE_STRING(IDS_CANT_DRAG_ELEVATED), {}, std::move(actions));
-            warning_shown = true;
-        }
-    }
-}
+#include "pch.h"
+#include "WindowMoveHandler.h"
+
+#include <common/notifications.h>
+#include <common/notifications/fancyzones_notifications.h>
+#include <common/window_helpers.h>
+
+#include "lib/Settings.h"
+#include "lib/ZoneWindow.h"
+#include "lib/util.h"
+#include "VirtualDesktopUtils.h"
+
+extern "C" IMAGE_DOS_HEADER __ImageBase;
+
+namespace WindowMoveHandlerUtils
+{
+    bool IsCursorTypeIndicatingSizeEvent()
+    {
+        CURSORINFO cursorInfo = { 0 };
+        cursorInfo.cbSize = sizeof(cursorInfo);
+
+        if (::GetCursorInfo(&cursorInfo))
+        {
+            if (::LoadCursor(NULL, IDC_SIZENS) == cursorInfo.hCursor)
+            {
+                return true;
+            }
+            if (::LoadCursor(NULL, IDC_SIZEWE) == cursorInfo.hCursor)
+            {
+                return true;
+            }
+            if (::LoadCursor(NULL, IDC_SIZENESW) == cursorInfo.hCursor)
+            {
+                return true;
+            }
+            if (::LoadCursor(NULL, IDC_SIZENWSE) == cursorInfo.hCursor)
+            {
+                return true;
+            }
+        }
+        return false;
+    }
+}
+
+
+class WindowMoveHandlerPrivate
+{
+public:
+    WindowMoveHandlerPrivate(const winrt::com_ptr<IFancyZonesSettings>& settings) :
+        m_settings(settings)
+    {};
+
+    bool IsDragEnabled() const noexcept
+    {
+        return m_dragEnabled;
+    }
+
+    bool InMoveSize() const noexcept
+    {
+        return m_inMoveSize;
+    }
+
+    void MoveSizeStart(HWND window, HMONITOR monitor, POINT const& ptScreen, const std::unordered_map<HMONITOR,winrt::com_ptr<IZoneWindow>>& zoneWindowMap) noexcept;
+    void MoveSizeUpdate(HMONITOR monitor, POINT const& ptScreen, const std::unordered_map<HMONITOR, winrt::com_ptr<IZoneWindow>>& zoneWindowMap) noexcept;
+    void MoveSizeEnd(HWND window, POINT const& ptScreen, const std::unordered_map<HMONITOR, winrt::com_ptr<IZoneWindow>>& zoneWindowMap) noexcept;
+
+    void MoveWindowIntoZoneByIndexSet(HWND window, const std::vector<int>& indexSet, winrt::com_ptr<IZoneWindow> zoneWindow) noexcept;
+    bool MoveWindowIntoZoneByDirection(HWND window, DWORD vkCode, bool cycle, winrt::com_ptr<IZoneWindow> zoneWindow);
+
+private:
+    void UpdateDragState(HWND window) noexcept;
+
+private:
+    winrt::com_ptr<IFancyZonesSettings> m_settings{};
+
+    HWND m_windowMoveSize{}; // The window that is being moved/sized
+    bool m_inMoveSize{}; // Whether or not a move/size operation is currently active
+    winrt::com_ptr<IZoneWindow> m_zoneWindowMoveSize; // "Active" ZoneWindow, where the move/size is happening. Will update as drag moves between monitors.
+    bool m_dragEnabled{}; // True if we should be showing zone hints while dragging
+};
+
+
+WindowMoveHandler::WindowMoveHandler(const winrt::com_ptr<IFancyZonesSettings>& settings) :
+    pimpl(new WindowMoveHandlerPrivate(settings))
+{
+    
+}
+
+WindowMoveHandler::~WindowMoveHandler()
+{
+    delete pimpl;
+}
+
+bool WindowMoveHandler::InMoveSize() const noexcept
+{
+    return pimpl->InMoveSize();
+}
+
+bool WindowMoveHandler::IsDragEnabled() const noexcept
+{
+    return pimpl->IsDragEnabled();
+}
+
+void WindowMoveHandler::MoveSizeStart(HWND window, HMONITOR monitor, POINT const& ptScreen, const std::unordered_map<HMONITOR, winrt::com_ptr<IZoneWindow>>& zoneWindowMap) noexcept
+{
+    pimpl->MoveSizeStart(window, monitor, ptScreen, zoneWindowMap);
+}
+
+void WindowMoveHandler::MoveSizeUpdate(HMONITOR monitor, POINT const& ptScreen, const std::unordered_map<HMONITOR, winrt::com_ptr<IZoneWindow>>& zoneWindowMap) noexcept
+{
+    pimpl->MoveSizeUpdate(monitor, ptScreen, zoneWindowMap);
+}
+
+void WindowMoveHandler::MoveSizeEnd(HWND window, POINT const& ptScreen, const std::unordered_map<HMONITOR, winrt::com_ptr<IZoneWindow>>& zoneWindowMap) noexcept
+{
+    pimpl->MoveSizeEnd(window, ptScreen, zoneWindowMap);
+}
+
+void WindowMoveHandler::MoveWindowIntoZoneByIndexSet(HWND window, const std::vector<int>& indexSet, winrt::com_ptr<IZoneWindow> zoneWindow) noexcept
+{
+    pimpl->MoveWindowIntoZoneByIndexSet(window, indexSet, zoneWindow);
+}
+
+bool WindowMoveHandler::MoveWindowIntoZoneByDirection(HWND window, DWORD vkCode, bool cycle, winrt::com_ptr<IZoneWindow> zoneWindow)
+{
+    return pimpl->MoveWindowIntoZoneByDirection(window, vkCode, cycle, zoneWindow);
+}
+
+void WindowMoveHandlerPrivate::MoveSizeStart(HWND window, HMONITOR monitor, POINT const& ptScreen, const std::unordered_map<HMONITOR, winrt::com_ptr<IZoneWindow>>& zoneWindowMap) noexcept
+{
+    if (!IsInterestingWindow(window, m_settings->GetSettings()->excludedAppsArray) || WindowMoveHandlerUtils::IsCursorTypeIndicatingSizeEvent())
+    {
+        return;
+    }
+
+    m_inMoveSize = true;
+
+    auto iter = zoneWindowMap.find(monitor);
+    if (iter == end(zoneWindowMap))
+    {
+        return;
+    }
+
+    m_windowMoveSize = window;
+
+    // This updates m_dragEnabled depending on if the shift key is being held down.
+    UpdateDragState(window);
+
+    if (m_dragEnabled)
+    {
+        m_zoneWindowMoveSize = iter->second;
+        m_zoneWindowMoveSize->MoveSizeEnter(window, m_dragEnabled);
+        if (m_settings->GetSettings()->showZonesOnAllMonitors)
+        {
+            for (auto [keyMonitor, zoneWindow] : zoneWindowMap)
+            {
+                // Skip calling ShowZoneWindow for iter->second (m_zoneWindowMoveSize) since it
+                // was already called in MoveSizeEnter
+                const bool moveSizeEnterCalled = zoneWindow == m_zoneWindowMoveSize;
+                if (zoneWindow && !moveSizeEnterCalled)
+                {
+                    zoneWindow->ShowZoneWindow();
+                }
+            }
+        }
+    }
+    else if (m_zoneWindowMoveSize)
+    {
+        m_zoneWindowMoveSize->RestoreOrginalTransparency();
+        m_zoneWindowMoveSize = nullptr;
+        for (auto [keyMonitor, zoneWindow] : zoneWindowMap)
+        {
+            if (zoneWindow)
+            {
+                zoneWindow->HideZoneWindow();
+            }
+        }
+    }
+}
+
+void WindowMoveHandlerPrivate::MoveSizeUpdate(HMONITOR monitor, POINT const& ptScreen, const std::unordered_map<HMONITOR, winrt::com_ptr<IZoneWindow>>& zoneWindowMap) noexcept
+{
+    if (!m_inMoveSize)
+    {
+        return;
+    }
+
+    // This updates m_dragEnabled depending on if the shift key is being held down.
+    UpdateDragState(m_windowMoveSize);
+
+    if (m_zoneWindowMoveSize)
+    {
+        // Update the ZoneWindow already handling move/size
+        if (!m_dragEnabled)
+        {
+            // Drag got disabled, tell it to cancel and hide all windows
+            m_zoneWindowMoveSize = nullptr;
+
+            for (auto [keyMonitor, zoneWindow] : zoneWindowMap)
+            {
+                if (zoneWindow)
+                {
+                    zoneWindow->RestoreOrginalTransparency();
+                    zoneWindow->HideZoneWindow();
+                }
+            }
+        }
+        else
+        {
+            auto iter = zoneWindowMap.find(monitor);
+            if (iter != zoneWindowMap.end())
+            {
+                if (iter->second != m_zoneWindowMoveSize)
+                {
+                    // The drag has moved to a different monitor.
+                    m_zoneWindowMoveSize->RestoreOrginalTransparency();
+
+                    if (!m_settings->GetSettings()->showZonesOnAllMonitors)
+                    {
+                        m_zoneWindowMoveSize->HideZoneWindow();
+                    }
+                    m_zoneWindowMoveSize = iter->second;
+                    m_zoneWindowMoveSize->MoveSizeEnter(m_windowMoveSize, m_zoneWindowMoveSize->IsDragEnabled());
+                }
+
+                for (auto [keyMonitor, zoneWindow] : zoneWindowMap)
+                {
+                    zoneWindow->MoveSizeUpdate(ptScreen, m_dragEnabled);
+                }
+            }
+        }
+    }
+    else if (m_dragEnabled)
+    {
+        // We'll get here if the user presses/releases shift while dragging.
+        // Restart the drag on the ZoneWindow that m_windowMoveSize is on
+        MoveSizeStart(m_windowMoveSize, monitor, ptScreen, zoneWindowMap);
+        MoveSizeUpdate(monitor, ptScreen, zoneWindowMap);
+    }
+}
+
+void WindowMoveHandlerPrivate::MoveSizeEnd(HWND window, POINT const& ptScreen, const std::unordered_map<HMONITOR, winrt::com_ptr<IZoneWindow>>& zoneWindowMap) noexcept
+{
+    if (window != m_windowMoveSize && !IsInterestingWindow(window, m_settings->GetSettings()->excludedAppsArray))
+    {
+        return;
+    }
+
+    m_inMoveSize = false;
+    m_dragEnabled = false;
+    m_windowMoveSize = nullptr;
+    if (m_zoneWindowMoveSize)
+    {
+        auto zoneWindow = std::move(m_zoneWindowMoveSize);
+        zoneWindow->MoveSizeEnd(window, ptScreen);
+    }
+    else
+    {
+        ::RemoveProp(window, MULTI_ZONE_STAMP);
+
+        auto monitor = MonitorFromWindow(window, MONITOR_DEFAULTTONULL);
+        if (monitor)
+        {
+            auto zoneWindow = zoneWindowMap.find(monitor);
+            if (zoneWindow != zoneWindowMap.end())
+            {
+                const auto zoneWindowPtr = zoneWindow->second;
+                const auto activeZoneSet = zoneWindowPtr->ActiveZoneSet();
+                if (activeZoneSet)
+                {
+                    wil::unique_cotaskmem_string guidString;
+                    if (SUCCEEDED_LOG(StringFromCLSID(activeZoneSet->Id(), &guidString)))
+                    {
+                        JSONHelpers::FancyZonesDataInstance().RemoveAppLastZone(window, zoneWindowPtr->UniqueId(), guidString.get());
+                    }
+                }
+            }
+        }
+    }
+
+    // Also, hide all windows (regardless of settings)
+    for (auto [keyMonitor, zoneWindow] : zoneWindowMap)
+    {
+        if (zoneWindow)
+        {
+            zoneWindow->HideZoneWindow();
+        }
+    }
+}
+
+void WindowMoveHandlerPrivate::MoveWindowIntoZoneByIndexSet(HWND window, const std::vector<int>& indexSet, winrt::com_ptr<IZoneWindow> zoneWindow) noexcept
+{
+    if (window != m_windowMoveSize)
+    {
+        zoneWindow->MoveWindowIntoZoneByIndexSet(window, indexSet);
+    }
+}
+
+bool WindowMoveHandlerPrivate::MoveWindowIntoZoneByDirection(HWND window, DWORD vkCode, bool cycle, winrt::com_ptr<IZoneWindow> zoneWindow)
+{
+    return zoneWindow && zoneWindow->MoveWindowIntoZoneByDirection(window, vkCode, cycle);
+}
+
+void WindowMoveHandlerPrivate::UpdateDragState(HWND window) noexcept
+{
+    const bool shift = GetAsyncKeyState(VK_SHIFT) & 0x8000;
+    const bool mouseL = GetAsyncKeyState(VK_LBUTTON) & 0x8000;
+    const bool mouseR = GetAsyncKeyState(VK_RBUTTON) & 0x8000;
+    const bool mouseM = GetAsyncKeyState(VK_MBUTTON) & 0x8000;
+    const bool mouseX1 = GetAsyncKeyState(VK_XBUTTON1) & 0x8000;
+    const bool mouseX2 = GetAsyncKeyState(VK_XBUTTON2) & 0x8000;
+
+    // Note, Middle, X1 and X2 can also be used in addition to R/L
+    bool mouse = mouseM | mouseX1 | mouseX2;
+    // If the user has swapped their Right and Left Buttons, use the "Right" equivalent
+    if (GetSystemMetrics(SM_SWAPBUTTON))
+    {
+        mouse |= mouseL;
+    }
+    else
+    {
+        mouse |= mouseR;
+    }
+
+    mouse &= m_settings->GetSettings()->mouseSwitch;
+
+    if (m_settings->GetSettings()->shiftDrag)
+    {
+        m_dragEnabled = (shift | mouse);
+    }
+    else
+    {
+        m_dragEnabled = !(shift | mouse);
+    }
+
+    static bool warning_shown = false;
+    if (!is_process_elevated() && IsProcessOfWindowElevated(window))
+    {
+        m_dragEnabled = false;
+        if (!warning_shown && !is_cant_drag_elevated_warning_disabled())
+        {
+            std::vector<notifications::action_t> actions = {
+                notifications::link_button{ GET_RESOURCE_STRING(IDS_CANT_DRAG_ELEVATED_LEARN_MORE), L"https://aka.ms/powertoysDetectedElevatedHelp" },
+                notifications::link_button{ GET_RESOURCE_STRING(IDS_CANT_DRAG_ELEVATED_DIALOG_DONT_SHOW_AGAIN), L"powertoys://cant_drag_elevated_disable/" }
+            };
+            notifications::show_toast_with_activations(GET_RESOURCE_STRING(IDS_CANT_DRAG_ELEVATED), {}, std::move(actions));
+            warning_shown = true;
+        }
+    }
+}