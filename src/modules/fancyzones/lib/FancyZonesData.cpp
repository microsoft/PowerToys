--- conflicted
+++ resolved
@@ -445,9 +445,9 @@
     std::unordered_map<DWORD, HWND> processIdToHandleMap{};
     processIdToHandleMap[processId] = window;
     FancyZonesDataTypes::AppZoneHistoryData data{ .processIdToHandleMap = processIdToHandleMap,
-                                                  .zoneSetUuid = zoneSetId,
-                                                  .deviceId = deviceId,
-                                                  .zoneIndexSet = zoneIndexSet };
+                                                    .zoneSetUuid = zoneSetId,
+                                                    .deviceId = deviceId,
+                                                    .zoneIndexSet = zoneIndexSet };
 
     if (appZoneHistoryMap.contains(processPath))
     {
@@ -555,115 +555,10 @@
 {
     std::scoped_lock lock{ dataLock };
     JSONHelpers::SaveFancyZonesData(zonesSettingsFileName,
-                                    appZoneHistoryFileName,
-                                    deviceInfoMap,
-                                    customZoneSetsMap,
-                                    appZoneHistoryMap);
-<<<<<<< HEAD
-}
-
-void FancyZonesData::MigrateCustomZoneSetsFromRegistry()
-{
-    std::scoped_lock lock{ dataLock };
-    wchar_t key[256];
-    StringCchPrintf(key, ARRAYSIZE(key), L"%s\\%s", NonLocalizable::RegistryPath, NonLocalizable::LayoutsStr);
-    HKEY hkey;
-    if (RegOpenKeyExW(HKEY_CURRENT_USER, key, 0, KEY_ALL_ACCESS, &hkey) == ERROR_SUCCESS)
-    {
-        BYTE data[256];
-        DWORD dataSize = ARRAYSIZE(data);
-        wchar_t value[256]{};
-        DWORD valueLength = ARRAYSIZE(value);
-        DWORD i = 0;
-        while (RegEnumValueW(hkey, i++, value, &valueLength, nullptr, nullptr, reinterpret_cast<BYTE*>(&data), &dataSize) == ERROR_SUCCESS)
-        {
-            FancyZonesDataTypes::CustomZoneSetData zoneSetData;
-            zoneSetData.name = std::wstring{ value };
-            zoneSetData.type = static_cast<FancyZonesDataTypes::CustomLayoutType>(data[2]);
-
-            GUID guid;
-            auto result = CoCreateGuid(&guid);
-            if (result != S_OK)
-            {
-                continue;
-            }
-            wil::unique_cotaskmem_string guidString;
-            if (!SUCCEEDED(StringFromCLSID(guid, &guidString)))
-            {
-                continue;
-            }
-
-            std::wstring uuid = guidString.get();
-
-            switch (zoneSetData.type)
-            {
-            case FancyZonesDataTypes::CustomLayoutType::Grid:
-            {
-                // Visit https://github.com/microsoft/PowerToys/blob/v0.14.0/src/modules/fancyzones/editor/FancyZonesEditor/Models/GridLayoutModel.cs#L183
-                // To see how custom Grid layout was packed in registry
-                int j = 5;
-                FancyZonesDataTypes::GridLayoutInfo zoneSetInfo(FancyZonesDataTypes::GridLayoutInfo::Minimal{ .rows = data[j++], .columns = data[j++] });
-
-                for (int row = 0; row < zoneSetInfo.rows(); row++, j += 2)
-                {
-                    zoneSetInfo.rowsPercents()[row] = data[j] * 256 + data[j + 1];
-                }
-
-                for (int col = 0; col < zoneSetInfo.columns(); col++, j += 2)
-                {
-                    zoneSetInfo.columnsPercents()[col] = data[j] * 256 + data[j + 1];
-                }
-
-                for (int row = 0; row < zoneSetInfo.rows(); row++)
-                {
-                    for (int col = 0; col < zoneSetInfo.columns(); col++)
-                    {
-                        zoneSetInfo.cellChildMap()[row][col] = data[j++];
-                    }
-                }
-                zoneSetData.info = zoneSetInfo;
-                break;
-            }
-            case FancyZonesDataTypes::CustomLayoutType::Canvas:
-            {
-                // Visit https://github.com/microsoft/PowerToys/blob/v0.14.0/src/modules/fancyzones/editor/FancyZonesEditor/Models/CanvasLayoutModel.cs#L128
-                // To see how custom Canvas layout was packed in registry
-                int j = 5;
-                FancyZonesDataTypes::CanvasLayoutInfo info;
-                info.lastWorkAreaWidth = data[j] * 256 + data[j + 1];
-                j += 2;
-                info.lastWorkAreaHeight = data[j] * 256 + data[j + 1];
-                j += 2;
-
-                int count = data[j++];
-                info.zones.reserve(count);
-                while (count-- > 0)
-                {
-                    int x = data[j] * 256 + data[j + 1];
-                    j += 2;
-                    int y = data[j] * 256 + data[j + 1];
-                    j += 2;
-                    int width = data[j] * 256 + data[j + 1];
-                    j += 2;
-                    int height = data[j] * 256 + data[j + 1];
-                    j += 2;
-                    info.zones.push_back(FancyZonesDataTypes::CanvasLayoutInfo::Rect{
-                        x, y, width, height });
-                }
-                zoneSetData.info = info;
-                break;
-            }
-            default:
-                continue;
-            }
-            customZoneSetsMap[uuid] = zoneSetData;
-
-            valueLength = ARRAYSIZE(value);
-            dataSize = ARRAYSIZE(data);
-        }
-    }
-=======
->>>>>>> b5cc24fc
+									appZoneHistoryFileName,
+									deviceInfoMap,
+									customZoneSetsMap,
+									appZoneHistoryMap);
 }
 
 void FancyZonesData::RemoveDesktopAppZoneHistory(const std::wstring& desktopId)
