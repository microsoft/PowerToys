--- conflicted
+++ resolved
@@ -181,11 +181,8 @@
         {
             // Creates default entry in map when ZoneWindow is created
             deviceInfoMap[deviceId] = DeviceInfoData{ ZoneSetData{ L"null", ZoneSetLayoutType::Blank } };
-<<<<<<< HEAD
-        }
-    }
-=======
->>>>>>> 60407076
+        }
+    }
 
     bool FancyZonesData::RemoveDevicesByVirtualDesktopId(const std::wstring& virtualDesktopId)
     {
@@ -588,35 +585,6 @@
         }
     }
 
-<<<<<<< HEAD
-=======
-    void FancyZonesData::MigrateDeviceInfoFromRegistry(const std::wstring& deviceId)
-    {
-        std::scoped_lock lock{ dataLock };
-        wchar_t key[256];
-        StringCchPrintf(key, ARRAYSIZE(key), L"%s\\%s", RegistryHelpers::REG_SETTINGS, deviceId.c_str());
-
-        wchar_t activeZoneSetId[256];
-        activeZoneSetId[0] = '\0';
-        DWORD bufferSize = sizeof(activeZoneSetId);
-        DWORD showSpacing = 1;
-        DWORD spacing = 16;
-        DWORD zoneCount = 3;
-        DWORD size = sizeof(DWORD);
-
-        SHRegGetUSValueW(key, L"ActiveZoneSetId", nullptr, &activeZoneSetId, &bufferSize, FALSE, nullptr, 0);
-        SHRegGetUSValueW(key, L"ShowSpacing", nullptr, &showSpacing, &size, FALSE, nullptr, 0);
-        SHRegGetUSValueW(key, L"Spacing", nullptr, &spacing, &size, FALSE, nullptr, 0);
-        SHRegGetUSValueW(key, L"ZoneCount", nullptr, &zoneCount, &size, FALSE, nullptr, 0);
-
-        if (appliedZoneSetsMap.contains(std::wstring{ activeZoneSetId }))
-        {
-            deviceInfoMap[deviceId] = DeviceInfoData{ appliedZoneSetsMap.at(std::wstring{ activeZoneSetId }), static_cast<bool>(showSpacing), static_cast<int>(spacing), static_cast<int>(zoneCount) };
-            SaveFancyZonesData();
-        }
-    }
-
->>>>>>> 60407076
     void FancyZonesData::MigrateCustomZoneSetsFromRegistry()
     {
         std::scoped_lock lock{ dataLock };
