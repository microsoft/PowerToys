<<<<<<< HEAD
#include "pch.h"

#include <common/common.h>

#include "ZoneWindow.h"
#include "trace.h"
#include "util.h"
#include "RegistryHelpers.h"

#include <ShellScalingApi.h>
#include <mutex>

#include <gdiplus.h>

namespace ZoneWindowUtils
{
    const std::wstring& GetActiveZoneSetTmpPath()
    {
        static std::wstring activeZoneSetTmpFileName;
        static std::once_flag flag;

        std::call_once(flag, []() {
            wchar_t fileName[L_tmpnam_s];

            if (_wtmpnam_s(fileName, L_tmpnam_s) != 0)
                abort();

            activeZoneSetTmpFileName = std::wstring{ fileName };
        });

        return activeZoneSetTmpFileName;
    }

    const std::wstring& GetAppliedZoneSetTmpPath()
    {
        static std::wstring appliedZoneSetTmpFileName;
        static std::once_flag flag;

        std::call_once(flag, []() {
            wchar_t fileName[L_tmpnam_s];

            if (_wtmpnam_s(fileName, L_tmpnam_s) != 0)
                abort();

            appliedZoneSetTmpFileName = std::wstring{ fileName };
        });

        return appliedZoneSetTmpFileName;
    }

    const std::wstring& GetCustomZoneSetsTmpPath()
    {
        static std::wstring customZoneSetsTmpFileName;
        static std::once_flag flag;

        std::call_once(flag, []() {
            wchar_t fileName[L_tmpnam_s];

            if (_wtmpnam_s(fileName, L_tmpnam_s) != 0)
                abort();

            customZoneSetsTmpFileName = std::wstring{ fileName };
        });

        return customZoneSetsTmpFileName;
    }

    std::wstring GenerateUniqueId(HMONITOR monitor, PCWSTR deviceId, PCWSTR virtualDesktopId)
    {
        wchar_t uniqueId[256]{}; // Parsed deviceId + resolution + virtualDesktopId

        MONITORINFOEXW mi;
        mi.cbSize = sizeof(mi);
        if (virtualDesktopId && GetMonitorInfo(monitor, &mi))
        {
            wchar_t parsedId[256]{};
            ParseDeviceId(deviceId, parsedId, 256);

            Rect const monitorRect(mi.rcMonitor);
            StringCchPrintf(uniqueId, ARRAYSIZE(uniqueId), L"%s_%d_%d_%s", parsedId, monitorRect.width(), monitorRect.height(), virtualDesktopId);
        }
        return std::wstring{ uniqueId };
    }
}

namespace ZoneWindowDrawUtils
{
    struct ColorSetting
    {
        BYTE fillAlpha{};
        COLORREF fill{};
        BYTE borderAlpha{};
        COLORREF border{};
        int thickness{};
    };

    void DrawBackdrop(wil::unique_hdc& hdc, RECT const& clientRect) noexcept
    {
        FillRectARGB(hdc, &clientRect, 0, RGB(0, 0, 0), false);
    }

    void DrawIndex(wil::unique_hdc& hdc, Rect rect, size_t index)
    {
        Gdiplus::Graphics g(hdc.get());

        Gdiplus::FontFamily fontFamily(L"Segoe ui");
        Gdiplus::Font font(&fontFamily, 80, Gdiplus::FontStyleRegular, Gdiplus::UnitPixel);
        Gdiplus::SolidBrush solidBrush(Gdiplus::Color(255, 0, 0, 0));

        std::wstring text = std::to_wstring(index);

        g.SetTextRenderingHint(Gdiplus::TextRenderingHintAntiAlias);
        Gdiplus::StringFormat stringFormat = new Gdiplus::StringFormat();
        stringFormat.SetAlignment(Gdiplus::StringAlignmentCenter);
        stringFormat.SetLineAlignment(Gdiplus::StringAlignmentCenter);

        Gdiplus::RectF gdiRect(static_cast<Gdiplus::REAL>(rect.left()),
                               static_cast<Gdiplus::REAL>(rect.top()),
                               static_cast<Gdiplus::REAL>(rect.width()),
                               static_cast<Gdiplus::REAL>(rect.height()));

        g.DrawString(text.c_str(), -1, &font, gdiRect, &stringFormat, &solidBrush);
    }

    void DrawZone(wil::unique_hdc& hdc, ColorSetting const& colorSetting, winrt::com_ptr<IZone> zone, const std::vector<winrt::com_ptr<IZone>>& zones, bool flashMode) noexcept
    {
        RECT zoneRect = zone->GetZoneRect();

        Gdiplus::Graphics g(hdc.get());
        Gdiplus::Color fillColor(colorSetting.fillAlpha, GetRValue(colorSetting.fill), GetGValue(colorSetting.fill), GetBValue(colorSetting.fill));
        Gdiplus::Color borderColor(colorSetting.borderAlpha, GetRValue(colorSetting.border), GetGValue(colorSetting.border), GetBValue(colorSetting.border));

        Gdiplus::Rect rectangle(zoneRect.left, zoneRect.top, zoneRect.right - zoneRect.left - 1, zoneRect.bottom - zoneRect.top - 1);

        Gdiplus::Pen pen(borderColor, static_cast<Gdiplus::REAL>(colorSetting.thickness));
        g.FillRectangle(new Gdiplus::SolidBrush(fillColor), rectangle);
        g.DrawRectangle(&pen, rectangle);

        if (!flashMode)
        {
            DrawIndex(hdc, zoneRect, zone->Id());
        }
    }

    void DrawActiveZoneSet(wil::unique_hdc& hdc,
                           COLORREF zoneColor,
                           COLORREF zoneBorderColor,
                           COLORREF highlightColor,
                           int zoneOpacity,
                           const std::vector<winrt::com_ptr<IZone>>& zones,
                           const std::vector<int>& highlightZones,
                           bool flashMode,
                           bool drawHints) noexcept
    {
        //                                 { fillAlpha, fill, borderAlpha, border, thickness }
        ColorSetting const colorHints{ OpacitySettingToAlpha(zoneOpacity), RGB(81, 92, 107), 255, RGB(104, 118, 138), -2 };
        ColorSetting colorViewer{ OpacitySettingToAlpha(zoneOpacity), 0, 255, RGB(40, 50, 60), -2 };
        ColorSetting colorHighlight{ OpacitySettingToAlpha(zoneOpacity), 0, 255, 0, -2 };
        ColorSetting const colorFlash{ OpacitySettingToAlpha(zoneOpacity), RGB(81, 92, 107), 200, RGB(104, 118, 138), -2 };

        std::vector<bool> isHighlighted(zones.size(), false);
        for (int x : highlightZones)
        {
            isHighlighted[x] = true;
        }

        for (auto iter = zones.begin(); iter != zones.end(); iter++)
        {
            int zoneId = static_cast<int>(iter - zones.begin());
            winrt::com_ptr<IZone> zone = iter->try_as<IZone>();
            if (!zone)
            {
                continue;
            }

            if (!isHighlighted[zoneId])
            {
                if (flashMode)
                {
                    DrawZone(hdc, colorFlash, zone, zones, flashMode);
                }
                else if (drawHints)
                {
                    DrawZone(hdc, colorHints, zone, zones, flashMode);
                }
                {
                    colorViewer.fill = zoneColor;
                    colorViewer.border = zoneBorderColor;
                    DrawZone(hdc, colorViewer, zone, zones, flashMode);
                }
            }
            else
            {
                colorHighlight.fill = highlightColor;
                colorHighlight.border = zoneBorderColor;
                DrawZone(hdc, colorHighlight, zone, zones, flashMode);
            }
        }
    }
}

struct ZoneWindow : public winrt::implements<ZoneWindow, IZoneWindow>
{
public:
    ZoneWindow(HINSTANCE hinstance);
    ~ZoneWindow();

    bool Init(IZoneWindowHost* host, HINSTANCE hinstance, HMONITOR monitor, const std::wstring& uniqueId, bool flashZones, bool newWorkArea);

    IFACEMETHODIMP MoveSizeEnter(HWND window, bool dragEnabled) noexcept;
    IFACEMETHODIMP MoveSizeUpdate(POINT const& ptScreen, bool dragEnabled) noexcept;
    IFACEMETHODIMP MoveSizeEnd(HWND window, POINT const& ptScreen) noexcept;
    IFACEMETHODIMP_(void)
    RestoreOrginalTransparency() noexcept;
    IFACEMETHODIMP_(bool)
    IsDragEnabled() noexcept;
    IFACEMETHODIMP_(void)
    MoveWindowIntoZoneByIndex(HWND window, int index) noexcept;
    IFACEMETHODIMP_(void)
    MoveWindowIntoZoneByIndexSet(HWND window, const std::vector<int>& indexSet) noexcept;
    IFACEMETHODIMP_(bool)
    MoveWindowIntoZoneByDirection(HWND window, DWORD vkCode, bool cycle) noexcept;
    IFACEMETHODIMP_(void)
    CycleActiveZoneSet(DWORD vkCode) noexcept;
    IFACEMETHODIMP_(std::wstring)
    UniqueId() noexcept;
    IFACEMETHODIMP_(std::wstring)
    WorkAreaKey() noexcept;
    IFACEMETHODIMP_(void)
    SaveWindowProcessToZoneIndex(HWND window) noexcept;
    IFACEMETHODIMP_(IZoneSet*)
    ActiveZoneSet() noexcept;
    IFACEMETHODIMP_(void)
    ShowZoneWindow() noexcept;
    IFACEMETHODIMP_(void)
    HideZoneWindow() noexcept;

protected:
    static LRESULT CALLBACK s_WndProc(HWND window, UINT message, WPARAM wparam, LPARAM lparam) noexcept;

private:
    void LoadSettings() noexcept;
    void InitializeZoneSets(bool newWorkArea) noexcept;
    void CalculateZoneSet() noexcept;
    void UpdateActiveZoneSet(_In_opt_ IZoneSet* zoneSet) noexcept;
    LRESULT WndProc(UINT message, WPARAM wparam, LPARAM lparam) noexcept;
    void OnPaint(wil::unique_hdc& hdc) noexcept;
    void OnKeyUp(WPARAM wparam) noexcept;
    std::vector<int> ZonesFromPoint(POINT pt) noexcept;
    void CycleActiveZoneSetInternal(DWORD wparam, Trace::ZoneWindow::InputMode mode) noexcept;
    void FlashZones() noexcept;

    winrt::com_ptr<IZoneWindowHost> m_host;
    HMONITOR m_monitor{};
    std::wstring m_uniqueId; // Parsed deviceId + resolution + virtualDesktopId
    wchar_t m_workArea[256]{};
    wil::unique_hwnd m_window{}; // Hidden tool window used to represent current monitor desktop work area.
    HWND m_windowMoveSize{};
    bool m_drawHints{};
    bool m_flashMode{};
    bool m_dragEnabled{};
    winrt::com_ptr<IZoneSet> m_activeZoneSet;
    std::vector<winrt::com_ptr<IZoneSet>> m_zoneSets;
    std::vector<int> m_highlightZone;
    WPARAM m_keyLast{};
    size_t m_keyCycle{};
    static const UINT m_showAnimationDuration = 200; // ms
    static const UINT m_flashDuration = 700; // ms

    HWND m_draggedWindow = nullptr;
    long m_draggedWindowExstyle = 0;
    COLORREF m_draggedWindowCrKey = RGB(0, 0, 0);
    DWORD m_draggedWindowDwFlags = 0;
    BYTE m_draggedWindowInitialAlpha = 0;

    ULONG_PTR m_gdiplusToken;

    mutable std::shared_mutex m_mutex;
};

ZoneWindow::ZoneWindow(HINSTANCE hinstance)
{
    WNDCLASSEXW wcex{};
    wcex.cbSize = sizeof(WNDCLASSEX);
    wcex.lpfnWndProc = s_WndProc;
    wcex.hInstance = hinstance;
    wcex.lpszClassName = L"SuperFancyZones_ZoneWindow";
    wcex.hCursor = LoadCursorW(nullptr, IDC_ARROW);
    RegisterClassExW(&wcex);

    Gdiplus::GdiplusStartupInput gdiplusStartupInput;
    Gdiplus::GdiplusStartup(&m_gdiplusToken, &gdiplusStartupInput, NULL);
}

ZoneWindow::~ZoneWindow()
{
    RestoreOrginalTransparency();

    Gdiplus::GdiplusShutdown(m_gdiplusToken);
}

bool ZoneWindow::Init(IZoneWindowHost* host, HINSTANCE hinstance, HMONITOR monitor, const std::wstring& uniqueId, bool flashZones, bool newWorkArea)
{
    m_host.copy_from(host);

    MONITORINFO mi{};
    mi.cbSize = sizeof(mi);
    if (!GetMonitorInfoW(monitor, &mi))
    {
        return false;
    }

    m_monitor = monitor;
    const UINT dpi = GetDpiForMonitor(m_monitor);
    const Rect monitorRect(mi.rcMonitor);
    const Rect workAreaRect(mi.rcWork, dpi);
    StringCchPrintf(m_workArea, ARRAYSIZE(m_workArea), L"%d_%d", monitorRect.width(), monitorRect.height());

    m_uniqueId = uniqueId;
    LoadSettings();
    InitializeZoneSets(newWorkArea);

    m_window = wil::unique_hwnd{
        CreateWindowExW(WS_EX_TOOLWINDOW, L"SuperFancyZones_ZoneWindow", L"", WS_POPUP, workAreaRect.left(), workAreaRect.top(), workAreaRect.width(), workAreaRect.height(), nullptr, nullptr, hinstance, this)
    };

    if (!m_window)
    {
        return false;
    }

    MakeWindowTransparent(m_window.get());
    if (flashZones)
    {
        // Don't flash if the foreground window is in full screen mode
        RECT windowRect;
        if (!(GetWindowRect(GetForegroundWindow(), &windowRect) &&
              windowRect.left == mi.rcMonitor.left &&
              windowRect.top == mi.rcMonitor.top &&
              windowRect.right == mi.rcMonitor.right &&
              windowRect.bottom == mi.rcMonitor.bottom))
        {
            FlashZones();
        }
    }

    return true;
}

IFACEMETHODIMP ZoneWindow::MoveSizeEnter(HWND window, bool dragEnabled) noexcept
{
    std::shared_lock lock(m_mutex);
    auto windowMoveSize = m_windowMoveSize;
    auto hostTransparentActive = m_host->isMakeDraggedWindowTransparentActive();
    lock.unlock();

    if (windowMoveSize)
    {
        return E_INVALIDARG;
    }

    if (hostTransparentActive)
    {
        decltype(m_draggedWindowExstyle) draggedWindowExstyle;
        decltype(m_draggedWindow) draggedWindow;
        decltype(m_draggedWindowCrKey) draggedWindowCrKey;
        decltype(m_draggedWindowInitialAlpha) draggedWindowInitialAlpha;
        decltype(m_draggedWindowDwFlags) draggedWindowDwFlags;

        RestoreOrginalTransparency();

        draggedWindowExstyle = GetWindowLong(window, GWL_EXSTYLE);

        draggedWindow = window;
        SetWindowLong(window,
                      GWL_EXSTYLE,
                      draggedWindowExstyle | WS_EX_LAYERED);

        GetLayeredWindowAttributes(window, &draggedWindowCrKey, &draggedWindowInitialAlpha, &draggedWindowDwFlags);

        SetLayeredWindowAttributes(window, 0, (255 * 50) / 100, LWA_ALPHA);

        std::unique_lock writeLock(m_mutex);
        m_draggedWindowExstyle = draggedWindowExstyle;
        m_draggedWindow = draggedWindow;
        m_draggedWindowCrKey = draggedWindowCrKey;
        m_draggedWindowInitialAlpha = draggedWindowInitialAlpha;
        m_draggedWindowDwFlags = draggedWindowDwFlags;
    }

    {
        std::unique_lock writeLock(m_mutex);
        m_dragEnabled = dragEnabled;
        m_windowMoveSize = window;
        m_drawHints = true;
        m_highlightZone = {};
    }
    
    ShowZoneWindow();
    return S_OK;
}

IFACEMETHODIMP ZoneWindow::MoveSizeUpdate(POINT const& ptScreen, bool dragEnabled) noexcept
{
    std::shared_lock lock(m_mutex);
    auto window = m_window.get();
    lock.unlock();

    bool redraw = false;
    POINT ptClient = ptScreen;
    MapWindowPoints(nullptr, window, &ptClient, 1);

    std::unique_lock writeLock(m_mutex);
    m_dragEnabled = dragEnabled;

    if (dragEnabled)
    {
        writeLock.unlock();
        auto highlightZone = ZonesFromPoint(ptClient);
        writeLock.lock();
        redraw = (highlightZone != m_highlightZone);
        m_highlightZone = std::move(highlightZone);
    }
    else if (m_highlightZone.size())
    {
        m_highlightZone = {};
        redraw = true;
    }

    writeLock.unlock();

    if (redraw)
    {
        InvalidateRect(window, nullptr, true);
    }
    return S_OK;
}

IFACEMETHODIMP ZoneWindow::MoveSizeEnd(HWND window, POINT const& ptScreen) noexcept
{
    RestoreOrginalTransparency();

    std::shared_lock lock(m_mutex);
    auto windowMoveSize = m_windowMoveSize;
    auto thisWindow = m_window.get();
    auto activeZoneSet = m_activeZoneSet;
    lock.unlock();

    if (windowMoveSize != window)
    {
        return E_INVALIDARG;
    }

    if (activeZoneSet)
    {
        POINT ptClient = ptScreen;
        MapWindowPoints(nullptr, thisWindow, &ptClient, 1);
        activeZoneSet->MoveWindowIntoZoneByPoint(window, thisWindow, ptClient);

        SaveWindowProcessToZoneIndex(window);
    }
    Trace::ZoneWindow::MoveSizeEnd(activeZoneSet);

    HideZoneWindow();
    std::unique_lock writeLock(m_mutex);
    m_windowMoveSize = nullptr;
    return S_OK;
}

IFACEMETHODIMP_(bool)
ZoneWindow::IsDragEnabled() noexcept
{
    std::shared_lock lock(m_mutex);
    return m_dragEnabled;
}

IFACEMETHODIMP_(std::wstring)
ZoneWindow::UniqueId() noexcept
{
    std::shared_lock lock(m_mutex);
    return m_uniqueId;
}

IFACEMETHODIMP_(std::wstring)
ZoneWindow::WorkAreaKey() noexcept
{
    std::shared_lock lock(m_mutex);
    return m_workArea;
}

IFACEMETHODIMP_(IZoneSet*)
ZoneWindow::ActiveZoneSet() noexcept
{
    std::shared_lock lock(m_mutex);
    return m_activeZoneSet.get();
}

IFACEMETHODIMP_(void)
ZoneWindow::RestoreOrginalTransparency() noexcept
{
    std::shared_lock lock(m_mutex);
    auto hostTransparentActive = m_host->isMakeDraggedWindowTransparentActive();
    auto draggedWindow = m_draggedWindow;
    auto draggedWindowCrKey = m_draggedWindowCrKey;
    auto draggedWindowInitialAlpha = m_draggedWindowInitialAlpha;
    auto draggedWindowDwFlags = m_draggedWindowDwFlags;
    auto draggedWindowExstyle = m_draggedWindowExstyle;
    lock.unlock();

    if (hostTransparentActive && draggedWindow != nullptr)
    {
        SetLayeredWindowAttributes(draggedWindow, draggedWindowCrKey, draggedWindowInitialAlpha, draggedWindowDwFlags);
        SetWindowLong(draggedWindow, GWL_EXSTYLE, draggedWindowExstyle);
        draggedWindow = nullptr;
    }
}

IFACEMETHODIMP_(void)
ZoneWindow::MoveWindowIntoZoneByIndex(HWND window, int index) noexcept
{
    MoveWindowIntoZoneByIndexSet(window, { index });
}

IFACEMETHODIMP_(void)
ZoneWindow::MoveWindowIntoZoneByIndexSet(HWND window, const std::vector<int>& indexSet) noexcept
{
    std::shared_lock lock(m_mutex);
    auto thisWindow = m_window.get();
    auto activeZoneSet = m_activeZoneSet;
    lock.unlock();

    if (activeZoneSet)
    {
        activeZoneSet->MoveWindowIntoZoneByIndexSet(window, thisWindow, indexSet, false);
    }
}

IFACEMETHODIMP_(bool)
ZoneWindow::MoveWindowIntoZoneByDirection(HWND window, DWORD vkCode, bool cycle) noexcept
{
    std::shared_lock lock(m_mutex);
    auto thisWindow = m_window.get();
    auto activeZoneSet = m_activeZoneSet;
    lock.unlock();

    if (activeZoneSet)
    {
        if (activeZoneSet->MoveWindowIntoZoneByDirection(window, thisWindow, vkCode, cycle))
        {
            SaveWindowProcessToZoneIndex(window);
            return true;
        }
    }
    return false;
}

IFACEMETHODIMP_(void)
ZoneWindow::CycleActiveZoneSet(DWORD wparam) noexcept
{
    CycleActiveZoneSetInternal(wparam, Trace::ZoneWindow::InputMode::Keyboard);

    std::shared_lock lock(m_mutex);
    auto windowMoveSize = m_windowMoveSize;
    auto window = m_window.get();
    lock.unlock();

    if (windowMoveSize)
    {
        InvalidateRect(window, nullptr, true);
    }
    else
    {
        FlashZones();
    }
}

IFACEMETHODIMP_(void)
ZoneWindow::SaveWindowProcessToZoneIndex(HWND window) noexcept
{
    std::shared_lock lock(m_mutex);
    auto activeZoneSet = m_activeZoneSet;
    lock.unlock();

    if (activeZoneSet)
    {
        DWORD zoneIndex = static_cast<DWORD>(activeZoneSet->GetZoneIndexFromWindow(window));
        if (zoneIndex != -1)
        {
            OLECHAR* guidString;
            if (StringFromCLSID(activeZoneSet->Id(), &guidString) == S_OK)
            {
                JSONHelpers::FancyZonesDataInstance().SetAppLastZone(window, UniqueId(), guidString, zoneIndex);
            }

            CoTaskMemFree(guidString);
        }
    }
}

IFACEMETHODIMP_(void)
ZoneWindow::ShowZoneWindow() noexcept
{
    std::shared_lock lock(m_mutex);
    auto window = m_window.get();
    HWND windowInsertAfter = m_windowMoveSize;
    lock.unlock();

    if (window)
    {
        {
            std::unique_lock writeLock(m_mutex);
            m_flashMode = false;
        }

        UINT flags = SWP_NOSIZE | SWP_NOMOVE | SWP_NOACTIVATE;

        if (windowInsertAfter == nullptr)
        {
            windowInsertAfter = HWND_TOPMOST;
        }

        SetWindowPos(window, windowInsertAfter, 0, 0, 0, 0, flags);

        AnimateWindow(window, m_showAnimationDuration, AW_BLEND);
        InvalidateRect(window, nullptr, true);
    }
}

IFACEMETHODIMP_(void)
ZoneWindow::HideZoneWindow() noexcept
{
    std::shared_lock lock(m_mutex);
    auto window = m_window.get();
    lock.unlock();

    if (window)
    {
        ShowWindow(window, SW_HIDE);
        std::unique_lock writeLock(m_mutex);
        m_keyLast = 0;
        m_windowMoveSize = nullptr;
        m_drawHints = false;
        m_highlightZone = {};
    }
}

#pragma region private

void ZoneWindow::LoadSettings() noexcept
{
    JSONHelpers::FancyZonesDataInstance().AddDevice(UniqueId());
}

void ZoneWindow::InitializeZoneSets(bool newWorkArea) noexcept
{
    std::shared_lock lock(m_mutex);
    auto parent = m_host->GetParentZoneWindow(m_monitor);
    lock.unlock();

    if (newWorkArea && parent)
    {
        // Update device info with device info from parent virtual desktop (if empty).
        JSONHelpers::FancyZonesDataInstance().CloneDeviceInfo(parent->UniqueId(), UniqueId());
    }
    CalculateZoneSet();
}

void ZoneWindow::CalculateZoneSet() noexcept
{
    std::unique_lock lock(m_mutex);
    auto monitor = m_monitor;
    lock.unlock();

    const auto& fancyZonesData = JSONHelpers::FancyZonesDataInstance();
    const auto deviceInfoData = fancyZonesData.FindDeviceInfo(UniqueId());
    const auto& activeDeviceId = fancyZonesData.GetActiveDeviceId();

    if (!activeDeviceId.empty() && activeDeviceId != UniqueId())
    {
        return;
    }

    if (!deviceInfoData.has_value())
    {
        return;
    }

    const auto& activeZoneSet = deviceInfoData->activeZoneSet;

    if (activeZoneSet.uuid.empty() || activeZoneSet.type == JSONHelpers::ZoneSetLayoutType::Blank)
    {
        return;
    }

    GUID zoneSetId;
    if (SUCCEEDED_LOG(CLSIDFromString(activeZoneSet.uuid.c_str(), &zoneSetId)))
    {
        auto zoneSet = MakeZoneSet(ZoneSetConfig(
            zoneSetId,
            activeZoneSet.type,
            monitor,
            WorkAreaKey().c_str()));
        MONITORINFO monitorInfo{};
        monitorInfo.cbSize = sizeof(monitorInfo);
        if (GetMonitorInfoW(monitor, &monitorInfo))
        {
            bool showSpacing = deviceInfoData->showSpacing;
            int spacing = showSpacing ? deviceInfoData->spacing : 0;
            int zoneCount = deviceInfoData->zoneCount;
            zoneSet->CalculateZones(monitorInfo, zoneCount, spacing);
            UpdateActiveZoneSet(zoneSet.get());
        }
    }
}

void ZoneWindow::UpdateActiveZoneSet(_In_opt_ IZoneSet* zoneSet) noexcept
{
    {
        std::unique_lock writeLock(m_mutex);
        m_activeZoneSet.copy_from(zoneSet);
    }

    if (zoneSet)
    {
        wil::unique_cotaskmem_string zoneSetId;
        if (SUCCEEDED_LOG(StringFromCLSID(zoneSet->Id(), &zoneSetId)))
        {
            JSONHelpers::ZoneSetData data{
                .uuid = zoneSetId.get(),
                .type = zoneSet->LayoutType()
            };
            JSONHelpers::FancyZonesDataInstance().SetActiveZoneSet(UniqueId(), data);
        }
    }
}

LRESULT ZoneWindow::WndProc(UINT message, WPARAM wparam, LPARAM lparam) noexcept
{
    std::shared_lock lock(m_mutex);
    auto window = m_window.get();
    lock.unlock();

    switch (message)
    {
    case WM_NCDESTROY:
    {
        ::DefWindowProc(window, message, wparam, lparam);
        SetWindowLongPtr(window, GWLP_USERDATA, 0);
    }
    break;

    case WM_ERASEBKGND:
        return 1;

    case WM_PRINTCLIENT:
    case WM_PAINT:
    {
        PAINTSTRUCT ps;
        wil::unique_hdc hdc{ reinterpret_cast<HDC>(wparam) };
        if (!hdc)
        {
            hdc.reset(BeginPaint(window, &ps));
        }

        OnPaint(hdc);

        if (wparam == 0)
        {
            EndPaint(window, &ps);
        }

        hdc.release();
    }
    break;

    default:
    {
        return DefWindowProc(window, message, wparam, lparam);
    }
    }
    return 0;
}

void ZoneWindow::OnPaint(wil::unique_hdc& hdc) noexcept
{
    std::shared_lock lock(m_mutex);
    auto host = m_host;
    auto highlightZone = m_highlightZone;
    auto flashMode = m_flashMode;
    auto drawHints = m_drawHints;
    HWND window = m_window.get();
    auto activeZoneSet = m_activeZoneSet;
    lock.unlock();
   
    RECT clientRect;
    GetClientRect(window, &clientRect);

    wil::unique_hdc hdcMem;
    HPAINTBUFFER bufferedPaint = BeginBufferedPaint(hdc.get(), &clientRect, BPBF_TOPDOWNDIB, nullptr, &hdcMem);
    if (bufferedPaint)
    {
        ZoneWindowDrawUtils::DrawBackdrop(hdcMem, clientRect);

        if (activeZoneSet && host)
        {
            ZoneWindowDrawUtils::DrawActiveZoneSet(hdcMem,
                                                   host->GetZoneColor(),
                                                   host->GetZoneBorderColor(),
                                                   host->GetZoneHighlightColor(),
                                                   host->GetZoneHighlightOpacity(),
                                                   activeZoneSet->GetZones(),
                                                   highlightZone,
                                                   flashMode,
                                                   drawHints);
        }

        EndBufferedPaint(bufferedPaint, TRUE);
    }
}

void ZoneWindow::OnKeyUp(WPARAM wparam) noexcept
{
    std::shared_lock lock(m_mutex);
    auto window = m_window.get();
    lock.unlock();

    Trace::ZoneWindow::KeyUp(wparam);

    if ((wparam >= '0') && (wparam <= '9'))
    {
        CycleActiveZoneSetInternal(static_cast<DWORD>(wparam), Trace::ZoneWindow::InputMode::Keyboard);
        InvalidateRect(window, nullptr, true);
    }
}

std::vector<int> ZoneWindow::ZonesFromPoint(POINT pt) noexcept
{
    auto activeZoneSet = ActiveZoneSet();
    if (activeZoneSet)
    {
        return activeZoneSet->ZonesFromPoint(pt);
    }
    return {};
}

void ZoneWindow::CycleActiveZoneSetInternal(DWORD wparam, Trace::ZoneWindow::InputMode mode) noexcept
{
    std::shared_lock lock(m_mutex);
    auto activeZoneSet = m_activeZoneSet;
    auto keyLast = m_keyLast;
    auto keyCycle = m_keyCycle;
    auto zoneSets = m_zoneSets;
    auto host = m_host;
    lock.unlock();

    Trace::ZoneWindow::CycleActiveZoneSet(activeZoneSet, mode);
    if (keyLast != wparam)
    {
        keyCycle = 0;
    }

    keyLast = wparam;

    bool loopAround = true;
    size_t const val = static_cast<size_t>(wparam - L'0');
    size_t i = 0;
    for (auto zoneSet : zoneSets)
    {
        if (zoneSet->GetZones().size() == val)
        {
            if (i < keyCycle)
            {
                i++;
            }
            else
            {
                UpdateActiveZoneSet(zoneSet.get());
                loopAround = false;
                break;
            }
        }
    }

    if ((keyCycle > 0) && loopAround)
    {
        // Cycling through a non-empty group and hit the end
        keyCycle = 0;
        OnKeyUp(wparam);
    }
    else
    {
        keyCycle++;
    }

    if (host)
    {
        host->MoveWindowsOnActiveZoneSetChange();
    }

    std::unique_lock writeLock(m_mutex);
    m_keyLast = keyLast;
    m_keyCycle = keyCycle;
    m_highlightZone = {};
}

void ZoneWindow::FlashZones() noexcept
{
    // "Turning FLASHING_ZONE option off"
    if (true)
    {
        return;
    }

    std::unique_lock writeLock(m_mutex);
    m_flashMode = true;
    auto window = m_window.get();
    writeLock.unlock();

    ShowWindow(window, SW_SHOWNA);
    std::thread([window]() {
        AnimateWindow(window, m_flashDuration, AW_HIDE | AW_BLEND);
    }).detach();
}
#pragma endregion

LRESULT CALLBACK ZoneWindow::s_WndProc(HWND window, UINT message, WPARAM wparam, LPARAM lparam) noexcept
{
    auto thisRef = reinterpret_cast<ZoneWindow*>(GetWindowLongPtr(window, GWLP_USERDATA));
    if ((thisRef == nullptr) && (message == WM_CREATE))
    {
        auto createStruct = reinterpret_cast<LPCREATESTRUCT>(lparam);
        thisRef = reinterpret_cast<ZoneWindow*>(createStruct->lpCreateParams);
        SetWindowLongPtr(window, GWLP_USERDATA, reinterpret_cast<LONG_PTR>(thisRef));
    }

    return (thisRef != nullptr) ? thisRef->WndProc(message, wparam, lparam) :
                                  DefWindowProc(window, message, wparam, lparam);
}

winrt::com_ptr<IZoneWindow> MakeZoneWindow(IZoneWindowHost* host, HINSTANCE hinstance, HMONITOR monitor, const std::wstring& uniqueId, bool flashZones, bool newWorkArea) noexcept
{
    auto self = winrt::make_self<ZoneWindow>(hinstance);
    if (self->Init(host, hinstance, monitor, uniqueId, flashZones, newWorkArea))
    {
        return self;
    }

    return nullptr;
}
=======
#include "pch.h"

#include <common/common.h>

#include "ZoneWindow.h"
#include "trace.h"
#include "util.h"

#include <ShellScalingApi.h>
#include <mutex>

#include <gdiplus.h>

namespace ZoneWindowUtils
{
    const std::wstring& GetActiveZoneSetTmpPath()
    {
        static std::wstring activeZoneSetTmpFileName;
        static std::once_flag flag;

        std::call_once(flag, []() {
            wchar_t fileName[L_tmpnam_s];

            if (_wtmpnam_s(fileName, L_tmpnam_s) != 0)
                abort();

            activeZoneSetTmpFileName = std::wstring{ fileName };
        });

        return activeZoneSetTmpFileName;
    }

    const std::wstring& GetAppliedZoneSetTmpPath()
    {
        static std::wstring appliedZoneSetTmpFileName;
        static std::once_flag flag;

        std::call_once(flag, []() {
            wchar_t fileName[L_tmpnam_s];

            if (_wtmpnam_s(fileName, L_tmpnam_s) != 0)
                abort();

            appliedZoneSetTmpFileName = std::wstring{ fileName };
        });

        return appliedZoneSetTmpFileName;
    }

    const std::wstring& GetCustomZoneSetsTmpPath()
    {
        static std::wstring customZoneSetsTmpFileName;
        static std::once_flag flag;

        std::call_once(flag, []() {
            wchar_t fileName[L_tmpnam_s];

            if (_wtmpnam_s(fileName, L_tmpnam_s) != 0)
                abort();

            customZoneSetsTmpFileName = std::wstring{ fileName };
        });

        return customZoneSetsTmpFileName;
    }

    std::wstring GenerateUniqueId(HMONITOR monitor, PCWSTR deviceId, PCWSTR virtualDesktopId)
    {
        wchar_t uniqueId[256]{}; // Parsed deviceId + resolution + virtualDesktopId

        MONITORINFOEXW mi;
        mi.cbSize = sizeof(mi);
        if (virtualDesktopId && GetMonitorInfo(monitor, &mi))
        {
            wchar_t parsedId[256]{};
            ParseDeviceId(deviceId, parsedId, 256);

            Rect const monitorRect(mi.rcMonitor);
            StringCchPrintf(uniqueId, ARRAYSIZE(uniqueId), L"%s_%d_%d_%s", parsedId, monitorRect.width(), monitorRect.height(), virtualDesktopId);
        }
        return std::wstring{ uniqueId };
    }
}

namespace ZoneWindowDrawUtils
{
    struct ColorSetting
    {
        BYTE fillAlpha{};
        COLORREF fill{};
        BYTE borderAlpha{};
        COLORREF border{};
        int thickness{};
    };

    void DrawBackdrop(wil::unique_hdc& hdc, RECT const& clientRect) noexcept
    {
        FillRectARGB(hdc, &clientRect, 0, RGB(0, 0, 0), false);
    }

    void DrawIndex(wil::unique_hdc& hdc, Rect rect, size_t index)
    {
        Gdiplus::Graphics g(hdc.get());

        Gdiplus::FontFamily fontFamily(L"Segoe ui");
        Gdiplus::Font font(&fontFamily, 80, Gdiplus::FontStyleRegular, Gdiplus::UnitPixel);
        Gdiplus::SolidBrush solidBrush(Gdiplus::Color(255, 0, 0, 0));

        std::wstring text = std::to_wstring(index);

        g.SetTextRenderingHint(Gdiplus::TextRenderingHintAntiAlias);
        Gdiplus::StringFormat stringFormat = new Gdiplus::StringFormat();
        stringFormat.SetAlignment(Gdiplus::StringAlignmentCenter);
        stringFormat.SetLineAlignment(Gdiplus::StringAlignmentCenter);

        Gdiplus::RectF gdiRect(static_cast<Gdiplus::REAL>(rect.left()),
                               static_cast<Gdiplus::REAL>(rect.top()),
                               static_cast<Gdiplus::REAL>(rect.width()),
                               static_cast<Gdiplus::REAL>(rect.height()));

        g.DrawString(text.c_str(), -1, &font, gdiRect, &stringFormat, &solidBrush);
    }

    void DrawZone(wil::unique_hdc& hdc, ColorSetting const& colorSetting, winrt::com_ptr<IZone> zone, const std::vector<winrt::com_ptr<IZone>>& zones, bool flashMode) noexcept
    {
        RECT zoneRect = zone->GetZoneRect();

        Gdiplus::Graphics g(hdc.get());
        Gdiplus::Color fillColor(colorSetting.fillAlpha, GetRValue(colorSetting.fill), GetGValue(colorSetting.fill), GetBValue(colorSetting.fill));
        Gdiplus::Color borderColor(colorSetting.borderAlpha, GetRValue(colorSetting.border), GetGValue(colorSetting.border), GetBValue(colorSetting.border));

        Gdiplus::Rect rectangle(zoneRect.left, zoneRect.top, zoneRect.right - zoneRect.left - 1, zoneRect.bottom - zoneRect.top - 1);

        Gdiplus::Pen pen(borderColor, static_cast<Gdiplus::REAL>(colorSetting.thickness));
        g.FillRectangle(new Gdiplus::SolidBrush(fillColor), rectangle);
        g.DrawRectangle(&pen, rectangle);

        if (!flashMode)
        {
            DrawIndex(hdc, zoneRect, zone->Id());
        }
    }

    void DrawActiveZoneSet(wil::unique_hdc& hdc,
                           COLORREF zoneColor,
                           COLORREF zoneBorderColor,
                           COLORREF highlightColor,
                           int zoneOpacity,
                           const std::vector<winrt::com_ptr<IZone>>& zones,
                           const std::vector<int>& highlightZones,
                           bool flashMode,
                           bool drawHints) noexcept
    {
        //                                 { fillAlpha, fill, borderAlpha, border, thickness }
        ColorSetting const colorHints{ OpacitySettingToAlpha(zoneOpacity), RGB(81, 92, 107), 255, RGB(104, 118, 138), -2 };
        ColorSetting colorViewer{ OpacitySettingToAlpha(zoneOpacity), 0, 255, RGB(40, 50, 60), -2 };
        ColorSetting colorHighlight{ OpacitySettingToAlpha(zoneOpacity), 0, 255, 0, -2 };
        ColorSetting const colorFlash{ OpacitySettingToAlpha(zoneOpacity), RGB(81, 92, 107), 200, RGB(104, 118, 138), -2 };

        std::vector<bool> isHighlighted(zones.size(), false);
        for (int x : highlightZones)
        {
            isHighlighted[x] = true;
        }

        for (auto iter = zones.begin(); iter != zones.end(); ++iter)
        {
            int zoneId = static_cast<int>(iter - zones.begin());
            winrt::com_ptr<IZone> zone = iter->try_as<IZone>();
            if (!zone)
            {
                continue;
            }

            if (!isHighlighted[zoneId])
            {
                if (flashMode)
                {
                    DrawZone(hdc, colorFlash, zone, zones, flashMode);
                }
                else if (drawHints)
                {
                    DrawZone(hdc, colorHints, zone, zones, flashMode);
                }
                {
                    colorViewer.fill = zoneColor;
                    colorViewer.border = zoneBorderColor;
                    DrawZone(hdc, colorViewer, zone, zones, flashMode);
                }
            }
            else
            {
                colorHighlight.fill = highlightColor;
                colorHighlight.border = zoneBorderColor;
                DrawZone(hdc, colorHighlight, zone, zones, flashMode);
            }
        }
    }
}

struct ZoneWindow : public winrt::implements<ZoneWindow, IZoneWindow>
{
public:
    ZoneWindow(HINSTANCE hinstance);
    ~ZoneWindow();

    bool Init(IZoneWindowHost* host, HINSTANCE hinstance, HMONITOR monitor, const std::wstring& uniqueId, bool flashZones, bool newWorkArea);

    IFACEMETHODIMP MoveSizeEnter(HWND window, bool dragEnabled) noexcept;
    IFACEMETHODIMP MoveSizeUpdate(POINT const& ptScreen, bool dragEnabled) noexcept;
    IFACEMETHODIMP MoveSizeEnd(HWND window, POINT const& ptScreen) noexcept;
    IFACEMETHODIMP_(void)
    RestoreOrginalTransparency() noexcept;
    IFACEMETHODIMP_(bool)
    IsDragEnabled() noexcept { return m_dragEnabled; }
    IFACEMETHODIMP_(void)
    MoveWindowIntoZoneByIndex(HWND window, int index) noexcept;
    IFACEMETHODIMP_(void)
    MoveWindowIntoZoneByIndexSet(HWND window, const std::vector<int>& indexSet) noexcept;
    IFACEMETHODIMP_(bool)
    MoveWindowIntoZoneByDirection(HWND window, DWORD vkCode, bool cycle) noexcept;
    IFACEMETHODIMP_(void)
    CycleActiveZoneSet(DWORD vkCode) noexcept;
    IFACEMETHODIMP_(std::wstring)
    UniqueId() noexcept { return { m_uniqueId }; }
    IFACEMETHODIMP_(std::wstring)
    WorkAreaKey() noexcept { return { m_workArea }; }
    IFACEMETHODIMP_(void)
    SaveWindowProcessToZoneIndex(HWND window) noexcept;
    IFACEMETHODIMP_(IZoneSet*)
    ActiveZoneSet() noexcept { return m_activeZoneSet.get(); }
    IFACEMETHODIMP_(void)
    ShowZoneWindow() noexcept;
    IFACEMETHODIMP_(void)
    HideZoneWindow() noexcept;

protected:
    static LRESULT CALLBACK s_WndProc(HWND window, UINT message, WPARAM wparam, LPARAM lparam) noexcept;

private:
    void LoadSettings() noexcept;
    void InitializeZoneSets(bool newWorkArea) noexcept;
    void CalculateZoneSet() noexcept;
    void UpdateActiveZoneSet(_In_opt_ IZoneSet* zoneSet) noexcept;
    LRESULT WndProc(UINT message, WPARAM wparam, LPARAM lparam) noexcept;
    void OnPaint(wil::unique_hdc& hdc) noexcept;
    void OnKeyUp(WPARAM wparam) noexcept;
    std::vector<int> ZonesFromPoint(POINT pt) noexcept;
    void CycleActiveZoneSetInternal(DWORD wparam, Trace::ZoneWindow::InputMode mode) noexcept;
    void FlashZones() noexcept;

    winrt::com_ptr<IZoneWindowHost> m_host;
    HMONITOR m_monitor{};
    std::wstring m_uniqueId; // Parsed deviceId + resolution + virtualDesktopId
    wchar_t m_workArea[256]{};
    wil::unique_hwnd m_window{}; // Hidden tool window used to represent current monitor desktop work area.
    HWND m_windowMoveSize{};
    bool m_drawHints{};
    bool m_flashMode{};
    bool m_dragEnabled{};
    winrt::com_ptr<IZoneSet> m_activeZoneSet;
    std::vector<winrt::com_ptr<IZoneSet>> m_zoneSets;
    std::vector<int> m_highlightZone;
    WPARAM m_keyLast{};
    size_t m_keyCycle{};
    static const UINT m_showAnimationDuration = 200; // ms
    static const UINT m_flashDuration = 700; // ms

    HWND draggedWindow = nullptr;
    long draggedWindowExstyle = 0;
    COLORREF draggedWindowCrKey = RGB(0, 0, 0);
    DWORD draggedWindowDwFlags = 0;
    BYTE draggedWindowInitialAlpha = 0;

    ULONG_PTR gdiplusToken;
};

ZoneWindow::ZoneWindow(HINSTANCE hinstance)
{
    WNDCLASSEXW wcex{};
    wcex.cbSize = sizeof(WNDCLASSEX);
    wcex.lpfnWndProc = s_WndProc;
    wcex.hInstance = hinstance;
    wcex.lpszClassName = L"SuperFancyZones_ZoneWindow";
    wcex.hCursor = LoadCursorW(nullptr, IDC_ARROW);
    RegisterClassExW(&wcex);

    Gdiplus::GdiplusStartupInput gdiplusStartupInput;
    Gdiplus::GdiplusStartup(&gdiplusToken, &gdiplusStartupInput, nullptr);
}

ZoneWindow::~ZoneWindow()
{
    Gdiplus::GdiplusShutdown(gdiplusToken);
}

bool ZoneWindow::Init(IZoneWindowHost* host, HINSTANCE hinstance, HMONITOR monitor, const std::wstring& uniqueId, bool flashZones, bool newWorkArea)
{
    m_host.copy_from(host);

    MONITORINFO mi{};
    mi.cbSize = sizeof(mi);
    if (!GetMonitorInfoW(monitor, &mi))
    {
        return false;
    }

    m_monitor = monitor;
    const UINT dpi = GetDpiForMonitor(m_monitor);
    const Rect monitorRect(mi.rcMonitor);
    const Rect workAreaRect(mi.rcWork, dpi);
    StringCchPrintf(m_workArea, ARRAYSIZE(m_workArea), L"%d_%d", monitorRect.width(), monitorRect.height());

    m_uniqueId = uniqueId;
    LoadSettings();
    InitializeZoneSets(newWorkArea);

    m_window = wil::unique_hwnd{
        CreateWindowExW(WS_EX_TOOLWINDOW, L"SuperFancyZones_ZoneWindow", L"", WS_POPUP, workAreaRect.left(), workAreaRect.top(), workAreaRect.width(), workAreaRect.height(), nullptr, nullptr, hinstance, this)
    };

    if (!m_window)
    {
        return false;
    }

    MakeWindowTransparent(m_window.get());
    if (flashZones)
    {
        // Don't flash if the foreground window is in full screen mode
        RECT windowRect;
        if (!(GetWindowRect(GetForegroundWindow(), &windowRect) &&
              windowRect.left == mi.rcMonitor.left &&
              windowRect.top == mi.rcMonitor.top &&
              windowRect.right == mi.rcMonitor.right &&
              windowRect.bottom == mi.rcMonitor.bottom))
        {
            FlashZones();
        }
    }

    return true;
}

IFACEMETHODIMP ZoneWindow::MoveSizeEnter(HWND window, bool dragEnabled) noexcept
{
    if (m_windowMoveSize)
    {
        return E_INVALIDARG;
    }

    if (m_host->isMakeDraggedWindowTransparentActive())
    {
        draggedWindowExstyle = GetWindowLong(window, GWL_EXSTYLE);

        draggedWindow = window;
        SetWindowLong(window,
                      GWL_EXSTYLE,
                      draggedWindowExstyle | WS_EX_LAYERED);

        GetLayeredWindowAttributes(window, &draggedWindowCrKey, &draggedWindowInitialAlpha, &draggedWindowDwFlags);

        SetLayeredWindowAttributes(window, 0, (255 * 50) / 100, LWA_ALPHA);
    }

    m_dragEnabled = dragEnabled;
    m_windowMoveSize = window;
    m_drawHints = true;
    m_highlightZone = {};
    ShowZoneWindow();
    return S_OK;
}

IFACEMETHODIMP ZoneWindow::MoveSizeUpdate(POINT const& ptScreen, bool dragEnabled) noexcept
{
    bool redraw = false;
    POINT ptClient = ptScreen;
    MapWindowPoints(nullptr, m_window.get(), &ptClient, 1);

    m_dragEnabled = dragEnabled;

    if (dragEnabled)
    {
        auto highlightZone = ZonesFromPoint(ptClient);
        redraw = (highlightZone != m_highlightZone);
        m_highlightZone = std::move(highlightZone);
    }
    else if (!m_highlightZone.empty())
    {
        m_highlightZone = {};
        redraw = true;
    }

    if (redraw)
    {
        InvalidateRect(m_window.get(), nullptr, true);
    }
    return S_OK;
}

IFACEMETHODIMP ZoneWindow::MoveSizeEnd(HWND window, POINT const& ptScreen) noexcept
{
    RestoreOrginalTransparency();

    if (m_windowMoveSize != window)
    {
        return E_INVALIDARG;
    }

    if (m_activeZoneSet)
    {
        POINT ptClient = ptScreen;
        MapWindowPoints(nullptr, m_window.get(), &ptClient, 1);
        m_activeZoneSet->MoveWindowIntoZoneByPoint(window, m_window.get(), ptClient);

        SaveWindowProcessToZoneIndex(window);
    }
    Trace::ZoneWindow::MoveSizeEnd(m_activeZoneSet);

    HideZoneWindow();
    m_windowMoveSize = nullptr;
    return S_OK;
}

IFACEMETHODIMP_(void)
ZoneWindow::RestoreOrginalTransparency() noexcept
{
    if (m_host->isMakeDraggedWindowTransparentActive() && draggedWindow != nullptr)
    {
        SetLayeredWindowAttributes(draggedWindow, draggedWindowCrKey, draggedWindowInitialAlpha, draggedWindowDwFlags);
        SetWindowLong(draggedWindow, GWL_EXSTYLE, draggedWindowExstyle);
        draggedWindow = nullptr;
    }
}

IFACEMETHODIMP_(void)
ZoneWindow::MoveWindowIntoZoneByIndex(HWND window, int index) noexcept
{
    MoveWindowIntoZoneByIndexSet(window, { index });
}

IFACEMETHODIMP_(void)
ZoneWindow::MoveWindowIntoZoneByIndexSet(HWND window, const std::vector<int>& indexSet) noexcept
{
    if (m_activeZoneSet)
    {
        m_activeZoneSet->MoveWindowIntoZoneByIndexSet(window, m_window.get(), indexSet, false);
    }
}

IFACEMETHODIMP_(bool)
ZoneWindow::MoveWindowIntoZoneByDirection(HWND window, DWORD vkCode, bool cycle) noexcept
{
    if (m_activeZoneSet)
    {
        if (m_activeZoneSet->MoveWindowIntoZoneByDirection(window, m_window.get(), vkCode, cycle))
        {
            SaveWindowProcessToZoneIndex(window);
            return true;
        }
    }
    return false;
}

IFACEMETHODIMP_(void)
ZoneWindow::CycleActiveZoneSet(DWORD wparam) noexcept
{
    CycleActiveZoneSetInternal(wparam, Trace::ZoneWindow::InputMode::Keyboard);

    if (m_windowMoveSize)
    {
        InvalidateRect(m_window.get(), nullptr, true);
    }
    else
    {
        FlashZones();
    }
}

IFACEMETHODIMP_(void)
ZoneWindow::SaveWindowProcessToZoneIndex(HWND window) noexcept
{
    if (m_activeZoneSet)
    {
        DWORD zoneIndex = static_cast<DWORD>(m_activeZoneSet->GetZoneIndexFromWindow(window));
        if (zoneIndex != -1)
        {
            OLECHAR* guidString;
            if (StringFromCLSID(m_activeZoneSet->Id(), &guidString) == S_OK)
            {
                JSONHelpers::FancyZonesDataInstance().SetAppLastZone(window, m_uniqueId, guidString, zoneIndex);
            }

            CoTaskMemFree(guidString);
        }
    }
}

IFACEMETHODIMP_(void)
ZoneWindow::ShowZoneWindow() noexcept
{
    if (m_window)
    {
        m_flashMode = false;

        UINT flags = SWP_NOSIZE | SWP_NOMOVE | SWP_NOACTIVATE;

        HWND windowInsertAfter = m_windowMoveSize;
        if (windowInsertAfter == nullptr)
        {
            windowInsertAfter = HWND_TOPMOST;
        }

        SetWindowPos(m_window.get(), windowInsertAfter, 0, 0, 0, 0, flags);

        AnimateWindow(m_window.get(), m_showAnimationDuration, AW_BLEND);
        InvalidateRect(m_window.get(), nullptr, true);
    }
}

IFACEMETHODIMP_(void)
ZoneWindow::HideZoneWindow() noexcept
{
    if (m_window)
    {
        ShowWindow(m_window.get(), SW_HIDE);
        m_keyLast = 0;
        m_windowMoveSize = nullptr;
        m_drawHints = false;
        m_highlightZone = {};
    }
}

#pragma region private

void ZoneWindow::LoadSettings() noexcept
{
    JSONHelpers::FancyZonesDataInstance().AddDevice(m_uniqueId);
}

void ZoneWindow::InitializeZoneSets(bool newWorkArea) noexcept
{
    auto parent = m_host->GetParentZoneWindow(m_monitor);
    if (newWorkArea && parent)
    {
        // Update device info with device info from parent virtual desktop (if empty).
        JSONHelpers::FancyZonesDataInstance().CloneDeviceInfo(parent->UniqueId(), m_uniqueId);
    }
    CalculateZoneSet();
}

void ZoneWindow::CalculateZoneSet() noexcept
{
    const auto& fancyZonesData = JSONHelpers::FancyZonesDataInstance();
    const auto deviceInfoData = fancyZonesData.FindDeviceInfo(m_uniqueId);
    const auto& activeDeviceId = fancyZonesData.GetActiveDeviceId();

    if (!activeDeviceId.empty() && activeDeviceId != m_uniqueId)
    {
        return;
    }

    if (!deviceInfoData.has_value())
    {
        return;
    }

    const auto& activeZoneSet = deviceInfoData->activeZoneSet;

    if (activeZoneSet.uuid.empty() || activeZoneSet.type == JSONHelpers::ZoneSetLayoutType::Blank)
    {
        return;
    }

    GUID zoneSetId;
    if (SUCCEEDED_LOG(CLSIDFromString(activeZoneSet.uuid.c_str(), &zoneSetId)))
    {
        auto zoneSet = MakeZoneSet(ZoneSetConfig(
            zoneSetId,
            activeZoneSet.type,
            m_monitor,
            m_workArea));
        MONITORINFO monitorInfo{};
        monitorInfo.cbSize = sizeof(monitorInfo);
        if (GetMonitorInfoW(m_monitor, &monitorInfo))
        {
            bool showSpacing = deviceInfoData->showSpacing;
            int spacing = showSpacing ? deviceInfoData->spacing : 0;
            int zoneCount = deviceInfoData->zoneCount;
            zoneSet->CalculateZones(monitorInfo, zoneCount, spacing);
            UpdateActiveZoneSet(zoneSet.get());
        }
    }
}

void ZoneWindow::UpdateActiveZoneSet(_In_opt_ IZoneSet* zoneSet) noexcept
{
    m_activeZoneSet.copy_from(zoneSet);

    if (m_activeZoneSet)
    {
        wil::unique_cotaskmem_string zoneSetId;
        if (SUCCEEDED_LOG(StringFromCLSID(m_activeZoneSet->Id(), &zoneSetId)))
        {
            JSONHelpers::ZoneSetData data{
                .uuid = zoneSetId.get(),
                .type = m_activeZoneSet->LayoutType()
            };
            JSONHelpers::FancyZonesDataInstance().SetActiveZoneSet(m_uniqueId, data);
        }
    }
}

LRESULT ZoneWindow::WndProc(UINT message, WPARAM wparam, LPARAM lparam) noexcept
{
    switch (message)
    {
    case WM_NCDESTROY:
    {
        ::DefWindowProc(m_window.get(), message, wparam, lparam);
        SetWindowLongPtr(m_window.get(), GWLP_USERDATA, 0);
    }
    break;

    case WM_ERASEBKGND:
        return 1;

    case WM_PRINTCLIENT:
    case WM_PAINT:
    {
        PAINTSTRUCT ps;
        wil::unique_hdc hdc{ reinterpret_cast<HDC>(wparam) };
        if (!hdc)
        {
            hdc.reset(BeginPaint(m_window.get(), &ps));
        }

        OnPaint(hdc);

        if (wparam == 0)
        {
            EndPaint(m_window.get(), &ps);
        }

        hdc.release();
    }
    break;

    default:
    {
        return DefWindowProc(m_window.get(), message, wparam, lparam);
    }
    }
    return 0;
}

void ZoneWindow::OnPaint(wil::unique_hdc& hdc) noexcept
{
    RECT clientRect;
    GetClientRect(m_window.get(), &clientRect);

    wil::unique_hdc hdcMem;
    HPAINTBUFFER bufferedPaint = BeginBufferedPaint(hdc.get(), &clientRect, BPBF_TOPDOWNDIB, nullptr, &hdcMem);
    if (bufferedPaint)
    {
        ZoneWindowDrawUtils::DrawBackdrop(hdcMem, clientRect);

        if (m_activeZoneSet && m_host)
        {
            ZoneWindowDrawUtils::DrawActiveZoneSet(hdcMem,
                                                   m_host->GetZoneColor(),
                                                   m_host->GetZoneBorderColor(),
                                                   m_host->GetZoneHighlightColor(),
                                                   m_host->GetZoneHighlightOpacity(),
                                                   m_activeZoneSet->GetZones(),
                                                   m_highlightZone,
                                                   m_flashMode,
                                                   m_drawHints);
        }

        EndBufferedPaint(bufferedPaint, TRUE);
    }
}

void ZoneWindow::OnKeyUp(WPARAM wparam) noexcept
{
    bool fRedraw = false;
    Trace::ZoneWindow::KeyUp(wparam);

    if ((wparam >= '0') && (wparam <= '9'))
    {
        CycleActiveZoneSetInternal(static_cast<DWORD>(wparam), Trace::ZoneWindow::InputMode::Keyboard);
        InvalidateRect(m_window.get(), nullptr, true);
    }
}

std::vector<int> ZoneWindow::ZonesFromPoint(POINT pt) noexcept
{
    if (m_activeZoneSet)
    {
        return m_activeZoneSet->ZonesFromPoint(pt);
    }
    return {};
}

void ZoneWindow::CycleActiveZoneSetInternal(DWORD wparam, Trace::ZoneWindow::InputMode mode) noexcept
{
    Trace::ZoneWindow::CycleActiveZoneSet(m_activeZoneSet, mode);
    if (m_keyLast != wparam)
    {
        m_keyCycle = 0;
    }

    m_keyLast = wparam;

    bool loopAround = true;
    size_t const val = static_cast<size_t>(wparam - L'0');
    size_t i = 0;
    for (auto zoneSet : m_zoneSets)
    {
        if (zoneSet->GetZones().size() == val)
        {
            if (i < m_keyCycle)
            {
                i++;
            }
            else
            {
                UpdateActiveZoneSet(zoneSet.get());
                loopAround = false;
                break;
            }
        }
    }

    if ((m_keyCycle > 0) && loopAround)
    {
        // Cycling through a non-empty group and hit the end
        m_keyCycle = 0;
        OnKeyUp(wparam);
    }
    else
    {
        m_keyCycle++;
    }

    if (m_host)
    {
        m_host->MoveWindowsOnActiveZoneSetChange();
    }
    m_highlightZone = {};
}

void ZoneWindow::FlashZones() noexcept
{
    // "Turning FLASHING_ZONE option off"
    if (true)
    {
        return;
    }

    m_flashMode = true;

    ShowWindow(m_window.get(), SW_SHOWNA);
    std::thread([window = m_window.get()]() {
        AnimateWindow(window, m_flashDuration, AW_HIDE | AW_BLEND);
    }).detach();
}
#pragma endregion

LRESULT CALLBACK ZoneWindow::s_WndProc(HWND window, UINT message, WPARAM wparam, LPARAM lparam) noexcept
{
    auto thisRef = reinterpret_cast<ZoneWindow*>(GetWindowLongPtr(window, GWLP_USERDATA));
    if ((thisRef == nullptr) && (message == WM_CREATE))
    {
        auto createStruct = reinterpret_cast<LPCREATESTRUCT>(lparam);
        thisRef = reinterpret_cast<ZoneWindow*>(createStruct->lpCreateParams);
        SetWindowLongPtr(window, GWLP_USERDATA, reinterpret_cast<LONG_PTR>(thisRef));
    }

    return (thisRef != nullptr) ? thisRef->WndProc(message, wparam, lparam) :
                                  DefWindowProc(window, message, wparam, lparam);
}

winrt::com_ptr<IZoneWindow> MakeZoneWindow(IZoneWindowHost* host, HINSTANCE hinstance, HMONITOR monitor, const std::wstring& uniqueId, bool flashZones, bool newWorkArea) noexcept
{
    auto self = winrt::make_self<ZoneWindow>(hinstance);
    if (self->Init(host, hinstance, monitor, uniqueId, flashZones, newWorkArea))
    {
        return self;
    }

    return nullptr;
}
>>>>>>> 8785ddf6
<|MERGE_RESOLUTION|>--- conflicted
+++ resolved
@@ -1,954 +1,3 @@
-<<<<<<< HEAD
-#include "pch.h"
-
-#include <common/common.h>
-
-#include "ZoneWindow.h"
-#include "trace.h"
-#include "util.h"
-#include "RegistryHelpers.h"
-
-#include <ShellScalingApi.h>
-#include <mutex>
-
-#include <gdiplus.h>
-
-namespace ZoneWindowUtils
-{
-    const std::wstring& GetActiveZoneSetTmpPath()
-    {
-        static std::wstring activeZoneSetTmpFileName;
-        static std::once_flag flag;
-
-        std::call_once(flag, []() {
-            wchar_t fileName[L_tmpnam_s];
-
-            if (_wtmpnam_s(fileName, L_tmpnam_s) != 0)
-                abort();
-
-            activeZoneSetTmpFileName = std::wstring{ fileName };
-        });
-
-        return activeZoneSetTmpFileName;
-    }
-
-    const std::wstring& GetAppliedZoneSetTmpPath()
-    {
-        static std::wstring appliedZoneSetTmpFileName;
-        static std::once_flag flag;
-
-        std::call_once(flag, []() {
-            wchar_t fileName[L_tmpnam_s];
-
-            if (_wtmpnam_s(fileName, L_tmpnam_s) != 0)
-                abort();
-
-            appliedZoneSetTmpFileName = std::wstring{ fileName };
-        });
-
-        return appliedZoneSetTmpFileName;
-    }
-
-    const std::wstring& GetCustomZoneSetsTmpPath()
-    {
-        static std::wstring customZoneSetsTmpFileName;
-        static std::once_flag flag;
-
-        std::call_once(flag, []() {
-            wchar_t fileName[L_tmpnam_s];
-
-            if (_wtmpnam_s(fileName, L_tmpnam_s) != 0)
-                abort();
-
-            customZoneSetsTmpFileName = std::wstring{ fileName };
-        });
-
-        return customZoneSetsTmpFileName;
-    }
-
-    std::wstring GenerateUniqueId(HMONITOR monitor, PCWSTR deviceId, PCWSTR virtualDesktopId)
-    {
-        wchar_t uniqueId[256]{}; // Parsed deviceId + resolution + virtualDesktopId
-
-        MONITORINFOEXW mi;
-        mi.cbSize = sizeof(mi);
-        if (virtualDesktopId && GetMonitorInfo(monitor, &mi))
-        {
-            wchar_t parsedId[256]{};
-            ParseDeviceId(deviceId, parsedId, 256);
-
-            Rect const monitorRect(mi.rcMonitor);
-            StringCchPrintf(uniqueId, ARRAYSIZE(uniqueId), L"%s_%d_%d_%s", parsedId, monitorRect.width(), monitorRect.height(), virtualDesktopId);
-        }
-        return std::wstring{ uniqueId };
-    }
-}
-
-namespace ZoneWindowDrawUtils
-{
-    struct ColorSetting
-    {
-        BYTE fillAlpha{};
-        COLORREF fill{};
-        BYTE borderAlpha{};
-        COLORREF border{};
-        int thickness{};
-    };
-
-    void DrawBackdrop(wil::unique_hdc& hdc, RECT const& clientRect) noexcept
-    {
-        FillRectARGB(hdc, &clientRect, 0, RGB(0, 0, 0), false);
-    }
-
-    void DrawIndex(wil::unique_hdc& hdc, Rect rect, size_t index)
-    {
-        Gdiplus::Graphics g(hdc.get());
-
-        Gdiplus::FontFamily fontFamily(L"Segoe ui");
-        Gdiplus::Font font(&fontFamily, 80, Gdiplus::FontStyleRegular, Gdiplus::UnitPixel);
-        Gdiplus::SolidBrush solidBrush(Gdiplus::Color(255, 0, 0, 0));
-
-        std::wstring text = std::to_wstring(index);
-
-        g.SetTextRenderingHint(Gdiplus::TextRenderingHintAntiAlias);
-        Gdiplus::StringFormat stringFormat = new Gdiplus::StringFormat();
-        stringFormat.SetAlignment(Gdiplus::StringAlignmentCenter);
-        stringFormat.SetLineAlignment(Gdiplus::StringAlignmentCenter);
-
-        Gdiplus::RectF gdiRect(static_cast<Gdiplus::REAL>(rect.left()),
-                               static_cast<Gdiplus::REAL>(rect.top()),
-                               static_cast<Gdiplus::REAL>(rect.width()),
-                               static_cast<Gdiplus::REAL>(rect.height()));
-
-        g.DrawString(text.c_str(), -1, &font, gdiRect, &stringFormat, &solidBrush);
-    }
-
-    void DrawZone(wil::unique_hdc& hdc, ColorSetting const& colorSetting, winrt::com_ptr<IZone> zone, const std::vector<winrt::com_ptr<IZone>>& zones, bool flashMode) noexcept
-    {
-        RECT zoneRect = zone->GetZoneRect();
-
-        Gdiplus::Graphics g(hdc.get());
-        Gdiplus::Color fillColor(colorSetting.fillAlpha, GetRValue(colorSetting.fill), GetGValue(colorSetting.fill), GetBValue(colorSetting.fill));
-        Gdiplus::Color borderColor(colorSetting.borderAlpha, GetRValue(colorSetting.border), GetGValue(colorSetting.border), GetBValue(colorSetting.border));
-
-        Gdiplus::Rect rectangle(zoneRect.left, zoneRect.top, zoneRect.right - zoneRect.left - 1, zoneRect.bottom - zoneRect.top - 1);
-
-        Gdiplus::Pen pen(borderColor, static_cast<Gdiplus::REAL>(colorSetting.thickness));
-        g.FillRectangle(new Gdiplus::SolidBrush(fillColor), rectangle);
-        g.DrawRectangle(&pen, rectangle);
-
-        if (!flashMode)
-        {
-            DrawIndex(hdc, zoneRect, zone->Id());
-        }
-    }
-
-    void DrawActiveZoneSet(wil::unique_hdc& hdc,
-                           COLORREF zoneColor,
-                           COLORREF zoneBorderColor,
-                           COLORREF highlightColor,
-                           int zoneOpacity,
-                           const std::vector<winrt::com_ptr<IZone>>& zones,
-                           const std::vector<int>& highlightZones,
-                           bool flashMode,
-                           bool drawHints) noexcept
-    {
-        //                                 { fillAlpha, fill, borderAlpha, border, thickness }
-        ColorSetting const colorHints{ OpacitySettingToAlpha(zoneOpacity), RGB(81, 92, 107), 255, RGB(104, 118, 138), -2 };
-        ColorSetting colorViewer{ OpacitySettingToAlpha(zoneOpacity), 0, 255, RGB(40, 50, 60), -2 };
-        ColorSetting colorHighlight{ OpacitySettingToAlpha(zoneOpacity), 0, 255, 0, -2 };
-        ColorSetting const colorFlash{ OpacitySettingToAlpha(zoneOpacity), RGB(81, 92, 107), 200, RGB(104, 118, 138), -2 };
-
-        std::vector<bool> isHighlighted(zones.size(), false);
-        for (int x : highlightZones)
-        {
-            isHighlighted[x] = true;
-        }
-
-        for (auto iter = zones.begin(); iter != zones.end(); iter++)
-        {
-            int zoneId = static_cast<int>(iter - zones.begin());
-            winrt::com_ptr<IZone> zone = iter->try_as<IZone>();
-            if (!zone)
-            {
-                continue;
-            }
-
-            if (!isHighlighted[zoneId])
-            {
-                if (flashMode)
-                {
-                    DrawZone(hdc, colorFlash, zone, zones, flashMode);
-                }
-                else if (drawHints)
-                {
-                    DrawZone(hdc, colorHints, zone, zones, flashMode);
-                }
-                {
-                    colorViewer.fill = zoneColor;
-                    colorViewer.border = zoneBorderColor;
-                    DrawZone(hdc, colorViewer, zone, zones, flashMode);
-                }
-            }
-            else
-            {
-                colorHighlight.fill = highlightColor;
-                colorHighlight.border = zoneBorderColor;
-                DrawZone(hdc, colorHighlight, zone, zones, flashMode);
-            }
-        }
-    }
-}
-
-struct ZoneWindow : public winrt::implements<ZoneWindow, IZoneWindow>
-{
-public:
-    ZoneWindow(HINSTANCE hinstance);
-    ~ZoneWindow();
-
-    bool Init(IZoneWindowHost* host, HINSTANCE hinstance, HMONITOR monitor, const std::wstring& uniqueId, bool flashZones, bool newWorkArea);
-
-    IFACEMETHODIMP MoveSizeEnter(HWND window, bool dragEnabled) noexcept;
-    IFACEMETHODIMP MoveSizeUpdate(POINT const& ptScreen, bool dragEnabled) noexcept;
-    IFACEMETHODIMP MoveSizeEnd(HWND window, POINT const& ptScreen) noexcept;
-    IFACEMETHODIMP_(void)
-    RestoreOrginalTransparency() noexcept;
-    IFACEMETHODIMP_(bool)
-    IsDragEnabled() noexcept;
-    IFACEMETHODIMP_(void)
-    MoveWindowIntoZoneByIndex(HWND window, int index) noexcept;
-    IFACEMETHODIMP_(void)
-    MoveWindowIntoZoneByIndexSet(HWND window, const std::vector<int>& indexSet) noexcept;
-    IFACEMETHODIMP_(bool)
-    MoveWindowIntoZoneByDirection(HWND window, DWORD vkCode, bool cycle) noexcept;
-    IFACEMETHODIMP_(void)
-    CycleActiveZoneSet(DWORD vkCode) noexcept;
-    IFACEMETHODIMP_(std::wstring)
-    UniqueId() noexcept;
-    IFACEMETHODIMP_(std::wstring)
-    WorkAreaKey() noexcept;
-    IFACEMETHODIMP_(void)
-    SaveWindowProcessToZoneIndex(HWND window) noexcept;
-    IFACEMETHODIMP_(IZoneSet*)
-    ActiveZoneSet() noexcept;
-    IFACEMETHODIMP_(void)
-    ShowZoneWindow() noexcept;
-    IFACEMETHODIMP_(void)
-    HideZoneWindow() noexcept;
-
-protected:
-    static LRESULT CALLBACK s_WndProc(HWND window, UINT message, WPARAM wparam, LPARAM lparam) noexcept;
-
-private:
-    void LoadSettings() noexcept;
-    void InitializeZoneSets(bool newWorkArea) noexcept;
-    void CalculateZoneSet() noexcept;
-    void UpdateActiveZoneSet(_In_opt_ IZoneSet* zoneSet) noexcept;
-    LRESULT WndProc(UINT message, WPARAM wparam, LPARAM lparam) noexcept;
-    void OnPaint(wil::unique_hdc& hdc) noexcept;
-    void OnKeyUp(WPARAM wparam) noexcept;
-    std::vector<int> ZonesFromPoint(POINT pt) noexcept;
-    void CycleActiveZoneSetInternal(DWORD wparam, Trace::ZoneWindow::InputMode mode) noexcept;
-    void FlashZones() noexcept;
-
-    winrt::com_ptr<IZoneWindowHost> m_host;
-    HMONITOR m_monitor{};
-    std::wstring m_uniqueId; // Parsed deviceId + resolution + virtualDesktopId
-    wchar_t m_workArea[256]{};
-    wil::unique_hwnd m_window{}; // Hidden tool window used to represent current monitor desktop work area.
-    HWND m_windowMoveSize{};
-    bool m_drawHints{};
-    bool m_flashMode{};
-    bool m_dragEnabled{};
-    winrt::com_ptr<IZoneSet> m_activeZoneSet;
-    std::vector<winrt::com_ptr<IZoneSet>> m_zoneSets;
-    std::vector<int> m_highlightZone;
-    WPARAM m_keyLast{};
-    size_t m_keyCycle{};
-    static const UINT m_showAnimationDuration = 200; // ms
-    static const UINT m_flashDuration = 700; // ms
-
-    HWND m_draggedWindow = nullptr;
-    long m_draggedWindowExstyle = 0;
-    COLORREF m_draggedWindowCrKey = RGB(0, 0, 0);
-    DWORD m_draggedWindowDwFlags = 0;
-    BYTE m_draggedWindowInitialAlpha = 0;
-
-    ULONG_PTR m_gdiplusToken;
-
-    mutable std::shared_mutex m_mutex;
-};
-
-ZoneWindow::ZoneWindow(HINSTANCE hinstance)
-{
-    WNDCLASSEXW wcex{};
-    wcex.cbSize = sizeof(WNDCLASSEX);
-    wcex.lpfnWndProc = s_WndProc;
-    wcex.hInstance = hinstance;
-    wcex.lpszClassName = L"SuperFancyZones_ZoneWindow";
-    wcex.hCursor = LoadCursorW(nullptr, IDC_ARROW);
-    RegisterClassExW(&wcex);
-
-    Gdiplus::GdiplusStartupInput gdiplusStartupInput;
-    Gdiplus::GdiplusStartup(&m_gdiplusToken, &gdiplusStartupInput, NULL);
-}
-
-ZoneWindow::~ZoneWindow()
-{
-    RestoreOrginalTransparency();
-
-    Gdiplus::GdiplusShutdown(m_gdiplusToken);
-}
-
-bool ZoneWindow::Init(IZoneWindowHost* host, HINSTANCE hinstance, HMONITOR monitor, const std::wstring& uniqueId, bool flashZones, bool newWorkArea)
-{
-    m_host.copy_from(host);
-
-    MONITORINFO mi{};
-    mi.cbSize = sizeof(mi);
-    if (!GetMonitorInfoW(monitor, &mi))
-    {
-        return false;
-    }
-
-    m_monitor = monitor;
-    const UINT dpi = GetDpiForMonitor(m_monitor);
-    const Rect monitorRect(mi.rcMonitor);
-    const Rect workAreaRect(mi.rcWork, dpi);
-    StringCchPrintf(m_workArea, ARRAYSIZE(m_workArea), L"%d_%d", monitorRect.width(), monitorRect.height());
-
-    m_uniqueId = uniqueId;
-    LoadSettings();
-    InitializeZoneSets(newWorkArea);
-
-    m_window = wil::unique_hwnd{
-        CreateWindowExW(WS_EX_TOOLWINDOW, L"SuperFancyZones_ZoneWindow", L"", WS_POPUP, workAreaRect.left(), workAreaRect.top(), workAreaRect.width(), workAreaRect.height(), nullptr, nullptr, hinstance, this)
-    };
-
-    if (!m_window)
-    {
-        return false;
-    }
-
-    MakeWindowTransparent(m_window.get());
-    if (flashZones)
-    {
-        // Don't flash if the foreground window is in full screen mode
-        RECT windowRect;
-        if (!(GetWindowRect(GetForegroundWindow(), &windowRect) &&
-              windowRect.left == mi.rcMonitor.left &&
-              windowRect.top == mi.rcMonitor.top &&
-              windowRect.right == mi.rcMonitor.right &&
-              windowRect.bottom == mi.rcMonitor.bottom))
-        {
-            FlashZones();
-        }
-    }
-
-    return true;
-}
-
-IFACEMETHODIMP ZoneWindow::MoveSizeEnter(HWND window, bool dragEnabled) noexcept
-{
-    std::shared_lock lock(m_mutex);
-    auto windowMoveSize = m_windowMoveSize;
-    auto hostTransparentActive = m_host->isMakeDraggedWindowTransparentActive();
-    lock.unlock();
-
-    if (windowMoveSize)
-    {
-        return E_INVALIDARG;
-    }
-
-    if (hostTransparentActive)
-    {
-        decltype(m_draggedWindowExstyle) draggedWindowExstyle;
-        decltype(m_draggedWindow) draggedWindow;
-        decltype(m_draggedWindowCrKey) draggedWindowCrKey;
-        decltype(m_draggedWindowInitialAlpha) draggedWindowInitialAlpha;
-        decltype(m_draggedWindowDwFlags) draggedWindowDwFlags;
-
-        RestoreOrginalTransparency();
-
-        draggedWindowExstyle = GetWindowLong(window, GWL_EXSTYLE);
-
-        draggedWindow = window;
-        SetWindowLong(window,
-                      GWL_EXSTYLE,
-                      draggedWindowExstyle | WS_EX_LAYERED);
-
-        GetLayeredWindowAttributes(window, &draggedWindowCrKey, &draggedWindowInitialAlpha, &draggedWindowDwFlags);
-
-        SetLayeredWindowAttributes(window, 0, (255 * 50) / 100, LWA_ALPHA);
-
-        std::unique_lock writeLock(m_mutex);
-        m_draggedWindowExstyle = draggedWindowExstyle;
-        m_draggedWindow = draggedWindow;
-        m_draggedWindowCrKey = draggedWindowCrKey;
-        m_draggedWindowInitialAlpha = draggedWindowInitialAlpha;
-        m_draggedWindowDwFlags = draggedWindowDwFlags;
-    }
-
-    {
-        std::unique_lock writeLock(m_mutex);
-        m_dragEnabled = dragEnabled;
-        m_windowMoveSize = window;
-        m_drawHints = true;
-        m_highlightZone = {};
-    }
-    
-    ShowZoneWindow();
-    return S_OK;
-}
-
-IFACEMETHODIMP ZoneWindow::MoveSizeUpdate(POINT const& ptScreen, bool dragEnabled) noexcept
-{
-    std::shared_lock lock(m_mutex);
-    auto window = m_window.get();
-    lock.unlock();
-
-    bool redraw = false;
-    POINT ptClient = ptScreen;
-    MapWindowPoints(nullptr, window, &ptClient, 1);
-
-    std::unique_lock writeLock(m_mutex);
-    m_dragEnabled = dragEnabled;
-
-    if (dragEnabled)
-    {
-        writeLock.unlock();
-        auto highlightZone = ZonesFromPoint(ptClient);
-        writeLock.lock();
-        redraw = (highlightZone != m_highlightZone);
-        m_highlightZone = std::move(highlightZone);
-    }
-    else if (m_highlightZone.size())
-    {
-        m_highlightZone = {};
-        redraw = true;
-    }
-
-    writeLock.unlock();
-
-    if (redraw)
-    {
-        InvalidateRect(window, nullptr, true);
-    }
-    return S_OK;
-}
-
-IFACEMETHODIMP ZoneWindow::MoveSizeEnd(HWND window, POINT const& ptScreen) noexcept
-{
-    RestoreOrginalTransparency();
-
-    std::shared_lock lock(m_mutex);
-    auto windowMoveSize = m_windowMoveSize;
-    auto thisWindow = m_window.get();
-    auto activeZoneSet = m_activeZoneSet;
-    lock.unlock();
-
-    if (windowMoveSize != window)
-    {
-        return E_INVALIDARG;
-    }
-
-    if (activeZoneSet)
-    {
-        POINT ptClient = ptScreen;
-        MapWindowPoints(nullptr, thisWindow, &ptClient, 1);
-        activeZoneSet->MoveWindowIntoZoneByPoint(window, thisWindow, ptClient);
-
-        SaveWindowProcessToZoneIndex(window);
-    }
-    Trace::ZoneWindow::MoveSizeEnd(activeZoneSet);
-
-    HideZoneWindow();
-    std::unique_lock writeLock(m_mutex);
-    m_windowMoveSize = nullptr;
-    return S_OK;
-}
-
-IFACEMETHODIMP_(bool)
-ZoneWindow::IsDragEnabled() noexcept
-{
-    std::shared_lock lock(m_mutex);
-    return m_dragEnabled;
-}
-
-IFACEMETHODIMP_(std::wstring)
-ZoneWindow::UniqueId() noexcept
-{
-    std::shared_lock lock(m_mutex);
-    return m_uniqueId;
-}
-
-IFACEMETHODIMP_(std::wstring)
-ZoneWindow::WorkAreaKey() noexcept
-{
-    std::shared_lock lock(m_mutex);
-    return m_workArea;
-}
-
-IFACEMETHODIMP_(IZoneSet*)
-ZoneWindow::ActiveZoneSet() noexcept
-{
-    std::shared_lock lock(m_mutex);
-    return m_activeZoneSet.get();
-}
-
-IFACEMETHODIMP_(void)
-ZoneWindow::RestoreOrginalTransparency() noexcept
-{
-    std::shared_lock lock(m_mutex);
-    auto hostTransparentActive = m_host->isMakeDraggedWindowTransparentActive();
-    auto draggedWindow = m_draggedWindow;
-    auto draggedWindowCrKey = m_draggedWindowCrKey;
-    auto draggedWindowInitialAlpha = m_draggedWindowInitialAlpha;
-    auto draggedWindowDwFlags = m_draggedWindowDwFlags;
-    auto draggedWindowExstyle = m_draggedWindowExstyle;
-    lock.unlock();
-
-    if (hostTransparentActive && draggedWindow != nullptr)
-    {
-        SetLayeredWindowAttributes(draggedWindow, draggedWindowCrKey, draggedWindowInitialAlpha, draggedWindowDwFlags);
-        SetWindowLong(draggedWindow, GWL_EXSTYLE, draggedWindowExstyle);
-        draggedWindow = nullptr;
-    }
-}
-
-IFACEMETHODIMP_(void)
-ZoneWindow::MoveWindowIntoZoneByIndex(HWND window, int index) noexcept
-{
-    MoveWindowIntoZoneByIndexSet(window, { index });
-}
-
-IFACEMETHODIMP_(void)
-ZoneWindow::MoveWindowIntoZoneByIndexSet(HWND window, const std::vector<int>& indexSet) noexcept
-{
-    std::shared_lock lock(m_mutex);
-    auto thisWindow = m_window.get();
-    auto activeZoneSet = m_activeZoneSet;
-    lock.unlock();
-
-    if (activeZoneSet)
-    {
-        activeZoneSet->MoveWindowIntoZoneByIndexSet(window, thisWindow, indexSet, false);
-    }
-}
-
-IFACEMETHODIMP_(bool)
-ZoneWindow::MoveWindowIntoZoneByDirection(HWND window, DWORD vkCode, bool cycle) noexcept
-{
-    std::shared_lock lock(m_mutex);
-    auto thisWindow = m_window.get();
-    auto activeZoneSet = m_activeZoneSet;
-    lock.unlock();
-
-    if (activeZoneSet)
-    {
-        if (activeZoneSet->MoveWindowIntoZoneByDirection(window, thisWindow, vkCode, cycle))
-        {
-            SaveWindowProcessToZoneIndex(window);
-            return true;
-        }
-    }
-    return false;
-}
-
-IFACEMETHODIMP_(void)
-ZoneWindow::CycleActiveZoneSet(DWORD wparam) noexcept
-{
-    CycleActiveZoneSetInternal(wparam, Trace::ZoneWindow::InputMode::Keyboard);
-
-    std::shared_lock lock(m_mutex);
-    auto windowMoveSize = m_windowMoveSize;
-    auto window = m_window.get();
-    lock.unlock();
-
-    if (windowMoveSize)
-    {
-        InvalidateRect(window, nullptr, true);
-    }
-    else
-    {
-        FlashZones();
-    }
-}
-
-IFACEMETHODIMP_(void)
-ZoneWindow::SaveWindowProcessToZoneIndex(HWND window) noexcept
-{
-    std::shared_lock lock(m_mutex);
-    auto activeZoneSet = m_activeZoneSet;
-    lock.unlock();
-
-    if (activeZoneSet)
-    {
-        DWORD zoneIndex = static_cast<DWORD>(activeZoneSet->GetZoneIndexFromWindow(window));
-        if (zoneIndex != -1)
-        {
-            OLECHAR* guidString;
-            if (StringFromCLSID(activeZoneSet->Id(), &guidString) == S_OK)
-            {
-                JSONHelpers::FancyZonesDataInstance().SetAppLastZone(window, UniqueId(), guidString, zoneIndex);
-            }
-
-            CoTaskMemFree(guidString);
-        }
-    }
-}
-
-IFACEMETHODIMP_(void)
-ZoneWindow::ShowZoneWindow() noexcept
-{
-    std::shared_lock lock(m_mutex);
-    auto window = m_window.get();
-    HWND windowInsertAfter = m_windowMoveSize;
-    lock.unlock();
-
-    if (window)
-    {
-        {
-            std::unique_lock writeLock(m_mutex);
-            m_flashMode = false;
-        }
-
-        UINT flags = SWP_NOSIZE | SWP_NOMOVE | SWP_NOACTIVATE;
-
-        if (windowInsertAfter == nullptr)
-        {
-            windowInsertAfter = HWND_TOPMOST;
-        }
-
-        SetWindowPos(window, windowInsertAfter, 0, 0, 0, 0, flags);
-
-        AnimateWindow(window, m_showAnimationDuration, AW_BLEND);
-        InvalidateRect(window, nullptr, true);
-    }
-}
-
-IFACEMETHODIMP_(void)
-ZoneWindow::HideZoneWindow() noexcept
-{
-    std::shared_lock lock(m_mutex);
-    auto window = m_window.get();
-    lock.unlock();
-
-    if (window)
-    {
-        ShowWindow(window, SW_HIDE);
-        std::unique_lock writeLock(m_mutex);
-        m_keyLast = 0;
-        m_windowMoveSize = nullptr;
-        m_drawHints = false;
-        m_highlightZone = {};
-    }
-}
-
-#pragma region private
-
-void ZoneWindow::LoadSettings() noexcept
-{
-    JSONHelpers::FancyZonesDataInstance().AddDevice(UniqueId());
-}
-
-void ZoneWindow::InitializeZoneSets(bool newWorkArea) noexcept
-{
-    std::shared_lock lock(m_mutex);
-    auto parent = m_host->GetParentZoneWindow(m_monitor);
-    lock.unlock();
-
-    if (newWorkArea && parent)
-    {
-        // Update device info with device info from parent virtual desktop (if empty).
-        JSONHelpers::FancyZonesDataInstance().CloneDeviceInfo(parent->UniqueId(), UniqueId());
-    }
-    CalculateZoneSet();
-}
-
-void ZoneWindow::CalculateZoneSet() noexcept
-{
-    std::unique_lock lock(m_mutex);
-    auto monitor = m_monitor;
-    lock.unlock();
-
-    const auto& fancyZonesData = JSONHelpers::FancyZonesDataInstance();
-    const auto deviceInfoData = fancyZonesData.FindDeviceInfo(UniqueId());
-    const auto& activeDeviceId = fancyZonesData.GetActiveDeviceId();
-
-    if (!activeDeviceId.empty() && activeDeviceId != UniqueId())
-    {
-        return;
-    }
-
-    if (!deviceInfoData.has_value())
-    {
-        return;
-    }
-
-    const auto& activeZoneSet = deviceInfoData->activeZoneSet;
-
-    if (activeZoneSet.uuid.empty() || activeZoneSet.type == JSONHelpers::ZoneSetLayoutType::Blank)
-    {
-        return;
-    }
-
-    GUID zoneSetId;
-    if (SUCCEEDED_LOG(CLSIDFromString(activeZoneSet.uuid.c_str(), &zoneSetId)))
-    {
-        auto zoneSet = MakeZoneSet(ZoneSetConfig(
-            zoneSetId,
-            activeZoneSet.type,
-            monitor,
-            WorkAreaKey().c_str()));
-        MONITORINFO monitorInfo{};
-        monitorInfo.cbSize = sizeof(monitorInfo);
-        if (GetMonitorInfoW(monitor, &monitorInfo))
-        {
-            bool showSpacing = deviceInfoData->showSpacing;
-            int spacing = showSpacing ? deviceInfoData->spacing : 0;
-            int zoneCount = deviceInfoData->zoneCount;
-            zoneSet->CalculateZones(monitorInfo, zoneCount, spacing);
-            UpdateActiveZoneSet(zoneSet.get());
-        }
-    }
-}
-
-void ZoneWindow::UpdateActiveZoneSet(_In_opt_ IZoneSet* zoneSet) noexcept
-{
-    {
-        std::unique_lock writeLock(m_mutex);
-        m_activeZoneSet.copy_from(zoneSet);
-    }
-
-    if (zoneSet)
-    {
-        wil::unique_cotaskmem_string zoneSetId;
-        if (SUCCEEDED_LOG(StringFromCLSID(zoneSet->Id(), &zoneSetId)))
-        {
-            JSONHelpers::ZoneSetData data{
-                .uuid = zoneSetId.get(),
-                .type = zoneSet->LayoutType()
-            };
-            JSONHelpers::FancyZonesDataInstance().SetActiveZoneSet(UniqueId(), data);
-        }
-    }
-}
-
-LRESULT ZoneWindow::WndProc(UINT message, WPARAM wparam, LPARAM lparam) noexcept
-{
-    std::shared_lock lock(m_mutex);
-    auto window = m_window.get();
-    lock.unlock();
-
-    switch (message)
-    {
-    case WM_NCDESTROY:
-    {
-        ::DefWindowProc(window, message, wparam, lparam);
-        SetWindowLongPtr(window, GWLP_USERDATA, 0);
-    }
-    break;
-
-    case WM_ERASEBKGND:
-        return 1;
-
-    case WM_PRINTCLIENT:
-    case WM_PAINT:
-    {
-        PAINTSTRUCT ps;
-        wil::unique_hdc hdc{ reinterpret_cast<HDC>(wparam) };
-        if (!hdc)
-        {
-            hdc.reset(BeginPaint(window, &ps));
-        }
-
-        OnPaint(hdc);
-
-        if (wparam == 0)
-        {
-            EndPaint(window, &ps);
-        }
-
-        hdc.release();
-    }
-    break;
-
-    default:
-    {
-        return DefWindowProc(window, message, wparam, lparam);
-    }
-    }
-    return 0;
-}
-
-void ZoneWindow::OnPaint(wil::unique_hdc& hdc) noexcept
-{
-    std::shared_lock lock(m_mutex);
-    auto host = m_host;
-    auto highlightZone = m_highlightZone;
-    auto flashMode = m_flashMode;
-    auto drawHints = m_drawHints;
-    HWND window = m_window.get();
-    auto activeZoneSet = m_activeZoneSet;
-    lock.unlock();
-   
-    RECT clientRect;
-    GetClientRect(window, &clientRect);
-
-    wil::unique_hdc hdcMem;
-    HPAINTBUFFER bufferedPaint = BeginBufferedPaint(hdc.get(), &clientRect, BPBF_TOPDOWNDIB, nullptr, &hdcMem);
-    if (bufferedPaint)
-    {
-        ZoneWindowDrawUtils::DrawBackdrop(hdcMem, clientRect);
-
-        if (activeZoneSet && host)
-        {
-            ZoneWindowDrawUtils::DrawActiveZoneSet(hdcMem,
-                                                   host->GetZoneColor(),
-                                                   host->GetZoneBorderColor(),
-                                                   host->GetZoneHighlightColor(),
-                                                   host->GetZoneHighlightOpacity(),
-                                                   activeZoneSet->GetZones(),
-                                                   highlightZone,
-                                                   flashMode,
-                                                   drawHints);
-        }
-
-        EndBufferedPaint(bufferedPaint, TRUE);
-    }
-}
-
-void ZoneWindow::OnKeyUp(WPARAM wparam) noexcept
-{
-    std::shared_lock lock(m_mutex);
-    auto window = m_window.get();
-    lock.unlock();
-
-    Trace::ZoneWindow::KeyUp(wparam);
-
-    if ((wparam >= '0') && (wparam <= '9'))
-    {
-        CycleActiveZoneSetInternal(static_cast<DWORD>(wparam), Trace::ZoneWindow::InputMode::Keyboard);
-        InvalidateRect(window, nullptr, true);
-    }
-}
-
-std::vector<int> ZoneWindow::ZonesFromPoint(POINT pt) noexcept
-{
-    auto activeZoneSet = ActiveZoneSet();
-    if (activeZoneSet)
-    {
-        return activeZoneSet->ZonesFromPoint(pt);
-    }
-    return {};
-}
-
-void ZoneWindow::CycleActiveZoneSetInternal(DWORD wparam, Trace::ZoneWindow::InputMode mode) noexcept
-{
-    std::shared_lock lock(m_mutex);
-    auto activeZoneSet = m_activeZoneSet;
-    auto keyLast = m_keyLast;
-    auto keyCycle = m_keyCycle;
-    auto zoneSets = m_zoneSets;
-    auto host = m_host;
-    lock.unlock();
-
-    Trace::ZoneWindow::CycleActiveZoneSet(activeZoneSet, mode);
-    if (keyLast != wparam)
-    {
-        keyCycle = 0;
-    }
-
-    keyLast = wparam;
-
-    bool loopAround = true;
-    size_t const val = static_cast<size_t>(wparam - L'0');
-    size_t i = 0;
-    for (auto zoneSet : zoneSets)
-    {
-        if (zoneSet->GetZones().size() == val)
-        {
-            if (i < keyCycle)
-            {
-                i++;
-            }
-            else
-            {
-                UpdateActiveZoneSet(zoneSet.get());
-                loopAround = false;
-                break;
-            }
-        }
-    }
-
-    if ((keyCycle > 0) && loopAround)
-    {
-        // Cycling through a non-empty group and hit the end
-        keyCycle = 0;
-        OnKeyUp(wparam);
-    }
-    else
-    {
-        keyCycle++;
-    }
-
-    if (host)
-    {
-        host->MoveWindowsOnActiveZoneSetChange();
-    }
-
-    std::unique_lock writeLock(m_mutex);
-    m_keyLast = keyLast;
-    m_keyCycle = keyCycle;
-    m_highlightZone = {};
-}
-
-void ZoneWindow::FlashZones() noexcept
-{
-    // "Turning FLASHING_ZONE option off"
-    if (true)
-    {
-        return;
-    }
-
-    std::unique_lock writeLock(m_mutex);
-    m_flashMode = true;
-    auto window = m_window.get();
-    writeLock.unlock();
-
-    ShowWindow(window, SW_SHOWNA);
-    std::thread([window]() {
-        AnimateWindow(window, m_flashDuration, AW_HIDE | AW_BLEND);
-    }).detach();
-}
-#pragma endregion
-
-LRESULT CALLBACK ZoneWindow::s_WndProc(HWND window, UINT message, WPARAM wparam, LPARAM lparam) noexcept
-{
-    auto thisRef = reinterpret_cast<ZoneWindow*>(GetWindowLongPtr(window, GWLP_USERDATA));
-    if ((thisRef == nullptr) && (message == WM_CREATE))
-    {
-        auto createStruct = reinterpret_cast<LPCREATESTRUCT>(lparam);
-        thisRef = reinterpret_cast<ZoneWindow*>(createStruct->lpCreateParams);
-        SetWindowLongPtr(window, GWLP_USERDATA, reinterpret_cast<LONG_PTR>(thisRef));
-    }
-
-    return (thisRef != nullptr) ? thisRef->WndProc(message, wparam, lparam) :
-                                  DefWindowProc(window, message, wparam, lparam);
-}
-
-winrt::com_ptr<IZoneWindow> MakeZoneWindow(IZoneWindowHost* host, HINSTANCE hinstance, HMONITOR monitor, const std::wstring& uniqueId, bool flashZones, bool newWorkArea) noexcept
-{
-    auto self = winrt::make_self<ZoneWindow>(hinstance);
-    if (self->Init(host, hinstance, monitor, uniqueId, flashZones, newWorkArea))
-    {
-        return self;
-    }
-
-    return nullptr;
-}
-=======
 #include "pch.h"
 
 #include <common/common.h>
@@ -1742,5 +791,4 @@
     }
 
     return nullptr;
-}
->>>>>>> 8785ddf6
+}