#pragma once

interface IFancyZonesSettings;
interface IZoneWindow;

class WindowMoveHandler
{
public:
    WindowMoveHandler(const winrt::com_ptr<IFancyZonesSettings>& settings);
    ~WindowMoveHandler();

    bool InMoveSize() const noexcept;
    bool IsDragEnabled() const noexcept;

    void MoveSizeStart(HWND window, HMONITOR monitor, POINT const& ptScreen, const std::unordered_map<HMONITOR, winrt::com_ptr<IZoneWindow>>& zoneWindowMap) noexcept;
    void MoveSizeUpdate(HMONITOR monitor, POINT const& ptScreen, const std::unordered_map<HMONITOR, winrt::com_ptr<IZoneWindow>>& zoneWindowMap) noexcept;
    void MoveSizeEnd(HWND window, POINT const& ptScreen, const std::unordered_map<HMONITOR, winrt::com_ptr<IZoneWindow>>& zoneWindowMap) noexcept;

<<<<<<< HEAD
    void MoveWindowIntoZoneByIndex(HWND window, int index, winrt::com_ptr<IZoneWindow> zoneWindow) noexcept;
    bool MoveWindowIntoZoneByDirection(HWND window, DWORD vkCode, bool cycle, winrt::com_ptr<IZoneWindow> zoneWindow);
=======
    void MoveWindowIntoZoneByIndexSet(HWND window, HMONITOR monitor, const std::vector<int>& indexSet, const std::map<HMONITOR, winrt::com_ptr<IZoneWindow>>& zoneWindowMap) noexcept;
    bool MoveWindowIntoZoneByDirection(HMONITOR monitor, HWND window, DWORD vkCode, bool cycle, const std::map<HMONITOR, winrt::com_ptr<IZoneWindow>>& zoneWindowMap);
>>>>>>> 6adda5c2

private:
    class WindowMoveHandlerPrivate* pimpl;
};<|MERGE_RESOLUTION|>--- conflicted
+++ resolved
@@ -1,29 +1,24 @@
-#pragma once
-
-interface IFancyZonesSettings;
-interface IZoneWindow;
-
-class WindowMoveHandler
-{
-public:
-    WindowMoveHandler(const winrt::com_ptr<IFancyZonesSettings>& settings);
-    ~WindowMoveHandler();
-
-    bool InMoveSize() const noexcept;
-    bool IsDragEnabled() const noexcept;
-
-    void MoveSizeStart(HWND window, HMONITOR monitor, POINT const& ptScreen, const std::unordered_map<HMONITOR, winrt::com_ptr<IZoneWindow>>& zoneWindowMap) noexcept;
-    void MoveSizeUpdate(HMONITOR monitor, POINT const& ptScreen, const std::unordered_map<HMONITOR, winrt::com_ptr<IZoneWindow>>& zoneWindowMap) noexcept;
-    void MoveSizeEnd(HWND window, POINT const& ptScreen, const std::unordered_map<HMONITOR, winrt::com_ptr<IZoneWindow>>& zoneWindowMap) noexcept;
-
-<<<<<<< HEAD
-    void MoveWindowIntoZoneByIndex(HWND window, int index, winrt::com_ptr<IZoneWindow> zoneWindow) noexcept;
-    bool MoveWindowIntoZoneByDirection(HWND window, DWORD vkCode, bool cycle, winrt::com_ptr<IZoneWindow> zoneWindow);
-=======
-    void MoveWindowIntoZoneByIndexSet(HWND window, HMONITOR monitor, const std::vector<int>& indexSet, const std::map<HMONITOR, winrt::com_ptr<IZoneWindow>>& zoneWindowMap) noexcept;
-    bool MoveWindowIntoZoneByDirection(HMONITOR monitor, HWND window, DWORD vkCode, bool cycle, const std::map<HMONITOR, winrt::com_ptr<IZoneWindow>>& zoneWindowMap);
->>>>>>> 6adda5c2
-
-private:
-    class WindowMoveHandlerPrivate* pimpl;
+#pragma once
+
+interface IFancyZonesSettings;
+interface IZoneWindow;
+
+class WindowMoveHandler
+{
+public:
+    WindowMoveHandler(const winrt::com_ptr<IFancyZonesSettings>& settings);
+    ~WindowMoveHandler();
+
+    bool InMoveSize() const noexcept;
+    bool IsDragEnabled() const noexcept;
+
+    void MoveSizeStart(HWND window, HMONITOR monitor, POINT const& ptScreen, const std::unordered_map<HMONITOR, winrt::com_ptr<IZoneWindow>>& zoneWindowMap) noexcept;
+    void MoveSizeUpdate(HMONITOR monitor, POINT const& ptScreen, const std::unordered_map<HMONITOR, winrt::com_ptr<IZoneWindow>>& zoneWindowMap) noexcept;
+    void MoveSizeEnd(HWND window, POINT const& ptScreen, const std::unordered_map<HMONITOR, winrt::com_ptr<IZoneWindow>>& zoneWindowMap) noexcept;
+
+    void MoveWindowIntoZoneByIndexSet(HWND window, const std::vector<int>& indexSet, winrt::com_ptr<IZoneWindow> zoneWindow) noexcept;
+    bool MoveWindowIntoZoneByDirection(HWND window, DWORD vkCode, bool cycle, winrt::com_ptr<IZoneWindow> zoneWindow);
+
+private:
+    class WindowMoveHandlerPrivate* pimpl;
 };