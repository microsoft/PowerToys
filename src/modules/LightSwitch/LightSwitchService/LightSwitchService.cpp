﻿#include <windows.h>
#include <tchar.h>
#include "ThemeScheduler.h"
#include "ThemeHelper.h"
#include <common/SettingsAPI/settings_objects.h>
#include <common/SettingsAPI/settings_helpers.h>
#include <stdio.h>
#include <string>
#include <LightSwitchSettings.h>
#include <common/utils/gpo.h>
#include <logger/logger_settings.h>
#include <logger/logger.h>
#include <utils/logger_helper.h>
#include <LightSwitchServiceObserver.h>
#include <RegistryObserver.h>

SERVICE_STATUS g_ServiceStatus = {};
SERVICE_STATUS_HANDLE g_StatusHandle = nullptr;
HANDLE g_ServiceStopEvent = nullptr;
extern int g_lastUpdatedDay = -1;
static ScheduleMode prevMode = ScheduleMode::Off;
static std::wstring prevLat, prevLon;
static int prevMinutes = -1;

VOID WINAPI ServiceMain(DWORD argc, LPTSTR* argv);
VOID WINAPI ServiceCtrlHandler(DWORD dwCtrl);
DWORD WINAPI ServiceWorkerThread(LPVOID lpParam);

// Entry point for the executable
int _tmain(int argc, TCHAR* argv[])
{
    DWORD parentPid = 0;
    bool debug = false;
    for (int i = 1; i < argc; ++i)
    {
        if (_tcscmp(argv[i], _T("--debug")) == 0)
            debug = true;
        else if (_tcscmp(argv[i], _T("--pid")) == 0 && i + 1 < argc)
            parentPid = _tstoi(argv[++i]);
    }

    // Try to connect to SCM
    wchar_t serviceName[] = L"LightSwitchService";
    SERVICE_TABLE_ENTRYW table[] = { { serviceName, ServiceMain }, { nullptr, nullptr } };

    LoggerHelpers::init_logger(L"LightSwitch", L"Service", LogSettings::lightSwitchLoggerName);

    if (!StartServiceCtrlDispatcherW(table))
    {
        DWORD err = GetLastError();
        if (err == ERROR_FAILED_SERVICE_CONTROLLER_CONNECT) // not launched by SCM
        {
            g_ServiceStopEvent = CreateEvent(nullptr, TRUE, FALSE, nullptr);
            HANDLE hThread = CreateThread(
                nullptr, 0, ServiceWorkerThread, reinterpret_cast<void*>(static_cast<ULONG_PTR>(parentPid)), 0, nullptr);

            // Wait so the process stays alive
            WaitForSingleObject(hThread, INFINITE);
            CloseHandle(hThread);
            CloseHandle(g_ServiceStopEvent);
            return 0;
        }
        return static_cast<int>(err);
    }

    return 0;
}

// Called when the service is launched by Windows
VOID WINAPI ServiceMain(DWORD, LPTSTR*)
{
    g_StatusHandle = RegisterServiceCtrlHandler(_T("LightSwitchService"), ServiceCtrlHandler);
    if (!g_StatusHandle)
        return;

    g_ServiceStatus.dwServiceType = SERVICE_WIN32_OWN_PROCESS;
    g_ServiceStatus.dwControlsAccepted = SERVICE_ACCEPT_STOP | SERVICE_ACCEPT_SHUTDOWN;
    g_ServiceStatus.dwCurrentState = SERVICE_START_PENDING;
    SetServiceStatus(g_StatusHandle, &g_ServiceStatus);

    g_ServiceStopEvent = CreateEvent(nullptr, TRUE, FALSE, nullptr);
    if (!g_ServiceStopEvent)
    {
        g_ServiceStatus.dwCurrentState = SERVICE_STOPPED;
        g_ServiceStatus.dwWin32ExitCode = GetLastError();
        SetServiceStatus(g_StatusHandle, &g_ServiceStatus);
        return;
    }

    SECURITY_ATTRIBUTES sa{ sizeof(sa) };
    sa.bInheritHandle = FALSE;
    sa.lpSecurityDescriptor = nullptr;

    g_ServiceStatus.dwCurrentState = SERVICE_RUNNING;
    SetServiceStatus(g_StatusHandle, &g_ServiceStatus);

    HANDLE hThread = CreateThread(nullptr, 0, ServiceWorkerThread, nullptr, 0, nullptr);
    WaitForSingleObject(hThread, INFINITE);
    CloseHandle(hThread);

    CloseHandle(g_ServiceStopEvent);
    g_ServiceStatus.dwCurrentState = SERVICE_STOPPED;
    g_ServiceStatus.dwWin32ExitCode = 0;
    SetServiceStatus(g_StatusHandle, &g_ServiceStatus);
}

VOID WINAPI ServiceCtrlHandler(DWORD dwCtrl)
{
    switch (dwCtrl)
    {
    case SERVICE_CONTROL_STOP:
        if (g_ServiceStatus.dwCurrentState != SERVICE_RUNNING)
            break;

        g_ServiceStatus.dwCurrentState = SERVICE_STOP_PENDING;
        SetServiceStatus(g_StatusHandle, &g_ServiceStatus);

        // Signal the service to stop
        Logger::info(L"[LightSwitchService] Stop requested, signaling worker thread to exit.");
        SetEvent(g_ServiceStopEvent);
        break;

    default:
        break;
    }
}

static void update_sun_times(auto& settings)
{
    double latitude = std::stod(settings.latitude);
    double longitude = std::stod(settings.longitude);

    SYSTEMTIME st;
    GetLocalTime(&st);

    SunTimes newTimes = CalculateSunriseSunset(latitude, longitude, st.wYear, st.wMonth, st.wDay);

    int newLightTime = newTimes.sunriseHour * 60 + newTimes.sunriseMinute;
    int newDarkTime = newTimes.sunsetHour * 60 + newTimes.sunsetMinute;
    try
    {
        auto values = PowerToysSettings::PowerToyValues::load_from_settings_file(L"LightSwitch");
        values.add_property(L"lightTime", newLightTime);
        values.add_property(L"darkTime", newDarkTime);
        values.save_to_settings_file();

        Logger::info(L"[LightSwitchService] Updated sun times and saved to config.");
    }
    catch (const std::exception& e)
    {
        std::wstring wmsg(e.what(), e.what() + strlen(e.what()));
        Logger::error(L"[LightSwitchService] Exception during sun time update: {}", wmsg);
    }
<<<<<<< HEAD
}

void ApplyThemeNow()
{
    LightSwitchSettings::instance().LoadSettings();
    const auto& settings = LightSwitchSettings::instance().settings();

    SYSTEMTIME st;
    GetLocalTime(&st);
    int nowMinutes = st.wHour * 60 + st.wMinute;

    bool shouldBeLight = false;
    if (settings.scheduleMode == ScheduleMode::FollowNightLight)
    {
        bool nightLightOn = IsNightLightEnabled();
        shouldBeLight = !nightLightOn; // night light on means use dark theme
    }
    else if (settings.lightTime < settings.darkTime)
    {
        shouldBeLight = (nowMinutes >= settings.lightTime && nowMinutes < settings.darkTime);
    }
    else
    {
        shouldBeLight = (nowMinutes >= settings.lightTime || nowMinutes < settings.darkTime);
    }

    bool isSystemCurrentlyLight = GetCurrentSystemTheme();
    bool isAppsCurrentlyLight = GetCurrentAppsTheme();

    Logger::info(L"[LightSwitchService] Applying theme immediately due to change (if needed).");

    if (shouldBeLight)
    {
        if (settings.changeSystem && !isSystemCurrentlyLight)
        {
            SetSystemTheme(true);
            Logger::info(L"[LightSwitchService] Changing system theme to light mode.");
        }
        if (settings.changeApps && !isAppsCurrentlyLight)
        {
            SetAppsTheme(true);
            Logger::info(L"[LightSwitchService] Changing apps theme to light mode.");
        }
    }
    else
    {
        if (settings.changeSystem && isSystemCurrentlyLight)
        {
            SetSystemTheme(false);
            Logger::info(L"[LightSwitchService] Changing system theme to dark mode.");
        }
        if (settings.changeApps && isAppsCurrentlyLight)
        {
            SetAppsTheme(false);
            Logger::info(L"[LightSwitchService] Changing apps theme to dark mode.");
        }
    }
=======
>>>>>>> 1783812f
}

DWORD WINAPI ServiceWorkerThread(LPVOID lpParam)
{
    DWORD parentPid = static_cast<DWORD>(reinterpret_cast<ULONG_PTR>(lpParam));
    HANDLE hParent = nullptr;
    if (parentPid)
        hParent = OpenProcess(SYNCHRONIZE, FALSE, parentPid);

    Logger::info(L"[LightSwitchService] Worker thread starting...");
    Logger::info(L"[LightSwitchService] Parent PID: {}", parentPid);

    LightSwitchSettings::instance().InitFileWatcher();

    LightSwitchServiceObserver observer({ SettingId::LightTime,
                                          SettingId::DarkTime,
                                          SettingId::ScheduleMode,
                                          SettingId::Sunrise_Offset,
                                          SettingId::Sunset_Offset });

    static std::unique_ptr<RegistryObserver> g_nightLightWatcher;

    HANDLE hManualOverride = OpenEventW(SYNCHRONIZE | EVENT_MODIFY_STATE, FALSE, L"POWERTOYS_LIGHTSWITCH_MANUAL_OVERRIDE");

    auto applyTheme = [](int nowMinutes, int lightMinutes, int darkMinutes, const auto& settings) {
        bool isLightActive = (lightMinutes < darkMinutes) ? (nowMinutes >= lightMinutes && nowMinutes < darkMinutes) : (nowMinutes >= lightMinutes || nowMinutes < darkMinutes);

        bool isSystemCurrentlyLight = GetCurrentSystemTheme();
        bool isAppsCurrentlyLight = GetCurrentAppsTheme();

        if (isLightActive)
        {
            if (settings.changeSystem && !isSystemCurrentlyLight)
            {
                SetSystemTheme(true);
                Logger::info(L"[LightSwitchService] Changing system theme to light mode.");
            }
            if (settings.changeApps && !isAppsCurrentlyLight)
            {
                SetAppsTheme(true);
                Logger::info(L"[LightSwitchService] Changing apps theme to light mode.");
            }
        }
        else
        {
            if (settings.changeSystem && isSystemCurrentlyLight)
            {
                SetSystemTheme(false);
                Logger::info(L"[LightSwitchService] Changing system theme to dark mode.");
            }
            if (settings.changeApps && isAppsCurrentlyLight)
            {
                SetAppsTheme(false);
                Logger::info(L"[LightSwitchService] Changing apps theme to dark mode.");
            }
        }
    };

    LightSwitchSettings::instance().LoadSettings();
    auto& settings = LightSwitchSettings::instance().settings();

    SYSTEMTIME st;
    GetLocalTime(&st);
    int nowMinutes = st.wHour * 60 + st.wMinute;

    if (settings.scheduleMode != ScheduleMode::Off)
    {
        applyTheme(nowMinutes,
                   settings.lightTime + settings.sunrise_offset,
                   settings.darkTime + settings.sunset_offset,
                   settings);
        Logger::trace(L"[LightSwitchService] Initialized g_lastUpdatedDay = {}", g_lastUpdatedDay);
    }
    else
    {
        Logger::info(L"[LightSwitchService] Schedule mode is OFF - ticker suspended, waiting for manual action or mode change.");
    }

    g_lastUpdatedDay = st.wDay;
    ULONGLONG lastSettingsReload = 0;

    for (;;)
    {
        HANDLE waits[2] = { g_ServiceStopEvent, hParent };
        DWORD count = hParent ? 2 : 1;
        bool skipRest = false;

        const auto& settings = LightSwitchSettings::instance().settings();

        bool scheduleJustEnabled = (prevMode == ScheduleMode::Off && settings.scheduleMode != ScheduleMode::Off);

        if (prevMode == ScheduleMode::FollowNightLight && settings.scheduleMode != ScheduleMode::FollowNightLight)
        {
            Logger::info(L"[LightSwitchService] Exiting FollowNightLight mode – destroying registry watcher.");
            g_nightLightWatcher.reset();
        }

        prevMode = settings.scheduleMode;

        // ─── Follow Night Light Mode ────────────────────────────────────────────────
        if (settings.scheduleMode == ScheduleMode::FollowNightLight)
        {
            if (!g_nightLightWatcher)
            {
                Logger::info(L"[LightSwitchService] Entering FollowNightLight mode – starting registry watcher.");

                g_nightLightWatcher = std::make_unique<RegistryObserver>(
                    HKEY_CURRENT_USER,
                    L"Software\\Microsoft\\Windows\\CurrentVersion\\CloudStore\\Store\\DefaultAccount\\Current\\default$windows.data.bluelightreduction.bluelightreductionstate\\windows.data.bluelightreduction.bluelightreductionstate",
                    []() {
                        bool nightLightOn = IsNightLightEnabled();
                        Logger::info(L"[LightSwitchService] Night Light state changed -> {}", nightLightOn ? L"ON" : L"OFF");
                        ApplyThemeNow();
                    });

                // Apply current state immediately
                ApplyThemeNow();
            }

            HANDLE waitsFollow[3];
            DWORD countFollow = 0;
            waitsFollow[countFollow++] = g_ServiceStopEvent;
            if (hParent)
                waitsFollow[countFollow++] = hParent;
            waitsFollow[countFollow++] = LightSwitchSettings::instance().GetSettingsChangedEvent();

            DWORD wait = WaitForMultipleObjects(countFollow, waitsFollow, FALSE, INFINITE);

            if (wait == WAIT_OBJECT_0)
            {
                Logger::info(L"[LightSwitchService] Stop event triggered – exiting FollowNightLight mode.");
                break;
            }
            if (hParent && wait == WAIT_OBJECT_0 + 1)
            {
                Logger::info(L"[LightSwitchService] Parent process exited – stopping service.");
                break;
            }

            continue; // Skip normal ticker loop while in this mode
        }
        else if (g_nightLightWatcher)
        {
            // Clean up watcher if mode was switched away
            Logger::info(L"[LightSwitchService] Schedule mode changed – cleaning up Night Light watcher.");
            g_nightLightWatcher.reset();
        }

        // ─── Handle "Schedule Off" Mode ─────────────────────────────────────────────
        if (settings.scheduleMode == ScheduleMode::Off)
        {
            Logger::info(L"[LightSwitchService] Schedule mode OFF - suspending scheduler but keeping service alive.");

            if (!hManualOverride)
                hManualOverride = OpenEventW(SYNCHRONIZE | EVENT_MODIFY_STATE, FALSE, L"POWERTOYS_LIGHTSWITCH_MANUAL_OVERRIDE");

            HANDLE waitsOff[4];
            DWORD countOff = 0;
            waitsOff[countOff++] = g_ServiceStopEvent;
            if (hParent)
                waitsOff[countOff++] = hParent;
            if (hManualOverride)
                waitsOff[countOff++] = hManualOverride;
            waitsOff[countOff++] = LightSwitchSettings::instance().GetSettingsChangedEvent();

            for (;;)
            {
                DWORD wait = WaitForMultipleObjects(countOff, waitsOff, FALSE, INFINITE);

                if (wait == WAIT_OBJECT_0)
                {
                    Logger::info(L"[LightSwitchService] Stop event triggered - exiting worker loop.");
                    goto cleanup;
                }
                if (hParent && wait == WAIT_OBJECT_0 + 1)
                {
                    Logger::info(L"[LightSwitchService] Parent exited - stopping service.");
                    goto cleanup;
                }

                if (wait == WAIT_OBJECT_0 + (hParent ? 2 : 1))
                {
                    Logger::info(L"[LightSwitchService] Manual override received while schedule OFF.");
                    ResetEvent(hManualOverride);
                    continue;
                }

                if (wait == WAIT_OBJECT_0 + (hParent ? 3 : 2))
                {
                    Logger::trace(L"[LightSwitchService] Settings change event triggered, reloading settings...");
                    ResetEvent(LightSwitchSettings::instance().GetSettingsChangedEvent());
                    LightSwitchSettings::instance().LoadSettings();
                    const auto& newSettings = LightSwitchSettings::instance().settings();
                    lastSettingsReload = GetTickCount64();

                    if (newSettings.scheduleMode != ScheduleMode::Off)
                    {
                        Logger::info(L"[LightSwitchService] Schedule re-enabled, resuming normal loop.");
                        break;
                    }
                }
            }

            continue;
        }

        // ─── Normal Schedule Loop (Sunrise/Sunset/Custom) ───────────────────────────
        ULONGLONG nowTick = GetTickCount64();
        bool recentSettingsReload = (nowTick - lastSettingsReload < 5000);

        if (g_lastUpdatedDay != -1)
        {
            bool manualOverrideActive = (hManualOverride && WaitForSingleObject(hManualOverride, 0) == WAIT_OBJECT_0);

            if (settings.scheduleMode != ScheduleMode::Off && !recentSettingsReload && !scheduleJustEnabled)
            {
                bool currentSystemTheme = GetCurrentSystemTheme();
                bool currentAppsTheme = GetCurrentAppsTheme();

                SYSTEMTIME st;
                GetLocalTime(&st);
                int nowMinutes = st.wHour * 60 + st.wMinute;

                bool shouldBeLight = (settings.lightTime < settings.darkTime) ? (nowMinutes >= settings.lightTime && nowMinutes < settings.darkTime) : (nowMinutes >= settings.lightTime || nowMinutes < settings.darkTime);

                if ((settings.changeSystem && (currentSystemTheme != shouldBeLight)) ||
                    (settings.changeApps && (currentAppsTheme != shouldBeLight)))
                {
                    if (!hManualOverride)
                    {
                        hManualOverride = OpenEventW(SYNCHRONIZE | EVENT_MODIFY_STATE, FALSE, L"POWERTOYS_LIGHTSWITCH_MANUAL_OVERRIDE");
                        if (!hManualOverride)
                            hManualOverride = CreateEventW(nullptr, TRUE, FALSE, L"POWERTOYS_LIGHTSWITCH_MANUAL_OVERRIDE");
                    }

                    if (hManualOverride)
                    {
                        SetEvent(hManualOverride);
                        Logger::info(L"[LightSwitchService] Detected manual theme change outside of LightSwitch. Triggering manual override.");
                        skipRest = true;
                    }
                }
            }
        }

        if (!skipRest)
        {
            bool modeChangedToSunset = (prevMode != settings.scheduleMode &&
                                        settings.scheduleMode == ScheduleMode::SunsetToSunrise);
            bool coordsChanged = (prevLat != settings.latitude || prevLon != settings.longitude);

            if ((modeChangedToSunset || coordsChanged) && settings.scheduleMode == ScheduleMode::SunsetToSunrise)
            {
                Logger::info(L"[LightSwitchService] Mode or coordinates changed, recalculating sun times.");
                update_sun_times(settings);
                SYSTEMTIME st;
                GetLocalTime(&st);
                g_lastUpdatedDay = st.wDay;
                prevMode = settings.scheduleMode;
                prevLat = settings.latitude;
                prevLon = settings.longitude;
            }

            SYSTEMTIME st;
            GetLocalTime(&st);
            int nowMinutes = st.wHour * 60 + st.wMinute;

            if ((g_lastUpdatedDay != st.wDay) && (settings.scheduleMode == ScheduleMode::SunsetToSunrise))
            {
                update_sun_times(settings);
                g_lastUpdatedDay = st.wDay;
                prevMinutes = -1;
                Logger::info(L"[LightSwitchService] Recalculated sun times at new day boundary.");
            }

            LightSwitchSettings::instance().LoadSettings();
            const auto& currentSettings = LightSwitchSettings::instance().settings();

            int lightTimeToUse = currentSettings.lightTime + currentSettings.sunrise_offset;
            int darkTimeToUse = currentSettings.darkTime + currentSettings.sunset_offset;

            bool manualOverrideActive = (hManualOverride && WaitForSingleObject(hManualOverride, 0) == WAIT_OBJECT_0);

            if (manualOverrideActive)
            {
<<<<<<< HEAD
                if (nowMinutes == lightTimeToUse % 1440 || nowMinutes == darkTimeToUse % 1440)
=======
                int lightBoundary = (currentSettings.lightTime + currentSettings.sunrise_offset) % 1440;
                int darkBoundary = (currentSettings.darkTime + currentSettings.sunset_offset) % 1440;

                bool crossedLight = false;
                bool crossedDark = false;

                if (prevMinutes != -1)
                {
                    if (nowMinutes < prevMinutes)
                    {
                        crossedLight = (prevMinutes <= lightBoundary || nowMinutes >= lightBoundary);
                        crossedDark = (prevMinutes <= darkBoundary || nowMinutes >= darkBoundary);
                    }
                    else
                    {
                        crossedLight = (prevMinutes < lightBoundary && nowMinutes >= lightBoundary);
                        crossedDark = (prevMinutes < darkBoundary && nowMinutes >= darkBoundary);
                    }
                }

                Logger::debug(L"[LightSwitchService] prevMinutes={} nowMinutes={} light={} dark={}",
                              prevMinutes,
                              nowMinutes,
                              lightBoundary,
                              darkBoundary);

                if (crossedLight || crossedDark)
>>>>>>> 1783812f
                {
                    ResetEvent(hManualOverride);
                    Logger::info(L"[LightSwitchService] Manual override cleared after crossing schedule boundary.");
                }
                else
                {
                    Logger::info(L"[LightSwitchService] Skipping schedule due to manual override");
                    skipRest = true;
                }
            }

            if (!skipRest)
            {
                applyTheme(nowMinutes, lightTimeToUse, darkTimeToUse, currentSettings);
            }
        }

        SYSTEMTIME stWait;
        GetLocalTime(&stWait);
        int msToNextMinute = (60 - stWait.wSecond) * 1000 - stWait.wMilliseconds;
        if (msToNextMinute < 50)
            msToNextMinute = 50;

       prevMinutes = nowMinutes;

        DWORD wait = WaitForMultipleObjects(count, waits, FALSE, msToNextMinute);
        if (wait == WAIT_OBJECT_0)
        {
            Logger::info(L"[LightSwitchService] Stop event triggered - exiting worker loop.");
            break;
        }
        if (hParent && wait == WAIT_OBJECT_0 + 1)
        {
            Logger::info(L"[LightSwitchService] Parent process exited - stopping service.");
            break;
        }
    }

cleanup:
    if (hManualOverride)
        CloseHandle(hManualOverride);
    if (hParent)
        CloseHandle(hParent);

    if (g_nightLightWatcher)
        g_nightLightWatcher.reset();

    return 0;
}

void ApplyThemeNow()
{
    LightSwitchSettings::instance().LoadSettings();
    const auto& settings = LightSwitchSettings::instance().settings();

    SYSTEMTIME st;
    GetLocalTime(&st);
    int nowMinutes = st.wHour * 60 + st.wMinute;

    bool shouldBeLight = false;
    if (settings.lightTime < settings.darkTime)
        shouldBeLight = (nowMinutes >= settings.lightTime && nowMinutes < settings.darkTime);
    else
        shouldBeLight = (nowMinutes >= settings.lightTime || nowMinutes < settings.darkTime);

    bool isSystemCurrentlyLight = GetCurrentSystemTheme();
    bool isAppsCurrentlyLight = GetCurrentAppsTheme();

    Logger::info(L"[LightSwitchService] Applying (if needed) theme immediately due to schedule change.");

    if (shouldBeLight)
    {
        if (settings.changeSystem && !isSystemCurrentlyLight)
        {
            SetSystemTheme(true);
            Logger::info(L"[LightSwitchService] Changing system theme to light mode.");
        }
        if (settings.changeApps && !isAppsCurrentlyLight)
        {
            SetAppsTheme(true);
            Logger::info(L"[LightSwitchService] Changing apps theme to light mode.");
        }
    }
    else
    {
        if (settings.changeSystem && isSystemCurrentlyLight)
        {
            SetSystemTheme(false);
            Logger::info(L"[LightSwitchService] Changing system theme to dark mode.");
        }
        if (settings.changeApps && isAppsCurrentlyLight)
        {
            SetAppsTheme(false);
            Logger::info(L"[LightSwitchService] Changing apps theme to dark mode.");
        }
    }
}

int APIENTRY wWinMain(HINSTANCE, HINSTANCE, PWSTR, int)
{
    if (powertoys_gpo::getConfiguredLightSwitchEnabledValue() == powertoys_gpo::gpo_rule_configured_disabled)
    {
        wchar_t msg[160];
        swprintf_s(
            msg,
            L"Tried to start with a GPO policy setting the utility to always be disabled. Please contact your systems administrator.");
        Logger::info(msg);
        return 0;
    }

    int argc = 0;
    LPWSTR* argv = CommandLineToArgvW(GetCommandLineW(), &argc);
    int rc = _tmain(argc, argv); // reuse your existing logic
    LocalFree(argv);
    return rc;
}<|MERGE_RESOLUTION|>--- conflicted
+++ resolved
@@ -151,7 +151,6 @@
         std::wstring wmsg(e.what(), e.what() + strlen(e.what()));
         Logger::error(L"[LightSwitchService] Exception during sun time update: {}", wmsg);
     }
-<<<<<<< HEAD
 }
 
 void ApplyThemeNow()
@@ -209,8 +208,6 @@
             Logger::info(L"[LightSwitchService] Changing apps theme to dark mode.");
         }
     }
-=======
->>>>>>> 1783812f
 }
 
 DWORD WINAPI ServiceWorkerThread(LPVOID lpParam)
@@ -496,9 +493,6 @@
 
             if (manualOverrideActive)
             {
-<<<<<<< HEAD
-                if (nowMinutes == lightTimeToUse % 1440 || nowMinutes == darkTimeToUse % 1440)
-=======
                 int lightBoundary = (currentSettings.lightTime + currentSettings.sunrise_offset) % 1440;
                 int darkBoundary = (currentSettings.darkTime + currentSettings.sunset_offset) % 1440;
 
@@ -526,7 +520,6 @@
                               darkBoundary);
 
                 if (crossedLight || crossedDark)
->>>>>>> 1783812f
                 {
                     ResetEvent(hManualOverride);
                     Logger::info(L"[LightSwitchService] Manual override cleared after crossing schedule boundary.");
