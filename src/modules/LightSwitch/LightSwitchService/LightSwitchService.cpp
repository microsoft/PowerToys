--- conflicted
+++ resolved
@@ -12,10 +12,7 @@
 #include <logger/logger.h>
 #include <utils/logger_helper.h>
 #include <LightSwitchServiceObserver.h>
-<<<<<<< HEAD
 #include <RegistryObserver.h>
-=======
->>>>>>> 94b5bc62
 
 SERVICE_STATUS g_ServiceStatus = {};
 SERVICE_STATUS_HANDLE g_StatusHandle = nullptr;
@@ -230,11 +227,8 @@
                                           SettingId::Sunrise_Offset,
                                           SettingId::Sunset_Offset });
 
-<<<<<<< HEAD
     static std::unique_ptr<RegistryObserver> g_nightLightWatcher;
 
-=======
->>>>>>> 94b5bc62
     HANDLE hManualOverride = OpenEventW(SYNCHRONIZE | EVENT_MODIFY_STATE, FALSE, L"POWERTOYS_LIGHTSWITCH_MANUAL_OVERRIDE");
 
     auto applyTheme = [](int nowMinutes, int lightMinutes, int darkMinutes, const auto& settings) {
@@ -303,7 +297,6 @@
         const auto& settings = LightSwitchSettings::instance().settings();
 
         bool scheduleJustEnabled = (prevMode == ScheduleMode::Off && settings.scheduleMode != ScheduleMode::Off);
-<<<<<<< HEAD
 
         if (prevMode == ScheduleMode::FollowNightLight && settings.scheduleMode != ScheduleMode::FollowNightLight)
         {
@@ -362,10 +355,6 @@
             g_nightLightWatcher.reset();
         }
 
-=======
-        prevMode = settings.scheduleMode;
-
->>>>>>> 94b5bc62
         // ─── Handle "Schedule Off" Mode ─────────────────────────────────────────────
         if (settings.scheduleMode == ScheduleMode::Off)
         {
@@ -424,11 +413,7 @@
             continue;
         }
 
-<<<<<<< HEAD
         // ─── Normal Schedule Loop (Sunrise/Sunset/Custom) ───────────────────────────
-=======
-        // ─── Normal Schedule Loop ───────────────────────────────────────────────────
->>>>>>> 94b5bc62
         ULONGLONG nowTick = GetTickCount64();
         bool recentSettingsReload = (nowTick - lastSettingsReload < 5000);
 
@@ -438,7 +423,6 @@
 
             if (settings.scheduleMode != ScheduleMode::Off && !recentSettingsReload && !scheduleJustEnabled)
             {
-<<<<<<< HEAD
                 bool currentSystemTheme = GetCurrentSystemTheme();
                 bool currentAppsTheme = GetCurrentAppsTheme();
 
@@ -468,53 +452,6 @@
             }
         }
 
-=======
-                Logger::debug(L"[LightSwitchService] Checking if manual override is active...");
-                bool manualOverrideActive = (hManualOverride && WaitForSingleObject(hManualOverride, 0) == WAIT_OBJECT_0);
-                Logger::debug(L"[LightSwitchService] Manual override active = {}", manualOverrideActive);
-
-                if (!manualOverrideActive)
-                {
-                    bool currentSystemTheme = GetCurrentSystemTheme();
-                    bool currentAppsTheme = GetCurrentAppsTheme();
-
-                    SYSTEMTIME st;
-                    GetLocalTime(&st);
-                    int nowMinutes = st.wHour * 60 + st.wMinute;
-
-                    bool shouldBeLight = (settings.lightTime < settings.darkTime) ? (nowMinutes >= settings.lightTime && nowMinutes < settings.darkTime) : (nowMinutes >= settings.lightTime || nowMinutes < settings.darkTime);
-
-                    Logger::debug(L"[LightSwitchService] shouldBeLight = {}", shouldBeLight);
-
-                    if ((settings.changeSystem && (currentSystemTheme != shouldBeLight)) ||
-                        (settings.changeApps && (currentAppsTheme != shouldBeLight)))
-                    {
-                        Logger::debug(L"[LightSwitchService] External theme change detected - enabling manual override");
-
-                        if (!hManualOverride)
-                        {
-                            hManualOverride = OpenEventW(SYNCHRONIZE | EVENT_MODIFY_STATE, FALSE, L"POWERTOYS_LIGHTSWITCH_MANUAL_OVERRIDE");
-                            if (!hManualOverride)
-                                hManualOverride = CreateEventW(nullptr, TRUE, FALSE, L"POWERTOYS_LIGHTSWITCH_MANUAL_OVERRIDE");
-                        }
-
-                        if (hManualOverride)
-                        {
-                            SetEvent(hManualOverride);
-                            Logger::info(L"[LightSwitchService] Detected manual theme change outside of LightSwitch. Triggering manual override.");
-                            skipRest = true;
-                        }
-                    }
-                }
-            }
-            else
-            {
-                Logger::debug(L"[LightSwitchService] Skipping external-change detection (schedule off, recent reload, or just enabled).");
-            }
-        }
-
-        // ─── Apply Schedule Logic ───────────────────────────────────────────────────
->>>>>>> 94b5bc62
         if (!skipRest)
         {
             bool modeChangedToSunset = (prevMode != settings.scheduleMode &&
@@ -547,7 +484,6 @@
             LightSwitchSettings::instance().LoadSettings();
             const auto& currentSettings = LightSwitchSettings::instance().settings();
 
-<<<<<<< HEAD
             int lightTimeToUse = currentSettings.lightTime + currentSettings.sunrise_offset;
             int darkTimeToUse = currentSettings.darkTime + currentSettings.sunset_offset;
 
@@ -576,50 +512,6 @@
         SYSTEMTIME stWait;
         GetLocalTime(&stWait);
         int msToNextMinute = (60 - stWait.wSecond) * 1000 - stWait.wMilliseconds;
-=======
-            wchar_t msg[160];
-            swprintf_s(msg,
-                       L"[LightSwitchService] now=%02d:%02d | light=%02d:%02d | dark=%02d:%02d | mode=%d",
-                       st.wHour,
-                       st.wMinute,
-                       currentSettings.lightTime / 60,
-                       currentSettings.lightTime % 60,
-                       currentSettings.darkTime / 60,
-                       currentSettings.darkTime % 60,
-                       static_cast<int>(currentSettings.scheduleMode));
-            Logger::info(msg);
-
-            bool manualOverrideActive = false;
-            if (hManualOverride)
-                manualOverrideActive = (WaitForSingleObject(hManualOverride, 0) == WAIT_OBJECT_0);
-
-            if (manualOverrideActive)
-            {
-                if (nowMinutes == (currentSettings.lightTime + currentSettings.sunrise_offset) % 1440 ||
-                    nowMinutes == (currentSettings.darkTime + currentSettings.sunset_offset) % 1440)
-                {
-                    ResetEvent(hManualOverride);
-                    Logger::info(L"[LightSwitchService] Manual override cleared at boundary");
-                }
-                else
-                {
-                    Logger::info(L"[LightSwitchService] Skipping schedule due to manual override");
-                    skipRest = true;
-                }
-            }
-
-            if (!skipRest)
-                applyTheme(nowMinutes,
-                           currentSettings.lightTime + currentSettings.sunrise_offset,
-                           currentSettings.darkTime + currentSettings.sunset_offset,
-                           currentSettings);
-        }
-
-        // ─── Wait For Next Minute Tick Or Stop Event ────────────────────────────────
-        SYSTEMTIME st;
-        GetLocalTime(&st);
-        int msToNextMinute = (60 - st.wSecond) * 1000 - st.wMilliseconds;
->>>>>>> 94b5bc62
         if (msToNextMinute < 50)
             msToNextMinute = 50;
 
@@ -648,8 +540,6 @@
     return 0;
 }
 
-<<<<<<< HEAD
-=======
 void ApplyThemeNow()
 {
     LightSwitchSettings::instance().LoadSettings();
@@ -698,7 +588,6 @@
     }
 }
 
->>>>>>> 94b5bc62
 int APIENTRY wWinMain(HINSTANCE, HINSTANCE, PWSTR, int)
 {
     if (powertoys_gpo::getConfiguredLightSwitchEnabledValue() == powertoys_gpo::gpo_rule_configured_disabled)
