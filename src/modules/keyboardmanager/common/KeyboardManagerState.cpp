#include "pch.h"
#include "KeyboardManagerState.h"

// Constructor
KeyboardManagerState::KeyboardManagerState() :
    uiState(KeyboardManagerUIState::Deactivated), currentUIWindow(nullptr), currentShortcutTextBlock(nullptr), currentSingleKeyRemapTextBlock(nullptr), detectedRemapKey(NULL)
{
}

// Function to check the if the UI state matches the argument state. For states with activated windows it also checks if the window is in focus.
bool KeyboardManagerState::CheckUIState(KeyboardManagerUIState state)
{
    std::lock_guard<std::mutex> lock(uiState_mutex);
    if (uiState == state)
    {
        std::unique_lock<std::mutex> lock(currentUIWindow_mutex);
        if (uiState == KeyboardManagerUIState::Deactivated)
        {
            return true;
        }
        // If the UI state is activated then we also have to ensure that the UI window is in focus.
        // GetForegroundWindow can be used here since we only need to check the main parent window and not the sub windows within the content dialog. Using GUIThreadInfo will give more specific sub-windows within the XAML window which is not needed.
        else if (currentUIWindow == GetForegroundWindow())
        {
            return true;
        }
    }

    return false;
}

// Function to set the window handle of the current UI window that is activated
void KeyboardManagerState::SetCurrentUIWindow(HWND windowHandle)
{
    std::lock_guard<std::mutex> lock(currentUIWindow_mutex);
    currentUIWindow = windowHandle;
}

// Function to set the UI state. When a window is activated, the handle to the window can be passed in the windowHandle argument.
void KeyboardManagerState::SetUIState(KeyboardManagerUIState state, HWND windowHandle)
{
    std::lock_guard<std::mutex> lock(uiState_mutex);
    uiState = state;
    SetCurrentUIWindow(windowHandle);
}

// Function to reset the UI state members
void KeyboardManagerState::ResetUIState()
{
    SetUIState(KeyboardManagerUIState::Deactivated);

    // Reset the shortcut UI stored variables
<<<<<<< HEAD
    currentShortcutTextBlock = nullptr;

    detectedShortcut.Reset();

    // Reset all the single key remap UI stored variables.
    currentSingleKeyRemapTextBlock = nullptr;

=======
    std::unique_lock<std::mutex> currentShortcutTextBlock_lock(currentShortcutTextBlock_mutex);
    currentShortcutTextBlock = nullptr;
    currentShortcutTextBlock_lock.unlock();

    std::unique_lock<std::mutex> detectedShortcut_lock(detectedShortcut_mutex);
    detectedShortcut.clear();
    detectedShortcut_lock.unlock();

    // Reset all the single key remap UI stored variables.
    std::unique_lock<std::mutex> currentSingleKeyRemapTextBlock_lock(currentSingleKeyRemapTextBlock_mutex);
    currentSingleKeyRemapTextBlock = nullptr;
    currentSingleKeyRemapTextBlock_lock.unlock();

    std::unique_lock<std::mutex> detectedRemapKey_lock(detectedRemapKey_mutex);
>>>>>>> 6d30122a
    detectedRemapKey = NULL;
    detectedRemapKey_lock.unlock();
}

// Function to clear the OS Level shortcut remapping table
void KeyboardManagerState::ClearOSLevelShortcuts()
{
    std::lock_guard<std::mutex> lock(osLevelShortcutReMap_mutex);
    osLevelShortcutReMap.clear();
}

// Function to clear the Keys remapping table.
void KeyboardManagerState::ClearSingleKeyRemaps()
{
    std::lock_guard<std::mutex> lock(singleKeyReMap_mutex);
    singleKeyReMap.clear();
}

// Function to add a new OS level shortcut remapping
<<<<<<< HEAD
bool KeyboardManagerState::AddOSLevelShortcut(const Shortcut& originalSC, const Shortcut& newSC)
{
=======
bool KeyboardManagerState::AddOSLevelShortcut(const std::vector<DWORD>& originalSC, const std::vector<WORD>& newSC)
{
    std::lock_guard<std::mutex> lock(osLevelShortcutReMap_mutex);

>>>>>>> 6d30122a
    // Check if the shortcut is already remapped
    auto it = osLevelShortcutReMap.find(originalSC);
    if (it != osLevelShortcutReMap.end())
    {
        return false;
    }

    osLevelShortcutReMap[originalSC] = std::make_pair(newSC, false);
    return true;
}

// Function to add a new OS level shortcut remapping
<<<<<<< HEAD
bool KeyboardManagerState::AddSingleKeyRemap(const DWORD& originalKey, const DWORD& newRemapKey)
{
=======
bool KeyboardManagerState::AddSingleKeyRemap(const DWORD& originalKey, const WORD& newRemapKey)
{
    std::lock_guard<std::mutex> lock(singleKeyReMap_mutex);

>>>>>>> 6d30122a
    // Check if the key is already remapped
    auto it = singleKeyReMap.find(originalKey);
    if (it != singleKeyReMap.end())
    {
        return false;
    }

    singleKeyReMap[originalKey] = newRemapKey;
    return true;
}

// Function to set the textblock of the detect shortcut UI so that it can be accessed by the hook
void KeyboardManagerState::ConfigureDetectShortcutUI(const TextBlock& textBlock)
{
    std::lock_guard<std::mutex> lock(currentShortcutTextBlock_mutex);
    currentShortcutTextBlock = textBlock;
}

// Function to set the textblock of the detect remap key UI so that it can be accessed by the hook
void KeyboardManagerState::ConfigureDetectSingleKeyRemapUI(const TextBlock& textBlock)
{
    std::lock_guard<std::mutex> lock(currentSingleKeyRemapTextBlock_mutex);
    currentSingleKeyRemapTextBlock = textBlock;
}

// Function to update the detect shortcut UI based on the entered keys
void KeyboardManagerState::UpdateDetectShortcutUI()
{
    std::lock_guard<std::mutex> currentShortcutTextBlock_lock(currentShortcutTextBlock_mutex);
    if (currentShortcutTextBlock == nullptr)
    {
        return;
    }

<<<<<<< HEAD
    hstring shortcutString = detectedShortcut.ToHstring();
=======
    std::unique_lock<std::mutex> detectedShortcut_lock(detectedShortcut_mutex);
    hstring shortcutString = convertVectorToHstring<DWORD>(detectedShortcut);
    detectedShortcut_lock.unlock();
>>>>>>> 6d30122a

    // Since this function is invoked from the back-end thread, in order to update the UI the dispatcher must be used.
    currentShortcutTextBlock.Dispatcher().RunAsync(Windows::UI::Core::CoreDispatcherPriority::Normal, [=]() {
        currentShortcutTextBlock.Text(shortcutString);
    });
}

// Function to update the detect remap key UI based on the entered key.
void KeyboardManagerState::UpdateDetectSingleKeyRemapUI()
{
    std::lock_guard<std::mutex> currentSingleKeyRemapTextBlock_lock(currentSingleKeyRemapTextBlock_mutex);
    if (currentSingleKeyRemapTextBlock == nullptr)
    {
        return;
    }

    std::unique_lock<std::mutex> detectedRemapKey_lock(detectedRemapKey_mutex);
    hstring remapKeyString = winrt::to_hstring((unsigned int)detectedRemapKey);
    detectedRemapKey_lock.unlock();

    // Since this function is invoked from the back-end thread, in order to update the UI the dispatcher must be used.
    currentSingleKeyRemapTextBlock.Dispatcher().RunAsync(Windows::UI::Core::CoreDispatcherPriority::Normal, [=]() {
        currentSingleKeyRemapTextBlock.Text(remapKeyString);
    });
}

// Function to return the currently detected shortcut which is displayed on the UI
Shortcut KeyboardManagerState::GetDetectedShortcut()
{
    std::unique_lock<std::mutex> lock(currentShortcutTextBlock_mutex);
    hstring detectedShortcutString = currentShortcutTextBlock.Text();
<<<<<<< HEAD
    return Shortcut::CreateShortcut(detectedShortcutString);
=======
    lock.unlock();

    std::wstring detectedShortcutWstring = detectedShortcutString.c_str();
    std::vector<std::wstring> detectedShortcutVector = splitwstring(detectedShortcutWstring, L' ');
    return convertWStringVectorToIntegerVector<DWORD>(detectedShortcutVector);
>>>>>>> 6d30122a
}

// Function to return the currently detected remap key which is displayed on the UI
DWORD KeyboardManagerState::GetDetectedSingleRemapKey()
{
    std::unique_lock<std::mutex> lock(currentSingleKeyRemapTextBlock_mutex);
    hstring remapKeyString = currentSingleKeyRemapTextBlock.Text();
<<<<<<< HEAD
=======
    lock.unlock();
>>>>>>> 6d30122a

    std::wstring remapKeyWString = remapKeyString.c_str();
    DWORD remapKey = NULL;
    if (!remapKeyString.empty())
    {
        remapKey = std::stoul(remapKeyWString);
    }

    return remapKey;
}

// Function which can be used in HandleKeyboardHookEvent before the single key remap event to use the UI and suppress events while the remap window is active.
bool KeyboardManagerState::DetectSingleRemapKeyUIBackend(LowlevelKeyboardEvent* data)
{
    // Check if the detect key UI window has been activated
    if (CheckUIState(KeyboardManagerUIState::DetectSingleKeyRemapWindowActivated))
    {
        // detect the key if it is pressed down
        if (data->wParam == WM_KEYDOWN || data->wParam == WM_SYSKEYDOWN)
        {
<<<<<<< HEAD
            detectedRemapKey = data->lParam->vkCode;
=======
            std::unique_lock<std::mutex> detectedRemapKey_lock(detectedRemapKey_mutex);
            detectedRemapKey = data->lParam->vkCode;
            detectedRemapKey_lock.unlock();
>>>>>>> 6d30122a

            UpdateDetectSingleKeyRemapUI();
        }

        // Suppress the keyboard event
        return true;
    }

    return false;
}

// Function which can be used in HandleKeyboardHookEvent before the os level shortcut remap event to use the UI and suppress events while the remap window is active.
bool KeyboardManagerState::DetectShortcutUIBackend(LowlevelKeyboardEvent* data)
{
    // Check if the detect shortcut UI window has been activated
    if (CheckUIState(KeyboardManagerUIState::DetectShortcutWindowActivated))
    {
        // Add the key if it is pressed down
        if (data->wParam == WM_KEYDOWN || data->wParam == WM_SYSKEYDOWN)
        {
<<<<<<< HEAD
            // Set the new key and store if a change occured
            bool updateUI = detectedShortcut.SetKey(data->lParam->vkCode);
            if (updateUI)
            {
=======
            std::unique_lock<std::mutex> lock(detectedShortcut_mutex);
            if (std::find(detectedShortcut.begin(), detectedShortcut.end(), data->lParam->vkCode) == detectedShortcut.end())
            {
                detectedShortcut.push_back(data->lParam->vkCode);
                lock.unlock();

>>>>>>> 6d30122a
                // Update the UI. This function is called here because it should store the set of keys pressed till the last key which was pressed down.
                UpdateDetectShortcutUI();
            }
        }
        // Remove the key if it has been released
        else if (data->wParam == WM_KEYUP || data->wParam == WM_SYSKEYUP)
        {
<<<<<<< HEAD
            detectedShortcut.ResetKey(data->lParam->vkCode);
=======
            std::lock_guard<std::mutex> lock(detectedShortcut_mutex);
            detectedShortcut.erase(std::remove(detectedShortcut.begin(), detectedShortcut.end(), data->lParam->vkCode), detectedShortcut.end());
>>>>>>> 6d30122a
        }

        // Suppress the keyboard event
        return true;
    }

    // If the detect shortcut UI window is not activated, then clear the shortcut buffer if it isn't empty
    else
    {
<<<<<<< HEAD
        if (!detectedShortcut.IsEmpty())
        {
            detectedShortcut.Reset();
=======
        std::lock_guard<std::mutex> lock(detectedShortcut_mutex);
        if (!detectedShortcut.empty())
        {
            detectedShortcut.clear();
>>>>>>> 6d30122a
        }
    }

    return false;
}<|MERGE_RESOLUTION|>--- conflicted
+++ resolved
@@ -1,314 +1,260 @@
-#include "pch.h"
-#include "KeyboardManagerState.h"
-
-// Constructor
-KeyboardManagerState::KeyboardManagerState() :
-    uiState(KeyboardManagerUIState::Deactivated), currentUIWindow(nullptr), currentShortcutTextBlock(nullptr), currentSingleKeyRemapTextBlock(nullptr), detectedRemapKey(NULL)
-{
-}
-
-// Function to check the if the UI state matches the argument state. For states with activated windows it also checks if the window is in focus.
-bool KeyboardManagerState::CheckUIState(KeyboardManagerUIState state)
-{
-    std::lock_guard<std::mutex> lock(uiState_mutex);
-    if (uiState == state)
-    {
-        std::unique_lock<std::mutex> lock(currentUIWindow_mutex);
-        if (uiState == KeyboardManagerUIState::Deactivated)
-        {
-            return true;
-        }
-        // If the UI state is activated then we also have to ensure that the UI window is in focus.
-        // GetForegroundWindow can be used here since we only need to check the main parent window and not the sub windows within the content dialog. Using GUIThreadInfo will give more specific sub-windows within the XAML window which is not needed.
-        else if (currentUIWindow == GetForegroundWindow())
-        {
-            return true;
-        }
-    }
-
-    return false;
-}
-
-// Function to set the window handle of the current UI window that is activated
-void KeyboardManagerState::SetCurrentUIWindow(HWND windowHandle)
-{
-    std::lock_guard<std::mutex> lock(currentUIWindow_mutex);
-    currentUIWindow = windowHandle;
-}
-
-// Function to set the UI state. When a window is activated, the handle to the window can be passed in the windowHandle argument.
-void KeyboardManagerState::SetUIState(KeyboardManagerUIState state, HWND windowHandle)
-{
-    std::lock_guard<std::mutex> lock(uiState_mutex);
-    uiState = state;
-    SetCurrentUIWindow(windowHandle);
-}
-
-// Function to reset the UI state members
-void KeyboardManagerState::ResetUIState()
-{
-    SetUIState(KeyboardManagerUIState::Deactivated);
-
-    // Reset the shortcut UI stored variables
-<<<<<<< HEAD
-    currentShortcutTextBlock = nullptr;
-
-    detectedShortcut.Reset();
-
-    // Reset all the single key remap UI stored variables.
-    currentSingleKeyRemapTextBlock = nullptr;
-
-=======
-    std::unique_lock<std::mutex> currentShortcutTextBlock_lock(currentShortcutTextBlock_mutex);
-    currentShortcutTextBlock = nullptr;
-    currentShortcutTextBlock_lock.unlock();
-
-    std::unique_lock<std::mutex> detectedShortcut_lock(detectedShortcut_mutex);
-    detectedShortcut.clear();
-    detectedShortcut_lock.unlock();
-
-    // Reset all the single key remap UI stored variables.
-    std::unique_lock<std::mutex> currentSingleKeyRemapTextBlock_lock(currentSingleKeyRemapTextBlock_mutex);
-    currentSingleKeyRemapTextBlock = nullptr;
-    currentSingleKeyRemapTextBlock_lock.unlock();
-
-    std::unique_lock<std::mutex> detectedRemapKey_lock(detectedRemapKey_mutex);
->>>>>>> 6d30122a
-    detectedRemapKey = NULL;
-    detectedRemapKey_lock.unlock();
-}
-
-// Function to clear the OS Level shortcut remapping table
-void KeyboardManagerState::ClearOSLevelShortcuts()
-{
-    std::lock_guard<std::mutex> lock(osLevelShortcutReMap_mutex);
-    osLevelShortcutReMap.clear();
-}
-
-// Function to clear the Keys remapping table.
-void KeyboardManagerState::ClearSingleKeyRemaps()
-{
-    std::lock_guard<std::mutex> lock(singleKeyReMap_mutex);
-    singleKeyReMap.clear();
-}
-
-// Function to add a new OS level shortcut remapping
-<<<<<<< HEAD
-bool KeyboardManagerState::AddOSLevelShortcut(const Shortcut& originalSC, const Shortcut& newSC)
-{
-=======
-bool KeyboardManagerState::AddOSLevelShortcut(const std::vector<DWORD>& originalSC, const std::vector<WORD>& newSC)
-{
-    std::lock_guard<std::mutex> lock(osLevelShortcutReMap_mutex);
-
->>>>>>> 6d30122a
-    // Check if the shortcut is already remapped
-    auto it = osLevelShortcutReMap.find(originalSC);
-    if (it != osLevelShortcutReMap.end())
-    {
-        return false;
-    }
-
-    osLevelShortcutReMap[originalSC] = std::make_pair(newSC, false);
-    return true;
-}
-
-// Function to add a new OS level shortcut remapping
-<<<<<<< HEAD
-bool KeyboardManagerState::AddSingleKeyRemap(const DWORD& originalKey, const DWORD& newRemapKey)
-{
-=======
-bool KeyboardManagerState::AddSingleKeyRemap(const DWORD& originalKey, const WORD& newRemapKey)
-{
-    std::lock_guard<std::mutex> lock(singleKeyReMap_mutex);
-
->>>>>>> 6d30122a
-    // Check if the key is already remapped
-    auto it = singleKeyReMap.find(originalKey);
-    if (it != singleKeyReMap.end())
-    {
-        return false;
-    }
-
-    singleKeyReMap[originalKey] = newRemapKey;
-    return true;
-}
-
-// Function to set the textblock of the detect shortcut UI so that it can be accessed by the hook
-void KeyboardManagerState::ConfigureDetectShortcutUI(const TextBlock& textBlock)
-{
-    std::lock_guard<std::mutex> lock(currentShortcutTextBlock_mutex);
-    currentShortcutTextBlock = textBlock;
-}
-
-// Function to set the textblock of the detect remap key UI so that it can be accessed by the hook
-void KeyboardManagerState::ConfigureDetectSingleKeyRemapUI(const TextBlock& textBlock)
-{
-    std::lock_guard<std::mutex> lock(currentSingleKeyRemapTextBlock_mutex);
-    currentSingleKeyRemapTextBlock = textBlock;
-}
-
-// Function to update the detect shortcut UI based on the entered keys
-void KeyboardManagerState::UpdateDetectShortcutUI()
-{
-    std::lock_guard<std::mutex> currentShortcutTextBlock_lock(currentShortcutTextBlock_mutex);
-    if (currentShortcutTextBlock == nullptr)
-    {
-        return;
-    }
-
-<<<<<<< HEAD
-    hstring shortcutString = detectedShortcut.ToHstring();
-=======
-    std::unique_lock<std::mutex> detectedShortcut_lock(detectedShortcut_mutex);
-    hstring shortcutString = convertVectorToHstring<DWORD>(detectedShortcut);
-    detectedShortcut_lock.unlock();
->>>>>>> 6d30122a
-
-    // Since this function is invoked from the back-end thread, in order to update the UI the dispatcher must be used.
-    currentShortcutTextBlock.Dispatcher().RunAsync(Windows::UI::Core::CoreDispatcherPriority::Normal, [=]() {
-        currentShortcutTextBlock.Text(shortcutString);
-    });
-}
-
-// Function to update the detect remap key UI based on the entered key.
-void KeyboardManagerState::UpdateDetectSingleKeyRemapUI()
-{
-    std::lock_guard<std::mutex> currentSingleKeyRemapTextBlock_lock(currentSingleKeyRemapTextBlock_mutex);
-    if (currentSingleKeyRemapTextBlock == nullptr)
-    {
-        return;
-    }
-
-    std::unique_lock<std::mutex> detectedRemapKey_lock(detectedRemapKey_mutex);
-    hstring remapKeyString = winrt::to_hstring((unsigned int)detectedRemapKey);
-    detectedRemapKey_lock.unlock();
-
-    // Since this function is invoked from the back-end thread, in order to update the UI the dispatcher must be used.
-    currentSingleKeyRemapTextBlock.Dispatcher().RunAsync(Windows::UI::Core::CoreDispatcherPriority::Normal, [=]() {
-        currentSingleKeyRemapTextBlock.Text(remapKeyString);
-    });
-}
-
-// Function to return the currently detected shortcut which is displayed on the UI
-Shortcut KeyboardManagerState::GetDetectedShortcut()
-{
-    std::unique_lock<std::mutex> lock(currentShortcutTextBlock_mutex);
-    hstring detectedShortcutString = currentShortcutTextBlock.Text();
-<<<<<<< HEAD
-    return Shortcut::CreateShortcut(detectedShortcutString);
-=======
-    lock.unlock();
-
-    std::wstring detectedShortcutWstring = detectedShortcutString.c_str();
-    std::vector<std::wstring> detectedShortcutVector = splitwstring(detectedShortcutWstring, L' ');
-    return convertWStringVectorToIntegerVector<DWORD>(detectedShortcutVector);
->>>>>>> 6d30122a
-}
-
-// Function to return the currently detected remap key which is displayed on the UI
-DWORD KeyboardManagerState::GetDetectedSingleRemapKey()
-{
-    std::unique_lock<std::mutex> lock(currentSingleKeyRemapTextBlock_mutex);
-    hstring remapKeyString = currentSingleKeyRemapTextBlock.Text();
-<<<<<<< HEAD
-=======
-    lock.unlock();
->>>>>>> 6d30122a
-
-    std::wstring remapKeyWString = remapKeyString.c_str();
-    DWORD remapKey = NULL;
-    if (!remapKeyString.empty())
-    {
-        remapKey = std::stoul(remapKeyWString);
-    }
-
-    return remapKey;
-}
-
-// Function which can be used in HandleKeyboardHookEvent before the single key remap event to use the UI and suppress events while the remap window is active.
-bool KeyboardManagerState::DetectSingleRemapKeyUIBackend(LowlevelKeyboardEvent* data)
-{
-    // Check if the detect key UI window has been activated
-    if (CheckUIState(KeyboardManagerUIState::DetectSingleKeyRemapWindowActivated))
-    {
-        // detect the key if it is pressed down
-        if (data->wParam == WM_KEYDOWN || data->wParam == WM_SYSKEYDOWN)
-        {
-<<<<<<< HEAD
-            detectedRemapKey = data->lParam->vkCode;
-=======
-            std::unique_lock<std::mutex> detectedRemapKey_lock(detectedRemapKey_mutex);
-            detectedRemapKey = data->lParam->vkCode;
-            detectedRemapKey_lock.unlock();
->>>>>>> 6d30122a
-
-            UpdateDetectSingleKeyRemapUI();
-        }
-
-        // Suppress the keyboard event
-        return true;
-    }
-
-    return false;
-}
-
-// Function which can be used in HandleKeyboardHookEvent before the os level shortcut remap event to use the UI and suppress events while the remap window is active.
-bool KeyboardManagerState::DetectShortcutUIBackend(LowlevelKeyboardEvent* data)
-{
-    // Check if the detect shortcut UI window has been activated
-    if (CheckUIState(KeyboardManagerUIState::DetectShortcutWindowActivated))
-    {
-        // Add the key if it is pressed down
-        if (data->wParam == WM_KEYDOWN || data->wParam == WM_SYSKEYDOWN)
-        {
-<<<<<<< HEAD
-            // Set the new key and store if a change occured
-            bool updateUI = detectedShortcut.SetKey(data->lParam->vkCode);
-            if (updateUI)
-            {
-=======
-            std::unique_lock<std::mutex> lock(detectedShortcut_mutex);
-            if (std::find(detectedShortcut.begin(), detectedShortcut.end(), data->lParam->vkCode) == detectedShortcut.end())
-            {
-                detectedShortcut.push_back(data->lParam->vkCode);
-                lock.unlock();
-
->>>>>>> 6d30122a
-                // Update the UI. This function is called here because it should store the set of keys pressed till the last key which was pressed down.
-                UpdateDetectShortcutUI();
-            }
-        }
-        // Remove the key if it has been released
-        else if (data->wParam == WM_KEYUP || data->wParam == WM_SYSKEYUP)
-        {
-<<<<<<< HEAD
-            detectedShortcut.ResetKey(data->lParam->vkCode);
-=======
-            std::lock_guard<std::mutex> lock(detectedShortcut_mutex);
-            detectedShortcut.erase(std::remove(detectedShortcut.begin(), detectedShortcut.end(), data->lParam->vkCode), detectedShortcut.end());
->>>>>>> 6d30122a
-        }
-
-        // Suppress the keyboard event
-        return true;
-    }
-
-    // If the detect shortcut UI window is not activated, then clear the shortcut buffer if it isn't empty
-    else
-    {
-<<<<<<< HEAD
-        if (!detectedShortcut.IsEmpty())
-        {
-            detectedShortcut.Reset();
-=======
-        std::lock_guard<std::mutex> lock(detectedShortcut_mutex);
-        if (!detectedShortcut.empty())
-        {
-            detectedShortcut.clear();
->>>>>>> 6d30122a
-        }
-    }
-
-    return false;
+#include "pch.h"
+#include "KeyboardManagerState.h"
+
+// Constructor
+KeyboardManagerState::KeyboardManagerState() :
+    uiState(KeyboardManagerUIState::Deactivated), currentUIWindow(nullptr), currentShortcutTextBlock(nullptr), currentSingleKeyRemapTextBlock(nullptr), detectedRemapKey(NULL)
+{
+}
+
+// Function to check the if the UI state matches the argument state. For states with activated windows it also checks if the window is in focus.
+bool KeyboardManagerState::CheckUIState(KeyboardManagerUIState state)
+{
+    std::lock_guard<std::mutex> lock(uiState_mutex);
+    if (uiState == state)
+    {
+        std::unique_lock<std::mutex> lock(currentUIWindow_mutex);
+        if (uiState == KeyboardManagerUIState::Deactivated)
+        {
+            return true;
+        }
+        // If the UI state is activated then we also have to ensure that the UI window is in focus.
+        // GetForegroundWindow can be used here since we only need to check the main parent window and not the sub windows within the content dialog. Using GUIThreadInfo will give more specific sub-windows within the XAML window which is not needed.
+        else if (currentUIWindow == GetForegroundWindow())
+        {
+            return true;
+        }
+    }
+
+    return false;
+}
+
+// Function to set the window handle of the current UI window that is activated
+void KeyboardManagerState::SetCurrentUIWindow(HWND windowHandle)
+{
+    std::lock_guard<std::mutex> lock(currentUIWindow_mutex);
+    currentUIWindow = windowHandle;
+}
+
+// Function to set the UI state. When a window is activated, the handle to the window can be passed in the windowHandle argument.
+void KeyboardManagerState::SetUIState(KeyboardManagerUIState state, HWND windowHandle)
+{
+    std::lock_guard<std::mutex> lock(uiState_mutex);
+    uiState = state;
+    SetCurrentUIWindow(windowHandle);
+}
+
+// Function to reset the UI state members
+void KeyboardManagerState::ResetUIState()
+{
+    SetUIState(KeyboardManagerUIState::Deactivated);
+
+    // Reset the shortcut UI stored variables
+    std::unique_lock<std::mutex> currentShortcutTextBlock_lock(currentShortcutTextBlock_mutex);
+    currentShortcutTextBlock = nullptr;
+    currentShortcutTextBlock_lock.unlock();
+
+    std::unique_lock<std::mutex> detectedShortcut_lock(detectedShortcut_mutex);
+    detectedShortcut.Reset();
+    detectedShortcut_lock.unlock();
+
+    // Reset all the single key remap UI stored variables.
+    std::unique_lock<std::mutex> currentSingleKeyRemapTextBlock_lock(currentSingleKeyRemapTextBlock_mutex);
+    currentSingleKeyRemapTextBlock = nullptr;
+    currentSingleKeyRemapTextBlock_lock.unlock();
+
+    std::unique_lock<std::mutex> detectedRemapKey_lock(detectedRemapKey_mutex);
+    detectedRemapKey = NULL;
+    detectedRemapKey_lock.unlock();
+}
+
+// Function to clear the OS Level shortcut remapping table
+void KeyboardManagerState::ClearOSLevelShortcuts()
+{
+    std::lock_guard<std::mutex> lock(osLevelShortcutReMap_mutex);
+    osLevelShortcutReMap.clear();
+}
+
+// Function to clear the Keys remapping table.
+void KeyboardManagerState::ClearSingleKeyRemaps()
+{
+    std::lock_guard<std::mutex> lock(singleKeyReMap_mutex);
+    singleKeyReMap.clear();
+}
+
+// Function to add a new OS level shortcut remapping
+bool KeyboardManagerState::AddOSLevelShortcut(const Shortcut& originalSC, const Shortcut& newSC)
+{
+    std::lock_guard<std::mutex> lock(osLevelShortcutReMap_mutex);
+
+    // Check if the shortcut is already remapped
+    auto it = osLevelShortcutReMap.find(originalSC);
+    if (it != osLevelShortcutReMap.end())
+    {
+        return false;
+    }
+
+    osLevelShortcutReMap[originalSC] = std::make_pair(newSC, false);
+    return true;
+}
+
+// Function to add a new OS level shortcut remapping
+bool KeyboardManagerState::AddSingleKeyRemap(const DWORD& originalKey, const DWORD& newRemapKey)
+{
+    std::lock_guard<std::mutex> lock(singleKeyReMap_mutex);
+
+    // Check if the key is already remapped
+    auto it = singleKeyReMap.find(originalKey);
+    if (it != singleKeyReMap.end())
+    {
+        return false;
+    }
+
+    singleKeyReMap[originalKey] = newRemapKey;
+    return true;
+}
+
+// Function to set the textblock of the detect shortcut UI so that it can be accessed by the hook
+void KeyboardManagerState::ConfigureDetectShortcutUI(const TextBlock& textBlock)
+{
+    std::lock_guard<std::mutex> lock(currentShortcutTextBlock_mutex);
+    currentShortcutTextBlock = textBlock;
+}
+
+// Function to set the textblock of the detect remap key UI so that it can be accessed by the hook
+void KeyboardManagerState::ConfigureDetectSingleKeyRemapUI(const TextBlock& textBlock)
+{
+    std::lock_guard<std::mutex> lock(currentSingleKeyRemapTextBlock_mutex);
+    currentSingleKeyRemapTextBlock = textBlock;
+}
+
+// Function to update the detect shortcut UI based on the entered keys
+void KeyboardManagerState::UpdateDetectShortcutUI()
+{
+    std::lock_guard<std::mutex> currentShortcutTextBlock_lock(currentShortcutTextBlock_mutex);
+    if (currentShortcutTextBlock == nullptr)
+    {
+        return;
+    }
+
+    std::unique_lock<std::mutex> detectedShortcut_lock(detectedShortcut_mutex);
+    hstring shortcutString = detectedShortcut.ToHstring();
+    detectedShortcut_lock.unlock();
+
+    // Since this function is invoked from the back-end thread, in order to update the UI the dispatcher must be used.
+    currentShortcutTextBlock.Dispatcher().RunAsync(Windows::UI::Core::CoreDispatcherPriority::Normal, [=]() {
+        currentShortcutTextBlock.Text(shortcutString);
+    });
+}
+
+// Function to update the detect remap key UI based on the entered key.
+void KeyboardManagerState::UpdateDetectSingleKeyRemapUI()
+{
+    std::lock_guard<std::mutex> currentSingleKeyRemapTextBlock_lock(currentSingleKeyRemapTextBlock_mutex);
+    if (currentSingleKeyRemapTextBlock == nullptr)
+    {
+        return;
+    }
+
+    std::unique_lock<std::mutex> detectedRemapKey_lock(detectedRemapKey_mutex);
+    hstring remapKeyString = winrt::to_hstring((unsigned int)detectedRemapKey);
+    detectedRemapKey_lock.unlock();
+
+    // Since this function is invoked from the back-end thread, in order to update the UI the dispatcher must be used.
+    currentSingleKeyRemapTextBlock.Dispatcher().RunAsync(Windows::UI::Core::CoreDispatcherPriority::Normal, [=]() {
+        currentSingleKeyRemapTextBlock.Text(remapKeyString);
+    });
+}
+
+// Function to return the currently detected shortcut which is displayed on the UI
+Shortcut KeyboardManagerState::GetDetectedShortcut()
+{
+    std::unique_lock<std::mutex> lock(currentShortcutTextBlock_mutex);
+    hstring detectedShortcutString = currentShortcutTextBlock.Text();
+    lock.unlock();
+    return Shortcut::CreateShortcut(detectedShortcutString);
+}
+
+// Function to return the currently detected remap key which is displayed on the UI
+DWORD KeyboardManagerState::GetDetectedSingleRemapKey()
+{
+    std::unique_lock<std::mutex> lock(currentSingleKeyRemapTextBlock_mutex);
+    hstring remapKeyString = currentSingleKeyRemapTextBlock.Text();
+    lock.unlock();
+
+    std::wstring remapKeyWString = remapKeyString.c_str();
+    DWORD remapKey = NULL;
+    if (!remapKeyString.empty())
+    {
+        remapKey = std::stoul(remapKeyWString);
+    }
+
+    return remapKey;
+}
+
+// Function which can be used in HandleKeyboardHookEvent before the single key remap event to use the UI and suppress events while the remap window is active.
+bool KeyboardManagerState::DetectSingleRemapKeyUIBackend(LowlevelKeyboardEvent* data)
+{
+    // Check if the detect key UI window has been activated
+    if (CheckUIState(KeyboardManagerUIState::DetectSingleKeyRemapWindowActivated))
+    {
+        // detect the key if it is pressed down
+        if (data->wParam == WM_KEYDOWN || data->wParam == WM_SYSKEYDOWN)
+        {
+            std::unique_lock<std::mutex> detectedRemapKey_lock(detectedRemapKey_mutex);
+            detectedRemapKey = data->lParam->vkCode;
+            detectedRemapKey_lock.unlock();
+
+            UpdateDetectSingleKeyRemapUI();
+        }
+
+        // Suppress the keyboard event
+        return true;
+    }
+
+    return false;
+}
+
+// Function which can be used in HandleKeyboardHookEvent before the os level shortcut remap event to use the UI and suppress events while the remap window is active.
+bool KeyboardManagerState::DetectShortcutUIBackend(LowlevelKeyboardEvent* data)
+{
+    // Check if the detect shortcut UI window has been activated
+    if (CheckUIState(KeyboardManagerUIState::DetectShortcutWindowActivated))
+    {
+        // Add the key if it is pressed down
+        if (data->wParam == WM_KEYDOWN || data->wParam == WM_SYSKEYDOWN)
+        {
+            // Set the new key and store if a change occured
+            std::unique_lock<std::mutex> lock(detectedShortcut_mutex);
+            bool updateUI = detectedShortcut.SetKey(data->lParam->vkCode);
+            lock.unlock();
+
+            if (updateUI)
+            {
+                // Update the UI. This function is called here because it should store the set of keys pressed till the last key which was pressed down.
+                UpdateDetectShortcutUI();
+            }
+        }
+        // Remove the key if it has been released
+        else if (data->wParam == WM_KEYUP || data->wParam == WM_SYSKEYUP)
+        {
+            std::lock_guard<std::mutex> lock(detectedShortcut_mutex);
+            detectedShortcut.ResetKey(data->lParam->vkCode);
+        }
+
+        // Suppress the keyboard event
+        return true;
+    }
+
+    // If the detect shortcut UI window is not activated, then clear the shortcut buffer if it isn't empty
+    else
+    {
+        std::lock_guard<std::mutex> lock(detectedShortcut_mutex);
+        if (!detectedShortcut.IsEmpty())
+        {
+            detectedShortcut.Reset();
+        }
+    }
+
+    return false;
 }