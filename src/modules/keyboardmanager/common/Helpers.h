#pragma once
#include "Shortcut.h"

class LayoutMap;

namespace Helpers
{
    // Type to distinguish between keys
    enum class KeyType
    {
        Win,
        Ctrl,
        Alt,
        Shift,
        Action
    };

    // Functions to encode that a key is originated from numpad
    DWORD EncodeKeyNumpadOrigin(const DWORD key, const bool extended);
    DWORD ClearKeyNumpadOrigin(const DWORD key);
    bool IsNumpadOriginated(const DWORD key);
    DWORD GetNumpadOriginEncodingBit();

    // Function to check if the key is a modifier key
    bool IsModifierKey(DWORD key);

    // Function to get the combined key for modifier keys
    DWORD GetCombinedKey(DWORD key);

    // Function to get the type of the key
    KeyType GetKeyType(DWORD key);

    // Function to set the value of a key event based on the arguments
    void SetKeyEvent(std::vector<INPUT>& keyEventArray, DWORD inputType, WORD keyCode, DWORD flags, ULONG_PTR extraInfo);

    // Function to set the dummy key events used for remapping shortcuts, required to ensure releasing a modifier doesn't trigger another action (For example, Win->Start Menu or Alt->Menu bar)
    void SetDummyKeyEvent(std::vector<INPUT>& keyEventArray, ULONG_PTR extraInfo);

    // Function to set key events for remapping text.
    void SetTextKeyEvents(std::vector<INPUT>& keyEventArray, const std::wstring& remapping);

    // Function to return window handle for a full screen UWP app
    HWND GetFullscreenUWPWindowHandle();

    // Function to return the executable name of the application in focus
    std::wstring GetCurrentApplication(bool keepPath);

    // Function to set key events for modifier keys: When shortcutToCompare is passed (non-empty shortcut), then the key event is sent only if both shortcut's don't have the same modifier key. When keyToBeReleased is passed (non-NULL), then the key event is sent if either the shortcuts don't have the same modifier or if the shortcutToBeSent's modifier matches the keyToBeReleased
<<<<<<< HEAD
    void SetModifierKeyEvents(const Shortcut& shortcutToBeSent, const ModifierKey& modifierKeyInvoked, LPINPUT keyEventArray, int& index, bool isKeyDown, ULONG_PTR extraInfoFlag, const Shortcut& shortcutToCompare = Shortcut(), const DWORD& keyToBeReleased = NULL);
=======
    void SetModifierKeyEvents(const Shortcut& shortcutToBeSent, const ModifierKey& winKeyInvoked, std::vector<INPUT>& keyEventArray, bool isKeyDown, ULONG_PTR extraInfoFlag, const Shortcut& shortcutToCompare = Shortcut(), const DWORD& keyToBeReleased = NULL);
>>>>>>> 74fbc519

    // Function to filter the key codes for artificial key codes
    int32_t FilterArtificialKeys(const int32_t& key);

    // Function to sort a vector of shortcuts based on it's size
    void SortShortcutVectorBasedOnSize(std::vector<Shortcut>& shortcutVector);
}<|MERGE_RESOLUTION|>--- conflicted
+++ resolved
@@ -1,60 +1,56 @@
-#pragma once
-#include "Shortcut.h"
-
-class LayoutMap;
-
-namespace Helpers
-{
-    // Type to distinguish between keys
-    enum class KeyType
-    {
-        Win,
-        Ctrl,
-        Alt,
-        Shift,
-        Action
-    };
-
-    // Functions to encode that a key is originated from numpad
-    DWORD EncodeKeyNumpadOrigin(const DWORD key, const bool extended);
-    DWORD ClearKeyNumpadOrigin(const DWORD key);
-    bool IsNumpadOriginated(const DWORD key);
-    DWORD GetNumpadOriginEncodingBit();
-
-    // Function to check if the key is a modifier key
-    bool IsModifierKey(DWORD key);
-
-    // Function to get the combined key for modifier keys
-    DWORD GetCombinedKey(DWORD key);
-
-    // Function to get the type of the key
-    KeyType GetKeyType(DWORD key);
-
-    // Function to set the value of a key event based on the arguments
-    void SetKeyEvent(std::vector<INPUT>& keyEventArray, DWORD inputType, WORD keyCode, DWORD flags, ULONG_PTR extraInfo);
-
-    // Function to set the dummy key events used for remapping shortcuts, required to ensure releasing a modifier doesn't trigger another action (For example, Win->Start Menu or Alt->Menu bar)
-    void SetDummyKeyEvent(std::vector<INPUT>& keyEventArray, ULONG_PTR extraInfo);
-
-    // Function to set key events for remapping text.
-    void SetTextKeyEvents(std::vector<INPUT>& keyEventArray, const std::wstring& remapping);
-
-    // Function to return window handle for a full screen UWP app
-    HWND GetFullscreenUWPWindowHandle();
-
-    // Function to return the executable name of the application in focus
-    std::wstring GetCurrentApplication(bool keepPath);
-
-    // Function to set key events for modifier keys: When shortcutToCompare is passed (non-empty shortcut), then the key event is sent only if both shortcut's don't have the same modifier key. When keyToBeReleased is passed (non-NULL), then the key event is sent if either the shortcuts don't have the same modifier or if the shortcutToBeSent's modifier matches the keyToBeReleased
-<<<<<<< HEAD
-    void SetModifierKeyEvents(const Shortcut& shortcutToBeSent, const ModifierKey& modifierKeyInvoked, LPINPUT keyEventArray, int& index, bool isKeyDown, ULONG_PTR extraInfoFlag, const Shortcut& shortcutToCompare = Shortcut(), const DWORD& keyToBeReleased = NULL);
-=======
-    void SetModifierKeyEvents(const Shortcut& shortcutToBeSent, const ModifierKey& winKeyInvoked, std::vector<INPUT>& keyEventArray, bool isKeyDown, ULONG_PTR extraInfoFlag, const Shortcut& shortcutToCompare = Shortcut(), const DWORD& keyToBeReleased = NULL);
->>>>>>> 74fbc519
-
-    // Function to filter the key codes for artificial key codes
-    int32_t FilterArtificialKeys(const int32_t& key);
-
-    // Function to sort a vector of shortcuts based on it's size
-    void SortShortcutVectorBasedOnSize(std::vector<Shortcut>& shortcutVector);
+#pragma once
+#include "Shortcut.h"
+
+class LayoutMap;
+
+namespace Helpers
+{
+    // Type to distinguish between keys
+    enum class KeyType
+    {
+        Win,
+        Ctrl,
+        Alt,
+        Shift,
+        Action
+    };
+
+    // Functions to encode that a key is originated from numpad
+    DWORD EncodeKeyNumpadOrigin(const DWORD key, const bool extended);
+    DWORD ClearKeyNumpadOrigin(const DWORD key);
+    bool IsNumpadOriginated(const DWORD key);
+    DWORD GetNumpadOriginEncodingBit();
+
+    // Function to check if the key is a modifier key
+    bool IsModifierKey(DWORD key);
+
+    // Function to get the combined key for modifier keys
+    DWORD GetCombinedKey(DWORD key);
+
+    // Function to get the type of the key
+    KeyType GetKeyType(DWORD key);
+
+    // Function to set the value of a key event based on the arguments
+    void SetKeyEvent(std::vector<INPUT>& keyEventArray, DWORD inputType, WORD keyCode, DWORD flags, ULONG_PTR extraInfo);
+
+    // Function to set the dummy key events used for remapping shortcuts, required to ensure releasing a modifier doesn't trigger another action (For example, Win->Start Menu or Alt->Menu bar)
+    void SetDummyKeyEvent(std::vector<INPUT>& keyEventArray, ULONG_PTR extraInfo);
+
+    // Function to set key events for remapping text.
+    void SetTextKeyEvents(std::vector<INPUT>& keyEventArray, const std::wstring& remapping);
+
+    // Function to return window handle for a full screen UWP app
+    HWND GetFullscreenUWPWindowHandle();
+
+    // Function to return the executable name of the application in focus
+    std::wstring GetCurrentApplication(bool keepPath);
+
+    // Function to set key events for modifier keys: When shortcutToCompare is passed (non-empty shortcut), then the key event is sent only if both shortcut's don't have the same modifier key. When keyToBeReleased is passed (non-NULL), then the key event is sent if either the shortcuts don't have the same modifier or if the shortcutToBeSent's modifier matches the keyToBeReleased
+    void SetModifierKeyEvents(const Shortcut& shortcutToBeSent, const ModifierKey& modifierKeyInvoked, std::vector<INPUT>& keyEventArray, bool isKeyDown, ULONG_PTR extraInfoFlag, const Shortcut& shortcutToCompare = Shortcut(), const DWORD& keyToBeReleased = NULL);
+
+    // Function to filter the key codes for artificial key codes
+    int32_t FilterArtificialKeys(const int32_t& key);
+
+    // Function to sort a vector of shortcuts based on it's size
+    void SortShortcutVectorBasedOnSize(std::vector<Shortcut>& shortcutVector);
 }