#pragma once
#include <vector>
#include <winrt/Windows.System.h>

// Type to distinguish between keys
enum class KeyType
{
    Win,
    Ctrl,
    Alt,
    Shift,
    Action
};

// Function to split a wstring based on a delimiter and return a vector of split strings
std::vector<std::wstring> splitwstring(const std::wstring& input, wchar_t delimiter);

// Function to return the next sibling element for an element under a stack panel
winrt::Windows::Foundation::IInspectable getSiblingElement(winrt::Windows::Foundation::IInspectable const& element);

// Function to convert an unsigned int vector to hstring by concatenating them
template<typename T>
winrt::hstring convertVectorToHstring(const std::vector<T>& input)
{
    winrt::hstring output;
    for (int i = 0; i < input.size(); i++)
    {
        output = output + winrt::to_hstring((unsigned int)input[i]) + winrt::to_hstring(L" ");
    }
    return output;
}

// Function to convert a wstring vector to a integer vector
template<typename T>
std::vector<T> convertWStringVectorToIntegerVector(const std::vector<std::wstring>& input)
{
    std::vector<T> typeVector;
    for (int i = 0; i < input.size(); i++)
    {
        typeVector.push_back((T)std::stoi(input[i]));
    }

    return typeVector;
}

<<<<<<< HEAD
// Function to check if the key is a modifier key
bool IsModifierKey(DWORD key);

// Function to get the type of the key
KeyType GetKeyType(DWORD key);

=======
// Function to return if the key is an extended key which requires the use of the extended key flag
bool isExtendedKey(DWORD key);

>>>>>>> 13a8ac3e
<|MERGE_RESOLUTION|>--- conflicted
+++ resolved
@@ -1,57 +1,53 @@
-#pragma once
-#include <vector>
-#include <winrt/Windows.System.h>
-
-// Type to distinguish between keys
-enum class KeyType
-{
-    Win,
-    Ctrl,
-    Alt,
-    Shift,
-    Action
-};
-
-// Function to split a wstring based on a delimiter and return a vector of split strings
-std::vector<std::wstring> splitwstring(const std::wstring& input, wchar_t delimiter);
-
-// Function to return the next sibling element for an element under a stack panel
-winrt::Windows::Foundation::IInspectable getSiblingElement(winrt::Windows::Foundation::IInspectable const& element);
-
-// Function to convert an unsigned int vector to hstring by concatenating them
-template<typename T>
-winrt::hstring convertVectorToHstring(const std::vector<T>& input)
-{
-    winrt::hstring output;
-    for (int i = 0; i < input.size(); i++)
-    {
-        output = output + winrt::to_hstring((unsigned int)input[i]) + winrt::to_hstring(L" ");
-    }
-    return output;
-}
-
-// Function to convert a wstring vector to a integer vector
-template<typename T>
-std::vector<T> convertWStringVectorToIntegerVector(const std::vector<std::wstring>& input)
-{
-    std::vector<T> typeVector;
-    for (int i = 0; i < input.size(); i++)
-    {
-        typeVector.push_back((T)std::stoi(input[i]));
-    }
-
-    return typeVector;
-}
-
-<<<<<<< HEAD
-// Function to check if the key is a modifier key
-bool IsModifierKey(DWORD key);
-
-// Function to get the type of the key
-KeyType GetKeyType(DWORD key);
-
-=======
-// Function to return if the key is an extended key which requires the use of the extended key flag
-bool isExtendedKey(DWORD key);
-
->>>>>>> 13a8ac3e
+#pragma once
+#include <vector>
+#include <winrt/Windows.System.h>
+
+// Type to distinguish between keys
+enum class KeyType
+{
+    Win,
+    Ctrl,
+    Alt,
+    Shift,
+    Action
+};
+
+// Function to split a wstring based on a delimiter and return a vector of split strings
+std::vector<std::wstring> splitwstring(const std::wstring& input, wchar_t delimiter);
+
+// Function to return the next sibling element for an element under a stack panel
+winrt::Windows::Foundation::IInspectable getSiblingElement(winrt::Windows::Foundation::IInspectable const& element);
+
+// Function to convert an unsigned int vector to hstring by concatenating them
+template<typename T>
+winrt::hstring convertVectorToHstring(const std::vector<T>& input)
+{
+    winrt::hstring output;
+    for (int i = 0; i < input.size(); i++)
+    {
+        output = output + winrt::to_hstring((unsigned int)input[i]) + winrt::to_hstring(L" ");
+    }
+    return output;
+}
+
+// Function to convert a wstring vector to a integer vector
+template<typename T>
+std::vector<T> convertWStringVectorToIntegerVector(const std::vector<std::wstring>& input)
+{
+    std::vector<T> typeVector;
+    for (int i = 0; i < input.size(); i++)
+    {
+        typeVector.push_back((T)std::stoi(input[i]));
+    }
+
+    return typeVector;
+}
+
+// Function to check if the key is a modifier key
+bool IsModifierKey(DWORD key);
+
+// Function to get the type of the key
+KeyType GetKeyType(DWORD key);
+
+// Function to return if the key is an extended key which requires the use of the extended key flag
+bool isExtendedKey(DWORD key);