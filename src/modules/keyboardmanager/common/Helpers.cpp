#include "pch.h"
#include "Helpers.h"
#include <sstream>

// Function to split a wstring based on a delimiter and return a vector of split strings
std::vector<std::wstring> splitwstring(const std::wstring& input, wchar_t delimiter)
{
    std::wstringstream ss(input);
    std::wstring item;
    std::vector<std::wstring> splittedStrings;
    while (std::getline(ss, item, L' '))
    {
        splittedStrings.push_back(item);
    }

    return splittedStrings;
}

// Function to return the next sibling element for an element under a stack panel
IInspectable getSiblingElement(IInspectable const& element)
{
    FrameworkElement frameworkElement = element.as<FrameworkElement>();
    StackPanel parentElement = frameworkElement.Parent().as<StackPanel>();
    uint32_t index;

    parentElement.Children().IndexOf(frameworkElement, index);
    return parentElement.Children().GetAt(index + 1);
}

<<<<<<< HEAD
// Function to check if the key is a modifier key
bool IsModifierKey(DWORD key)
{
    return (GetKeyType(key) != KeyType::Action);
}

// Function to get the type of the key
KeyType GetKeyType(DWORD key)
{
    switch (key)
    {
    case VK_LWIN:
    case VK_RWIN:
        return KeyType::Win;
    case VK_CONTROL:
    case VK_LCONTROL:
    case VK_RCONTROL:
        return KeyType::Ctrl;
    case VK_MENU:
    case VK_LMENU:
    case VK_RMENU:
        return KeyType::Alt;
    case VK_SHIFT:
    case VK_LSHIFT:
    case VK_RSHIFT:
        return KeyType::Shift;
    default:
        return KeyType::Action;
=======
// Function to return if the key is an extended key which requires the use of the extended key flag
bool isExtendedKey(DWORD key)
{
    switch (key)
    {
    case VK_RCONTROL:
    case VK_RMENU:
    case VK_NUMLOCK:
    case VK_SNAPSHOT:
    case VK_CANCEL:
        return true;
    default:
        return false;
>>>>>>> 13a8ac3e
    }
}
<|MERGE_RESOLUTION|>--- conflicted
+++ resolved
@@ -1,75 +1,75 @@
-#include "pch.h"
-#include "Helpers.h"
-#include <sstream>
-
-// Function to split a wstring based on a delimiter and return a vector of split strings
-std::vector<std::wstring> splitwstring(const std::wstring& input, wchar_t delimiter)
-{
-    std::wstringstream ss(input);
-    std::wstring item;
-    std::vector<std::wstring> splittedStrings;
-    while (std::getline(ss, item, L' '))
-    {
-        splittedStrings.push_back(item);
-    }
-
-    return splittedStrings;
-}
-
-// Function to return the next sibling element for an element under a stack panel
-IInspectable getSiblingElement(IInspectable const& element)
-{
-    FrameworkElement frameworkElement = element.as<FrameworkElement>();
-    StackPanel parentElement = frameworkElement.Parent().as<StackPanel>();
-    uint32_t index;
-
-    parentElement.Children().IndexOf(frameworkElement, index);
-    return parentElement.Children().GetAt(index + 1);
-}
-
-<<<<<<< HEAD
-// Function to check if the key is a modifier key
-bool IsModifierKey(DWORD key)
-{
-    return (GetKeyType(key) != KeyType::Action);
-}
-
-// Function to get the type of the key
-KeyType GetKeyType(DWORD key)
-{
-    switch (key)
-    {
-    case VK_LWIN:
-    case VK_RWIN:
-        return KeyType::Win;
-    case VK_CONTROL:
-    case VK_LCONTROL:
-    case VK_RCONTROL:
-        return KeyType::Ctrl;
-    case VK_MENU:
-    case VK_LMENU:
-    case VK_RMENU:
-        return KeyType::Alt;
-    case VK_SHIFT:
-    case VK_LSHIFT:
-    case VK_RSHIFT:
-        return KeyType::Shift;
-    default:
-        return KeyType::Action;
-=======
-// Function to return if the key is an extended key which requires the use of the extended key flag
-bool isExtendedKey(DWORD key)
-{
-    switch (key)
-    {
-    case VK_RCONTROL:
-    case VK_RMENU:
-    case VK_NUMLOCK:
-    case VK_SNAPSHOT:
-    case VK_CANCEL:
-        return true;
-    default:
-        return false;
->>>>>>> 13a8ac3e
-    }
-}
+#include "pch.h"
+#include "Helpers.h"
+#include <sstream>
+
+// Function to split a wstring based on a delimiter and return a vector of split strings
+std::vector<std::wstring> splitwstring(const std::wstring& input, wchar_t delimiter)
+{
+    std::wstringstream ss(input);
+    std::wstring item;
+    std::vector<std::wstring> splittedStrings;
+    while (std::getline(ss, item, L' '))
+    {
+        splittedStrings.push_back(item);
+    }
+
+    return splittedStrings;
+}
+
+// Function to return the next sibling element for an element under a stack panel
+IInspectable getSiblingElement(IInspectable const& element)
+{
+    FrameworkElement frameworkElement = element.as<FrameworkElement>();
+    StackPanel parentElement = frameworkElement.Parent().as<StackPanel>();
+    uint32_t index;
+
+    parentElement.Children().IndexOf(frameworkElement, index);
+    return parentElement.Children().GetAt(index + 1);
+}
+
+// Function to check if the key is a modifier key
+bool IsModifierKey(DWORD key)
+{
+    return (GetKeyType(key) != KeyType::Action);
+}
+
+// Function to get the type of the key
+KeyType GetKeyType(DWORD key)
+{
+    switch (key)
+    {
+    case VK_LWIN:
+    case VK_RWIN:
+        return KeyType::Win;
+    case VK_CONTROL:
+    case VK_LCONTROL:
+    case VK_RCONTROL:
+        return KeyType::Ctrl;
+    case VK_MENU:
+    case VK_LMENU:
+    case VK_RMENU:
+        return KeyType::Alt;
+    case VK_SHIFT:
+    case VK_LSHIFT:
+    case VK_RSHIFT:
+        return KeyType::Shift;
+    default:
+        return KeyType::Action;
+    }
+}
+
+// Function to return if the key is an extended key which requires the use of the extended key flag
+bool isExtendedKey(DWORD key)
+{
+    switch (key)
+    {
+    case VK_RCONTROL:
+    case VK_RMENU:
+    case VK_NUMLOCK:
+    case VK_SNAPSHOT:
+    case VK_CANCEL:
+        return true;
+    default:
+        return false;
+    }
+}