--- conflicted
+++ resolved
@@ -1,370 +1,326 @@
-#include "pch.h"
-#include "Helpers.h"
-#include <sstream>
-
-#include <common/interop/shared_constants.h>
-#include <common/utils/process_path.h>
-
-#include "KeyboardManagerConstants.h"
-
-namespace Helpers
-{
-    DWORD EncodeKeyNumpadOrigin(const DWORD key, const bool extended)
-    {
-        bool numpad_originated = false;
-        switch (key)
-        {
-        case VK_LEFT:
-        case VK_RIGHT:
-        case VK_UP:
-        case VK_DOWN:
-        case VK_INSERT:
-        case VK_DELETE:
-        case VK_PRIOR:
-        case VK_NEXT:
-        case VK_HOME:
-        case VK_END:
-            numpad_originated = !extended;
-            break;
-        case VK_RETURN:
-        case VK_DIVIDE:
-            numpad_originated = extended;
-            break;
-        }
-
-        if (numpad_originated)
-            return key | GetNumpadOriginEncodingBit();
-        else
-            return key;
-    }
-
-    DWORD ClearKeyNumpadOrigin(const DWORD key)
-    {
-        return (key & ~GetNumpadOriginEncodingBit());
-    }
-
-    bool IsNumpadOriginated(const DWORD key)
-    {
-        return !!(key & GetNumpadOriginEncodingBit());
-    }
-    DWORD GetNumpadOriginEncodingBit()
-    {
-        // Intentionally do not mimic KF_EXTENDED to avoid confusion, because it's not the same thing
-        // See EncodeKeyNumpadOrigin.
-        return 1ull << 31;
-    }
-    // Function to check if the key is a modifier key
-    bool IsModifierKey(DWORD key)
-    {
-        return (GetKeyType(key) != KeyType::Action);
-    }
-
-    // Function to get the combined key for modifier keys
-    DWORD GetCombinedKey(DWORD key)
-    {
-        switch (key)
-        {
-        case VK_LWIN:
-        case VK_RWIN:
-            return CommonSharedConstants::VK_WIN_BOTH;
-        case VK_LCONTROL:
-        case VK_RCONTROL:
-            return VK_CONTROL;
-        case VK_LMENU:
-        case VK_RMENU:
-            return VK_MENU;
-        case VK_LSHIFT:
-        case VK_RSHIFT:
-            return VK_SHIFT;
-        default:
-            return key;
-        }
-    }
-
-    // Function to get the type of the key
-    KeyType GetKeyType(DWORD key)
-    {
-        switch (key)
-        {
-        case CommonSharedConstants::VK_WIN_BOTH:
-        case VK_LWIN:
-        case VK_RWIN:
-            return KeyType::Win;
-        case VK_CONTROL:
-        case VK_LCONTROL:
-        case VK_RCONTROL:
-            return KeyType::Ctrl;
-        case VK_MENU:
-        case VK_LMENU:
-        case VK_RMENU:
-            return KeyType::Alt;
-        case VK_SHIFT:
-        case VK_LSHIFT:
-        case VK_RSHIFT:
-            return KeyType::Shift;
-        default:
-            return KeyType::Action;
-        }
-    }
-
-    // Function to return if the key is an extended key which requires the use of the extended key flag
-    bool IsExtendedKey(DWORD key)
-    {
-        switch (key)
-        {
-        case VK_RCONTROL:
-        case VK_RMENU:
-        case VK_NUMLOCK:
-        case VK_SNAPSHOT:
-        case VK_CANCEL:
-            // If the extended flag is not set for the following keys, their NumPad versions are sent. This causes weird behavior when NumLock is on (more information at https://github.com/microsoft/PowerToys/issues/3478)
-        case VK_INSERT:
-        case VK_HOME:
-        case VK_PRIOR:
-        case VK_DELETE:
-        case VK_END:
-        case VK_NEXT:
-        case VK_LEFT:
-        case VK_DOWN:
-        case VK_RIGHT:
-        case VK_UP:
-        case VK_SLEEP:
-        case VK_MEDIA_NEXT_TRACK:
-        case VK_MEDIA_PREV_TRACK:
-        case VK_MEDIA_STOP:
-        case VK_MEDIA_PLAY_PAUSE:
-        case VK_VOLUME_MUTE:
-        case VK_VOLUME_UP:
-        case VK_VOLUME_DOWN:
-        case VK_LAUNCH_MEDIA_SELECT:
-        case VK_LAUNCH_MAIL:
-        case VK_LAUNCH_APP1:
-        case VK_LAUNCH_APP2:
-        case VK_BROWSER_SEARCH:
-        case VK_BROWSER_HOME:
-        case VK_BROWSER_BACK:
-        case VK_BROWSER_FORWARD:
-        case VK_BROWSER_STOP:
-        case VK_BROWSER_REFRESH:
-        case VK_BROWSER_FAVORITES:
-            return true;
-        default:
-            return false;
-        }
-    }
-
-    // Function to set the value of a key event based on the arguments
-    void SetKeyEvent(std::vector<INPUT>& keyEventArray, DWORD inputType, WORD keyCode, DWORD flags, ULONG_PTR extraInfo)
-    {
-        INPUT keyEvent{};
-        keyEvent.type = inputType;
-        keyEvent.ki.wVk = keyCode;
-        keyEvent.ki.dwFlags = flags;
-        if (IsExtendedKey(keyCode))
-        {
-            keyEvent.ki.dwFlags |= KEYEVENTF_EXTENDEDKEY;
-        }
-        keyEvent.ki.dwExtraInfo = extraInfo;
-
-        // Set wScan to the value from MapVirtualKey as some applications may use the scan code for handling input, for instance, Windows Terminal ignores non-character input which has scancode set to 0.
-        // MapVirtualKey returns 0 if the key code does not correspond to a physical key (such as unassigned/reserved keys). More details at https://github.com/microsoft/PowerToys/pull/7143#issue-498877747
-        keyEvent.ki.wScan = static_cast<WORD>(MapVirtualKey(keyCode, MAPVK_VK_TO_VSC));
-        keyEventArray.push_back(keyEvent);
-    }
-
-    // Function to set the dummy key events used for remapping shortcuts, required to ensure releasing a modifier doesn't trigger another action (For example, Win->Start Menu or Alt->Menu bar)
-    void SetDummyKeyEvent(std::vector<INPUT>& keyEventArray, ULONG_PTR extraInfo)
-    {
-        SetKeyEvent(keyEventArray, INPUT_KEYBOARD, static_cast<WORD>(KeyboardManagerConstants::DUMMY_KEY), 0, extraInfo);
-        SetKeyEvent(keyEventArray, INPUT_KEYBOARD, static_cast<WORD>(KeyboardManagerConstants::DUMMY_KEY), KEYEVENTF_KEYUP, extraInfo);
-    }
-
-    // Function to return window handle for a full screen UWP app
-    HWND GetFullscreenUWPWindowHandle()
-    {
-        // Using GetGUIThreadInfo for getting the process of the window in focus. GetForegroundWindow has issues with UWP apps as it returns the Application Frame Host as its linked process
-        GUITHREADINFO guiThreadInfo;
-        guiThreadInfo.cbSize = sizeof(GUITHREADINFO);
-        GetGUIThreadInfo(0, &guiThreadInfo);
-
-        // If no window in focus, use the active window
-        if (guiThreadInfo.hwndFocus == nullptr)
-        {
-            return guiThreadInfo.hwndActive;
-        }
-        return guiThreadInfo.hwndFocus;
-    }
-
-    // Function to return the executable name of the application in focus
-    std::wstring GetCurrentApplication(bool keepPath)
-    {
-        HWND current_window_handle = GetForegroundWindow();
-        std::wstring process_name;
-
-        if (current_window_handle != nullptr)
-        {
-            std::wstring process_path = get_process_path(current_window_handle);
-            process_name = process_path;
-
-            // Get process name from path
-            PathStripPath(&process_path[0]);
-
-            // Remove elements after null character
-            process_path.erase(std::find(process_path.begin(), process_path.end(), L'\0'), process_path.end());
-
-            // If the UWP app is in full-screen, then using GetForegroundWindow approach might fail
-            if (process_path == L"ApplicationFrameHost.exe")
-            {
-                HWND fullscreen_window_handle = GetFullscreenUWPWindowHandle();
-                if (fullscreen_window_handle != nullptr)
-                {
-                    process_path = get_process_path(fullscreen_window_handle);
-                    process_name = process_path;
-
-                    // Get process name from path
-                    PathStripPath(&process_path[0]);
-
-                    // Remove elements after null character
-                    process_path.erase(std::find(process_path.begin(), process_path.end(), L'\0'), process_path.end());
-                }
-            }
-
-            // If keepPath is false, then return only the name of the process
-            if (!keepPath)
-            {
-                process_name = process_path;
-            }
-        }
-
-        return process_name;
-    }
-
-    // Function to set key events for modifier keys: When shortcutToCompare is passed (non-empty shortcut), then the key event is sent only if both shortcut's don't have the same modifier key. When keyToBeReleased is passed (non-NULL), then the key event is sent if either the shortcuts don't have the same modifier or if the shortcutToBeSent's modifier matches the keyToBeReleased
-<<<<<<< HEAD
-    void SetModifierKeyEvents(const Shortcut& shortcutToBeSent, const ModifierKey& modifierKeyInvoked, LPINPUT keyEventArray, int& index, bool isKeyDown, ULONG_PTR extraInfoFlag, const Shortcut& shortcutToCompare, const DWORD& keyToBeReleased)
-=======
-    void SetModifierKeyEvents(const Shortcut& shortcutToBeSent, const ModifierKey& winKeyInvoked, std::vector<INPUT>& keyEventArray, bool isKeyDown, ULONG_PTR extraInfoFlag, const Shortcut& shortcutToCompare, const DWORD& keyToBeReleased)
->>>>>>> 74fbc519
-    {
-        // If key down is to be sent, send in the order Win, Ctrl, Alt, Shift
-        if (isKeyDown)
-        {
-            // If shortcutToCompare is non-empty, then the key event is sent only if both shortcut's don't have the same modifier key. If keyToBeReleased is non-NULL, then the key event is sent if either the shortcuts don't have the same modifier or if the shortcutToBeSent's modifier matches the keyToBeReleased
-            if (shortcutToBeSent.GetWinKey(modifierKeyInvoked) != NULL && (shortcutToCompare.IsEmpty() || shortcutToBeSent.GetWinKey(modifierKeyInvoked) != shortcutToCompare.GetWinKey(modifierKeyInvoked)) && (keyToBeReleased == NULL || !shortcutToBeSent.CheckWinKey(keyToBeReleased)))
-            {
-<<<<<<< HEAD
-                Helpers::SetKeyEvent(keyEventArray, index, INPUT_KEYBOARD, static_cast<WORD>(shortcutToBeSent.GetWinKey(modifierKeyInvoked)), 0, extraInfoFlag);
-                index++;
-=======
-                Helpers::SetKeyEvent(keyEventArray, INPUT_KEYBOARD, static_cast<WORD>(shortcutToBeSent.GetWinKey(winKeyInvoked)), 0, extraInfoFlag);
->>>>>>> 74fbc519
-            }
-            if (shortcutToBeSent.GetCtrlKey(modifierKeyInvoked) != NULL && (shortcutToCompare.IsEmpty() || shortcutToBeSent.GetCtrlKey(modifierKeyInvoked) != shortcutToCompare.GetCtrlKey(modifierKeyInvoked)) && (keyToBeReleased == NULL || !shortcutToBeSent.CheckCtrlKey(keyToBeReleased)))
-            {
-<<<<<<< HEAD
-                Helpers::SetKeyEvent(keyEventArray, index, INPUT_KEYBOARD, static_cast<WORD>(shortcutToBeSent.GetCtrlKey(modifierKeyInvoked)), 0, extraInfoFlag);
-                index++;
-=======
-                Helpers::SetKeyEvent(keyEventArray, INPUT_KEYBOARD, static_cast<WORD>(shortcutToBeSent.GetCtrlKey()), 0, extraInfoFlag);
->>>>>>> 74fbc519
-            }
-            if (shortcutToBeSent.GetAltKey(modifierKeyInvoked) != NULL && (shortcutToCompare.IsEmpty() || shortcutToBeSent.GetAltKey(modifierKeyInvoked) != shortcutToCompare.GetAltKey(modifierKeyInvoked)) && (keyToBeReleased == NULL || !shortcutToBeSent.CheckAltKey(keyToBeReleased)))
-            {
-<<<<<<< HEAD
-                Helpers::SetKeyEvent(keyEventArray, index, INPUT_KEYBOARD, static_cast<WORD>(shortcutToBeSent.GetAltKey(modifierKeyInvoked)), 0, extraInfoFlag);
-                index++;
-=======
-                Helpers::SetKeyEvent(keyEventArray, INPUT_KEYBOARD, static_cast<WORD>(shortcutToBeSent.GetAltKey()), 0, extraInfoFlag);
->>>>>>> 74fbc519
-            }
-            if (shortcutToBeSent.GetShiftKey(modifierKeyInvoked) != NULL && (shortcutToCompare.IsEmpty() || shortcutToBeSent.GetShiftKey(modifierKeyInvoked) != shortcutToCompare.GetShiftKey(modifierKeyInvoked)) && (keyToBeReleased == NULL || !shortcutToBeSent.CheckShiftKey(keyToBeReleased)))
-            {
-<<<<<<< HEAD
-                Helpers::SetKeyEvent(keyEventArray, index, INPUT_KEYBOARD, static_cast<WORD>(shortcutToBeSent.GetShiftKey(modifierKeyInvoked)), 0, extraInfoFlag);
-                index++;
-=======
-                Helpers::SetKeyEvent(keyEventArray, INPUT_KEYBOARD, static_cast<WORD>(shortcutToBeSent.GetShiftKey()), 0, extraInfoFlag);
->>>>>>> 74fbc519
-            }
-        }
-
-        // If key up is to be sent, send in the order Shift, Alt, Ctrl, Win
-        else
-        {
-            // If shortcutToCompare is non-empty, then the key event is sent only if both shortcut's don't have the same modifier key. If keyToBeReleased is non-NULL, then the key event is sent if either the shortcuts don't have the same modifier or if the shortcutToBeSent's modifier matches the keyToBeReleased
-            if (shortcutToBeSent.GetShiftKey(modifierKeyInvoked) != NULL && (shortcutToCompare.IsEmpty() || shortcutToBeSent.GetShiftKey(modifierKeyInvoked) != shortcutToCompare.GetShiftKey(modifierKeyInvoked) || shortcutToBeSent.CheckShiftKey(keyToBeReleased)))
-            {
-<<<<<<< HEAD
-                Helpers::SetKeyEvent(keyEventArray, index, INPUT_KEYBOARD, static_cast<WORD>(shortcutToBeSent.GetShiftKey(modifierKeyInvoked)), KEYEVENTF_KEYUP, extraInfoFlag);
-                index++;
-=======
-                Helpers::SetKeyEvent(keyEventArray, INPUT_KEYBOARD, static_cast<WORD>(shortcutToBeSent.GetShiftKey()), KEYEVENTF_KEYUP, extraInfoFlag);
->>>>>>> 74fbc519
-            }
-            if (shortcutToBeSent.GetAltKey(modifierKeyInvoked) != NULL && (shortcutToCompare.IsEmpty() || shortcutToBeSent.GetAltKey(modifierKeyInvoked) != shortcutToCompare.GetAltKey(modifierKeyInvoked) || shortcutToBeSent.CheckAltKey(keyToBeReleased)))
-            {
-<<<<<<< HEAD
-                Helpers::SetKeyEvent(keyEventArray, index, INPUT_KEYBOARD, static_cast<WORD>(shortcutToBeSent.GetAltKey(modifierKeyInvoked)), KEYEVENTF_KEYUP, extraInfoFlag);
-                index++;
-=======
-                Helpers::SetKeyEvent(keyEventArray, INPUT_KEYBOARD, static_cast<WORD>(shortcutToBeSent.GetAltKey()), KEYEVENTF_KEYUP, extraInfoFlag);
->>>>>>> 74fbc519
-            }
-            if (shortcutToBeSent.GetCtrlKey(modifierKeyInvoked) != NULL && (shortcutToCompare.IsEmpty() || shortcutToBeSent.GetCtrlKey(modifierKeyInvoked) != shortcutToCompare.GetCtrlKey(modifierKeyInvoked) || shortcutToBeSent.CheckCtrlKey(keyToBeReleased)))
-            {
-<<<<<<< HEAD
-                Helpers::SetKeyEvent(keyEventArray, index, INPUT_KEYBOARD, static_cast<WORD>(shortcutToBeSent.GetCtrlKey(modifierKeyInvoked)), KEYEVENTF_KEYUP, extraInfoFlag);
-                index++;
-=======
-                Helpers::SetKeyEvent(keyEventArray, INPUT_KEYBOARD, static_cast<WORD>(shortcutToBeSent.GetCtrlKey()), KEYEVENTF_KEYUP, extraInfoFlag);
->>>>>>> 74fbc519
-            }
-            if (shortcutToBeSent.GetWinKey(modifierKeyInvoked) != NULL && (shortcutToCompare.IsEmpty() || shortcutToBeSent.GetWinKey(modifierKeyInvoked) != shortcutToCompare.GetWinKey(modifierKeyInvoked) || shortcutToBeSent.CheckWinKey(keyToBeReleased)))
-            {
-<<<<<<< HEAD
-                Helpers::SetKeyEvent(keyEventArray, index, INPUT_KEYBOARD, static_cast<WORD>(shortcutToBeSent.GetWinKey(modifierKeyInvoked)), KEYEVENTF_KEYUP, extraInfoFlag);
-                index++;
-=======
-                Helpers::SetKeyEvent(keyEventArray, INPUT_KEYBOARD, static_cast<WORD>(shortcutToBeSent.GetWinKey(winKeyInvoked)), KEYEVENTF_KEYUP, extraInfoFlag);
-            }
-        }
-    }
-
-    void SetTextKeyEvents(std::vector<INPUT>& keyEventArray, const std::wstring& remapping)
-    {
-        for (wchar_t c : remapping)
-        {
-            for (DWORD flag : { 0, KEYEVENTF_KEYUP })
-            {
-                INPUT input{};
-                input.type = INPUT_KEYBOARD;
-                input.ki.dwFlags = KEYEVENTF_UNICODE | flag;
-                input.ki.dwExtraInfo = KeyboardManagerConstants::KEYBOARDMANAGER_SHORTCUT_FLAG;
-                input.ki.wScan = c;
-                keyEventArray.push_back(input);
->>>>>>> 74fbc519
-            }
-        }
-    }
-
-    // Function to filter the key codes for artificial key codes
-    int32_t FilterArtificialKeys(const int32_t& key)
-    {
-        switch (key)
-        {
-        // If a key is remapped to VK_WIN_BOTH, we send VK_LWIN instead
-        case CommonSharedConstants::VK_WIN_BOTH:
-            return VK_LWIN;
-        }
-
-        return key;
-    }
-
-    // Function to sort a vector of shortcuts based on it's size
-    void SortShortcutVectorBasedOnSize(std::vector<Shortcut>& shortcutVector)
-    {
-        std::sort(shortcutVector.begin(), shortcutVector.end(), [](Shortcut first, Shortcut second) {
-            return first.Size() > second.Size();
-        });
-    }
-}
+#include "pch.h"
+#include "Helpers.h"
+#include <sstream>
+
+#include <common/interop/shared_constants.h>
+#include <common/utils/process_path.h>
+
+#include "KeyboardManagerConstants.h"
+
+namespace Helpers
+{
+    DWORD EncodeKeyNumpadOrigin(const DWORD key, const bool extended)
+    {
+        bool numpad_originated = false;
+        switch (key)
+        {
+        case VK_LEFT:
+        case VK_RIGHT:
+        case VK_UP:
+        case VK_DOWN:
+        case VK_INSERT:
+        case VK_DELETE:
+        case VK_PRIOR:
+        case VK_NEXT:
+        case VK_HOME:
+        case VK_END:
+            numpad_originated = !extended;
+            break;
+        case VK_RETURN:
+        case VK_DIVIDE:
+            numpad_originated = extended;
+            break;
+        }
+
+        if (numpad_originated)
+            return key | GetNumpadOriginEncodingBit();
+        else
+            return key;
+    }
+
+    DWORD ClearKeyNumpadOrigin(const DWORD key)
+    {
+        return (key & ~GetNumpadOriginEncodingBit());
+    }
+
+    bool IsNumpadOriginated(const DWORD key)
+    {
+        return !!(key & GetNumpadOriginEncodingBit());
+    }
+    DWORD GetNumpadOriginEncodingBit()
+    {
+        // Intentionally do not mimic KF_EXTENDED to avoid confusion, because it's not the same thing
+        // See EncodeKeyNumpadOrigin.
+        return 1ull << 31;
+    }
+    // Function to check if the key is a modifier key
+    bool IsModifierKey(DWORD key)
+    {
+        return (GetKeyType(key) != KeyType::Action);
+    }
+
+    // Function to get the combined key for modifier keys
+    DWORD GetCombinedKey(DWORD key)
+    {
+        switch (key)
+        {
+        case VK_LWIN:
+        case VK_RWIN:
+            return CommonSharedConstants::VK_WIN_BOTH;
+        case VK_LCONTROL:
+        case VK_RCONTROL:
+            return VK_CONTROL;
+        case VK_LMENU:
+        case VK_RMENU:
+            return VK_MENU;
+        case VK_LSHIFT:
+        case VK_RSHIFT:
+            return VK_SHIFT;
+        default:
+            return key;
+        }
+    }
+
+    // Function to get the type of the key
+    KeyType GetKeyType(DWORD key)
+    {
+        switch (key)
+        {
+        case CommonSharedConstants::VK_WIN_BOTH:
+        case VK_LWIN:
+        case VK_RWIN:
+            return KeyType::Win;
+        case VK_CONTROL:
+        case VK_LCONTROL:
+        case VK_RCONTROL:
+            return KeyType::Ctrl;
+        case VK_MENU:
+        case VK_LMENU:
+        case VK_RMENU:
+            return KeyType::Alt;
+        case VK_SHIFT:
+        case VK_LSHIFT:
+        case VK_RSHIFT:
+            return KeyType::Shift;
+        default:
+            return KeyType::Action;
+        }
+    }
+
+    // Function to return if the key is an extended key which requires the use of the extended key flag
+    bool IsExtendedKey(DWORD key)
+    {
+        switch (key)
+        {
+        case VK_RCONTROL:
+        case VK_RMENU:
+        case VK_NUMLOCK:
+        case VK_SNAPSHOT:
+        case VK_CANCEL:
+            // If the extended flag is not set for the following keys, their NumPad versions are sent. This causes weird behavior when NumLock is on (more information at https://github.com/microsoft/PowerToys/issues/3478)
+        case VK_INSERT:
+        case VK_HOME:
+        case VK_PRIOR:
+        case VK_DELETE:
+        case VK_END:
+        case VK_NEXT:
+        case VK_LEFT:
+        case VK_DOWN:
+        case VK_RIGHT:
+        case VK_UP:
+        case VK_SLEEP:
+        case VK_MEDIA_NEXT_TRACK:
+        case VK_MEDIA_PREV_TRACK:
+        case VK_MEDIA_STOP:
+        case VK_MEDIA_PLAY_PAUSE:
+        case VK_VOLUME_MUTE:
+        case VK_VOLUME_UP:
+        case VK_VOLUME_DOWN:
+        case VK_LAUNCH_MEDIA_SELECT:
+        case VK_LAUNCH_MAIL:
+        case VK_LAUNCH_APP1:
+        case VK_LAUNCH_APP2:
+        case VK_BROWSER_SEARCH:
+        case VK_BROWSER_HOME:
+        case VK_BROWSER_BACK:
+        case VK_BROWSER_FORWARD:
+        case VK_BROWSER_STOP:
+        case VK_BROWSER_REFRESH:
+        case VK_BROWSER_FAVORITES:
+            return true;
+        default:
+            return false;
+        }
+    }
+
+    // Function to set the value of a key event based on the arguments
+    void SetKeyEvent(std::vector<INPUT>& keyEventArray, DWORD inputType, WORD keyCode, DWORD flags, ULONG_PTR extraInfo)
+    {
+        INPUT keyEvent{};
+        keyEvent.type = inputType;
+        keyEvent.ki.wVk = keyCode;
+        keyEvent.ki.dwFlags = flags;
+        if (IsExtendedKey(keyCode))
+        {
+            keyEvent.ki.dwFlags |= KEYEVENTF_EXTENDEDKEY;
+        }
+        keyEvent.ki.dwExtraInfo = extraInfo;
+
+        // Set wScan to the value from MapVirtualKey as some applications may use the scan code for handling input, for instance, Windows Terminal ignores non-character input which has scancode set to 0.
+        // MapVirtualKey returns 0 if the key code does not correspond to a physical key (such as unassigned/reserved keys). More details at https://github.com/microsoft/PowerToys/pull/7143#issue-498877747
+        keyEvent.ki.wScan = static_cast<WORD>(MapVirtualKey(keyCode, MAPVK_VK_TO_VSC));
+        keyEventArray.push_back(keyEvent);
+    }
+
+    // Function to set the dummy key events used for remapping shortcuts, required to ensure releasing a modifier doesn't trigger another action (For example, Win->Start Menu or Alt->Menu bar)
+    void SetDummyKeyEvent(std::vector<INPUT>& keyEventArray, ULONG_PTR extraInfo)
+    {
+        SetKeyEvent(keyEventArray, INPUT_KEYBOARD, static_cast<WORD>(KeyboardManagerConstants::DUMMY_KEY), 0, extraInfo);
+        SetKeyEvent(keyEventArray, INPUT_KEYBOARD, static_cast<WORD>(KeyboardManagerConstants::DUMMY_KEY), KEYEVENTF_KEYUP, extraInfo);
+    }
+
+    // Function to return window handle for a full screen UWP app
+    HWND GetFullscreenUWPWindowHandle()
+    {
+        // Using GetGUIThreadInfo for getting the process of the window in focus. GetForegroundWindow has issues with UWP apps as it returns the Application Frame Host as its linked process
+        GUITHREADINFO guiThreadInfo;
+        guiThreadInfo.cbSize = sizeof(GUITHREADINFO);
+        GetGUIThreadInfo(0, &guiThreadInfo);
+
+        // If no window in focus, use the active window
+        if (guiThreadInfo.hwndFocus == nullptr)
+        {
+            return guiThreadInfo.hwndActive;
+        }
+        return guiThreadInfo.hwndFocus;
+    }
+
+    // Function to return the executable name of the application in focus
+    std::wstring GetCurrentApplication(bool keepPath)
+    {
+        HWND current_window_handle = GetForegroundWindow();
+        std::wstring process_name;
+
+        if (current_window_handle != nullptr)
+        {
+            std::wstring process_path = get_process_path(current_window_handle);
+            process_name = process_path;
+
+            // Get process name from path
+            PathStripPath(&process_path[0]);
+
+            // Remove elements after null character
+            process_path.erase(std::find(process_path.begin(), process_path.end(), L'\0'), process_path.end());
+
+            // If the UWP app is in full-screen, then using GetForegroundWindow approach might fail
+            if (process_path == L"ApplicationFrameHost.exe")
+            {
+                HWND fullscreen_window_handle = GetFullscreenUWPWindowHandle();
+                if (fullscreen_window_handle != nullptr)
+                {
+                    process_path = get_process_path(fullscreen_window_handle);
+                    process_name = process_path;
+
+                    // Get process name from path
+                    PathStripPath(&process_path[0]);
+
+                    // Remove elements after null character
+                    process_path.erase(std::find(process_path.begin(), process_path.end(), L'\0'), process_path.end());
+                }
+            }
+
+            // If keepPath is false, then return only the name of the process
+            if (!keepPath)
+            {
+                process_name = process_path;
+            }
+        }
+
+        return process_name;
+    }
+
+    // Function to set key events for modifier keys: When shortcutToCompare is passed (non-empty shortcut), then the key event is sent only if both shortcut's don't have the same modifier key. When keyToBeReleased is passed (non-NULL), then the key event is sent if either the shortcuts don't have the same modifier or if the shortcutToBeSent's modifier matches the keyToBeReleased
+    void SetModifierKeyEvents(const Shortcut& shortcutToBeSent, const ModifierKey& modifierKeyInvoked, std::vector<INPUT>& keyEventArray, bool isKeyDown, ULONG_PTR extraInfoFlag, const Shortcut& shortcutToCompare, const DWORD& keyToBeReleased)
+    {
+        // If key down is to be sent, send in the order Win, Ctrl, Alt, Shift
+        if (isKeyDown)
+        {
+            // If shortcutToCompare is non-empty, then the key event is sent only if both shortcut's don't have the same modifier key. If keyToBeReleased is non-NULL, then the key event is sent if either the shortcuts don't have the same modifier or if the shortcutToBeSent's modifier matches the keyToBeReleased
+            if (shortcutToBeSent.GetWinKey(modifierKeyInvoked) != NULL && (shortcutToCompare.IsEmpty() || shortcutToBeSent.GetWinKey(modifierKeyInvoked) != shortcutToCompare.GetWinKey(modifierKeyInvoked)) && (keyToBeReleased == NULL || !shortcutToBeSent.CheckWinKey(keyToBeReleased)))
+            {
+                Helpers::SetKeyEvent(keyEventArray, INPUT_KEYBOARD, static_cast<WORD>(shortcutToBeSent.GetWinKey(modifierKeyInvoked)), 0, extraInfoFlag);
+            }
+            if (shortcutToBeSent.GetCtrlKey(modifierKeyInvoked) != NULL && (shortcutToCompare.IsEmpty() || shortcutToBeSent.GetCtrlKey(modifierKeyInvoked) != shortcutToCompare.GetCtrlKey(modifierKeyInvoked)) && (keyToBeReleased == NULL || !shortcutToBeSent.CheckCtrlKey(keyToBeReleased)))
+            {
+                Helpers::SetKeyEvent(keyEventArray, INPUT_KEYBOARD, static_cast<WORD>(shortcutToBeSent.GetCtrlKey(modifierKeyInvoked)), 0, extraInfoFlag);
+            }
+            if (shortcutToBeSent.GetAltKey(modifierKeyInvoked) != NULL && (shortcutToCompare.IsEmpty() || shortcutToBeSent.GetAltKey(modifierKeyInvoked) != shortcutToCompare.GetAltKey(modifierKeyInvoked)) && (keyToBeReleased == NULL || !shortcutToBeSent.CheckAltKey(keyToBeReleased)))
+            {
+                Helpers::SetKeyEvent(keyEventArray, INPUT_KEYBOARD, static_cast<WORD>(shortcutToBeSent.GetAltKey(modifierKeyInvoked)), 0, extraInfoFlag);
+            }
+            if (shortcutToBeSent.GetShiftKey(modifierKeyInvoked) != NULL && (shortcutToCompare.IsEmpty() || shortcutToBeSent.GetShiftKey(modifierKeyInvoked) != shortcutToCompare.GetShiftKey(modifierKeyInvoked)) && (keyToBeReleased == NULL || !shortcutToBeSent.CheckShiftKey(keyToBeReleased)))
+            {
+                Helpers::SetKeyEvent(keyEventArray, INPUT_KEYBOARD, static_cast<WORD>(shortcutToBeSent.GetShiftKey(modifierKeyInvoked)), 0, extraInfoFlag);
+            }
+        }
+
+        // If key up is to be sent, send in the order Shift, Alt, Ctrl, Win
+        else
+        {
+            // If shortcutToCompare is non-empty, then the key event is sent only if both shortcut's don't have the same modifier key. If keyToBeReleased is non-NULL, then the key event is sent if either the shortcuts don't have the same modifier or if the shortcutToBeSent's modifier matches the keyToBeReleased
+            if (shortcutToBeSent.GetShiftKey(modifierKeyInvoked) != NULL && (shortcutToCompare.IsEmpty() || shortcutToBeSent.GetShiftKey(modifierKeyInvoked) != shortcutToCompare.GetShiftKey(modifierKeyInvoked) || shortcutToBeSent.CheckShiftKey(keyToBeReleased)))
+            {
+                Helpers::SetKeyEvent(keyEventArray, INPUT_KEYBOARD, static_cast<WORD>(shortcutToBeSent.GetShiftKey(modifierKeyInvoked)), KEYEVENTF_KEYUP, extraInfoFlag);
+            }
+            if (shortcutToBeSent.GetAltKey(modifierKeyInvoked) != NULL && (shortcutToCompare.IsEmpty() || shortcutToBeSent.GetAltKey(modifierKeyInvoked) != shortcutToCompare.GetAltKey(modifierKeyInvoked) || shortcutToBeSent.CheckAltKey(keyToBeReleased)))
+            {
+                Helpers::SetKeyEvent(keyEventArray, INPUT_KEYBOARD, static_cast<WORD>(shortcutToBeSent.GetAltKey(modifierKeyInvoked)), KEYEVENTF_KEYUP, extraInfoFlag);
+            }
+            if (shortcutToBeSent.GetCtrlKey(modifierKeyInvoked) != NULL && (shortcutToCompare.IsEmpty() || shortcutToBeSent.GetCtrlKey(modifierKeyInvoked) != shortcutToCompare.GetCtrlKey(modifierKeyInvoked) || shortcutToBeSent.CheckCtrlKey(keyToBeReleased)))
+            {
+                Helpers::SetKeyEvent(keyEventArray, INPUT_KEYBOARD, static_cast<WORD>(shortcutToBeSent.GetCtrlKey(modifierKeyInvoked)), KEYEVENTF_KEYUP, extraInfoFlag);
+            }
+            if (shortcutToBeSent.GetWinKey(modifierKeyInvoked) != NULL && (shortcutToCompare.IsEmpty() || shortcutToBeSent.GetWinKey(modifierKeyInvoked) != shortcutToCompare.GetWinKey(modifierKeyInvoked) || shortcutToBeSent.CheckWinKey(keyToBeReleased)))
+            {
+                Helpers::SetKeyEvent(keyEventArray, INPUT_KEYBOARD, static_cast<WORD>(shortcutToBeSent.GetWinKey(modifierKeyInvoked)), KEYEVENTF_KEYUP, extraInfoFlag);
+            }
+        }
+    }
+
+    void SetTextKeyEvents(std::vector<INPUT>& keyEventArray, const std::wstring& remapping)
+    {
+        for (wchar_t c : remapping)
+        {
+            for (DWORD flag : { 0, KEYEVENTF_KEYUP })
+            {
+                INPUT input{};
+                input.type = INPUT_KEYBOARD;
+                input.ki.dwFlags = KEYEVENTF_UNICODE | flag;
+                input.ki.dwExtraInfo = KeyboardManagerConstants::KEYBOARDMANAGER_SHORTCUT_FLAG;
+                input.ki.wScan = c;
+                keyEventArray.push_back(input);
+            }
+        }
+    }
+
+    // Function to filter the key codes for artificial key codes
+    int32_t FilterArtificialKeys(const int32_t& key)
+    {
+        switch (key)
+        {
+        // If a key is remapped to VK_WIN_BOTH, we send VK_LWIN instead
+        case CommonSharedConstants::VK_WIN_BOTH:
+            return VK_LWIN;
+        }
+
+        return key;
+    }
+
+    // Function to sort a vector of shortcuts based on it's size
+    void SortShortcutVectorBasedOnSize(std::vector<Shortcut>& shortcutVector)
+    {
+        std::sort(shortcutVector.begin(), shortcutVector.end(), [](Shortcut first, Shortcut second) {
+            return first.Size() > second.Size();
+        });
+    }
+}