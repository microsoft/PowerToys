--- conflicted
+++ resolved
@@ -1,219 +1,214 @@
-#pragma once
-#include "Helpers.h"
-#include "Shortcut.h"
-#include "RemapShortcut.h"
-#include <mutex>
-#include "KeyboardManagerConstants.h"
-#include "../common/keyboard_layout.h"
-#include <functional>
-#include <interface/lowlevel_keyboard_event_data.h>
-<<<<<<< HEAD
-#include <mutex>
-#include <winrt/Windows.UI.Xaml.Controls.h>
-#include <../common/settings_helpers.h>
-#include <variant>
-
-using namespace winrt::Windows::UI::Xaml::Controls;
-class RemapKey;
-class RemapShortcut;
-=======
-
-class KeyDelay;
-
-namespace winrt::Windows::UI::Xaml::Controls
-{
-    struct StackPanel;
-}
->>>>>>> 6a9badd3
-
-// Enum type to store different states of the UI
-enum class KeyboardManagerUIState
-{
-    // If set to this value then there is no keyboard manager window currently active that requires a hook
-    Deactivated,
-    // If set to this value then the detect key window is currently active and it requires a hook
-    DetectSingleKeyRemapWindowActivated,
-    // If set to this value then the edit keyboard window is currently active and remaps should not be applied
-    EditKeyboardWindowActivated,
-    // If set to this value then the detect shortcut window is currently active and it requires a hook
-    DetectShortcutWindowActivated,
-    // If set to this value then the edit shortcuts window is currently active and remaps should not be applied
-    EditShortcutsWindowActivated
-};
-
-// Class to store the shared state of the keyboard manager between the UI and the hook
-class KeyboardManagerState
-{
-private:
-    // State variable used to store which UI window is currently active that requires interaction with the hook
-    KeyboardManagerUIState uiState;
-    std::mutex uiState_mutex;
-
-    // Window handle for the current UI window which is active. Should be set to nullptr if UI is deactivated
-    HWND currentUIWindow;
-    std::mutex currentUIWindow_mutex;
-
-    // Object to store the shortcut detected in the detect shortcut UI window. Gets cleared on releasing keys. This is used in both the backend and the UI.
-    Shortcut detectedShortcut;
-    std::mutex detectedShortcut_mutex;
-
-    // Object to store the shortcut state displayed in the UI window. Always stores last displayed shortcut irrespective of releasing keys. This is used in both the backend and the UI.
-    Shortcut currentShortcut;
-    std::mutex currentShortcut_mutex;
-
-    // Store detected remap key in the remap UI window. This is used in both the backend and the UI.
-    DWORD detectedRemapKey;
-    std::mutex detectedRemapKey_mutex;
-
-    // Stores the UI element which is to be updated based on the remap key entered.
-    winrt::Windows::Foundation::IInspectable currentSingleKeyUI;
-    std::mutex currentSingleKeyUI_mutex;
-
-    // Stores the UI element which is to be updated based on the shortcut entered (each stackpanel represents a row of keys)
-    winrt::Windows::Foundation::IInspectable currentShortcutUI1;
-    winrt::Windows::Foundation::IInspectable currentShortcutUI2;
-    std::mutex currentShortcutUI_mutex;
-
-    // Stores the current configuration name.
-    std::wstring currentConfig = KeyboardManagerConstants::DefaultConfiguration;
-    std::mutex currentConfig_mutex;
-
-    // Handle of named mutex used for configuration file.
-    HANDLE configFile_mutex;
-
-    // Registered KeyDelay objects, used to notify delayed key events.
-    std::map<DWORD, std::unique_ptr<KeyDelay>> keyDelays;
-    std::mutex keyDelays_mutex;
-
-    // Stores the activated target application in app-specfic shortcut
-    std::wstring activatedAppSpecificShortcutTarget;
-
-    // Display a key by appending a border Control as a child of the panel.
-    void AddKeyToLayout(const winrt::Windows::UI::Xaml::Controls::StackPanel& panel, const winrt::hstring& key);
-
-public:
-    // The map members and their mutexes are left as public since the maps are used extensively in dllmain.cpp.
-    // Maps which store the remappings for each of the features. The bool fields should be initialized to false. They are used to check the current state of the shortcut (i.e is that particular shortcut currently pressed down or not).
-    // Stores single key remappings
-    std::unordered_map<DWORD, std::variant<DWORD, Shortcut>> singleKeyReMap;
-    std::mutex singleKeyReMap_mutex;
-
-    // Stores keys which need to be changed from toggle behavior to modifier behavior. Eg. Caps Lock
-    std::unordered_map<DWORD, bool> singleKeyToggleToMod;
-    std::mutex singleKeyToggleToMod_mutex;
-
-    // Stores the os level shortcut remappings
-    std::map<Shortcut, RemapShortcut> osLevelShortcutReMap;
-    std::mutex osLevelShortcutReMap_mutex;
-
-    // Stores the app-specific shortcut remappings. Maps application name to the shortcut map
-    std::map<std::wstring, std::map<Shortcut, RemapShortcut>> appSpecificShortcutReMap;
-    std::mutex appSpecificShortcutReMap_mutex;
-
-    // Stores the keyboard layout
-    LayoutMap keyboardMap;
-
-    // Constructor
-    KeyboardManagerState();
-
-    // Destructor
-    ~KeyboardManagerState();
-
-    // Function to reset the UI state members
-    void ResetUIState();
-
-    // Function to check the if the UI state matches the argument state. For states with detect windows it also checks if the window is in focus.
-    bool CheckUIState(KeyboardManagerUIState state);
-
-    // Function to set the window handle of the current UI window that is activated
-    void SetCurrentUIWindow(HWND windowHandle);
-
-    // Function to set the UI state. When a window is activated, the handle to the window can be passed in the windowHandle argument.
-    void SetUIState(KeyboardManagerUIState state, HWND windowHandle = nullptr);
-
-    // Function to clear the OS Level shortcut remapping table
-    void ClearOSLevelShortcuts();
-
-    // Function to clear the Keys remapping table
-    void ClearSingleKeyRemaps();
-
-    // Function to clear the App specific shortcut remapping table
-    void ClearAppSpecificShortcuts();
-
-    // Function to add a new single key to key remapping
-    bool AddSingleKeyRemap(const DWORD& originalKey, const DWORD& newRemapKey);
-
-    // Function to add a new single key to shortcut remapping
-    bool AddSingleKeyRemap(const DWORD& originalKey, const Shortcut& newRemapShortcut);
-
-    // Function to add a new OS level shortcut remapping
-    bool AddOSLevelShortcut(const Shortcut& originalSC, const Shortcut& newSC);
-
-    // Function to add a new App specific level shortcut remapping
-    bool AddAppSpecificShortcut(const std::wstring& app, const Shortcut& originalSC, const Shortcut& newSC);
-
-    // Function to set the textblock of the detect shortcut UI so that it can be accessed by the hook
-    void ConfigureDetectShortcutUI(const winrt::Windows::UI::Xaml::Controls::StackPanel& textBlock1, const winrt::Windows::UI::Xaml::Controls::StackPanel& textBlock2);
-
-    // Function to set the textblock of the detect remap key UI so that it can be accessed by the hook
-    void ConfigureDetectSingleKeyRemapUI(const winrt::Windows::UI::Xaml::Controls::StackPanel& textBlock);
-
-    // Function to update the detect shortcut UI based on the entered keys
-    void UpdateDetectShortcutUI();
-
-    // Function to update the detect remap key UI based on the entered key.
-    void UpdateDetectSingleKeyRemapUI();
-
-    // Function to return the currently detected shortcut which is displayed on the UI
-    Shortcut GetDetectedShortcut();
-
-    // Function to return the currently detected remap key which is displayed on the UI
-    DWORD GetDetectedSingleRemapKey();
-
-    // Function which can be used in HandleKeyboardHookEvent before the single key remap event to use the UI and suppress events while the remap window is active.
-    KeyboardManagerHelper::KeyboardHookDecision DetectSingleRemapKeyUIBackend(LowlevelKeyboardEvent* data);
-
-    // Function which can be used in HandleKeyboardHookEvent before the os level shortcut remap event to use the UI and suppress events while the remap window is active.
-    KeyboardManagerHelper::KeyboardHookDecision DetectShortcutUIBackend(LowlevelKeyboardEvent* data);
-
-    // Add a KeyDelay object to get delayed key presses events for a given virtual key
-    // NOTE: this will throw an exception if a virtual key is registered twice.
-    // NOTE*: the virtual key should represent the original, unmapped virtual key.
-    void RegisterKeyDelay(
-        DWORD key,
-        std::function<void(DWORD)> onShortPress,
-        std::function<void(DWORD)> onLongPressDetected,
-        std::function<void(DWORD)> onLongPressReleased);
-
-    // Remove a KeyDelay.
-    // NOTE: this method will throw if the virtual key is not registered beforehand.
-    // NOTE*: the virtual key should represent the original, unmapped virtual key.
-    void UnregisterKeyDelay(DWORD key);
-
-    // Handle a key event, for a delayed key.
-    bool HandleKeyDelayEvent(LowlevelKeyboardEvent* ev);
-
-    // Update the currently selected single key remap
-    void SelectDetectedRemapKey(DWORD key);
-
-    // Update the currently selected shortcut.
-    void SelectDetectedShortcut(DWORD key);
-
-    // Reset the shortcut (backend) state after releasing a key.
-    void ResetDetectedShortcutKey(DWORD key);
-
-    // Save the updated configuration.
-    bool SaveConfigToFile();
-
-    // Sets the Current Active Configuration Name.
-    void SetCurrentConfigName(const std::wstring& configName);
-
-    // Gets the Current Active Configuration Name.
-    std::wstring GetCurrentConfigName();
-
-    // Sets the activated target application in app-specfic shortcut
-    void SetActivatedApp(const std::wstring& appName);
-
-    // Gets the activated target application in app-specfic shortcut
-    std::wstring GetActivatedApp();
-};
+#pragma once
+#include <mutex>
+#include "KeyboardManagerConstants.h"
+#include "../common/keyboard_layout.h"
+#include <functional>
+#include <interface/lowlevel_keyboard_event_data.h>
+#include <variant>
+#include "Shortcut.h"
+#include "RemapKey.h"
+#include "RemapShortcut.h"
+
+class KeyDelay;
+
+namespace KeyboardManagerHelper
+{
+    enum class KeyboardHookDecision;
+}
+
+namespace winrt::Windows::UI::Xaml::Controls
+{
+    struct StackPanel;
+}
+
+// Enum type to store different states of the UI
+enum class KeyboardManagerUIState
+{
+    // If set to this value then there is no keyboard manager window currently active that requires a hook
+    Deactivated,
+    // If set to this value then the detect key window is currently active and it requires a hook
+    DetectSingleKeyRemapWindowActivated,
+    // If set to this value then the edit keyboard window is currently active and remaps should not be applied
+    EditKeyboardWindowActivated,
+    // If set to this value then the detect shortcut window is currently active and it requires a hook
+    DetectShortcutWindowActivated,
+    // If set to this value then the edit shortcuts window is currently active and remaps should not be applied
+    EditShortcutsWindowActivated
+};
+
+// Class to store the shared state of the keyboard manager between the UI and the hook
+class KeyboardManagerState
+{
+private:
+    // State variable used to store which UI window is currently active that requires interaction with the hook
+    KeyboardManagerUIState uiState;
+    std::mutex uiState_mutex;
+
+    // Window handle for the current UI window which is active. Should be set to nullptr if UI is deactivated
+    HWND currentUIWindow;
+    std::mutex currentUIWindow_mutex;
+
+    // Object to store the shortcut detected in the detect shortcut UI window. Gets cleared on releasing keys. This is used in both the backend and the UI.
+    Shortcut detectedShortcut;
+    std::mutex detectedShortcut_mutex;
+
+    // Object to store the shortcut state displayed in the UI window. Always stores last displayed shortcut irrespective of releasing keys. This is used in both the backend and the UI.
+    Shortcut currentShortcut;
+    std::mutex currentShortcut_mutex;
+
+    // Store detected remap key in the remap UI window. This is used in both the backend and the UI.
+    DWORD detectedRemapKey;
+    std::mutex detectedRemapKey_mutex;
+
+    // Stores the UI element which is to be updated based on the remap key entered.
+    winrt::Windows::Foundation::IInspectable currentSingleKeyUI;
+    std::mutex currentSingleKeyUI_mutex;
+
+    // Stores the UI element which is to be updated based on the shortcut entered (each stackpanel represents a row of keys)
+    winrt::Windows::Foundation::IInspectable currentShortcutUI1;
+    winrt::Windows::Foundation::IInspectable currentShortcutUI2;
+    std::mutex currentShortcutUI_mutex;
+
+    // Stores the current configuration name.
+    std::wstring currentConfig = KeyboardManagerConstants::DefaultConfiguration;
+    std::mutex currentConfig_mutex;
+
+    // Handle of named mutex used for configuration file.
+    HANDLE configFile_mutex;
+
+    // Registered KeyDelay objects, used to notify delayed key events.
+    std::map<DWORD, std::unique_ptr<KeyDelay>> keyDelays;
+    std::mutex keyDelays_mutex;
+
+    // Stores the activated target application in app-specfic shortcut
+    std::wstring activatedAppSpecificShortcutTarget;
+
+    // Display a key by appending a border Control as a child of the panel.
+    void AddKeyToLayout(const winrt::Windows::UI::Xaml::Controls::StackPanel& panel, const winrt::hstring& key);
+
+public:
+    // The map members and their mutexes are left as public since the maps are used extensively in dllmain.cpp.
+    // Maps which store the remappings for each of the features. The bool fields should be initialized to false. They are used to check the current state of the shortcut (i.e is that particular shortcut currently pressed down or not).
+    // Stores single key remappings
+    std::unordered_map<DWORD, std::variant<DWORD, Shortcut>> singleKeyReMap;
+    std::mutex singleKeyReMap_mutex;
+
+    // Stores keys which need to be changed from toggle behavior to modifier behavior. Eg. Caps Lock
+    std::unordered_map<DWORD, bool> singleKeyToggleToMod;
+    std::mutex singleKeyToggleToMod_mutex;
+
+    // Stores the os level shortcut remappings
+    std::map<Shortcut, RemapShortcut> osLevelShortcutReMap;
+    std::mutex osLevelShortcutReMap_mutex;
+
+    // Stores the app-specific shortcut remappings. Maps application name to the shortcut map
+    std::map<std::wstring, std::map<Shortcut, RemapShortcut>> appSpecificShortcutReMap;
+    std::mutex appSpecificShortcutReMap_mutex;
+
+    // Stores the keyboard layout
+    LayoutMap keyboardMap;
+
+    // Constructor
+    KeyboardManagerState();
+
+    // Destructor
+    ~KeyboardManagerState();
+
+    // Function to reset the UI state members
+    void ResetUIState();
+
+    // Function to check the if the UI state matches the argument state. For states with detect windows it also checks if the window is in focus.
+    bool CheckUIState(KeyboardManagerUIState state);
+
+    // Function to set the window handle of the current UI window that is activated
+    void SetCurrentUIWindow(HWND windowHandle);
+
+    // Function to set the UI state. When a window is activated, the handle to the window can be passed in the windowHandle argument.
+    void SetUIState(KeyboardManagerUIState state, HWND windowHandle = nullptr);
+
+    // Function to clear the OS Level shortcut remapping table
+    void ClearOSLevelShortcuts();
+
+    // Function to clear the Keys remapping table
+    void ClearSingleKeyRemaps();
+
+    // Function to clear the App specific shortcut remapping table
+    void ClearAppSpecificShortcuts();
+
+    // Function to add a new single key to key remapping
+    bool AddSingleKeyRemap(const DWORD& originalKey, const DWORD& newRemapKey);
+
+    // Function to add a new single key to shortcut remapping
+    bool AddSingleKeyRemap(const DWORD& originalKey, const Shortcut& newRemapShortcut);
+
+    // Function to add a new OS level shortcut remapping
+    bool AddOSLevelShortcut(const Shortcut& originalSC, const Shortcut& newSC);
+
+    // Function to add a new App specific level shortcut remapping
+    bool AddAppSpecificShortcut(const std::wstring& app, const Shortcut& originalSC, const Shortcut& newSC);
+
+    // Function to set the textblock of the detect shortcut UI so that it can be accessed by the hook
+    void ConfigureDetectShortcutUI(const winrt::Windows::UI::Xaml::Controls::StackPanel& textBlock1, const winrt::Windows::UI::Xaml::Controls::StackPanel& textBlock2);
+
+    // Function to set the textblock of the detect remap key UI so that it can be accessed by the hook
+    void ConfigureDetectSingleKeyRemapUI(const winrt::Windows::UI::Xaml::Controls::StackPanel& textBlock);
+
+    // Function to update the detect shortcut UI based on the entered keys
+    void UpdateDetectShortcutUI();
+
+    // Function to update the detect remap key UI based on the entered key.
+    void UpdateDetectSingleKeyRemapUI();
+
+    // Function to return the currently detected shortcut which is displayed on the UI
+    Shortcut GetDetectedShortcut();
+
+    // Function to return the currently detected remap key which is displayed on the UI
+    DWORD GetDetectedSingleRemapKey();
+
+    // Function which can be used in HandleKeyboardHookEvent before the single key remap event to use the UI and suppress events while the remap window is active.
+    KeyboardManagerHelper::KeyboardHookDecision DetectSingleRemapKeyUIBackend(LowlevelKeyboardEvent* data);
+
+    // Function which can be used in HandleKeyboardHookEvent before the os level shortcut remap event to use the UI and suppress events while the remap window is active.
+    KeyboardManagerHelper::KeyboardHookDecision DetectShortcutUIBackend(LowlevelKeyboardEvent* data);
+
+    // Add a KeyDelay object to get delayed key presses events for a given virtual key
+    // NOTE: this will throw an exception if a virtual key is registered twice.
+    // NOTE*: the virtual key should represent the original, unmapped virtual key.
+    void RegisterKeyDelay(
+        DWORD key,
+        std::function<void(DWORD)> onShortPress,
+        std::function<void(DWORD)> onLongPressDetected,
+        std::function<void(DWORD)> onLongPressReleased);
+
+    // Remove a KeyDelay.
+    // NOTE: this method will throw if the virtual key is not registered beforehand.
+    // NOTE*: the virtual key should represent the original, unmapped virtual key.
+    void UnregisterKeyDelay(DWORD key);
+
+    // Handle a key event, for a delayed key.
+    bool HandleKeyDelayEvent(LowlevelKeyboardEvent* ev);
+
+    // Update the currently selected single key remap
+    void SelectDetectedRemapKey(DWORD key);
+
+    // Update the currently selected shortcut.
+    void SelectDetectedShortcut(DWORD key);
+
+    // Reset the shortcut (backend) state after releasing a key.
+    void ResetDetectedShortcutKey(DWORD key);
+
+    // Save the updated configuration.
+    bool SaveConfigToFile();
+
+    // Sets the Current Active Configuration Name.
+    void SetCurrentConfigName(const std::wstring& configName);
+
+    // Gets the Current Active Configuration Name.
+    std::wstring GetCurrentConfigName();
+
+    // Sets the activated target application in app-specfic shortcut
+    void SetActivatedApp(const std::wstring& appName);
+
+    // Gets the activated target application in app-specfic shortcut
+    std::wstring GetActivatedApp();
+};