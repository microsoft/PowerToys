--- conflicted
+++ resolved
@@ -18,12 +18,8 @@
     __declspec(dllexport) intptr_t HandleOSLevelShortcutRemapEvent(InputInterface& ii, LowlevelKeyboardEvent* data, KeyboardManagerState& keyboardManagerState) noexcept;
 
     // Function to a handle an app-specific shortcut remap
-<<<<<<< HEAD
     __declspec(dllexport) intptr_t HandleAppSpecificShortcutRemapEvent(InputInterface& ii, LowlevelKeyboardEvent* data, KeyboardManagerState& keyboardManagerState) noexcept;
-=======
-    intptr_t HandleAppSpecificShortcutRemapEvent(LowlevelKeyboardEvent* data, KeyboardManagerState& keyboardManagerState) noexcept;
 
     // Function to ensure Num Lock state does not change when it is suppressed by the low level hook
-    void SetNumLockToPreviousState();
->>>>>>> d0e4dabe
+    void SetNumLockToPreviousState(InputInterface& ii);
 };