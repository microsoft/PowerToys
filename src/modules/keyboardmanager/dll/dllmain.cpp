#include "pch.h"
#include <interface/powertoy_module_interface.h>
#include <interface/lowlevel_keyboard_event_data.h>
#include <interface/win_hook_event_data.h>
#include <common/settings_objects.h>
#include <common/shared_constants.h>
#include "resource.h"
#include <keyboardmanager/ui/EditKeyboardWindow.h>
#include <keyboardmanager/ui/EditShortcutsWindow.h>
#include <keyboardmanager/common/KeyboardManagerState.h>
#include <keyboardmanager/common/Shortcut.h>
#include <keyboardmanager/common/RemapShortcut.h>
#include <keyboardmanager/common/KeyboardManagerConstants.h>
#include <common/settings_helpers.h>
#include <common/debug_control.h>
#include <keyboardmanager/common/trace.h>
#include "KeyboardEventHandlers.h"
#include "Input.h"

extern "C" IMAGE_DOS_HEADER __ImageBase;

BOOL APIENTRY DllMain(HMODULE hModule, DWORD ul_reason_for_call, LPVOID lpReserved)
{
    switch (ul_reason_for_call)
    {
    case DLL_PROCESS_ATTACH:
        Trace::RegisterProvider();
        break;
    case DLL_THREAD_ATTACH:
    case DLL_THREAD_DETACH:
        break;
    case DLL_PROCESS_DETACH:
        Trace::UnregisterProvider();
        break;
    }
    return TRUE;
}

// Implement the PowerToy Module Interface and all the required methods.
class KeyboardManager : public PowertoyModuleIface
{
private:
    // The PowerToy state.
    bool m_enabled = false;

    // The PowerToy name that will be shown in the settings.
    const std::wstring app_name = GET_RESOURCE_STRING(IDS_KEYBOARDMANAGER);

    // Low level hook handles
    static HHOOK hook_handle;

    // Required for Unhook in old versions of Windows
    static HHOOK hook_handle_copy;

    // Static pointer to the current keyboardmanager object required for accessing the HandleKeyboardHookEvent function in the hook procedure (Only global or static variables can be accessed in a hook procedure CALLBACK)
    static KeyboardManager* keyboardmanager_object_ptr;

    // Variable which stores all the state information to be shared between the UI and back-end
    KeyboardManagerState keyboardManagerState;

    // Object of class which implements InputInterface. Required for calling library functions while enabling testing
    Input inputHandler;

public:
    // Constructor
    KeyboardManager()
    {
        // Load the initial configuration.
        load_config();

        // Set the static pointer to the newest object of the class
        keyboardmanager_object_ptr = this;
    };

    // Load config from the saved settings.
    void load_config()
    {
        try
        {
            PowerToysSettings::PowerToyValues settings =
                PowerToysSettings::PowerToyValues::load_from_settings_file(get_name());
            auto current_config = settings.get_string_value(KeyboardManagerConstants::ActiveConfigurationSettingName);

            if (current_config)
            {
                keyboardManagerState.SetCurrentConfigName(*current_config);
                // Read the config file and load the remaps.
                auto configFile = json::from_file(PTSettingsHelper::get_module_save_folder_location(KeyboardManagerConstants::ModuleName) + L"\\" + *current_config + L".json");
                if (configFile)
                {
                    auto jsonData = *configFile;
                    auto remapKeysData = jsonData.GetNamedObject(KeyboardManagerConstants::RemapKeysSettingName);
                    auto remapShortcutsData = jsonData.GetNamedObject(KeyboardManagerConstants::RemapShortcutsSettingName);
                    keyboardManagerState.ClearSingleKeyRemaps();

                    if (remapKeysData)
                    {
                        auto inProcessRemapKeys = remapKeysData.GetNamedArray(KeyboardManagerConstants::InProcessRemapKeysSettingName);
                        for (const auto& it : inProcessRemapKeys)
                        {
                            try
                            {
                                auto originalKey = it.GetObjectW().GetNamedString(KeyboardManagerConstants::OriginalKeysSettingName);
                                auto newRemapKey = it.GetObjectW().GetNamedString(KeyboardManagerConstants::NewRemapKeysSettingName);
                                keyboardManagerState.AddSingleKeyRemap(std::stoul(originalKey.c_str()), std::stoul(newRemapKey.c_str()));
                            }
                            catch (...)
                            {
                                // Improper Key Data JSON. Try the next remap.
                            }
                        }
                    }

                    keyboardManagerState.ClearOSLevelShortcuts();
                    if (remapShortcutsData)
                    {
                        auto globalRemapShortcuts = remapShortcutsData.GetNamedArray(KeyboardManagerConstants::GlobalRemapShortcutsSettingName);
                        for (const auto& it : globalRemapShortcuts)
                        {
                            try
                            {
                                auto originalKeys = it.GetObjectW().GetNamedString(KeyboardManagerConstants::OriginalKeysSettingName);
                                auto newRemapKeys = it.GetObjectW().GetNamedString(KeyboardManagerConstants::NewRemapKeysSettingName);
                                Shortcut originalSC(originalKeys.c_str());
                                Shortcut newRemapSC(newRemapKeys.c_str());
                                keyboardManagerState.AddOSLevelShortcut(originalSC, newRemapSC);
                            }
                            catch (...)
                            {
                                // Improper Key Data JSON. Try the next shortcut.
                            }
                        }
                    }
                }
            }
        }
        catch (...)
        {
            // Unable to load inital config.
        }
    }

    // Destroy the powertoy and free memory
    virtual void destroy() override
    {
        stop_lowlevel_keyboard_hook();
        delete this;
    }

    // Return the display name of the powertoy, this will be cached by the runner
    virtual const wchar_t* get_name() override
    {
        return app_name.c_str();
    }

    // Return array of the names of all events that this powertoy listens for, with
    // nullptr as the last element of the array. Nullptr can also be returned for empty
    // list.
    virtual const wchar_t** get_events() override
    {
        static const wchar_t* events[] = { ll_keyboard, nullptr };

        return events;
    }

    // Return JSON with the configuration options.
    virtual bool get_config(wchar_t* buffer, int* buffer_size) override
    {
        HINSTANCE hinstance = reinterpret_cast<HINSTANCE>(&__ImageBase);

        // Create a Settings object.
        PowerToysSettings::Settings settings(hinstance, get_name());
        settings.set_description(IDS_SETTINGS_DESCRIPTION);
        settings.set_overview_link(L"https://aka.ms/PowerToysOverview_KeyboardManager");

        return settings.serialize_to_buffer(buffer, buffer_size);
    }

    // Signal from the Settings editor to call a custom action.
    // This can be used to spawn more complex editors.
    virtual void call_custom_action(const wchar_t* action) override
    {
        static UINT custom_action_num_calls = 0;
        try
        {
            // Parse the action values, including name.
            PowerToysSettings::CustomActionObject action_object =
                PowerToysSettings::CustomActionObject::from_json_string(action);
            HINSTANCE hInstance = reinterpret_cast<HINSTANCE>(&__ImageBase);

            if (action_object.get_name() == L"RemapKeyboard")
            {
                if (!CheckEditKeyboardWindowActive() && !CheckEditShortcutsWindowActive())
                {
                    std::thread(createEditKeyboardWindow, hInstance, std::ref(keyboardManagerState)).detach();
                }
            }
            else if (action_object.get_name() == L"EditShortcut")
            {
                if (!CheckEditKeyboardWindowActive() && !CheckEditShortcutsWindowActive())
                {
                    std::thread(createEditShortcutsWindow, hInstance, std::ref(keyboardManagerState)).detach();
                }
            }
        }
        catch (std::exception&)
        {
            // Improper JSON.
        }
    }

    // Called by the runner to pass the updated settings values as a serialized JSON.
    virtual void set_config(const wchar_t* config) override
    {
        try
        {
            // Parse the input JSON string.
            PowerToysSettings::PowerToyValues values =
                PowerToysSettings::PowerToyValues::from_json_string(config);

            // If you don't need to do any custom processing of the settings, proceed
            // to persists the values calling:
            values.save_to_settings_file();
        }
        catch (std::exception&)
        {
            // Improper JSON.
        }
    }

    // Enable the powertoy
    virtual void enable()
    {
        m_enabled = true;
        // Log telemetry
        Trace::EnableKeyboardManager(true);
        // Start keyboard hook
        start_lowlevel_keyboard_hook();
    }

    // Disable the powertoy
    virtual void disable()
    {
        m_enabled = false;
        // Log telemetry
        Trace::EnableKeyboardManager(false);
        // Close active windows
        CloseActiveEditKeyboardWindow();
        CloseActiveEditShortcutsWindow();
        // Stop keyboard hook
        stop_lowlevel_keyboard_hook();
    }

    // Returns if the powertoys is enabled
    virtual bool is_enabled() override
    {
        return m_enabled;
    }

    // Handle incoming event, data is event-specific
    virtual intptr_t signal_event(const wchar_t* name, intptr_t data) override
    {
        return 0;
    }

    virtual void register_system_menu_helper(PowertoySystemMenuIface* helper) override {}

    virtual void signal_system_menu_action(const wchar_t* name) override {}

    // Hook procedure definition
    static LRESULT CALLBACK hook_proc(int nCode, WPARAM wParam, LPARAM lParam)
    {
        LowlevelKeyboardEvent event;
        if (nCode == HC_ACTION)
        {
            event.lParam = reinterpret_cast<KBDLLHOOKSTRUCT*>(lParam);
            event.wParam = wParam;
            if (keyboardmanager_object_ptr->HandleKeyboardHookEvent(&event) == 1)
            {
                // Reset Num Lock whenever a NumLock key down event is suppressed since Num Lock key state change occurs before it is intercepted by low level hooks
                if (event.lParam->vkCode == VK_NUMLOCK && (event.wParam == WM_KEYDOWN || event.wParam == WM_SYSKEYDOWN) && event.lParam->dwExtraInfo != KeyboardManagerConstants::KEYBOARDMANAGER_SUPPRESS_FLAG)
                {
                    KeyboardEventHandlers::SetNumLockToPreviousState(keyboardmanager_object_ptr->inputHandler);
                }
                return 1;
            }
        }
        return CallNextHookEx(hook_handle_copy, nCode, wParam, lParam);
    }

    void start_lowlevel_keyboard_hook()
    {
#if defined(DISABLE_LOWLEVEL_HOOKS_WHEN_DEBUGGED)
        if (IsDebuggerPresent())
        {
            return;
        }
#endif

        if (!hook_handle)
        {
            hook_handle = SetWindowsHookEx(WH_KEYBOARD_LL, hook_proc, GetModuleHandle(NULL), NULL);
            hook_handle_copy = hook_handle;
            if (!hook_handle)
            {
                throw std::runtime_error("Cannot install keyboard listener");
            }
        }
    }

    // Function to terminate the low level hook
    void stop_lowlevel_keyboard_hook()
    {
        if (hook_handle)
        {
            UnhookWindowsHookEx(hook_handle);
            hook_handle = nullptr;
        }
    }

    // Function called by the hook procedure to handle the events. This is the starting point function for remapping
    intptr_t HandleKeyboardHookEvent(LowlevelKeyboardEvent* data) noexcept
    {
        // If key has suppress flag, then suppress it
        if (data->lParam->dwExtraInfo == KeyboardManagerConstants::KEYBOARDMANAGER_SUPPRESS_FLAG)
        {
            return 1;
        }

        // If the Detect Key Window is currently activated, then suppress the keyboard event
        KeyboardManagerHelper::KeyboardHookDecision singleKeyRemapUIDetected = keyboardManagerState.DetectSingleRemapKeyUIBackend(data);
        if (singleKeyRemapUIDetected == KeyboardManagerHelper::KeyboardHookDecision::Suppress)
        {
            return 1;
        }
        else if (singleKeyRemapUIDetected == KeyboardManagerHelper::KeyboardHookDecision::SkipHook)
        {
            return 0;
        }

        // Remap a key
        intptr_t SingleKeyRemapResult = KeyboardEventHandlers::HandleSingleKeyRemapEvent(inputHandler, data, keyboardManagerState);

        // Single key remaps have priority. If a key is remapped, only the remapped version should be visible to the shortcuts and hence the event should be suppressed here.
        if (SingleKeyRemapResult == 1)
        {
            return 1;
        }

        // If the Detect Shortcut Window is currently activated, then suppress the keyboard event
        KeyboardManagerHelper::KeyboardHookDecision shortcutUIDetected = keyboardManagerState.DetectShortcutUIBackend(data);
        if (shortcutUIDetected == KeyboardManagerHelper::KeyboardHookDecision::Suppress)
        {
            return 1;
        }
        else if (shortcutUIDetected == KeyboardManagerHelper::KeyboardHookDecision::SkipHook)
        {
            return 0;
        }

        //// Remap a key to behave like a modifier instead of a toggle
        //intptr_t SingleKeyToggleToModResult = KeyboardEventHandlers::HandleSingleKeyToggleToModEvent(inputHandler, data, keyboardManagerState);

        // Handle an app-specific shortcut remapping
        intptr_t AppSpecificShortcutRemapResult = KeyboardEventHandlers::HandleAppSpecificShortcutRemapEvent(inputHandler, data, keyboardManagerState);
<<<<<<< HEAD

        // If an app-specific shortcut is remapped then the os-level shortcut remapping should be suppressed.
        if (AppSpecificShortcutRemapResult == 1)
        {
            return 1;
        }

        // Handle an os-level shortcut remapping
        intptr_t OSLevelShortcutRemapResult = KeyboardEventHandlers::HandleOSLevelShortcutRemapEvent(inputHandler, data, keyboardManagerState);

        // If any of the supported types of remappings took place, then suppress the key event
        if ((SingleKeyRemapResult + OSLevelShortcutRemapResult + AppSpecificShortcutRemapResult) > 0)
=======

        // If an app-specific shortcut is remapped then the os-level shortcut remapping should be suppressed.
        if (AppSpecificShortcutRemapResult == 1)
>>>>>>> 1533c931
        {
            return 1;
        }

        // Handle an os-level shortcut remapping
        return KeyboardEventHandlers::HandleOSLevelShortcutRemapEvent(inputHandler, data, keyboardManagerState);
    }
};

HHOOK KeyboardManager::hook_handle = nullptr;
HHOOK KeyboardManager::hook_handle_copy = nullptr;
KeyboardManager* KeyboardManager::keyboardmanager_object_ptr = nullptr;

extern "C" __declspec(dllexport) PowertoyModuleIface* __cdecl powertoy_create()
{
    return new KeyboardManager();
}<|MERGE_RESOLUTION|>--- conflicted
+++ resolved
@@ -1,400 +1,385 @@
-#include "pch.h"
-#include <interface/powertoy_module_interface.h>
-#include <interface/lowlevel_keyboard_event_data.h>
-#include <interface/win_hook_event_data.h>
-#include <common/settings_objects.h>
-#include <common/shared_constants.h>
-#include "resource.h"
-#include <keyboardmanager/ui/EditKeyboardWindow.h>
-#include <keyboardmanager/ui/EditShortcutsWindow.h>
-#include <keyboardmanager/common/KeyboardManagerState.h>
-#include <keyboardmanager/common/Shortcut.h>
-#include <keyboardmanager/common/RemapShortcut.h>
-#include <keyboardmanager/common/KeyboardManagerConstants.h>
-#include <common/settings_helpers.h>
-#include <common/debug_control.h>
-#include <keyboardmanager/common/trace.h>
-#include "KeyboardEventHandlers.h"
-#include "Input.h"
-
-extern "C" IMAGE_DOS_HEADER __ImageBase;
-
-BOOL APIENTRY DllMain(HMODULE hModule, DWORD ul_reason_for_call, LPVOID lpReserved)
-{
-    switch (ul_reason_for_call)
-    {
-    case DLL_PROCESS_ATTACH:
-        Trace::RegisterProvider();
-        break;
-    case DLL_THREAD_ATTACH:
-    case DLL_THREAD_DETACH:
-        break;
-    case DLL_PROCESS_DETACH:
-        Trace::UnregisterProvider();
-        break;
-    }
-    return TRUE;
-}
-
-// Implement the PowerToy Module Interface and all the required methods.
-class KeyboardManager : public PowertoyModuleIface
-{
-private:
-    // The PowerToy state.
-    bool m_enabled = false;
-
-    // The PowerToy name that will be shown in the settings.
-    const std::wstring app_name = GET_RESOURCE_STRING(IDS_KEYBOARDMANAGER);
-
-    // Low level hook handles
-    static HHOOK hook_handle;
-
-    // Required for Unhook in old versions of Windows
-    static HHOOK hook_handle_copy;
-
-    // Static pointer to the current keyboardmanager object required for accessing the HandleKeyboardHookEvent function in the hook procedure (Only global or static variables can be accessed in a hook procedure CALLBACK)
-    static KeyboardManager* keyboardmanager_object_ptr;
-
-    // Variable which stores all the state information to be shared between the UI and back-end
-    KeyboardManagerState keyboardManagerState;
-
-    // Object of class which implements InputInterface. Required for calling library functions while enabling testing
-    Input inputHandler;
-
-public:
-    // Constructor
-    KeyboardManager()
-    {
-        // Load the initial configuration.
-        load_config();
-
-        // Set the static pointer to the newest object of the class
-        keyboardmanager_object_ptr = this;
-    };
-
-    // Load config from the saved settings.
-    void load_config()
-    {
-        try
-        {
-            PowerToysSettings::PowerToyValues settings =
-                PowerToysSettings::PowerToyValues::load_from_settings_file(get_name());
-            auto current_config = settings.get_string_value(KeyboardManagerConstants::ActiveConfigurationSettingName);
-
-            if (current_config)
-            {
-                keyboardManagerState.SetCurrentConfigName(*current_config);
-                // Read the config file and load the remaps.
-                auto configFile = json::from_file(PTSettingsHelper::get_module_save_folder_location(KeyboardManagerConstants::ModuleName) + L"\\" + *current_config + L".json");
-                if (configFile)
-                {
-                    auto jsonData = *configFile;
-                    auto remapKeysData = jsonData.GetNamedObject(KeyboardManagerConstants::RemapKeysSettingName);
-                    auto remapShortcutsData = jsonData.GetNamedObject(KeyboardManagerConstants::RemapShortcutsSettingName);
-                    keyboardManagerState.ClearSingleKeyRemaps();
-
-                    if (remapKeysData)
-                    {
-                        auto inProcessRemapKeys = remapKeysData.GetNamedArray(KeyboardManagerConstants::InProcessRemapKeysSettingName);
-                        for (const auto& it : inProcessRemapKeys)
-                        {
-                            try
-                            {
-                                auto originalKey = it.GetObjectW().GetNamedString(KeyboardManagerConstants::OriginalKeysSettingName);
-                                auto newRemapKey = it.GetObjectW().GetNamedString(KeyboardManagerConstants::NewRemapKeysSettingName);
-                                keyboardManagerState.AddSingleKeyRemap(std::stoul(originalKey.c_str()), std::stoul(newRemapKey.c_str()));
-                            }
-                            catch (...)
-                            {
-                                // Improper Key Data JSON. Try the next remap.
-                            }
-                        }
-                    }
-
-                    keyboardManagerState.ClearOSLevelShortcuts();
-                    if (remapShortcutsData)
-                    {
-                        auto globalRemapShortcuts = remapShortcutsData.GetNamedArray(KeyboardManagerConstants::GlobalRemapShortcutsSettingName);
-                        for (const auto& it : globalRemapShortcuts)
-                        {
-                            try
-                            {
-                                auto originalKeys = it.GetObjectW().GetNamedString(KeyboardManagerConstants::OriginalKeysSettingName);
-                                auto newRemapKeys = it.GetObjectW().GetNamedString(KeyboardManagerConstants::NewRemapKeysSettingName);
-                                Shortcut originalSC(originalKeys.c_str());
-                                Shortcut newRemapSC(newRemapKeys.c_str());
-                                keyboardManagerState.AddOSLevelShortcut(originalSC, newRemapSC);
-                            }
-                            catch (...)
-                            {
-                                // Improper Key Data JSON. Try the next shortcut.
-                            }
-                        }
-                    }
-                }
-            }
-        }
-        catch (...)
-        {
-            // Unable to load inital config.
-        }
-    }
-
-    // Destroy the powertoy and free memory
-    virtual void destroy() override
-    {
-        stop_lowlevel_keyboard_hook();
-        delete this;
-    }
-
-    // Return the display name of the powertoy, this will be cached by the runner
-    virtual const wchar_t* get_name() override
-    {
-        return app_name.c_str();
-    }
-
-    // Return array of the names of all events that this powertoy listens for, with
-    // nullptr as the last element of the array. Nullptr can also be returned for empty
-    // list.
-    virtual const wchar_t** get_events() override
-    {
-        static const wchar_t* events[] = { ll_keyboard, nullptr };
-
-        return events;
-    }
-
-    // Return JSON with the configuration options.
-    virtual bool get_config(wchar_t* buffer, int* buffer_size) override
-    {
-        HINSTANCE hinstance = reinterpret_cast<HINSTANCE>(&__ImageBase);
-
-        // Create a Settings object.
-        PowerToysSettings::Settings settings(hinstance, get_name());
-        settings.set_description(IDS_SETTINGS_DESCRIPTION);
-        settings.set_overview_link(L"https://aka.ms/PowerToysOverview_KeyboardManager");
-
-        return settings.serialize_to_buffer(buffer, buffer_size);
-    }
-
-    // Signal from the Settings editor to call a custom action.
-    // This can be used to spawn more complex editors.
-    virtual void call_custom_action(const wchar_t* action) override
-    {
-        static UINT custom_action_num_calls = 0;
-        try
-        {
-            // Parse the action values, including name.
-            PowerToysSettings::CustomActionObject action_object =
-                PowerToysSettings::CustomActionObject::from_json_string(action);
-            HINSTANCE hInstance = reinterpret_cast<HINSTANCE>(&__ImageBase);
-
-            if (action_object.get_name() == L"RemapKeyboard")
-            {
-                if (!CheckEditKeyboardWindowActive() && !CheckEditShortcutsWindowActive())
-                {
-                    std::thread(createEditKeyboardWindow, hInstance, std::ref(keyboardManagerState)).detach();
-                }
-            }
-            else if (action_object.get_name() == L"EditShortcut")
-            {
-                if (!CheckEditKeyboardWindowActive() && !CheckEditShortcutsWindowActive())
-                {
-                    std::thread(createEditShortcutsWindow, hInstance, std::ref(keyboardManagerState)).detach();
-                }
-            }
-        }
-        catch (std::exception&)
-        {
-            // Improper JSON.
-        }
-    }
-
-    // Called by the runner to pass the updated settings values as a serialized JSON.
-    virtual void set_config(const wchar_t* config) override
-    {
-        try
-        {
-            // Parse the input JSON string.
-            PowerToysSettings::PowerToyValues values =
-                PowerToysSettings::PowerToyValues::from_json_string(config);
-
-            // If you don't need to do any custom processing of the settings, proceed
-            // to persists the values calling:
-            values.save_to_settings_file();
-        }
-        catch (std::exception&)
-        {
-            // Improper JSON.
-        }
-    }
-
-    // Enable the powertoy
-    virtual void enable()
-    {
-        m_enabled = true;
-        // Log telemetry
-        Trace::EnableKeyboardManager(true);
-        // Start keyboard hook
-        start_lowlevel_keyboard_hook();
-    }
-
-    // Disable the powertoy
-    virtual void disable()
-    {
-        m_enabled = false;
-        // Log telemetry
-        Trace::EnableKeyboardManager(false);
-        // Close active windows
-        CloseActiveEditKeyboardWindow();
-        CloseActiveEditShortcutsWindow();
-        // Stop keyboard hook
-        stop_lowlevel_keyboard_hook();
-    }
-
-    // Returns if the powertoys is enabled
-    virtual bool is_enabled() override
-    {
-        return m_enabled;
-    }
-
-    // Handle incoming event, data is event-specific
-    virtual intptr_t signal_event(const wchar_t* name, intptr_t data) override
-    {
-        return 0;
-    }
-
-    virtual void register_system_menu_helper(PowertoySystemMenuIface* helper) override {}
-
-    virtual void signal_system_menu_action(const wchar_t* name) override {}
-
-    // Hook procedure definition
-    static LRESULT CALLBACK hook_proc(int nCode, WPARAM wParam, LPARAM lParam)
-    {
-        LowlevelKeyboardEvent event;
-        if (nCode == HC_ACTION)
-        {
-            event.lParam = reinterpret_cast<KBDLLHOOKSTRUCT*>(lParam);
-            event.wParam = wParam;
-            if (keyboardmanager_object_ptr->HandleKeyboardHookEvent(&event) == 1)
-            {
-                // Reset Num Lock whenever a NumLock key down event is suppressed since Num Lock key state change occurs before it is intercepted by low level hooks
-                if (event.lParam->vkCode == VK_NUMLOCK && (event.wParam == WM_KEYDOWN || event.wParam == WM_SYSKEYDOWN) && event.lParam->dwExtraInfo != KeyboardManagerConstants::KEYBOARDMANAGER_SUPPRESS_FLAG)
-                {
-                    KeyboardEventHandlers::SetNumLockToPreviousState(keyboardmanager_object_ptr->inputHandler);
-                }
-                return 1;
-            }
-        }
-        return CallNextHookEx(hook_handle_copy, nCode, wParam, lParam);
-    }
-
-    void start_lowlevel_keyboard_hook()
-    {
-#if defined(DISABLE_LOWLEVEL_HOOKS_WHEN_DEBUGGED)
-        if (IsDebuggerPresent())
-        {
-            return;
-        }
-#endif
-
-        if (!hook_handle)
-        {
-            hook_handle = SetWindowsHookEx(WH_KEYBOARD_LL, hook_proc, GetModuleHandle(NULL), NULL);
-            hook_handle_copy = hook_handle;
-            if (!hook_handle)
-            {
-                throw std::runtime_error("Cannot install keyboard listener");
-            }
-        }
-    }
-
-    // Function to terminate the low level hook
-    void stop_lowlevel_keyboard_hook()
-    {
-        if (hook_handle)
-        {
-            UnhookWindowsHookEx(hook_handle);
-            hook_handle = nullptr;
-        }
-    }
-
-    // Function called by the hook procedure to handle the events. This is the starting point function for remapping
-    intptr_t HandleKeyboardHookEvent(LowlevelKeyboardEvent* data) noexcept
-    {
-        // If key has suppress flag, then suppress it
-        if (data->lParam->dwExtraInfo == KeyboardManagerConstants::KEYBOARDMANAGER_SUPPRESS_FLAG)
-        {
-            return 1;
-        }
-
-        // If the Detect Key Window is currently activated, then suppress the keyboard event
-        KeyboardManagerHelper::KeyboardHookDecision singleKeyRemapUIDetected = keyboardManagerState.DetectSingleRemapKeyUIBackend(data);
-        if (singleKeyRemapUIDetected == KeyboardManagerHelper::KeyboardHookDecision::Suppress)
-        {
-            return 1;
-        }
-        else if (singleKeyRemapUIDetected == KeyboardManagerHelper::KeyboardHookDecision::SkipHook)
-        {
-            return 0;
-        }
-
-        // Remap a key
-        intptr_t SingleKeyRemapResult = KeyboardEventHandlers::HandleSingleKeyRemapEvent(inputHandler, data, keyboardManagerState);
-
-        // Single key remaps have priority. If a key is remapped, only the remapped version should be visible to the shortcuts and hence the event should be suppressed here.
-        if (SingleKeyRemapResult == 1)
-        {
-            return 1;
-        }
-
-        // If the Detect Shortcut Window is currently activated, then suppress the keyboard event
-        KeyboardManagerHelper::KeyboardHookDecision shortcutUIDetected = keyboardManagerState.DetectShortcutUIBackend(data);
-        if (shortcutUIDetected == KeyboardManagerHelper::KeyboardHookDecision::Suppress)
-        {
-            return 1;
-        }
-        else if (shortcutUIDetected == KeyboardManagerHelper::KeyboardHookDecision::SkipHook)
-        {
-            return 0;
-        }
-
-        //// Remap a key to behave like a modifier instead of a toggle
-        //intptr_t SingleKeyToggleToModResult = KeyboardEventHandlers::HandleSingleKeyToggleToModEvent(inputHandler, data, keyboardManagerState);
-
-        // Handle an app-specific shortcut remapping
-        intptr_t AppSpecificShortcutRemapResult = KeyboardEventHandlers::HandleAppSpecificShortcutRemapEvent(inputHandler, data, keyboardManagerState);
-<<<<<<< HEAD
-
-        // If an app-specific shortcut is remapped then the os-level shortcut remapping should be suppressed.
-        if (AppSpecificShortcutRemapResult == 1)
-        {
-            return 1;
-        }
-
-        // Handle an os-level shortcut remapping
-        intptr_t OSLevelShortcutRemapResult = KeyboardEventHandlers::HandleOSLevelShortcutRemapEvent(inputHandler, data, keyboardManagerState);
-
-        // If any of the supported types of remappings took place, then suppress the key event
-        if ((SingleKeyRemapResult + OSLevelShortcutRemapResult + AppSpecificShortcutRemapResult) > 0)
-=======
-
-        // If an app-specific shortcut is remapped then the os-level shortcut remapping should be suppressed.
-        if (AppSpecificShortcutRemapResult == 1)
->>>>>>> 1533c931
-        {
-            return 1;
-        }
-
-        // Handle an os-level shortcut remapping
-        return KeyboardEventHandlers::HandleOSLevelShortcutRemapEvent(inputHandler, data, keyboardManagerState);
-    }
-};
-
-HHOOK KeyboardManager::hook_handle = nullptr;
-HHOOK KeyboardManager::hook_handle_copy = nullptr;
-KeyboardManager* KeyboardManager::keyboardmanager_object_ptr = nullptr;
-
-extern "C" __declspec(dllexport) PowertoyModuleIface* __cdecl powertoy_create()
-{
-    return new KeyboardManager();
+#include "pch.h"
+#include <interface/powertoy_module_interface.h>
+#include <interface/lowlevel_keyboard_event_data.h>
+#include <interface/win_hook_event_data.h>
+#include <common/settings_objects.h>
+#include <common/shared_constants.h>
+#include "resource.h"
+#include <keyboardmanager/ui/EditKeyboardWindow.h>
+#include <keyboardmanager/ui/EditShortcutsWindow.h>
+#include <keyboardmanager/common/KeyboardManagerState.h>
+#include <keyboardmanager/common/Shortcut.h>
+#include <keyboardmanager/common/RemapShortcut.h>
+#include <keyboardmanager/common/KeyboardManagerConstants.h>
+#include <common/settings_helpers.h>
+#include <common/debug_control.h>
+#include <keyboardmanager/common/trace.h>
+#include "KeyboardEventHandlers.h"
+#include "Input.h"
+
+extern "C" IMAGE_DOS_HEADER __ImageBase;
+
+BOOL APIENTRY DllMain(HMODULE hModule, DWORD ul_reason_for_call, LPVOID lpReserved)
+{
+    switch (ul_reason_for_call)
+    {
+    case DLL_PROCESS_ATTACH:
+        Trace::RegisterProvider();
+        break;
+    case DLL_THREAD_ATTACH:
+    case DLL_THREAD_DETACH:
+        break;
+    case DLL_PROCESS_DETACH:
+        Trace::UnregisterProvider();
+        break;
+    }
+    return TRUE;
+}
+
+// Implement the PowerToy Module Interface and all the required methods.
+class KeyboardManager : public PowertoyModuleIface
+{
+private:
+    // The PowerToy state.
+    bool m_enabled = false;
+
+    // The PowerToy name that will be shown in the settings.
+    const std::wstring app_name = GET_RESOURCE_STRING(IDS_KEYBOARDMANAGER);
+
+    // Low level hook handles
+    static HHOOK hook_handle;
+
+    // Required for Unhook in old versions of Windows
+    static HHOOK hook_handle_copy;
+
+    // Static pointer to the current keyboardmanager object required for accessing the HandleKeyboardHookEvent function in the hook procedure (Only global or static variables can be accessed in a hook procedure CALLBACK)
+    static KeyboardManager* keyboardmanager_object_ptr;
+
+    // Variable which stores all the state information to be shared between the UI and back-end
+    KeyboardManagerState keyboardManagerState;
+
+    // Object of class which implements InputInterface. Required for calling library functions while enabling testing
+    Input inputHandler;
+
+public:
+    // Constructor
+    KeyboardManager()
+    {
+        // Load the initial configuration.
+        load_config();
+
+        // Set the static pointer to the newest object of the class
+        keyboardmanager_object_ptr = this;
+    };
+
+    // Load config from the saved settings.
+    void load_config()
+    {
+        try
+        {
+            PowerToysSettings::PowerToyValues settings =
+                PowerToysSettings::PowerToyValues::load_from_settings_file(get_name());
+            auto current_config = settings.get_string_value(KeyboardManagerConstants::ActiveConfigurationSettingName);
+
+            if (current_config)
+            {
+                keyboardManagerState.SetCurrentConfigName(*current_config);
+                // Read the config file and load the remaps.
+                auto configFile = json::from_file(PTSettingsHelper::get_module_save_folder_location(KeyboardManagerConstants::ModuleName) + L"\\" + *current_config + L".json");
+                if (configFile)
+                {
+                    auto jsonData = *configFile;
+                    auto remapKeysData = jsonData.GetNamedObject(KeyboardManagerConstants::RemapKeysSettingName);
+                    auto remapShortcutsData = jsonData.GetNamedObject(KeyboardManagerConstants::RemapShortcutsSettingName);
+                    keyboardManagerState.ClearSingleKeyRemaps();
+
+                    if (remapKeysData)
+                    {
+                        auto inProcessRemapKeys = remapKeysData.GetNamedArray(KeyboardManagerConstants::InProcessRemapKeysSettingName);
+                        for (const auto& it : inProcessRemapKeys)
+                        {
+                            try
+                            {
+                                auto originalKey = it.GetObjectW().GetNamedString(KeyboardManagerConstants::OriginalKeysSettingName);
+                                auto newRemapKey = it.GetObjectW().GetNamedString(KeyboardManagerConstants::NewRemapKeysSettingName);
+                                keyboardManagerState.AddSingleKeyRemap(std::stoul(originalKey.c_str()), std::stoul(newRemapKey.c_str()));
+                            }
+                            catch (...)
+                            {
+                                // Improper Key Data JSON. Try the next remap.
+                            }
+                        }
+                    }
+
+                    keyboardManagerState.ClearOSLevelShortcuts();
+                    if (remapShortcutsData)
+                    {
+                        auto globalRemapShortcuts = remapShortcutsData.GetNamedArray(KeyboardManagerConstants::GlobalRemapShortcutsSettingName);
+                        for (const auto& it : globalRemapShortcuts)
+                        {
+                            try
+                            {
+                                auto originalKeys = it.GetObjectW().GetNamedString(KeyboardManagerConstants::OriginalKeysSettingName);
+                                auto newRemapKeys = it.GetObjectW().GetNamedString(KeyboardManagerConstants::NewRemapKeysSettingName);
+                                Shortcut originalSC(originalKeys.c_str());
+                                Shortcut newRemapSC(newRemapKeys.c_str());
+                                keyboardManagerState.AddOSLevelShortcut(originalSC, newRemapSC);
+                            }
+                            catch (...)
+                            {
+                                // Improper Key Data JSON. Try the next shortcut.
+                            }
+                        }
+                    }
+                }
+            }
+        }
+        catch (...)
+        {
+            // Unable to load inital config.
+        }
+    }
+
+    // Destroy the powertoy and free memory
+    virtual void destroy() override
+    {
+        stop_lowlevel_keyboard_hook();
+        delete this;
+    }
+
+    // Return the display name of the powertoy, this will be cached by the runner
+    virtual const wchar_t* get_name() override
+    {
+        return app_name.c_str();
+    }
+
+    // Return array of the names of all events that this powertoy listens for, with
+    // nullptr as the last element of the array. Nullptr can also be returned for empty
+    // list.
+    virtual const wchar_t** get_events() override
+    {
+        static const wchar_t* events[] = { ll_keyboard, nullptr };
+
+        return events;
+    }
+
+    // Return JSON with the configuration options.
+    virtual bool get_config(wchar_t* buffer, int* buffer_size) override
+    {
+        HINSTANCE hinstance = reinterpret_cast<HINSTANCE>(&__ImageBase);
+
+        // Create a Settings object.
+        PowerToysSettings::Settings settings(hinstance, get_name());
+        settings.set_description(IDS_SETTINGS_DESCRIPTION);
+        settings.set_overview_link(L"https://aka.ms/PowerToysOverview_KeyboardManager");
+
+        return settings.serialize_to_buffer(buffer, buffer_size);
+    }
+
+    // Signal from the Settings editor to call a custom action.
+    // This can be used to spawn more complex editors.
+    virtual void call_custom_action(const wchar_t* action) override
+    {
+        static UINT custom_action_num_calls = 0;
+        try
+        {
+            // Parse the action values, including name.
+            PowerToysSettings::CustomActionObject action_object =
+                PowerToysSettings::CustomActionObject::from_json_string(action);
+            HINSTANCE hInstance = reinterpret_cast<HINSTANCE>(&__ImageBase);
+
+            if (action_object.get_name() == L"RemapKeyboard")
+            {
+                if (!CheckEditKeyboardWindowActive() && !CheckEditShortcutsWindowActive())
+                {
+                    std::thread(createEditKeyboardWindow, hInstance, std::ref(keyboardManagerState)).detach();
+                }
+            }
+            else if (action_object.get_name() == L"EditShortcut")
+            {
+                if (!CheckEditKeyboardWindowActive() && !CheckEditShortcutsWindowActive())
+                {
+                    std::thread(createEditShortcutsWindow, hInstance, std::ref(keyboardManagerState)).detach();
+                }
+            }
+        }
+        catch (std::exception&)
+        {
+            // Improper JSON.
+        }
+    }
+
+    // Called by the runner to pass the updated settings values as a serialized JSON.
+    virtual void set_config(const wchar_t* config) override
+    {
+        try
+        {
+            // Parse the input JSON string.
+            PowerToysSettings::PowerToyValues values =
+                PowerToysSettings::PowerToyValues::from_json_string(config);
+
+            // If you don't need to do any custom processing of the settings, proceed
+            // to persists the values calling:
+            values.save_to_settings_file();
+        }
+        catch (std::exception&)
+        {
+            // Improper JSON.
+        }
+    }
+
+    // Enable the powertoy
+    virtual void enable()
+    {
+        m_enabled = true;
+        // Log telemetry
+        Trace::EnableKeyboardManager(true);
+        // Start keyboard hook
+        start_lowlevel_keyboard_hook();
+    }
+
+    // Disable the powertoy
+    virtual void disable()
+    {
+        m_enabled = false;
+        // Log telemetry
+        Trace::EnableKeyboardManager(false);
+        // Close active windows
+        CloseActiveEditKeyboardWindow();
+        CloseActiveEditShortcutsWindow();
+        // Stop keyboard hook
+        stop_lowlevel_keyboard_hook();
+    }
+
+    // Returns if the powertoys is enabled
+    virtual bool is_enabled() override
+    {
+        return m_enabled;
+    }
+
+    // Handle incoming event, data is event-specific
+    virtual intptr_t signal_event(const wchar_t* name, intptr_t data) override
+    {
+        return 0;
+    }
+
+    virtual void register_system_menu_helper(PowertoySystemMenuIface* helper) override {}
+
+    virtual void signal_system_menu_action(const wchar_t* name) override {}
+
+    // Hook procedure definition
+    static LRESULT CALLBACK hook_proc(int nCode, WPARAM wParam, LPARAM lParam)
+    {
+        LowlevelKeyboardEvent event;
+        if (nCode == HC_ACTION)
+        {
+            event.lParam = reinterpret_cast<KBDLLHOOKSTRUCT*>(lParam);
+            event.wParam = wParam;
+            if (keyboardmanager_object_ptr->HandleKeyboardHookEvent(&event) == 1)
+            {
+                // Reset Num Lock whenever a NumLock key down event is suppressed since Num Lock key state change occurs before it is intercepted by low level hooks
+                if (event.lParam->vkCode == VK_NUMLOCK && (event.wParam == WM_KEYDOWN || event.wParam == WM_SYSKEYDOWN) && event.lParam->dwExtraInfo != KeyboardManagerConstants::KEYBOARDMANAGER_SUPPRESS_FLAG)
+                {
+                    KeyboardEventHandlers::SetNumLockToPreviousState(keyboardmanager_object_ptr->inputHandler);
+                }
+                return 1;
+            }
+        }
+        return CallNextHookEx(hook_handle_copy, nCode, wParam, lParam);
+    }
+
+    void start_lowlevel_keyboard_hook()
+    {
+#if defined(DISABLE_LOWLEVEL_HOOKS_WHEN_DEBUGGED)
+        if (IsDebuggerPresent())
+        {
+            return;
+        }
+#endif
+
+        if (!hook_handle)
+        {
+            hook_handle = SetWindowsHookEx(WH_KEYBOARD_LL, hook_proc, GetModuleHandle(NULL), NULL);
+            hook_handle_copy = hook_handle;
+            if (!hook_handle)
+            {
+                throw std::runtime_error("Cannot install keyboard listener");
+            }
+        }
+    }
+
+    // Function to terminate the low level hook
+    void stop_lowlevel_keyboard_hook()
+    {
+        if (hook_handle)
+        {
+            UnhookWindowsHookEx(hook_handle);
+            hook_handle = nullptr;
+        }
+    }
+
+    // Function called by the hook procedure to handle the events. This is the starting point function for remapping
+    intptr_t HandleKeyboardHookEvent(LowlevelKeyboardEvent* data) noexcept
+    {
+        // If key has suppress flag, then suppress it
+        if (data->lParam->dwExtraInfo == KeyboardManagerConstants::KEYBOARDMANAGER_SUPPRESS_FLAG)
+        {
+            return 1;
+        }
+
+        // If the Detect Key Window is currently activated, then suppress the keyboard event
+        KeyboardManagerHelper::KeyboardHookDecision singleKeyRemapUIDetected = keyboardManagerState.DetectSingleRemapKeyUIBackend(data);
+        if (singleKeyRemapUIDetected == KeyboardManagerHelper::KeyboardHookDecision::Suppress)
+        {
+            return 1;
+        }
+        else if (singleKeyRemapUIDetected == KeyboardManagerHelper::KeyboardHookDecision::SkipHook)
+        {
+            return 0;
+        }
+
+        // Remap a key
+        intptr_t SingleKeyRemapResult = KeyboardEventHandlers::HandleSingleKeyRemapEvent(inputHandler, data, keyboardManagerState);
+
+        // Single key remaps have priority. If a key is remapped, only the remapped version should be visible to the shortcuts and hence the event should be suppressed here.
+        if (SingleKeyRemapResult == 1)
+        {
+            return 1;
+        }
+
+        // If the Detect Shortcut Window is currently activated, then suppress the keyboard event
+        KeyboardManagerHelper::KeyboardHookDecision shortcutUIDetected = keyboardManagerState.DetectShortcutUIBackend(data);
+        if (shortcutUIDetected == KeyboardManagerHelper::KeyboardHookDecision::Suppress)
+        {
+            return 1;
+        }
+        else if (shortcutUIDetected == KeyboardManagerHelper::KeyboardHookDecision::SkipHook)
+        {
+            return 0;
+        }
+
+        //// Remap a key to behave like a modifier instead of a toggle
+        //intptr_t SingleKeyToggleToModResult = KeyboardEventHandlers::HandleSingleKeyToggleToModEvent(inputHandler, data, keyboardManagerState);
+
+        // Handle an app-specific shortcut remapping
+        intptr_t AppSpecificShortcutRemapResult = KeyboardEventHandlers::HandleAppSpecificShortcutRemapEvent(inputHandler, data, keyboardManagerState);
+
+        // If an app-specific shortcut is remapped then the os-level shortcut remapping should be suppressed.
+        if (AppSpecificShortcutRemapResult == 1)
+        {
+            return 1;
+        }
+
+        // Handle an os-level shortcut remapping
+        return KeyboardEventHandlers::HandleOSLevelShortcutRemapEvent(inputHandler, data, keyboardManagerState);
+    }
+};
+
+HHOOK KeyboardManager::hook_handle = nullptr;
+HHOOK KeyboardManager::hook_handle_copy = nullptr;
+KeyboardManager* KeyboardManager::keyboardmanager_object_ptr = nullptr;
+
+extern "C" __declspec(dllexport) PowertoyModuleIface* __cdecl powertoy_create()
+{
+    return new KeyboardManager();
 }