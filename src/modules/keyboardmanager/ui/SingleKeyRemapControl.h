--- conflicted
+++ resolved
@@ -1,58 +1,54 @@
-#pragma once
-#include <keyboardmanager/common/KeyboardManagerState.h>
-#include "KeyDropDownControl.h"
-
-class SingleKeyRemapControl
-{
-private:
-    // Drop down to display the selected remap key
-    KeyDropDownControl singleKeyRemapDropDown;
-
-    // Button to type the remap key
-    Button typeKey;
-
-    // StackPanel to parent the above controls
-    StackPanel singleKeyRemapControlLayout;
-
-public:
-    // Handle to the current Edit Keyboard Window
-    static HWND EditKeyboardWindowHandle;
-    // Pointer to the keyboard manager state
-    static KeyboardManagerState* keyboardManagerState;
-    // Stores the current list of remappings
-    static std::vector<std::vector<DWORD>> singleKeyRemapBuffer;
-
-    SingleKeyRemapControl(const size_t rowIndex, const size_t colIndex) :
-        singleKeyRemapDropDown(rowIndex, colIndex, singleKeyRemapBuffer)
-    {
-        typeKey.Content(winrt::box_value(winrt::to_hstring("Type Key")));
-        typeKey.Background(Windows::UI::Xaml::Media::SolidColorBrush{ Windows::UI::Colors::LightGray() });
-        typeKey.Foreground(Windows::UI::Xaml::Media::SolidColorBrush{ Windows::UI::Colors::Black() });
-        typeKey.Click([&, rowIndex, colIndex](winrt::Windows::Foundation::IInspectable const& sender, RoutedEventArgs const&) {
-            keyboardManagerState->SetUIState(KeyboardManagerUIState::DetectSingleKeyRemapWindowActivated, EditKeyboardWindowHandle);
-            // Using the XamlRoot of the typeKey to get the root of the XAML host
-            createDetectKeyWindow(sender, sender.as<Button>().XamlRoot(), singleKeyRemapBuffer, *keyboardManagerState, rowIndex, colIndex);
-        });
-
-        singleKeyRemapControlLayout.Background(Windows::UI::Xaml::Media::SolidColorBrush{ Windows::UI::Colors::LightGray() });
-        singleKeyRemapControlLayout.Margin({ 0, 0, 0, 10 });
-        singleKeyRemapControlLayout.Spacing(10);
-
-        singleKeyRemapControlLayout.Children().Append(typeKey);
-        singleKeyRemapControlLayout.Children().Append(singleKeyRemapDropDown.GetComboBox());
-        singleKeyRemapControlLayout.UpdateLayout();
-    }
-
-    // Function to add a new row to the remap keys table. If the originalKey and newKey args are provided, then the displayed remap keys are set to those values.
-    static void AddNewControlKeyRemapRow(StackPanel& parent, std::vector<std::vector<std::unique_ptr<SingleKeyRemapControl>>>& keyboardRemapControlObjects, const DWORD originalKey = NULL, const DWORD newKey = NULL);
-
-    // Function to return the stack panel element of the SingleKeyRemapControl. This is the externally visible UI element which can be used to add it to other layouts
-    StackPanel getSingleKeyRemapControl();
-
-    // Function to create the detect remap keys UI window
-<<<<<<< HEAD
-    void createDetectKeyWindow(winrt::Windows::Foundation::IInspectable const& sender, XamlRoot xamlRoot, std::vector<std::vector<DWORD>>& singleKeyRemapBuffer, KeyboardManagerState& keyboardManagerState, const int& rowIndex, const int& colIndex);
-=======
-    void createDetectKeyWindow(IInspectable const& sender, XamlRoot xamlRoot, std::vector<std::vector<DWORD>>& singleKeyRemapBuffer, KeyboardManagerState& keyboardManagerState, const size_t rowIndex, const size_t colIndex);
->>>>>>> 0417b626
-};
+#pragma once
+#include <keyboardmanager/common/KeyboardManagerState.h>
+#include "KeyDropDownControl.h"
+
+class SingleKeyRemapControl
+{
+private:
+    // Drop down to display the selected remap key
+    KeyDropDownControl singleKeyRemapDropDown;
+
+    // Button to type the remap key
+    Button typeKey;
+
+    // StackPanel to parent the above controls
+    StackPanel singleKeyRemapControlLayout;
+
+public:
+    // Handle to the current Edit Keyboard Window
+    static HWND EditKeyboardWindowHandle;
+    // Pointer to the keyboard manager state
+    static KeyboardManagerState* keyboardManagerState;
+    // Stores the current list of remappings
+    static std::vector<std::vector<DWORD>> singleKeyRemapBuffer;
+
+    SingleKeyRemapControl(const size_t rowIndex, const size_t colIndex) :
+        singleKeyRemapDropDown(rowIndex, colIndex, singleKeyRemapBuffer)
+    {
+        typeKey.Content(winrt::box_value(winrt::to_hstring("Type Key")));
+        typeKey.Background(Windows::UI::Xaml::Media::SolidColorBrush{ Windows::UI::Colors::LightGray() });
+        typeKey.Foreground(Windows::UI::Xaml::Media::SolidColorBrush{ Windows::UI::Colors::Black() });
+        typeKey.Click([&, rowIndex, colIndex](winrt::Windows::Foundation::IInspectable const& sender, RoutedEventArgs const&) {
+            keyboardManagerState->SetUIState(KeyboardManagerUIState::DetectSingleKeyRemapWindowActivated, EditKeyboardWindowHandle);
+            // Using the XamlRoot of the typeKey to get the root of the XAML host
+            createDetectKeyWindow(sender, sender.as<Button>().XamlRoot(), singleKeyRemapBuffer, *keyboardManagerState, rowIndex, colIndex);
+        });
+
+        singleKeyRemapControlLayout.Background(Windows::UI::Xaml::Media::SolidColorBrush{ Windows::UI::Colors::LightGray() });
+        singleKeyRemapControlLayout.Margin({ 0, 0, 0, 10 });
+        singleKeyRemapControlLayout.Spacing(10);
+
+        singleKeyRemapControlLayout.Children().Append(typeKey);
+        singleKeyRemapControlLayout.Children().Append(singleKeyRemapDropDown.GetComboBox());
+        singleKeyRemapControlLayout.UpdateLayout();
+    }
+
+    // Function to add a new row to the remap keys table. If the originalKey and newKey args are provided, then the displayed remap keys are set to those values.
+    static void AddNewControlKeyRemapRow(StackPanel& parent, std::vector<std::vector<std::unique_ptr<SingleKeyRemapControl>>>& keyboardRemapControlObjects, const DWORD originalKey = NULL, const DWORD newKey = NULL);
+
+    // Function to return the stack panel element of the SingleKeyRemapControl. This is the externally visible UI element which can be used to add it to other layouts
+    StackPanel getSingleKeyRemapControl();
+
+    // Function to create the detect remap keys UI window
+    void createDetectKeyWindow(winrt::Windows::Foundation::IInspectable const& sender, XamlRoot xamlRoot, std::vector<std::vector<DWORD>>& singleKeyRemapBuffer, KeyboardManagerState& keyboardManagerState, const size_t rowIndex, const size_t colIndex);
+};