#include "pch.h"
#include "KeyDropDownControl.h"
#include "keyboardmanager/common/Helpers.h"
#include <keyboardmanager/common/KeyboardManagerState.h>
#include "BufferValidationHelpers.h"
#include <common\shared_constants.h>
#include <common\keyboard_layout_impl.h>

// Initialized to null
KeyboardManagerState* KeyDropDownControl::keyboardManagerState = nullptr;

// Get keys code list depending if Disable is in dropdown
std::vector<DWORD> KeyDropDownControl::GetKeyCodeList(bool isShortcut, bool renderDisable)
{
    auto list = keyboardManagerState->keyboardMap.GetKeyCodeList(isShortcut);
    if (renderDisable)
    {
        list.insert(list.begin(), CommonSharedConstants::VK_DISABLED);
    }

    return list;
}

// Get keys name list depending if Disable is in dropdown
std::vector<std::wstring> KeyDropDownControl::GetKeyNameList(bool isShortcut, bool renderDisable)
{
    auto list = keyboardManagerState->keyboardMap.GetKeyNameList(isShortcut);
    if (renderDisable)
    {
        list.insert(list.begin(), keyboardManagerState->keyboardMap.GetKeyName(CommonSharedConstants::VK_DISABLED));
    }

    return list;
}

// Function to set properties apart from the SelectionChanged event handler
void KeyDropDownControl::SetDefaultProperties(bool isShortcut, bool renderDisable)
{
    dropDown = ComboBox();
    warningFlyout = Flyout();
    warningMessage = TextBlock();

    if (!isShortcut)
    {
        dropDown.as<ComboBox>().Width(KeyboardManagerConstants::RemapTableDropDownWidth);
    }
    else
    {
        dropDown.as<ComboBox>().Width(KeyboardManagerConstants::ShortcutTableDropDownWidth);
    }
    dropDown.as<ComboBox>().MaxDropDownHeight(KeyboardManagerConstants::TableDropDownHeight);
    // Initialise layout attribute
    previousLayout = GetKeyboardLayout(0);
    keyCodeList = GetKeyCodeList(isShortcut, renderDisable);
    dropDown.as<ComboBox>().ItemsSource(KeyboardManagerHelper::ToBoxValue(GetKeyNameList(isShortcut, renderDisable)));
    // drop down open handler - to reload the items with the latest layout
    dropDown.as<ComboBox>().DropDownOpened([&, isShortcut](winrt::Windows::Foundation::IInspectable const& sender, auto args) {
        ComboBox currentDropDown = sender.as<ComboBox>();
        CheckAndUpdateKeyboardLayout(currentDropDown, isShortcut, renderDisable);
    });

    // Attach flyout to the drop down
    warningFlyout.as<Flyout>().Content(warningMessage.as<TextBlock>());
    dropDown.as<ComboBox>().ContextFlyout().SetAttachedFlyout((FrameworkElement)dropDown.as<ComboBox>(), warningFlyout.as<Flyout>());
    // To set the accessible name of the combo-box (by default index 1)
    SetAccessibleNameForComboBox(dropDown.as<ComboBox>(), 1);
}

// Function to set accessible name for combobox
void KeyDropDownControl::SetAccessibleNameForComboBox(ComboBox dropDown, int index)
{
    // Display name with drop down index (where this indexing will start from 1) - Used by narrator
    dropDown.SetValue(Automation::AutomationProperties::NameProperty(), box_value(GET_RESOURCE_STRING(IDS_KEY_DROPDOWN_COMBOBOX) + L" " + std::to_wstring(index)));
}

// Function to check if the layout has changed and accordingly update the drop down list
void KeyDropDownControl::CheckAndUpdateKeyboardLayout(ComboBox currentDropDown, bool isShortcut, bool renderDisable)
{
    // Get keyboard layout for current thread
    HKL layout = GetKeyboardLayout(0);

    // Check if the layout has changed
    if (previousLayout != layout)
    {
        keyCodeList = GetKeyCodeList(isShortcut, renderDisable);
        currentDropDown.ItemsSource(KeyboardManagerHelper::ToBoxValue(GetKeyNameList(isShortcut, renderDisable)));
        previousLayout = layout;
    }
}

// Function to set selection handler for single key remap drop down. Needs to be called after the constructor since the singleKeyControl StackPanel is null if called in the constructor
void KeyDropDownControl::SetSelectionHandler(Grid& table, StackPanel singleKeyControl, int colIndex, RemapBuffer& singleKeyRemapBuffer)
{
    // drop down selection handler
    auto onSelectionChange = [&, table, singleKeyControl, colIndex](winrt::Windows::Foundation::IInspectable const& sender) {
        ComboBox currentDropDown = sender.as<ComboBox>();
        int selectedKeyIndex = currentDropDown.SelectedIndex();
        // Get row index of the single key control
        uint32_t controlIndex;
        bool indexFound = table.Children().IndexOf(singleKeyControl, controlIndex);
        if (indexFound)
        {
            // GetRow will give the row index including the table header
            int rowIndex = table.GetRow(singleKeyControl) - 1;

            // Validate current remap selection
            KeyboardManagerHelper::ErrorType errorType = BufferValidationHelpers::ValidateAndUpdateKeyBufferElement(rowIndex, colIndex, selectedKeyIndex, keyCodeList, singleKeyRemapBuffer);

            // If there is an error set the warning flyout
            if (errorType != KeyboardManagerHelper::ErrorType::NoError)
            {
                SetDropDownError(currentDropDown, KeyboardManagerHelper::GetErrorMessage(errorType));
            }
        }
    };

    // Rather than on every selection change (which gets triggered on searching as well) we set the handler only when the drop down is closed
    dropDown.as<ComboBox>().DropDownClosed([onSelectionChange](winrt::Windows::Foundation::IInspectable const& sender, auto const& args) {
        onSelectionChange(sender);
    });

    // We check if the selection changed was triggered while the drop down was closed. This is required to handle Type key, initial loading of remaps and if the user just types in the combo box without opening it
    dropDown.as<ComboBox>().SelectionChanged([onSelectionChange](winrt::Windows::Foundation::IInspectable const& sender, SelectionChangedEventArgs const& args) {
        ComboBox currentDropDown = sender.as<ComboBox>();
        if (!currentDropDown.IsDropDownOpen())
        {
            onSelectionChange(sender);
        }
    });
}

std::pair<KeyboardManagerHelper::ErrorType, int> KeyDropDownControl::ValidateShortcutSelection(Grid table, StackPanel shortcutControl, StackPanel parent, int colIndex, RemapBuffer& shortcutRemapBuffer, std::vector<std::unique_ptr<KeyDropDownControl>>& keyDropDownControlObjects, TextBox targetApp, bool isHybridControl, bool isSingleKeyWindow)
{
    ComboBox currentDropDown = dropDown.as<ComboBox>();
    int selectedKeyIndex = currentDropDown.SelectedIndex();
    uint32_t dropDownIndex = -1;
    bool dropDownFound = parent.Children().IndexOf(currentDropDown, dropDownIndex);
    // Get row index of the single key control
    uint32_t controlIndex;
    bool controlIindexFound = table.Children().IndexOf(shortcutControl, controlIndex);
    int rowIndex = -1;
    std::pair<KeyboardManagerHelper::ErrorType, BufferValidationHelpers::DropDownAction> validationResult = std::make_pair(KeyboardManagerHelper::ErrorType::NoError, BufferValidationHelpers::DropDownAction::NoAction);

    if (controlIindexFound)
    {
        // GetRow will give the row index including the table header
        rowIndex = table.GetRow(shortcutControl) - 1;

        std::vector<int32_t> selectedIndices = GetSelectedIndicesFromStackPanel(parent);

        std::wstring appName;
        if (targetApp != nullptr)
        {
            appName = targetApp.Text().c_str();
        }

        // Validate shortcut element
        validationResult = BufferValidationHelpers::ValidateShortcutBufferElement(rowIndex, colIndex, dropDownIndex, selectedIndices, appName, isHybridControl, keyCodeList, shortcutRemapBuffer, dropDownFound);

        // Add or clear unused drop downs
        if (validationResult.second == BufferValidationHelpers::DropDownAction::AddDropDown)
        {
            AddDropDown(table, shortcutControl, parent, colIndex, shortcutRemapBuffer, keyDropDownControlObjects, targetApp, isHybridControl, isSingleKeyWindow);
        }
        else if (validationResult.second == BufferValidationHelpers::DropDownAction::ClearUnusedDropDowns)
        {
            // remove all the drop downs after the current index (accessible names do not have to be updated since drop downs at the end of the list are getting removed)
            int elementsToBeRemoved = parent.Children().Size() - dropDownIndex - 1;
            for (int i = 0; i < elementsToBeRemoved; i++)
            {
                parent.Children().RemoveAtEnd();
                keyDropDownControlObjects.erase(keyDropDownControlObjects.end() - 1);
            }
            parent.UpdateLayout();
        }

        // If ignore key to shortcut warning flag is true and it is a hybrid control in SingleKeyRemapControl, then skip MapToSameKey error
        if (isHybridControl && isSingleKeyWindow && ignoreKeyToShortcutWarning && (validationResult.first == KeyboardManagerHelper::ErrorType::MapToSameKey))
        {
            validationResult.first = KeyboardManagerHelper::ErrorType::NoError;
        }

        // If the remapping is invalid display an error message
        if (validationResult.first != KeyboardManagerHelper::ErrorType::NoError)
        {
            SetDropDownError(currentDropDown, KeyboardManagerHelper::GetErrorMessage(validationResult.first));
        }

        // Handle None case if there are no other errors
        else if (validationResult.second == BufferValidationHelpers::DropDownAction::DeleteDropDown)
        {
            // Update accessible names for drop downs appearing after the deleted one
            for (uint32_t i = dropDownIndex + 1; i < keyDropDownControlObjects.size(); i++)
            {
                // Update accessible name (row index will become i-1 for this element, so the display name would be i (display name indexing from 1)
                SetAccessibleNameForComboBox(keyDropDownControlObjects[i]->GetComboBox(), i);
            }

            parent.Children().RemoveAt(dropDownIndex);
            // delete drop down control object from the vector so that it can be destructed
            keyDropDownControlObjects.erase(keyDropDownControlObjects.begin() + dropDownIndex);
            parent.UpdateLayout();
        }
    }

    // Reset ignoreKeyToShortcutWarning
    if (ignoreKeyToShortcutWarning)
    {
        ignoreKeyToShortcutWarning = false;
    }

    return std::make_pair(validationResult.first, rowIndex);
}

// Function to set selection handler for shortcut drop down. Needs to be called after the constructor since the shortcutControl StackPanel is null if called in the constructor
void KeyDropDownControl::SetSelectionHandler(Grid& table, StackPanel shortcutControl, StackPanel parent, int colIndex, RemapBuffer& shortcutRemapBuffer, std::vector<std::unique_ptr<KeyDropDownControl>>& keyDropDownControlObjects, TextBox& targetApp, bool isHybridControl, bool isSingleKeyWindow)
{
    auto onSelectionChange = [&, table, shortcutControl, colIndex, parent, targetApp, isHybridControl, isSingleKeyWindow](winrt::Windows::Foundation::IInspectable const& sender) {
        std::pair<KeyboardManagerHelper::ErrorType, int> validationResult = ValidateShortcutSelection(table, shortcutControl, parent, colIndex, shortcutRemapBuffer, keyDropDownControlObjects, targetApp, isHybridControl, isSingleKeyWindow);

        // Check if the drop down row index was identified from the return value of validateSelection
        if (validationResult.second != -1)
        {
            // If an error occurred
            if (validationResult.first != KeyboardManagerHelper::ErrorType::NoError)
            {
                // Validate all the drop downs
                ValidateShortcutFromDropDownList(table, shortcutControl, parent, colIndex, shortcutRemapBuffer, keyDropDownControlObjects, targetApp, isHybridControl, isSingleKeyWindow);
            }

            // Reset the buffer based on the new selected drop down items. Use static key code list since the KeyDropDownControl object might be deleted
            std::vector selectedKeyCodes = KeyboardManagerHelper::GetKeyCodesFromSelectedIndices(GetSelectedIndicesFromStackPanel(parent), GetKeyCodeList(true, colIndex == 1));
            if (!isHybridControl)
            {
                std::get<Shortcut>(shortcutRemapBuffer[validationResult.second].first[colIndex]).SetKeyCodes(selectedKeyCodes);
            }
            else
            {
                // If exactly one key is selected consider it to be a key remap
                if (selectedKeyCodes.size() == 1)
                {
                    shortcutRemapBuffer[validationResult.second].first[colIndex] = selectedKeyCodes[0];
                }
                else
                {
                    Shortcut tempShortcut;
                    tempShortcut.SetKeyCodes(selectedKeyCodes);
                    // Assign instead of setting the value in the buffer since the previous value may not be a Shortcut
                    shortcutRemapBuffer[validationResult.second].first[colIndex] = tempShortcut;
                }
            }
            if (targetApp != nullptr)
            {
                std::wstring newText = targetApp.Text().c_str();
                std::wstring lowercaseDefAppName = KeyboardManagerConstants::DefaultAppName;
                std::transform(newText.begin(), newText.end(), newText.begin(), towlower);
                std::transform(lowercaseDefAppName.begin(), lowercaseDefAppName.end(), lowercaseDefAppName.begin(), towlower);
                if (newText == lowercaseDefAppName)
                {
                    shortcutRemapBuffer[validationResult.second].second = L"";
                }
                else
                {
                    shortcutRemapBuffer[validationResult.second].second = targetApp.Text().c_str();
                }
            }
        }

        // If the user searches for a key the selection handler gets invoked however if they click away it reverts back to the previous state. This can result in dangling references to added drop downs which were then reset.
        // We handle this by removing the drop down if it no longer a child of the parent
        for (long long i = keyDropDownControlObjects.size() - 1; i >= 0; i--)
        {
            uint32_t index;
            bool found = parent.Children().IndexOf(keyDropDownControlObjects[i]->GetComboBox(), index);
            if (!found)
            {
                keyDropDownControlObjects.erase(keyDropDownControlObjects.begin() + i);
            }
        }
    };

    // Rather than on every selection change (which gets triggered on searching as well) we set the handler only when the drop down is closed
    dropDown.as<ComboBox>().DropDownClosed([onSelectionChange](winrt::Windows::Foundation::IInspectable const& sender, auto const& args) {
        onSelectionChange(sender);
    });

    // We check if the selection changed was triggered while the drop down was closed. This is required to handle Type key, initial loading of remaps and if the user just types in the combo box without opening it
    dropDown.as<ComboBox>().SelectionChanged([onSelectionChange](winrt::Windows::Foundation::IInspectable const& sender, SelectionChangedEventArgs const& args) {
        ComboBox currentDropDown = sender.as<ComboBox>();
        if (!currentDropDown.IsDropDownOpen())
        {
            onSelectionChange(sender);
        }
    });
}

// Function to set the selected index of the drop down
void KeyDropDownControl::SetSelectedIndex(int32_t index)
{
    dropDown.as<ComboBox>().SelectedIndex(index);
}

// Function to return the combo box element of the drop down
ComboBox KeyDropDownControl::GetComboBox()
{
    return dropDown.as<ComboBox>();
}

// Function to add a drop down to the shortcut stack panel
void KeyDropDownControl::AddDropDown(Grid table, StackPanel shortcutControl, StackPanel parent, const int colIndex, RemapBuffer& shortcutRemapBuffer, std::vector<std::unique_ptr<KeyDropDownControl>>& keyDropDownControlObjects, TextBox targetApp, bool isHybridControl, bool isSingleKeyWindow, bool ignoreWarning)
{
    keyDropDownControlObjects.push_back(std::move(std::unique_ptr<KeyDropDownControl>(new KeyDropDownControl(true, ignoreWarning, colIndex == 1))));
    parent.Children().Append(keyDropDownControlObjects[keyDropDownControlObjects.size() - 1]->GetComboBox());
    keyDropDownControlObjects[keyDropDownControlObjects.size() - 1]->SetSelectionHandler(table, shortcutControl, parent, colIndex, shortcutRemapBuffer, keyDropDownControlObjects, targetApp, isHybridControl, isSingleKeyWindow);
    parent.UpdateLayout();

    // Update accessible name
    SetAccessibleNameForComboBox(keyDropDownControlObjects[keyDropDownControlObjects.size() - 1]->GetComboBox(), (int)keyDropDownControlObjects.size());
}

// Function to get the list of key codes from the shortcut combo box stack panel
std::vector<int32_t> KeyDropDownControl::GetSelectedIndicesFromStackPanel(StackPanel parent)
{
    std::vector<int32_t> selectedIndices;

    // Get selected indices for each drop down
    for (int i = 0; i < (int)parent.Children().Size(); i++)
    {
        ComboBox ItDropDown = parent.Children().GetAt(i).as<ComboBox>();
        selectedIndices.push_back(ItDropDown.SelectedIndex());
    }

    return selectedIndices;
}

// Function for validating the selection of shortcuts for all the associated drop downs
void KeyDropDownControl::ValidateShortcutFromDropDownList(Grid table, StackPanel shortcutControl, StackPanel parent, int colIndex, RemapBuffer& shortcutRemapBuffer, std::vector<std::unique_ptr<KeyDropDownControl>>& keyDropDownControlObjects, TextBox targetApp, bool isHybridControl, bool isSingleKeyWindow)
{
    // Iterate over all drop downs from left to right in that row/col and validate if there is an error in any of the drop downs. After this the state should be error-free (if it is a valid shortcut)
    for (int i = 0; i < keyDropDownControlObjects.size(); i++)
    {
        // Check for errors only if the current selection is a valid shortcut
<<<<<<< HEAD
        std::vector<DWORD> selectedKeyCodes = KeyboardManagerHelper::GetKeyCodesFromSelectedIndices(keyDropDownControlObjects[i]->GetSelectedIndicesFromStackPanel(parent), KeyDropDownControl::keyboardManagerState->keyboardMap.GetKeyCodeList(true));
        KeyShortcutUnion currentShortcut;
=======
        std::vector<DWORD> selectedKeyCodes = KeyboardManagerHelper::GetKeyCodesFromSelectedIndices(keyDropDownControlObjects[i]->GetSelectedIndicesFromStackPanel(parent), GetKeyCodeList(true, colIndex == 1));
        std::variant<DWORD, Shortcut> currentShortcut;
>>>>>>> bee1af42
        if (selectedKeyCodes.size() == 1 && isHybridControl)
        {
            currentShortcut = selectedKeyCodes[0];
        }
        else
        {
            Shortcut temp;
            temp.SetKeyCodes(selectedKeyCodes);
            currentShortcut = temp;
        }

        // If the key/shortcut is valid and that drop down is not empty
        if (((currentShortcut.index() == 0 && std::get<DWORD>(currentShortcut) != NULL) || (currentShortcut.index() == 1 && std::get<Shortcut>(currentShortcut).IsValidShortcut())) && keyDropDownControlObjects[i]->GetComboBox().SelectedIndex() != -1)
        {
            keyDropDownControlObjects[i]->ValidateShortcutSelection(table, shortcutControl, parent, colIndex, shortcutRemapBuffer, keyDropDownControlObjects, targetApp, isHybridControl, isSingleKeyWindow);
        }
    }
}

// Function to set the warning message
void KeyDropDownControl::SetDropDownError(ComboBox currentDropDown, hstring message)
{
    currentDropDown.SelectedIndex(-1);
    warningMessage.as<TextBlock>().Text(message);
    currentDropDown.ContextFlyout().ShowAttachedFlyout((FrameworkElement)dropDown.as<ComboBox>());
}

// Function to add a shortcut to the UI control as combo boxes
void KeyDropDownControl::AddShortcutToControl(Shortcut shortcut, Grid table, StackPanel parent, KeyboardManagerState& keyboardManagerState, const int colIndex, std::vector<std::unique_ptr<KeyDropDownControl>>& keyDropDownControlObjects, RemapBuffer& remapBuffer, StackPanel controlLayout, TextBox targetApp, bool isHybridControl, bool isSingleKeyWindow)
{
    // Delete the existing drop down menus
    parent.Children().Clear();
    // Remove references to the old drop down objects to destroy them
    keyDropDownControlObjects.clear();

    std::vector<DWORD> shortcutKeyCodes = shortcut.GetKeyCodes();
    std::vector<DWORD> keyCodeList = GetKeyCodeList(true, colIndex == 1);
    if (shortcutKeyCodes.size() != 0)
    {
        bool ignoreWarning = false;

        // If more than one key is to be added, ignore a shortcut to key warning on partially entering the remapping
        if (shortcutKeyCodes.size() > 1)
        {
            ignoreWarning = true;
        }

        KeyDropDownControl::AddDropDown(table, controlLayout, parent, colIndex, remapBuffer, keyDropDownControlObjects, targetApp, isHybridControl, isSingleKeyWindow, ignoreWarning);

        for (int i = 0; i < shortcutKeyCodes.size(); i++)
        {
            // New drop down gets added automatically when the SelectedIndex is set
            if (i < (int)parent.Children().Size())
            {
                ComboBox currentDropDown = parent.Children().GetAt(i).as<ComboBox>();
                auto it = std::find(keyCodeList.begin(), keyCodeList.end(), shortcutKeyCodes[i]);
                if (it != keyCodeList.end())
                {
                    currentDropDown.SelectedIndex((int32_t)std::distance(keyCodeList.begin(), it));
                }
            }
        }
    }
    parent.UpdateLayout();
}<|MERGE_RESOLUTION|>--- conflicted
+++ resolved
@@ -340,13 +340,8 @@
     for (int i = 0; i < keyDropDownControlObjects.size(); i++)
     {
         // Check for errors only if the current selection is a valid shortcut
-<<<<<<< HEAD
-        std::vector<DWORD> selectedKeyCodes = KeyboardManagerHelper::GetKeyCodesFromSelectedIndices(keyDropDownControlObjects[i]->GetSelectedIndicesFromStackPanel(parent), KeyDropDownControl::keyboardManagerState->keyboardMap.GetKeyCodeList(true));
+        std::vector<DWORD> selectedKeyCodes = KeyboardManagerHelper::GetKeyCodesFromSelectedIndices(keyDropDownControlObjects[i]->GetSelectedIndicesFromStackPanel(parent), GetKeyCodeList(true, colIndex == 1));
         KeyShortcutUnion currentShortcut;
-=======
-        std::vector<DWORD> selectedKeyCodes = KeyboardManagerHelper::GetKeyCodesFromSelectedIndices(keyDropDownControlObjects[i]->GetSelectedIndicesFromStackPanel(parent), GetKeyCodeList(true, colIndex == 1));
-        std::variant<DWORD, Shortcut> currentShortcut;
->>>>>>> bee1af42
         if (selectedKeyCodes.size() == 1 && isHybridControl)
         {
             currentShortcut = selectedKeyCodes[0];
