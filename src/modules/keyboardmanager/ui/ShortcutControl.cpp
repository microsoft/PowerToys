#include "pch.h"
#include "ShortcutControl.h"
#include "KeyDropDownControl.h"
#include "keyboardmanager/common/KeyboardManagerState.h"

//Both static members are initialized to null
HWND ShortcutControl::EditShortcutsWindowHandle = nullptr;
KeyboardManagerState* ShortcutControl::keyboardManagerState = nullptr;
// Initialized as new vector
std::vector<std::pair<std::vector<Shortcut>, std::wstring>> ShortcutControl::shortcutRemapBuffer;

ShortcutControl::ShortcutControl(Grid table, const int colIndex)
{
    shortcutDropDownStackPanel = StackPanel();
    typeShortcut = Button();
    shortcutControlLayout = StackPanel();

    shortcutDropDownStackPanel.as<StackPanel>().Spacing(10);
    shortcutDropDownStackPanel.as<StackPanel>().Orientation(Windows::UI::Xaml::Controls::Orientation::Horizontal);

    typeShortcut.as<Button>().Content(winrt::box_value(L"Type Shortcut"));
    typeShortcut.as<Button>().Width(KeyboardManagerConstants::ShortcutTableDropDownWidth);
    typeShortcut.as<Button>().Click([&, table, colIndex](winrt::Windows::Foundation::IInspectable const& sender, RoutedEventArgs const&) {
        keyboardManagerState->SetUIState(KeyboardManagerUIState::DetectShortcutWindowActivated, EditShortcutsWindowHandle);
        // Using the XamlRoot of the typeShortcut to get the root of the XAML host
        createDetectShortcutWindow(sender, sender.as<Button>().XamlRoot(), shortcutRemapBuffer, *keyboardManagerState, colIndex, table);
    });

    shortcutControlLayout.as<StackPanel>().Margin({ 0, 0, 0, 10 });
    shortcutControlLayout.as<StackPanel>().Spacing(KeyboardManagerConstants::ShortcutTableDropDownSpacing);

    shortcutControlLayout.as<StackPanel>().Children().Append(typeShortcut.as<Button>());
    shortcutControlLayout.as<StackPanel>().Children().Append(shortcutDropDownStackPanel.as<StackPanel>());
    KeyDropDownControl::AddDropDown(table, shortcutControlLayout.as<StackPanel>(), shortcutDropDownStackPanel.as<StackPanel>(), colIndex, shortcutRemapBuffer, keyDropDownControlObjects);
    shortcutControlLayout.as<StackPanel>().UpdateLayout();
}

// Function to add a new row to the shortcut table. If the originalKeys and newKeys args are provided, then the displayed shortcuts are set to those values.
void ShortcutControl::AddNewShortcutControlRow(Grid& parent, std::vector<std::vector<std::unique_ptr<ShortcutControl>>>& keyboardRemapControlObjects, Shortcut originalKeys, Shortcut newKeys, std::wstring targetAppName)
{
    // Textbox for target application
    TextBox targetAppTextBox;

    // Create new ShortcutControl objects dynamically so that we does not get destructed
    std::vector<std::unique_ptr<ShortcutControl>> newrow;
    newrow.push_back(std::move(std::unique_ptr<ShortcutControl>(new ShortcutControl(parent, 0, targetAppTextBox))));
    newrow.push_back(std::move(std::unique_ptr<ShortcutControl>(new ShortcutControl(parent, 1, targetAppTextBox))));
    keyboardRemapControlObjects.push_back(std::move(newrow));

    // Add to grid
    parent.RowDefinitions().Append(RowDefinition());
    parent.SetColumn(keyboardRemapControlObjects[keyboardRemapControlObjects.size() - 1][0]->getShortcutControl(), KeyboardManagerConstants::ShortcutTableOriginalColIndex);
    parent.SetRow(keyboardRemapControlObjects[keyboardRemapControlObjects.size() - 1][0]->getShortcutControl(), parent.RowDefinitions().Size() - 1);
    parent.SetColumn(keyboardRemapControlObjects[keyboardRemapControlObjects.size() - 1][1]->getShortcutControl(), KeyboardManagerConstants::ShortcutTableNewColIndex);
    parent.SetRow(keyboardRemapControlObjects[keyboardRemapControlObjects.size() - 1][1]->getShortcutControl(), parent.RowDefinitions().Size() - 1);
    // ShortcutControl for the original shortcut
    parent.Children().Append(keyboardRemapControlObjects[keyboardRemapControlObjects.size() - 1][0]->getShortcutControl());

    // Arrow icon
    FontIcon arrowIcon;
    arrowIcon.FontFamily(Xaml::Media::FontFamily(L"Segoe MDL2 Assets"));
    arrowIcon.Glyph(L"\xE72A");
    arrowIcon.VerticalAlignment(VerticalAlignment::Center);
    arrowIcon.HorizontalAlignment(HorizontalAlignment::Center);
    parent.SetColumn(arrowIcon, KeyboardManagerConstants::ShortcutTableArrowColIndex);
    parent.SetRow(arrowIcon, parent.RowDefinitions().Size() - 1);
    parent.Children().Append(arrowIcon);

    // ShortcutControl for the new shortcut
    parent.Children().Append(keyboardRemapControlObjects[keyboardRemapControlObjects.size() - 1][1]->getShortcutControl());

    targetAppTextBox.Width(KeyboardManagerConstants::ShortcutTableDropDownWidth);
    targetAppTextBox.Margin({ 0, 0, 0, KeyboardManagerConstants::ShortcutTableDropDownSpacing });
    targetAppTextBox.VerticalAlignment(VerticalAlignment::Bottom);
    targetAppTextBox.HorizontalAlignment(HorizontalAlignment::Center);
    targetAppTextBox.PlaceholderText(KeyboardManagerConstants::DefaultAppName);
    targetAppTextBox.Text(targetAppName);

    // LostFocus handler will be called whenever text is updated by a user and then they click something else or tab to another control. Does not get called if Text is updated while the TextBox isn't in focus (i.e. from code)
    targetAppTextBox.LostFocus([&keyboardRemapControlObjects, parent, targetAppTextBox](auto const& sender, auto const& e) {
        // Get index of targetAppTextBox button
        UIElementCollection children = parent.Children();
        uint32_t index;
        children.IndexOf(targetAppTextBox, index);
        uint32_t lastIndexInRow = index + ((KeyboardManagerConstants::ShortcutTableColCount - 1) - KeyboardManagerConstants::ShortcutTableTargetAppColIndex);
        // Calculate row index in the buffer from the grid child index (first set of children are header elements and then three children in each row)
        int rowIndex = (lastIndexInRow - KeyboardManagerConstants::ShortcutTableHeaderCount) / KeyboardManagerConstants::ShortcutTableColCount;

        // Validate both set of drop downs
        KeyDropDownControl::ValidateShortcutFromDropDownList(parent, keyboardRemapControlObjects[rowIndex][0]->getShortcutControl(), keyboardRemapControlObjects[rowIndex][0]->shortcutDropDownStackPanel, 0, ShortcutControl::shortcutRemapBuffer, keyboardRemapControlObjects[rowIndex][0]->keyDropDownControlObjects, targetAppTextBox);
        KeyDropDownControl::ValidateShortcutFromDropDownList(parent, keyboardRemapControlObjects[rowIndex][1]->getShortcutControl(), keyboardRemapControlObjects[rowIndex][1]->shortcutDropDownStackPanel, 1, ShortcutControl::shortcutRemapBuffer, keyboardRemapControlObjects[rowIndex][1]->keyDropDownControlObjects, targetAppTextBox);

        // Reset the buffer based on the selected drop down items
        shortcutRemapBuffer[rowIndex].first[0].SetKeyCodes(KeyDropDownControl::GetKeysFromStackPanel(keyboardRemapControlObjects[rowIndex][0]->shortcutDropDownStackPanel));
        shortcutRemapBuffer[rowIndex].first[1].SetKeyCodes(KeyDropDownControl::GetKeysFromStackPanel(keyboardRemapControlObjects[rowIndex][1]->shortcutDropDownStackPanel));
        shortcutRemapBuffer[rowIndex].second = targetAppTextBox.Text().c_str();
    });

    parent.SetColumn(targetAppTextBox, KeyboardManagerConstants::ShortcutTableTargetAppColIndex);
    parent.SetRow(targetAppTextBox, parent.RowDefinitions().Size() - 1);
    parent.Children().Append(targetAppTextBox);

    // Delete row button
    Windows::UI::Xaml::Controls::Button deleteShortcut;
    FontIcon deleteSymbol;
    deleteSymbol.FontFamily(Xaml::Media::FontFamily(L"Segoe MDL2 Assets"));
    deleteSymbol.Glyph(L"\xE74D");
    deleteShortcut.Content(deleteSymbol);
    deleteShortcut.Background(Media::SolidColorBrush(Colors::Transparent()));
    deleteShortcut.HorizontalAlignment(HorizontalAlignment::Center);
    deleteShortcut.Click([&](winrt::Windows::Foundation::IInspectable const& sender, RoutedEventArgs const&) {
        Button currentButton = sender.as<Button>();
        uint32_t index;
        // Get index of delete button
        UIElementCollection children = parent.Children();
        children.IndexOf(currentButton, index);
        uint32_t lastIndexInRow = index + ((KeyboardManagerConstants::ShortcutTableColCount - 1) - KeyboardManagerConstants::ShortcutTableRemoveColIndex);
        // Change the row index of elements appearing after the current row, as we will delete the row definition
        for (uint32_t i = lastIndexInRow + 1; i < children.Size(); i++)
        {
            int32_t elementRowIndex = parent.GetRow(children.GetAt(i).as<FrameworkElement>());
            parent.SetRow(children.GetAt(i).as<FrameworkElement>(), elementRowIndex - 1);
        }

        for (int i = 0; i < KeyboardManagerConstants::ShortcutTableColCount; i++)
        {
            parent.Children().RemoveAt(lastIndexInRow - i);
        }

        // Calculate row index in the buffer from the grid child index (first set of children are header elements and then three children in each row)
        int bufferIndex = (lastIndexInRow - KeyboardManagerConstants::ShortcutTableHeaderCount) / KeyboardManagerConstants::ShortcutTableColCount;
        // Delete the row definition
        parent.RowDefinitions().RemoveAt(bufferIndex + 1);
        // delete the row from the buffer
        shortcutRemapBuffer.erase(shortcutRemapBuffer.begin() + bufferIndex);
        // delete the ShortcutControl objects so that they get destructed
        keyboardRemapControlObjects.erase(keyboardRemapControlObjects.begin() + bufferIndex);
    });
    parent.SetColumn(deleteShortcut, KeyboardManagerConstants::ShortcutTableRemoveColIndex);
    parent.SetRow(deleteShortcut, parent.RowDefinitions().Size() - 1);
    parent.Children().Append(deleteShortcut);
    parent.UpdateLayout();

    // Set the shortcut text if the two vectors are not empty (i.e. default args)
    if (originalKeys.IsValidShortcut() && newKeys.IsValidShortcut())
    {
<<<<<<< HEAD
        shortcutRemapBuffer.push_back(std::vector<Shortcut>{ Shortcut(), Shortcut() });
        keyboardRemapControlObjects[keyboardRemapControlObjects.size() - 1][0]->AddShortcutToControl(originalKeys, parent, keyboardRemapControlObjects[keyboardRemapControlObjects.size() - 1][0]->shortcutDropDownStackPanel.as<StackPanel>(), *keyboardManagerState, 0);
        keyboardRemapControlObjects[keyboardRemapControlObjects.size() - 1][1]->AddShortcutToControl(newKeys, parent, keyboardRemapControlObjects[keyboardRemapControlObjects.size() - 1][1]->shortcutDropDownStackPanel.as<StackPanel>(), *keyboardManagerState, 1);
=======
        // change to load app name
        shortcutRemapBuffer.push_back(std::make_pair<std::vector<Shortcut>, std::wstring>(std::vector<Shortcut>{ Shortcut(), Shortcut() }, std::wstring(targetAppName)));
        keyboardRemapControlObjects[keyboardRemapControlObjects.size() - 1][0]->AddShortcutToControl(originalKeys, parent, keyboardRemapControlObjects[keyboardRemapControlObjects.size() - 1][0]->shortcutDropDownStackPanel, *keyboardManagerState, 0, targetAppTextBox);
        keyboardRemapControlObjects[keyboardRemapControlObjects.size() - 1][1]->AddShortcutToControl(newKeys, parent, keyboardRemapControlObjects[keyboardRemapControlObjects.size() - 1][1]->shortcutDropDownStackPanel, *keyboardManagerState, 1, targetAppTextBox);
>>>>>>> 46340854
    }
    else
    {
        // Initialize both shortcuts as empty shortcuts
        shortcutRemapBuffer.push_back(std::make_pair<std::vector<Shortcut>, std::wstring>(std::vector<Shortcut>{ Shortcut(), Shortcut() }, std::wstring(targetAppName)));
    }
}

// Function to add a shortcut to the shortcut control as combo boxes
void ShortcutControl::AddShortcutToControl(Shortcut& shortcut, Grid table, StackPanel parent, KeyboardManagerState& keyboardManagerState, const int colIndex, TextBox targetApp)
{
    // Delete the existing drop down menus
    parent.Children().Clear();
    // Remove references to the old drop down objects to destroy them
    keyDropDownControlObjects.clear();

    std::vector<DWORD> shortcutKeyCodes = shortcut.GetKeyCodes();
    std::vector<DWORD> keyCodeList = keyboardManagerState.keyboardMap.GetKeyCodeList(true);
    if (shortcutKeyCodes.size() != 0)
    {
<<<<<<< HEAD
        KeyDropDownControl::AddDropDown(table, shortcutControlLayout.as<StackPanel>(), parent, colIndex, shortcutRemapBuffer, keyDropDownControlObjects);
=======
        KeyDropDownControl::AddDropDown(table, shortcutControlLayout, parent, colIndex, shortcutRemapBuffer, keyDropDownControlObjects, targetApp);
>>>>>>> 46340854
        for (int i = 0; i < shortcutKeyCodes.size(); i++)
        {
            // New drop down gets added automatically when the SelectedIndex is set
            if (i < (int)parent.Children().Size())
            {
                ComboBox currentDropDown = parent.Children().GetAt(i).as<ComboBox>();
                auto it = std::find(keyCodeList.begin(), keyCodeList.end(), shortcutKeyCodes[i]);
                if (it != keyCodeList.end())
                {
                    currentDropDown.SelectedIndex((int32_t)std::distance(keyCodeList.begin(), it));
                }
            }
        }
    }
    parent.UpdateLayout();
}

// Function to return the stack panel element of the ShortcutControl. This is the externally visible UI element which can be used to add it to other layouts
StackPanel ShortcutControl::getShortcutControl()
{
    return shortcutControlLayout.as<StackPanel>();
}

// Function to create the detect shortcut UI window
void ShortcutControl::createDetectShortcutWindow(winrt::Windows::Foundation::IInspectable const& sender, XamlRoot xamlRoot, std::vector<std::pair<std::vector<Shortcut>, std::wstring>>& shortcutRemapBuffer, KeyboardManagerState& keyboardManagerState, const int colIndex, Grid table, TextBox targetApp)
{
    // ContentDialog for detecting shortcuts. This is the parent UI element.
    ContentDialog detectShortcutBox;

    // ContentDialog requires manually setting the XamlRoot (https://docs.microsoft.com/en-us/uwp/api/windows.ui.xaml.controls.contentdialog#contentdialog-in-appwindow-or-xaml-islands)
    detectShortcutBox.XamlRoot(xamlRoot);
    detectShortcutBox.Title(box_value(L"Press the keys in shortcut:"));
    detectShortcutBox.IsPrimaryButtonEnabled(false);
    detectShortcutBox.IsSecondaryButtonEnabled(false);

    // Get the linked text block for the "Type shortcut" button that was clicked
    StackPanel linkedShortcutStackPanel = KeyboardManagerHelper::getSiblingElement(sender).as<StackPanel>();

    auto unregisterKeys = [&keyboardManagerState]() {
        std::thread t1(&KeyboardManagerState::UnregisterKeyDelay, &keyboardManagerState, VK_ESCAPE);
        std::thread t2(&KeyboardManagerState::UnregisterKeyDelay, &keyboardManagerState, VK_RETURN);
        t1.detach();
        t2.detach();
    };

    auto selectDetectedShortcutAndResetKeys = [&keyboardManagerState](DWORD key) {
        keyboardManagerState.SelectDetectedShortcut(key);
        keyboardManagerState.ResetDetectedShortcutKey(key);
    };

    auto onPressEnter = [this,
                         linkedShortcutStackPanel,
                         detectShortcutBox,
                         &keyboardManagerState,
                         &shortcutRemapBuffer,
                         unregisterKeys,
                         colIndex,
                         table,
                         targetApp] {
        // Save the detected shortcut in the linked text block
        Shortcut detectedShortcutKeys = keyboardManagerState.GetDetectedShortcut();

        if (!detectedShortcutKeys.IsEmpty())
        {
            // The shortcut buffer gets set in this function
            AddShortcutToControl(detectedShortcutKeys, table, linkedShortcutStackPanel, keyboardManagerState, colIndex, targetApp);
        }
        // Hide the type shortcut UI
        detectShortcutBox.Hide();
    };

    auto onReleaseEnter = [&keyboardManagerState,
                           unregisterKeys] {
        // Reset the keyboard manager UI state
        keyboardManagerState.ResetUIState();
        // Revert UI state back to Edit Shortcut window
        keyboardManagerState.SetUIState(KeyboardManagerUIState::EditShortcutsWindowActivated, EditShortcutsWindowHandle);
        unregisterKeys();
    };

    auto onAccept = [onPressEnter,
                     onReleaseEnter] {
        onPressEnter();
        onReleaseEnter();
    };

    TextBlock primaryButtonText;
    primaryButtonText.Text(L"OK");

    Button primaryButton;
    primaryButton.HorizontalAlignment(HorizontalAlignment::Stretch);
    primaryButton.Margin({ 2, 2, 2, 2 });
    primaryButton.Content(primaryButtonText);

    // OK button
    primaryButton.Click([onAccept](winrt::Windows::Foundation::IInspectable const& sender, RoutedEventArgs const&) {
        onAccept();
    });

    keyboardManagerState.RegisterKeyDelay(
        VK_RETURN,
        selectDetectedShortcutAndResetKeys,
        [primaryButton, onPressEnter, detectShortcutBox](DWORD) {
            detectShortcutBox.Dispatcher().RunAsync(
                Windows::UI::Core::CoreDispatcherPriority::Normal,
                [primaryButton, onPressEnter] {
                    // Use the base medium low brush to be consistent with the theme
                    primaryButton.Background(Windows::UI::Xaml::Application::Current().Resources().Lookup(box_value(L"SystemControlBackgroundBaseMediumLowBrush")).as<Windows::UI::Xaml::Media::SolidColorBrush>());
                    onPressEnter();
                });
        },
        [onReleaseEnter](DWORD) {
            onReleaseEnter();
        });

    TextBlock cancelButtonText;
    cancelButtonText.Text(L"Cancel");

    Button cancelButton;
    cancelButton.HorizontalAlignment(HorizontalAlignment::Stretch);
    cancelButton.Margin({ 2, 2, 2, 2 });
    cancelButton.Content(cancelButtonText);
    // Cancel button
    cancelButton.Click([detectShortcutBox, unregisterKeys, &keyboardManagerState](winrt::Windows::Foundation::IInspectable const& sender, RoutedEventArgs const&) {
        // Reset the keyboard manager UI state
        keyboardManagerState.ResetUIState();
        // Revert UI state back to Edit Shortcut window
        keyboardManagerState.SetUIState(KeyboardManagerUIState::EditShortcutsWindowActivated, EditShortcutsWindowHandle);
        unregisterKeys();
        detectShortcutBox.Hide();
    });

    keyboardManagerState.RegisterKeyDelay(
        VK_ESCAPE,
        selectDetectedShortcutAndResetKeys,
        [&keyboardManagerState, detectShortcutBox, unregisterKeys](DWORD) {
            detectShortcutBox.Dispatcher().RunAsync(
                Windows::UI::Core::CoreDispatcherPriority::Normal,
                [detectShortcutBox] {
                    detectShortcutBox.Hide();
                });

            keyboardManagerState.ResetUIState();
            // Revert UI state back to Edit Shortcut window
            keyboardManagerState.SetUIState(KeyboardManagerUIState::EditShortcutsWindowActivated, EditShortcutsWindowHandle);
            unregisterKeys();
        },
        nullptr);

    // StackPanel parent for the displayed text in the dialog
    Windows::UI::Xaml::Controls::StackPanel stackPanel;
    detectShortcutBox.Content(stackPanel);

    // Header textblock
    TextBlock text;
    text.Text(L"Keys Pressed:");
    text.Margin({ 0, 0, 0, 10 });
    stackPanel.Children().Append(text);

    // Target StackPanel to place the selected key - first row (for 1-3 keys)
    Windows::UI::Xaml::Controls::StackPanel keyStackPanel1;
    keyStackPanel1.Orientation(Orientation::Horizontal);
    stackPanel.Children().Append(keyStackPanel1);

    // Target StackPanel to place the selected key - second row (for 4-5 keys)
    Windows::UI::Xaml::Controls::StackPanel keyStackPanel2;
    keyStackPanel2.Orientation(Orientation::Horizontal);
    keyStackPanel2.Margin({ 0, 20, 0, 0 });
    keyStackPanel2.Visibility(Visibility::Collapsed);
    stackPanel.Children().Append(keyStackPanel2);

    TextBlock holdEscInfo;
    holdEscInfo.Text(L"Hold Esc to discard");
    holdEscInfo.FontSize(12);
    holdEscInfo.Margin({ 0, 20, 0, 0 });
    stackPanel.Children().Append(holdEscInfo);

    TextBlock holdEnterInfo;
    holdEnterInfo.Text(L"Hold Enter to continue");
    holdEnterInfo.FontSize(12);
    holdEnterInfo.Margin({ 0, 0, 0, 0 });
    stackPanel.Children().Append(holdEnterInfo);

    ColumnDefinition primaryButtonColumn;
    ColumnDefinition cancelButtonColumn;

    Grid buttonPanel;
    buttonPanel.Margin({ 0, 20, 0, 0 });
    buttonPanel.HorizontalAlignment(HorizontalAlignment::Stretch);
    buttonPanel.ColumnDefinitions().Append(primaryButtonColumn);
    buttonPanel.ColumnDefinitions().Append(cancelButtonColumn);
    buttonPanel.SetColumn(primaryButton, 0);
    buttonPanel.SetColumn(cancelButton, 1);

    buttonPanel.Children().Append(primaryButton);
    buttonPanel.Children().Append(cancelButton);

    stackPanel.Children().Append(buttonPanel);
    stackPanel.UpdateLayout();

    // Configure the keyboardManagerState to store the UI information.
    keyboardManagerState.ConfigureDetectShortcutUI(keyStackPanel1, keyStackPanel2);

    // Show the dialog
    detectShortcutBox.ShowAsync();
}
<|MERGE_RESOLUTION|>--- conflicted
+++ resolved
@@ -1,387 +1,377 @@
-#include "pch.h"
-#include "ShortcutControl.h"
-#include "KeyDropDownControl.h"
-#include "keyboardmanager/common/KeyboardManagerState.h"
-
-//Both static members are initialized to null
-HWND ShortcutControl::EditShortcutsWindowHandle = nullptr;
-KeyboardManagerState* ShortcutControl::keyboardManagerState = nullptr;
-// Initialized as new vector
-std::vector<std::pair<std::vector<Shortcut>, std::wstring>> ShortcutControl::shortcutRemapBuffer;
-
-ShortcutControl::ShortcutControl(Grid table, const int colIndex)
-{
-    shortcutDropDownStackPanel = StackPanel();
-    typeShortcut = Button();
-    shortcutControlLayout = StackPanel();
-
-    shortcutDropDownStackPanel.as<StackPanel>().Spacing(10);
-    shortcutDropDownStackPanel.as<StackPanel>().Orientation(Windows::UI::Xaml::Controls::Orientation::Horizontal);
-
-    typeShortcut.as<Button>().Content(winrt::box_value(L"Type Shortcut"));
-    typeShortcut.as<Button>().Width(KeyboardManagerConstants::ShortcutTableDropDownWidth);
-    typeShortcut.as<Button>().Click([&, table, colIndex](winrt::Windows::Foundation::IInspectable const& sender, RoutedEventArgs const&) {
-        keyboardManagerState->SetUIState(KeyboardManagerUIState::DetectShortcutWindowActivated, EditShortcutsWindowHandle);
-        // Using the XamlRoot of the typeShortcut to get the root of the XAML host
-        createDetectShortcutWindow(sender, sender.as<Button>().XamlRoot(), shortcutRemapBuffer, *keyboardManagerState, colIndex, table);
-    });
-
-    shortcutControlLayout.as<StackPanel>().Margin({ 0, 0, 0, 10 });
-    shortcutControlLayout.as<StackPanel>().Spacing(KeyboardManagerConstants::ShortcutTableDropDownSpacing);
-
-    shortcutControlLayout.as<StackPanel>().Children().Append(typeShortcut.as<Button>());
-    shortcutControlLayout.as<StackPanel>().Children().Append(shortcutDropDownStackPanel.as<StackPanel>());
-    KeyDropDownControl::AddDropDown(table, shortcutControlLayout.as<StackPanel>(), shortcutDropDownStackPanel.as<StackPanel>(), colIndex, shortcutRemapBuffer, keyDropDownControlObjects);
-    shortcutControlLayout.as<StackPanel>().UpdateLayout();
-}
-
-// Function to add a new row to the shortcut table. If the originalKeys and newKeys args are provided, then the displayed shortcuts are set to those values.
-void ShortcutControl::AddNewShortcutControlRow(Grid& parent, std::vector<std::vector<std::unique_ptr<ShortcutControl>>>& keyboardRemapControlObjects, Shortcut originalKeys, Shortcut newKeys, std::wstring targetAppName)
-{
-    // Textbox for target application
-    TextBox targetAppTextBox;
-
-    // Create new ShortcutControl objects dynamically so that we does not get destructed
-    std::vector<std::unique_ptr<ShortcutControl>> newrow;
-    newrow.push_back(std::move(std::unique_ptr<ShortcutControl>(new ShortcutControl(parent, 0, targetAppTextBox))));
-    newrow.push_back(std::move(std::unique_ptr<ShortcutControl>(new ShortcutControl(parent, 1, targetAppTextBox))));
-    keyboardRemapControlObjects.push_back(std::move(newrow));
-
-    // Add to grid
-    parent.RowDefinitions().Append(RowDefinition());
-    parent.SetColumn(keyboardRemapControlObjects[keyboardRemapControlObjects.size() - 1][0]->getShortcutControl(), KeyboardManagerConstants::ShortcutTableOriginalColIndex);
-    parent.SetRow(keyboardRemapControlObjects[keyboardRemapControlObjects.size() - 1][0]->getShortcutControl(), parent.RowDefinitions().Size() - 1);
-    parent.SetColumn(keyboardRemapControlObjects[keyboardRemapControlObjects.size() - 1][1]->getShortcutControl(), KeyboardManagerConstants::ShortcutTableNewColIndex);
-    parent.SetRow(keyboardRemapControlObjects[keyboardRemapControlObjects.size() - 1][1]->getShortcutControl(), parent.RowDefinitions().Size() - 1);
-    // ShortcutControl for the original shortcut
-    parent.Children().Append(keyboardRemapControlObjects[keyboardRemapControlObjects.size() - 1][0]->getShortcutControl());
-
-    // Arrow icon
-    FontIcon arrowIcon;
-    arrowIcon.FontFamily(Xaml::Media::FontFamily(L"Segoe MDL2 Assets"));
-    arrowIcon.Glyph(L"\xE72A");
-    arrowIcon.VerticalAlignment(VerticalAlignment::Center);
-    arrowIcon.HorizontalAlignment(HorizontalAlignment::Center);
-    parent.SetColumn(arrowIcon, KeyboardManagerConstants::ShortcutTableArrowColIndex);
-    parent.SetRow(arrowIcon, parent.RowDefinitions().Size() - 1);
-    parent.Children().Append(arrowIcon);
-
-    // ShortcutControl for the new shortcut
-    parent.Children().Append(keyboardRemapControlObjects[keyboardRemapControlObjects.size() - 1][1]->getShortcutControl());
-
-    targetAppTextBox.Width(KeyboardManagerConstants::ShortcutTableDropDownWidth);
-    targetAppTextBox.Margin({ 0, 0, 0, KeyboardManagerConstants::ShortcutTableDropDownSpacing });
-    targetAppTextBox.VerticalAlignment(VerticalAlignment::Bottom);
-    targetAppTextBox.HorizontalAlignment(HorizontalAlignment::Center);
-    targetAppTextBox.PlaceholderText(KeyboardManagerConstants::DefaultAppName);
-    targetAppTextBox.Text(targetAppName);
-
-    // LostFocus handler will be called whenever text is updated by a user and then they click something else or tab to another control. Does not get called if Text is updated while the TextBox isn't in focus (i.e. from code)
-    targetAppTextBox.LostFocus([&keyboardRemapControlObjects, parent, targetAppTextBox](auto const& sender, auto const& e) {
-        // Get index of targetAppTextBox button
-        UIElementCollection children = parent.Children();
-        uint32_t index;
-        children.IndexOf(targetAppTextBox, index);
-        uint32_t lastIndexInRow = index + ((KeyboardManagerConstants::ShortcutTableColCount - 1) - KeyboardManagerConstants::ShortcutTableTargetAppColIndex);
-        // Calculate row index in the buffer from the grid child index (first set of children are header elements and then three children in each row)
-        int rowIndex = (lastIndexInRow - KeyboardManagerConstants::ShortcutTableHeaderCount) / KeyboardManagerConstants::ShortcutTableColCount;
-
-        // Validate both set of drop downs
-        KeyDropDownControl::ValidateShortcutFromDropDownList(parent, keyboardRemapControlObjects[rowIndex][0]->getShortcutControl(), keyboardRemapControlObjects[rowIndex][0]->shortcutDropDownStackPanel, 0, ShortcutControl::shortcutRemapBuffer, keyboardRemapControlObjects[rowIndex][0]->keyDropDownControlObjects, targetAppTextBox);
-        KeyDropDownControl::ValidateShortcutFromDropDownList(parent, keyboardRemapControlObjects[rowIndex][1]->getShortcutControl(), keyboardRemapControlObjects[rowIndex][1]->shortcutDropDownStackPanel, 1, ShortcutControl::shortcutRemapBuffer, keyboardRemapControlObjects[rowIndex][1]->keyDropDownControlObjects, targetAppTextBox);
-
-        // Reset the buffer based on the selected drop down items
-        shortcutRemapBuffer[rowIndex].first[0].SetKeyCodes(KeyDropDownControl::GetKeysFromStackPanel(keyboardRemapControlObjects[rowIndex][0]->shortcutDropDownStackPanel));
-        shortcutRemapBuffer[rowIndex].first[1].SetKeyCodes(KeyDropDownControl::GetKeysFromStackPanel(keyboardRemapControlObjects[rowIndex][1]->shortcutDropDownStackPanel));
-        shortcutRemapBuffer[rowIndex].second = targetAppTextBox.Text().c_str();
-    });
-
-    parent.SetColumn(targetAppTextBox, KeyboardManagerConstants::ShortcutTableTargetAppColIndex);
-    parent.SetRow(targetAppTextBox, parent.RowDefinitions().Size() - 1);
-    parent.Children().Append(targetAppTextBox);
-
-    // Delete row button
-    Windows::UI::Xaml::Controls::Button deleteShortcut;
-    FontIcon deleteSymbol;
-    deleteSymbol.FontFamily(Xaml::Media::FontFamily(L"Segoe MDL2 Assets"));
-    deleteSymbol.Glyph(L"\xE74D");
-    deleteShortcut.Content(deleteSymbol);
-    deleteShortcut.Background(Media::SolidColorBrush(Colors::Transparent()));
-    deleteShortcut.HorizontalAlignment(HorizontalAlignment::Center);
-    deleteShortcut.Click([&](winrt::Windows::Foundation::IInspectable const& sender, RoutedEventArgs const&) {
-        Button currentButton = sender.as<Button>();
-        uint32_t index;
-        // Get index of delete button
-        UIElementCollection children = parent.Children();
-        children.IndexOf(currentButton, index);
-        uint32_t lastIndexInRow = index + ((KeyboardManagerConstants::ShortcutTableColCount - 1) - KeyboardManagerConstants::ShortcutTableRemoveColIndex);
-        // Change the row index of elements appearing after the current row, as we will delete the row definition
-        for (uint32_t i = lastIndexInRow + 1; i < children.Size(); i++)
-        {
-            int32_t elementRowIndex = parent.GetRow(children.GetAt(i).as<FrameworkElement>());
-            parent.SetRow(children.GetAt(i).as<FrameworkElement>(), elementRowIndex - 1);
-        }
-
-        for (int i = 0; i < KeyboardManagerConstants::ShortcutTableColCount; i++)
-        {
-            parent.Children().RemoveAt(lastIndexInRow - i);
-        }
-
-        // Calculate row index in the buffer from the grid child index (first set of children are header elements and then three children in each row)
-        int bufferIndex = (lastIndexInRow - KeyboardManagerConstants::ShortcutTableHeaderCount) / KeyboardManagerConstants::ShortcutTableColCount;
-        // Delete the row definition
-        parent.RowDefinitions().RemoveAt(bufferIndex + 1);
-        // delete the row from the buffer
-        shortcutRemapBuffer.erase(shortcutRemapBuffer.begin() + bufferIndex);
-        // delete the ShortcutControl objects so that they get destructed
-        keyboardRemapControlObjects.erase(keyboardRemapControlObjects.begin() + bufferIndex);
-    });
-    parent.SetColumn(deleteShortcut, KeyboardManagerConstants::ShortcutTableRemoveColIndex);
-    parent.SetRow(deleteShortcut, parent.RowDefinitions().Size() - 1);
-    parent.Children().Append(deleteShortcut);
-    parent.UpdateLayout();
-
-    // Set the shortcut text if the two vectors are not empty (i.e. default args)
-    if (originalKeys.IsValidShortcut() && newKeys.IsValidShortcut())
-    {
-<<<<<<< HEAD
-        shortcutRemapBuffer.push_back(std::vector<Shortcut>{ Shortcut(), Shortcut() });
-        keyboardRemapControlObjects[keyboardRemapControlObjects.size() - 1][0]->AddShortcutToControl(originalKeys, parent, keyboardRemapControlObjects[keyboardRemapControlObjects.size() - 1][0]->shortcutDropDownStackPanel.as<StackPanel>(), *keyboardManagerState, 0);
-        keyboardRemapControlObjects[keyboardRemapControlObjects.size() - 1][1]->AddShortcutToControl(newKeys, parent, keyboardRemapControlObjects[keyboardRemapControlObjects.size() - 1][1]->shortcutDropDownStackPanel.as<StackPanel>(), *keyboardManagerState, 1);
-=======
-        // change to load app name
-        shortcutRemapBuffer.push_back(std::make_pair<std::vector<Shortcut>, std::wstring>(std::vector<Shortcut>{ Shortcut(), Shortcut() }, std::wstring(targetAppName)));
-        keyboardRemapControlObjects[keyboardRemapControlObjects.size() - 1][0]->AddShortcutToControl(originalKeys, parent, keyboardRemapControlObjects[keyboardRemapControlObjects.size() - 1][0]->shortcutDropDownStackPanel, *keyboardManagerState, 0, targetAppTextBox);
-        keyboardRemapControlObjects[keyboardRemapControlObjects.size() - 1][1]->AddShortcutToControl(newKeys, parent, keyboardRemapControlObjects[keyboardRemapControlObjects.size() - 1][1]->shortcutDropDownStackPanel, *keyboardManagerState, 1, targetAppTextBox);
->>>>>>> 46340854
-    }
-    else
-    {
-        // Initialize both shortcuts as empty shortcuts
-        shortcutRemapBuffer.push_back(std::make_pair<std::vector<Shortcut>, std::wstring>(std::vector<Shortcut>{ Shortcut(), Shortcut() }, std::wstring(targetAppName)));
-    }
-}
-
-// Function to add a shortcut to the shortcut control as combo boxes
-void ShortcutControl::AddShortcutToControl(Shortcut& shortcut, Grid table, StackPanel parent, KeyboardManagerState& keyboardManagerState, const int colIndex, TextBox targetApp)
-{
-    // Delete the existing drop down menus
-    parent.Children().Clear();
-    // Remove references to the old drop down objects to destroy them
-    keyDropDownControlObjects.clear();
-
-    std::vector<DWORD> shortcutKeyCodes = shortcut.GetKeyCodes();
-    std::vector<DWORD> keyCodeList = keyboardManagerState.keyboardMap.GetKeyCodeList(true);
-    if (shortcutKeyCodes.size() != 0)
-    {
-<<<<<<< HEAD
-        KeyDropDownControl::AddDropDown(table, shortcutControlLayout.as<StackPanel>(), parent, colIndex, shortcutRemapBuffer, keyDropDownControlObjects);
-=======
-        KeyDropDownControl::AddDropDown(table, shortcutControlLayout, parent, colIndex, shortcutRemapBuffer, keyDropDownControlObjects, targetApp);
->>>>>>> 46340854
-        for (int i = 0; i < shortcutKeyCodes.size(); i++)
-        {
-            // New drop down gets added automatically when the SelectedIndex is set
-            if (i < (int)parent.Children().Size())
-            {
-                ComboBox currentDropDown = parent.Children().GetAt(i).as<ComboBox>();
-                auto it = std::find(keyCodeList.begin(), keyCodeList.end(), shortcutKeyCodes[i]);
-                if (it != keyCodeList.end())
-                {
-                    currentDropDown.SelectedIndex((int32_t)std::distance(keyCodeList.begin(), it));
-                }
-            }
-        }
-    }
-    parent.UpdateLayout();
-}
-
-// Function to return the stack panel element of the ShortcutControl. This is the externally visible UI element which can be used to add it to other layouts
-StackPanel ShortcutControl::getShortcutControl()
-{
-    return shortcutControlLayout.as<StackPanel>();
-}
-
-// Function to create the detect shortcut UI window
-void ShortcutControl::createDetectShortcutWindow(winrt::Windows::Foundation::IInspectable const& sender, XamlRoot xamlRoot, std::vector<std::pair<std::vector<Shortcut>, std::wstring>>& shortcutRemapBuffer, KeyboardManagerState& keyboardManagerState, const int colIndex, Grid table, TextBox targetApp)
-{
-    // ContentDialog for detecting shortcuts. This is the parent UI element.
-    ContentDialog detectShortcutBox;
-
-    // ContentDialog requires manually setting the XamlRoot (https://docs.microsoft.com/en-us/uwp/api/windows.ui.xaml.controls.contentdialog#contentdialog-in-appwindow-or-xaml-islands)
-    detectShortcutBox.XamlRoot(xamlRoot);
-    detectShortcutBox.Title(box_value(L"Press the keys in shortcut:"));
-    detectShortcutBox.IsPrimaryButtonEnabled(false);
-    detectShortcutBox.IsSecondaryButtonEnabled(false);
-
-    // Get the linked text block for the "Type shortcut" button that was clicked
-    StackPanel linkedShortcutStackPanel = KeyboardManagerHelper::getSiblingElement(sender).as<StackPanel>();
-
-    auto unregisterKeys = [&keyboardManagerState]() {
-        std::thread t1(&KeyboardManagerState::UnregisterKeyDelay, &keyboardManagerState, VK_ESCAPE);
-        std::thread t2(&KeyboardManagerState::UnregisterKeyDelay, &keyboardManagerState, VK_RETURN);
-        t1.detach();
-        t2.detach();
-    };
-
-    auto selectDetectedShortcutAndResetKeys = [&keyboardManagerState](DWORD key) {
-        keyboardManagerState.SelectDetectedShortcut(key);
-        keyboardManagerState.ResetDetectedShortcutKey(key);
-    };
-
-    auto onPressEnter = [this,
-                         linkedShortcutStackPanel,
-                         detectShortcutBox,
-                         &keyboardManagerState,
-                         &shortcutRemapBuffer,
-                         unregisterKeys,
-                         colIndex,
-                         table,
-                         targetApp] {
-        // Save the detected shortcut in the linked text block
-        Shortcut detectedShortcutKeys = keyboardManagerState.GetDetectedShortcut();
-
-        if (!detectedShortcutKeys.IsEmpty())
-        {
-            // The shortcut buffer gets set in this function
-            AddShortcutToControl(detectedShortcutKeys, table, linkedShortcutStackPanel, keyboardManagerState, colIndex, targetApp);
-        }
-        // Hide the type shortcut UI
-        detectShortcutBox.Hide();
-    };
-
-    auto onReleaseEnter = [&keyboardManagerState,
-                           unregisterKeys] {
-        // Reset the keyboard manager UI state
-        keyboardManagerState.ResetUIState();
-        // Revert UI state back to Edit Shortcut window
-        keyboardManagerState.SetUIState(KeyboardManagerUIState::EditShortcutsWindowActivated, EditShortcutsWindowHandle);
-        unregisterKeys();
-    };
-
-    auto onAccept = [onPressEnter,
-                     onReleaseEnter] {
-        onPressEnter();
-        onReleaseEnter();
-    };
-
-    TextBlock primaryButtonText;
-    primaryButtonText.Text(L"OK");
-
-    Button primaryButton;
-    primaryButton.HorizontalAlignment(HorizontalAlignment::Stretch);
-    primaryButton.Margin({ 2, 2, 2, 2 });
-    primaryButton.Content(primaryButtonText);
-
-    // OK button
-    primaryButton.Click([onAccept](winrt::Windows::Foundation::IInspectable const& sender, RoutedEventArgs const&) {
-        onAccept();
-    });
-
-    keyboardManagerState.RegisterKeyDelay(
-        VK_RETURN,
-        selectDetectedShortcutAndResetKeys,
-        [primaryButton, onPressEnter, detectShortcutBox](DWORD) {
-            detectShortcutBox.Dispatcher().RunAsync(
-                Windows::UI::Core::CoreDispatcherPriority::Normal,
-                [primaryButton, onPressEnter] {
-                    // Use the base medium low brush to be consistent with the theme
-                    primaryButton.Background(Windows::UI::Xaml::Application::Current().Resources().Lookup(box_value(L"SystemControlBackgroundBaseMediumLowBrush")).as<Windows::UI::Xaml::Media::SolidColorBrush>());
-                    onPressEnter();
-                });
-        },
-        [onReleaseEnter](DWORD) {
-            onReleaseEnter();
-        });
-
-    TextBlock cancelButtonText;
-    cancelButtonText.Text(L"Cancel");
-
-    Button cancelButton;
-    cancelButton.HorizontalAlignment(HorizontalAlignment::Stretch);
-    cancelButton.Margin({ 2, 2, 2, 2 });
-    cancelButton.Content(cancelButtonText);
-    // Cancel button
-    cancelButton.Click([detectShortcutBox, unregisterKeys, &keyboardManagerState](winrt::Windows::Foundation::IInspectable const& sender, RoutedEventArgs const&) {
-        // Reset the keyboard manager UI state
-        keyboardManagerState.ResetUIState();
-        // Revert UI state back to Edit Shortcut window
-        keyboardManagerState.SetUIState(KeyboardManagerUIState::EditShortcutsWindowActivated, EditShortcutsWindowHandle);
-        unregisterKeys();
-        detectShortcutBox.Hide();
-    });
-
-    keyboardManagerState.RegisterKeyDelay(
-        VK_ESCAPE,
-        selectDetectedShortcutAndResetKeys,
-        [&keyboardManagerState, detectShortcutBox, unregisterKeys](DWORD) {
-            detectShortcutBox.Dispatcher().RunAsync(
-                Windows::UI::Core::CoreDispatcherPriority::Normal,
-                [detectShortcutBox] {
-                    detectShortcutBox.Hide();
-                });
-
-            keyboardManagerState.ResetUIState();
-            // Revert UI state back to Edit Shortcut window
-            keyboardManagerState.SetUIState(KeyboardManagerUIState::EditShortcutsWindowActivated, EditShortcutsWindowHandle);
-            unregisterKeys();
-        },
-        nullptr);
-
-    // StackPanel parent for the displayed text in the dialog
-    Windows::UI::Xaml::Controls::StackPanel stackPanel;
-    detectShortcutBox.Content(stackPanel);
-
-    // Header textblock
-    TextBlock text;
-    text.Text(L"Keys Pressed:");
-    text.Margin({ 0, 0, 0, 10 });
-    stackPanel.Children().Append(text);
-
-    // Target StackPanel to place the selected key - first row (for 1-3 keys)
-    Windows::UI::Xaml::Controls::StackPanel keyStackPanel1;
-    keyStackPanel1.Orientation(Orientation::Horizontal);
-    stackPanel.Children().Append(keyStackPanel1);
-
-    // Target StackPanel to place the selected key - second row (for 4-5 keys)
-    Windows::UI::Xaml::Controls::StackPanel keyStackPanel2;
-    keyStackPanel2.Orientation(Orientation::Horizontal);
-    keyStackPanel2.Margin({ 0, 20, 0, 0 });
-    keyStackPanel2.Visibility(Visibility::Collapsed);
-    stackPanel.Children().Append(keyStackPanel2);
-
-    TextBlock holdEscInfo;
-    holdEscInfo.Text(L"Hold Esc to discard");
-    holdEscInfo.FontSize(12);
-    holdEscInfo.Margin({ 0, 20, 0, 0 });
-    stackPanel.Children().Append(holdEscInfo);
-
-    TextBlock holdEnterInfo;
-    holdEnterInfo.Text(L"Hold Enter to continue");
-    holdEnterInfo.FontSize(12);
-    holdEnterInfo.Margin({ 0, 0, 0, 0 });
-    stackPanel.Children().Append(holdEnterInfo);
-
-    ColumnDefinition primaryButtonColumn;
-    ColumnDefinition cancelButtonColumn;
-
-    Grid buttonPanel;
-    buttonPanel.Margin({ 0, 20, 0, 0 });
-    buttonPanel.HorizontalAlignment(HorizontalAlignment::Stretch);
-    buttonPanel.ColumnDefinitions().Append(primaryButtonColumn);
-    buttonPanel.ColumnDefinitions().Append(cancelButtonColumn);
-    buttonPanel.SetColumn(primaryButton, 0);
-    buttonPanel.SetColumn(cancelButton, 1);
-
-    buttonPanel.Children().Append(primaryButton);
-    buttonPanel.Children().Append(cancelButton);
-
-    stackPanel.Children().Append(buttonPanel);
-    stackPanel.UpdateLayout();
-
-    // Configure the keyboardManagerState to store the UI information.
-    keyboardManagerState.ConfigureDetectShortcutUI(keyStackPanel1, keyStackPanel2);
-
-    // Show the dialog
-    detectShortcutBox.ShowAsync();
-}
+#include "pch.h"
+#include "ShortcutControl.h"
+#include "KeyDropDownControl.h"
+#include "keyboardmanager/common/KeyboardManagerState.h"
+
+//Both static members are initialized to null
+HWND ShortcutControl::EditShortcutsWindowHandle = nullptr;
+KeyboardManagerState* ShortcutControl::keyboardManagerState = nullptr;
+// Initialized as new vector
+std::vector<std::pair<std::vector<Shortcut>, std::wstring>> ShortcutControl::shortcutRemapBuffer;
+
+ShortcutControl::ShortcutControl(Grid table, const int colIndex, TextBox targetApp)
+{
+    shortcutDropDownStackPanel = StackPanel();
+    typeShortcut = Button();
+    shortcutControlLayout = StackPanel();
+
+    shortcutDropDownStackPanel.as<StackPanel>().Spacing(KeyboardManagerConstants::ShortcutTableDropDownSpacing);
+    shortcutDropDownStackPanel.as<StackPanel>().Orientation(Windows::UI::Xaml::Controls::Orientation::Horizontal);
+
+    typeShortcut.as<Button>().Content(winrt::box_value(L"Type Shortcut"));
+    typeShortcut.as<Button>().Width(KeyboardManagerConstants::ShortcutTableDropDownWidth);
+    typeShortcut.as<Button>().Click([&, table, colIndex, targetApp](winrt::Windows::Foundation::IInspectable const& sender, RoutedEventArgs const&) {
+        keyboardManagerState->SetUIState(KeyboardManagerUIState::DetectShortcutWindowActivated, EditShortcutsWindowHandle);
+        // Using the XamlRoot of the typeShortcut to get the root of the XAML host
+        createDetectShortcutWindow(sender, sender.as<Button>().XamlRoot(), shortcutRemapBuffer, *keyboardManagerState, colIndex, table, targetApp);
+    });
+
+    shortcutControlLayout.as<StackPanel>().Margin({ 0, 0, 0, 10 });
+    shortcutControlLayout.as<StackPanel>().Spacing(KeyboardManagerConstants::ShortcutTableDropDownSpacing);
+
+    shortcutControlLayout.as<StackPanel>().Children().Append(typeShortcut.as<Button>());
+    shortcutControlLayout.as<StackPanel>().Children().Append(shortcutDropDownStackPanel.as<StackPanel>());
+    KeyDropDownControl::AddDropDown(table, shortcutControlLayout.as<StackPanel>(), shortcutDropDownStackPanel.as<StackPanel>(), colIndex, shortcutRemapBuffer, keyDropDownControlObjects, targetApp);
+    shortcutControlLayout.as<StackPanel>().UpdateLayout();
+}
+
+// Function to add a new row to the shortcut table. If the originalKeys and newKeys args are provided, then the displayed shortcuts are set to those values.
+void ShortcutControl::AddNewShortcutControlRow(Grid& parent, std::vector<std::vector<std::unique_ptr<ShortcutControl>>>& keyboardRemapControlObjects, Shortcut originalKeys, Shortcut newKeys, std::wstring targetAppName)
+{
+    // Textbox for target application
+    TextBox targetAppTextBox;
+
+    // Create new ShortcutControl objects dynamically so that we does not get destructed
+    std::vector<std::unique_ptr<ShortcutControl>> newrow;
+    newrow.push_back(std::move(std::unique_ptr<ShortcutControl>(new ShortcutControl(parent, 0, targetAppTextBox))));
+    newrow.push_back(std::move(std::unique_ptr<ShortcutControl>(new ShortcutControl(parent, 1, targetAppTextBox))));
+    keyboardRemapControlObjects.push_back(std::move(newrow));
+
+    // Add to grid
+    parent.RowDefinitions().Append(RowDefinition());
+    parent.SetColumn(keyboardRemapControlObjects[keyboardRemapControlObjects.size() - 1][0]->getShortcutControl(), KeyboardManagerConstants::ShortcutTableOriginalColIndex);
+    parent.SetRow(keyboardRemapControlObjects[keyboardRemapControlObjects.size() - 1][0]->getShortcutControl(), parent.RowDefinitions().Size() - 1);
+    parent.SetColumn(keyboardRemapControlObjects[keyboardRemapControlObjects.size() - 1][1]->getShortcutControl(), KeyboardManagerConstants::ShortcutTableNewColIndex);
+    parent.SetRow(keyboardRemapControlObjects[keyboardRemapControlObjects.size() - 1][1]->getShortcutControl(), parent.RowDefinitions().Size() - 1);
+    // ShortcutControl for the original shortcut
+    parent.Children().Append(keyboardRemapControlObjects[keyboardRemapControlObjects.size() - 1][0]->getShortcutControl());
+
+    // Arrow icon
+    FontIcon arrowIcon;
+    arrowIcon.FontFamily(Xaml::Media::FontFamily(L"Segoe MDL2 Assets"));
+    arrowIcon.Glyph(L"\xE72A");
+    arrowIcon.VerticalAlignment(VerticalAlignment::Center);
+    arrowIcon.HorizontalAlignment(HorizontalAlignment::Center);
+    parent.SetColumn(arrowIcon, KeyboardManagerConstants::ShortcutTableArrowColIndex);
+    parent.SetRow(arrowIcon, parent.RowDefinitions().Size() - 1);
+    parent.Children().Append(arrowIcon);
+
+    // ShortcutControl for the new shortcut
+    parent.Children().Append(keyboardRemapControlObjects[keyboardRemapControlObjects.size() - 1][1]->getShortcutControl());
+
+    targetAppTextBox.Width(KeyboardManagerConstants::ShortcutTableDropDownWidth);
+    targetAppTextBox.Margin({ 0, 0, 0, KeyboardManagerConstants::ShortcutTableDropDownSpacing });
+    targetAppTextBox.VerticalAlignment(VerticalAlignment::Bottom);
+    targetAppTextBox.HorizontalAlignment(HorizontalAlignment::Center);
+    targetAppTextBox.PlaceholderText(KeyboardManagerConstants::DefaultAppName);
+    targetAppTextBox.Text(targetAppName);
+
+    // LostFocus handler will be called whenever text is updated by a user and then they click something else or tab to another control. Does not get called if Text is updated while the TextBox isn't in focus (i.e. from code)
+    targetAppTextBox.LostFocus([&keyboardRemapControlObjects, parent, targetAppTextBox](auto const& sender, auto const& e) {
+        // Get index of targetAppTextBox button
+        UIElementCollection children = parent.Children();
+        uint32_t index;
+        children.IndexOf(targetAppTextBox, index);
+        uint32_t lastIndexInRow = index + ((KeyboardManagerConstants::ShortcutTableColCount - 1) - KeyboardManagerConstants::ShortcutTableTargetAppColIndex);
+        // Calculate row index in the buffer from the grid child index (first set of children are header elements and then three children in each row)
+        int rowIndex = (lastIndexInRow - KeyboardManagerConstants::ShortcutTableHeaderCount) / KeyboardManagerConstants::ShortcutTableColCount;
+
+        // Validate both set of drop downs
+        KeyDropDownControl::ValidateShortcutFromDropDownList(parent, keyboardRemapControlObjects[rowIndex][0]->getShortcutControl(), keyboardRemapControlObjects[rowIndex][0]->shortcutDropDownStackPanel.as<StackPanel>(), 0, ShortcutControl::shortcutRemapBuffer, keyboardRemapControlObjects[rowIndex][0]->keyDropDownControlObjects, targetAppTextBox);
+        KeyDropDownControl::ValidateShortcutFromDropDownList(parent, keyboardRemapControlObjects[rowIndex][1]->getShortcutControl(), keyboardRemapControlObjects[rowIndex][1]->shortcutDropDownStackPanel.as<StackPanel>(), 1, ShortcutControl::shortcutRemapBuffer, keyboardRemapControlObjects[rowIndex][1]->keyDropDownControlObjects, targetAppTextBox);
+
+        // Reset the buffer based on the selected drop down items
+        shortcutRemapBuffer[rowIndex].first[0].SetKeyCodes(KeyDropDownControl::GetKeysFromStackPanel(keyboardRemapControlObjects[rowIndex][0]->shortcutDropDownStackPanel.as<StackPanel>()));
+        shortcutRemapBuffer[rowIndex].first[1].SetKeyCodes(KeyDropDownControl::GetKeysFromStackPanel(keyboardRemapControlObjects[rowIndex][1]->shortcutDropDownStackPanel.as<StackPanel>()));
+        shortcutRemapBuffer[rowIndex].second = targetAppTextBox.Text().c_str();
+    });
+
+    parent.SetColumn(targetAppTextBox, KeyboardManagerConstants::ShortcutTableTargetAppColIndex);
+    parent.SetRow(targetAppTextBox, parent.RowDefinitions().Size() - 1);
+    parent.Children().Append(targetAppTextBox);
+
+    // Delete row button
+    Windows::UI::Xaml::Controls::Button deleteShortcut;
+    FontIcon deleteSymbol;
+    deleteSymbol.FontFamily(Xaml::Media::FontFamily(L"Segoe MDL2 Assets"));
+    deleteSymbol.Glyph(L"\xE74D");
+    deleteShortcut.Content(deleteSymbol);
+    deleteShortcut.Background(Media::SolidColorBrush(Colors::Transparent()));
+    deleteShortcut.HorizontalAlignment(HorizontalAlignment::Center);
+    deleteShortcut.Click([&](winrt::Windows::Foundation::IInspectable const& sender, RoutedEventArgs const&) {
+        Button currentButton = sender.as<Button>();
+        uint32_t index;
+        // Get index of delete button
+        UIElementCollection children = parent.Children();
+        children.IndexOf(currentButton, index);
+        uint32_t lastIndexInRow = index + ((KeyboardManagerConstants::ShortcutTableColCount - 1) - KeyboardManagerConstants::ShortcutTableRemoveColIndex);
+        // Change the row index of elements appearing after the current row, as we will delete the row definition
+        for (uint32_t i = lastIndexInRow + 1; i < children.Size(); i++)
+        {
+            int32_t elementRowIndex = parent.GetRow(children.GetAt(i).as<FrameworkElement>());
+            parent.SetRow(children.GetAt(i).as<FrameworkElement>(), elementRowIndex - 1);
+        }
+
+        for (int i = 0; i < KeyboardManagerConstants::ShortcutTableColCount; i++)
+        {
+            parent.Children().RemoveAt(lastIndexInRow - i);
+        }
+
+        // Calculate row index in the buffer from the grid child index (first set of children are header elements and then three children in each row)
+        int bufferIndex = (lastIndexInRow - KeyboardManagerConstants::ShortcutTableHeaderCount) / KeyboardManagerConstants::ShortcutTableColCount;
+        // Delete the row definition
+        parent.RowDefinitions().RemoveAt(bufferIndex + 1);
+        // delete the row from the buffer
+        shortcutRemapBuffer.erase(shortcutRemapBuffer.begin() + bufferIndex);
+        // delete the ShortcutControl objects so that they get destructed
+        keyboardRemapControlObjects.erase(keyboardRemapControlObjects.begin() + bufferIndex);
+    });
+    parent.SetColumn(deleteShortcut, KeyboardManagerConstants::ShortcutTableRemoveColIndex);
+    parent.SetRow(deleteShortcut, parent.RowDefinitions().Size() - 1);
+    parent.Children().Append(deleteShortcut);
+    parent.UpdateLayout();
+
+    // Set the shortcut text if the two vectors are not empty (i.e. default args)
+    if (originalKeys.IsValidShortcut() && newKeys.IsValidShortcut())
+    {
+        // change to load app name
+        shortcutRemapBuffer.push_back(std::make_pair<std::vector<Shortcut>, std::wstring>(std::vector<Shortcut>{ Shortcut(), Shortcut() }, std::wstring(targetAppName)));
+        keyboardRemapControlObjects[keyboardRemapControlObjects.size() - 1][0]->AddShortcutToControl(originalKeys, parent, keyboardRemapControlObjects[keyboardRemapControlObjects.size() - 1][0]->shortcutDropDownStackPanel.as<StackPanel>(), *keyboardManagerState, 0, targetAppTextBox);
+        keyboardRemapControlObjects[keyboardRemapControlObjects.size() - 1][1]->AddShortcutToControl(newKeys, parent, keyboardRemapControlObjects[keyboardRemapControlObjects.size() - 1][1]->shortcutDropDownStackPanel.as<StackPanel>(), *keyboardManagerState, 1, targetAppTextBox);
+    }
+    else
+    {
+        // Initialize both shortcuts as empty shortcuts
+        shortcutRemapBuffer.push_back(std::make_pair<std::vector<Shortcut>, std::wstring>(std::vector<Shortcut>{ Shortcut(), Shortcut() }, std::wstring(targetAppName)));
+    }
+}
+
+// Function to add a shortcut to the shortcut control as combo boxes
+void ShortcutControl::AddShortcutToControl(Shortcut& shortcut, Grid table, StackPanel parent, KeyboardManagerState& keyboardManagerState, const int colIndex, TextBox targetApp)
+{
+    // Delete the existing drop down menus
+    parent.Children().Clear();
+    // Remove references to the old drop down objects to destroy them
+    keyDropDownControlObjects.clear();
+
+    std::vector<DWORD> shortcutKeyCodes = shortcut.GetKeyCodes();
+    std::vector<DWORD> keyCodeList = keyboardManagerState.keyboardMap.GetKeyCodeList(true);
+    if (shortcutKeyCodes.size() != 0)
+    {
+        KeyDropDownControl::AddDropDown(table, shortcutControlLayout.as<StackPanel>(), parent, colIndex, shortcutRemapBuffer, keyDropDownControlObjects, targetApp);
+        for (int i = 0; i < shortcutKeyCodes.size(); i++)
+        {
+            // New drop down gets added automatically when the SelectedIndex is set
+            if (i < (int)parent.Children().Size())
+            {
+                ComboBox currentDropDown = parent.Children().GetAt(i).as<ComboBox>();
+                auto it = std::find(keyCodeList.begin(), keyCodeList.end(), shortcutKeyCodes[i]);
+                if (it != keyCodeList.end())
+                {
+                    currentDropDown.SelectedIndex((int32_t)std::distance(keyCodeList.begin(), it));
+                }
+            }
+        }
+    }
+    parent.UpdateLayout();
+}
+
+// Function to return the stack panel element of the ShortcutControl. This is the externally visible UI element which can be used to add it to other layouts
+StackPanel ShortcutControl::getShortcutControl()
+{
+    return shortcutControlLayout.as<StackPanel>();
+}
+
+// Function to create the detect shortcut UI window
+void ShortcutControl::createDetectShortcutWindow(winrt::Windows::Foundation::IInspectable const& sender, XamlRoot xamlRoot, std::vector<std::pair<std::vector<Shortcut>, std::wstring>>& shortcutRemapBuffer, KeyboardManagerState& keyboardManagerState, const int colIndex, Grid table, TextBox targetApp)
+{
+    // ContentDialog for detecting shortcuts. This is the parent UI element.
+    ContentDialog detectShortcutBox;
+
+    // ContentDialog requires manually setting the XamlRoot (https://docs.microsoft.com/en-us/uwp/api/windows.ui.xaml.controls.contentdialog#contentdialog-in-appwindow-or-xaml-islands)
+    detectShortcutBox.XamlRoot(xamlRoot);
+    detectShortcutBox.Title(box_value(L"Press the keys in shortcut:"));
+    detectShortcutBox.IsPrimaryButtonEnabled(false);
+    detectShortcutBox.IsSecondaryButtonEnabled(false);
+
+    // Get the linked text block for the "Type shortcut" button that was clicked
+    StackPanel linkedShortcutStackPanel = KeyboardManagerHelper::getSiblingElement(sender).as<StackPanel>();
+
+    auto unregisterKeys = [&keyboardManagerState]() {
+        std::thread t1(&KeyboardManagerState::UnregisterKeyDelay, &keyboardManagerState, VK_ESCAPE);
+        std::thread t2(&KeyboardManagerState::UnregisterKeyDelay, &keyboardManagerState, VK_RETURN);
+        t1.detach();
+        t2.detach();
+    };
+
+    auto selectDetectedShortcutAndResetKeys = [&keyboardManagerState](DWORD key) {
+        keyboardManagerState.SelectDetectedShortcut(key);
+        keyboardManagerState.ResetDetectedShortcutKey(key);
+    };
+
+    auto onPressEnter = [this,
+                         linkedShortcutStackPanel,
+                         detectShortcutBox,
+                         &keyboardManagerState,
+                         &shortcutRemapBuffer,
+                         unregisterKeys,
+                         colIndex,
+                         table,
+                         targetApp] {
+        // Save the detected shortcut in the linked text block
+        Shortcut detectedShortcutKeys = keyboardManagerState.GetDetectedShortcut();
+
+        if (!detectedShortcutKeys.IsEmpty())
+        {
+            // The shortcut buffer gets set in this function
+            AddShortcutToControl(detectedShortcutKeys, table, linkedShortcutStackPanel, keyboardManagerState, colIndex, targetApp);
+        }
+        // Hide the type shortcut UI
+        detectShortcutBox.Hide();
+    };
+
+    auto onReleaseEnter = [&keyboardManagerState,
+                           unregisterKeys] {
+        // Reset the keyboard manager UI state
+        keyboardManagerState.ResetUIState();
+        // Revert UI state back to Edit Shortcut window
+        keyboardManagerState.SetUIState(KeyboardManagerUIState::EditShortcutsWindowActivated, EditShortcutsWindowHandle);
+        unregisterKeys();
+    };
+
+    auto onAccept = [onPressEnter,
+                     onReleaseEnter] {
+        onPressEnter();
+        onReleaseEnter();
+    };
+
+    TextBlock primaryButtonText;
+    primaryButtonText.Text(L"OK");
+
+    Button primaryButton;
+    primaryButton.HorizontalAlignment(HorizontalAlignment::Stretch);
+    primaryButton.Margin({ 2, 2, 2, 2 });
+    primaryButton.Content(primaryButtonText);
+
+    // OK button
+    primaryButton.Click([onAccept](winrt::Windows::Foundation::IInspectable const& sender, RoutedEventArgs const&) {
+        onAccept();
+    });
+
+    keyboardManagerState.RegisterKeyDelay(
+        VK_RETURN,
+        selectDetectedShortcutAndResetKeys,
+        [primaryButton, onPressEnter, detectShortcutBox](DWORD) {
+            detectShortcutBox.Dispatcher().RunAsync(
+                Windows::UI::Core::CoreDispatcherPriority::Normal,
+                [primaryButton, onPressEnter] {
+                    // Use the base medium low brush to be consistent with the theme
+                    primaryButton.Background(Windows::UI::Xaml::Application::Current().Resources().Lookup(box_value(L"SystemControlBackgroundBaseMediumLowBrush")).as<Windows::UI::Xaml::Media::SolidColorBrush>());
+                    onPressEnter();
+                });
+        },
+        [onReleaseEnter](DWORD) {
+            onReleaseEnter();
+        });
+
+    TextBlock cancelButtonText;
+    cancelButtonText.Text(L"Cancel");
+
+    Button cancelButton;
+    cancelButton.HorizontalAlignment(HorizontalAlignment::Stretch);
+    cancelButton.Margin({ 2, 2, 2, 2 });
+    cancelButton.Content(cancelButtonText);
+    // Cancel button
+    cancelButton.Click([detectShortcutBox, unregisterKeys, &keyboardManagerState](winrt::Windows::Foundation::IInspectable const& sender, RoutedEventArgs const&) {
+        // Reset the keyboard manager UI state
+        keyboardManagerState.ResetUIState();
+        // Revert UI state back to Edit Shortcut window
+        keyboardManagerState.SetUIState(KeyboardManagerUIState::EditShortcutsWindowActivated, EditShortcutsWindowHandle);
+        unregisterKeys();
+        detectShortcutBox.Hide();
+    });
+
+    keyboardManagerState.RegisterKeyDelay(
+        VK_ESCAPE,
+        selectDetectedShortcutAndResetKeys,
+        [&keyboardManagerState, detectShortcutBox, unregisterKeys](DWORD) {
+            detectShortcutBox.Dispatcher().RunAsync(
+                Windows::UI::Core::CoreDispatcherPriority::Normal,
+                [detectShortcutBox] {
+                    detectShortcutBox.Hide();
+                });
+
+            keyboardManagerState.ResetUIState();
+            // Revert UI state back to Edit Shortcut window
+            keyboardManagerState.SetUIState(KeyboardManagerUIState::EditShortcutsWindowActivated, EditShortcutsWindowHandle);
+            unregisterKeys();
+        },
+        nullptr);
+
+    // StackPanel parent for the displayed text in the dialog
+    Windows::UI::Xaml::Controls::StackPanel stackPanel;
+    detectShortcutBox.Content(stackPanel);
+
+    // Header textblock
+    TextBlock text;
+    text.Text(L"Keys Pressed:");
+    text.Margin({ 0, 0, 0, 10 });
+    stackPanel.Children().Append(text);
+
+    // Target StackPanel to place the selected key - first row (for 1-3 keys)
+    Windows::UI::Xaml::Controls::StackPanel keyStackPanel1;
+    keyStackPanel1.Orientation(Orientation::Horizontal);
+    stackPanel.Children().Append(keyStackPanel1);
+
+    // Target StackPanel to place the selected key - second row (for 4-5 keys)
+    Windows::UI::Xaml::Controls::StackPanel keyStackPanel2;
+    keyStackPanel2.Orientation(Orientation::Horizontal);
+    keyStackPanel2.Margin({ 0, 20, 0, 0 });
+    keyStackPanel2.Visibility(Visibility::Collapsed);
+    stackPanel.Children().Append(keyStackPanel2);
+
+    TextBlock holdEscInfo;
+    holdEscInfo.Text(L"Hold Esc to discard");
+    holdEscInfo.FontSize(12);
+    holdEscInfo.Margin({ 0, 20, 0, 0 });
+    stackPanel.Children().Append(holdEscInfo);
+
+    TextBlock holdEnterInfo;
+    holdEnterInfo.Text(L"Hold Enter to continue");
+    holdEnterInfo.FontSize(12);
+    holdEnterInfo.Margin({ 0, 0, 0, 0 });
+    stackPanel.Children().Append(holdEnterInfo);
+
+    ColumnDefinition primaryButtonColumn;
+    ColumnDefinition cancelButtonColumn;
+
+    Grid buttonPanel;
+    buttonPanel.Margin({ 0, 20, 0, 0 });
+    buttonPanel.HorizontalAlignment(HorizontalAlignment::Stretch);
+    buttonPanel.ColumnDefinitions().Append(primaryButtonColumn);
+    buttonPanel.ColumnDefinitions().Append(cancelButtonColumn);
+    buttonPanel.SetColumn(primaryButton, 0);
+    buttonPanel.SetColumn(cancelButton, 1);
+
+    buttonPanel.Children().Append(primaryButton);
+    buttonPanel.Children().Append(cancelButton);
+
+    stackPanel.Children().Append(buttonPanel);
+    stackPanel.UpdateLayout();
+
+    // Configure the keyboardManagerState to store the UI information.
+    keyboardManagerState.ConfigureDetectShortcutUI(keyStackPanel1, keyStackPanel2);
+
+    // Show the dialog
+    detectShortcutBox.ShowAsync();
+}