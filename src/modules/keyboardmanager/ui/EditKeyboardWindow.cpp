--- conflicted
+++ resolved
@@ -43,29 +43,19 @@
     // Find center screen coordinates
     RECT desktopRect;
     GetClientRect(GetDesktopWindow(), &desktopRect);
-<<<<<<< HEAD
-=======
     // Calculate resolution dependent window size
     int windowWidth = KeyboardManagerConstants::DefaultEditKeyboardWindowWidth * desktopRect.right;
     int windowHeight = KeyboardManagerConstants::DefaultEditKeyboardWindowHeight * desktopRect.bottom;
->>>>>>> 3a0a5a77
 
     // Window Creation
     HWND _hWndEditKeyboardWindow = CreateWindow(
         szWindowClass,
         L"Remap Keyboard",
         WS_OVERLAPPEDWINDOW | WS_VISIBLE,
-<<<<<<< HEAD
-        (desktopRect.right / 2) - (KeyboardManagerConstants::DefaultEditKeyboardWindowWidth / 2),
-        (desktopRect.bottom / 2) - (KeyboardManagerConstants::DefaultEditKeyboardWindowHeight / 2),
-        KeyboardManagerConstants::DefaultEditKeyboardWindowWidth,
-        KeyboardManagerConstants::DefaultEditKeyboardWindowHeight,
-=======
         (desktopRect.right / 2) - (windowWidth / 2),
         (desktopRect.bottom / 2) - (windowHeight / 2),
         windowWidth,
         windowHeight,
->>>>>>> 3a0a5a77
         NULL,
         NULL,
         hInst,
@@ -141,21 +131,12 @@
     newColumn.MaxWidth(KeyboardManagerConstants::RemapTableDropDownWidth);
     ColumnDefinition removeColumn;
     removeColumn.MinWidth(KeyboardManagerConstants::TableRemoveColWidth);
-<<<<<<< HEAD
-=======
-    ColumnDefinition warnColumn;
-    warnColumn.MinWidth(KeyboardManagerConstants::TableWarningColWidth);
->>>>>>> 3a0a5a77
     keyRemapTable.Margin({ 10, 10, 10, 20 });
     keyRemapTable.HorizontalAlignment(HorizontalAlignment::Stretch);
     keyRemapTable.ColumnDefinitions().Append(originalColumn);
     keyRemapTable.ColumnDefinitions().Append(arrowColumn);
     keyRemapTable.ColumnDefinitions().Append(newColumn);
     keyRemapTable.ColumnDefinitions().Append(removeColumn);
-<<<<<<< HEAD
-=======
-    keyRemapTable.ColumnDefinitions().Append(warnColumn);
->>>>>>> 3a0a5a77
     keyRemapTable.RowDefinitions().Append(RowDefinition());
 
     // First header textblock in the header row of the keys remap table
@@ -308,17 +289,6 @@
             else
             {
                 isSuccess = KeyboardManagerHelper::ErrorType::RemapUnsuccessful;
-<<<<<<< HEAD
-=======
-                // Show tooltip warning on the problematic row
-                uint32_t warningIndex;
-                // headers at start, colcount in each row, and last element of each row
-                warningIndex = KeyboardManagerConstants::RemapTableHeaderCount + ((i + 1) * KeyboardManagerConstants::RemapTableColCount) - 1;
-                FontIcon warning = keyRemapTable.Children().GetAt(warningIndex).as<FontIcon>();
-                ToolTip t = ToolTipService::GetToolTip(warning).as<ToolTip>();
-                t.Content(box_value(KeyboardManagerHelper::GetErrorMessage(KeyboardManagerHelper::ErrorType::MissingKey)));
-                warning.Visibility(Visibility::Visible);
->>>>>>> 3a0a5a77
             }
         }
 
