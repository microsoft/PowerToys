#include "pch.h"
#include "EditKeyboardWindow.h"
#include "SingleKeyRemapControl.h"
#include "KeyDropDownControl.h"

LRESULT CALLBACK EditKeyboardWindowProc(HWND, UINT, WPARAM, LPARAM);

// This Hwnd will be the window handler for the Xaml Island: A child window that contains Xaml.
HWND hWndXamlIslandEditKeyboardWindow = nullptr;
// This variable is used to check if window registration has been done to avoid repeated registration leading to an error.
bool isEditKeyboardWindowRegistrationCompleted = false;
// Holds the native window handle of EditKeyboard Window.
HWND hwndEditKeyboardNativeWindow = nullptr;
std::mutex editKeyboardWindowMutex;

// Function to create the Edit Keyboard Window
void createEditKeyboardWindow(HINSTANCE hInst, KeyboardManagerState& keyboardManagerState)
{
    // Window Registration
    const wchar_t szWindowClass[] = L"EditKeyboardWindow";
    if (!isEditKeyboardWindowRegistrationCompleted)
    {
        WNDCLASSEX windowClass = {};
        windowClass.cbSize = sizeof(WNDCLASSEX);
        windowClass.lpfnWndProc = EditKeyboardWindowProc;
        windowClass.hInstance = hInst;
        windowClass.lpszClassName = szWindowClass;
        windowClass.hbrBackground = (HBRUSH)(COLOR_WINDOW);
        windowClass.hIconSm = LoadIcon(windowClass.hInstance, IDI_APPLICATION);
        if (RegisterClassEx(&windowClass) == NULL)
        {
            MessageBox(NULL, L"Windows registration failed!", L"Error", NULL);
            return;
        }

        isEditKeyboardWindowRegistrationCompleted = true;
    }

    // Window Creation
    HWND _hWndEditKeyboardWindow = CreateWindow(
        szWindowClass,
        L"Remap Keyboard",
        WS_OVERLAPPEDWINDOW | WS_VISIBLE,
        CW_USEDEFAULT,
        CW_USEDEFAULT,
        CW_USEDEFAULT,
        CW_USEDEFAULT,
        NULL,
        NULL,
        hInst,
        NULL);
    if (_hWndEditKeyboardWindow == NULL)
    {
        MessageBox(NULL, L"Call to CreateWindow failed!", L"Error", NULL);
        return;
    }

    // Store the newly created Edit Keyboard window's handle.
    std::unique_lock<std::mutex> hwndLock(editKeyboardWindowMutex);
    hwndEditKeyboardNativeWindow = _hWndEditKeyboardWindow;
    hwndLock.unlock();

    // This DesktopWindowXamlSource is the object that enables a non-UWP desktop application
    // to host UWP controls in any UI element that is associated with a window handle (HWND).
    DesktopWindowXamlSource desktopSource;
    // Get handle to corewindow
    auto interop = desktopSource.as<IDesktopWindowXamlSourceNative>();
    // Parent the DesktopWindowXamlSource object to current window
    check_hresult(interop->AttachToWindow(_hWndEditKeyboardWindow));

    // Get the new child window's hwnd
    interop->get_WindowHandle(&hWndXamlIslandEditKeyboardWindow);
    // Update the xaml island window size becuase initially is 0,0
    SetWindowPos(hWndXamlIslandEditKeyboardWindow, 0, 0, 0, 400, 400, SWP_SHOWWINDOW);

    // Creating the Xaml content. xamlContainer is the parent UI element
    Windows::UI::Xaml::Controls::StackPanel xamlContainer;
    xamlContainer.Background(Windows::UI::Xaml::Media::SolidColorBrush{ Windows::UI::Colors::LightGray() });

    // Header for the window
    Windows::UI::Xaml::Controls::StackPanel header;
    header.Orientation(Windows::UI::Xaml::Controls::Orientation::Horizontal);
    header.Margin({ 10, 10, 10, 30 });
    header.Spacing(10);

    // Header text
    TextBlock headerText;
    headerText.Text(L"Remap Keyboard");
    headerText.Foreground(Windows::UI::Xaml::Media::SolidColorBrush{ Windows::UI::Colors::Black() });
    headerText.FontSize(30);
    headerText.Margin({ 0, 0, 1000, 0 });

    // Header Cancel button
    Button cancelButton;
    cancelButton.Background(Windows::UI::Xaml::Media::SolidColorBrush{ Windows::UI::Colors::LightGray() });
    cancelButton.Foreground(Windows::UI::Xaml::Media::SolidColorBrush{ Windows::UI::Colors::Black() });
<<<<<<< HEAD
    cancelButton.Content(winrt::box_value(L"Cancel"));
    cancelButton.Click([&](IInspectable const& sender, RoutedEventArgs const&) {
=======
    cancelButton.Content(winrt::box_value(winrt::to_hstring("Cancel")));
    cancelButton.Click([&](winrt::Windows::Foundation::IInspectable const& sender, RoutedEventArgs const&) {
>>>>>>> 62bae55f
        // Close the window since settings do not need to be saved
        PostMessage(_hWndEditKeyboardWindow, WM_CLOSE, 0, 0);
    });

    //  Text block for information about remap key section.
    TextBlock keyRemapInfoHeader;
    keyRemapInfoHeader.Text(L"Select the key you want to remap, original key, and it's new output when pressed, the new key");
    keyRemapInfoHeader.Foreground(Windows::UI::Xaml::Media::SolidColorBrush{ Windows::UI::Colors::Black() });
    keyRemapInfoHeader.Margin({ 10, 0, 0, 10 });

    // Table to display the key remaps
    Windows::UI::Xaml::Controls::StackPanel keyRemapTable;
    keyRemapTable.Background(Windows::UI::Xaml::Media::SolidColorBrush{ Windows::UI::Colors::LightGray() });
    keyRemapTable.Margin({ 10, 10, 10, 20 });
    keyRemapTable.Spacing(10);

    // Header row of the keys remap table
    Windows::UI::Xaml::Controls::StackPanel tableHeaderRow;
    tableHeaderRow.Background(Windows::UI::Xaml::Media::SolidColorBrush{ Windows::UI::Colors::LightGray() });
    tableHeaderRow.Spacing(100);
    tableHeaderRow.Orientation(Windows::UI::Xaml::Controls::Orientation::Horizontal);

    // First header textblock in the header row of the keys remap table
    TextBlock originalKeyRemapHeader;
    originalKeyRemapHeader.Text(L"Original Key:");
    originalKeyRemapHeader.Foreground(Windows::UI::Xaml::Media::SolidColorBrush{ Windows::UI::Colors::Black() });
    originalKeyRemapHeader.FontWeight(Text::FontWeights::Bold());
    originalKeyRemapHeader.Margin({ 0, 0, 0, 10 });
    tableHeaderRow.Children().Append(originalKeyRemapHeader);

    // Second header textblock in the header row of the keys remap table
    TextBlock newKeyRemapHeader;
    newKeyRemapHeader.Text(L"New Key:");
    newKeyRemapHeader.Foreground(Windows::UI::Xaml::Media::SolidColorBrush{ Windows::UI::Colors::Black() });
    newKeyRemapHeader.FontWeight(Text::FontWeights::Bold());
    newKeyRemapHeader.Margin({ 0, 0, 0, 10 });
    tableHeaderRow.Children().Append(newKeyRemapHeader);

    keyRemapTable.Children().Append(tableHeaderRow);

    // Message to display success/failure of saving settings.
    Flyout applyFlyout;
    TextBlock settingsMessage;
    applyFlyout.Content(settingsMessage);

    // Store handle of edit keyboard window
    SingleKeyRemapControl::EditKeyboardWindowHandle = _hWndEditKeyboardWindow;
    // Store keyboard manager state
    SingleKeyRemapControl::keyboardManagerState = &keyboardManagerState;
    KeyDropDownControl::keyboardManagerState = &keyboardManagerState;
    // Clear the single key remap buffer
    SingleKeyRemapControl::singleKeyRemapBuffer.clear();
    // Vector to store dynamically allocated control objects to avoid early destruction
    std::vector<std::vector<std::unique_ptr<SingleKeyRemapControl>>> keyboardRemapControlObjects;

    // Load existing remaps into UI
    std::unique_lock<std::mutex> lock(keyboardManagerState.singleKeyReMap_mutex);
    for (const auto& it : keyboardManagerState.singleKeyReMap)
    {
        SingleKeyRemapControl::AddNewControlKeyRemapRow(keyRemapTable, keyboardRemapControlObjects, it.first, it.second);
    }
    lock.unlock();

    // Main Header Apply button
    Button applyButton;
    applyButton.Background(Windows::UI::Xaml::Media::SolidColorBrush{ Windows::UI::Colors::LightGray() });
    applyButton.Foreground(Windows::UI::Xaml::Media::SolidColorBrush{ Windows::UI::Colors::Black() });
<<<<<<< HEAD
    applyButton.Content(winrt::box_value(L"Apply"));
    applyButton.Click([&](IInspectable const& sender, RoutedEventArgs const&) {
=======
    applyButton.Content(winrt::box_value(winrt::to_hstring("Apply")));
    applyButton.Flyout(applyFlyout);
    applyButton.Click([&](winrt::Windows::Foundation::IInspectable const& sender, RoutedEventArgs const&) {
>>>>>>> 62bae55f
        bool isSuccess = true;
        // Clear existing Key Remaps
        keyboardManagerState.ClearSingleKeyRemaps();

        for (int i = 0; i < SingleKeyRemapControl::singleKeyRemapBuffer.size(); i++)
        {
            DWORD originalKey = SingleKeyRemapControl::singleKeyRemapBuffer[i][0];
            DWORD newKey = SingleKeyRemapControl::singleKeyRemapBuffer[i][1];

            if (originalKey != NULL && newKey != NULL)
            {
                bool result = keyboardManagerState.AddSingleKeyRemap(originalKey, newKey);
                if (!result)
                {
                    isSuccess = false;
                }
            }
            else
            {
                isSuccess = false;
            }
        }

        // Save the updated shortcuts remaps to file.
        auto saveResult = keyboardManagerState.SaveConfigToFile();

        if (isSuccess && saveResult)
        {
            settingsMessage.Text(winrt::to_hstring("Remapping successful"));
        }
        else if (!isSuccess && saveResult)
        {
<<<<<<< HEAD
            settingsMessage.Foreground(Windows::UI::Xaml::Media::SolidColorBrush{ Windows::UI::Colors::Green() });
            settingsMessage.Text(L"Remapping successful!");
        }
        else
        {
            settingsMessage.Foreground(Windows::UI::Xaml::Media::SolidColorBrush{ Windows::UI::Colors::Red() });
            settingsMessage.Text(L"All remappings were not successfully applied.");
=======
            settingsMessage.Text(winrt::to_hstring("All remappings were not successfully applied"));
        }
        else
        {
            settingsMessage.Text(L"Failed to save the remappings.");
>>>>>>> 62bae55f
        }
    });

    header.Children().Append(headerText);
    header.Children().Append(cancelButton);
    header.Children().Append(applyButton);

    // Add remap key button
    Windows::UI::Xaml::Controls::Button addRemapKey;
    addRemapKey.Background(Windows::UI::Xaml::Media::SolidColorBrush{ Windows::UI::Colors::LightGray() });
    addRemapKey.Foreground(Windows::UI::Xaml::Media::SolidColorBrush{ Windows::UI::Colors::Black() });
    FontIcon plusSymbol;
    plusSymbol.FontFamily(Xaml::Media::FontFamily(L"Segoe MDL2 Assets"));
    plusSymbol.Glyph(L"\xE109");
    addRemapKey.Content(plusSymbol);
    addRemapKey.Margin({ 10 });
    addRemapKey.Click([&](winrt::Windows::Foundation::IInspectable const& sender, RoutedEventArgs const&) {
        SingleKeyRemapControl::AddNewControlKeyRemapRow(keyRemapTable, keyboardRemapControlObjects);
    });

    xamlContainer.Children().Append(header);
    xamlContainer.Children().Append(keyRemapInfoHeader);
    xamlContainer.Children().Append(keyRemapTable);
    xamlContainer.Children().Append(addRemapKey);
    xamlContainer.UpdateLayout();
    desktopSource.Content(xamlContainer);

    ////End XAML Island section
    if (_hWndEditKeyboardWindow)
    {
        ShowWindow(_hWndEditKeyboardWindow, SW_SHOW);
        UpdateWindow(_hWndEditKeyboardWindow);
    }

    // Message loop:
    MSG msg = {};
    while (GetMessage(&msg, NULL, 0, 0))
    {
        TranslateMessage(&msg);
        DispatchMessage(&msg);
    }
    desktopSource.Close();

    hWndXamlIslandEditKeyboardWindow = nullptr;
    hwndLock.lock();
    hwndEditKeyboardNativeWindow = nullptr;
}

LRESULT CALLBACK EditKeyboardWindowProc(HWND hWnd, UINT messageCode, WPARAM wParam, LPARAM lParam)
{
    RECT rcClient;
    switch (messageCode)
    {
    case WM_PAINT:
        GetClientRect(hWnd, &rcClient);
        SetWindowPos(hWndXamlIslandEditKeyboardWindow, 0, rcClient.left, rcClient.top, rcClient.right, rcClient.bottom, SWP_SHOWWINDOW);
        break;
    case WM_DESTROY:
        PostQuitMessage(0);
        break;
    default:
        return DefWindowProc(hWnd, messageCode, wParam, lParam);
        break;
    }

    return 0;
}

bool CheckEditKeyboardWindowActive()
{
    bool result = false;
    std::unique_lock<std::mutex> hwndLock(editKeyboardWindowMutex);
    if (hwndEditKeyboardNativeWindow != nullptr)
    {
        // Check if the window is minimized if yes then restore the window.
        if (IsIconic(hwndEditKeyboardNativeWindow))
        {
            ShowWindow(hwndEditKeyboardNativeWindow, SW_RESTORE);
        }
        // If there is an already existing window no need to create a new open bring it on foreground.
        SetForegroundWindow(hwndEditKeyboardNativeWindow);
        result = true;
    }

    return result;
}<|MERGE_RESOLUTION|>--- conflicted
+++ resolved
@@ -94,13 +94,8 @@
     Button cancelButton;
     cancelButton.Background(Windows::UI::Xaml::Media::SolidColorBrush{ Windows::UI::Colors::LightGray() });
     cancelButton.Foreground(Windows::UI::Xaml::Media::SolidColorBrush{ Windows::UI::Colors::Black() });
-<<<<<<< HEAD
     cancelButton.Content(winrt::box_value(L"Cancel"));
-    cancelButton.Click([&](IInspectable const& sender, RoutedEventArgs const&) {
-=======
-    cancelButton.Content(winrt::box_value(winrt::to_hstring("Cancel")));
     cancelButton.Click([&](winrt::Windows::Foundation::IInspectable const& sender, RoutedEventArgs const&) {
->>>>>>> 62bae55f
         // Close the window since settings do not need to be saved
         PostMessage(_hWndEditKeyboardWindow, WM_CLOSE, 0, 0);
     });
@@ -168,14 +163,9 @@
     Button applyButton;
     applyButton.Background(Windows::UI::Xaml::Media::SolidColorBrush{ Windows::UI::Colors::LightGray() });
     applyButton.Foreground(Windows::UI::Xaml::Media::SolidColorBrush{ Windows::UI::Colors::Black() });
-<<<<<<< HEAD
     applyButton.Content(winrt::box_value(L"Apply"));
-    applyButton.Click([&](IInspectable const& sender, RoutedEventArgs const&) {
-=======
-    applyButton.Content(winrt::box_value(winrt::to_hstring("Apply")));
     applyButton.Flyout(applyFlyout);
     applyButton.Click([&](winrt::Windows::Foundation::IInspectable const& sender, RoutedEventArgs const&) {
->>>>>>> 62bae55f
         bool isSuccess = true;
         // Clear existing Key Remaps
         keyboardManagerState.ClearSingleKeyRemaps();
@@ -204,25 +194,15 @@
 
         if (isSuccess && saveResult)
         {
-            settingsMessage.Text(winrt::to_hstring("Remapping successful"));
+            settingsMessage.Text(L"Remapping successful!");
         }
         else if (!isSuccess && saveResult)
         {
-<<<<<<< HEAD
-            settingsMessage.Foreground(Windows::UI::Xaml::Media::SolidColorBrush{ Windows::UI::Colors::Green() });
-            settingsMessage.Text(L"Remapping successful!");
+            settingsMessage.Text(L"All remappings were not successfully applied.");
         }
         else
         {
-            settingsMessage.Foreground(Windows::UI::Xaml::Media::SolidColorBrush{ Windows::UI::Colors::Red() });
-            settingsMessage.Text(L"All remappings were not successfully applied.");
-=======
-            settingsMessage.Text(winrt::to_hstring("All remappings were not successfully applied"));
-        }
-        else
-        {
             settingsMessage.Text(L"Failed to save the remappings.");
->>>>>>> 62bae55f
         }
     });
 
