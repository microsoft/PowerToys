#include "pch.h"
#include "EditShortcutsWindow.h"
#include "ShortcutControl.h"

LRESULT CALLBACK EditShortcutsWindowProc(HWND, UINT, WPARAM, LPARAM);

// This Hwnd will be the window handler for the Xaml Island: A child window that contains Xaml.
HWND hWndXamlIslandEditShortcutsWindow = nullptr;
// This variable is used to check if window registration has been done to avoid repeated registration leading to an error.
bool isEditShortcutsWindowRegistrationCompleted = false;

// Function to create the Edit Shortcuts Window
void createEditShortcutsWindow(HINSTANCE hInst, KeyboardManagerState& keyboardManagerState)
{
    // Window Registration
    const wchar_t szWindowClass[] = L"EditShortcutsWindow";

    if (!isEditShortcutsWindowRegistrationCompleted)
    {
        WNDCLASSEX windowClass = {};
        windowClass.cbSize = sizeof(WNDCLASSEX);
        windowClass.lpfnWndProc = EditShortcutsWindowProc;
        windowClass.hInstance = hInst;
        windowClass.lpszClassName = szWindowClass;
        windowClass.hbrBackground = (HBRUSH)(COLOR_WINDOW);
        windowClass.hIconSm = LoadIcon(windowClass.hInstance, IDI_APPLICATION);
        if (RegisterClassEx(&windowClass) == NULL)
        {
            MessageBox(NULL, L"Windows registration failed!", L"Error", NULL);
            return;
        }

        isEditShortcutsWindowRegistrationCompleted = true;
    }

    // Window Creation
    HWND _hWndEditShortcutsWindow = CreateWindow(
        szWindowClass,
        L"Edit Shortcuts",
        WS_OVERLAPPEDWINDOW | WS_VISIBLE,
        CW_USEDEFAULT,
        CW_USEDEFAULT,
        CW_USEDEFAULT,
        CW_USEDEFAULT,
        NULL,
        NULL,
        hInst,
        NULL);
    if (_hWndEditShortcutsWindow == NULL)
    {
        MessageBox(NULL, L"Call to CreateWindow failed!", L"Error", NULL);
        return;
    }

    // This DesktopWindowXamlSource is the object that enables a non-UWP desktop application
    // to host UWP controls in any UI element that is associated with a window handle (HWND).
    DesktopWindowXamlSource desktopSource;
    // Get handle to corewindow
    auto interop = desktopSource.as<IDesktopWindowXamlSourceNative>();
    // Parent the DesktopWindowXamlSource object to current window
    check_hresult(interop->AttachToWindow(_hWndEditShortcutsWindow));

    // Get the new child window's hwnd
    interop->get_WindowHandle(&hWndXamlIslandEditShortcutsWindow);
    // Update the xaml island window size becuase initially is 0,0
    SetWindowPos(hWndXamlIslandEditShortcutsWindow, 0, 0, 0, 400, 400, SWP_SHOWWINDOW);

    // Creating the Xaml content. xamlContainer is the parent UI element
    Windows::UI::Xaml::Controls::StackPanel xamlContainer;
    xamlContainer.Background(Windows::UI::Xaml::Media::SolidColorBrush{ Windows::UI::Colors::LightGray() });

    // Header for the window
    Windows::UI::Xaml::Controls::StackPanel header;
    header.Background(Windows::UI::Xaml::Media::SolidColorBrush{ Windows::UI::Colors::LightGray() });
    header.Orientation(Windows::UI::Xaml::Controls::Orientation::Horizontal);
    header.Margin({ 10, 10, 10, 30 });
    header.Spacing(10);

    // Header text
    TextBlock headerText;
    headerText.Text(winrt::to_hstring("Edit Shortcuts"));
    headerText.FontSize(30);
    headerText.Margin({ 0, 0, 100, 0 });

    // Cancel button
    Button cancelButton;
    cancelButton.Content(winrt::box_value(winrt::to_hstring("Cancel")));
    cancelButton.Click([&](IInspectable const& sender, RoutedEventArgs const&) {
        // Close the window since settings do not need to be saved
        PostMessage(_hWndEditShortcutsWindow, WM_CLOSE, 0, 0);
    });

    // Table to display the shortcuts
    Windows::UI::Xaml::Controls::StackPanel shortcutTable;
    shortcutTable.Background(Windows::UI::Xaml::Media::SolidColorBrush{ Windows::UI::Colors::LightGray() });
    shortcutTable.Margin({ 10, 10, 10, 20 });
    shortcutTable.Spacing(10);

    // Header row of the shortcut table
    Windows::UI::Xaml::Controls::StackPanel tableHeaderRow;
    tableHeaderRow.Background(Windows::UI::Xaml::Media::SolidColorBrush{ Windows::UI::Colors::LightGray() });
    tableHeaderRow.Spacing(100);
    tableHeaderRow.Orientation(Windows::UI::Xaml::Controls::Orientation::Horizontal);

    // First header textblock in the header row of the shortcut table
    TextBlock originalShortcutHeader;
    originalShortcutHeader.Text(winrt::to_hstring("Original Shortcut:"));
    originalShortcutHeader.FontWeight(Text::FontWeights::Bold());
    originalShortcutHeader.Margin({ 0, 0, 0, 10 });
    tableHeaderRow.Children().Append(originalShortcutHeader);

    // Second header textblock in the header row of the shortcut table
    TextBlock newShortcutHeader;
    newShortcutHeader.Text(winrt::to_hstring("New Shortcut:"));
    newShortcutHeader.FontWeight(Text::FontWeights::Bold());
    newShortcutHeader.Margin({ 0, 0, 0, 10 });
    tableHeaderRow.Children().Append(newShortcutHeader);

    shortcutTable.Children().Append(tableHeaderRow);

    // Message to display success/failure of saving settings.
    TextBlock settingsMessage;

    // Apply button
    Button applyButton;
    applyButton.Content(winrt::box_value(winrt::to_hstring("Apply")));
    applyButton.Click([&](IInspectable const& sender, RoutedEventArgs const&) {
        bool isSuccess = true;
        // Clear existing shortcuts
        keyboardManagerState.ClearOSLevelShortcuts();

        // Save the shortcuts that are valid and report if any of them were invalid
        for (unsigned int i = 1; i < shortcutTable.Children().Size(); i++)
        {
            StackPanel currentRow = shortcutTable.Children().GetAt(i).as<StackPanel>();
            hstring originalShortcutText = currentRow.Children().GetAt(0).as<StackPanel>().Children().GetAt(1).as<TextBlock>().Text();
            hstring newShortcutText = currentRow.Children().GetAt(1).as<StackPanel>().Children().GetAt(1).as<TextBlock>().Text();
            if (!originalShortcutText.empty() && !newShortcutText.empty())
            {
                Shortcut originalShortcut = Shortcut::CreateShortcut(originalShortcutText);
                Shortcut newShortcut = Shortcut::CreateShortcut(newShortcutText);

                // Shortcut should be valid
                if (originalShortcut.IsValidShortcut() && originalShortcut.IsValidShortcut())
                {
<<<<<<< HEAD
                    bool result = keyboardManagerState.AddOSLevelShortcut(originalShortcut, newShortcut);
=======
                    bool result = keyboardManagerState.AddOSLevelShortcut(originalKeys, newKeys);
>>>>>>> 6d30122a
                    if (!result)
                    {
                        isSuccess = false;
                    }
                }
                else
                {
                    isSuccess = false;
                }
            }
            else
            {
                isSuccess = false;
            }
        }

        if (isSuccess)
        {
            settingsMessage.Foreground(Windows::UI::Xaml::Media::SolidColorBrush{ Windows::UI::Colors::Green() });
            settingsMessage.Text(winrt::to_hstring("Remapping successful!"));
        }
        else
        {
            settingsMessage.Foreground(Windows::UI::Xaml::Media::SolidColorBrush{ Windows::UI::Colors::Red() });
            settingsMessage.Text(winrt::to_hstring("All remappings were not successfully applied."));
        }
    });

    header.Children().Append(headerText);
    header.Children().Append(cancelButton);
    header.Children().Append(applyButton);
    header.Children().Append(settingsMessage);

    // Store handle of edit shortcuts window
    ShortcutControl::EditShortcutsWindowHandle = _hWndEditShortcutsWindow;
    // Store keyboard manager state
    ShortcutControl::keyboardManagerState = &keyboardManagerState;

    // Load existing shortcuts into UI
<<<<<<< HEAD
=======
    std::unique_lock<std::mutex> lock(keyboardManagerState.osLevelShortcutReMap_mutex);
>>>>>>> 6d30122a
    for (const auto& it : keyboardManagerState.osLevelShortcutReMap)
    {
        ShortcutControl::AddNewShortcutControlRow(shortcutTable, it.first, it.second.first);
    }
    lock.unlock();

    // Add shortcut button
    Windows::UI::Xaml::Controls::Button addShortcut;
    FontIcon plusSymbol;
    plusSymbol.FontFamily(Xaml::Media::FontFamily(L"Segoe MDL2 Assets"));
    plusSymbol.Glyph(L"\xE109");
    addShortcut.Content(plusSymbol);
    addShortcut.Margin({ 10 });
    addShortcut.Click([&](IInspectable const& sender, RoutedEventArgs const&) {
        ShortcutControl::AddNewShortcutControlRow(shortcutTable);
    });

    xamlContainer.Children().Append(header);
    xamlContainer.Children().Append(shortcutTable);
    xamlContainer.Children().Append(addShortcut);
    xamlContainer.UpdateLayout();
    desktopSource.Content(xamlContainer);

    ////End XAML Island section
    if (_hWndEditShortcutsWindow)
    {
        ShowWindow(_hWndEditShortcutsWindow, SW_SHOW);
        UpdateWindow(_hWndEditShortcutsWindow);
    }

    // Message loop:
    MSG msg = {};
    while (GetMessage(&msg, NULL, 0, 0))
    {
        TranslateMessage(&msg);
        DispatchMessage(&msg);
    }
    desktopSource.Close();
}

LRESULT CALLBACK EditShortcutsWindowProc(HWND hWnd, UINT messageCode, WPARAM wParam, LPARAM lParam)
{
    RECT rcClient;
    switch (messageCode)
    {
    case WM_PAINT:
        GetClientRect(hWnd, &rcClient);
        SetWindowPos(hWndXamlIslandEditShortcutsWindow, 0, rcClient.left, rcClient.top, rcClient.right, rcClient.bottom, SWP_SHOWWINDOW);
        break;
    case WM_DESTROY:
        PostQuitMessage(0);
        break;
    default:
        return DefWindowProc(hWnd, messageCode, wParam, lParam);
        break;
    }

    return 0;
}<|MERGE_RESOLUTION|>--- conflicted
+++ resolved
@@ -143,11 +143,7 @@
                 // Shortcut should be valid
                 if (originalShortcut.IsValidShortcut() && originalShortcut.IsValidShortcut())
                 {
-<<<<<<< HEAD
                     bool result = keyboardManagerState.AddOSLevelShortcut(originalShortcut, newShortcut);
-=======
-                    bool result = keyboardManagerState.AddOSLevelShortcut(originalKeys, newKeys);
->>>>>>> 6d30122a
                     if (!result)
                     {
                         isSuccess = false;
@@ -187,10 +183,7 @@
     ShortcutControl::keyboardManagerState = &keyboardManagerState;
 
     // Load existing shortcuts into UI
-<<<<<<< HEAD
-=======
     std::unique_lock<std::mutex> lock(keyboardManagerState.osLevelShortcutReMap_mutex);
->>>>>>> 6d30122a
     for (const auto& it : keyboardManagerState.osLevelShortcutReMap)
     {
         ShortcutControl::AddNewShortcutControlRow(shortcutTable, it.first, it.second.first);
