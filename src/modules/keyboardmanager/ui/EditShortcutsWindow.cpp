--- conflicted
+++ resolved
@@ -208,13 +208,8 @@
     plusSymbol.Glyph(L"\xE109");
     addShortcut.Content(plusSymbol);
     addShortcut.Margin({ 10 });
-<<<<<<< HEAD
     addShortcut.Click([&](winrt::Windows::Foundation::IInspectable const& sender, RoutedEventArgs const&) {
-        ShortcutControl::AddNewShortcutControlRow(shortcutTable);
-=======
-    addShortcut.Click([&](IInspectable const& sender, RoutedEventArgs const&) {
         ShortcutControl::AddNewShortcutControlRow(shortcutTable, keyboardRemapControlObjects);
->>>>>>> 0417b626
     });
 
     xamlContainer.Children().Append(header);
