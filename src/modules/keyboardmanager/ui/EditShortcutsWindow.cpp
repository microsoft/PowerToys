--- conflicted
+++ resolved
@@ -93,13 +93,8 @@
 
     // Cancel button
     Button cancelButton;
-<<<<<<< HEAD
     cancelButton.Content(winrt::box_value(L"Cancel"));
-    cancelButton.Click([&](IInspectable const& sender, RoutedEventArgs const&) {
-=======
-    cancelButton.Content(winrt::box_value(winrt::to_hstring("Cancel")));
     cancelButton.Click([&](winrt::Windows::Foundation::IInspectable const& sender, RoutedEventArgs const&) {
->>>>>>> 62bae55f
         // Close the window since settings do not need to be saved
         PostMessage(_hWndEditShortcutsWindow, WM_CLOSE, 0, 0);
     });
@@ -157,14 +152,9 @@
 
     // Apply button
     Button applyButton;
-<<<<<<< HEAD
     applyButton.Content(winrt::box_value(L"Apply"));
-    applyButton.Click([&](IInspectable const& sender, RoutedEventArgs const&) {
-=======
-    applyButton.Content(winrt::box_value(winrt::to_hstring("Apply")));
     applyButton.Flyout(applyFlyout);
     applyButton.Click([&](winrt::Windows::Foundation::IInspectable const& sender, RoutedEventArgs const&) {
->>>>>>> 62bae55f
         bool isSuccess = true;
         // Clear existing shortcuts
         keyboardManagerState.ClearOSLevelShortcuts();
@@ -194,21 +184,11 @@
 
         if (isSuccess && saveResult)
         {
-<<<<<<< HEAD
-            settingsMessage.Foreground(Windows::UI::Xaml::Media::SolidColorBrush{ Windows::UI::Colors::Green() });
             settingsMessage.Text(L"Remapping successful!");
-=======
-            settingsMessage.Text(winrt::to_hstring("Remapping successful!"));
->>>>>>> 62bae55f
         }
         else if (!isSuccess && saveResult)
         {
-<<<<<<< HEAD
-            settingsMessage.Foreground(Windows::UI::Xaml::Media::SolidColorBrush{ Windows::UI::Colors::Red() });
             settingsMessage.Text(L"All remappings were not successfully applied.");
-=======
-            settingsMessage.Text(winrt::to_hstring("All remappings were not successfully applied."));
->>>>>>> 62bae55f
         }
         else
         {
