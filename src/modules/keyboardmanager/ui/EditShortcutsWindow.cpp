--- conflicted
+++ resolved
@@ -44,29 +44,19 @@
     // Find center screen coordinates
     RECT desktopRect;
     GetClientRect(GetDesktopWindow(), &desktopRect);
-<<<<<<< HEAD
-=======
     // Calculate resolution dependent window size
     int windowWidth = KeyboardManagerConstants::DefaultEditShortcutsWindowWidth * desktopRect.right;
     int windowHeight = KeyboardManagerConstants::DefaultEditShortcutsWindowHeight * desktopRect.bottom;
->>>>>>> 3a0a5a77
 
     // Window Creation
     HWND _hWndEditShortcutsWindow = CreateWindow(
         szWindowClass,
         L"Remap Shortcuts",
         WS_OVERLAPPEDWINDOW | WS_VISIBLE,
-<<<<<<< HEAD
-        (desktopRect.right / 2) - (KeyboardManagerConstants::DefaultEditShortcutsWindowWidth / 2),
-        (desktopRect.bottom / 2) - (KeyboardManagerConstants::DefaultEditShortcutsWindowHeight / 2),
-        KeyboardManagerConstants::DefaultEditShortcutsWindowWidth,
-        KeyboardManagerConstants::DefaultEditShortcutsWindowHeight,
-=======
         (desktopRect.right / 2) - (windowWidth / 2),
         (desktopRect.bottom / 2) - (windowHeight / 2),
         windowWidth,
         windowHeight,
->>>>>>> 3a0a5a77
         NULL,
         NULL,
         hInst,
@@ -143,21 +133,12 @@
     newColumn.MaxWidth(3 * KeyboardManagerConstants::ShortcutTableDropDownWidth + 2 * KeyboardManagerConstants::ShortcutTableDropDownSpacing);
     ColumnDefinition removeColumn;
     removeColumn.MinWidth(KeyboardManagerConstants::TableRemoveColWidth);
-<<<<<<< HEAD
-=======
-    ColumnDefinition warnColumn;
-    warnColumn.MinWidth(KeyboardManagerConstants::TableWarningColWidth);
->>>>>>> 3a0a5a77
     shortcutTable.Margin({ 10, 10, 10, 20 });
     shortcutTable.HorizontalAlignment(HorizontalAlignment::Stretch);
     shortcutTable.ColumnDefinitions().Append(originalColumn);
     shortcutTable.ColumnDefinitions().Append(arrowColumn);
     shortcutTable.ColumnDefinitions().Append(newColumn);
     shortcutTable.ColumnDefinitions().Append(removeColumn);
-<<<<<<< HEAD
-=======
-    shortcutTable.ColumnDefinitions().Append(warnColumn);
->>>>>>> 3a0a5a77
     shortcutTable.RowDefinitions().Append(RowDefinition());
 
     // First header textblock in the header row of the shortcut table
@@ -239,17 +220,6 @@
             else
             {
                 isSuccess = KeyboardManagerHelper::ErrorType::RemapUnsuccessful;
-<<<<<<< HEAD
-=======
-                // Show tooltip warning on the problematic row
-                uint32_t warningIndex;
-                // 2 at start, 4 in each row, and last element of each row
-                warningIndex = KeyboardManagerConstants::ShortcutTableHeaderCount + ((i + 1) * KeyboardManagerConstants::ShortcutTableColCount) - 1;
-                FontIcon warning = shortcutTable.Children().GetAt(warningIndex).as<FontIcon>();
-                ToolTip t = ToolTipService::GetToolTip(warning).as<ToolTip>();
-                t.Content(box_value(KeyboardManagerHelper::GetErrorMessage(KeyboardManagerHelper::ErrorType::MissingKey)));
-                warning.Visibility(Visibility::Visible);
->>>>>>> 3a0a5a77
             }
         }
 
