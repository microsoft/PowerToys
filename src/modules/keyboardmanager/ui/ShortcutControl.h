#pragma once
#include "keyboardmanager/common/Shortcut.h"

class KeyboardManagerState;
class KeyDropDownControl;
namespace winrt::Windows::UI::Xaml
{
    struct XamlRoot;
    namespace Controls
    {
        struct StackPanel;
        struct Grid;
    }
}

class ShortcutControl
{
private:
    // Stack panel for the drop downs to display the selected shortcut
    winrt::Windows::Foundation::IInspectable shortcutDropDownStackPanel;

    // Button to type the shortcut
    winrt::Windows::Foundation::IInspectable typeShortcut;

    // StackPanel to parent the above controls
    winrt::Windows::Foundation::IInspectable shortcutControlLayout;

public:
    // Handle to the current Edit Shortcuts Window
    static HWND EditShortcutsWindowHandle;
    // Pointer to the keyboard manager state
    static KeyboardManagerState* keyboardManagerState;
    // Stores the current list of remappings
    static std::vector<std::pair<std::vector<Shortcut>, std::wstring>> shortcutRemapBuffer;
    // Vector to store dynamically allocated KeyDropDownControl objects to avoid early destruction
    std::vector<std::unique_ptr<KeyDropDownControl>> keyDropDownControlObjects;

<<<<<<< HEAD
    // constructor
    ShortcutControl(Grid table, const int colIndex);
=======
    ShortcutControl(Grid table, const int colIndex, TextBox targetApp)
    {
        shortcutDropDownStackPanel.Spacing(KeyboardManagerConstants::ShortcutTableDropDownSpacing);
        shortcutDropDownStackPanel.Orientation(Windows::UI::Xaml::Controls::Orientation::Horizontal);

        typeShortcut.Content(winrt::box_value(L"Type Shortcut"));
        typeShortcut.Width(KeyboardManagerConstants::ShortcutTableDropDownWidth);
        typeShortcut.Click([&, table, colIndex, targetApp](winrt::Windows::Foundation::IInspectable const& sender, RoutedEventArgs const&) {
            keyboardManagerState->SetUIState(KeyboardManagerUIState::DetectShortcutWindowActivated, EditShortcutsWindowHandle);
            // Using the XamlRoot of the typeShortcut to get the root of the XAML host
            createDetectShortcutWindow(sender, sender.as<Button>().XamlRoot(), shortcutRemapBuffer, *keyboardManagerState, colIndex, table, targetApp);
        });

        shortcutControlLayout.Margin({ 0, 0, 0, 10 });
        shortcutControlLayout.Spacing(KeyboardManagerConstants::ShortcutTableDropDownSpacing);

        shortcutControlLayout.Children().Append(typeShortcut);
        shortcutControlLayout.Children().Append(shortcutDropDownStackPanel);
        KeyDropDownControl::AddDropDown(table, shortcutControlLayout, shortcutDropDownStackPanel, colIndex, shortcutRemapBuffer, keyDropDownControlObjects, targetApp);
        shortcutControlLayout.UpdateLayout();
    }
>>>>>>> 46340854

    // Function to add a new row to the shortcut table. If the originalKeys and newKeys args are provided, then the displayed shortcuts are set to those values.
    static void AddNewShortcutControlRow(Grid& parent, std::vector<std::vector<std::unique_ptr<ShortcutControl>>>& keyboardRemapControlObjects, Shortcut originalKeys = Shortcut(), Shortcut newKeys = Shortcut(), std::wstring targetAppName = L"");

    // Function to add a shortcut to the shortcut control as combo boxes
    void AddShortcutToControl(Shortcut& shortcut, Grid table, StackPanel parent, KeyboardManagerState& keyboardManagerState, const int colIndex, TextBox targetApp);

    // Function to return the stack panel element of the ShortcutControl. This is the externally visible UI element which can be used to add it to other layouts
    StackPanel getShortcutControl();

    // Function to create the detect shortcut UI window
    void createDetectShortcutWindow(winrt::Windows::Foundation::IInspectable const& sender, XamlRoot xamlRoot, std::vector<std::pair<std::vector<Shortcut>, std::wstring>>& shortcutRemapBuffer, KeyboardManagerState& keyboardManagerState, const int colIndex, Grid table, TextBox targetApp);
};
<|MERGE_RESOLUTION|>--- conflicted
+++ resolved
@@ -1,76 +1,53 @@
-#pragma once
-#include "keyboardmanager/common/Shortcut.h"
-
-class KeyboardManagerState;
-class KeyDropDownControl;
-namespace winrt::Windows::UI::Xaml
-{
-    struct XamlRoot;
-    namespace Controls
-    {
-        struct StackPanel;
-        struct Grid;
-    }
-}
-
-class ShortcutControl
-{
-private:
-    // Stack panel for the drop downs to display the selected shortcut
-    winrt::Windows::Foundation::IInspectable shortcutDropDownStackPanel;
-
-    // Button to type the shortcut
-    winrt::Windows::Foundation::IInspectable typeShortcut;
-
-    // StackPanel to parent the above controls
-    winrt::Windows::Foundation::IInspectable shortcutControlLayout;
-
-public:
-    // Handle to the current Edit Shortcuts Window
-    static HWND EditShortcutsWindowHandle;
-    // Pointer to the keyboard manager state
-    static KeyboardManagerState* keyboardManagerState;
-    // Stores the current list of remappings
-    static std::vector<std::pair<std::vector<Shortcut>, std::wstring>> shortcutRemapBuffer;
-    // Vector to store dynamically allocated KeyDropDownControl objects to avoid early destruction
-    std::vector<std::unique_ptr<KeyDropDownControl>> keyDropDownControlObjects;
-
-<<<<<<< HEAD
-    // constructor
-    ShortcutControl(Grid table, const int colIndex);
-=======
-    ShortcutControl(Grid table, const int colIndex, TextBox targetApp)
-    {
-        shortcutDropDownStackPanel.Spacing(KeyboardManagerConstants::ShortcutTableDropDownSpacing);
-        shortcutDropDownStackPanel.Orientation(Windows::UI::Xaml::Controls::Orientation::Horizontal);
-
-        typeShortcut.Content(winrt::box_value(L"Type Shortcut"));
-        typeShortcut.Width(KeyboardManagerConstants::ShortcutTableDropDownWidth);
-        typeShortcut.Click([&, table, colIndex, targetApp](winrt::Windows::Foundation::IInspectable const& sender, RoutedEventArgs const&) {
-            keyboardManagerState->SetUIState(KeyboardManagerUIState::DetectShortcutWindowActivated, EditShortcutsWindowHandle);
-            // Using the XamlRoot of the typeShortcut to get the root of the XAML host
-            createDetectShortcutWindow(sender, sender.as<Button>().XamlRoot(), shortcutRemapBuffer, *keyboardManagerState, colIndex, table, targetApp);
-        });
-
-        shortcutControlLayout.Margin({ 0, 0, 0, 10 });
-        shortcutControlLayout.Spacing(KeyboardManagerConstants::ShortcutTableDropDownSpacing);
-
-        shortcutControlLayout.Children().Append(typeShortcut);
-        shortcutControlLayout.Children().Append(shortcutDropDownStackPanel);
-        KeyDropDownControl::AddDropDown(table, shortcutControlLayout, shortcutDropDownStackPanel, colIndex, shortcutRemapBuffer, keyDropDownControlObjects, targetApp);
-        shortcutControlLayout.UpdateLayout();
-    }
->>>>>>> 46340854
-
-    // Function to add a new row to the shortcut table. If the originalKeys and newKeys args are provided, then the displayed shortcuts are set to those values.
-    static void AddNewShortcutControlRow(Grid& parent, std::vector<std::vector<std::unique_ptr<ShortcutControl>>>& keyboardRemapControlObjects, Shortcut originalKeys = Shortcut(), Shortcut newKeys = Shortcut(), std::wstring targetAppName = L"");
-
-    // Function to add a shortcut to the shortcut control as combo boxes
-    void AddShortcutToControl(Shortcut& shortcut, Grid table, StackPanel parent, KeyboardManagerState& keyboardManagerState, const int colIndex, TextBox targetApp);
-
-    // Function to return the stack panel element of the ShortcutControl. This is the externally visible UI element which can be used to add it to other layouts
-    StackPanel getShortcutControl();
-
-    // Function to create the detect shortcut UI window
-    void createDetectShortcutWindow(winrt::Windows::Foundation::IInspectable const& sender, XamlRoot xamlRoot, std::vector<std::pair<std::vector<Shortcut>, std::wstring>>& shortcutRemapBuffer, KeyboardManagerState& keyboardManagerState, const int colIndex, Grid table, TextBox targetApp);
-};
+#pragma once
+#include "keyboardmanager/common/Shortcut.h"
+
+class KeyboardManagerState;
+class KeyDropDownControl;
+namespace winrt::Windows::UI::Xaml
+{
+    struct XamlRoot;
+    namespace Controls
+    {
+        struct StackPanel;
+        struct Grid;
+        struct TextBox;
+    }
+}
+
+class ShortcutControl
+{
+private:
+    // Stack panel for the drop downs to display the selected shortcut
+    winrt::Windows::Foundation::IInspectable shortcutDropDownStackPanel;
+
+    // Button to type the shortcut
+    winrt::Windows::Foundation::IInspectable typeShortcut;
+
+    // StackPanel to parent the above controls
+    winrt::Windows::Foundation::IInspectable shortcutControlLayout;
+
+public:
+    // Handle to the current Edit Shortcuts Window
+    static HWND EditShortcutsWindowHandle;
+    // Pointer to the keyboard manager state
+    static KeyboardManagerState* keyboardManagerState;
+    // Stores the current list of remappings
+    static std::vector<std::pair<std::vector<Shortcut>, std::wstring>> shortcutRemapBuffer;
+    // Vector to store dynamically allocated KeyDropDownControl objects to avoid early destruction
+    std::vector<std::unique_ptr<KeyDropDownControl>> keyDropDownControlObjects;
+
+    // constructor
+    ShortcutControl(Grid table, const int colIndex, TextBox targetApp);
+
+    // Function to add a new row to the shortcut table. If the originalKeys and newKeys args are provided, then the displayed shortcuts are set to those values.
+    static void AddNewShortcutControlRow(Grid& parent, std::vector<std::vector<std::unique_ptr<ShortcutControl>>>& keyboardRemapControlObjects, Shortcut originalKeys = Shortcut(), Shortcut newKeys = Shortcut(), std::wstring targetAppName = L"");
+
+    // Function to add a shortcut to the shortcut control as combo boxes
+    void AddShortcutToControl(Shortcut& shortcut, Grid table, StackPanel parent, KeyboardManagerState& keyboardManagerState, const int colIndex, TextBox targetApp);
+
+    // Function to return the stack panel element of the ShortcutControl. This is the externally visible UI element which can be used to add it to other layouts
+    StackPanel getShortcutControl();
+
+    // Function to create the detect shortcut UI window
+    void createDetectShortcutWindow(winrt::Windows::Foundation::IInspectable const& sender, XamlRoot xamlRoot, std::vector<std::pair<std::vector<Shortcut>, std::wstring>>& shortcutRemapBuffer, KeyboardManagerState& keyboardManagerState, const int colIndex, Grid table, TextBox targetApp);
+};