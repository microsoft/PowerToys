#pragma once
#include <keyboardmanager/common/KeyboardManagerState.h>
#include <keyboardManager/common/Helpers.h>
#include <keyboardmanager/common/Shortcut.h>
#include "KeyDropDownControl.h"

class ShortcutControl
{
private:
    // Textblock to display the selected shortcut
    TextBlock shortcutText;

    // Stack panel for the drop downs to display the selected shortcut
    StackPanel shortcutDropDownStackPanel;

    // Button to type the shortcut
    Button typeShortcut;

    // StackPanel to parent the above controls
    StackPanel shortcutControlLayout;

public:
    // Handle to the current Edit Shortcuts Window
    static HWND EditShortcutsWindowHandle;
    // Pointer to the keyboard manager state
    static KeyboardManagerState* keyboardManagerState;
    // Stores the current list of remappings
    static std::vector<std::vector<Shortcut>> shortcutRemapBuffer;
    // Vector to store dynamically allocated KeyDropDownControl objects to avoid early destruction
    std::vector<std::unique_ptr<KeyDropDownControl>> keyDropDownControlObjects;

    ShortcutControl(const size_t rowIndex, const size_t colIndex)
    {
        shortcutDropDownStackPanel.RequestedTheme(ElementTheme::Light);
        shortcutDropDownStackPanel.Spacing(10);
        shortcutDropDownStackPanel.Orientation(Windows::UI::Xaml::Controls::Orientation::Horizontal);
        KeyDropDownControl::AddDropDown(shortcutDropDownStackPanel, rowIndex, colIndex, shortcutRemapBuffer, keyDropDownControlObjects);

        typeShortcut.Content(winrt::box_value(winrt::to_hstring("Type Shortcut")));
        typeShortcut.Click([&, rowIndex, colIndex](winrt::Windows::Foundation::IInspectable const& sender, RoutedEventArgs const&) {
            keyboardManagerState->SetUIState(KeyboardManagerUIState::DetectShortcutWindowActivated, EditShortcutsWindowHandle);
            // Using the XamlRoot of the typeShortcut to get the root of the XAML host
            createDetectShortcutWindow(sender, sender.as<Button>().XamlRoot(), shortcutRemapBuffer, *keyboardManagerState, rowIndex, colIndex);
        });

        shortcutControlLayout.Background(Windows::UI::Xaml::Media::SolidColorBrush{ Windows::UI::Colors::LightGray() });
        shortcutControlLayout.Margin({ 0, 0, 0, 10 });
        shortcutControlLayout.Spacing(10);

        shortcutControlLayout.Children().Append(typeShortcut);
        shortcutControlLayout.Children().Append(shortcutDropDownStackPanel);
        shortcutControlLayout.UpdateLayout();
    }

    // Function to add a new row to the shortcut table. If the originalKeys and newKeys args are provided, then the displayed shortcuts are set to those values.
    static void AddNewShortcutControlRow(StackPanel& parent, std::vector<std::vector<std::unique_ptr<ShortcutControl>>>& keyboardRemapControlObjects, Shortcut originalKeys = Shortcut(), Shortcut newKeys = Shortcut());

    // Function to add a shortcut to the shortcut control as combo boxes
    void AddShortcutToControl(Shortcut& shortcut, StackPanel parent, KeyboardManagerState& keyboardManagerState, const size_t rowIndex, const size_t colIndex);

    // Function to return the stack panel element of the ShortcutControl. This is the externally visible UI element which can be used to add it to other layouts
    StackPanel getShortcutControl();

    // Function to create the detect shortcut UI window
<<<<<<< HEAD
    void createDetectShortcutWindow(winrt::Windows::Foundation::IInspectable const& sender, XamlRoot xamlRoot, std::vector<std::vector<Shortcut>>& shortcutRemapBuffer, KeyboardManagerState& keyboardManagerState, const int& rowIndex, const int& colIndex);
=======
    void createDetectShortcutWindow(IInspectable const& sender, XamlRoot xamlRoot, std::vector<std::vector<Shortcut>>& shortcutRemapBuffer, KeyboardManagerState& keyboardManagerState, const size_t rowIndex, const size_t colIndex);
>>>>>>> 0417b626
};
<|MERGE_RESOLUTION|>--- conflicted
+++ resolved
@@ -1,70 +1,66 @@
-#pragma once
-#include <keyboardmanager/common/KeyboardManagerState.h>
-#include <keyboardManager/common/Helpers.h>
-#include <keyboardmanager/common/Shortcut.h>
-#include "KeyDropDownControl.h"
-
-class ShortcutControl
-{
-private:
-    // Textblock to display the selected shortcut
-    TextBlock shortcutText;
-
-    // Stack panel for the drop downs to display the selected shortcut
-    StackPanel shortcutDropDownStackPanel;
-
-    // Button to type the shortcut
-    Button typeShortcut;
-
-    // StackPanel to parent the above controls
-    StackPanel shortcutControlLayout;
-
-public:
-    // Handle to the current Edit Shortcuts Window
-    static HWND EditShortcutsWindowHandle;
-    // Pointer to the keyboard manager state
-    static KeyboardManagerState* keyboardManagerState;
-    // Stores the current list of remappings
-    static std::vector<std::vector<Shortcut>> shortcutRemapBuffer;
-    // Vector to store dynamically allocated KeyDropDownControl objects to avoid early destruction
-    std::vector<std::unique_ptr<KeyDropDownControl>> keyDropDownControlObjects;
-
-    ShortcutControl(const size_t rowIndex, const size_t colIndex)
-    {
-        shortcutDropDownStackPanel.RequestedTheme(ElementTheme::Light);
-        shortcutDropDownStackPanel.Spacing(10);
-        shortcutDropDownStackPanel.Orientation(Windows::UI::Xaml::Controls::Orientation::Horizontal);
-        KeyDropDownControl::AddDropDown(shortcutDropDownStackPanel, rowIndex, colIndex, shortcutRemapBuffer, keyDropDownControlObjects);
-
-        typeShortcut.Content(winrt::box_value(winrt::to_hstring("Type Shortcut")));
-        typeShortcut.Click([&, rowIndex, colIndex](winrt::Windows::Foundation::IInspectable const& sender, RoutedEventArgs const&) {
-            keyboardManagerState->SetUIState(KeyboardManagerUIState::DetectShortcutWindowActivated, EditShortcutsWindowHandle);
-            // Using the XamlRoot of the typeShortcut to get the root of the XAML host
-            createDetectShortcutWindow(sender, sender.as<Button>().XamlRoot(), shortcutRemapBuffer, *keyboardManagerState, rowIndex, colIndex);
-        });
-
-        shortcutControlLayout.Background(Windows::UI::Xaml::Media::SolidColorBrush{ Windows::UI::Colors::LightGray() });
-        shortcutControlLayout.Margin({ 0, 0, 0, 10 });
-        shortcutControlLayout.Spacing(10);
-
-        shortcutControlLayout.Children().Append(typeShortcut);
-        shortcutControlLayout.Children().Append(shortcutDropDownStackPanel);
-        shortcutControlLayout.UpdateLayout();
-    }
-
-    // Function to add a new row to the shortcut table. If the originalKeys and newKeys args are provided, then the displayed shortcuts are set to those values.
-    static void AddNewShortcutControlRow(StackPanel& parent, std::vector<std::vector<std::unique_ptr<ShortcutControl>>>& keyboardRemapControlObjects, Shortcut originalKeys = Shortcut(), Shortcut newKeys = Shortcut());
-
-    // Function to add a shortcut to the shortcut control as combo boxes
-    void AddShortcutToControl(Shortcut& shortcut, StackPanel parent, KeyboardManagerState& keyboardManagerState, const size_t rowIndex, const size_t colIndex);
-
-    // Function to return the stack panel element of the ShortcutControl. This is the externally visible UI element which can be used to add it to other layouts
-    StackPanel getShortcutControl();
-
-    // Function to create the detect shortcut UI window
-<<<<<<< HEAD
-    void createDetectShortcutWindow(winrt::Windows::Foundation::IInspectable const& sender, XamlRoot xamlRoot, std::vector<std::vector<Shortcut>>& shortcutRemapBuffer, KeyboardManagerState& keyboardManagerState, const int& rowIndex, const int& colIndex);
-=======
-    void createDetectShortcutWindow(IInspectable const& sender, XamlRoot xamlRoot, std::vector<std::vector<Shortcut>>& shortcutRemapBuffer, KeyboardManagerState& keyboardManagerState, const size_t rowIndex, const size_t colIndex);
->>>>>>> 0417b626
-};
+#pragma once
+#include <keyboardmanager/common/KeyboardManagerState.h>
+#include <keyboardManager/common/Helpers.h>
+#include <keyboardmanager/common/Shortcut.h>
+#include "KeyDropDownControl.h"
+
+class ShortcutControl
+{
+private:
+    // Textblock to display the selected shortcut
+    TextBlock shortcutText;
+
+    // Stack panel for the drop downs to display the selected shortcut
+    StackPanel shortcutDropDownStackPanel;
+
+    // Button to type the shortcut
+    Button typeShortcut;
+
+    // StackPanel to parent the above controls
+    StackPanel shortcutControlLayout;
+
+public:
+    // Handle to the current Edit Shortcuts Window
+    static HWND EditShortcutsWindowHandle;
+    // Pointer to the keyboard manager state
+    static KeyboardManagerState* keyboardManagerState;
+    // Stores the current list of remappings
+    static std::vector<std::vector<Shortcut>> shortcutRemapBuffer;
+    // Vector to store dynamically allocated KeyDropDownControl objects to avoid early destruction
+    std::vector<std::unique_ptr<KeyDropDownControl>> keyDropDownControlObjects;
+
+    ShortcutControl(const size_t rowIndex, const size_t colIndex)
+    {
+        shortcutDropDownStackPanel.RequestedTheme(ElementTheme::Light);
+        shortcutDropDownStackPanel.Spacing(10);
+        shortcutDropDownStackPanel.Orientation(Windows::UI::Xaml::Controls::Orientation::Horizontal);
+        KeyDropDownControl::AddDropDown(shortcutDropDownStackPanel, rowIndex, colIndex, shortcutRemapBuffer, keyDropDownControlObjects);
+
+        typeShortcut.Content(winrt::box_value(winrt::to_hstring("Type Shortcut")));
+        typeShortcut.Click([&, rowIndex, colIndex](winrt::Windows::Foundation::IInspectable const& sender, RoutedEventArgs const&) {
+            keyboardManagerState->SetUIState(KeyboardManagerUIState::DetectShortcutWindowActivated, EditShortcutsWindowHandle);
+            // Using the XamlRoot of the typeShortcut to get the root of the XAML host
+            createDetectShortcutWindow(sender, sender.as<Button>().XamlRoot(), shortcutRemapBuffer, *keyboardManagerState, rowIndex, colIndex);
+        });
+
+        shortcutControlLayout.Background(Windows::UI::Xaml::Media::SolidColorBrush{ Windows::UI::Colors::LightGray() });
+        shortcutControlLayout.Margin({ 0, 0, 0, 10 });
+        shortcutControlLayout.Spacing(10);
+
+        shortcutControlLayout.Children().Append(typeShortcut);
+        shortcutControlLayout.Children().Append(shortcutDropDownStackPanel);
+        shortcutControlLayout.UpdateLayout();
+    }
+
+    // Function to add a new row to the shortcut table. If the originalKeys and newKeys args are provided, then the displayed shortcuts are set to those values.
+    static void AddNewShortcutControlRow(StackPanel& parent, std::vector<std::vector<std::unique_ptr<ShortcutControl>>>& keyboardRemapControlObjects, Shortcut originalKeys = Shortcut(), Shortcut newKeys = Shortcut());
+
+    // Function to add a shortcut to the shortcut control as combo boxes
+    void AddShortcutToControl(Shortcut& shortcut, StackPanel parent, KeyboardManagerState& keyboardManagerState, const size_t rowIndex, const size_t colIndex);
+
+    // Function to return the stack panel element of the ShortcutControl. This is the externally visible UI element which can be used to add it to other layouts
+    StackPanel getShortcutControl();
+
+    // Function to create the detect shortcut UI window
+    void createDetectShortcutWindow(winrt::Windows::Foundation::IInspectable const& sender, XamlRoot xamlRoot, std::vector<std::vector<Shortcut>>& shortcutRemapBuffer, KeyboardManagerState& keyboardManagerState, const size_t rowIndex, const size_t colIndex);
+};