--- conflicted
+++ resolved
@@ -46,12 +46,7 @@
 
 private:
     bool m_enabled = false;
-<<<<<<< HEAD
-    HANDLE m_hInvokeEvent{};
-    PROCESS_INFORMATION p_info{};
-=======
     PROCESS_INFORMATION p_info = {};
->>>>>>> f0b46031
 
     bool is_process_running()
     {
