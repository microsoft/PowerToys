﻿// Copyright (c) Microsoft Corporation
// The Microsoft Corporation licenses this file to you under the MIT license.
// See the LICENSE file in the project root for more information.

using System.Windows;
using PowerAccent.Core.Services;
using PowerAccent.Core.Tools;
using PowerToys.PowerAccentKeyboardService;

namespace PowerAccent.Core;

public class PowerAccent : IDisposable
{
    private readonly SettingsService _settingService;

    private bool _visible;
    private char[] _characters = Array.Empty<char>();
    private int _selectedIndex = -1;

    public event Action<bool, char[]> OnChangeDisplay;

    public event Action<int, char> OnSelectCharacter;

    private KeyboardListener _keyboardListener;

    public PowerAccent()
    {
        _keyboardListener = new KeyboardListener();
        _keyboardListener.InitHook();
        _settingService = new SettingsService(_keyboardListener);

        SetEvents();
    }

    private void SetEvents()
    {
        _keyboardListener.SetShowToolbarEvent(new PowerToys.PowerAccentKeyboardService.ShowToolbar((LetterKey letterKey) =>
        {
            Application.Current.Dispatcher.Invoke(() =>
            {
                ShowToolbar(letterKey);
            });
        }));

        _keyboardListener.SetHideToolbarEvent(new PowerToys.PowerAccentKeyboardService.HideToolbar((InputType inputType) =>
        {
            Application.Current.Dispatcher.Invoke(() =>
            {
                SendInputAndHideToolbar(inputType);
            });
        }));

        _keyboardListener.SetNextCharEvent(new PowerToys.PowerAccentKeyboardService.NextChar((TriggerKey triggerKey) =>
        {
<<<<<<< HEAD
            // Keep track if it was triggered with space so that it can be typed on false starts.
            _triggeredWithSpace = triggerPressed.Value == TriggerKey.Space;
            _visible = true;
            _characters = (WindowsFunctions.IsCapitalState() && WindowsFunctions.IsShiftState()) ? ToUpper(_settingService.GetLetterKey(letterPressed.Value)) : _settingService.GetLetterKey(letterPressed.Value);
            Task.Delay(_settingService.InputTime).ContinueWith(
                t =>
                {
                    if (_visible)
                    {
                        OnChangeDisplay?.Invoke(true, _characters);
                    }
                }, TaskScheduler.FromCurrentSynchronizationContext());
        }
=======
            Application.Current.Dispatcher.Invoke(() =>
            {
                ProcessNextChar(triggerKey);
            });
        }));
    }
>>>>>>> 28e6545f

    private void ShowToolbar(LetterKey letterKey)
    {
        _visible = true;
        _characters = WindowsFunctions.IsCapitalState() ? ToUpper(SettingsService.GetDefaultLetterKey(letterKey)) : SettingsService.GetDefaultLetterKey(letterKey);
        Task.Delay(_settingService.InputTime).ContinueWith(
            t =>
            {
                if (_visible)
                {
                    OnChangeDisplay?.Invoke(true, _characters);
                }
            }, TaskScheduler.FromCurrentSynchronizationContext());
    }

    private void SendInputAndHideToolbar(InputType inputType)
    {
        switch (inputType)
        {
            case InputType.Space:
                {
                    WindowsFunctions.Insert(' ');
                    break;
                }

            case InputType.Char:
                {
                    if (_selectedIndex != -1)
                    {
                        WindowsFunctions.Insert(_characters[_selectedIndex], true);
                    }

                    break;
                }
        }

        OnChangeDisplay?.Invoke(false, null);
        _selectedIndex = -1;
        _visible = false;
    }

    private void ProcessNextChar(TriggerKey triggerKey)
    {
        if (_visible && _selectedIndex == -1)
        {
            if (triggerKey == TriggerKey.Left)
            {
                _selectedIndex = (_characters.Length / 2) - 1;
            }

            if (triggerKey == TriggerKey.Right)
            {
<<<<<<< HEAD
                if (WindowsFunctions.IsShiftState())
                {
                    if (_selectedIndex < 0)
                    {
                        _selectedIndex = _characters.Length - 1;
                    }
                    else
                    {
                        --_selectedIndex;
                    }
                }
                else
                {
                    if (_selectedIndex < _characters.Length - 1)
                    {
                        ++_selectedIndex;
                    }
                    else
                    {
                        _selectedIndex = 0;
                    }
                }

                OnSelectCharacter?.Invoke(_selectedIndex, _characters[_selectedIndex]);
                return false;
            }

            if (triggerPressed.Value == TriggerKey.Left)
=======
                _selectedIndex = _characters.Length / 2;
            }

            if (triggerKey == TriggerKey.Space)
>>>>>>> 28e6545f
            {
                _selectedIndex = 0;
            }

<<<<<<< HEAD
            if (triggerPressed.Value == TriggerKey.Right)
=======
            if (_selectedIndex < 0)
>>>>>>> 28e6545f
            {
                _selectedIndex = 0;
            }

            if (_selectedIndex > _characters.Length - 1)
            {
                _selectedIndex = _characters.Length - 1;
            }

            // Wrap around at beginning and end of _selectedIndex range
            if (_selectedIndex < 0)
            {
                _selectedIndex = _characters.Length - 1;
            }

            if (_selectedIndex > _characters.Length - 1)
            {
                _selectedIndex = 0;
            }

            OnSelectCharacter?.Invoke(_selectedIndex, _characters[_selectedIndex]);
            return;
        }

        if (triggerKey == TriggerKey.Space)
        {
            if (_selectedIndex < _characters.Length - 1)
            {
                ++_selectedIndex;
            }
            else
            {
                _selectedIndex = 0;
            }
        }

        if (triggerKey == TriggerKey.Left && _selectedIndex > 0)
        {
            --_selectedIndex;
        }

        if (triggerKey == TriggerKey.Right && _selectedIndex < _characters.Length - 1)
        {
            ++_selectedIndex;
        }

        OnSelectCharacter?.Invoke(_selectedIndex, _characters[_selectedIndex]);
    }

    public Point GetDisplayCoordinates(Size window)
    {
        (Point Location, Size Size, double Dpi) activeDisplay = WindowsFunctions.GetActiveDisplay();
        Rect screen = new Rect(activeDisplay.Location, activeDisplay.Size) / activeDisplay.Dpi;
        Position position = _settingService.Position;

        /* Debug.WriteLine("Dpi: " + activeDisplay.Dpi); */

        return Calculation.GetRawCoordinatesFromPosition(position, screen, window);
    }

    public void Dispose()
    {
        _keyboardListener.UnInitHook();
        GC.SuppressFinalize(this);
    }

    public static char[] ToUpper(char[] array)
    {
        char[] result = new char[array.Length];
        for (int i = 0; i < array.Length; i++)
        {
            if (array[i] == 'ß')
            {
                result[i] = 'ẞ';
            }
            else
            {
                result[i] = char.ToUpper(array[i], System.Globalization.CultureInfo.InvariantCulture);
            }
        }

        return result;
    }
}<|MERGE_RESOLUTION|>--- conflicted
+++ resolved
@@ -52,33 +52,17 @@
 
         _keyboardListener.SetNextCharEvent(new PowerToys.PowerAccentKeyboardService.NextChar((TriggerKey triggerKey) =>
         {
-<<<<<<< HEAD
-            // Keep track if it was triggered with space so that it can be typed on false starts.
-            _triggeredWithSpace = triggerPressed.Value == TriggerKey.Space;
-            _visible = true;
-            _characters = (WindowsFunctions.IsCapitalState() && WindowsFunctions.IsShiftState()) ? ToUpper(_settingService.GetLetterKey(letterPressed.Value)) : _settingService.GetLetterKey(letterPressed.Value);
-            Task.Delay(_settingService.InputTime).ContinueWith(
-                t =>
-                {
-                    if (_visible)
-                    {
-                        OnChangeDisplay?.Invoke(true, _characters);
-                    }
-                }, TaskScheduler.FromCurrentSynchronizationContext());
-        }
-=======
             Application.Current.Dispatcher.Invoke(() =>
             {
                 ProcessNextChar(triggerKey);
             });
         }));
     }
->>>>>>> 28e6545f
 
     private void ShowToolbar(LetterKey letterKey)
     {
         _visible = true;
-        _characters = WindowsFunctions.IsCapitalState() ? ToUpper(SettingsService.GetDefaultLetterKey(letterKey)) : SettingsService.GetDefaultLetterKey(letterKey);
+        _characters = (WindowsFunctions.IsCapitalState() && WindowsFunctions.IsShiftState()) ? ToUpper(SettingsService.GetDefaultLetterKey(letterKey)) : SettingsService.GetDefaultLetterKey(letterKey);
         Task.Delay(_settingService.InputTime).ContinueWith(
             t =>
             {
@@ -126,50 +110,15 @@
 
             if (triggerKey == TriggerKey.Right)
             {
-<<<<<<< HEAD
-                if (WindowsFunctions.IsShiftState())
-                {
-                    if (_selectedIndex < 0)
-                    {
-                        _selectedIndex = _characters.Length - 1;
-                    }
-                    else
-                    {
-                        --_selectedIndex;
-                    }
-                }
-                else
-                {
-                    if (_selectedIndex < _characters.Length - 1)
-                    {
-                        ++_selectedIndex;
-                    }
-                    else
-                    {
-                        _selectedIndex = 0;
-                    }
-                }
-
-                OnSelectCharacter?.Invoke(_selectedIndex, _characters[_selectedIndex]);
-                return false;
-            }
-
-            if (triggerPressed.Value == TriggerKey.Left)
-=======
                 _selectedIndex = _characters.Length / 2;
             }
 
             if (triggerKey == TriggerKey.Space)
->>>>>>> 28e6545f
             {
                 _selectedIndex = 0;
             }
 
-<<<<<<< HEAD
-            if (triggerPressed.Value == TriggerKey.Right)
-=======
             if (_selectedIndex < 0)
->>>>>>> 28e6545f
             {
                 _selectedIndex = 0;
             }
@@ -177,17 +126,6 @@
             if (_selectedIndex > _characters.Length - 1)
             {
                 _selectedIndex = _characters.Length - 1;
-            }
-
-            // Wrap around at beginning and end of _selectedIndex range
-            if (_selectedIndex < 0)
-            {
-                _selectedIndex = _characters.Length - 1;
-            }
-
-            if (_selectedIndex > _characters.Length - 1)
-            {
-                _selectedIndex = 0;
             }
 
             OnSelectCharacter?.Invoke(_selectedIndex, _characters[_selectedIndex]);
@@ -196,24 +134,49 @@
 
         if (triggerKey == TriggerKey.Space)
         {
-            if (_selectedIndex < _characters.Length - 1)
-            {
-                ++_selectedIndex;
+            if (WindowsFunctions.IsShiftState())
+            {
+                if (_selectedIndex < 0)
+                {
+                    _selectedIndex = _characters.Length - 1;
+                }
+                else
+                {
+                    --_selectedIndex;
+                }
             }
             else
             {
-                _selectedIndex = 0;
-            }
-        }
-
-        if (triggerKey == TriggerKey.Left && _selectedIndex > 0)
+                if (_selectedIndex < _characters.Length - 1)
+                {
+                    ++_selectedIndex;
+                }
+                else
+                {
+                    _selectedIndex = 0;
+                }
+            }
+        }
+
+        if (triggerKey == TriggerKey.Left)
         {
             --_selectedIndex;
         }
 
-        if (triggerKey == TriggerKey.Right && _selectedIndex < _characters.Length - 1)
+        if (triggerKey == TriggerKey.Right)
         {
             ++_selectedIndex;
+        }
+
+        // Wrap around at beginning and end of _selectedIndex range
+        if (_selectedIndex < 0)
+        {
+            _selectedIndex = _characters.Length - 1;
+        }
+
+        if (_selectedIndex > _characters.Length - 1)
+        {
+            _selectedIndex = 0;
         }
 
         OnSelectCharacter?.Invoke(_selectedIndex, _characters[_selectedIndex]);
