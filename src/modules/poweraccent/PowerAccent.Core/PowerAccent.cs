﻿// Copyright (c) Microsoft Corporation
// The Microsoft Corporation licenses this file to you under the MIT license.
// See the LICENSE file in the project root for more information.

using System.Globalization;
using System.Linq;
using System.Unicode;
using System.Windows;
using System.Windows.Media.TextFormatting;
using PowerAccent.Core.Services;
using PowerAccent.Core.Tools;
using PowerToys.PowerAccentKeyboardService;

namespace PowerAccent.Core;

public class PowerAccent : IDisposable
{
    private readonly SettingsService _settingService;

    // Keys that show a description (like dashes) when ShowCharacterInfoSetting is 1
    private readonly LetterKey[] _letterKeysShowingDescription = new LetterKey[] { LetterKey.VK_O };

    private bool _visible;
    private char[] _characters = Array.Empty<char>();
    private UnicodeCharInfo[] _characterNames = Array.Empty<UnicodeCharInfo>();
    private int _selectedIndex = -1;
    private bool _showDescription;

    public LetterKey[] LetterKeysShowingDescription => _letterKeysShowingDescription;

    public bool ShowDescription => _showDescription;

    public UnicodeCharInfo[] CharacterNames => _characterNames;

    public event Action<bool, char[]> OnChangeDisplay;

    public event Action<int, char> OnSelectCharacter;

    private readonly KeyboardListener _keyboardListener;

    public PowerAccent()
    {
        _keyboardListener = new KeyboardListener();
        _keyboardListener.InitHook();
        _settingService = new SettingsService(_keyboardListener);

        SetEvents();
    }

    private void SetEvents()
    {
        _keyboardListener.SetShowToolbarEvent(new PowerToys.PowerAccentKeyboardService.ShowToolbar((LetterKey letterKey) =>
        {
            System.Windows.Application.Current.Dispatcher.Invoke(() =>
            {
                ShowToolbar(letterKey);
            });
        }));

        _keyboardListener.SetHideToolbarEvent(new PowerToys.PowerAccentKeyboardService.HideToolbar((InputType inputType) =>
        {
            System.Windows.Application.Current.Dispatcher.Invoke(() =>
            {
                SendInputAndHideToolbar(inputType);
            });
        }));

        _keyboardListener.SetNextCharEvent(new PowerToys.PowerAccentKeyboardService.NextChar((TriggerKey triggerKey) =>
        {
            System.Windows.Application.Current.Dispatcher.Invoke(() =>
            {
                ProcessNextChar(triggerKey);
            });
        }));

        _keyboardListener.SetIsLanguageLetterDelegate(new PowerToys.PowerAccentKeyboardService.IsLanguageLetter((LetterKey letterKey, out bool result) =>
        {
            result = Languages.GetDefaultLetterKey(letterKey, _settingService.SelectedLang).Length > 0;
        }));
    }

    private void ShowToolbar(LetterKey letterKey)
    {
        _visible = true;
<<<<<<< HEAD
        _characters = WindowsFunctions.IsCapitalState() ? ToUpper(SettingsService.GetDefaultLetterKey(letterKey)) : SettingsService.GetDefaultLetterKey(letterKey);
        _characterNames = GetCharacterNames(_characters);

        Microsoft.PowerToys.Settings.UI.Library.Enumerations.PowerAccentShowDescription characterInfoSetting = _settingService.ShowDescription;
        _showDescription = characterInfoSetting == Microsoft.PowerToys.Settings.UI.Library.Enumerations.PowerAccentShowDescription.Always || (characterInfoSetting == Microsoft.PowerToys.Settings.UI.Library.Enumerations.PowerAccentShowDescription.SpecialCharacters && ((IList<LetterKey>)_letterKeysShowingDescription).Contains(letterKey));

=======
        _characters = (WindowsFunctions.IsCapsLockState() || WindowsFunctions.IsShiftState()) ? ToUpper(Languages.GetDefaultLetterKey(letterKey, _settingService.SelectedLang)) : Languages.GetDefaultLetterKey(letterKey, _settingService.SelectedLang);
>>>>>>> dba3bd0a
        Task.Delay(_settingService.InputTime).ContinueWith(
        t =>
        {
            if (_visible)
            {
                OnChangeDisplay?.Invoke(true, _characters);
            }
        }, TaskScheduler.FromCurrentSynchronizationContext());
    }

    private UnicodeCharInfo[] GetCharacterNames(char[] characters)
    {
        UnicodeCharInfo[] charInfoCollection = Array.Empty<UnicodeCharInfo>();
        foreach (char character in characters)
        {
            charInfoCollection = charInfoCollection.Append<UnicodeCharInfo>(UnicodeInfo.GetCharInfo(character)).ToArray<UnicodeCharInfo>();
        }

        return charInfoCollection;
    }

    private void SendInputAndHideToolbar(InputType inputType)
    {
        switch (inputType)
        {
            case InputType.Space:
                {
                    WindowsFunctions.Insert(' ');
                    break;
                }

            case InputType.Char:
                {
                    if (_selectedIndex != -1)
                    {
                        WindowsFunctions.Insert(_characters[_selectedIndex], true);
                    }

                    break;
                }
        }

        OnChangeDisplay?.Invoke(false, null);
        _selectedIndex = -1;
        _visible = false;
    }

    private void ProcessNextChar(TriggerKey triggerKey)
    {
        if (_visible && _selectedIndex == -1)
        {
            if (triggerKey == TriggerKey.Left)
            {
                _selectedIndex = (_characters.Length / 2) - 1;
            }

            if (triggerKey == TriggerKey.Right)
            {
                _selectedIndex = _characters.Length / 2;
            }

            if (triggerKey == TriggerKey.Space)
            {
                _selectedIndex = 0;
            }

            if (_selectedIndex < 0)
            {
                _selectedIndex = 0;
            }

            if (_selectedIndex > _characters.Length - 1)
            {
                _selectedIndex = _characters.Length - 1;
            }

            OnSelectCharacter?.Invoke(_selectedIndex, _characters[_selectedIndex]);
            return;
        }

        if (triggerKey == TriggerKey.Space)
        {
            if (_selectedIndex < _characters.Length - 1)
            {
                ++_selectedIndex;
            }
            else
            {
                _selectedIndex = 0;
            }
        }

        if (triggerKey == TriggerKey.Left)
        {
            --_selectedIndex;
        }

        if (triggerKey == TriggerKey.Right)
        {
            ++_selectedIndex;
        }

        // Wrap around at beginning and end of _selectedIndex range
        if (_selectedIndex < 0)
        {
            _selectedIndex = _characters.Length - 1;
        }

        if (_selectedIndex > _characters.Length - 1)
        {
            _selectedIndex = 0;
        }

        OnSelectCharacter?.Invoke(_selectedIndex, _characters[_selectedIndex]);
    }

    public Point GetDisplayCoordinates(Size window)
    {
        (Point Location, Size Size, double Dpi) activeDisplay = WindowsFunctions.GetActiveDisplay();
        double primaryDPI = Screen.PrimaryScreen.Bounds.Width / SystemParameters.PrimaryScreenWidth;
        Rect screen = new Rect(activeDisplay.Location, activeDisplay.Size) / primaryDPI;
        Position position = _settingService.Position;

        /* Debug.WriteLine("Dpi: " + activeDisplay.Dpi); */

        return Calculation.GetRawCoordinatesFromPosition(position, screen, window);
    }

    public void Dispose()
    {
        _keyboardListener.UnInitHook();
        GC.SuppressFinalize(this);
    }

    public static char[] ToUpper(char[] array)
    {
        char[] result = new char[array.Length];
        for (int i = 0; i < array.Length; i++)
        {
            if (array[i] == 'ß')
            {
                result[i] = 'ẞ';
            }
            else
            {
                result[i] = char.ToUpper(array[i], System.Globalization.CultureInfo.InvariantCulture);
            }
        }

        return result;
    }
}<|MERGE_RESOLUTION|>--- conflicted
+++ resolved
@@ -82,16 +82,12 @@
     private void ShowToolbar(LetterKey letterKey)
     {
         _visible = true;
-<<<<<<< HEAD
-        _characters = WindowsFunctions.IsCapitalState() ? ToUpper(SettingsService.GetDefaultLetterKey(letterKey)) : SettingsService.GetDefaultLetterKey(letterKey);
+        _characters = (WindowsFunctions.IsCapsLockState() || WindowsFunctions.IsShiftState()) ? ToUpper(Languages.GetDefaultLetterKey(letterKey, _settingService.SelectedLang)) : Languages.GetDefaultLetterKey(letterKey, _settingService.SelectedLang);
         _characterNames = GetCharacterNames(_characters);
 
         Microsoft.PowerToys.Settings.UI.Library.Enumerations.PowerAccentShowDescription characterInfoSetting = _settingService.ShowDescription;
         _showDescription = characterInfoSetting == Microsoft.PowerToys.Settings.UI.Library.Enumerations.PowerAccentShowDescription.Always || (characterInfoSetting == Microsoft.PowerToys.Settings.UI.Library.Enumerations.PowerAccentShowDescription.SpecialCharacters && ((IList<LetterKey>)_letterKeysShowingDescription).Contains(letterKey));
 
-=======
-        _characters = (WindowsFunctions.IsCapsLockState() || WindowsFunctions.IsShiftState()) ? ToUpper(Languages.GetDefaultLetterKey(letterKey, _settingService.SelectedLang)) : Languages.GetDefaultLetterKey(letterKey, _settingService.SelectedLang);
->>>>>>> dba3bd0a
         Task.Delay(_settingService.InputTime).ContinueWith(
         t =>
         {
