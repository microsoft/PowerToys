--- conflicted
+++ resolved
@@ -17,10 +17,6 @@
 
     <ItemGroup>
         <PackageReference Include="Microsoft.Windows.CsWinRT" Version="2.0.0" />
-<<<<<<< HEAD
-        <PackageReference Include="System.Configuration.ConfigurationManager" Version="7.0.0" />
-=======
->>>>>>> 78f5b4c3
         <PackageReference Include="Vanara.PInvoke.User32" Version="3.3.15" />
 	<PackageReference Include="Vanara.PInvoke.Shell32" Version="3.3.15" />
 </ItemGroup>
