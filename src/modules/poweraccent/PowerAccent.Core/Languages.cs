// Copyright (c) Microsoft Corporation
// The Microsoft Corporation licenses this file to you under the MIT license.
// See the LICENSE file in the project root for more information.

using System.Collections.Concurrent;

using PowerToys.PowerAccentKeyboardService;

namespace PowerAccent.Core
{
    public enum Language
    {
        SPECIAL,
        BG,
        CA,
        CRH,
        CUR,
        CY,
        CZ,
        DK,
        GA,
        GD,
        DE,
        EL,
        EST,
        EPO,
        FI,
        FR,
        HR,
        HE,
        HU,
        IS,
        IPA,
        IT,
        KU,
        LT,
        MK,
        MI,
        NL,
        NO,
        PI,
        PIE,
        PL,
        PT,
        RO,
        ROM,
        SK,
        SL,
        SP,
        SR,
        SR_CYRL,
        SV,
        TK,
    }

    internal sealed class Languages
    {
        public static string[] GetDefaultLetterKey(LetterKey letter, Language[] langs)
        {
<<<<<<< HEAD
            if (langs.Length == Enum.GetValues(typeof(Language)).Length)
=======
            if (langs.Length == Enum.GetValues<Language>().Length)
>>>>>>> 8040cc74
            {
                return GetDefaultLetterKeyALL(letter);
            }

            if (langs.Length == 0)
            {
                return Array.Empty<string>();
            }

            var characters = new List<string>();
            foreach (var lang in langs)
            {
                characters.AddRange(lang switch
                {
                    Language.SPECIAL => GetDefaultLetterKeySPECIAL(letter), // Special Characters
                    Language.BG => GetDefaultLetterKeyBG(letter), // Bulgarian
                    Language.CA => GetDefaultLetterKeyCA(letter), // Catalan
                    Language.CRH => GetDefaultLetterKeyCRH(letter), // Crimean Tatar
                    Language.CUR => GetDefaultLetterKeyCUR(letter), // Currency
                    Language.CY => GetDefaultLetterKeyCY(letter), // Welsh
                    Language.CZ => GetDefaultLetterKeyCZ(letter), // Czech
                    Language.DK => GetDefaultLetterKeyDK(letter), // Danish
                    Language.GA => GetDefaultLetterKeyGA(letter), // Gaeilge (Irish)
                    Language.GD => GetDefaultLetterKeyGD(letter), // Gàidhlig (Scottish Gaelic)
                    Language.DE => GetDefaultLetterKeyDE(letter), // German
                    Language.EL => GetDefaultLetterKeyEL(letter), // Greek
                    Language.EST => GetDefaultLetterKeyEST(letter), // Estonian
                    Language.EPO => GetDefaultLetterKeyEPO(letter), // Esperanto
                    Language.FI => GetDefaultLetterKeyFI(letter), // Finnish
                    Language.FR => GetDefaultLetterKeyFR(letter), // French
                    Language.HR => GetDefaultLetterKeyHR(letter), // Croatian
                    Language.HE => GetDefaultLetterKeyHE(letter), // Hebrew
                    Language.HU => GetDefaultLetterKeyHU(letter), // Hungarian
                    Language.IS => GetDefaultLetterKeyIS(letter), // Iceland
                    Language.IPA => GetDefaultLetterKeyIPA(letter), // IPA (International phonetic alphabet)
                    Language.IT => GetDefaultLetterKeyIT(letter), // Italian
                    Language.KU => GetDefaultLetterKeyKU(letter), // Kurdish
                    Language.LT => GetDefaultLetterKeyLT(letter), // Lithuanian
                    Language.MK => GetDefaultLetterKeyMK(letter), // Macedonian
                    Language.MI => GetDefaultLetterKeyMI(letter), // Maori
                    Language.NL => GetDefaultLetterKeyNL(letter), // Dutch
                    Language.NO => GetDefaultLetterKeyNO(letter), // Norwegian
                    Language.PI => GetDefaultLetterKeyPI(letter), // Pinyin
<<<<<<< HEAD
=======
                    Language.PIE => GetDefaultLetterKeyPIE(letter), // Proto-Indo-European
>>>>>>> 8040cc74
                    Language.PL => GetDefaultLetterKeyPL(letter), // Polish
                    Language.PT => GetDefaultLetterKeyPT(letter), // Portuguese
                    Language.RO => GetDefaultLetterKeyRO(letter), // Romanian
                    Language.ROM => GetDefaultLetterKeyROM(letter), // Middle Eastern Romanization
                    Language.SK => GetDefaultLetterKeySK(letter), // Slovak
                    Language.SL => GetDefaultLetterKeySL(letter), // Slovenian
                    Language.SP => GetDefaultLetterKeySP(letter), // Spain
                    Language.SR => GetDefaultLetterKeySR(letter), // Serbian
                    Language.SR_CYRL => GetDefaultLetterKeySRCyrillic(letter), // Serbian Cyrillic
                    Language.SV => GetDefaultLetterKeySV(letter), // Swedish
                    Language.TK => GetDefaultLetterKeyTK(letter), // Turkish
                    _ => throw new ArgumentException("The language {0} is not known in this context", lang.ToString()),
                });
            }

            return characters.Distinct().ToArray();
        }

        // Store the computed letters for each key, so that subsequent calls don't take as long.
        private static ConcurrentDictionary<LetterKey, string[]> _allLanguagesCache = new ConcurrentDictionary<LetterKey, string[]>();

        // All
        private static string[] GetDefaultLetterKeyALL(LetterKey letter)
        {
            if (!_allLanguagesCache.TryGetValue(letter, out string[] cachedValue))
            {
                cachedValue = GetDefaultLetterKeyBG(letter)
                .Union(GetDefaultLetterKeyCA(letter))
                .Union(GetDefaultLetterKeyCRH(letter))
                .Union(GetDefaultLetterKeyCUR(letter))
                .Union(GetDefaultLetterKeyCY(letter))
                .Union(GetDefaultLetterKeyCZ(letter))
                .Union(GetDefaultLetterKeyDK(letter))
                .Union(GetDefaultLetterKeyGA(letter))
                .Union(GetDefaultLetterKeyGD(letter))
                .Union(GetDefaultLetterKeyDE(letter))
                .Union(GetDefaultLetterKeyEL(letter))
                .Union(GetDefaultLetterKeyEST(letter))
                .Union(GetDefaultLetterKeyEPO(letter))
                .Union(GetDefaultLetterKeyFI(letter))
                .Union(GetDefaultLetterKeyFR(letter))
                .Union(GetDefaultLetterKeyHR(letter))
                .Union(GetDefaultLetterKeyHE(letter))
                .Union(GetDefaultLetterKeyHU(letter))
                .Union(GetDefaultLetterKeyIS(letter))
                .Union(GetDefaultLetterKeyIPA(letter))
                .Union(GetDefaultLetterKeyIT(letter))
                .Union(GetDefaultLetterKeyKU(letter))
                .Union(GetDefaultLetterKeyLT(letter))
                .Union(GetDefaultLetterKeyROM(letter))
                .Union(GetDefaultLetterKeyMK(letter))
                .Union(GetDefaultLetterKeyMI(letter))
                .Union(GetDefaultLetterKeyNL(letter))
                .Union(GetDefaultLetterKeyNO(letter))
                .Union(GetDefaultLetterKeyPI(letter))
                .Union(GetDefaultLetterKeyPIE(letter))
                .Union(GetDefaultLetterKeyPL(letter))
                .Union(GetDefaultLetterKeyPT(letter))
                .Union(GetDefaultLetterKeyRO(letter))
                .Union(GetDefaultLetterKeySK(letter))
                .Union(GetDefaultLetterKeySL(letter))
                .Union(GetDefaultLetterKeySP(letter))
                .Union(GetDefaultLetterKeySR(letter))
                .Union(GetDefaultLetterKeySRCyrillic(letter))
                .Union(GetDefaultLetterKeySV(letter))
                .Union(GetDefaultLetterKeyTK(letter))
                .Union(GetDefaultLetterKeySPECIAL(letter))
                .ToArray();

                _allLanguagesCache[letter] = cachedValue;
            }

            return cachedValue;
        }

        // Contains all characters that should be shown in all languages but currently don't belong to any of the single languages available for that letter.
        // These characters can be removed from this list after they've been added to one of the other languages for that specific letter.
        private static string[] GetDefaultLetterKeySPECIAL(LetterKey letter)
        {
            return letter switch
            {
                LetterKey.VK_0 => new[] { "₀", "⁰", "°", "↉" },
                LetterKey.VK_1 => new[] { "₁", "¹", "½", "⅓", "¼", "⅕", "⅙", "⅐", "⅛", "⅑", "⅒" },
                LetterKey.VK_2 => new[] { "₂", "²", "⅔", "⅖" },
                LetterKey.VK_3 => new[] { "₃", "³", "¾", "⅗", "⅜" },
                LetterKey.VK_4 => new[] { "₄", "⁴", "⅘" },
                LetterKey.VK_5 => new[] { "₅", "⁵", "⅚", "⅝" },
                LetterKey.VK_6 => new[] { "₆", "⁶" },
                LetterKey.VK_7 => new[] { "₇", "⁷", "⅞" },
                LetterKey.VK_8 => new[] { "₈", "⁸", "∞" },
                LetterKey.VK_9 => new[] { "₉", "⁹" },
                LetterKey.VK_A => new[] { "ȧ", "ǽ", "∀" },
                LetterKey.VK_B => new[] { "ḃ" },
                LetterKey.VK_C => new[] { "ċ", "°C", "©", "ℂ", "∁" },
                LetterKey.VK_D => new[] { "ḍ", "ḋ", "∂" },
                LetterKey.VK_E => new[] { "∈", "∃", "∄", "∉", "ĕ" },
                LetterKey.VK_F => new[] { "ḟ", "°F" },
                LetterKey.VK_G => new[] { "ģ", "ǧ", "ġ", "ĝ", "ǥ" },
                LetterKey.VK_H => new[] { "ḣ", "ĥ", "ħ" },
                LetterKey.VK_J => new[] { "ĵ" },
                LetterKey.VK_K => new[] { "ķ", "ǩ" },
                LetterKey.VK_L => new[] { "ļ", "₺" }, // ₺ is in VK_T for other languages, but not VK_L, so we add it here.
                LetterKey.VK_M => new[] { "ṁ" },
                LetterKey.VK_N => new[] { "ņ", "ṅ", "ⁿ", "ℕ", "№" },
                LetterKey.VK_O => new[] { "ȯ", "∅" },
                LetterKey.VK_P => new[] { "ṗ", "℗", "∏", "¶" },
                LetterKey.VK_Q => new[] { "ℚ" },
                LetterKey.VK_R => new[] { "ṙ", "®", "ℝ" },
                LetterKey.VK_S => new[] { "ṡ", "§", "∑", "∫" },
                LetterKey.VK_T => new[] { "ţ", "ṫ", "ŧ", "™" },
                LetterKey.VK_U => new[] { "ŭ" },
                LetterKey.VK_V => new[] { "V̇" },
                LetterKey.VK_W => new[] { "ẇ" },
                LetterKey.VK_X => new[] { "ẋ", "×" },
                LetterKey.VK_Y => new[] { "ẏ", "ꝡ" },
                LetterKey.VK_Z => new[] { "ʒ", "ǯ", "ℤ" },
                LetterKey.VK_COMMA => new[] { "∙", "₋", "⁻", "–", "√" }, // – is in VK_MINUS for other languages, but not VK_COMMA, so we add it here.
                LetterKey.VK_PERIOD => new[] { "…", "⁝", "\u0300", "\u0301", "\u0302", "\u0303", "\u0304", "\u0308", "\u030B", "\u030C" },
                LetterKey.VK_MINUS => new[] { "~", "‐", "‑", "‒", "—", "―", "⁓", "−", "⸺", "⸻", "∓" },
                LetterKey.VK_SLASH_ => new[] { "÷", "√" },
                LetterKey.VK_DIVIDE_ => new[] { "÷", "√" },
                LetterKey.VK_MULTIPLY_ => new[] { "×", "⋅" },
                LetterKey.VK_PLUS => new[] { "≤", "≥", "≠", "≈", "≙", "⊕", "⊗", "∓", "≅", "≡" },
                _ => Array.Empty<string>(),
            };
        }

        // Bulgarian
        private static string[] GetDefaultLetterKeyBG(LetterKey letter)
        {
            return letter switch
            {
                LetterKey.VK_I => new[] { "й" },
                _ => Array.Empty<string>(),
            };
        }

        // Crimean Tatar
        private static string[] GetDefaultLetterKeyCRH(LetterKey letter)
        {
            return letter switch
            {
                LetterKey.VK_A => new[] { "â" },
                LetterKey.VK_C => new[] { "ç" },
                LetterKey.VK_E => new[] { "€" },
                LetterKey.VK_G => new[] { "ğ" },
                LetterKey.VK_H => new[] { "₴" },
                LetterKey.VK_I => new[] { "ı", "İ" },
                LetterKey.VK_N => new[] { "ñ" },
                LetterKey.VK_O => new[] { "ö" },
                LetterKey.VK_S => new[] { "ş" },
                LetterKey.VK_T => new[] { "₺" },
                LetterKey.VK_U => new[] { "ü" },
                _ => Array.Empty<string>(),
            };
        }

        // Currencies (source: https://www.eurochange.co.uk/travel-money/world-currency-abbreviations-symbols-and-codes-travel-money)
        private static string[] GetDefaultLetterKeyCUR(LetterKey letter)
        {
            return letter switch
            {
                LetterKey.VK_B => new[] { "฿", "в" },
                LetterKey.VK_C => new[] { "¢", "₡", "č" },
                LetterKey.VK_D => new[] { "₫" },
                LetterKey.VK_E => new[] { "€" },
                LetterKey.VK_F => new[] { "ƒ" },
                LetterKey.VK_H => new[] { "₴" },
                LetterKey.VK_K => new[] { "₭" },
                LetterKey.VK_L => new[] { "ł" },
                LetterKey.VK_N => new[] { "л" },
                LetterKey.VK_M => new[] { "₼" },
                LetterKey.VK_P => new[] { "£", "₽" },
                LetterKey.VK_R => new[] { "₹", "៛", "﷼" },
                LetterKey.VK_S => new[] { "$", "₪" },
                LetterKey.VK_T => new[] { "₮", "₺", "₸" },
                LetterKey.VK_W => new[] { "₩" },
                LetterKey.VK_Y => new[] { "¥" },
                LetterKey.VK_Z => new[] { "z" },
                _ => Array.Empty<string>(),
            };
        }

        // Croatian
        private static string[] GetDefaultLetterKeyHR(LetterKey letter)
        {
            return letter switch
            {
                LetterKey.VK_C => new[] { "ć", "č" },
                LetterKey.VK_D => new[] { "đ" },
                LetterKey.VK_E => new[] { "€" },
                LetterKey.VK_S => new[] { "š" },
                LetterKey.VK_Z => new[] { "ž" },
                _ => Array.Empty<string>(),
            };
        }

        // Estonian
        private static string[] GetDefaultLetterKeyEST(LetterKey letter)
        {
            return letter switch
            {
                LetterKey.VK_A => new[] { "ä" },
                LetterKey.VK_E => new[] { "€" },
                LetterKey.VK_O => new[] { "ö", "õ" },
                LetterKey.VK_U => new[] { "ü" },
                LetterKey.VK_Z => new[] { "ž" },
                LetterKey.VK_S => new[] { "š" },
                _ => Array.Empty<string>(),
            };
        }

        // Esperanto
        private static string[] GetDefaultLetterKeyEPO(LetterKey letter)
        {
            return letter switch
            {
                LetterKey.VK_C => new[] { "ĉ" },
                LetterKey.VK_G => new[] { "ĝ" },
                LetterKey.VK_H => new[] { "ĥ" },
                LetterKey.VK_J => new[] { "ĵ" },
                LetterKey.VK_S => new[] { "ŝ" },
                LetterKey.VK_U => new[] { "ǔ" },
                _ => Array.Empty<string>(),
            };
        }

        // Finnish
        private static string[] GetDefaultLetterKeyFI(LetterKey letter)
        {
            return letter switch
            {
                LetterKey.VK_A => new[] { "ä", "å" },
                LetterKey.VK_E => new[] { "€" },
                LetterKey.VK_O => new[] { "ö" },
                _ => Array.Empty<string>(),
            };
        }

        // French
        private static string[] GetDefaultLetterKeyFR(LetterKey letter)
        {
            return letter switch
            {
                LetterKey.VK_A => new[] { "à", "â", "á", "ä", "ã", "æ" },
                LetterKey.VK_C => new[] { "ç" },
                LetterKey.VK_E => new[] { "é", "è", "ê", "ë", "€" },
                LetterKey.VK_I => new[] { "î", "ï", "í", "ì" },
                LetterKey.VK_O => new[] { "ô", "ö", "ó", "ò", "õ", "œ" },
                LetterKey.VK_U => new[] { "û", "ù", "ü", "ú" },
                LetterKey.VK_Y => new[] { "ÿ", "ý" },
                _ => Array.Empty<string>(),
            };
        }

        // Iceland
        private static string[] GetDefaultLetterKeyIS(LetterKey letter)
        {
            return letter switch
            {
                LetterKey.VK_A => new[] { "á", "æ" },
                LetterKey.VK_D => new[] { "ð" },
                LetterKey.VK_E => new[] { "é" },
                LetterKey.VK_O => new[] { "ó", "ö" },
                LetterKey.VK_U => new[] { "ú" },
                LetterKey.VK_Y => new[] { "ý" },
                LetterKey.VK_T => new[] { "þ" },
                _ => Array.Empty<string>(),
            };
        }

        // Spain
        private static string[] GetDefaultLetterKeySP(LetterKey letter)
        {
            return letter switch
            {
                LetterKey.VK_A => new[] { "á" },
                LetterKey.VK_E => new[] { "é", "€" },
                LetterKey.VK_H => new[] { "ḥ" },
                LetterKey.VK_I => new[] { "í" },
                LetterKey.VK_L => new[] { "ḷ" },
                LetterKey.VK_N => new[] { "ñ" },
                LetterKey.VK_O => new[] { "ó" },
                LetterKey.VK_U => new[] { "ú", "ü" },
                LetterKey.VK_COMMA => new[] { "¿", "?", "¡", "!" },
                _ => Array.Empty<string>(),
            };
        }

        // Catalan
        private static string[] GetDefaultLetterKeyCA(LetterKey letter)
        {
            return letter switch
            {
                LetterKey.VK_A => new[] { "à", "á" },
                LetterKey.VK_C => new[] { "ç" },
                LetterKey.VK_E => new[] { "è", "é", "€" },
                LetterKey.VK_I => new[] { "ì", "í", "ï" },
                LetterKey.VK_N => new[] { "ñ" },
                LetterKey.VK_O => new[] { "ò", "ó" },
                LetterKey.VK_U => new[] { "ù", "ú", "ü" },
                LetterKey.VK_L => new[] { "·" },
                LetterKey.VK_COMMA => new[] { "¿", "?", "¡", "!" },
                _ => Array.Empty<string>(),
            };
        }

        // Maori
        private static string[] GetDefaultLetterKeyMI(LetterKey letter)
        {
            return letter switch
            {
                LetterKey.VK_A => new[] { "ā" },
                LetterKey.VK_E => new[] { "ē" },
                LetterKey.VK_I => new[] { "ī" },
                LetterKey.VK_O => new[] { "ō" },
                LetterKey.VK_S => new[] { "$" },
                LetterKey.VK_U => new[] { "ū" },
                _ => Array.Empty<string>(),
            };
        }

        // Dutch
        private static string[] GetDefaultLetterKeyNL(LetterKey letter)
        {
            return letter switch
            {
                LetterKey.VK_A => new[] { "á", "à", "ä" },
                LetterKey.VK_C => new[] { "ç" },
                LetterKey.VK_E => new[] { "é", "è", "ë", "ê", "€" },
                LetterKey.VK_I => new[] { "í", "ï", "î" },
                LetterKey.VK_N => new[] { "ñ" },
                LetterKey.VK_O => new[] { "ó", "ö", "ô" },
                LetterKey.VK_U => new[] { "ú", "ü", "û" },
                _ => Array.Empty<string>(),
            };
        }

        // Pinyin
        private static string[] GetDefaultLetterKeyPI(LetterKey letter)
        {
            return letter switch
            {
                LetterKey.VK_1 => new[] { "\u0304", "ˉ" },
                LetterKey.VK_2 => new[] { "\u0301", "ˊ" },
                LetterKey.VK_3 => new[] { "\u030c", "ˇ" },
                LetterKey.VK_4 => new[] { "\u0300", "ˋ" },
                LetterKey.VK_5 => new[] { "·" },
                LetterKey.VK_A => new[] { "ā", "á", "ǎ", "à", "ɑ", "ɑ\u0304", "ɑ\u0301", "ɑ\u030c", "ɑ\u0300" },
                LetterKey.VK_C => new[] { "ĉ" },
                LetterKey.VK_E => new[] { "ē", "é", "ě", "è", "ê", "ê\u0304", "ế", "ê\u030c", "ề" },
                LetterKey.VK_I => new[] { "ī", "í", "ǐ", "ì" },
                LetterKey.VK_M => new[] { "m\u0304", "ḿ", "m\u030c", "m\u0300" },
                LetterKey.VK_N => new[] { "n\u0304", "ń", "ň", "ǹ", "ŋ", "ŋ\u0304", "ŋ\u0301", "ŋ\u030c", "ŋ\u0300" },
                LetterKey.VK_O => new[] { "ō", "ó", "ǒ", "ò" },
                LetterKey.VK_S => new[] { "ŝ" },
                LetterKey.VK_U => new[] { "ū", "ú", "ǔ", "ù", "ü", "ǖ", "ǘ", "ǚ", "ǜ" },
                LetterKey.VK_V => new[] { "ü", "ǖ", "ǘ", "ǚ", "ǜ" },
                LetterKey.VK_Y => new[] { "¥" },
                LetterKey.VK_Z => new[] { "ẑ" },
                _ => Array.Empty<string>(),
            };
        }

        // Proto-Indo-European
        private static string[] GetDefaultLetterKeyPIE(LetterKey letter)
        {
            return letter switch
            {
                LetterKey.VK_A => new[] { "ā" },
                LetterKey.VK_E => new[] { "ē" },
                LetterKey.VK_O => new[] { "ō" },
                LetterKey.VK_K => new[] { "ḱ" },
                LetterKey.VK_G => new[] { "ǵ" },
                LetterKey.VK_R => new[] { "r̥" },
                LetterKey.VK_L => new[] { "l̥" },
                LetterKey.VK_M => new[] { "m̥" },
                LetterKey.VK_N => new[] { "n̥" },
                _ => Array.Empty<string>(),
            };
        }

        // Turkish
        private static string[] GetDefaultLetterKeyTK(LetterKey letter)
        {
            return letter switch
            {
                LetterKey.VK_A => new[] { "â" },
                LetterKey.VK_C => new[] { "ç" },
                LetterKey.VK_E => new[] { "ë", "€" },
                LetterKey.VK_G => new[] { "ğ" },
                LetterKey.VK_I => new[] { "ı", "İ", "î", },
                LetterKey.VK_O => new[] { "ö", "ô" },
                LetterKey.VK_S => new[] { "ş" },
                LetterKey.VK_T => new[] { "₺" },
                LetterKey.VK_U => new[] { "ü", "û" },
                _ => Array.Empty<string>(),
            };
        }

        // Polish
        private static string[] GetDefaultLetterKeyPL(LetterKey letter)
        {
            return letter switch
            {
                LetterKey.VK_A => new[] { "ą" },
                LetterKey.VK_C => new[] { "ć" },
                LetterKey.VK_E => new[] { "ę", "€" },
                LetterKey.VK_L => new[] { "ł" },
                LetterKey.VK_N => new[] { "ń" },
                LetterKey.VK_O => new[] { "ó" },
                LetterKey.VK_S => new[] { "ś" },
                LetterKey.VK_Z => new[] { "ż", "ź" },
                _ => Array.Empty<string>(),
            };
        }

        // Portuguese
        private static string[] GetDefaultLetterKeyPT(LetterKey letter)
        {
            return letter switch
            {
                LetterKey.VK_A => new[] { "á", "à", "â", "ã", "ª" },
                LetterKey.VK_C => new[] { "ç" },
                LetterKey.VK_E => new[] { "é", "ê", "€" },
                LetterKey.VK_I => new[] { "í" },
                LetterKey.VK_O => new[] { "ô", "ó", "õ", "º" },
                LetterKey.VK_P => new[] { "π" },
                LetterKey.VK_S => new[] { "$" },
                LetterKey.VK_U => new[] { "ú" },
                LetterKey.VK_COMMA => new[] { "≤", "≥", "≠", "≈", "≙", "±", "₊", "⁺" },
                _ => Array.Empty<string>(),
            };
        }

        // Middle Eastern Romanization
        private static string[] GetDefaultLetterKeyROM(LetterKey letter)
        {
            return letter switch
            {
                LetterKey.VK_A => new[] { "á", "â", "ă", "ā" },
                LetterKey.VK_B => new[] { "ḇ" },
                LetterKey.VK_C => new[] { "č", "ç" },
                LetterKey.VK_D => new[] { "ḑ", "ḍ", "ḏ", "ḏ\u0323" },
                LetterKey.VK_E => new[] { "ê", "ě", "ĕ", "ē", "é", "ə" },
                LetterKey.VK_G => new[] { "ġ", "ǧ", "ğ", "ḡ", "g\u0303", "g\u0331" },
                LetterKey.VK_H => new[] { "ḧ", "ḩ", "ḥ", "ḫ", "h\u0331" },
                LetterKey.VK_I => new[] { "í", "ı", "î", "ī", "ı\u0307\u0304" },
                LetterKey.VK_J => new[] { "ǰ", "j\u0331" },
                LetterKey.VK_K => new[] { "ḳ", "ḵ" },
                LetterKey.VK_L => new[] { "ł" },
                LetterKey.VK_N => new[] { "ⁿ", "ñ" },
                LetterKey.VK_O => new[] { "ó", "ô", "ö", "ŏ", "ō", "ȫ" },
                LetterKey.VK_P => new[] { "p\u0304" },
                LetterKey.VK_R => new[] { "ṙ", "ṛ" },
                LetterKey.VK_S => new[] { "ś", "š", "ş", "ṣ", "s\u0331", "ṣ\u0304" },
                LetterKey.VK_T => new[] { "ẗ", "ţ", "ṭ", "ṯ" },
                LetterKey.VK_U => new[] { "ú", "û", "ü", "ū", "ǖ" },
                LetterKey.VK_V => new[] { "v\u0307", "ṿ", "ᵛ" },
                LetterKey.VK_Y => new[] { "̀y" },
                LetterKey.VK_Z => new[] { "ż", "ž", "z\u0304", "z\u0327", "ẓ", "z\u0324", "ẕ" },
                LetterKey.VK_PERIOD => new[] { "’", "ʾ", "ʿ", "′", "…" },
                _ => Array.Empty<string>(),
            };
        }

        // Slovak
        private static string[] GetDefaultLetterKeySK(LetterKey letter)
        {
            return letter switch
            {
                LetterKey.VK_A => new[] { "á", "ä" },
                LetterKey.VK_C => new[] { "č" },
                LetterKey.VK_D => new[] { "ď" },
                LetterKey.VK_E => new[] { "é", "€" },
                LetterKey.VK_I => new[] { "í" },
                LetterKey.VK_L => new[] { "ľ", "ĺ" },
                LetterKey.VK_N => new[] { "ň" },
                LetterKey.VK_O => new[] { "ó", "ô" },
                LetterKey.VK_R => new[] { "ŕ" },
                LetterKey.VK_S => new[] { "š" },
                LetterKey.VK_T => new[] { "ť" },
                LetterKey.VK_U => new[] { "ú" },
                LetterKey.VK_Y => new[] { "ý" },
                LetterKey.VK_Z => new[] { "ž" },
                _ => Array.Empty<string>(),
            };
        }

        // Gaeilge (Irish language)
        private static string[] GetDefaultLetterKeyGA(LetterKey letter)
        {
            return letter switch
            {
                LetterKey.VK_A => new[] { "á" },
                LetterKey.VK_E => new[] { "é", "€" },
                LetterKey.VK_I => new[] { "í" },
                LetterKey.VK_O => new[] { "ó" },
                LetterKey.VK_U => new[] { "ú" },
                _ => Array.Empty<string>(),
            };
        }

        // Gàidhlig (Scottish Gaelic)
        private static string[] GetDefaultLetterKeyGD(LetterKey letter)
        {
            return letter switch
            {
                LetterKey.VK_A => new[] { "à" },
                LetterKey.VK_E => new[] { "è" },
                LetterKey.VK_I => new[] { "ì" },
                LetterKey.VK_O => new[] { "ò" },
                LetterKey.VK_P => new[] { "£" },
                LetterKey.VK_U => new[] { "ù" },
                _ => Array.Empty<string>(),
            };
        }

        // Czech
        private static string[] GetDefaultLetterKeyCZ(LetterKey letter)
        {
            return letter switch
            {
                LetterKey.VK_A => new[] { "á" },
                LetterKey.VK_C => new[] { "č" },
                LetterKey.VK_D => new[] { "ď" },
                LetterKey.VK_E => new[] { "ě", "é" },
                LetterKey.VK_I => new[] { "í" },
                LetterKey.VK_N => new[] { "ň" },
                LetterKey.VK_O => new[] { "ó" },
                LetterKey.VK_R => new[] { "ř" },
                LetterKey.VK_S => new[] { "š" },
                LetterKey.VK_T => new[] { "ť" },
                LetterKey.VK_U => new[] { "ů", "ú" },
                LetterKey.VK_Y => new[] { "ý" },
                LetterKey.VK_Z => new[] { "ž" },
                _ => Array.Empty<string>(),
            };
        }

        // German
        private static string[] GetDefaultLetterKeyDE(LetterKey letter)
        {
            return letter switch
            {
                LetterKey.VK_A => new[] { "ä" },
                LetterKey.VK_E => new[] { "€" },
                LetterKey.VK_O => new[] { "ö" },
                LetterKey.VK_S => new[] { "ß" },
                LetterKey.VK_U => new[] { "ü" },
                _ => Array.Empty<string>(),
            };
        }

        // Greek
        private static string[] GetDefaultLetterKeyEL(LetterKey letter)
        {
            return letter switch
            {
                LetterKey.VK_A => new string[] { "α", "ά" },
                LetterKey.VK_B => new string[] { "β" },
                LetterKey.VK_C => new string[] { "χ" },
                LetterKey.VK_D => new string[] { "δ" },
                LetterKey.VK_E => new string[] { "ε", "έ", "η", "ή" },
                LetterKey.VK_F => new string[] { "φ" },
                LetterKey.VK_G => new string[] { "γ" },
                LetterKey.VK_I => new string[] { "ι", "ί" },
                LetterKey.VK_K => new string[] { "κ" },
                LetterKey.VK_L => new string[] { "λ" },
                LetterKey.VK_M => new string[] { "μ" },
                LetterKey.VK_N => new string[] { "ν" },
                LetterKey.VK_O => new string[] { "ο", "ό", "ω", "ώ" },
                LetterKey.VK_P => new string[] { "π", "φ", "ψ" },
                LetterKey.VK_R => new string[] { "ρ" },
                LetterKey.VK_S => new string[] { "σ" },
                LetterKey.VK_T => new string[] { "τ", "θ", "ϑ" },
                LetterKey.VK_U => new string[] { "υ", "ύ" },
                LetterKey.VK_X => new string[] { "ξ" },
                LetterKey.VK_Y => new string[] { "υ" },
                LetterKey.VK_Z => new string[] { "ζ" },
                _ => Array.Empty<string>(),
            };
        }

        // Hebrew
        private static string[] GetDefaultLetterKeyHE(LetterKey letter)
        {
            return letter switch
            {
                LetterKey.VK_A => new[] { "שׂ", "שׁ", "\u05b0" },
                LetterKey.VK_B => new[] { "׆" },
                LetterKey.VK_E => new[] { "\u05b8", "\u05b3", "\u05bb" },
                LetterKey.VK_G => new[] { "ױ" },
                LetterKey.VK_H => new[] { "ײ", "ײַ", "ׯ", "\u05b4" },
                LetterKey.VK_M => new[] { "\u05b5" },
                LetterKey.VK_P => new[] { "\u05b7", "\u05b2" },
                LetterKey.VK_S => new[] { "\u05bc" },
                LetterKey.VK_T => new[] { "ﭏ" },
                LetterKey.VK_U => new[] { "וֹ", "וּ", "װ", "\u05b9" },
                LetterKey.VK_X => new[] { "\u05b6", "\u05b1" },
                LetterKey.VK_Y => new[] { "ױ" },
                LetterKey.VK_COMMA => new[] { "”", "’", "״", "׳" },
                LetterKey.VK_PERIOD => new[] { "\u05ab", "\u05bd", "\u05bf" },
                LetterKey.VK_MINUS => new[] { "–", "־" },
                _ => Array.Empty<string>(),
            };
        }

        // Hungarian
        private static string[] GetDefaultLetterKeyHU(LetterKey letter)
        {
            return letter switch
            {
                LetterKey.VK_A => new[] { "á" },
                LetterKey.VK_E => new[] { "é" },
                LetterKey.VK_I => new[] { "í" },
                LetterKey.VK_O => new[] { "ó", "ő", "ö" },
                LetterKey.VK_U => new[] { "ú", "ű", "ü" },
                _ => Array.Empty<string>(),
            };
        }

        // Romanian
        private static string[] GetDefaultLetterKeyRO(LetterKey letter)
        {
            return letter switch
            {
                LetterKey.VK_A => new[] { "ă", "â" },
                LetterKey.VK_I => new[] { "î" },
                LetterKey.VK_S => new[] { "ș" },
                LetterKey.VK_T => new[] { "ț" },
                _ => Array.Empty<string>(),
            };
        }

        // Italian
        private static string[] GetDefaultLetterKeyIT(LetterKey letter)
        {
            return letter switch
            {
                LetterKey.VK_A => new[] { "à" },
                LetterKey.VK_E => new[] { "è", "é", "ə", "€" },
                LetterKey.VK_I => new[] { "ì", "í" },
                LetterKey.VK_O => new[] { "ò", "ó" },
                LetterKey.VK_U => new[] { "ù", "ú" },
                _ => Array.Empty<string>(),
            };
        }

        // Kurdish
        private static string[] GetDefaultLetterKeyKU(LetterKey letter)
        {
            return letter switch
            {
                LetterKey.VK_C => new[] { "ç" },
                LetterKey.VK_E => new[] { "ê", "€" },
                LetterKey.VK_I => new[] { "î" },
                LetterKey.VK_O => new[] { "ö", "ô" },
                LetterKey.VK_L => new[] { "ł" },
                LetterKey.VK_N => new[] { "ň" },
                LetterKey.VK_R => new[] { "ř" },
                LetterKey.VK_S => new[] { "ş" },
                LetterKey.VK_U => new[] { "û", "ü" },
                _ => Array.Empty<string>(),
            };
        }

        // Welsh
        private static string[] GetDefaultLetterKeyCY(LetterKey letter)
        {
            return letter switch
            {
                LetterKey.VK_A => new[] { "â" },
                LetterKey.VK_E => new[] { "ê" },
                LetterKey.VK_I => new[] { "î" },
                LetterKey.VK_O => new[] { "ô" },
                LetterKey.VK_P => new[] { "£" },
                LetterKey.VK_U => new[] { "û" },
                LetterKey.VK_Y => new[] { "ŷ" },
                LetterKey.VK_W => new[] { "ŵ" },
                _ => Array.Empty<string>(),
            };
        }

        // Swedish
        private static string[] GetDefaultLetterKeySV(LetterKey letter)
        {
            return letter switch
            {
                LetterKey.VK_A => new[] { "å", "ä" },
                LetterKey.VK_E => new[] { "é" },
                LetterKey.VK_O => new[] { "ö" },
                _ => Array.Empty<string>(),
            };
        }

        // Serbian
        private static string[] GetDefaultLetterKeySR(LetterKey letter)
        {
            return letter switch
            {
                LetterKey.VK_C => new[] { "ć", "č" },
                LetterKey.VK_D => new[] { "đ" },
                LetterKey.VK_S => new[] { "š" },
                LetterKey.VK_Z => new[] { "ž" },
                _ => Array.Empty<string>(),
            };
        }

        // Serbian Cyrillic
        private static string[] GetDefaultLetterKeySRCyrillic(LetterKey letter)
        {
            return letter switch
            {
                LetterKey.VK_D => new[] { "ђ", "џ" },
                LetterKey.VK_L => new[] { "љ" },
                LetterKey.VK_N => new[] { "њ" },
                LetterKey.VK_C => new[] { "ћ" },
                _ => Array.Empty<string>(),
            };
        }

        // Macedonian
        private static string[] GetDefaultLetterKeyMK(LetterKey letter)
        {
            return letter switch
            {
                LetterKey.VK_E => new[] { "ѐ" },
                LetterKey.VK_I => new[] { "ѝ" },
                _ => Array.Empty<string>(),
            };
        }

        // Norwegian
        private static string[] GetDefaultLetterKeyNO(LetterKey letter)
        {
            return letter switch
            {
                LetterKey.VK_A => new[] { "å", "æ" },
                LetterKey.VK_E => new[] { "€", "é" },
                LetterKey.VK_O => new[] { "ø" },
                LetterKey.VK_S => new[] { "$" },
                _ => Array.Empty<string>(),
            };
        }

        // Danish
        private static string[] GetDefaultLetterKeyDK(LetterKey letter)
        {
            return letter switch
            {
                LetterKey.VK_A => new[] { "å", "æ" },
                LetterKey.VK_E => new[] { "€" },
                LetterKey.VK_O => new[] { "ø" },
                _ => Array.Empty<string>(),
            };
        }

        // Lithuanian
        private static string[] GetDefaultLetterKeyLT(LetterKey letter)
        {
            return letter switch
            {
                LetterKey.VK_A => new[] { "ą" },
                LetterKey.VK_C => new[] { "č" },
                LetterKey.VK_E => new[] { "ę", "ė", "€" },
                LetterKey.VK_I => new[] { "į" },
                LetterKey.VK_S => new[] { "š" },
                LetterKey.VK_U => new[] { "ų", "ū" },
                LetterKey.VK_Z => new[] { "ž" },
                _ => Array.Empty<string>(),
            };
        }

        // Slovenian
        private static string[] GetDefaultLetterKeySL(LetterKey letter)
        {
            return letter switch
            {
                LetterKey.VK_C => new[] { "č", "ć" },
                LetterKey.VK_E => new[] { "€" },
                LetterKey.VK_S => new[] { "š" },
                LetterKey.VK_Z => new[] { "ž" },
                _ => Array.Empty<string>(),
            };
        }

        // IPA (International Phonetic Alphabet)
        private static string[] GetDefaultLetterKeyIPA(LetterKey letter)
        {
            return letter switch
            {
                LetterKey.VK_A => new[] { "ɐ", "ɑ", "ɒ" },
                LetterKey.VK_B => new[] { "ʙ" },
                LetterKey.VK_E => new[] { "ɘ", "ɵ", "ə", "ɛ", "ɜ", "ɞ" },
                LetterKey.VK_F => new[] { "ɟ", "ɸ" },
                LetterKey.VK_G => new[] { "ɢ", "ɣ" },
                LetterKey.VK_H => new[] { "ɦ", "ʜ" },
                LetterKey.VK_I => new[] { "ɨ", "ɪ" },
                LetterKey.VK_J => new[] { "ʝ" },
                LetterKey.VK_L => new[] { "ɬ", "ɮ", "ꞎ", "ɭ", "ʎ", "ʟ", "ɺ" },
                LetterKey.VK_N => new[] { "ɳ", "ɲ", "ŋ", "ɴ" },
                LetterKey.VK_O => new[] { "ɤ", "ɔ", "ɶ" },
                LetterKey.VK_R => new[] { "ʁ", "ɹ", "ɻ", "ɾ", "ɽ", "ʀ" },
                LetterKey.VK_S => new[] { "ʃ", "ʂ", "ɕ" },
                LetterKey.VK_U => new[] { "ʉ", "ʊ" },
                LetterKey.VK_V => new[] { "ʋ", "ⱱ", "ʌ" },
                LetterKey.VK_W => new[] { "ɰ", "ɯ" },
                LetterKey.VK_Y => new[] { "ʏ" },
                LetterKey.VK_Z => new[] { "ʒ", "ʐ", "ʑ" },
                LetterKey.VK_COMMA => new[] { "ʡ", "ʔ", "ʕ", "ʢ" },
                _ => Array.Empty<string>(),
            };
        }
    }
}<|MERGE_RESOLUTION|>--- conflicted
+++ resolved
@@ -57,11 +57,7 @@
     {
         public static string[] GetDefaultLetterKey(LetterKey letter, Language[] langs)
         {
-<<<<<<< HEAD
-            if (langs.Length == Enum.GetValues(typeof(Language)).Length)
-=======
             if (langs.Length == Enum.GetValues<Language>().Length)
->>>>>>> 8040cc74
             {
                 return GetDefaultLetterKeyALL(letter);
             }
@@ -105,10 +101,7 @@
                     Language.NL => GetDefaultLetterKeyNL(letter), // Dutch
                     Language.NO => GetDefaultLetterKeyNO(letter), // Norwegian
                     Language.PI => GetDefaultLetterKeyPI(letter), // Pinyin
-<<<<<<< HEAD
-=======
                     Language.PIE => GetDefaultLetterKeyPIE(letter), // Proto-Indo-European
->>>>>>> 8040cc74
                     Language.PL => GetDefaultLetterKeyPL(letter), // Polish
                     Language.PT => GetDefaultLetterKeyPT(letter), // Portuguese
                     Language.RO => GetDefaultLetterKeyRO(letter), // Romanian
