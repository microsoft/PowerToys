﻿// Copyright (c) Microsoft Corporation
// The Microsoft Corporation licenses this file to you under the MIT license.
// See the LICENSE file in the project root for more information.

namespace PowerAccent.Core
{
    using System;
    using PowerToys.PowerAccentKeyboardService;

    public enum Language
    {
        ALL,
        CA,
        CUR,
        CY,
        CZ,
        DE,
        FR,
        HR,
        HU,
        IS,
        IT,
        KU,
        MI,
        NL,
        PI,
        PL,
        PT,
        RO,
        SK,
        SP,
        SR,
        SV,
        TK,
    }

    internal class Languages
    {
        public static string[] GetDefaultLetterKey(LetterKey letter, Language lang)
        {
            return lang switch
            {
<<<<<<< HEAD
                Language.ALL => GetDefaultLetterKeyALL(letter), // ALL
                Language.CUR => GetDefaultLetterKeyCUR(letter), // Currency
                Language.CY => GetDefaultLetterKeyCY(letter), // Welsh
                Language.CZ => GetDefaultLetterKeyCZ(letter), // Czech
                Language.DE => GetDefaultLetterKeyDE(letter), // German
                Language.FR => GetDefaultLetterKeyFR(letter), // French
                Language.HR => GetDefaultLetterKeyHR(letter), // Croatian
                Language.HU => GetDefaultLetterKeyHU(letter), // Hungarian
                Language.IS => GetDefaultLetterKeyIS(letter), // Iceland
                Language.IT => GetDefaultLetterKeyIT(letter), // Italian
                Language.MI => GetDefaultLetterKeyMI(letter), // Maori
                Language.NL => GetDefaultLetterKeyNL(letter), // Dutch
                Language.PI => GetDefaultLetterKeyPI(letter), // Pinyin
                Language.PL => GetDefaultLetterKeyPL(letter), // Polish
                Language.PT => GetDefaultLetterKeyPT(letter), // Portuguese
                Language.RO => GetDefaultLetterKeyRO(letter), // Romanian
                Language.SK => GetDefaultLetterKeySK(letter), // Slovak
                Language.SP => GetDefaultLetterKeySP(letter), // Spain
                Language.SV => GetDefaultLetterKeySV(letter), // Swedish
                Language.TK => GetDefaultLetterKeyTK(letter), // Turkish
                _ => throw new ArgumentException("The language {0} is not know in this context", lang.ToString()),
            };
=======
                case Language.ALL: return GetDefaultLetterKeyALL(letter); // ALL
                case Language.CA: return GetDefaultLetterKeyCA(letter); // Catalan
                case Language.CUR: return GetDefaultLetterKeyCUR(letter); // Currency
                case Language.CY: return GetDefaultLetterKeyCY(letter); // Welsh
                case Language.CZ: return GetDefaultLetterKeyCZ(letter); // Czech
                case Language.DE: return GetDefaultLetterKeyDE(letter); // German
                case Language.FR: return GetDefaultLetterKeyFR(letter); // French
                case Language.HR: return GetDefaultLetterKeyHR(letter); // Croatian
                case Language.HU: return GetDefaultLetterKeyHU(letter); // Hungarian
                case Language.IS: return GetDefaultLetterKeyIS(letter); // Iceland
                case Language.IT: return GetDefaultLetterKeyIT(letter); // Italian
                case Language.KU: return GetDefaultLetterKeyKU(letter); // Kurdish
                case Language.MI: return GetDefaultLetterKeyMI(letter); // Maori
                case Language.NL: return GetDefaultLetterKeyNL(letter); // Dutch
                case Language.PI: return GetDefaultLetterKeyPI(letter); // Pinyin
                case Language.PL: return GetDefaultLetterKeyPL(letter); // Polish
                case Language.PT: return GetDefaultLetterKeyPT(letter); // Portuguese
                case Language.RO: return GetDefaultLetterKeyRO(letter); // Romanian
                case Language.SK: return GetDefaultLetterKeySK(letter); // Slovak
                case Language.SP: return GetDefaultLetterKeySP(letter); // Spain
                case Language.SR: return GetDefaultLetterKeySR(letter); // Serbian
                case Language.SV: return GetDefaultLetterKeySV(letter); // Swedish
                case Language.TK: return GetDefaultLetterKeyTK(letter); // Turkish
            }

            throw new ArgumentException("The language {0} is not know in this context", lang.ToString());
>>>>>>> 357fb8f6
        }

        // All
        private static string[] GetDefaultLetterKeyALL(LetterKey letter)
        {
            return letter switch
            {
                LetterKey.VK_0 => new string[] { "₀", "⁰" },
                LetterKey.VK_1 => new string[] { "₁", "¹" },
                LetterKey.VK_2 => new string[] { "₂", "²" },
                LetterKey.VK_3 => new string[] { "₃", "³" },
                LetterKey.VK_4 => new string[] { "₄", "⁴" },
                LetterKey.VK_5 => new string[] { "₅", "⁵" },
                LetterKey.VK_6 => new string[] { "₆", "⁶" },
                LetterKey.VK_7 => new string[] { "₇", "⁷" },
                LetterKey.VK_8 => new string[] { "₈", "⁸" },
                LetterKey.VK_9 => new string[] { "₉", "⁹" },
                LetterKey.VK_A => new string[] { "á", "à", "ä", "â", "ă", "å", "α", "ā", "ą", "ȧ", "ã", "æ" },
                LetterKey.VK_B => new string[] { "ḃ", "β" },
                LetterKey.VK_C => new string[] { "ç", "ć", "ĉ", "č", "ċ", "¢", "χ" },
                LetterKey.VK_D => new string[] { "ď", "ḋ", "đ", "δ", "ð" },
                LetterKey.VK_E => new string[] { "é", "è", "ê", "ë", "ě", "ē", "ę", "ė", "ε", "η", "€" },
                LetterKey.VK_F => new string[] { "ƒ", "ḟ" },
                LetterKey.VK_G => new string[] { "ğ", "ģ", "ǧ", "ġ", "ĝ", "ǥ", "γ" },
                LetterKey.VK_H => new string[] { "ḣ", "ĥ", "ħ" },
                LetterKey.VK_I => new string[] { "ï", "î", "í", "ì", "ī", "į", "i", "ı", "İ", "ι" },
                LetterKey.VK_J => new string[] { "ĵ" },
                LetterKey.VK_K => new string[] { "ķ", "ǩ", "κ" },
                LetterKey.VK_L => new string[] { "ĺ", "ľ", "ļ", "ł", "₺", "λ" },
                LetterKey.VK_M => new string[] { "ṁ", "μ" },
                LetterKey.VK_N => new string[] { "ñ", "ń", "ŋ", "ň", "ņ", "ṅ", "ⁿ", "ν" },
                LetterKey.VK_O => new string[] { "ô", "ó", "ö", "ő", "ò", "ō", "ȯ", "ø", "õ", "œ", "ω", "ο" },
                LetterKey.VK_P => new string[] { "ṗ", "₽", "π", "φ", "ψ" },
                LetterKey.VK_R => new string[] { "ŕ", "ř", "ṙ", "₹", "ρ" },
                LetterKey.VK_S => new string[] { "ś", "ş", "š", "ș", "ṡ", "ŝ", "ß", "σ", "$" },
                LetterKey.VK_T => new string[] { "ţ", "ť", "ț", "ṫ", "ŧ", "θ", "τ", "þ" },
                LetterKey.VK_U => new string[] { "û", "ú", "ü", "ŭ", "ű", "ù", "ů", "ū", "ų", "υ" },
                LetterKey.VK_W => new string[] { "ẇ", "ŵ", "₩" },
                LetterKey.VK_X => new string[] { "ẋ", "ξ" },
                LetterKey.VK_Y => new string[] { "ÿ", "ŷ", "ý", "ẏ" },
                LetterKey.VK_Z => new string[] { "ź", "ž", "ż", "ʒ", "ǯ", "ζ" },
                LetterKey.VK_COMMA => new string[] { "¿", "¡", "∙", "₋", "⁻", "–", "≤", "≥", "≠", "≈", "≙", "±", "₊", "⁺" },
                _ => Array.Empty<string>(),
            };
        }

        // Currencies (source: https://www.eurochange.co.uk/travel-money/world-currency-abbreviations-symbols-and-codes-travel-money)
        private static string[] GetDefaultLetterKeyCUR(LetterKey letter)
        {
            return letter switch
            {
                LetterKey.VK_B => new string[] { "฿", "в" },
                LetterKey.VK_C => new string[] { "¢", "₡", "č" },
                LetterKey.VK_D => new string[] { "₫" },
                LetterKey.VK_E => new string[] { "€" },
                LetterKey.VK_F => new string[] { "ƒ" },
                LetterKey.VK_H => new string[] { "₴" },
                LetterKey.VK_K => new string[] { "₭" },
                LetterKey.VK_L => new string[] { "ł" },
                LetterKey.VK_N => new string[] { "л" },
                LetterKey.VK_M => new string[] { "₼" },
                LetterKey.VK_P => new string[] { "£", "₽" },
                LetterKey.VK_R => new string[] { "₹", "៛", "﷼" },
                LetterKey.VK_S => new string[] { "$", "₪" },
                LetterKey.VK_T => new string[] { "₮", "₺" },
                LetterKey.VK_W => new string[] { "₩" },
                LetterKey.VK_Y => new string[] { "¥" },
                LetterKey.VK_Z => new string[] { "z" },
                _ => Array.Empty<string>(),
            };
        }

        // Croatian
        private static string[] GetDefaultLetterKeyHR(LetterKey letter)
        {
            return letter switch
            {
                LetterKey.VK_C => new string[] { "ć", "č" },
                LetterKey.VK_D => new string[] { "đ" },
                LetterKey.VK_S => new string[] { "š" },
                LetterKey.VK_Z => new string[] { "ž" },
                _ => Array.Empty<string>(),
            };
        }

        // French
        private static string[] GetDefaultLetterKeyFR(LetterKey letter)
        {
            return letter switch
            {
                LetterKey.VK_A => new string[] { "à", "â", "á", "ä", "ã", "æ" },
                LetterKey.VK_C => new string[] { "ç" },
                LetterKey.VK_E => new string[] { "é", "è", "ê", "ë", "€" },
                LetterKey.VK_I => new string[] { "î", "ï", "í", "ì" },
                LetterKey.VK_O => new string[] { "ô", "ö", "ó", "ò", "õ", "œ" },
                LetterKey.VK_U => new string[] { "û", "ù", "ü", "ú" },
                LetterKey.VK_Y => new string[] { "ÿ", "ý" },
                _ => Array.Empty<string>(),
            };
        }

        // Iceland
        private static string[] GetDefaultLetterKeyIS(LetterKey letter)
        {
            return letter switch
            {
                LetterKey.VK_A => new string[] { "á", "æ" },
                LetterKey.VK_D => new string[] { "ð" },
                LetterKey.VK_E => new string[] { "é" },
                LetterKey.VK_O => new string[] { "ó", "ö" },
                LetterKey.VK_U => new string[] { "ú" },
                LetterKey.VK_Y => new string[] { "ý" },
                LetterKey.VK_T => new string[] { "þ" },
                _ => Array.Empty<string>(),
            };
        }

        // Spain
        private static string[] GetDefaultLetterKeySP(LetterKey letter)
        {
            return letter switch
            {
                LetterKey.VK_A => new string[] { "á" },
                LetterKey.VK_E => new string[] { "é", "€" },
                LetterKey.VK_I => new string[] { "í" },
                LetterKey.VK_N => new string[] { "ñ" },
                LetterKey.VK_O => new string[] { "ó" },
                LetterKey.VK_U => new string[] { "ú", "ü" },
                LetterKey.VK_COMMA => new string[] { "¿", "?" },
                _ => Array.Empty<string>(),
            };
        }

         // Catalan
        private static string[] GetDefaultLetterKeyCA(LetterKey letter)
        {
            switch (letter)
            {
                case LetterKey.VK_A:
                    return new string[] { "à", "á" };
                case LetterKey.VK_C:
                    return new string[] { "ç" };
                case LetterKey.VK_E:
                    return new string[] { "è", "é", "€" };
                case LetterKey.VK_I:
                    return new string[] { "ì", "í", "ï" };
                case LetterKey.VK_N:
                    return new string[] { "ñ" };
                case LetterKey.VK_O:
                    return new string[] { "ò", "ó" };
                case LetterKey.VK_U:
                    return new string[] { "ù", "ú", "ü" };
                case LetterKey.VK_L:
                    return new string[] { "·" };
                case LetterKey.VK_COMMA:
                    return new string[] { "¿", "?" };
            }

            return Array.Empty<string>();
        }

        // Maori
        private static string[] GetDefaultLetterKeyMI(LetterKey letter)
        {
            return letter switch
            {
                LetterKey.VK_A => new string[] { "ā" },
                LetterKey.VK_E => new string[] { "ē" },
                LetterKey.VK_I => new string[] { "ī" },
                LetterKey.VK_O => new string[] { "ō" },
                LetterKey.VK_S => new string[] { "$" },
                LetterKey.VK_U => new string[] { "ū" },
                _ => Array.Empty<string>(),
            };
        }

        // Dutch
        private static string[] GetDefaultLetterKeyNL(LetterKey letter)
        {
            return letter switch
            {
                LetterKey.VK_A => new string[] { "á", "à", "ä" },
                LetterKey.VK_C => new string[] { "ç" },
                LetterKey.VK_E => new string[] { "é", "è", "ë", "ê", "€" },
                LetterKey.VK_I => new string[] { "í", "ï", "î" },
                LetterKey.VK_N => new string[] { "ñ" },
                LetterKey.VK_O => new string[] { "ó", "ö", "ô" },
                LetterKey.VK_U => new string[] { "ú", "ü", "û" },
                _ => Array.Empty<string>(),
            };
        }

        // Pinyin
        private static string[] GetDefaultLetterKeyPI(LetterKey letter)
        {
            return letter switch
            {
                LetterKey.VK_A => new string[] { "ā", "á", "ǎ", "à", "a", "ɑ̄", "ɑ́", "ɑ̌", "ɑ̀" },
                LetterKey.VK_C => new string[] { "ĉ", "c" },
                LetterKey.VK_E => new string[] { "ē", "é", "ě", "è", "e" },
                LetterKey.VK_I => new string[] { "ī", "í", "ǐ", "ì", "i" },
                LetterKey.VK_M => new string[] { "m̄", "ḿ", "m̌", "m̀", "m" },
                LetterKey.VK_N => new string[] { "n̄", "ń", "ň", "ǹ", "n", "ŋ", "ŋ̄", "ŋ́", "ŋ̌", "ŋ̀" },
                LetterKey.VK_O => new string[] { "ō", "ó", "ǒ", "ò", "o" },
                LetterKey.VK_S => new string[] { "ŝ", "s" },
                LetterKey.VK_U => new string[] { "ū", "ú", "ǔ", "ù", "u" },
                LetterKey.VK_V => new string[] { "ǖ", "ǘ", "ǚ", "ǜ", "ü" },
                LetterKey.VK_Y => new string[] { "¥", "y" },
                LetterKey.VK_Z => new string[] { "ẑ", "z" },
                _ => Array.Empty<string>(),
            };
        }

        // Turkish
        private static string[] GetDefaultLetterKeyTK(LetterKey letter)
        {
            return letter switch
            {
                LetterKey.VK_A => new string[] { "â" },
                LetterKey.VK_C => new string[] { "ç" },
                LetterKey.VK_E => new string[] { "ë", "€" },
                LetterKey.VK_G => new string[] { "ğ" },
                LetterKey.VK_I => new string[] { "ı", "İ", "î", },
                LetterKey.VK_O => new string[] { "ö", "ô" },
                LetterKey.VK_S => new string[] { "ş" },
                LetterKey.VK_T => new string[] { "₺" },
                LetterKey.VK_U => new string[] { "ü", "û" },
                _ => Array.Empty<string>(),
            };
        }

        // Polish
        private static string[] GetDefaultLetterKeyPL(LetterKey letter)
        {
            return letter switch
            {
                LetterKey.VK_A => new string[] { "ą" },
                LetterKey.VK_C => new string[] { "ć" },
                LetterKey.VK_E => new string[] { "ę", "€" },
                LetterKey.VK_L => new string[] { "ł" },
                LetterKey.VK_N => new string[] { "ń" },
                LetterKey.VK_O => new string[] { "ó" },
                LetterKey.VK_S => new string[] { "ś" },
                LetterKey.VK_Z => new string[] { "ż", "ź" },
                _ => Array.Empty<string>(),
            };
        }

        // Portuguese
        private static string[] GetDefaultLetterKeyPT(LetterKey letter)
        {
            return letter switch
            {
                LetterKey.VK_0 => new string[] { "₀", "⁰" },
                LetterKey.VK_1 => new string[] { "₁", "¹" },
                LetterKey.VK_2 => new string[] { "₂", "²" },
                LetterKey.VK_3 => new string[] { "₃", "³" },
                LetterKey.VK_4 => new string[] { "₄", "⁴" },
                LetterKey.VK_5 => new string[] { "₅", "⁵" },
                LetterKey.VK_6 => new string[] { "₆", "⁶" },
                LetterKey.VK_7 => new string[] { "₇", "⁷" },
                LetterKey.VK_8 => new string[] { "₈", "⁸" },
                LetterKey.VK_9 => new string[] { "₉", "⁹" },
                LetterKey.VK_A => new string[] { "á", "à", "â", "ã" },
                LetterKey.VK_C => new string[] { "ç" },
                LetterKey.VK_E => new string[] { "é", "ê", "€" },
                LetterKey.VK_I => new string[] { "í" },
                LetterKey.VK_O => new string[] { "ô", "ó", "õ" },
                LetterKey.VK_P => new string[] { "π" },
                LetterKey.VK_S => new string[] { "$" },
                LetterKey.VK_U => new string[] { "ú" },
                LetterKey.VK_COMMA => new string[] { "≤", "≥", "≠", "≈", "≙", "±", "₊", "⁺" },
                _ => Array.Empty<string>(),
            };
        }

        // Slovak
        private static string[] GetDefaultLetterKeySK(LetterKey letter)
        {
            return letter switch
            {
                LetterKey.VK_A => new string[] { "á", "ä" },
                LetterKey.VK_C => new string[] { "č" },
                LetterKey.VK_D => new string[] { "ď" },
                LetterKey.VK_E => new string[] { "é", "€" },
                LetterKey.VK_I => new string[] { "í" },
                LetterKey.VK_L => new string[] { "ľ", "ĺ" },
                LetterKey.VK_N => new string[] { "ň" },
                LetterKey.VK_O => new string[] { "ó", "ô" },
                LetterKey.VK_R => new string[] { "ŕ" },
                LetterKey.VK_S => new string[] { "š" },
                LetterKey.VK_T => new string[] { "ť" },
                LetterKey.VK_U => new string[] { "ú" },
                LetterKey.VK_Y => new string[] { "ý" },
                LetterKey.VK_Z => new string[] { "ž" },
                _ => Array.Empty<string>(),
            };
        }

        // Czech
        private static string[] GetDefaultLetterKeyCZ(LetterKey letter)
        {
            return letter switch
            {
                LetterKey.VK_A => new string[] { "á" },
                LetterKey.VK_C => new string[] { "č" },
                LetterKey.VK_D => new string[] { "ď" },
                LetterKey.VK_E => new string[] { "ě", "é" },
                LetterKey.VK_I => new string[] { "í" },
                LetterKey.VK_N => new string[] { "ň" },
                LetterKey.VK_O => new string[] { "ó" },
                LetterKey.VK_R => new string[] { "ř" },
                LetterKey.VK_S => new string[] { "š" },
                LetterKey.VK_T => new string[] { "ť" },
                LetterKey.VK_U => new string[] { "ů", "ú" },
                LetterKey.VK_Y => new string[] { "ý" },
                LetterKey.VK_Z => new string[] { "ž" },
                _ => Array.Empty<string>(),
            };
        }

        // German
        private static string[] GetDefaultLetterKeyDE(LetterKey letter)
        {
            return letter switch
            {
                LetterKey.VK_A => new string[] { "ä" },
                LetterKey.VK_E => new string[] { "€" },
                LetterKey.VK_O => new string[] { "ö" },
                LetterKey.VK_S => new string[] { "ß" },
                LetterKey.VK_U => new string[] { "ü" },
                _ => Array.Empty<string>(),
            };
        }

        // Hungarian
        private static string[] GetDefaultLetterKeyHU(LetterKey letter)
        {
            return letter switch
            {
                LetterKey.VK_A => new string[] { "á" },
                LetterKey.VK_E => new string[] { "é" },
                LetterKey.VK_I => new string[] { "í" },
                LetterKey.VK_O => new string[] { "ó", "ő", "ö" },
                LetterKey.VK_U => new string[] { "ú", "ű", "ü" },
                _ => Array.Empty<string>(),
            };
        }

        // Romanian
        private static string[] GetDefaultLetterKeyRO(LetterKey letter)
        {
            return letter switch
            {
                LetterKey.VK_A => new string[] { "ă", "â" },
                LetterKey.VK_I => new string[] { "î" },
                LetterKey.VK_S => new string[] { "ș" },
                LetterKey.VK_T => new string[] { "ț" },
                _ => Array.Empty<string>(),
            };
        }

        // Italian
        private static string[] GetDefaultLetterKeyIT(LetterKey letter)
        {
            return letter switch
            {
                LetterKey.VK_A => new string[] { "à" },
                LetterKey.VK_E => new string[] { "è", "é", "€" },
                LetterKey.VK_I => new string[] { "ì", "í" },
                LetterKey.VK_O => new string[] { "ò", "ó" },
                LetterKey.VK_U => new string[] { "ù", "ú" },
                _ => Array.Empty<string>(),
            };
        }

        // Kurdish
        private static string[] GetDefaultLetterKeyKU(LetterKey letter)
        {
            switch (letter)
            {
                case LetterKey.VK_C:
                    return new string[] { "ç" };
                case LetterKey.VK_E:
                    return new string[] { "ê", "€" };
                case LetterKey.VK_I:
                    return new string[] { "î" };
                case LetterKey.VK_O:
                    return new string[] { "ö", "ô" };
                case LetterKey.VK_L:
                    return new string[] { "ł" };
                case LetterKey.VK_N:
                    return new string[] { "ň" };
                case LetterKey.VK_R:
                    return new string[] { "ř" };
                case LetterKey.VK_S:
                    return new string[] { "ş" };
                case LetterKey.VK_U:
                    return new string[] { "û", "ü" };
            }

            return Array.Empty<string>();
        }

        // Welsh
        private static string[] GetDefaultLetterKeyCY(LetterKey letter)
        {
            return letter switch
            {
                LetterKey.VK_A => new string[] { "â" },
                LetterKey.VK_E => new string[] { "ê" },
                LetterKey.VK_I => new string[] { "î" },
                LetterKey.VK_O => new string[] { "ô" },
                LetterKey.VK_U => new string[] { "û" },
                LetterKey.VK_Y => new string[] { "ŷ" },
                _ => Array.Empty<string>(),
            };
        }

        // Swedish
        private static string[] GetDefaultLetterKeySV(LetterKey letter)
        {
            return letter switch
            {
                LetterKey.VK_A => new string[] { "å", "ä" },
                LetterKey.VK_O => new string[] { "ö" },
                _ => Array.Empty<string>(),
            };
        }

        // Serbian
        private static string[] GetDefaultLetterKeySR(LetterKey letter)
        {
            switch (letter)
            {
                case LetterKey.VK_C:
                    return new string[] { "ć", "č" };
                case LetterKey.VK_D:
                    return new string[] { "đ" };
                case LetterKey.VK_S:
                    return new string[] { "š" };
                case LetterKey.VK_Z:
                    return new string[] { "ž" };
            }

            return Array.Empty<string>();
        }
    }
}<|MERGE_RESOLUTION|>--- conflicted
+++ resolved
@@ -40,7 +40,6 @@
         {
             return lang switch
             {
-<<<<<<< HEAD
                 Language.ALL => GetDefaultLetterKeyALL(letter), // ALL
                 Language.CUR => GetDefaultLetterKeyCUR(letter), // Currency
                 Language.CY => GetDefaultLetterKeyCY(letter), // Welsh
@@ -51,6 +50,7 @@
                 Language.HU => GetDefaultLetterKeyHU(letter), // Hungarian
                 Language.IS => GetDefaultLetterKeyIS(letter), // Iceland
                 Language.IT => GetDefaultLetterKeyIT(letter), // Italian
+                Language.KU => GetDefaultLetterKeyKU(letter), // Kurdish
                 Language.MI => GetDefaultLetterKeyMI(letter), // Maori
                 Language.NL => GetDefaultLetterKeyNL(letter), // Dutch
                 Language.PI => GetDefaultLetterKeyPI(letter), // Pinyin
@@ -59,38 +59,11 @@
                 Language.RO => GetDefaultLetterKeyRO(letter), // Romanian
                 Language.SK => GetDefaultLetterKeySK(letter), // Slovak
                 Language.SP => GetDefaultLetterKeySP(letter), // Spain
+                Language.SR => GetDefaultLetterKeySR(letter), // Serbian
                 Language.SV => GetDefaultLetterKeySV(letter), // Swedish
                 Language.TK => GetDefaultLetterKeyTK(letter), // Turkish
                 _ => throw new ArgumentException("The language {0} is not know in this context", lang.ToString()),
             };
-=======
-                case Language.ALL: return GetDefaultLetterKeyALL(letter); // ALL
-                case Language.CA: return GetDefaultLetterKeyCA(letter); // Catalan
-                case Language.CUR: return GetDefaultLetterKeyCUR(letter); // Currency
-                case Language.CY: return GetDefaultLetterKeyCY(letter); // Welsh
-                case Language.CZ: return GetDefaultLetterKeyCZ(letter); // Czech
-                case Language.DE: return GetDefaultLetterKeyDE(letter); // German
-                case Language.FR: return GetDefaultLetterKeyFR(letter); // French
-                case Language.HR: return GetDefaultLetterKeyHR(letter); // Croatian
-                case Language.HU: return GetDefaultLetterKeyHU(letter); // Hungarian
-                case Language.IS: return GetDefaultLetterKeyIS(letter); // Iceland
-                case Language.IT: return GetDefaultLetterKeyIT(letter); // Italian
-                case Language.KU: return GetDefaultLetterKeyKU(letter); // Kurdish
-                case Language.MI: return GetDefaultLetterKeyMI(letter); // Maori
-                case Language.NL: return GetDefaultLetterKeyNL(letter); // Dutch
-                case Language.PI: return GetDefaultLetterKeyPI(letter); // Pinyin
-                case Language.PL: return GetDefaultLetterKeyPL(letter); // Polish
-                case Language.PT: return GetDefaultLetterKeyPT(letter); // Portuguese
-                case Language.RO: return GetDefaultLetterKeyRO(letter); // Romanian
-                case Language.SK: return GetDefaultLetterKeySK(letter); // Slovak
-                case Language.SP: return GetDefaultLetterKeySP(letter); // Spain
-                case Language.SR: return GetDefaultLetterKeySR(letter); // Serbian
-                case Language.SV: return GetDefaultLetterKeySV(letter); // Swedish
-                case Language.TK: return GetDefaultLetterKeyTK(letter); // Turkish
-            }
-
-            throw new ArgumentException("The language {0} is not know in this context", lang.ToString());
->>>>>>> 357fb8f6
         }
 
         // All
@@ -224,6 +197,7 @@
             };
         }
 
+
          // Catalan
         private static string[] GetDefaultLetterKeyCA(LetterKey letter)
         {
