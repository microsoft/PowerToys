--- conflicted
+++ resolved
@@ -43,12 +43,13 @@
         {
             return lang switch
             {
-<<<<<<< HEAD
                 Language.ALL => GetDefaultLetterKeyALL(letter), // ALL
                 Language.CA => GetDefaultLetterKeyCA(letter), // Catalan
                 Language.CUR => GetDefaultLetterKeyCUR(letter), // Currency
                 Language.CY => GetDefaultLetterKeyCY(letter), // Welsh
                 Language.CZ => GetDefaultLetterKeyCZ(letter), // Czech
+                Language.GA => GetDefaultLetterKeyGA(letter); // Gaeilge (Irish Gaelic)
+                Language.GD => GetDefaultLetterKeyGD(letter); // Gàidhlig (Scottish Gaelic)
                 Language.DE => GetDefaultLetterKeyDE(letter), // German
                 Language.FR => GetDefaultLetterKeyFR(letter), // French
                 Language.HR => GetDefaultLetterKeyHR(letter), // Croatian
@@ -69,36 +70,6 @@
                 Language.TK => GetDefaultLetterKeyTK(letter), // Turkish
                 _ => throw new ArgumentException("The language {0} is not know in this context", lang.ToString()),
             };
-=======
-                case Language.ALL: return GetDefaultLetterKeyALL(letter); // ALL
-                case Language.CA: return GetDefaultLetterKeyCA(letter); // Catalan
-                case Language.CUR: return GetDefaultLetterKeyCUR(letter); // Currency
-                case Language.CY: return GetDefaultLetterKeyCY(letter); // Welsh
-                case Language.CZ: return GetDefaultLetterKeyCZ(letter); // Czech
-                case Language.GA: return GetDefaultLetterKeyGA(letter); // Gaeilge (Irish Gaelic)
-                case Language.GD: return GetDefaultLetterKeyGD(letter); // Gàidhlig (Scottish Gaelic)
-                case Language.DE: return GetDefaultLetterKeyDE(letter); // German
-                case Language.FR: return GetDefaultLetterKeyFR(letter); // French
-                case Language.HR: return GetDefaultLetterKeyHR(letter); // Croatian
-                case Language.HU: return GetDefaultLetterKeyHU(letter); // Hungarian
-                case Language.IS: return GetDefaultLetterKeyIS(letter); // Iceland
-                case Language.IT: return GetDefaultLetterKeyIT(letter); // Italian
-                case Language.KU: return GetDefaultLetterKeyKU(letter); // Kurdish
-                case Language.MI: return GetDefaultLetterKeyMI(letter); // Maori
-                case Language.NL: return GetDefaultLetterKeyNL(letter); // Dutch
-                case Language.PI: return GetDefaultLetterKeyPI(letter); // Pinyin
-                case Language.PL: return GetDefaultLetterKeyPL(letter); // Polish
-                case Language.PT: return GetDefaultLetterKeyPT(letter); // Portuguese
-                case Language.RO: return GetDefaultLetterKeyRO(letter); // Romanian
-                case Language.SK: return GetDefaultLetterKeySK(letter); // Slovak
-                case Language.SP: return GetDefaultLetterKeySP(letter); // Spain
-                case Language.SR: return GetDefaultLetterKeySR(letter); // Serbian
-                case Language.SV: return GetDefaultLetterKeySV(letter); // Swedish
-                case Language.TK: return GetDefaultLetterKeyTK(letter); // Turkish
-            }
-
-            throw new ArgumentException("The language {0} is not know in this context", lang.ToString());
->>>>>>> a7bd0cfd
         }
 
         // All
