﻿// Copyright (c) Microsoft Corporation
// The Microsoft Corporation licenses this file to you under the MIT license.
// See the LICENSE file in the project root for more information.

namespace PowerAccent.Core
{
    using System;
    using PowerToys.PowerAccentKeyboardService;

    public enum Language
    {
        ALL,
        CUR,
        CY,
        CZ,
        DE,
        FR,
        HR,
        HU,
        IS,
        IT,
        MI,
        NL,
        PI,
        PL,
        PT,
        RO,
        SK,
        SP,
        SV,
        TK,
    }

    internal class Languages
    {
        public static string[] GetDefaultLetterKey(LetterKey letter, Language lang)
        {
            switch (lang)
            {
                case Language.ALL: return GetDefaultLetterKeyALL(letter); // ALL
                case Language.CUR: return GetDefaultLetterKeyCUR(letter); // Currency
                case Language.CY: return GetDefaultLetterKeyCY(letter); // Welsh
                case Language.CZ: return GetDefaultLetterKeyCZ(letter); // Czech
                case Language.DE: return GetDefaultLetterKeyDE(letter); // German
                case Language.FR: return GetDefaultLetterKeyFR(letter); // French
                case Language.HR: return GetDefaultLetterKeyHR(letter); // Croatian
                case Language.HU: return GetDefaultLetterKeyHU(letter); // Hungarian
                case Language.IS: return GetDefaultLetterKeyIS(letter); // Iceland
                case Language.IT: return GetDefaultLetterKeyIT(letter); // Italian
                case Language.MI: return GetDefaultLetterKeyMI(letter); // Maori
                case Language.NL: return GetDefaultLetterKeyNL(letter); // Dutch
                case Language.PI: return GetDefaultLetterKeyPI(letter); // Pinyin
                case Language.PL: return GetDefaultLetterKeyPL(letter); // Polish
                case Language.PT: return GetDefaultLetterKeyPT(letter); // Portuguese
                case Language.RO: return GetDefaultLetterKeyRO(letter); // Romanian
                case Language.SK: return GetDefaultLetterKeySK(letter); // Slovak
                case Language.SP: return GetDefaultLetterKeySP(letter); // Spain
                case Language.SV: return GetDefaultLetterKeySV(letter); // Swedish
                case Language.TK: return GetDefaultLetterKeyTK(letter); // Turkish
            }

            throw new ArgumentException("The language {0} is not know in this context", lang.ToString());
        }

        // All
        private static string[] GetDefaultLetterKeyALL(LetterKey letter)
        {
            switch (letter)
            {
                case LetterKey.VK_0:
                    return new string[] { "₀", "⁰" };
                case LetterKey.VK_1:
                    return new string[] { "₁", "¹" };
                case LetterKey.VK_2:
                    return new string[] { "₂", "²" };
                case LetterKey.VK_3:
                    return new string[] { "₃", "³" };
                case LetterKey.VK_4:
                    return new string[] { "₄", "⁴" };
                case LetterKey.VK_5:
                    return new string[] { "₅", "⁵" };
                case LetterKey.VK_6:
                    return new string[] { "₆", "⁶" };
                case LetterKey.VK_7:
                    return new string[] { "₇", "⁷" };
                case LetterKey.VK_8:
                    return new string[] { "₈", "⁸" };
                case LetterKey.VK_9:
                    return new string[] { "₉", "⁹" };
                case LetterKey.VK_A:
                    return new string[] { "á", "à", "ä", "â", "ă", "å", "α", "ā", "ą", "ȧ", "ã", "æ" };
                case LetterKey.VK_B:
                    return new string[] { "ḃ", "β" };
                case LetterKey.VK_C:
                    return new string[] { "ç", "ć", "ĉ", "č", "ċ", "¢", "χ" };
                case LetterKey.VK_D:
                    return new string[] { "ď", "ḋ", "đ", "δ", "ð" };
                case LetterKey.VK_E:
                    return new string[] { "é", "è", "ê", "ë", "ě", "ē", "ę", "ė", "ε", "η", "€" };
                case LetterKey.VK_F:
                    return new string[] { "ƒ", "ḟ" };
                case LetterKey.VK_G:
                    return new string[] { "ğ", "ģ", "ǧ", "ġ", "ĝ", "ǥ", "γ" };
                case LetterKey.VK_H:
                    return new string[] { "ḣ", "ĥ", "ħ" };
                case LetterKey.VK_I:
                    return new string[] { "ï", "î", "í", "ì", "ī", "į", "i", "ı", "İ", "ι" };
                case LetterKey.VK_J:
                    return new string[] { "ĵ" };
                case LetterKey.VK_K:
                    return new string[] { "ķ", "ǩ", "κ" };
                case LetterKey.VK_L:
                    return new string[] { "ĺ", "ľ", "ļ", "ł", "₺", "λ" };
                case LetterKey.VK_M:
<<<<<<< HEAD
                    return new string[] { "ṁ" };
=======
                    return new char[] { 'ṁ', 'μ' };
>>>>>>> 28366fe5
                case LetterKey.VK_N:
                    return new string[] { "ñ", "ń", "ŋ", "ň", "ņ", "ṅ", "ⁿ", "ν" };
                case LetterKey.VK_O:
<<<<<<< HEAD
                    return new string[] { "ô", "ó", "ö", "ő", "ò", "ō", "ȯ", "ø", "õ", "œ", "ω" };
=======
                    return new char[] { 'ô', 'ó', 'ö', 'ő', 'ò', 'ō', 'ȯ', 'ø', 'õ', 'œ', 'ω', 'ο' };
>>>>>>> 28366fe5
                case LetterKey.VK_P:
                    return new string[] { "ṗ", "₽", "π", "φ", "ψ" };
                case LetterKey.VK_R:
                    return new string[] { "ŕ", "ř", "ṙ", "₹", "ρ" };
                case LetterKey.VK_S:
                    return new string[] { "ś", "ş", "š", "ș", "ṡ", "ŝ", "ß", "σ", "$" };
                case LetterKey.VK_T:
<<<<<<< HEAD
                    return new string[] { "ţ", "ť", "ț", "ṫ", "ŧ", "θ", "τ" };
                case LetterKey.VK_U:
                    return new string[] { "û", "ú", "ü", "ŭ", "ű", "ù", "ů", "ū", "ų" };
=======
                    return new char[] { 'ţ', 'ť', 'ț', 'ṫ', 'ŧ', 'θ', 'τ', 'þ' };
                case LetterKey.VK_U:
                    return new char[] { 'û', 'ú', 'ü', 'ŭ', 'ű', 'ù', 'ů', 'ū', 'ų', 'υ' };
>>>>>>> 28366fe5
                case LetterKey.VK_W:
                    return new string[] { "ẇ", "ŵ", "₩" };
                case LetterKey.VK_X:
                    return new string[] { "ẋ", "ξ" };
                case LetterKey.VK_Y:
                    return new string[] { "ÿ", "ŷ", "ý", "ẏ" };
                case LetterKey.VK_Z:
                    return new string[] { "ź", "ž", "ż", "ʒ", "ǯ", "ζ" };
                case LetterKey.VK_COMMA:
<<<<<<< HEAD
                    return new string[] { "¿", "¡", "∙", "₋", "⁻", "–", "≤", "≥", "≠", "≈", "≙", "±", "₊", "⁺", "þ" };
=======
                    return new char[] { '¿', '¡', '∙', '₋', '⁻', '–', '≤', '≥', '≠', '≈', '≙', '±', '₊', '⁺' };
>>>>>>> 28366fe5
            }

            return Array.Empty<string>();
        }

        // Currencies (source: https://www.eurochange.co.uk/travel-money/world-currency-abbreviations-symbols-and-codes-travel-money)
        private static string[] GetDefaultLetterKeyCUR(LetterKey letter)
        {
            switch (letter)
            {
                case LetterKey.VK_B:
                    return new string[] { "฿", "в" };
                case LetterKey.VK_C:
                    return new string[] { "¢", "₡", "č" };
                case LetterKey.VK_D:
                    return new string[] { "₫" };
                case LetterKey.VK_E:
                    return new string[] { "€" };
                case LetterKey.VK_F:
                    return new string[] { "ƒ" };
                case LetterKey.VK_H:
                    return new string[] { "₴" };
                case LetterKey.VK_K:
                    return new string[] { "₭" };
                case LetterKey.VK_L:
                    return new string[] { "ł" };
                case LetterKey.VK_N:
                    return new string[] { "л" };
                case LetterKey.VK_M:
                    return new string[] { "₼" };
                case LetterKey.VK_P:
                    return new string[] { "£", "₽" };
                case LetterKey.VK_R:
                    return new string[] { "₹", "៛", "﷼" };
                case LetterKey.VK_S:
                    return new string[] { "$", "₪" };
                case LetterKey.VK_T:
                    return new string[] { "₮", "₺" };
                case LetterKey.VK_W:
                    return new string[] { "₩" };
                case LetterKey.VK_Y:
                    return new string[] { "¥" };
                case LetterKey.VK_Z:
                    return new string[] { "z" };
            }

            return Array.Empty<string>();
        }

        // Croatian
        private static char[] GetDefaultLetterKeyHR(LetterKey letter)
        {
            switch (letter)
            {
                case LetterKey.VK_C:
                    return new char[] { 'ć', 'č' };
                case LetterKey.VK_D:
                    return new char[] { 'đ' };
                case LetterKey.VK_S:
                    return new char[] { 'š' };
                case LetterKey.VK_Z:
                    return new char[] { 'ž' };
            }

            return Array.Empty<char>();
        }

        // French
        private static string[] GetDefaultLetterKeyFR(LetterKey letter)
        {
            switch (letter)
            {
                case LetterKey.VK_A:
                    return new string[] { "à", "â", "á", "ä", "ã", "æ" };
                case LetterKey.VK_C:
                    return new string[] { "ç" };
                case LetterKey.VK_E:
                    return new string[] { "é", "è", "ê", "ë", "€" };
                case LetterKey.VK_I:
                    return new string[] { "î", "ï", "í", "ì" };
                case LetterKey.VK_O:
                    return new string[] { "ô", "ö", "ó", "ò", "õ", "œ" };
                case LetterKey.VK_U:
                    return new string[] { "û", "ù", "ü", "ú" };
                case LetterKey.VK_Y:
                    return new string[] { "ÿ", "ý" };
            }

            return Array.Empty<string>();
        }

        // Iceland
        private static string[] GetDefaultLetterKeyIS(LetterKey letter)
        {
            switch (letter)
            {
                case LetterKey.VK_A:
                    return new string[] { "á", "æ" };
                case LetterKey.VK_D:
                    return new string[] { "ð" };
                case LetterKey.VK_E:
                    return new string[] { "é" };
                case LetterKey.VK_O:
                    return new string[] { "ó", "ö" };
                case LetterKey.VK_U:
                    return new string[] { "ú" };
                case LetterKey.VK_Y:
<<<<<<< HEAD
                    return new string[] { "ý" };
                case LetterKey.VK_COMMA:
                    return new string[] { "þ" };
=======
                    return new char[] { 'ý' };
                case LetterKey.VK_T:
                    return new char[] { 'þ' };
>>>>>>> 28366fe5
            }

            return Array.Empty<string>();
        }

        // Spain
        private static string[] GetDefaultLetterKeySP(LetterKey letter)
        {
            switch (letter)
            {
                case LetterKey.VK_A:
                    return new string[] { "á" };
                case LetterKey.VK_E:
                    return new string[] { "é", "€" };
                case LetterKey.VK_I:
                    return new string[] { "í" };
                case LetterKey.VK_N:
                    return new string[] { "ñ" };
                case LetterKey.VK_O:
                    return new string[] { "ó" };
                case LetterKey.VK_U:
                    return new string[] { "ú", "ü" };
                case LetterKey.VK_COMMA:
                    return new string[] { "¿", "?" };
            }

            return Array.Empty<string>();
        }

        // Maori
        private static string[] GetDefaultLetterKeyMI(LetterKey letter)
        {
            switch (letter)
            {
                case LetterKey.VK_A:
                    return new string[] { "ā" };
                case LetterKey.VK_E:
                    return new string[] { "ē" };
                case LetterKey.VK_I:
                    return new string[] { "ī" };
                case LetterKey.VK_O:
                    return new string[] { "ō" };
                case LetterKey.VK_S:
                    return new string[] { "$" };
                case LetterKey.VK_U:
                    return new string[] { "ū" };
            }

            return Array.Empty<string>();
        }

        // Dutch
        private static char[] GetDefaultLetterKeyNL(LetterKey letter)
        {
            switch (letter)
            {
                case LetterKey.VK_A:
                    return new char[] { 'á', 'à', 'ä' };
                case LetterKey.VK_C:
                    return new char[] { 'ç' };
                case LetterKey.VK_E:
                    return new char[] { 'é', 'è', 'ë', 'ê', '€' };
                case LetterKey.VK_I:
                    return new char[] { 'í', 'ï', 'î' };
                case LetterKey.VK_N:
                    return new char[] { 'ñ' };
                case LetterKey.VK_O:
                    return new char[] { 'ó', 'ö', 'ô' };
                case LetterKey.VK_U:
                    return new char[] { 'ú', 'ü', 'û' };
            }

            return Array.Empty<char>();
        }

        // Pinyin
        private static string[] GetDefaultLetterKeyPI(LetterKey letter)
        {
            switch (letter)
            {
                case LetterKey.VK_A:
                    return new string[] { "ā", "á", "ǎ", "à", "a", "ɑ̄", "ɑ́", "ɑ̌", "ɑ̀" };
                case LetterKey.VK_E:
                    return new string[] { "ē", "é", "ě", "è", "e" };
                case LetterKey.VK_I:
                    return new string[] { "ī", "í", "ǐ", "ì", "i" };
                case LetterKey.VK_O:
                    return new string[] { "ō", "ó", "ǒ", "ò", "o" };
                case LetterKey.VK_U:
                    return new string[] { "ū", "ú", "ǔ", "ù", "u" };
                case LetterKey.VK_V:
                    return new string[] { "ǖ", "ǘ", "ǚ", "ǜ", "ü" };
                case LetterKey.VK_M:
                    return new string[] { "m̄", "ḿ", "m̌", "m̀", "m" };
                case LetterKey.VK_N:
                    return new string[] { "n̄", "ń", "ň", "ǹ", "n", "ŋ", "ŋ̄", "ŋ́", "ŋ̌", "ŋ̀" };
                case LetterKey.VK_Y:
                    return new string[] { "¥", "y" };
                case LetterKey.VK_Z:
                    return new string[] { "ẑ", "z" };
                case LetterKey.VK_C:
                    return new string[] { "ĉ", "c" };
                case LetterKey.VK_S:
                    return new string[] { "ŝ", "s" };
            }

            return Array.Empty<string>();
        }

        // Turkish
        private static string[] GetDefaultLetterKeyTK(LetterKey letter)
        {
            switch (letter)
            {
                case LetterKey.VK_A:
                    return new string[] { "â" };
                case LetterKey.VK_C:
                    return new string[] { "ç" };
                case LetterKey.VK_E:
                    return new string[] { "ë", "€" };
                case LetterKey.VK_G:
                    return new string[] { "ğ" };
                case LetterKey.VK_I:
                    return new string[] { "ı", "İ", "î", };
                case LetterKey.VK_O:
                    return new string[] { "ö", "ô" };
                case LetterKey.VK_S:
                    return new string[] { "ş" };
                case LetterKey.VK_T:
                    return new string[] { "₺" };
                case LetterKey.VK_U:
                    return new string[] { "ü", "û" };
            }

            return Array.Empty<string>();
        }

        // Polish
        private static string[] GetDefaultLetterKeyPL(LetterKey letter)
        {
            switch (letter)
            {
                case LetterKey.VK_A:
                    return new string[] { "ą" };
                case LetterKey.VK_C:
                    return new string[] { "ć" };
                case LetterKey.VK_E:
                    return new string[] { "ę", "€" };
                case LetterKey.VK_L:
                    return new string[] { "ł" };
                case LetterKey.VK_N:
                    return new string[] { "ń" };
                case LetterKey.VK_O:
                    return new string[] { "ó" };
                case LetterKey.VK_S:
                    return new string[] { "ś" };
                case LetterKey.VK_Z:
                    return new string[] { "ż", "ź" };
            }

            return Array.Empty<string>();
        }

        // Portuguese
        private static string[] GetDefaultLetterKeyPT(LetterKey letter)
        {
            switch (letter)
            {
                case LetterKey.VK_0:
                    return new string[] { "₀", "⁰" };
                case LetterKey.VK_1:
                    return new string[] { "₁", "¹" };
                case LetterKey.VK_2:
                    return new string[] { "₂", "²" };
                case LetterKey.VK_3:
                    return new string[] { "₃", "³" };
                case LetterKey.VK_4:
                    return new string[] { "₄", "⁴" };
                case LetterKey.VK_5:
                    return new string[] { "₅", "⁵" };
                case LetterKey.VK_6:
                    return new string[] { "₆", "⁶" };
                case LetterKey.VK_7:
                    return new string[] { "₇", "⁷" };
                case LetterKey.VK_8:
                    return new string[] { "₈", "⁸" };
                case LetterKey.VK_9:
                    return new string[] { "₉", "⁹" };
                case LetterKey.VK_A:
                    return new string[] { "á", "à", "â", "ã" };
                case LetterKey.VK_C:
                    return new string[] { "ç" };
                case LetterKey.VK_E:
                    return new string[] { "é", "ê", "€" };
                case LetterKey.VK_I:
                    return new string[] { "í" };
                case LetterKey.VK_O:
                    return new string[] { "ô", "ó", "õ" };
                case LetterKey.VK_P:
                    return new string[] { "π" };
                case LetterKey.VK_S:
                    return new string[] { "$" };
                case LetterKey.VK_U:
                    return new string[] { "ú" };
                case LetterKey.VK_COMMA:
                    return new string[] { "≤", "≥", "≠", "≈", "≙", "±", "₊", "⁺" };
            }

            return Array.Empty<string>();
        }

        // Slovak
        private static string[] GetDefaultLetterKeySK(LetterKey letter)
        {
            switch (letter)
            {
                case LetterKey.VK_A:
                    return new string[] { "á", "ä" };
                case LetterKey.VK_C:
                    return new string[] { "č" };
                case LetterKey.VK_D:
                    return new string[] { "ď" };
                case LetterKey.VK_E:
                    return new string[] { "é", "€" };
                case LetterKey.VK_I:
                    return new string[] { "í" };
                case LetterKey.VK_L:
                    return new string[] { "ľ", "ĺ" };
                case LetterKey.VK_N:
                    return new string[] { "ň" };
                case LetterKey.VK_O:
                    return new string[] { "ó", "ô" };
                case LetterKey.VK_R:
                    return new string[] { "ŕ" };
                case LetterKey.VK_S:
                    return new string[] { "š" };
                case LetterKey.VK_T:
                    return new string[] { "ť" };
                case LetterKey.VK_U:
                    return new string[] { "ú" };
                case LetterKey.VK_Y:
                    return new string[] { "ý" };
                case LetterKey.VK_Z:
                    return new string[] { "ž" };
            }

            return Array.Empty<string>();
        }

        // Czech
        private static string[] GetDefaultLetterKeyCZ(LetterKey letter)
        {
            switch (letter)
            {
                case LetterKey.VK_A:
                    return new string[] { "á" };
                case LetterKey.VK_C:
                    return new string[] { "č" };
                case LetterKey.VK_D:
                    return new string[] { "ď" };
                case LetterKey.VK_E:
                    return new string[] { "ě", "é" };
                case LetterKey.VK_I:
                    return new string[] { "í" };
                case LetterKey.VK_N:
                    return new string[] { "ň" };
                case LetterKey.VK_O:
                    return new string[] { "ó" };
                case LetterKey.VK_R:
                    return new string[] { "ř" };
                case LetterKey.VK_S:
                    return new string[] { "š" };
                case LetterKey.VK_T:
                    return new string[] { "ť" };
                case LetterKey.VK_U:
                    return new string[] { "ů", "ú" };
                case LetterKey.VK_Y:
                    return new string[] { "ý" };
                case LetterKey.VK_Z:
                    return new string[] { "ž" };
            }

            return Array.Empty<string>();
        }

        // German
        private static string[] GetDefaultLetterKeyDE(LetterKey letter)
        {
            switch (letter)
            {
                case LetterKey.VK_A:
                    return new string[] { "ä" };
                case LetterKey.VK_E:
                    return new string[] { "€" };
                case LetterKey.VK_O:
                    return new string[] { "ö" };
                case LetterKey.VK_S:
                    return new string[] { "ß" };
                case LetterKey.VK_U:
                    return new string[] { "ü" };
            }

            return Array.Empty<string>();
        }

        // Hungarian
        private static string[] GetDefaultLetterKeyHU(LetterKey letter)
        {
            switch (letter)
            {
                case LetterKey.VK_A:
                    return new string[] { "á" };
                case LetterKey.VK_E:
                    return new string[] { "é" };
                case LetterKey.VK_I:
                    return new string[] { "í" };
                case LetterKey.VK_O:
                    return new string[] { "ó", "ő", "ö" };
                case LetterKey.VK_U:
                    return new string[] { "ú", "ű", "ü" };
            }

            return Array.Empty<string>();
        }

        // Romanian
        private static string[] GetDefaultLetterKeyRO(LetterKey letter)
        {
            switch (letter)
            {
                case LetterKey.VK_A:
                    return new string[] { "ă", "â" };
                case LetterKey.VK_I:
                    return new string[] { "î" };
                case LetterKey.VK_S:
                    return new string[] { "ș" };
                case LetterKey.VK_T:
                    return new string[] { "ț" };
            }

            return Array.Empty<string>();
        }

        // Italian
        private static string[] GetDefaultLetterKeyIT(LetterKey letter)
        {
            switch (letter)
            {
                case LetterKey.VK_A:
                    return new string[] { "à" };
                case LetterKey.VK_E:
                    return new string[] { "è", "é", "€" };
                case LetterKey.VK_I:
                    return new string[] { "ì", "í" };
                case LetterKey.VK_O:
                    return new string[] { "ò", "ó" };
                case LetterKey.VK_U:
                    return new string[] { "ù", "ú" };
            }

            return Array.Empty<string>();
        }

        // Welsh
        private static char[] GetDefaultLetterKeyCY(LetterKey letter)
        {
            switch (letter)
            {
                case LetterKey.VK_A:
                    return new char[] { 'â' };
                case LetterKey.VK_E:
                    return new char[] { 'ê' };
                case LetterKey.VK_I:
                    return new char[] { 'î' };
                case LetterKey.VK_O:
                    return new char[] { 'ô' };
                case LetterKey.VK_U:
                    return new char[] { 'û' };
                case LetterKey.VK_Y:
                    return new char[] { 'ŷ' };
            }

            return Array.Empty<char>();
        }

        // Swedish
        private static char[] GetDefaultLetterKeySV(LetterKey letter)
        {
            switch (letter)
            {
                case LetterKey.VK_A:
                    return new char[] { 'å', 'ä' };
                case LetterKey.VK_O:
                    return new char[] { 'ö' };
            }

            return Array.Empty<char>();
        }
    }
}<|MERGE_RESOLUTION|>--- conflicted
+++ resolved
@@ -112,19 +112,11 @@
                 case LetterKey.VK_L:
                     return new string[] { "ĺ", "ľ", "ļ", "ł", "₺", "λ" };
                 case LetterKey.VK_M:
-<<<<<<< HEAD
-                    return new string[] { "ṁ" };
-=======
-                    return new char[] { 'ṁ', 'μ' };
->>>>>>> 28366fe5
+                    return new string[] { "ṁ", "μ" };
                 case LetterKey.VK_N:
                     return new string[] { "ñ", "ń", "ŋ", "ň", "ņ", "ṅ", "ⁿ", "ν" };
                 case LetterKey.VK_O:
-<<<<<<< HEAD
-                    return new string[] { "ô", "ó", "ö", "ő", "ò", "ō", "ȯ", "ø", "õ", "œ", "ω" };
-=======
-                    return new char[] { 'ô', 'ó', 'ö', 'ő', 'ò', 'ō', 'ȯ', 'ø', 'õ', 'œ', 'ω', 'ο' };
->>>>>>> 28366fe5
+                    return new string[] { "ô", "ó", "ö", "ő", "ò", "ō", "ȯ", "ø", "õ", "œ", "ω", "ο" };
                 case LetterKey.VK_P:
                     return new string[] { "ṗ", "₽", "π", "φ", "ψ" };
                 case LetterKey.VK_R:
@@ -132,15 +124,9 @@
                 case LetterKey.VK_S:
                     return new string[] { "ś", "ş", "š", "ș", "ṡ", "ŝ", "ß", "σ", "$" };
                 case LetterKey.VK_T:
-<<<<<<< HEAD
-                    return new string[] { "ţ", "ť", "ț", "ṫ", "ŧ", "θ", "τ" };
-                case LetterKey.VK_U:
-                    return new string[] { "û", "ú", "ü", "ŭ", "ű", "ù", "ů", "ū", "ų" };
-=======
-                    return new char[] { 'ţ', 'ť', 'ț', 'ṫ', 'ŧ', 'θ', 'τ', 'þ' };
-                case LetterKey.VK_U:
-                    return new char[] { 'û', 'ú', 'ü', 'ŭ', 'ű', 'ù', 'ů', 'ū', 'ų', 'υ' };
->>>>>>> 28366fe5
+                    return new string[] { "ţ", "ť", "ț", "ṫ", "ŧ", "θ", "τ", "þ" };
+                case LetterKey.VK_U:
+                    return new string[] { "û", "ú", "ü", "ŭ", "ű", "ù", "ů", "ū", "ų", "υ" };
                 case LetterKey.VK_W:
                     return new string[] { "ẇ", "ŵ", "₩" };
                 case LetterKey.VK_X:
@@ -150,11 +136,7 @@
                 case LetterKey.VK_Z:
                     return new string[] { "ź", "ž", "ż", "ʒ", "ǯ", "ζ" };
                 case LetterKey.VK_COMMA:
-<<<<<<< HEAD
-                    return new string[] { "¿", "¡", "∙", "₋", "⁻", "–", "≤", "≥", "≠", "≈", "≙", "±", "₊", "⁺", "þ" };
-=======
-                    return new char[] { '¿', '¡', '∙', '₋', '⁻', '–', '≤', '≥', '≠', '≈', '≙', '±', '₊', '⁺' };
->>>>>>> 28366fe5
+                    return new string[] { "¿", "¡", "∙", "₋", "⁻", "–", "≤", "≥", "≠", "≈", "≙", "±", "₊", "⁺" };
             }
 
             return Array.Empty<string>();
@@ -205,21 +187,21 @@
         }
 
         // Croatian
-        private static char[] GetDefaultLetterKeyHR(LetterKey letter)
-        {
-            switch (letter)
-            {
-                case LetterKey.VK_C:
-                    return new char[] { 'ć', 'č' };
+        private static string[] GetDefaultLetterKeyHR(LetterKey letter)
+        {
+            switch (letter)
+            {
+                case LetterKey.VK_C:
+                    return new string[] { "ć", "č" };
                 case LetterKey.VK_D:
-                    return new char[] { 'đ' };
-                case LetterKey.VK_S:
-                    return new char[] { 'š' };
+                    return new string[] { "đ" };
+                case LetterKey.VK_S:
+                    return new string[] { "š" };
                 case LetterKey.VK_Z:
-                    return new char[] { 'ž' };
-            }
-
-            return Array.Empty<char>();
+                    return new string[] { "ž" };
+            }
+
+            return Array.Empty<string>();
         }
 
         // French
@@ -262,15 +244,9 @@
                 case LetterKey.VK_U:
                     return new string[] { "ú" };
                 case LetterKey.VK_Y:
-<<<<<<< HEAD
                     return new string[] { "ý" };
-                case LetterKey.VK_COMMA:
+                case LetterKey.VK_T:
                     return new string[] { "þ" };
-=======
-                    return new char[] { 'ý' };
-                case LetterKey.VK_T:
-                    return new char[] { 'þ' };
->>>>>>> 28366fe5
             }
 
             return Array.Empty<string>();
@@ -323,27 +299,27 @@
         }
 
         // Dutch
-        private static char[] GetDefaultLetterKeyNL(LetterKey letter)
-        {
-            switch (letter)
-            {
-                case LetterKey.VK_A:
-                    return new char[] { 'á', 'à', 'ä' };
-                case LetterKey.VK_C:
-                    return new char[] { 'ç' };
-                case LetterKey.VK_E:
-                    return new char[] { 'é', 'è', 'ë', 'ê', '€' };
-                case LetterKey.VK_I:
-                    return new char[] { 'í', 'ï', 'î' };
-                case LetterKey.VK_N:
-                    return new char[] { 'ñ' };
-                case LetterKey.VK_O:
-                    return new char[] { 'ó', 'ö', 'ô' };
-                case LetterKey.VK_U:
-                    return new char[] { 'ú', 'ü', 'û' };
-            }
-
-            return Array.Empty<char>();
+        private static string[] GetDefaultLetterKeyNL(LetterKey letter)
+        {
+            switch (letter)
+            {
+                case LetterKey.VK_A:
+                    return new string[] { "á", "à", "ä" };
+                case LetterKey.VK_C:
+                    return new string[] { "ç" };
+                case LetterKey.VK_E:
+                    return new string[] { "é", "è", "ë", "ê", "€" };
+                case LetterKey.VK_I:
+                    return new string[] { "í", "ï", "î" };
+                case LetterKey.VK_N:
+                    return new string[] { "ñ" };
+                case LetterKey.VK_O:
+                    return new string[] { "ó", "ö", "ô" };
+                case LetterKey.VK_U:
+                    return new string[] { "ú", "ü", "û" };
+            }
+
+            return Array.Empty<string>();
         }
 
         // Pinyin
@@ -635,39 +611,39 @@
         }
 
         // Welsh
-        private static char[] GetDefaultLetterKeyCY(LetterKey letter)
-        {
-            switch (letter)
-            {
-                case LetterKey.VK_A:
-                    return new char[] { 'â' };
-                case LetterKey.VK_E:
-                    return new char[] { 'ê' };
-                case LetterKey.VK_I:
-                    return new char[] { 'î' };
-                case LetterKey.VK_O:
-                    return new char[] { 'ô' };
-                case LetterKey.VK_U:
-                    return new char[] { 'û' };
-                case LetterKey.VK_Y:
-                    return new char[] { 'ŷ' };
-            }
-
-            return Array.Empty<char>();
+        private static string[] GetDefaultLetterKeyCY(LetterKey letter)
+        {
+            switch (letter)
+            {
+                case LetterKey.VK_A:
+                    return new string[] { "â" };
+                case LetterKey.VK_E:
+                    return new string[] { "ê" };
+                case LetterKey.VK_I:
+                    return new string[] { "î" };
+                case LetterKey.VK_O:
+                    return new string[] { "ô" };
+                case LetterKey.VK_U:
+                    return new string[] { "û" };
+                case LetterKey.VK_Y:
+                    return new string[] { "ŷ" };
+            }
+
+            return Array.Empty<string>();
         }
 
         // Swedish
-        private static char[] GetDefaultLetterKeySV(LetterKey letter)
-        {
-            switch (letter)
-            {
-                case LetterKey.VK_A:
-                    return new char[] { 'å', 'ä' };
-                case LetterKey.VK_O:
-                    return new char[] { 'ö' };
-            }
-
-            return Array.Empty<char>();
+        private static string[] GetDefaultLetterKeySV(LetterKey letter)
+        {
+            switch (letter)
+            {
+                case LetterKey.VK_A:
+                    return new string[] { "å", "ä" };
+                case LetterKey.VK_O:
+                    return new string[] { "ö" };
+            }
+
+            return Array.Empty<string>();
         }
     }
 }