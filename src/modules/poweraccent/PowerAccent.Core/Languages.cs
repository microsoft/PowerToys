--- conflicted
+++ resolved
@@ -184,11 +184,8 @@
                 LetterKey.VK_SLASH_ => new[] { "÷", "√" },
                 LetterKey.VK_DIVIDE_ => new[] { "÷", "√" },
                 LetterKey.VK_MULTIPLY_ => new[] { "×", "⋅" },
-<<<<<<< HEAD
                 LetterKey.VK_QUOT_ => new[] { "‟", "《", "》", "‛", "〈", "〉", "″", "‴", "⁗" },
-=======
                 LetterKey.VK_PLUS => new[] { "≤", "≥", "≠", "≈", "≙", "⊕", "⊗", "∓", "≅", "≡" },
->>>>>>> 70d790cf
                 _ => Array.Empty<string>(),
             };
         }
