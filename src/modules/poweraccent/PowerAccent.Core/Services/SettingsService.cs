﻿// Copyright (c) Microsoft Corporation
// The Microsoft Corporation licenses this file to you under the MIT license.
// See the LICENSE file in the project root for more information.

namespace PowerAccent.Core.Services;

using Microsoft.PowerToys.Settings.UI.Library;
using Microsoft.PowerToys.Settings.UI.Library.Enumerations;
using Microsoft.PowerToys.Settings.UI.Library.Utilities;
using PowerToys.PowerAccentKeyboardService;
using System.IO.Abstractions;
using System.Text.Json;

public class SettingsService
{
    private const string PowerAccentModuleName = "QuickAccent";
    private readonly ISettingsUtils _settingsUtils;
    private readonly IFileSystemWatcher _watcher;
    private readonly object _loadingSettingsLock = new object();
    private KeyboardListener _keyboardListener;

    public SettingsService(KeyboardListener keyboardListener)
    {
        _settingsUtils = new SettingsUtils();
        _keyboardListener = keyboardListener;
        ReadSettings();
        _watcher = Helper.GetFileWatcher(PowerAccentModuleName, "settings.json", () => { ReadSettings(); });
    }

    private void ReadSettings()
    {
        // TODO this IO call should by Async, update GetFileWatcher helper to support async
        lock (_loadingSettingsLock)
        {
            {
                try
                {
                    if (!_settingsUtils.SettingsExists(PowerAccentModuleName))
                    {
                        Logger.LogInfo("QuickAccent settings.json was missing, creating a new one");
                        var defaultSettings = new PowerAccentSettings();
                        var options = new JsonSerializerOptions
                        {
                            WriteIndented = true,
                        };

                        _settingsUtils.SaveSettings(JsonSerializer.Serialize(this, options), PowerAccentModuleName);
                    }

                    var settings = _settingsUtils.GetSettingsOrDefault<PowerAccentSettings>(PowerAccentModuleName);
                    if (settings != null)
                    {
                        ActivationKey = settings.Properties.ActivationKey;
                        _keyboardListener.UpdateActivationKey((int)ActivationKey);

                        InputTime = settings.Properties.InputTime.Value;
                        _keyboardListener.UpdateInputTime(InputTime);

<<<<<<< HEAD
=======
                        ExcludedApps = settings.Properties.ExcludedApps.Value;
                        _keyboardListener.UpdateExcludedApps(ExcludedApps);

                        SelectedLang = Enum.TryParse(settings.Properties.SelectedLang.Value, out Language selectedLangValue) ? selectedLangValue : Language.ALL;

>>>>>>> dba3bd0a
                        switch (settings.Properties.ToolbarPosition.Value)
                        {
                            case "Top center":
                                Position = Position.Top;
                                break;
                            case "Bottom center":
                                Position = Position.Bottom;
                                break;
                            case "Left":
                                Position = Position.Left;
                                break;
                            case "Right":
                                Position = Position.Right;
                                break;
                            case "Top right corner":
                                Position = Position.TopRight;
                                break;
                            case "Top left corner":
                                Position = Position.TopLeft;
                                break;
                            case "Bottom right corner":
                                Position = Position.BottomRight;
                                break;
                            case "Bottom left corner":
                                Position = Position.BottomLeft;
                                break;
                            case "Center":
                                Position = Position.Center;
                                break;
                        }
<<<<<<< HEAD

                        ShowDescription = settings.Properties.ShowDescription;
=======
>>>>>>> dba3bd0a
                    }
                }
                catch (Exception ex)
                {
                    Logger.LogError("Failed to read changed settings", ex);
                }
            }
        }
    }

    private PowerAccentActivationKey _activationKey = PowerAccentActivationKey.Both;

    public PowerAccentActivationKey ActivationKey
    {
        get
        {
            return _activationKey;
        }

        set
        {
            _activationKey = value;
        }
    }

    private Position _position = Position.Top;

    public Position Position
    {
        get
        {
            return _position;
        }

        set
        {
            _position = value;
        }
    }

    private int _inputTime = 200;

    public int InputTime
    {
        get
        {
            return _inputTime;
        }

        set
        {
            _inputTime = value;
        }
    }

<<<<<<< HEAD
    private PowerAccentShowDescription _showDescription = PowerAccentShowDescription.SpecialCharacters;

    public PowerAccentShowDescription ShowDescription
    {
        get { return _showDescription; }
        set { _showDescription = value; }
    }

    public static char[] GetDefaultLetterKey(LetterKey letter)
=======
    private string _excludedApps;

    public string ExcludedApps
>>>>>>> dba3bd0a
    {
        get
        {
            return _excludedApps;
        }

        set
        {
            _excludedApps = value;
        }
    }

    private Language _selectedLang;

    public Language SelectedLang
    {
        get
        {
            return _selectedLang;
        }

        set
        {
            _selectedLang = value;
        }
    }
}

public enum Position
{
    Top,
    Bottom,
    Left,
    Right,
    TopLeft,
    TopRight,
    BottomLeft,
    BottomRight,
    Center,
}<|MERGE_RESOLUTION|>--- conflicted
+++ resolved
@@ -56,14 +56,11 @@
                         InputTime = settings.Properties.InputTime.Value;
                         _keyboardListener.UpdateInputTime(InputTime);
 
-<<<<<<< HEAD
-=======
                         ExcludedApps = settings.Properties.ExcludedApps.Value;
                         _keyboardListener.UpdateExcludedApps(ExcludedApps);
 
                         SelectedLang = Enum.TryParse(settings.Properties.SelectedLang.Value, out Language selectedLangValue) ? selectedLangValue : Language.ALL;
 
->>>>>>> dba3bd0a
                         switch (settings.Properties.ToolbarPosition.Value)
                         {
                             case "Top center":
@@ -94,11 +91,8 @@
                                 Position = Position.Center;
                                 break;
                         }
-<<<<<<< HEAD
 
                         ShowDescription = settings.Properties.ShowDescription;
-=======
->>>>>>> dba3bd0a
                     }
                 }
                 catch (Exception ex)
@@ -154,7 +148,24 @@
         }
     }
 
-<<<<<<< HEAD
+    private string _excludedApps;
+
+    public string ExcludedApps
+    {
+        get
+        {
+            return _excludedApps;
+        }
+
+        set
+        {
+            _excludedApps = value;
+        }
+    }
+
+    private Language _selectedLang;
+
+    public Language SelectedLang
     private PowerAccentShowDescription _showDescription = PowerAccentShowDescription.SpecialCharacters;
 
     public PowerAccentShowDescription ShowDescription
@@ -164,26 +175,6 @@
     }
 
     public static char[] GetDefaultLetterKey(LetterKey letter)
-=======
-    private string _excludedApps;
-
-    public string ExcludedApps
->>>>>>> dba3bd0a
-    {
-        get
-        {
-            return _excludedApps;
-        }
-
-        set
-        {
-            _excludedApps = value;
-        }
-    }
-
-    private Language _selectedLang;
-
-    public Language SelectedLang
     {
         get
         {
