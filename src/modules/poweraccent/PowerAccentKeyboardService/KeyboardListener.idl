--- conflicted
+++ resolved
@@ -42,11 +42,8 @@
             VK_Y = 0x59,
             VK_Z = 0x5A,
             VK_COMMA = 0xBC,
-<<<<<<< HEAD
-            VK_NUMPADKEY0 = 0x60
-=======
+            VK_NUMPADKEY0 = 0x60,
             VK_MINUS = 0xBD
->>>>>>> ad18765e
         };
 
         enum TriggerKey
