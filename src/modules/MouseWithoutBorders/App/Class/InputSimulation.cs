--- conflicted
+++ resolved
@@ -204,14 +204,10 @@
                 case WM.WM_MOUSEWHEEL:
                     mouse_input.mi.dwFlags |= (int)NativeMethods.MOUSEEVENTF.WHEEL;
                     break;
-<<<<<<< HEAD
+                case WM.WM_MOUSEHWHEEL:
+                    mouse_input.mi.dwFlags |= (int)NativeMethods.MOUSEEVENTF.HWHEEL;
+                    break;
                 case WM.WM_XBUTTONUP:
-=======
-                case Common.WM_MOUSEHWHEEL:
-                    mouse_input.mi.dwFlags |= (int)NativeMethods.MOUSEEVENTF.HWHEEL;
-                    break;
-                case Common.WM_XBUTTONUP:
->>>>>>> 957b6532
                     mouse_input.mi.dwFlags |= (int)NativeMethods.MOUSEEVENTF.XUP;
                     break;
                 case WM.WM_XBUTTONDOWN:
