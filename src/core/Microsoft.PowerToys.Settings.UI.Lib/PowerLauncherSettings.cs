--- conflicted
+++ resolved
@@ -2,14 +2,9 @@
 // The Microsoft Corporation licenses this file to you under the MIT license.
 // See the LICENSE file in the project root for more information.
 
-using System;
 using System.Text.Json;
 using System.Text.Json.Serialization;
-<<<<<<< HEAD
 using Microsoft.PowerToys.Settings.UI.Lib.Interface;
-=======
-using Microsoft.PowerToys.Settings.UI.Lib.Utilities;
->>>>>>> 0f6428ee
 
 namespace Microsoft.PowerToys.Settings.UI.Lib
 {
