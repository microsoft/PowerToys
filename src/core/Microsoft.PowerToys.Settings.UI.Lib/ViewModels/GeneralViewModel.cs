﻿// Copyright (c) Microsoft Corporation
// The Microsoft Corporation licenses this file to you under the MIT license.
// See the LICENSE file in the project root for more information.

using System;
using System.Globalization;
using System.Runtime.CompilerServices;
using Microsoft.PowerToys.Settings.UI.Lib.Helpers;
using Microsoft.PowerToys.Settings.UI.Lib.Interface;
using Microsoft.PowerToys.Settings.UI.Lib.Utilities;
using Microsoft.PowerToys.Settings.UI.Lib.ViewModels.Commands;

namespace Microsoft.PowerToys.Settings.UI.Lib.ViewModels
{
    public class GeneralViewModel : Observable
    {
        private GeneralSettings GeneralSettingsConfig { get; set; }

        public ButtonClickCommand CheckForUpdatesEventHandler { get; set; }

        public ButtonClickCommand RestartElevatedButtonEventHandler { get; set; }

        public Func<string, int> UpdateUIThemeCallBack { get; }

        public Func<string, int> SendConfigMSG { get; }

        public Func<string, int> SendRestartAsAdminConfigMSG { get; }

        public Func<string, int> SendCheckForUpdatesConfigMSG { get; }

        public string RunningAsUserDefaultText { get; set; }

        public string RunningAsAdminDefaultText { get; set; }

        private string _settingsConfigFileFolder = string.Empty;

        public GeneralViewModel(GeneralSettings settingsConfig, string runAsAdminText, string runAsUserText, bool isElevated, bool isAdmin, Func<string, int> updateTheme, Func<string, int> ipcMSGCallBackFunc, Func<string, int> ipcMSGRestartAsAdminMSGCallBackFunc, Func<string, int> ipcMSGCheckForUpdatesCallBackFunc, string configFileSubfolder = "")
        {
            CheckForUpdatesEventHandler = new ButtonClickCommand(CheckForUpdatesClick);
            RestartElevatedButtonEventHandler = new ButtonClickCommand(RestartElevated);

            // To obtain the general settings configuration of PowerToys if it exists, else to create a new file and return the default configurations.
<<<<<<< HEAD
            GeneralSettingsConfig = settingsConfig;
=======
            if (settingsRepository == null)
            {
                throw new ArgumentNullException(nameof(settingsRepository));
            }

            GeneralSettingsConfig = settingsRepository.SettingsConfig;
>>>>>>> 0aae5359

            // set the callback functions value to hangle outgoing IPC message.
            SendConfigMSG = ipcMSGCallBackFunc;
            SendCheckForUpdatesConfigMSG = ipcMSGCheckForUpdatesCallBackFunc;
            SendRestartAsAdminConfigMSG = ipcMSGRestartAsAdminMSGCallBackFunc;

            // set the callback function value to update the UI theme.
            UpdateUIThemeCallBack = updateTheme;

            UpdateUIThemeCallBack(GeneralSettingsConfig.Theme);

            // Update Settings file folder:
            _settingsConfigFileFolder = configFileSubfolder;

            // Using Invariant here as these are internal strings and fxcop
            // expects strings to be normalized to uppercase. While the theme names
            // are represented in lowercase everywhere else, we'll use uppercase
            // normalization for switch statements
            switch (GeneralSettingsConfig.Theme.ToUpperInvariant())
            {
                case "LIGHT":
                    _isLightThemeRadioButtonChecked = true;
                    break;
                case "DARK":
                    _isDarkThemeRadioButtonChecked = true;
                    break;
                case "SYSTEM":
                    _isSystemThemeRadioButtonChecked = true;
                    break;
            }

            _startup = GeneralSettingsConfig.Startup;
            _autoDownloadUpdates = GeneralSettingsConfig.AutoDownloadUpdates;
            _isElevated = isElevated;
            _runElevated = GeneralSettingsConfig.RunElevated;

            RunningAsUserDefaultText = runAsUserText;
            RunningAsAdminDefaultText = runAsAdminText;

            _isAdmin = isAdmin;
        }

        private bool _packaged;
        private bool _startup;
        private bool _isElevated;
        private bool _runElevated;
        private bool _isAdmin;
        private bool _isDarkThemeRadioButtonChecked;
        private bool _isLightThemeRadioButtonChecked;
        private bool _isSystemThemeRadioButtonChecked;
        private bool _autoDownloadUpdates;

        private string _latestAvailableVersion = string.Empty;

        // Gets or sets a value indicating whether packaged.
        public bool Packaged
        {
            get
            {
                return _packaged;
            }

            set
            {
                if (_packaged != value)
                {
                    _packaged = value;
                    NotifyPropertyChanged();
                }
            }
        }

        // Gets or sets a value indicating whether run powertoys on start-up.
        public bool Startup
        {
            get
            {
                return _startup;
            }

            set
            {
                if (_startup != value)
                {
                    _startup = value;
                    GeneralSettingsConfig.Startup = value;
                    NotifyPropertyChanged();
                }
            }
        }

        public string RunningAsText
        {
            get
            {
                if (!IsElevated)
                {
                    return RunningAsUserDefaultText;
                }
                else
                {
                    return RunningAsAdminDefaultText;
                }
            }

            set
            {
                OnPropertyChanged("RunningAsAdminText");
            }
        }

        // Gets or sets a value indicating whether the powertoy elevated.
        public bool IsElevated
        {
            get
            {
                return _isElevated;
            }

            set
            {
                if (_isElevated != value)
                {
                    _isElevated = value;
                    OnPropertyChanged(nameof(IsElevated));
                    OnPropertyChanged(nameof(IsAdminButtonEnabled));
                    OnPropertyChanged("RunningAsAdminText");
                }
            }
        }

        public bool IsAdminButtonEnabled
        {
            get
            {
                return !IsElevated;
            }

            set
            {
                OnPropertyChanged(nameof(IsAdminButtonEnabled));
            }
        }

        // Gets or sets a value indicating whether powertoys should run elevated.
        public bool RunElevated
        {
            get
            {
                return _runElevated;
            }

            set
            {
                if (_runElevated != value)
                {
                    _runElevated = value;
                    GeneralSettingsConfig.RunElevated = value;
                    NotifyPropertyChanged();
                }
            }
        }

        // Gets a value indicating whether the user is part of administrators group.
        public bool IsAdmin
        {
            get
            {
                return _isAdmin;
            }
        }

        public bool AutoDownloadUpdates
        {
            get
            {
                return _autoDownloadUpdates;
            }

            set
            {
                if (_autoDownloadUpdates != value)
                {
                    _autoDownloadUpdates = value;
                    GeneralSettingsConfig.AutoDownloadUpdates = value;
                    NotifyPropertyChanged();
                }
            }
        }

        public bool IsDarkThemeRadioButtonChecked
        {
            get
            {
                return _isDarkThemeRadioButtonChecked;
            }

            set
            {
                if (value == true)
                {
                    GeneralSettingsConfig.Theme = "dark";
                    _isDarkThemeRadioButtonChecked = value;
                    try
                    {
                        UpdateUIThemeCallBack(GeneralSettingsConfig.Theme);
                    }
                    catch
                    {
                    }

                    NotifyPropertyChanged();
                }
            }
        }

        public bool IsLightThemeRadioButtonChecked
        {
            get
            {
                return _isLightThemeRadioButtonChecked;
            }

            set
            {
                if (value == true)
                {
                    GeneralSettingsConfig.Theme = "light";
                    _isLightThemeRadioButtonChecked = value;
                    try
                    {
                        UpdateUIThemeCallBack(GeneralSettingsConfig.Theme);
                    }
                    catch
                    {
                    }

                    NotifyPropertyChanged();
                }
            }
        }

        public bool IsSystemThemeRadioButtonChecked
        {
            get
            {
                return _isSystemThemeRadioButtonChecked;
            }

            set
            {
                if (value == true)
                {
                    GeneralSettingsConfig.Theme = "system";
                    _isSystemThemeRadioButtonChecked = value;
                    try
                    {
                        UpdateUIThemeCallBack(GeneralSettingsConfig.Theme);
                    }
                    catch
                    {
                    }

                    NotifyPropertyChanged();
                }
            }
        }

        // FxCop suggests marking this member static, but it is accessed through
        // an instance in autogenerated files (GeneralPage.g.cs) and will break
        // the file if modified
#pragma warning disable CA1822 // Mark members as static
        public string PowerToysVersion
#pragma warning restore CA1822 // Mark members as static
        {
            get
            {
                return Helper.GetProductVersion();
            }
        }

        // Temp string. Appears when a user clicks "Check for updates" button and shows latest version available on the Github.
        public string LatestAvailableVersion
        {
            get
            {
                return _latestAvailableVersion;
            }

            set
            {
                if (_latestAvailableVersion != value)
                {
                    _latestAvailableVersion = value;
                    NotifyPropertyChanged();
                }
            }
        }

        public void NotifyPropertyChanged([CallerMemberName] string propertyName = null)
        {
            // Notify UI of property change
            OnPropertyChanged(propertyName);
            OutGoingGeneralSettings outsettings = new OutGoingGeneralSettings(GeneralSettingsConfig);

            SendConfigMSG(outsettings.ToString());
        }

        // callback function to launch the URL to check for updates.
        private void CheckForUpdatesClick()
        {
            GeneralSettingsConfig.CustomActionName = "check_for_updates";

            OutGoingGeneralSettings outsettings = new OutGoingGeneralSettings(GeneralSettingsConfig);
            GeneralSettingsCustomAction customaction = new GeneralSettingsCustomAction(outsettings);

            SendCheckForUpdatesConfigMSG(customaction.ToString());
        }

        public void RestartElevated()
        {
            GeneralSettingsConfig.CustomActionName = "restart_elevation";

            OutGoingGeneralSettings outsettings = new OutGoingGeneralSettings(GeneralSettingsConfig);
            GeneralSettingsCustomAction customaction = new GeneralSettingsCustomAction(outsettings);

            SendRestartAsAdminConfigMSG(customaction.ToString());
        }
    }
}<|MERGE_RESOLUTION|>--- conflicted
+++ resolved
@@ -34,22 +34,18 @@
 
         private string _settingsConfigFileFolder = string.Empty;
 
-        public GeneralViewModel(GeneralSettings settingsConfig, string runAsAdminText, string runAsUserText, bool isElevated, bool isAdmin, Func<string, int> updateTheme, Func<string, int> ipcMSGCallBackFunc, Func<string, int> ipcMSGRestartAsAdminMSGCallBackFunc, Func<string, int> ipcMSGCheckForUpdatesCallBackFunc, string configFileSubfolder = "")
+        public GeneralViewModel(ISettingsRepository<GeneralSettings> settingsRepository, string runAsAdminText, string runAsUserText, bool isElevated, bool isAdmin, Func<string, int> updateTheme, Func<string, int> ipcMSGCallBackFunc, Func<string, int> ipcMSGRestartAsAdminMSGCallBackFunc, Func<string, int> ipcMSGCheckForUpdatesCallBackFunc, string configFileSubfolder = "")
         {
             CheckForUpdatesEventHandler = new ButtonClickCommand(CheckForUpdatesClick);
             RestartElevatedButtonEventHandler = new ButtonClickCommand(RestartElevated);
 
             // To obtain the general settings configuration of PowerToys if it exists, else to create a new file and return the default configurations.
-<<<<<<< HEAD
-            GeneralSettingsConfig = settingsConfig;
-=======
             if (settingsRepository == null)
             {
                 throw new ArgumentNullException(nameof(settingsRepository));
             }
 
             GeneralSettingsConfig = settingsRepository.SettingsConfig;
->>>>>>> 0aae5359
 
             // set the callback functions value to hangle outgoing IPC message.
             SendConfigMSG = ipcMSGCallBackFunc;
