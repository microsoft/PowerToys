--- conflicted
+++ resolved
@@ -17,11 +17,9 @@
 {
     public class KeyboardManagerViewModel : Observable
     {
-<<<<<<< HEAD
         private GeneralSettings GeneralSettingsConfig { get; set; }
-=======
+
         private readonly ISettingsUtils _settingsUtils;
->>>>>>> 0f6428ee
 
         private const string PowerToyName = "Keyboard Manager";
         private const string RemapKeyboardActionName = "RemapKeyboard";
@@ -42,11 +40,7 @@
 
         private Func<List<KeysDataModel>, int> FilterRemapKeysList { get; }
 
-<<<<<<< HEAD
-        public KeyboardManagerViewModel(ISettingsRepository<GeneralSettings> settingsRepository, Func<string, int> ipcMSGCallBackFunc, Func<List<KeysDataModel>, int> filterRemapKeysList)
-=======
-        public KeyboardManagerViewModel(ISettingsUtils settingsUtils, Func<string, int> ipcMSGCallBackFunc, Func<List<KeysDataModel>, int> filterRemapKeysList)
->>>>>>> 0f6428ee
+        public KeyboardManagerViewModel(ISettingsUtils settingsUtils, ISettingsRepository<GeneralSettings> settingsRepository, Func<string, int> ipcMSGCallBackFunc, Func<List<KeysDataModel>, int> filterRemapKeysList)
         {
             GeneralSettingsConfig = settingsRepository.SettingsConfig;
 
@@ -72,19 +66,6 @@
                 Settings = new KeyboardManagerSettings(PowerToyName);
                 _settingsUtils.SaveSettings(Settings.ToJsonString(), PowerToyName);
             }
-<<<<<<< HEAD
-=======
-
-            if (_settingsUtils.SettingsExists())
-            {
-                _generalSettings = _settingsUtils.GetSettings<GeneralSettings>(string.Empty);
-            }
-            else
-            {
-                _generalSettings = new GeneralSettings();
-                _settingsUtils.SaveSettings(_generalSettings.ToJsonString(), string.Empty);
-            }
->>>>>>> 0f6428ee
         }
 
         public bool Enabled
@@ -190,11 +171,7 @@
                         // update the UI element here.
                         try
                         {
-<<<<<<< HEAD
-                            _profile = SettingsUtils.GetFile<KeyboardManagerProfile>(PowerToyName, Settings.Properties.ActiveConfiguration.Value + JsonFileType);
-=======
-                            _profile = _settingsUtils.GetSettings<KeyboardManagerProfile>(PowerToyName, Settings.Properties.ActiveConfiguration.Value + JsonFileType);
->>>>>>> 0f6428ee
+                            _profile = _settingsUtils.GetFile<KeyboardManagerProfile>(PowerToyName, Settings.Properties.ActiveConfiguration.Value + JsonFileType);
                             FilterRemapKeysList(_profile.RemapKeys.InProcessRemapKeys);
                         }
                         finally
