--- conflicted
+++ resolved
@@ -6,22 +6,16 @@
 using System.Drawing;
 using System.Runtime.CompilerServices;
 using Microsoft.PowerToys.Settings.UI.Lib.Helpers;
-<<<<<<< HEAD
 using Microsoft.PowerToys.Settings.UI.Lib.Interface;
-=======
-using Microsoft.PowerToys.Settings.UI.Lib.Utilities;
->>>>>>> 0f6428ee
 using Microsoft.PowerToys.Settings.UI.Lib.ViewModels.Commands;
 
 namespace Microsoft.PowerToys.Settings.UI.Lib.ViewModels
 {
     public class FancyZonesViewModel : Observable
     {
-<<<<<<< HEAD
         private GeneralSettings GeneralSettingsConfig { get; set; }
-=======
+
         private readonly ISettingsUtils _settingsUtils;
->>>>>>> 0f6428ee
 
         private const string ModuleName = "FancyZones";
 
@@ -33,29 +27,15 @@
 
         private string settingsConfigFileFolder = string.Empty;
 
-<<<<<<< HEAD
-        public FancyZonesViewModel(ISettingsRepository<GeneralSettings> settingsRepository, ISettingsRepository<FancyZonesSettings> moduleSettingsRepository, Func<string, int> ipcMSGCallBackFunc, string configFileSubfolder = "")
-=======
-        public FancyZonesViewModel(ISettingsUtils settingsUtils, Func<string, int> ipcMSGCallBackFunc, string configFileSubfolder = "")
->>>>>>> 0f6428ee
-        {
+        public FancyZonesViewModel(ISettingsUtils settingsUtils, ISettingsRepository<GeneralSettings> settingsRepository, ISettingsRepository<FancyZonesSettings> moduleSettingsRepository, Func<string, int> ipcMSGCallBackFunc, string configFileSubfolder = "")
+        {
+            // To obtain the general settings configurations of PowerToys Settings.
             GeneralSettingsConfig = settingsRepository.SettingsConfig;
             settingsConfigFileFolder = configFileSubfolder;
             _settingsUtils = settingsUtils ?? throw new ArgumentNullException(nameof(settingsUtils));
 
-<<<<<<< HEAD
+            // To obtain the settings configurations of Fancy zones.
             Settings = moduleSettingsRepository.SettingsConfig;
-=======
-            try
-            {
-                Settings = _settingsUtils.GetSettings<FancyZonesSettings>(GetSettingsSubPath());
-            }
-            catch
-            {
-                Settings = new FancyZonesSettings();
-                _settingsUtils.SaveSettings(Settings.ToJsonString(), GetSettingsSubPath());
-            }
->>>>>>> 0f6428ee
 
             LaunchEditorEventHandler = new ButtonClickCommand(LaunchEditor);
 
@@ -89,22 +69,7 @@
             string highlightColor = Settings.Properties.FancyzonesZoneHighlightColor.Value;
             _zoneHighlightColor = highlightColor != string.Empty ? highlightColor : "#0078D7";
 
-<<<<<<< HEAD
             _isEnabled = GeneralSettingsConfig.Enabled.FancyZones;
-=======
-            GeneralSettings generalSettings;
-            try
-            {
-                generalSettings = _settingsUtils.GetSettings<GeneralSettings>(string.Empty);
-            }
-            catch
-            {
-                generalSettings = new GeneralSettings();
-                _settingsUtils.SaveSettings(generalSettings.ToJsonString(), string.Empty);
-            }
-
-            _isEnabled = generalSettings.Enabled.FancyZones;
->>>>>>> 0f6428ee
         }
 
         private bool _isEnabled;
@@ -142,14 +107,10 @@
                 if (value != _isEnabled)
                 {
                     _isEnabled = value;
-<<<<<<< HEAD
+
+                    // Set the status of FancyZones in the general settings configuration
                     GeneralSettingsConfig.Enabled.FancyZones = value;
                     OutGoingGeneralSettings snd = new OutGoingGeneralSettings(GeneralSettingsConfig);
-=======
-                    GeneralSettings generalSettings = _settingsUtils.GetSettings<GeneralSettings>(string.Empty);
-                    generalSettings.Enabled.FancyZones = value;
-                    OutGoingGeneralSettings snd = new OutGoingGeneralSettings(generalSettings);
->>>>>>> 0f6428ee
 
                     SendConfigMSG(snd.ToString());
                     OnPropertyChanged("IsEnabled");
