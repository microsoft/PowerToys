﻿// Copyright (c) Microsoft Corporation
// The Microsoft Corporation licenses this file to you under the MIT license.
// See the LICENSE file in the project root for more information.

using System;
using System.Runtime.CompilerServices;
using Microsoft.PowerToys.Settings.UI.Lib.Helpers;
<<<<<<< HEAD
using Microsoft.PowerToys.Settings.UI.Lib.Interface;
=======
using Microsoft.PowerToys.Settings.UI.Lib.Utilities;
>>>>>>> 0f6428ee

namespace Microsoft.PowerToys.Settings.UI.Lib.ViewModels
{
    public class PowerRenameViewModel : Observable
    {
<<<<<<< HEAD
        private GeneralSettings GeneralSettingsConfig { get; set; }
=======
        private readonly ISettingsUtils _settingsUtils;
>>>>>>> 0f6428ee

        private const string ModuleName = "PowerRename";

        private string _settingsConfigFileFolder = string.Empty;

        private PowerRenameSettings Settings { get; set; }

        private Func<string, int> SendConfigMSG { get; }

<<<<<<< HEAD
        public PowerRenameViewModel(ISettingsRepository<GeneralSettings> settingsRepository, Func<string, int> ipcMSGCallBackFunc, string configFileSubfolder = "")
        {
            // Update Settings file folder:
            _settingsConfigFileFolder = configFileSubfolder;
            GeneralSettingsConfig = settingsRepository.SettingsConfig;
=======
        public PowerRenameViewModel(ISettingsUtils settingsUtils, Func<string, int> ipcMSGCallBackFunc, string configFileSubfolder = "")
        {
            // Update Settings file folder:
            _settingsConfigFileFolder = configFileSubfolder;
            _settingsUtils = settingsUtils ?? throw new ArgumentNullException(nameof(settingsUtils));
>>>>>>> 0f6428ee

            try
            {
                PowerRenameLocalProperties localSettings = _settingsUtils.GetSettings<PowerRenameLocalProperties>(GetSettingsSubPath(), "power-rename-settings.json");
                Settings = new PowerRenameSettings(localSettings);
            }
            catch
            {
                PowerRenameLocalProperties localSettings = new PowerRenameLocalProperties();
                Settings = new PowerRenameSettings(localSettings);
                _settingsUtils.SaveSettings(localSettings.ToJsonString(), GetSettingsSubPath(), "power-rename-settings.json");
            }

            // set the callback functions value to hangle outgoing IPC message.
            SendConfigMSG = ipcMSGCallBackFunc;

            _powerRenameEnabledOnContextMenu = Settings.Properties.ShowIcon.Value;
            _powerRenameEnabledOnContextExtendedMenu = Settings.Properties.ExtendedContextMenuOnly.Value;
            _powerRenameRestoreFlagsOnLaunch = Settings.Properties.PersistState.Value;
            _powerRenameMaxDispListNumValue = Settings.Properties.MaxMRUSize.Value;
            _autoComplete = Settings.Properties.MRUEnabled.Value;
<<<<<<< HEAD
            _powerRenameEnabled = GeneralSettingsConfig.Enabled.PowerRename;
=======

            GeneralSettings generalSettings;
            try
            {
                generalSettings = _settingsUtils.GetSettings<GeneralSettings>(string.Empty);
            }
            catch
            {
                generalSettings = new GeneralSettings();
                _settingsUtils.SaveSettings(generalSettings.ToJsonString(), string.Empty);
            }

            _powerRenameEnabled = generalSettings.Enabled.PowerRename;
>>>>>>> 0f6428ee
        }

        private bool _powerRenameEnabled = false;
        private bool _powerRenameEnabledOnContextMenu = false;
        private bool _powerRenameEnabledOnContextExtendedMenu = false;
        private bool _powerRenameRestoreFlagsOnLaunch = false;
        private int _powerRenameMaxDispListNumValue = 0;
        private bool _autoComplete = false;

        public bool IsEnabled
        {
            get
            {
                return _powerRenameEnabled;
            }

            set
            {
                if (value != _powerRenameEnabled)
                {
<<<<<<< HEAD
                        GeneralSettingsConfig.Enabled.PowerRename = value;
                        OutGoingGeneralSettings snd = new OutGoingGeneralSettings(GeneralSettingsConfig);
=======
                        GeneralSettings generalSettings = _settingsUtils.GetSettings<GeneralSettings>(string.Empty);
                        generalSettings.Enabled.PowerRename = value;
                        OutGoingGeneralSettings snd = new OutGoingGeneralSettings(generalSettings);
>>>>>>> 0f6428ee
                        SendConfigMSG(snd.ToString());

                        _powerRenameEnabled = value;
                        OnPropertyChanged("IsEnabled");
                        RaisePropertyChanged("GlobalAndMruEnabled");
                }
            }
        }

        public bool MRUEnabled
        {
            get
            {
                return _autoComplete;
            }

            set
            {
                if (value != _autoComplete)
                {
                    _autoComplete = value;
                    Settings.Properties.MRUEnabled.Value = value;
                    RaisePropertyChanged();
                    RaisePropertyChanged("GlobalAndMruEnabled");
                }
            }
        }

        public bool GlobalAndMruEnabled
        {
            get
            {
                return _autoComplete && _powerRenameEnabled;
            }
        }

        public bool EnabledOnContextMenu
        {
            get
            {
                return _powerRenameEnabledOnContextMenu;
            }

            set
            {
                if (value != _powerRenameEnabledOnContextMenu)
                {
                    _powerRenameEnabledOnContextMenu = value;
                    Settings.Properties.ShowIcon.Value = value;
                    RaisePropertyChanged();
                }
            }
        }

        public bool EnabledOnContextExtendedMenu
        {
            get
            {
                return _powerRenameEnabledOnContextExtendedMenu;
            }

            set
            {
                if (value != _powerRenameEnabledOnContextExtendedMenu)
                {
                    _powerRenameEnabledOnContextExtendedMenu = value;
                    Settings.Properties.ExtendedContextMenuOnly.Value = value;
                    RaisePropertyChanged();
                }
            }
        }

        public bool RestoreFlagsOnLaunch
        {
            get
            {
                return _powerRenameRestoreFlagsOnLaunch;
            }

            set
            {
                if (value != _powerRenameRestoreFlagsOnLaunch)
                {
                    _powerRenameRestoreFlagsOnLaunch = value;
                    Settings.Properties.PersistState.Value = value;
                    RaisePropertyChanged();
                }
            }
        }

        public int MaxDispListNum
        {
            get
            {
                return _powerRenameMaxDispListNumValue;
            }

            set
            {
                if (value != _powerRenameMaxDispListNumValue)
                {
                    _powerRenameMaxDispListNumValue = value;
                    Settings.Properties.MaxMRUSize.Value = value;
                    RaisePropertyChanged();
                }
            }
        }

        public string GetSettingsSubPath()
        {
            return _settingsConfigFileFolder + "\\" + ModuleName;
        }

        private void RaisePropertyChanged([CallerMemberName] string propertyName = null)
        {
            // Notify UI of property change
            OnPropertyChanged(propertyName);

            if (SendConfigMSG != null)
            {
                SndPowerRenameSettings snd = new SndPowerRenameSettings(Settings);
                SndModuleSettings<SndPowerRenameSettings> ipcMessage = new SndModuleSettings<SndPowerRenameSettings>(snd);
                SendConfigMSG(ipcMessage.ToJsonString());
            }
        }
    }
}<|MERGE_RESOLUTION|>--- conflicted
+++ resolved
@@ -5,21 +5,15 @@
 using System;
 using System.Runtime.CompilerServices;
 using Microsoft.PowerToys.Settings.UI.Lib.Helpers;
-<<<<<<< HEAD
 using Microsoft.PowerToys.Settings.UI.Lib.Interface;
-=======
-using Microsoft.PowerToys.Settings.UI.Lib.Utilities;
->>>>>>> 0f6428ee
 
 namespace Microsoft.PowerToys.Settings.UI.Lib.ViewModels
 {
     public class PowerRenameViewModel : Observable
     {
-<<<<<<< HEAD
         private GeneralSettings GeneralSettingsConfig { get; set; }
-=======
+
         private readonly ISettingsUtils _settingsUtils;
->>>>>>> 0f6428ee
 
         private const string ModuleName = "PowerRename";
 
@@ -29,19 +23,13 @@
 
         private Func<string, int> SendConfigMSG { get; }
 
-<<<<<<< HEAD
-        public PowerRenameViewModel(ISettingsRepository<GeneralSettings> settingsRepository, Func<string, int> ipcMSGCallBackFunc, string configFileSubfolder = "")
-        {
-            // Update Settings file folder:
-            _settingsConfigFileFolder = configFileSubfolder;
-            GeneralSettingsConfig = settingsRepository.SettingsConfig;
-=======
-        public PowerRenameViewModel(ISettingsUtils settingsUtils, Func<string, int> ipcMSGCallBackFunc, string configFileSubfolder = "")
+        public PowerRenameViewModel(ISettingsUtils settingsUtils, ISettingsRepository<GeneralSettings> settingsRepository, Func<string, int> ipcMSGCallBackFunc, string configFileSubfolder = "")
         {
             // Update Settings file folder:
             _settingsConfigFileFolder = configFileSubfolder;
             _settingsUtils = settingsUtils ?? throw new ArgumentNullException(nameof(settingsUtils));
->>>>>>> 0f6428ee
+
+            GeneralSettingsConfig = settingsRepository.SettingsConfig;
 
             try
             {
@@ -63,23 +51,7 @@
             _powerRenameRestoreFlagsOnLaunch = Settings.Properties.PersistState.Value;
             _powerRenameMaxDispListNumValue = Settings.Properties.MaxMRUSize.Value;
             _autoComplete = Settings.Properties.MRUEnabled.Value;
-<<<<<<< HEAD
             _powerRenameEnabled = GeneralSettingsConfig.Enabled.PowerRename;
-=======
-
-            GeneralSettings generalSettings;
-            try
-            {
-                generalSettings = _settingsUtils.GetSettings<GeneralSettings>(string.Empty);
-            }
-            catch
-            {
-                generalSettings = new GeneralSettings();
-                _settingsUtils.SaveSettings(generalSettings.ToJsonString(), string.Empty);
-            }
-
-            _powerRenameEnabled = generalSettings.Enabled.PowerRename;
->>>>>>> 0f6428ee
         }
 
         private bool _powerRenameEnabled = false;
@@ -100,14 +72,9 @@
             {
                 if (value != _powerRenameEnabled)
                 {
-<<<<<<< HEAD
                         GeneralSettingsConfig.Enabled.PowerRename = value;
                         OutGoingGeneralSettings snd = new OutGoingGeneralSettings(GeneralSettingsConfig);
-=======
-                        GeneralSettings generalSettings = _settingsUtils.GetSettings<GeneralSettings>(string.Empty);
-                        generalSettings.Enabled.PowerRename = value;
-                        OutGoingGeneralSettings snd = new OutGoingGeneralSettings(generalSettings);
->>>>>>> 0f6428ee
+
                         SendConfigMSG(snd.ToString());
 
                         _powerRenameEnabled = value;
