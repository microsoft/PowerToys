﻿// Copyright (c) Microsoft Corporation
// The Microsoft Corporation licenses this file to you under the MIT license.
// See the LICENSE file in the project root for more information.

using System;
using System.Text.Json;
using Microsoft.PowerToys.Settings.UI.Lib.Helpers;
<<<<<<< HEAD
using Microsoft.PowerToys.Settings.UI.Lib.Interface;
=======
using Microsoft.PowerToys.Settings.UI.Lib.Utilities;
>>>>>>> 0f6428ee

namespace Microsoft.PowerToys.Settings.UI.Lib.ViewModels
{
    public class ColorPickerViewModel : Observable
    {
<<<<<<< HEAD
        private GeneralSettings GeneralSettingsConfig { get; set; }

=======
        private readonly ISettingsUtils _settingsUtils;
>>>>>>> 0f6428ee
        private ColorPickerSettings _colorPickerSettings;

        private bool _isEnabled;

        private Func<string, int> SendConfigMSG { get; }

<<<<<<< HEAD
        public ColorPickerViewModel(ISettingsRepository<GeneralSettings> settingsRepository, Func<string, int> ipcMSGCallBackFunc)
        {
            GeneralSettingsConfig = settingsRepository.SettingsConfig;

            if (SettingsUtils.SettingsExists(ColorPickerSettings.ModuleName))
=======
        public ColorPickerViewModel(ISettingsUtils settingsUtils, Func<string, int> ipcMSGCallBackFunc)
        {
            _settingsUtils = settingsUtils ?? throw new ArgumentNullException(nameof(settingsUtils));
            if (_settingsUtils.SettingsExists(ColorPickerSettings.ModuleName))
>>>>>>> 0f6428ee
            {
                _colorPickerSettings = _settingsUtils.GetSettings<ColorPickerSettings>(ColorPickerSettings.ModuleName);
            }
            else
            {
                _colorPickerSettings = new ColorPickerSettings();
            }

<<<<<<< HEAD
            _isEnabled = GeneralSettingsConfig.Enabled.ColorPicker;
=======
            if (_settingsUtils.SettingsExists())
            {
                var generalSettings = _settingsUtils.GetSettings<GeneralSettings>();
                _isEnabled = generalSettings.Enabled.ColorPicker;
            }
>>>>>>> 0f6428ee

            // set the callback functions value to hangle outgoing IPC message.
            SendConfigMSG = ipcMSGCallBackFunc;
        }

        public bool IsEnabled
        {
            get
            {
                return _isEnabled;
            }

            set
            {
                if (_isEnabled != value)
                {
                    _isEnabled = value;
                    OnPropertyChanged(nameof(IsEnabled));

                    // grab the latest version of settings
<<<<<<< HEAD
                    GeneralSettingsConfig.Enabled.ColorPicker = value;
                    OutGoingGeneralSettings outgoing = new OutGoingGeneralSettings(GeneralSettingsConfig);
=======
                    var generalSettings = _settingsUtils.GetSettings<GeneralSettings>();
                    generalSettings.Enabled.ColorPicker = value;
                    OutGoingGeneralSettings outgoing = new OutGoingGeneralSettings(generalSettings);
>>>>>>> 0f6428ee
                    SendConfigMSG(outgoing.ToString());
                }
            }
        }

        public bool ChangeCursor
        {
            get
            {
                return _colorPickerSettings.Properties.ChangeCursor;
            }

            set
            {
                if (_colorPickerSettings.Properties.ChangeCursor != value)
                {
                    _colorPickerSettings.Properties.ChangeCursor = value;
                    OnPropertyChanged(nameof(ChangeCursor));
                    NotifySettingsChanged();
                }
            }
        }

        public HotkeySettings ActivationShortcut
        {
            get
            {
                return _colorPickerSettings.Properties.ActivationShortcut;
            }

            set
            {
                if (_colorPickerSettings.Properties.ActivationShortcut != value)
                {
                    _colorPickerSettings.Properties.ActivationShortcut = value;
                    OnPropertyChanged(nameof(ActivationShortcut));
                    NotifySettingsChanged();
                }
            }
        }

        public int CopiedColorRepresentationIndex
        {
            get
            {
                return (int)_colorPickerSettings.Properties.CopiedColorRepresentation;
            }

            set
            {
                if (_colorPickerSettings.Properties.CopiedColorRepresentation != (ColorRepresentationType)value)
                {
                    _colorPickerSettings.Properties.CopiedColorRepresentation = (ColorRepresentationType)value;
                    OnPropertyChanged(nameof(CopiedColorRepresentationIndex));
                    NotifySettingsChanged();
                }
            }
        }

        private void NotifySettingsChanged()
        {
            SendConfigMSG(
                   string.Format("{{ \"powertoys\": {{ \"{0}\": {1} }} }}", ColorPickerSettings.ModuleName, JsonSerializer.Serialize(_colorPickerSettings)));
        }
    }
}<|MERGE_RESOLUTION|>--- conflicted
+++ resolved
@@ -5,40 +5,29 @@
 using System;
 using System.Text.Json;
 using Microsoft.PowerToys.Settings.UI.Lib.Helpers;
-<<<<<<< HEAD
 using Microsoft.PowerToys.Settings.UI.Lib.Interface;
-=======
-using Microsoft.PowerToys.Settings.UI.Lib.Utilities;
->>>>>>> 0f6428ee
 
 namespace Microsoft.PowerToys.Settings.UI.Lib.ViewModels
 {
     public class ColorPickerViewModel : Observable
     {
-<<<<<<< HEAD
         private GeneralSettings GeneralSettingsConfig { get; set; }
 
-=======
         private readonly ISettingsUtils _settingsUtils;
->>>>>>> 0f6428ee
+
         private ColorPickerSettings _colorPickerSettings;
 
         private bool _isEnabled;
 
         private Func<string, int> SendConfigMSG { get; }
 
-<<<<<<< HEAD
-        public ColorPickerViewModel(ISettingsRepository<GeneralSettings> settingsRepository, Func<string, int> ipcMSGCallBackFunc)
+        public ColorPickerViewModel(ISettingsUtils settingsUtils, ISettingsRepository<GeneralSettings> settingsRepository, Func<string, int> ipcMSGCallBackFunc)
         {
+            // Obtain the general PowerToy settings configurations
             GeneralSettingsConfig = settingsRepository.SettingsConfig;
 
-            if (SettingsUtils.SettingsExists(ColorPickerSettings.ModuleName))
-=======
-        public ColorPickerViewModel(ISettingsUtils settingsUtils, Func<string, int> ipcMSGCallBackFunc)
-        {
             _settingsUtils = settingsUtils ?? throw new ArgumentNullException(nameof(settingsUtils));
             if (_settingsUtils.SettingsExists(ColorPickerSettings.ModuleName))
->>>>>>> 0f6428ee
             {
                 _colorPickerSettings = _settingsUtils.GetSettings<ColorPickerSettings>(ColorPickerSettings.ModuleName);
             }
@@ -47,15 +36,7 @@
                 _colorPickerSettings = new ColorPickerSettings();
             }
 
-<<<<<<< HEAD
             _isEnabled = GeneralSettingsConfig.Enabled.ColorPicker;
-=======
-            if (_settingsUtils.SettingsExists())
-            {
-                var generalSettings = _settingsUtils.GetSettings<GeneralSettings>();
-                _isEnabled = generalSettings.Enabled.ColorPicker;
-            }
->>>>>>> 0f6428ee
 
             // set the callback functions value to hangle outgoing IPC message.
             SendConfigMSG = ipcMSGCallBackFunc;
@@ -75,15 +56,10 @@
                     _isEnabled = value;
                     OnPropertyChanged(nameof(IsEnabled));
 
-                    // grab the latest version of settings
-<<<<<<< HEAD
+                    // Set the status of ColorPicker in the general settings
                     GeneralSettingsConfig.Enabled.ColorPicker = value;
                     OutGoingGeneralSettings outgoing = new OutGoingGeneralSettings(GeneralSettingsConfig);
-=======
-                    var generalSettings = _settingsUtils.GetSettings<GeneralSettings>();
-                    generalSettings.Enabled.ColorPicker = value;
-                    OutGoingGeneralSettings outgoing = new OutGoingGeneralSettings(generalSettings);
->>>>>>> 0f6428ee
+
                     SendConfigMSG(outgoing.ToString());
                 }
             }
