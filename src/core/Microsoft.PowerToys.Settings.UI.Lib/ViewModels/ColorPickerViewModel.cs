﻿// Copyright (c) Microsoft Corporation
// The Microsoft Corporation licenses this file to you under the MIT license.
// See the LICENSE file in the project root for more information.

using System;
using System.Text.Json;
using Microsoft.PowerToys.Settings.UI.Lib.Helpers;
using Microsoft.PowerToys.Settings.UI.Lib.Utilities;

namespace Microsoft.PowerToys.Settings.UI.Lib.ViewModels
{
    public class ColorPickerViewModel : Observable
    {
        private readonly ISettingsUtils _settingsUtils;
        private ColorPickerSettings _colorPickerSettings;
        private bool _isEnabled;

        private Func<string, int> SendConfigMSG { get; }

<<<<<<< HEAD
        private string settingsConfigFileFolder = string.Empty;

        public ColorPickerViewModel(Func<string, int> ipcMSGCallBackFunc, string configFileSubfolder = "")
        {
            settingsConfigFileFolder = configFileSubfolder;

            if (SettingsUtils.SettingsExists(ColorPickerSettings.ModuleName))
=======
        public ColorPickerViewModel(ISettingsUtils settingsUtils, Func<string, int> ipcMSGCallBackFunc)
        {
            _settingsUtils = settingsUtils ?? throw new ArgumentNullException(nameof(settingsUtils));
            if (_settingsUtils.SettingsExists(ColorPickerSettings.ModuleName))
>>>>>>> 1ef4c433
            {
                _colorPickerSettings = _settingsUtils.GetSettings<ColorPickerSettings>(ColorPickerSettings.ModuleName);
            }
            else
            {
                _colorPickerSettings = new ColorPickerSettings();
            }

            if (_settingsUtils.SettingsExists())
            {
                var generalSettings = _settingsUtils.GetSettings<GeneralSettings>();
                _isEnabled = generalSettings.Enabled.ColorPicker;
            }

            // set the callback functions value to hangle outgoing IPC message.
            SendConfigMSG = ipcMSGCallBackFunc;
        }

        public bool IsEnabled
        {
            get
            {
                return _isEnabled;
            }

            set
            {
                if (_isEnabled != value)
                {
                    _isEnabled = value;
                    OnPropertyChanged(nameof(IsEnabled));

                    // grab the latest version of settings
                    var generalSettings = _settingsUtils.GetSettings<GeneralSettings>();
                    generalSettings.Enabled.ColorPicker = value;
                    OutGoingGeneralSettings outgoing = new OutGoingGeneralSettings(generalSettings);
                    SendConfigMSG(outgoing.ToString());
                }
            }
        }

        public bool ChangeCursor
        {
            get
            {
                return _colorPickerSettings.Properties.ChangeCursor;
            }

            set
            {
                if (_colorPickerSettings.Properties.ChangeCursor != value)
                {
                    _colorPickerSettings.Properties.ChangeCursor = value;
                    OnPropertyChanged(nameof(ChangeCursor));
                    NotifySettingsChanged();
                }
            }
        }

        public HotkeySettings ActivationShortcut
        {
            get
            {
                return _colorPickerSettings.Properties.ActivationShortcut;
            }

            set
            {
                if (_colorPickerSettings.Properties.ActivationShortcut != value)
                {
                    _colorPickerSettings.Properties.ActivationShortcut = value;
                    OnPropertyChanged(nameof(ActivationShortcut));
                    NotifySettingsChanged();
                }
            }
        }

        public int CopiedColorRepresentationIndex
        {
            get
            {
                return (int)_colorPickerSettings.Properties.CopiedColorRepresentation;
            }

            set
            {
                if (_colorPickerSettings.Properties.CopiedColorRepresentation != (ColorRepresentationType)value)
                {
                    _colorPickerSettings.Properties.CopiedColorRepresentation = (ColorRepresentationType)value;
                    OnPropertyChanged(nameof(CopiedColorRepresentationIndex));
                    NotifySettingsChanged();
                }
            }
        }

        private void NotifySettingsChanged()
        {
            SendConfigMSG(
                   string.Format("{{ \"powertoys\": {{ \"{0}\": {1} }} }}", ColorPickerSettings.ModuleName, JsonSerializer.Serialize(_colorPickerSettings)));
        }
    }
}<|MERGE_RESOLUTION|>--- conflicted
+++ resolved
@@ -17,20 +17,10 @@
 
         private Func<string, int> SendConfigMSG { get; }
 
-<<<<<<< HEAD
-        private string settingsConfigFileFolder = string.Empty;
-
-        public ColorPickerViewModel(Func<string, int> ipcMSGCallBackFunc, string configFileSubfolder = "")
-        {
-            settingsConfigFileFolder = configFileSubfolder;
-
-            if (SettingsUtils.SettingsExists(ColorPickerSettings.ModuleName))
-=======
         public ColorPickerViewModel(ISettingsUtils settingsUtils, Func<string, int> ipcMSGCallBackFunc)
         {
             _settingsUtils = settingsUtils ?? throw new ArgumentNullException(nameof(settingsUtils));
             if (_settingsUtils.SettingsExists(ColorPickerSettings.ModuleName))
->>>>>>> 1ef4c433
             {
                 _colorPickerSettings = _settingsUtils.GetSettings<ColorPickerSettings>(ColorPickerSettings.ModuleName);
             }
