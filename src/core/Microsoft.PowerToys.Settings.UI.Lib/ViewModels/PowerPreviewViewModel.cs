﻿// Copyright (c) Microsoft Corporation
// The Microsoft Corporation licenses this file to you under the MIT license.
// See the LICENSE file in the project root for more information.

using System;
using System.Runtime.CompilerServices;
using Microsoft.PowerToys.Settings.UI.Lib.Helpers;
<<<<<<< HEAD
using Microsoft.PowerToys.Settings.UI.Lib.Interface;
=======
using Microsoft.PowerToys.Settings.UI.Lib.Utilities;
>>>>>>> 0f6428ee

namespace Microsoft.PowerToys.Settings.UI.Lib.ViewModels
{
    public class PowerPreviewViewModel : Observable
    {
        private readonly ISettingsUtils _settingsUtils;

        private const string ModuleName = "File Explorer";

        private PowerPreviewSettings Settings { get; set; }

        private Func<string, int> SendConfigMSG { get; }

        private string _settingsConfigFileFolder = string.Empty;

<<<<<<< HEAD
        public PowerPreviewViewModel(ISettingsRepository<PowerPreviewSettings> moduleSettingsRepository, Func<string, int> ipcMSGCallBackFunc, string configFileSubfolder = "")
=======
        public PowerPreviewViewModel(ISettingsUtils settingsUtils, Func<string, int> ipcMSGCallBackFunc, string configFileSubfolder = "")
>>>>>>> 0f6428ee
        {
            // Update Settings file folder:
            _settingsConfigFileFolder = configFileSubfolder;
            _settingsUtils = settingsUtils ?? throw new ArgumentNullException(nameof(settingsUtils));

<<<<<<< HEAD
            Settings = moduleSettingsRepository.SettingsConfig;
=======
            try
            {
                Settings = _settingsUtils.GetSettings<PowerPreviewSettings>(GetSettingsSubPath());
            }
            catch
            {
                Settings = new PowerPreviewSettings();
                _settingsUtils.SaveSettings(Settings.ToJsonString(), GetSettingsSubPath());
            }
>>>>>>> 0f6428ee

            // set the callback functions value to hangle outgoing IPC message.
            SendConfigMSG = ipcMSGCallBackFunc;

            _svgRenderIsEnabled = Settings.Properties.EnableSvgPreview;
            _svgThumbnailIsEnabled = Settings.Properties.EnableSvgThumbnail;
            _mdRenderIsEnabled = Settings.Properties.EnableMdPreview;
        }

        private bool _svgRenderIsEnabled = false;
        private bool _mdRenderIsEnabled = false;
        private bool _svgThumbnailIsEnabled = false;

        public bool SVGRenderIsEnabled
        {
            get
            {
                return _svgRenderIsEnabled;
            }

            set
            {
                if (value != _svgRenderIsEnabled)
                {
                    _svgRenderIsEnabled = value;
                    Settings.Properties.EnableSvgPreview = value;
                    RaisePropertyChanged();
                }
            }
        }

        public bool SVGThumbnailIsEnabled
        {
            get
            {
                return _svgThumbnailIsEnabled;
            }

            set
            {
                if (value != _svgThumbnailIsEnabled)
                {
                    _svgThumbnailIsEnabled = value;
                    Settings.Properties.EnableSvgThumbnail = value;
                    RaisePropertyChanged();
                }
            }
        }

        public bool MDRenderIsEnabled
        {
            get
            {
                return _mdRenderIsEnabled;
            }

            set
            {
                if (value != _mdRenderIsEnabled)
                {
                    _mdRenderIsEnabled = value;
                    Settings.Properties.EnableMdPreview = value;
                    RaisePropertyChanged();
                }
            }
        }

        public string GetSettingsSubPath()
        {
            return _settingsConfigFileFolder + "\\" + ModuleName;
        }

        private void RaisePropertyChanged([CallerMemberName] string propertyName = null)
        {
            // Notify UI of property change
            OnPropertyChanged(propertyName);

            if (SendConfigMSG != null)
            {
                SndPowerPreviewSettings snd = new SndPowerPreviewSettings(Settings);
                SndModuleSettings<SndPowerPreviewSettings> ipcMessage = new SndModuleSettings<SndPowerPreviewSettings>(snd);
                SendConfigMSG(ipcMessage.ToJsonString());
            }
        }
    }
}<|MERGE_RESOLUTION|>--- conflicted
+++ resolved
@@ -5,11 +5,7 @@
 using System;
 using System.Runtime.CompilerServices;
 using Microsoft.PowerToys.Settings.UI.Lib.Helpers;
-<<<<<<< HEAD
 using Microsoft.PowerToys.Settings.UI.Lib.Interface;
-=======
-using Microsoft.PowerToys.Settings.UI.Lib.Utilities;
->>>>>>> 0f6428ee
 
 namespace Microsoft.PowerToys.Settings.UI.Lib.ViewModels
 {
@@ -25,29 +21,15 @@
 
         private string _settingsConfigFileFolder = string.Empty;
 
-<<<<<<< HEAD
-        public PowerPreviewViewModel(ISettingsRepository<PowerPreviewSettings> moduleSettingsRepository, Func<string, int> ipcMSGCallBackFunc, string configFileSubfolder = "")
-=======
-        public PowerPreviewViewModel(ISettingsUtils settingsUtils, Func<string, int> ipcMSGCallBackFunc, string configFileSubfolder = "")
->>>>>>> 0f6428ee
+        public PowerPreviewViewModel(ISettingsUtils settingsUtils, ISettingsRepository<PowerPreviewSettings> moduleSettingsRepository, Func<string, int> ipcMSGCallBackFunc, string configFileSubfolder = "")
         {
             // Update Settings file folder:
             _settingsConfigFileFolder = configFileSubfolder;
             _settingsUtils = settingsUtils ?? throw new ArgumentNullException(nameof(settingsUtils));
 
-<<<<<<< HEAD
+            // To obtain the PowerPreview settings if it exists.
+            // If the file does not exist, to create a new one and return the default settings configurations.
             Settings = moduleSettingsRepository.SettingsConfig;
-=======
-            try
-            {
-                Settings = _settingsUtils.GetSettings<PowerPreviewSettings>(GetSettingsSubPath());
-            }
-            catch
-            {
-                Settings = new PowerPreviewSettings();
-                _settingsUtils.SaveSettings(Settings.ToJsonString(), GetSettingsSubPath());
-            }
->>>>>>> 0f6428ee
 
             // set the callback functions value to hangle outgoing IPC message.
             SendConfigMSG = ipcMSGCallBackFunc;
