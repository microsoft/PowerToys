--- conflicted
+++ resolved
@@ -5,21 +5,15 @@
 using System;
 using System.Runtime.CompilerServices;
 using Microsoft.PowerToys.Settings.UI.Lib.Helpers;
-<<<<<<< HEAD
 using Microsoft.PowerToys.Settings.UI.Lib.Interface;
-=======
-using Microsoft.PowerToys.Settings.UI.Lib.Utilities;
->>>>>>> 0f6428ee
 
 namespace Microsoft.PowerToys.Settings.UI.Lib.ViewModels
 {
     public class ShortcutGuideViewModel : Observable
     {
-<<<<<<< HEAD
         private GeneralSettings GeneralSettingsConfig { get; set; }
-=======
+
         private readonly ISettingsUtils _settingsUtils;
->>>>>>> 0f6428ee
 
         private ShortcutGuideSettings Settings { get; set; }
 
@@ -29,44 +23,18 @@
 
         private string _settingsConfigFileFolder = string.Empty;
 
-<<<<<<< HEAD
-        public ShortcutGuideViewModel(ISettingsRepository<GeneralSettings> settingsRepository, ISettingsRepository<ShortcutGuideSettings> moduleSettingsRepository, Func<string, int> ipcMSGCallBackFunc, string configFileSubfolder = "")
-=======
-        public ShortcutGuideViewModel(ISettingsUtils settingsUtils, Func<string, int> ipcMSGCallBackFunc, string configFileSubfolder = "")
->>>>>>> 0f6428ee
+        public ShortcutGuideViewModel(ISettingsUtils settingsUtils, ISettingsRepository<GeneralSettings> settingsRepository, ISettingsRepository<ShortcutGuideSettings> moduleSettingsRepository, Func<string, int> ipcMSGCallBackFunc, string configFileSubfolder = "")
         {
             // Update Settings file folder:
             _settingsConfigFileFolder = configFileSubfolder;
             _settingsUtils = settingsUtils ?? throw new ArgumentNullException(nameof(settingsUtils));
 
-<<<<<<< HEAD
+            // To obtain the general PowerToys settings.
             GeneralSettingsConfig = settingsRepository.SettingsConfig;
 
-            // To get the shortcut guide settings
+            // To obtain the shortcut guide settings, if the file exists.
+            // If not, to create a file with the default settings and to return the default configurations.
             Settings = moduleSettingsRepository.SettingsConfig;
-=======
-            try
-            {
-                Settings = _settingsUtils.GetSettings<ShortcutGuideSettings>(GetSettingsSubPath());
-            }
-            catch
-            {
-                Settings = new ShortcutGuideSettings();
-                _settingsUtils.SaveSettings(Settings.ToJsonString(), GetSettingsSubPath());
-            }
-
-            GeneralSettings generalSettings;
-
-            try
-            {
-                generalSettings = _settingsUtils.GetSettings<GeneralSettings>(string.Empty);
-            }
-            catch
-            {
-                generalSettings = new GeneralSettings();
-                _settingsUtils.SaveSettings(generalSettings.ToJsonString(), string.Empty);
-            }
->>>>>>> 0f6428ee
 
             // set the callback functions value to hangle outgoing IPC message.
             SendConfigMSG = ipcMSGCallBackFunc;
@@ -110,14 +78,11 @@
                 if (value != _isEnabled)
                 {
                     _isEnabled = value;
-<<<<<<< HEAD
+
+                    // To update the status of shortcut guide in General PowerToy settings.
                     GeneralSettingsConfig.Enabled.ShortcutGuide = value;
                     OutGoingGeneralSettings snd = new OutGoingGeneralSettings(GeneralSettingsConfig);
-=======
-                    GeneralSettings generalSettings = _settingsUtils.GetSettings<GeneralSettings>(string.Empty);
-                    generalSettings.Enabled.ShortcutGuide = value;
-                    OutGoingGeneralSettings snd = new OutGoingGeneralSettings(generalSettings);
->>>>>>> 0f6428ee
+
                     SendConfigMSG(snd.ToString());
                     OnPropertyChanged("IsEnabled");
                 }
