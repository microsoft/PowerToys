﻿// Copyright (c) Microsoft Corporation
// The Microsoft Corporation licenses this file to you under the MIT license.
// See the LICENSE file in the project root for more information.

using System;
using System.IO;
using System.Text.Json;
using Microsoft.PowerToys.Settings.UI.Lib;
using Microsoft.PowerToys.Settings.UI.Lib.ViewModels;
using Microsoft.PowerToys.Settings.UI.UnitTests.Mocks;
using Microsoft.VisualStudio.TestTools.UnitTesting;
using Moq;

namespace ViewModelTests
{
    [TestClass]
    public class PowerRename
    {
<<<<<<< HEAD
        // This should not be changed. 
        // Changing it will cause user's to lose their local settings configs.
        public const string ModuleName = "PowerRename";

        public const string generalSettings_file_name = "Test\\PowerRename";

        /// <summary>
        /// Test if the original settings files were modified.
        /// </summary>
        [TestMethod]
        public void OriginalFilesModificationTest()
        {

            var mockIOProvider = IIOProviderMocks.GetMockIOProviderForSaveLoadExists();
            var mockSettingsUtils = new SettingsUtils(mockIOProvider.Object);
            // Load Originl Settings Config File
            PowerRenameLocalProperties originalSettings = mockSettingsUtils.GetSettings<PowerRenameLocalProperties>(ModuleName);
            GeneralSettings originalGeneralSettings = mockSettingsUtils.GetSettings<GeneralSettings>();

            // Initialise View Model with test Config files
            Func<string, int> SendMockIPCConfigMSG = msg => { return 0; };
            PowerRenameViewModel viewModel = new PowerRenameViewModel(mockSettingsUtils, SendMockIPCConfigMSG);

            // Verifiy that the old settings persisted
            Assert.AreEqual(originalGeneralSettings.Enabled.PowerRename, viewModel.IsEnabled);
            Assert.AreEqual(originalSettings.ExtendedContextMenuOnly, viewModel.EnabledOnContextExtendedMenu);
            Assert.AreEqual(originalSettings.MRUEnabled, viewModel.MRUEnabled);
            Assert.AreEqual(originalSettings.ShowIcon, viewModel.EnabledOnContextMenu);
=======
        public const string ModuleName = PowerRenameSettings.ModuleName;
        public const string generalSettings_file_name = "Test\\PowerRename";

        private Mock<ISettingsUtils> mockGeneralSettingsUtils;

        private Mock<ISettingsUtils> mockPowerRenamePropertiesUtils;

        [TestInitialize]
        public void SetUp_StubSettingUtils()
        {
            mockGeneralSettingsUtils = ISettingsUtilsMocks.GetStubSettingsUtils<GeneralSettings>();
            mockPowerRenamePropertiesUtils = ISettingsUtilsMocks.GetStubSettingsUtils<PowerRenameLocalProperties>();
>>>>>>> dafc1e0c
        }

        [TestMethod]
        public void IsEnabled_ShouldEnableModule_WhenSuccessful()
        {
            // Assert
            Func<string, int> SendMockIPCConfigMSG = msg =>
            {
                OutGoingGeneralSettings snd = JsonSerializer.Deserialize<OutGoingGeneralSettings>(msg);
                Assert.IsTrue(snd.GeneralSettings.Enabled.PowerRename);
                return 0;
            };

            // arrange
            PowerRenameViewModel viewModel = new PowerRenameViewModel(mockPowerRenamePropertiesUtils.Object, SettingsRepository<GeneralSettings>.GetInstance(mockGeneralSettingsUtils.Object), SendMockIPCConfigMSG, generalSettings_file_name);

            // act
            viewModel.IsEnabled = true;
        }

        [TestMethod]
        public void MRUEnabled_ShouldSetValue2True_WhenSuccessful()
        {
            // Assert
            Func<string, int> SendMockIPCConfigMSG = msg =>
            {
                PowerRenameSettingsIPCMessage snd = JsonSerializer.Deserialize<PowerRenameSettingsIPCMessage>(msg);
                Assert.IsTrue(snd.Powertoys.PowerRename.Properties.MRUEnabled.Value);
                return 0;
            };

            // arrange
            PowerRenameViewModel viewModel = new PowerRenameViewModel(mockPowerRenamePropertiesUtils.Object, SettingsRepository<GeneralSettings>.GetInstance(mockGeneralSettingsUtils.Object), SendMockIPCConfigMSG, generalSettings_file_name);

            // act
            viewModel.MRUEnabled = true;
        }

        [TestMethod]
        public void WhenIsEnabledIsOffAndMRUEnabledIsOffGlobalAndMruShouldBeOff()
        {
            Func<string, int> SendMockIPCConfigMSG = msg => { return 0; };
            PowerRenameViewModel viewModel = new PowerRenameViewModel(mockPowerRenamePropertiesUtils.Object, SettingsRepository<GeneralSettings>.GetInstance(mockGeneralSettingsUtils.Object), SendMockIPCConfigMSG, generalSettings_file_name);

            viewModel.IsEnabled = false;
            viewModel.MRUEnabled = false;

            Assert.IsFalse(viewModel.GlobalAndMruEnabled);
        }

        [TestMethod]
        public void WhenIsEnabledIsOffAndMRUEnabledIsOnGlobalAndMruShouldBeOff()
        {
            Func<string, int> SendMockIPCConfigMSG = msg => { return 0; };
            PowerRenameViewModel viewModel = new PowerRenameViewModel(mockPowerRenamePropertiesUtils.Object, SettingsRepository<GeneralSettings>.GetInstance(mockGeneralSettingsUtils.Object), SendMockIPCConfigMSG, generalSettings_file_name);

            viewModel.IsEnabled = false;
            viewModel.MRUEnabled = true;

            Assert.IsFalse(viewModel.GlobalAndMruEnabled);
        }

        [TestMethod]
        public void WhenIsEnabledIsOnAndMRUEnabledIsOffGlobalAndMruShouldBeOff()
        {
            Func<string, int> SendMockIPCConfigMSG = msg => { return 0; };
            PowerRenameViewModel viewModel = new PowerRenameViewModel(mockPowerRenamePropertiesUtils.Object, SettingsRepository<GeneralSettings>.GetInstance(mockGeneralSettingsUtils.Object), SendMockIPCConfigMSG, generalSettings_file_name);

            viewModel.IsEnabled = true;
            viewModel.MRUEnabled = false;

            Assert.IsFalse(viewModel.GlobalAndMruEnabled);
        }

        [TestMethod]
        public void WhenIsEnabledIsOnAndMRUEnabledIsOnGlobalAndMruShouldBeOn()
        {
            Func<string, int> SendMockIPCConfigMSG = msg => { return 0; };
            PowerRenameViewModel viewModel = new PowerRenameViewModel(mockPowerRenamePropertiesUtils.Object, SettingsRepository<GeneralSettings>.GetInstance(mockGeneralSettingsUtils.Object), SendMockIPCConfigMSG, generalSettings_file_name);

            viewModel.IsEnabled = true;
            viewModel.MRUEnabled = true;

            Assert.IsTrue(viewModel.GlobalAndMruEnabled);
        }

        [TestMethod]
        public void EnabledOnContextMenu_ShouldSetValue2True_WhenSuccessful()
        {
            // Assert
            Func<string, int> SendMockIPCConfigMSG = msg =>
            {
                PowerRenameSettingsIPCMessage snd = JsonSerializer.Deserialize<PowerRenameSettingsIPCMessage>(msg);
                Assert.IsTrue(snd.Powertoys.PowerRename.Properties.ShowIcon.Value);
                return 0;
            };

            // arrange
            PowerRenameViewModel viewModel = new PowerRenameViewModel(mockPowerRenamePropertiesUtils.Object, SettingsRepository<GeneralSettings>.GetInstance(mockGeneralSettingsUtils.Object), SendMockIPCConfigMSG, generalSettings_file_name);

            // act
            viewModel.EnabledOnContextMenu = true;
        }

        [TestMethod]
        public void EnabledOnContextExtendedMenu_ShouldSetValue2True_WhenSuccessful()
        {
            // Assert
            Func<string, int> SendMockIPCConfigMSG = msg =>
            {
                PowerRenameSettingsIPCMessage snd = JsonSerializer.Deserialize<PowerRenameSettingsIPCMessage>(msg);
                Assert.IsTrue(snd.Powertoys.PowerRename.Properties.ShowIcon.Value);
                return 0;
            };

            // arrange
            PowerRenameViewModel viewModel = new PowerRenameViewModel(mockPowerRenamePropertiesUtils.Object, SettingsRepository<GeneralSettings>.GetInstance(mockGeneralSettingsUtils.Object), SendMockIPCConfigMSG, generalSettings_file_name);

            // act
            viewModel.EnabledOnContextMenu = true;
        }

        [TestMethod]
        public void RestoreFlagsOnLaunch_ShouldSetValue2True_WhenSuccessful()
        {
            // Assert
            Func<string, int> SendMockIPCConfigMSG = msg =>
            {
                PowerRenameSettingsIPCMessage snd = JsonSerializer.Deserialize<PowerRenameSettingsIPCMessage>(msg);
                Assert.IsTrue(snd.Powertoys.PowerRename.Properties.PersistState.Value);
                return 0;
            };

            // arrange
            PowerRenameViewModel viewModel = new PowerRenameViewModel(mockPowerRenamePropertiesUtils.Object, SettingsRepository<GeneralSettings>.GetInstance(mockGeneralSettingsUtils.Object), SendMockIPCConfigMSG, generalSettings_file_name);

            // act
            viewModel.RestoreFlagsOnLaunch = true;
        }

        [TestMethod]
        public void MaxDispListNum_ShouldSetMaxSuggListTo20_WhenSuccessful()
        {
            // Assert
            Func<string, int> SendMockIPCConfigMSG = msg =>
            {
                PowerRenameSettingsIPCMessage snd = JsonSerializer.Deserialize<PowerRenameSettingsIPCMessage>(msg);
                Assert.AreEqual(20, snd.Powertoys.PowerRename.Properties.MaxMRUSize.Value);
                return 0;
            };

            // arrange
            PowerRenameViewModel viewModel = new PowerRenameViewModel(mockPowerRenamePropertiesUtils.Object, SettingsRepository<GeneralSettings>.GetInstance(mockGeneralSettingsUtils.Object), SendMockIPCConfigMSG, generalSettings_file_name);

            // act
            viewModel.MaxDispListNum = 20;
        }
    }
}<|MERGE_RESOLUTION|>--- conflicted
+++ resolved
@@ -16,12 +16,22 @@
     [TestClass]
     public class PowerRename
     {
-<<<<<<< HEAD
         // This should not be changed. 
         // Changing it will cause user's to lose their local settings configs.
-        public const string ModuleName = "PowerRename";
+        public const string ModuleName = PowerRenameSettings.ModuleName;
 
         public const string generalSettings_file_name = "Test\\PowerRename";
+
+        private Mock<ISettingsUtils> mockGeneralSettingsUtils;
+
+        private Mock<ISettingsUtils> mockPowerRenamePropertiesUtils;
+
+        [TestInitialize]
+        public void SetUp_StubSettingUtils()
+        {
+            mockGeneralSettingsUtils = ISettingsUtilsMocks.GetStubSettingsUtils<GeneralSettings>();
+            mockPowerRenamePropertiesUtils = ISettingsUtilsMocks.GetStubSettingsUtils<PowerRenameLocalProperties>();
+        }
 
         /// <summary>
         /// Test if the original settings files were modified.
@@ -38,27 +48,13 @@
 
             // Initialise View Model with test Config files
             Func<string, int> SendMockIPCConfigMSG = msg => { return 0; };
-            PowerRenameViewModel viewModel = new PowerRenameViewModel(mockSettingsUtils, SendMockIPCConfigMSG);
+            PowerRenameViewModel viewModel = new PowerRenameViewModel(mockSettingsUtils, SettingsRepository<GeneralSettings>.GetInstance(mockSettingsUtils), SendMockIPCConfigMSG);
 
             // Verifiy that the old settings persisted
             Assert.AreEqual(originalGeneralSettings.Enabled.PowerRename, viewModel.IsEnabled);
             Assert.AreEqual(originalSettings.ExtendedContextMenuOnly, viewModel.EnabledOnContextExtendedMenu);
             Assert.AreEqual(originalSettings.MRUEnabled, viewModel.MRUEnabled);
             Assert.AreEqual(originalSettings.ShowIcon, viewModel.EnabledOnContextMenu);
-=======
-        public const string ModuleName = PowerRenameSettings.ModuleName;
-        public const string generalSettings_file_name = "Test\\PowerRename";
-
-        private Mock<ISettingsUtils> mockGeneralSettingsUtils;
-
-        private Mock<ISettingsUtils> mockPowerRenamePropertiesUtils;
-
-        [TestInitialize]
-        public void SetUp_StubSettingUtils()
-        {
-            mockGeneralSettingsUtils = ISettingsUtilsMocks.GetStubSettingsUtils<GeneralSettings>();
-            mockPowerRenamePropertiesUtils = ISettingsUtilsMocks.GetStubSettingsUtils<PowerRenameLocalProperties>();
->>>>>>> dafc1e0c
         }
 
         [TestMethod]
