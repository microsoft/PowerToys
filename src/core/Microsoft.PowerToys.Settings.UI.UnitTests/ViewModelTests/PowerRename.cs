﻿// Copyright (c) Microsoft Corporation
// The Microsoft Corporation licenses this file to you under the MIT license.
// See the LICENSE file in the project root for more information.

using System;
using System.IO;
using System.Text.Json;
using Microsoft.PowerToys.Settings.UI.Lib;
using Microsoft.PowerToys.Settings.UI.Lib.ViewModels;
using Microsoft.PowerToys.Settings.UI.UnitTests.Mocks;
using Microsoft.VisualStudio.TestTools.UnitTesting;
using Moq;

namespace ViewModelTests
{
    [TestClass]
    public class PowerRename
    {
        // This should not be changed. 
        // Changing it will cause user's to lose their local settings configs.
        public const string ModuleName = "PowerRename";

        public const string generalSettings_file_name = "Test\\PowerRename";
<<<<<<< HEAD
        
        [TestInitialize]
        public void Setup()
        {
            // initialize creation of test settings file.
            GeneralSettings generalSettings = new GeneralSettings();
            PowerRenameSettings powerRename = new PowerRenameSettings();

            SettingsUtils.SaveSettings(generalSettings.ToJsonString(), "Test");
            SettingsUtils.SaveSettings(powerRename.ToJsonString(), generalSettings_file_name, "power-rename-settings.json");
        }

        [TestCleanup]
        public void CleanUp()
        {
            // delete folder created.
            if (SettingsUtils.SettingsFolderExists(generalSettings_file_name))
            {
                DeleteFolder(generalSettings_file_name);
            }
        }
=======
>>>>>>> 1ef4c433

        /// <summary>
        /// Test if the original settings files were modified.
        /// </summary>
        [TestMethod]
        public void OriginalFilesModificationTest()
        {
            SettingsUtils.IsTestMode = true;

            // Load Originl Settings Config File
            PowerRenameLocalProperties originalSettings = SettingsUtils.GetSettings<PowerRenameLocalProperties>(ModuleName, "power-rename-settings.json");
            GeneralSettings originalGeneralSettings = SettingsUtils.GetSettings<GeneralSettings>();

            // Initialise View Model with test Config files
            Func<string, int> SendMockIPCConfigMSG = msg => { return 0; };
            PowerRenameViewModel viewModel = new PowerRenameViewModel(SendMockIPCConfigMSG);

            // Verifiy that the old settings persisted
            Assert.AreEqual(originalGeneralSettings.Enabled.PowerRename, viewModel.IsEnabled);
            Assert.AreEqual(originalSettings.ExtendedContextMenuOnly, viewModel.EnabledOnContextExtendedMenu);
            Assert.AreEqual(originalSettings.MRUEnabled, viewModel.MRUEnabled);
            Assert.AreEqual(originalSettings.ShowIcon, viewModel.EnabledOnContextMenu);
        }

        [TestMethod]
        public void IsEnabled_ShouldEnableModule_WhenSuccessful()
        {
            // Assert
            Func<string, int> SendMockIPCConfigMSG = msg =>
            {
                OutGoingGeneralSettings snd = JsonSerializer.Deserialize<OutGoingGeneralSettings>(msg);
                Assert.IsTrue(snd.GeneralSettings.Enabled.PowerRename);
                return 0;
            };

            // arrange
            PowerRenameViewModel viewModel = new PowerRenameViewModel(ISettingsUtilsMocks.GetStubSettingsUtils().Object, SendMockIPCConfigMSG, generalSettings_file_name);

            // act
            viewModel.IsEnabled = true;
        }

        [TestMethod]
        public void MRUEnabled_ShouldSetValue2True_WhenSuccessful()
        {
            // Assert
            Func<string, int> SendMockIPCConfigMSG = msg =>
            {
                PowerRenameSettingsIPCMessage snd = JsonSerializer.Deserialize<PowerRenameSettingsIPCMessage>(msg);
                Assert.IsTrue(snd.Powertoys.PowerRename.Properties.MRUEnabled.Value);
                return 0;
            };

            // arrange
            PowerRenameViewModel viewModel = new PowerRenameViewModel(ISettingsUtilsMocks.GetStubSettingsUtils().Object, SendMockIPCConfigMSG, generalSettings_file_name);

            // act
            viewModel.MRUEnabled = true;
        }

        [TestMethod]
        public void WhenIsEnabledIsOffAndMRUEnabledIsOffGlobalAndMruShouldBeOff()
        {
            Func<string, int> SendMockIPCConfigMSG = msg => { return 0; };
            PowerRenameViewModel viewModel = new PowerRenameViewModel(ISettingsUtilsMocks.GetStubSettingsUtils().Object, SendMockIPCConfigMSG, generalSettings_file_name);

            viewModel.IsEnabled = false;
            viewModel.MRUEnabled = false;

            Assert.IsFalse(viewModel.GlobalAndMruEnabled);
        }

        [TestMethod]
        public void WhenIsEnabledIsOffAndMRUEnabledIsOnGlobalAndMruShouldBeOff()
        {
            Func<string, int> SendMockIPCConfigMSG = msg => { return 0; };
            PowerRenameViewModel viewModel = new PowerRenameViewModel(ISettingsUtilsMocks.GetStubSettingsUtils().Object, SendMockIPCConfigMSG, generalSettings_file_name);

            viewModel.IsEnabled = false;
            viewModel.MRUEnabled = true;

            Assert.IsFalse(viewModel.GlobalAndMruEnabled);
        }

        [TestMethod]
        public void WhenIsEnabledIsOnAndMRUEnabledIsOffGlobalAndMruShouldBeOff()
        {
            Func<string, int> SendMockIPCConfigMSG = msg => { return 0; };
            PowerRenameViewModel viewModel = new PowerRenameViewModel(ISettingsUtilsMocks.GetStubSettingsUtils().Object, SendMockIPCConfigMSG, generalSettings_file_name);

            viewModel.IsEnabled = true;
            viewModel.MRUEnabled = false;

            Assert.IsFalse(viewModel.GlobalAndMruEnabled);
        }

        [TestMethod]
        public void WhenIsEnabledIsOnAndMRUEnabledIsOnGlobalAndMruShouldBeOn()
        {
            Func<string, int> SendMockIPCConfigMSG = msg => { return 0; };
            PowerRenameViewModel viewModel = new PowerRenameViewModel(ISettingsUtilsMocks.GetStubSettingsUtils().Object, SendMockIPCConfigMSG, generalSettings_file_name);

            viewModel.IsEnabled = true;
            viewModel.MRUEnabled = true;

            Assert.IsTrue(viewModel.GlobalAndMruEnabled);
        }

        [TestMethod]
        public void EnabledOnContextMenu_ShouldSetValue2True_WhenSuccessful()
        {
            // Assert
            Func<string, int> SendMockIPCConfigMSG = msg =>
            {
                PowerRenameSettingsIPCMessage snd = JsonSerializer.Deserialize<PowerRenameSettingsIPCMessage>(msg);
                Assert.IsTrue(snd.Powertoys.PowerRename.Properties.ShowIcon.Value);
                return 0;
            };

            // arrange
            PowerRenameViewModel viewModel = new PowerRenameViewModel(ISettingsUtilsMocks.GetStubSettingsUtils().Object, SendMockIPCConfigMSG, generalSettings_file_name);

            // act
            viewModel.EnabledOnContextMenu = true;
        }

        [TestMethod]
        public void EnabledOnContextExtendedMenu_ShouldSetValue2True_WhenSuccessful()
        {
            // Assert
            Func<string, int> SendMockIPCConfigMSG = msg =>
            {
                PowerRenameSettingsIPCMessage snd = JsonSerializer.Deserialize<PowerRenameSettingsIPCMessage>(msg);
                Assert.IsTrue(snd.Powertoys.PowerRename.Properties.ShowIcon.Value);
                return 0;
            };

            // arrange
            PowerRenameViewModel viewModel = new PowerRenameViewModel(ISettingsUtilsMocks.GetStubSettingsUtils().Object, SendMockIPCConfigMSG, generalSettings_file_name);

            // act
            viewModel.EnabledOnContextMenu = true;
        }

        [TestMethod]
        public void RestoreFlagsOnLaunch_ShouldSetValue2True_WhenSuccessful()
        {
            // Assert
            Func<string, int> SendMockIPCConfigMSG = msg =>
            {
                PowerRenameSettingsIPCMessage snd = JsonSerializer.Deserialize<PowerRenameSettingsIPCMessage>(msg);
                Assert.IsTrue(snd.Powertoys.PowerRename.Properties.PersistState.Value);
                return 0;
            };

            // arrange
            PowerRenameViewModel viewModel = new PowerRenameViewModel(ISettingsUtilsMocks.GetStubSettingsUtils().Object, SendMockIPCConfigMSG, generalSettings_file_name);

            // act
            viewModel.RestoreFlagsOnLaunch = true;
        }

        [TestMethod]
        public void MaxDispListNum_ShouldSetMaxSuggListTo20_WhenSuccessful()
        {
            // Assert
            Func<string, int> SendMockIPCConfigMSG = msg =>
            {
                PowerRenameSettingsIPCMessage snd = JsonSerializer.Deserialize<PowerRenameSettingsIPCMessage>(msg);
                Assert.AreEqual(20, snd.Powertoys.PowerRename.Properties.MaxMRUSize.Value);
                return 0;
            };

            // arrange
            PowerRenameViewModel viewModel = new PowerRenameViewModel(ISettingsUtilsMocks.GetStubSettingsUtils().Object, SendMockIPCConfigMSG, generalSettings_file_name);

            // act
            viewModel.MaxDispListNum = 20;
        }
    }
}<|MERGE_RESOLUTION|>--- conflicted
+++ resolved
@@ -21,30 +21,6 @@
         public const string ModuleName = "PowerRename";
 
         public const string generalSettings_file_name = "Test\\PowerRename";
-<<<<<<< HEAD
-        
-        [TestInitialize]
-        public void Setup()
-        {
-            // initialize creation of test settings file.
-            GeneralSettings generalSettings = new GeneralSettings();
-            PowerRenameSettings powerRename = new PowerRenameSettings();
-
-            SettingsUtils.SaveSettings(generalSettings.ToJsonString(), "Test");
-            SettingsUtils.SaveSettings(powerRename.ToJsonString(), generalSettings_file_name, "power-rename-settings.json");
-        }
-
-        [TestCleanup]
-        public void CleanUp()
-        {
-            // delete folder created.
-            if (SettingsUtils.SettingsFolderExists(generalSettings_file_name))
-            {
-                DeleteFolder(generalSettings_file_name);
-            }
-        }
-=======
->>>>>>> 1ef4c433
 
         /// <summary>
         /// Test if the original settings files were modified.
@@ -52,15 +28,16 @@
         [TestMethod]
         public void OriginalFilesModificationTest()
         {
-            SettingsUtils.IsTestMode = true;
-
+
+            var mockIOProvider = IIOProviderMocks.GetMockIOProviderForSaveLoadExists();
+            var mockSettingsUtils = new SettingsUtils(mockIOProvider.Object);
             // Load Originl Settings Config File
-            PowerRenameLocalProperties originalSettings = SettingsUtils.GetSettings<PowerRenameLocalProperties>(ModuleName, "power-rename-settings.json");
-            GeneralSettings originalGeneralSettings = SettingsUtils.GetSettings<GeneralSettings>();
+            PowerRenameLocalProperties originalSettings = mockSettingsUtils.GetSettings<PowerRenameLocalProperties>(ModuleName);
+            GeneralSettings originalGeneralSettings = mockSettingsUtils.GetSettings<GeneralSettings>();
 
             // Initialise View Model with test Config files
             Func<string, int> SendMockIPCConfigMSG = msg => { return 0; };
-            PowerRenameViewModel viewModel = new PowerRenameViewModel(SendMockIPCConfigMSG);
+            PowerRenameViewModel viewModel = new PowerRenameViewModel(mockSettingsUtils, SendMockIPCConfigMSG);
 
             // Verifiy that the old settings persisted
             Assert.AreEqual(originalGeneralSettings.Enabled.PowerRename, viewModel.IsEnabled);
