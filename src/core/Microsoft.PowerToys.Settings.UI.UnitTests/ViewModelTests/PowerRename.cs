﻿// Copyright (c) Microsoft Corporation
// The Microsoft Corporation licenses this file to you under the MIT license.
// See the LICENSE file in the project root for more information.

using System;
using System.IO;
using System.Text.Json;
using Microsoft.PowerToys.Settings.UI.Lib;
using Microsoft.PowerToys.Settings.UI.Lib.ViewModels;
using Microsoft.PowerToys.Settings.UI.UnitTests.BackwardsCompatibility;
using Microsoft.PowerToys.Settings.UI.UnitTests.Mocks;
using Microsoft.VisualStudio.TestTools.UnitTesting;
using Moq;

namespace ViewModelTests
{
    [TestClass]
    public class PowerRename
    {
<<<<<<< HEAD
        public const string generalSettings_file_name = "Test\\PowerRename";
=======
        public const string ModuleName = PowerRenameSettings.ModuleName;
        public const string generalSettingsFileName = "Test\\PowerRename";
>>>>>>> b031ffd4

        private Mock<ISettingsUtils> mockGeneralSettingsUtils;

        private Mock<ISettingsUtils> mockPowerRenamePropertiesUtils;

        [TestInitialize]
        public void SetUpStubSettingUtils()
        {
            mockGeneralSettingsUtils = ISettingsUtilsMocks.GetStubSettingsUtils<GeneralSettings>();
            mockPowerRenamePropertiesUtils = ISettingsUtilsMocks.GetStubSettingsUtils<PowerRenameLocalProperties>();
        }

        /// <summary>
        /// Test if the original settings files were modified.
        /// </summary>
        [TestMethod]
        [DataRow("v0.18.2", "power-rename-settings.json")]
        [DataRow("v0.19.2", "power-rename-settings.json")]
        [DataRow("v0.20.1", "power-rename-settings.json")]
        [DataRow("v0.22.0", "power-rename-settings.json")]
        public void OriginalFilesModificationTest(string version, string fileName)
        {
            var mockIOProvider = BackCompatTestProperties.GetModuleIOProvider(version, PowerRenameSettings.ModuleName, fileName);
            var mockSettingsUtils = new SettingsUtils(mockIOProvider.Object);
            PowerRenameLocalProperties originalSettings = mockSettingsUtils.GetSettings<PowerRenameLocalProperties>(PowerRenameSettings.ModuleName);

            var mockGeneralIOProvider = BackCompatTestProperties.GetGeneralSettingsIOProvider(version);
            var mockGeneralSettingsUtils = new SettingsUtils(mockGeneralIOProvider.Object);
            GeneralSettings originalGeneralSettings = mockGeneralSettingsUtils.GetSettings<GeneralSettings>();
            var generalSettingsRepository = new BackCompatTestProperties.MockSettingsRepository<GeneralSettings>(mockGeneralSettingsUtils);

            // Initialise View Model with test Config files
            Func<string, int> SendMockIPCConfigMSG = msg => { return 0; };
            PowerRenameViewModel viewModel = new PowerRenameViewModel(mockSettingsUtils, generalSettingsRepository, SendMockIPCConfigMSG);

            // Verifiy that the old settings persisted
            Assert.AreEqual(originalGeneralSettings.Enabled.PowerRename, viewModel.IsEnabled);
            Assert.AreEqual(originalSettings.ExtendedContextMenuOnly, viewModel.EnabledOnContextExtendedMenu);
            Assert.AreEqual(originalSettings.MRUEnabled, viewModel.MRUEnabled);
            Assert.AreEqual(originalSettings.ShowIcon, viewModel.EnabledOnContextMenu);

            //Verify that the stub file was used
            var expectedCallCount = 2;  //once via the view model, and once by the test (GetSettings<T>)
            BackCompatTestProperties.VerifyModuleIOProviderWasRead(mockIOProvider, PowerRenameSettings.ModuleName, expectedCallCount);
            BackCompatTestProperties.VerifyGeneralSettingsIOProviderWasRead(mockGeneralIOProvider, expectedCallCount);
        }

        [TestMethod]
        public void IsEnabledShouldEnableModuleWhenSuccessful()
        {
            // Assert
            Func<string, int> SendMockIPCConfigMSG = msg =>
            {
                OutGoingGeneralSettings snd = JsonSerializer.Deserialize<OutGoingGeneralSettings>(msg);
                Assert.IsTrue(snd.GeneralSettings.Enabled.PowerRename);
                return 0;
            };

            // arrange
            PowerRenameViewModel viewModel = new PowerRenameViewModel(mockPowerRenamePropertiesUtils.Object, SettingsRepository<GeneralSettings>.GetInstance(mockGeneralSettingsUtils.Object), SendMockIPCConfigMSG, generalSettingsFileName);

            // act
            viewModel.IsEnabled = true;
        }

        [TestMethod]
        public void MRUEnabledShouldSetValue2TrueWhenSuccessful()
        {
            // Assert
            Func<string, int> SendMockIPCConfigMSG = msg =>
            {
                PowerRenameSettingsIPCMessage snd = JsonSerializer.Deserialize<PowerRenameSettingsIPCMessage>(msg);
                Assert.IsTrue(snd.Powertoys.PowerRename.Properties.MRUEnabled.Value);
                return 0;
            };

            // arrange
            PowerRenameViewModel viewModel = new PowerRenameViewModel(mockPowerRenamePropertiesUtils.Object, SettingsRepository<GeneralSettings>.GetInstance(mockGeneralSettingsUtils.Object), SendMockIPCConfigMSG, generalSettingsFileName);

            // act
            viewModel.MRUEnabled = true;
        }

        [TestMethod]
        public void WhenIsEnabledIsOffAndMRUEnabledIsOffGlobalAndMruShouldBeOff()
        {
            Func<string, int> SendMockIPCConfigMSG = msg => { return 0; };
            PowerRenameViewModel viewModel = new PowerRenameViewModel(mockPowerRenamePropertiesUtils.Object, SettingsRepository<GeneralSettings>.GetInstance(mockGeneralSettingsUtils.Object), SendMockIPCConfigMSG, generalSettingsFileName);

            viewModel.IsEnabled = false;
            viewModel.MRUEnabled = false;

            Assert.IsFalse(viewModel.GlobalAndMruEnabled);
        }

        [TestMethod]
        public void WhenIsEnabledIsOffAndMRUEnabledIsOnGlobalAndMruShouldBeOff()
        {
            Func<string, int> SendMockIPCConfigMSG = msg => { return 0; };
            PowerRenameViewModel viewModel = new PowerRenameViewModel(mockPowerRenamePropertiesUtils.Object, SettingsRepository<GeneralSettings>.GetInstance(mockGeneralSettingsUtils.Object), SendMockIPCConfigMSG, generalSettingsFileName);

            viewModel.IsEnabled = false;
            viewModel.MRUEnabled = true;

            Assert.IsFalse(viewModel.GlobalAndMruEnabled);
        }

        [TestMethod]
        public void WhenIsEnabledIsOnAndMRUEnabledIsOffGlobalAndMruShouldBeOff()
        {
            Func<string, int> SendMockIPCConfigMSG = msg => { return 0; };
            PowerRenameViewModel viewModel = new PowerRenameViewModel(mockPowerRenamePropertiesUtils.Object, SettingsRepository<GeneralSettings>.GetInstance(mockGeneralSettingsUtils.Object), SendMockIPCConfigMSG, generalSettingsFileName);

            viewModel.IsEnabled = true;
            viewModel.MRUEnabled = false;

            Assert.IsFalse(viewModel.GlobalAndMruEnabled);
        }

        [TestMethod]
        public void WhenIsEnabledIsOnAndMRUEnabledIsOnGlobalAndMruShouldBeOn()
        {
            Func<string, int> SendMockIPCConfigMSG = msg => { return 0; };
            PowerRenameViewModel viewModel = new PowerRenameViewModel(mockPowerRenamePropertiesUtils.Object, SettingsRepository<GeneralSettings>.GetInstance(mockGeneralSettingsUtils.Object), SendMockIPCConfigMSG, generalSettingsFileName);

            viewModel.IsEnabled = true;
            viewModel.MRUEnabled = true;

            Assert.IsTrue(viewModel.GlobalAndMruEnabled);
        }

        [TestMethod]
        public void EnabledOnContextMenuShouldSetValue2TrueWhenSuccessful()
        {
            // Assert
            Func<string, int> SendMockIPCConfigMSG = msg =>
            {
                PowerRenameSettingsIPCMessage snd = JsonSerializer.Deserialize<PowerRenameSettingsIPCMessage>(msg);
                Assert.IsTrue(snd.Powertoys.PowerRename.Properties.ShowIcon.Value);
                return 0;
            };

            // arrange
            PowerRenameViewModel viewModel = new PowerRenameViewModel(mockPowerRenamePropertiesUtils.Object, SettingsRepository<GeneralSettings>.GetInstance(mockGeneralSettingsUtils.Object), SendMockIPCConfigMSG, generalSettingsFileName);

            // act
            viewModel.EnabledOnContextMenu = true;
        }

        [TestMethod]
        public void EnabledOnContextExtendedMenuShouldSetValue2TrueWhenSuccessful()
        {
            // Assert
            Func<string, int> SendMockIPCConfigMSG = msg =>
            {
                PowerRenameSettingsIPCMessage snd = JsonSerializer.Deserialize<PowerRenameSettingsIPCMessage>(msg);
                Assert.IsTrue(snd.Powertoys.PowerRename.Properties.ShowIcon.Value);
                return 0;
            };

            // arrange
            PowerRenameViewModel viewModel = new PowerRenameViewModel(mockPowerRenamePropertiesUtils.Object, SettingsRepository<GeneralSettings>.GetInstance(mockGeneralSettingsUtils.Object), SendMockIPCConfigMSG, generalSettingsFileName);

            // act
            viewModel.EnabledOnContextMenu = true;
        }

        [TestMethod]
        public void RestoreFlagsOnLaunchShouldSetValue2TrueWhenSuccessful()
        {
            // Assert
            Func<string, int> SendMockIPCConfigMSG = msg =>
            {
                PowerRenameSettingsIPCMessage snd = JsonSerializer.Deserialize<PowerRenameSettingsIPCMessage>(msg);
                Assert.IsTrue(snd.Powertoys.PowerRename.Properties.PersistState.Value);
                return 0;
            };

            // arrange
            PowerRenameViewModel viewModel = new PowerRenameViewModel(mockPowerRenamePropertiesUtils.Object, SettingsRepository<GeneralSettings>.GetInstance(mockGeneralSettingsUtils.Object), SendMockIPCConfigMSG, generalSettingsFileName);

            // act
            viewModel.RestoreFlagsOnLaunch = true;
        }

        [TestMethod]
        public void MaxDispListNumShouldSetMaxSuggListTo20WhenSuccessful()
        {
            // Assert
            Func<string, int> SendMockIPCConfigMSG = msg =>
            {
                PowerRenameSettingsIPCMessage snd = JsonSerializer.Deserialize<PowerRenameSettingsIPCMessage>(msg);
                Assert.AreEqual(20, snd.Powertoys.PowerRename.Properties.MaxMRUSize.Value);
                return 0;
            };

            // arrange
            PowerRenameViewModel viewModel = new PowerRenameViewModel(mockPowerRenamePropertiesUtils.Object, SettingsRepository<GeneralSettings>.GetInstance(mockGeneralSettingsUtils.Object), SendMockIPCConfigMSG, generalSettingsFileName);

            // act
            viewModel.MaxDispListNum = 20;
        }
    }
}<|MERGE_RESOLUTION|>--- conflicted
+++ resolved
@@ -17,12 +17,7 @@
     [TestClass]
     public class PowerRename
     {
-<<<<<<< HEAD
-        public const string generalSettings_file_name = "Test\\PowerRename";
-=======
-        public const string ModuleName = PowerRenameSettings.ModuleName;
         public const string generalSettingsFileName = "Test\\PowerRename";
->>>>>>> b031ffd4
 
         private Mock<ISettingsUtils> mockGeneralSettingsUtils;
 
