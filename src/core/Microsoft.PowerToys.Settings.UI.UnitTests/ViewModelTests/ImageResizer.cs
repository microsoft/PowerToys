--- conflicted
+++ resolved
@@ -197,13 +197,8 @@
             viewModel.Encoder = 3;
 
             // Assert
-<<<<<<< HEAD
-            viewModel = new ImageResizerViewModel(mockSettingsUtils, SettingsRepository<GeneralSettings>.GetInstance(_mockGeneralSettingsUtils.Object), SendMockIPCConfigMSG);
-            Assert.AreEqual("163bcc30-e2e9-4f0b-961d-a3e9fdb788a3", viewModel.GetEncoderGuid(viewModel.Encoder));
-=======
             viewModel = new ImageResizerViewModel(mockSettingsUtils, SettingsRepository<GeneralSettings>.GetInstance(mockGeneralSettingsUtils.Object), SendMockIPCConfigMSG);
             Assert.AreEqual("163bcc30-e2e9-4f0b-961d-a3e9fdb788a3", viewModel.EncoderGuid);
->>>>>>> 70bc9672
             Assert.AreEqual(3, viewModel.Encoder);
         }
 
