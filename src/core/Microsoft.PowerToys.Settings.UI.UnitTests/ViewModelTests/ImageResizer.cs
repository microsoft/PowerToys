﻿// Copyright (c) Microsoft Corporation
// The Microsoft Corporation licenses this file to you under the MIT license.
// See the LICENSE file in the project root for more information.

using System;
using System.IO;
using System.Linq;
using System.Text.Json;
using Microsoft.PowerToys.Settings.UI.Lib;
using Microsoft.PowerToys.Settings.UI.Lib.Utilities;
using Microsoft.PowerToys.Settings.UI.Lib.ViewModels;
using Microsoft.PowerToys.Settings.UI.UnitTests.Mocks;
using Microsoft.VisualStudio.TestTools.UnitTesting;
using Moq;

namespace ViewModelTests
{
    [TestClass]
    public class ImageResizer
    {
        public const string Module = "ImageResizer";

<<<<<<< HEAD
        [TestInitialize]
        public void Setup()
        {
            // initialize creation of test settings file.
            // Test base path:
            // C:\Users\<user name>\AppData\Local\Packages\08e1807b-8b6d-4bfa-adc4-79c64aae8e78_9abkseg265h2m\LocalState\Microsoft\PowerToys\
            ImageResizerSettings imageResizer = new ImageResizerSettings();

            // Initialize the common settings configurations
            SettingsRepository<GeneralSettings>.Instance.SettingsConfig = new GeneralSettings();
            SettingsUtils.SaveSettings(SettingsRepository<GeneralSettings>.Instance.SettingsConfig.ToJsonString());
            SettingsUtils.SaveSettings(imageResizer.ToJsonString(), imageResizer.Name);
        }

        [TestCleanup]
        public void CleanUp()
        {
            // delete folder created.
            string generalSettings_file_name = string.Empty;
            if (SettingsUtils.SettingsFolderExists(generalSettings_file_name))
            {
                DeleteFolder(generalSettings_file_name);
            }

            if (SettingsUtils.SettingsFolderExists(Module))
            {
                DeleteFolder(Module);
            }
        }

        public void DeleteFolder(string powertoy)
        {
            Directory.Delete(Path.Combine(SettingsUtils.LocalApplicationDataFolder(), $"Microsoft\\PowerToys\\{powertoy}"), true);
        }

=======
>>>>>>> 0f6428ee
        [TestMethod]
        public void IsEnabled_ShouldEnableModule_WhenSuccessful()
        {
            var mockSettingsUtils = ISettingsUtilsMocks.GetStubSettingsUtils();

            // Assert
            Func<string, int> SendMockIPCConfigMSG = msg =>
            {
                OutGoingGeneralSettings snd = JsonSerializer.Deserialize<OutGoingGeneralSettings>(msg);
                Assert.IsTrue(snd.GeneralSettings.Enabled.ImageResizer);
                return 0;
            };

            // arrange
<<<<<<< HEAD
            ImageResizerViewModel viewModel = new ImageResizerViewModel(SettingsRepository<GeneralSettings>.Instance, SendMockIPCConfigMSG);
=======
            ImageResizerViewModel viewModel = new ImageResizerViewModel(mockSettingsUtils.Object, SendMockIPCConfigMSG);
>>>>>>> 0f6428ee

            // act
            viewModel.IsEnabled = true;
        }

        [TestMethod]
        public void JPEGQualityLevel_ShouldSetValueToTen_WhenSuccessful()
        {
            // arrange
            var mockIOProvider = IIOProviderMocks.GetMockIOProviderForSaveLoadExists();
            var mockSettingsUtils = new SettingsUtils(mockIOProvider.Object);
            Func<string, int> SendMockIPCConfigMSG = msg => { return 0; };
<<<<<<< HEAD
            ImageResizerViewModel viewModel = new ImageResizerViewModel(SettingsRepository<GeneralSettings>.Instance, SendMockIPCConfigMSG);
=======
            ImageResizerViewModel viewModel = new ImageResizerViewModel(mockSettingsUtils, SendMockIPCConfigMSG);
>>>>>>> 0f6428ee

            // act
            viewModel.JPEGQualityLevel = 10;

            // Assert
<<<<<<< HEAD
            viewModel = new ImageResizerViewModel(SettingsRepository<GeneralSettings>.Instance, SendMockIPCConfigMSG);
=======
            viewModel = new ImageResizerViewModel(mockSettingsUtils, SendMockIPCConfigMSG);
>>>>>>> 0f6428ee
            Assert.AreEqual(10, viewModel.JPEGQualityLevel);
        }

        [TestMethod]
        public void PngInterlaceOption_ShouldSetValueToTen_WhenSuccessful()
        {
            // arrange
            var mockIOProvider = IIOProviderMocks.GetMockIOProviderForSaveLoadExists();
            var mockSettingsUtils = new SettingsUtils(mockIOProvider.Object);
            Func<string, int> SendMockIPCConfigMSG = msg => { return 0; };
<<<<<<< HEAD
            ImageResizerViewModel viewModel = new ImageResizerViewModel(SettingsRepository<GeneralSettings>.Instance, SendMockIPCConfigMSG);
=======
            ImageResizerViewModel viewModel = new ImageResizerViewModel(mockSettingsUtils, SendMockIPCConfigMSG);
>>>>>>> 0f6428ee

            // act
            viewModel.PngInterlaceOption = 10;

            // Assert
<<<<<<< HEAD
            viewModel = new ImageResizerViewModel(SettingsRepository<GeneralSettings>.Instance, SendMockIPCConfigMSG);
=======
            viewModel = new ImageResizerViewModel(mockSettingsUtils, SendMockIPCConfigMSG);
>>>>>>> 0f6428ee
            Assert.AreEqual(10, viewModel.PngInterlaceOption);
        }

        [TestMethod]
        public void TiffCompressOption_ShouldSetValueToTen_WhenSuccessful()
        {
            // arrange
            var mockIOProvider = IIOProviderMocks.GetMockIOProviderForSaveLoadExists();
            var mockSettingsUtils = new SettingsUtils(mockIOProvider.Object);
            Func<string, int> SendMockIPCConfigMSG = msg => { return 0; };
<<<<<<< HEAD
            ImageResizerViewModel viewModel = new ImageResizerViewModel(SettingsRepository<GeneralSettings>.Instance, SendMockIPCConfigMSG);
=======
            ImageResizerViewModel viewModel = new ImageResizerViewModel(mockSettingsUtils, SendMockIPCConfigMSG);
>>>>>>> 0f6428ee

            // act
            viewModel.TiffCompressOption = 10;

            // Assert
<<<<<<< HEAD
            viewModel = new ImageResizerViewModel(SettingsRepository<GeneralSettings>.Instance, SendMockIPCConfigMSG);
=======
            viewModel = new ImageResizerViewModel(mockSettingsUtils, SendMockIPCConfigMSG);
>>>>>>> 0f6428ee
            Assert.AreEqual(10, viewModel.TiffCompressOption);
        }

        [TestMethod]
        public void FileName_ShouldUpdateValue_WhenSuccessful()
        {
            // arrange
            var mockIOProvider = IIOProviderMocks.GetMockIOProviderForSaveLoadExists();
            var mockSettingsUtils = new SettingsUtils(mockIOProvider.Object);
            Func<string, int> SendMockIPCConfigMSG = msg => { return 0; };
<<<<<<< HEAD
            ImageResizerViewModel viewModel = new ImageResizerViewModel(SettingsRepository<GeneralSettings>.Instance, SendMockIPCConfigMSG);
=======
            ImageResizerViewModel viewModel = new ImageResizerViewModel(mockSettingsUtils, SendMockIPCConfigMSG);
>>>>>>> 0f6428ee
            string expectedValue = "%1 (%3)";

            // act
            viewModel.FileName = expectedValue;

            // Assert
<<<<<<< HEAD
            viewModel = new ImageResizerViewModel(SettingsRepository<GeneralSettings>.Instance, SendMockIPCConfigMSG);
=======
            viewModel = new ImageResizerViewModel(mockSettingsUtils, SendMockIPCConfigMSG);
>>>>>>> 0f6428ee
            Assert.AreEqual(expectedValue, viewModel.FileName);
        }

        [TestMethod]
        public void KeepDateModified_ShouldUpdateValue_WhenSuccessful()
        {
            // arrange
            var settingUtils = ISettingsUtilsMocks.GetStubSettingsUtils();

            var expectedSettingsString = new ImageResizerSettings() { Properties = new ImageResizerProperties() { ImageresizerKeepDateModified = new BoolProperty() { Value = true } } }.ToJsonString();
            settingUtils.Setup(x => x.SaveSettings(
                                        It.Is<string>(content => content.Equals(expectedSettingsString, StringComparison.Ordinal)),
                                        It.Is<string>(module => module.Equals(Module, StringComparison.Ordinal)),
                                        It.IsAny<string>()))
                                     .Verifiable();

            Func<string, int> SendMockIPCConfigMSG = msg => { return 0; };
<<<<<<< HEAD
            ImageResizerViewModel viewModel = new ImageResizerViewModel(SettingsRepository<GeneralSettings>.Instance, SendMockIPCConfigMSG);
=======
            ImageResizerViewModel viewModel = new ImageResizerViewModel(settingUtils.Object, SendMockIPCConfigMSG);
>>>>>>> 0f6428ee

            // act
            viewModel.KeepDateModified = true;

            // Assert
            settingUtils.Verify();
        }

        [TestMethod]
        public void Encoder_ShouldUpdateValue_WhenSuccessful()
        {
            // arrange
            var mockIOProvider = IIOProviderMocks.GetMockIOProviderForSaveLoadExists();
            var mockSettingsUtils = new SettingsUtils(mockIOProvider.Object);
            Func<string, int> SendMockIPCConfigMSG = msg => { return 0; };
<<<<<<< HEAD
            ImageResizerViewModel viewModel = new ImageResizerViewModel(SettingsRepository<GeneralSettings>.Instance, SendMockIPCConfigMSG);
=======
            ImageResizerViewModel viewModel = new ImageResizerViewModel(mockSettingsUtils, SendMockIPCConfigMSG);
>>>>>>> 0f6428ee

            // act
            viewModel.Encoder = 3;

            // Assert
<<<<<<< HEAD
            viewModel = new ImageResizerViewModel(SettingsRepository<GeneralSettings>.Instance, SendMockIPCConfigMSG);
=======
            viewModel = new ImageResizerViewModel(mockSettingsUtils, SendMockIPCConfigMSG);
>>>>>>> 0f6428ee
            Assert.AreEqual("163bcc30-e2e9-4f0b-961d-a3e9fdb788a3", viewModel.GetEncoderGuid(viewModel.Encoder));
            Assert.AreEqual(3, viewModel.Encoder);
        }

        [TestMethod]
        public void AddRow_ShouldAddEmptyImageSize_WhenSuccessful()
        {
            // arrange
            var mockSettingsUtils = ISettingsUtilsMocks.GetStubSettingsUtils();
            Func<string, int> SendMockIPCConfigMSG = msg => { return 0; };
<<<<<<< HEAD
            ImageResizerViewModel viewModel = new ImageResizerViewModel(SettingsRepository<GeneralSettings>.Instance, SendMockIPCConfigMSG);
=======
            ImageResizerViewModel viewModel = new ImageResizerViewModel(mockSettingsUtils.Object, SendMockIPCConfigMSG);
>>>>>>> 0f6428ee
            int sizeOfOriginalArray = viewModel.Sizes.Count;

            // act
            viewModel.AddRow();

            // Assert
            Assert.AreEqual(viewModel.Sizes.Count, sizeOfOriginalArray + 1);
        }

        [TestMethod]
        public void DeleteImageSize_ShouldDeleteImageSize_WhenSuccessful()
        {
            // arrange
            var mockSettingsUtils = ISettingsUtilsMocks.GetStubSettingsUtils();
            Func<string, int> SendMockIPCConfigMSG = msg => { return 0; };
<<<<<<< HEAD
            ImageResizerViewModel viewModel = new ImageResizerViewModel(SettingsRepository<GeneralSettings>.Instance, SendMockIPCConfigMSG);
=======
            ImageResizerViewModel viewModel = new ImageResizerViewModel(mockSettingsUtils.Object, SendMockIPCConfigMSG);
>>>>>>> 0f6428ee
            int sizeOfOriginalArray = viewModel.Sizes.Count;
            ImageSize deleteCandidate = viewModel.Sizes.Where<ImageSize>(x => x.Id == 0).First();

            // act
            viewModel.DeleteImageSize(0);

            // Assert
            Assert.AreEqual(viewModel.Sizes.Count, sizeOfOriginalArray - 1);
            Assert.IsFalse(viewModel.Sizes.Contains(deleteCandidate));
        }

        [TestMethod]
        public void UpdateWidthAndHeight_ShouldUpateSize_WhenCorrectValuesAreProvided()
        {
            // arrange
            ImageSize imageSize = new ImageSize()
            {
                Id = 0,
                Name = "Test",
                Fit = (int)ResizeFit.Fit,
                Width = 30,
                Height = 30,
                Unit = (int)ResizeUnit.Pixel,
            };

            double negativeWidth = -2.0;
            double negativeHeight = -2.0;

            // Act
            imageSize.Width = negativeWidth;
            imageSize.Height = negativeHeight;

            // Assert
            Assert.AreEqual(0, imageSize.Width);
            Assert.AreEqual(0, imageSize.Height);

            // Act
            imageSize.Width = 50;
            imageSize.Height = 50;

            // Assert
            Assert.AreEqual(50, imageSize.Width);
            Assert.AreEqual(50, imageSize.Height);
        }
    }
}<|MERGE_RESOLUTION|>--- conflicted
+++ resolved
@@ -20,44 +20,6 @@
     {
         public const string Module = "ImageResizer";
 
-<<<<<<< HEAD
-        [TestInitialize]
-        public void Setup()
-        {
-            // initialize creation of test settings file.
-            // Test base path:
-            // C:\Users\<user name>\AppData\Local\Packages\08e1807b-8b6d-4bfa-adc4-79c64aae8e78_9abkseg265h2m\LocalState\Microsoft\PowerToys\
-            ImageResizerSettings imageResizer = new ImageResizerSettings();
-
-            // Initialize the common settings configurations
-            SettingsRepository<GeneralSettings>.Instance.SettingsConfig = new GeneralSettings();
-            SettingsUtils.SaveSettings(SettingsRepository<GeneralSettings>.Instance.SettingsConfig.ToJsonString());
-            SettingsUtils.SaveSettings(imageResizer.ToJsonString(), imageResizer.Name);
-        }
-
-        [TestCleanup]
-        public void CleanUp()
-        {
-            // delete folder created.
-            string generalSettings_file_name = string.Empty;
-            if (SettingsUtils.SettingsFolderExists(generalSettings_file_name))
-            {
-                DeleteFolder(generalSettings_file_name);
-            }
-
-            if (SettingsUtils.SettingsFolderExists(Module))
-            {
-                DeleteFolder(Module);
-            }
-        }
-
-        public void DeleteFolder(string powertoy)
-        {
-            Directory.Delete(Path.Combine(SettingsUtils.LocalApplicationDataFolder(), $"Microsoft\\PowerToys\\{powertoy}"), true);
-        }
-
-=======
->>>>>>> 0f6428ee
         [TestMethod]
         public void IsEnabled_ShouldEnableModule_WhenSuccessful()
         {
@@ -72,11 +34,7 @@
             };
 
             // arrange
-<<<<<<< HEAD
-            ImageResizerViewModel viewModel = new ImageResizerViewModel(SettingsRepository<GeneralSettings>.Instance, SendMockIPCConfigMSG);
-=======
-            ImageResizerViewModel viewModel = new ImageResizerViewModel(mockSettingsUtils.Object, SendMockIPCConfigMSG);
->>>>>>> 0f6428ee
+            ImageResizerViewModel viewModel = new ImageResizerViewModel(mockSettingsUtils.Object, SettingsRepository<GeneralSettings>.GetInstance(mockSettingsUtils.Object), SendMockIPCConfigMSG);
 
             // act
             viewModel.IsEnabled = true;
@@ -89,21 +47,13 @@
             var mockIOProvider = IIOProviderMocks.GetMockIOProviderForSaveLoadExists();
             var mockSettingsUtils = new SettingsUtils(mockIOProvider.Object);
             Func<string, int> SendMockIPCConfigMSG = msg => { return 0; };
-<<<<<<< HEAD
-            ImageResizerViewModel viewModel = new ImageResizerViewModel(SettingsRepository<GeneralSettings>.Instance, SendMockIPCConfigMSG);
-=======
-            ImageResizerViewModel viewModel = new ImageResizerViewModel(mockSettingsUtils, SendMockIPCConfigMSG);
->>>>>>> 0f6428ee
+            ImageResizerViewModel viewModel = new ImageResizerViewModel(mockSettingsUtils, SettingsRepository<GeneralSettings>.GetInstance(mockSettingsUtils), SendMockIPCConfigMSG);
 
             // act
             viewModel.JPEGQualityLevel = 10;
 
             // Assert
-<<<<<<< HEAD
-            viewModel = new ImageResizerViewModel(SettingsRepository<GeneralSettings>.Instance, SendMockIPCConfigMSG);
-=======
-            viewModel = new ImageResizerViewModel(mockSettingsUtils, SendMockIPCConfigMSG);
->>>>>>> 0f6428ee
+            viewModel = new ImageResizerViewModel(mockSettingsUtils, SettingsRepository<GeneralSettings>.GetInstance(mockSettingsUtils), SendMockIPCConfigMSG);
             Assert.AreEqual(10, viewModel.JPEGQualityLevel);
         }
 
@@ -114,21 +64,13 @@
             var mockIOProvider = IIOProviderMocks.GetMockIOProviderForSaveLoadExists();
             var mockSettingsUtils = new SettingsUtils(mockIOProvider.Object);
             Func<string, int> SendMockIPCConfigMSG = msg => { return 0; };
-<<<<<<< HEAD
-            ImageResizerViewModel viewModel = new ImageResizerViewModel(SettingsRepository<GeneralSettings>.Instance, SendMockIPCConfigMSG);
-=======
-            ImageResizerViewModel viewModel = new ImageResizerViewModel(mockSettingsUtils, SendMockIPCConfigMSG);
->>>>>>> 0f6428ee
+            ImageResizerViewModel viewModel = new ImageResizerViewModel(mockSettingsUtils, SettingsRepository<GeneralSettings>.GetInstance(mockSettingsUtils), SendMockIPCConfigMSG);
 
             // act
             viewModel.PngInterlaceOption = 10;
 
             // Assert
-<<<<<<< HEAD
-            viewModel = new ImageResizerViewModel(SettingsRepository<GeneralSettings>.Instance, SendMockIPCConfigMSG);
-=======
-            viewModel = new ImageResizerViewModel(mockSettingsUtils, SendMockIPCConfigMSG);
->>>>>>> 0f6428ee
+            viewModel = new ImageResizerViewModel(mockSettingsUtils, SettingsRepository<GeneralSettings>.GetInstance(mockSettingsUtils), SendMockIPCConfigMSG);
             Assert.AreEqual(10, viewModel.PngInterlaceOption);
         }
 
@@ -139,21 +81,13 @@
             var mockIOProvider = IIOProviderMocks.GetMockIOProviderForSaveLoadExists();
             var mockSettingsUtils = new SettingsUtils(mockIOProvider.Object);
             Func<string, int> SendMockIPCConfigMSG = msg => { return 0; };
-<<<<<<< HEAD
-            ImageResizerViewModel viewModel = new ImageResizerViewModel(SettingsRepository<GeneralSettings>.Instance, SendMockIPCConfigMSG);
-=======
-            ImageResizerViewModel viewModel = new ImageResizerViewModel(mockSettingsUtils, SendMockIPCConfigMSG);
->>>>>>> 0f6428ee
+            ImageResizerViewModel viewModel = new ImageResizerViewModel(mockSettingsUtils, SettingsRepository<GeneralSettings>.GetInstance(mockSettingsUtils), SendMockIPCConfigMSG);
 
             // act
             viewModel.TiffCompressOption = 10;
 
             // Assert
-<<<<<<< HEAD
-            viewModel = new ImageResizerViewModel(SettingsRepository<GeneralSettings>.Instance, SendMockIPCConfigMSG);
-=======
-            viewModel = new ImageResizerViewModel(mockSettingsUtils, SendMockIPCConfigMSG);
->>>>>>> 0f6428ee
+            viewModel = new ImageResizerViewModel(mockSettingsUtils, SettingsRepository<GeneralSettings>.GetInstance(mockSettingsUtils), SendMockIPCConfigMSG);
             Assert.AreEqual(10, viewModel.TiffCompressOption);
         }
 
@@ -164,22 +98,14 @@
             var mockIOProvider = IIOProviderMocks.GetMockIOProviderForSaveLoadExists();
             var mockSettingsUtils = new SettingsUtils(mockIOProvider.Object);
             Func<string, int> SendMockIPCConfigMSG = msg => { return 0; };
-<<<<<<< HEAD
-            ImageResizerViewModel viewModel = new ImageResizerViewModel(SettingsRepository<GeneralSettings>.Instance, SendMockIPCConfigMSG);
-=======
-            ImageResizerViewModel viewModel = new ImageResizerViewModel(mockSettingsUtils, SendMockIPCConfigMSG);
->>>>>>> 0f6428ee
+            ImageResizerViewModel viewModel = new ImageResizerViewModel(mockSettingsUtils, SettingsRepository<GeneralSettings>.GetInstance(mockSettingsUtils), SendMockIPCConfigMSG);
             string expectedValue = "%1 (%3)";
 
             // act
             viewModel.FileName = expectedValue;
 
             // Assert
-<<<<<<< HEAD
-            viewModel = new ImageResizerViewModel(SettingsRepository<GeneralSettings>.Instance, SendMockIPCConfigMSG);
-=======
-            viewModel = new ImageResizerViewModel(mockSettingsUtils, SendMockIPCConfigMSG);
->>>>>>> 0f6428ee
+            viewModel = new ImageResizerViewModel(mockSettingsUtils, SettingsRepository<GeneralSettings>.GetInstance(mockSettingsUtils), SendMockIPCConfigMSG);
             Assert.AreEqual(expectedValue, viewModel.FileName);
         }
 
@@ -197,11 +123,7 @@
                                      .Verifiable();
 
             Func<string, int> SendMockIPCConfigMSG = msg => { return 0; };
-<<<<<<< HEAD
-            ImageResizerViewModel viewModel = new ImageResizerViewModel(SettingsRepository<GeneralSettings>.Instance, SendMockIPCConfigMSG);
-=======
-            ImageResizerViewModel viewModel = new ImageResizerViewModel(settingUtils.Object, SendMockIPCConfigMSG);
->>>>>>> 0f6428ee
+            ImageResizerViewModel viewModel = new ImageResizerViewModel(settingUtils.Object, SettingsRepository<GeneralSettings>.GetInstance(settingUtils.Object), SendMockIPCConfigMSG);
 
             // act
             viewModel.KeepDateModified = true;
@@ -217,21 +139,13 @@
             var mockIOProvider = IIOProviderMocks.GetMockIOProviderForSaveLoadExists();
             var mockSettingsUtils = new SettingsUtils(mockIOProvider.Object);
             Func<string, int> SendMockIPCConfigMSG = msg => { return 0; };
-<<<<<<< HEAD
-            ImageResizerViewModel viewModel = new ImageResizerViewModel(SettingsRepository<GeneralSettings>.Instance, SendMockIPCConfigMSG);
-=======
-            ImageResizerViewModel viewModel = new ImageResizerViewModel(mockSettingsUtils, SendMockIPCConfigMSG);
->>>>>>> 0f6428ee
+            ImageResizerViewModel viewModel = new ImageResizerViewModel(mockSettingsUtils, SettingsRepository<GeneralSettings>.GetInstance(mockSettingsUtils), SendMockIPCConfigMSG);
 
             // act
             viewModel.Encoder = 3;
 
             // Assert
-<<<<<<< HEAD
-            viewModel = new ImageResizerViewModel(SettingsRepository<GeneralSettings>.Instance, SendMockIPCConfigMSG);
-=======
-            viewModel = new ImageResizerViewModel(mockSettingsUtils, SendMockIPCConfigMSG);
->>>>>>> 0f6428ee
+            viewModel = new ImageResizerViewModel(mockSettingsUtils, SettingsRepository<GeneralSettings>.GetInstance(mockSettingsUtils), SendMockIPCConfigMSG);
             Assert.AreEqual("163bcc30-e2e9-4f0b-961d-a3e9fdb788a3", viewModel.GetEncoderGuid(viewModel.Encoder));
             Assert.AreEqual(3, viewModel.Encoder);
         }
@@ -242,11 +156,7 @@
             // arrange
             var mockSettingsUtils = ISettingsUtilsMocks.GetStubSettingsUtils();
             Func<string, int> SendMockIPCConfigMSG = msg => { return 0; };
-<<<<<<< HEAD
-            ImageResizerViewModel viewModel = new ImageResizerViewModel(SettingsRepository<GeneralSettings>.Instance, SendMockIPCConfigMSG);
-=======
-            ImageResizerViewModel viewModel = new ImageResizerViewModel(mockSettingsUtils.Object, SendMockIPCConfigMSG);
->>>>>>> 0f6428ee
+            ImageResizerViewModel viewModel = new ImageResizerViewModel(mockSettingsUtils.Object, SettingsRepository<GeneralSettings>.GetInstance(mockSettingsUtils.Object), SendMockIPCConfigMSG);
             int sizeOfOriginalArray = viewModel.Sizes.Count;
 
             // act
@@ -262,11 +172,7 @@
             // arrange
             var mockSettingsUtils = ISettingsUtilsMocks.GetStubSettingsUtils();
             Func<string, int> SendMockIPCConfigMSG = msg => { return 0; };
-<<<<<<< HEAD
-            ImageResizerViewModel viewModel = new ImageResizerViewModel(SettingsRepository<GeneralSettings>.Instance, SendMockIPCConfigMSG);
-=======
-            ImageResizerViewModel viewModel = new ImageResizerViewModel(mockSettingsUtils.Object, SendMockIPCConfigMSG);
->>>>>>> 0f6428ee
+            ImageResizerViewModel viewModel = new ImageResizerViewModel(mockSettingsUtils.Object, SettingsRepository<GeneralSettings>.GetInstance(mockSettingsUtils.Object), SendMockIPCConfigMSG);
             int sizeOfOriginalArray = viewModel.Sizes.Count;
             ImageSize deleteCandidate = viewModel.Sizes.Where<ImageSize>(x => x.Id == 0).First();
 
