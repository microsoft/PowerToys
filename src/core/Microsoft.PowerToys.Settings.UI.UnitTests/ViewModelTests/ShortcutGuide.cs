--- conflicted
+++ resolved
@@ -18,48 +18,6 @@
     {
         public const string ShortCutGuideTestFolderName = "Test\\ShortCutGuide";
 
-<<<<<<< HEAD
-        [TestInitialize]
-        public void Setup()
-        {
-            // initialize creation of test settings file.
-            // Test base path:
-            // C:\Users\<user name>\AppData\Local\Packages\08e1807b-8b6d-4bfa-adc4-79c64aae8e78_9abkseg265h2m\LocalState\Microsoft\PowerToys\
-            ShortcutGuideSettings shortcutGuide = new ShortcutGuideSettings();
-
-            // Initialize the common settings configurations
-            SettingsRepository<GeneralSettings>.Instance.SettingsConfig = new GeneralSettings();
-            SettingsRepository<ShortcutGuideSettings>.Instance.SettingsConfig = new ShortcutGuideSettings();
-
-            SettingsUtils.SaveSettings(SettingsRepository<GeneralSettings>.Instance.SettingsConfig.ToJsonString());
-            SettingsUtils.SaveSettings(shortcutGuide.ToJsonString(), ShortCutGuideTestFolderName);
-        }
-
-        [TestCleanup]
-        public void CleanUp()
-        {
-            // delete folder created.
-            // delete general settings folder.
-            string ShortCutGuideTestFolderName = string.Empty;
-            if (SettingsUtils.SettingsFolderExists(string.Empty))
-            {
-                DeleteFolder(string.Empty);
-            }
-
-            // delete power rename folder.
-            if (SettingsUtils.SettingsFolderExists(ShortCutGuideTestFolderName))
-            {
-                DeleteFolder(ShortCutGuideTestFolderName);
-            }
-        }
-
-        public void DeleteFolder(string powertoy)
-        {
-            Directory.Delete(Path.Combine(SettingsUtils.LocalApplicationDataFolder(), $"Microsoft\\PowerToys\\{powertoy}"), true);
-        }
-
-=======
->>>>>>> 0f6428ee
         [TestMethod]
         public void IsEnabled_ShouldEnableModule_WhenSuccessful()
         {
@@ -73,11 +31,7 @@
             };
 
             // Arrange
-<<<<<<< HEAD
-            ShortcutGuideViewModel viewModel = new ShortcutGuideViewModel(SettingsRepository<GeneralSettings>.Instance, SettingsRepository<ShortcutGuideSettings>.Instance, SendMockIPCConfigMSG, ShortCutGuideTestFolderName);
-=======
-            ShortcutGuideViewModel viewModel = new ShortcutGuideViewModel(ISettingsUtilsMocks.GetStubSettingsUtils().Object, SendMockIPCConfigMSG, ShortCutGuideTestFolderName);
->>>>>>> 0f6428ee
+            ShortcutGuideViewModel viewModel = new ShortcutGuideViewModel(ISettingsUtilsMocks.GetStubSettingsUtils().Object, SettingsRepository<GeneralSettings>.GetInstance(ISettingsUtilsMocks.GetStubSettingsUtils().Object), SettingsRepository<ShortcutGuideSettings>.GetInstance(ISettingsUtilsMocks.GetStubSettingsUtils().Object), SendMockIPCConfigMSG, ShortCutGuideTestFolderName);
 
             // Act
             viewModel.IsEnabled = true;
@@ -96,11 +50,7 @@
             };
 
             // Arrange
-<<<<<<< HEAD
-            ShortcutGuideViewModel viewModel = new ShortcutGuideViewModel(SettingsRepository<GeneralSettings>.Instance, SettingsRepository<ShortcutGuideSettings>.Instance, SendMockIPCConfigMSG, ShortCutGuideTestFolderName);
-=======
-            ShortcutGuideViewModel viewModel = new ShortcutGuideViewModel(ISettingsUtilsMocks.GetStubSettingsUtils().Object, SendMockIPCConfigMSG, ShortCutGuideTestFolderName);
->>>>>>> 0f6428ee
+            ShortcutGuideViewModel viewModel = new ShortcutGuideViewModel(ISettingsUtilsMocks.GetStubSettingsUtils().Object, SettingsRepository<GeneralSettings>.GetInstance(ISettingsUtilsMocks.GetStubSettingsUtils().Object), SettingsRepository<ShortcutGuideSettings>.GetInstance(ISettingsUtilsMocks.GetStubSettingsUtils().Object), SendMockIPCConfigMSG, ShortCutGuideTestFolderName);
             Assert.AreEqual(1, viewModel.ThemeIndex);
 
             // Act
@@ -120,11 +70,7 @@
             };
 
             // Arrange
-<<<<<<< HEAD
-            ShortcutGuideViewModel viewModel = new ShortcutGuideViewModel(SettingsRepository<GeneralSettings>.Instance, SettingsRepository<ShortcutGuideSettings>.Instance, SendMockIPCConfigMSG, ShortCutGuideTestFolderName);
-=======
-            ShortcutGuideViewModel viewModel = new ShortcutGuideViewModel(ISettingsUtilsMocks.GetStubSettingsUtils().Object, SendMockIPCConfigMSG, ShortCutGuideTestFolderName);
->>>>>>> 0f6428ee
+            ShortcutGuideViewModel viewModel = new ShortcutGuideViewModel(ISettingsUtilsMocks.GetStubSettingsUtils().Object, SettingsRepository<GeneralSettings>.GetInstance(ISettingsUtilsMocks.GetStubSettingsUtils().Object), SettingsRepository<ShortcutGuideSettings>.GetInstance(ISettingsUtilsMocks.GetStubSettingsUtils().Object), SendMockIPCConfigMSG, ShortCutGuideTestFolderName);
             Assert.AreEqual(900, viewModel.PressTime);
 
             // Act
@@ -146,11 +92,7 @@
             };
 
             // Arrange
-<<<<<<< HEAD
-            ShortcutGuideViewModel viewModel = new ShortcutGuideViewModel(SettingsRepository<GeneralSettings>.Instance, SettingsRepository<ShortcutGuideSettings>.Instance, SendMockIPCConfigMSG, ShortCutGuideTestFolderName);
-=======
-            ShortcutGuideViewModel viewModel = new ShortcutGuideViewModel(ISettingsUtilsMocks.GetStubSettingsUtils().Object, SendMockIPCConfigMSG, ShortCutGuideTestFolderName);
->>>>>>> 0f6428ee
+            ShortcutGuideViewModel viewModel = new ShortcutGuideViewModel(ISettingsUtilsMocks.GetStubSettingsUtils().Object, SettingsRepository<GeneralSettings>.GetInstance(ISettingsUtilsMocks.GetStubSettingsUtils().Object), SettingsRepository<ShortcutGuideSettings>.GetInstance(ISettingsUtilsMocks.GetStubSettingsUtils().Object), SendMockIPCConfigMSG, ShortCutGuideTestFolderName);
             Assert.AreEqual(90, viewModel.OverlayOpacity);
 
             // Act
