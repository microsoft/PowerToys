--- conflicted
+++ resolved
@@ -17,46 +17,9 @@
     public class ShortcutGuide
     {
         public const string ShortCutGuideTestFolderName = "Test\\ShortCutGuide";
-
-<<<<<<< HEAD
         // This should not be changed. 
         // Changing it will cause user's to lose their local settings configs.
         public const string ModuleName = "Shortcut Guide";
-
-        [TestInitialize]
-        public void Setup()
-        {
-            // initialize creation of test settings file.
-            // Test base path:
-            // C:\Users\<user name>\AppData\Local\Packages\08e1807b-8b6d-4bfa-adc4-79c64aae8e78_9abkseg265h2m\LocalState\Microsoft\PowerToys\
-            GeneralSettings generalSettings = new GeneralSettings();
-            ShortcutGuideSettings shortcutGuide = new ShortcutGuideSettings();
-
-            SettingsUtils.SaveSettings(generalSettings.ToJsonString(), "Test");
-            SettingsUtils.SaveSettings(shortcutGuide.ToJsonString(), ShortCutGuideTestFolderName);
-        }
-
-        [TestCleanup]
-        public void CleanUp()
-        {
-            // delete folder created.
-            // delete general settings folder.
-            if (SettingsUtils.SettingsFolderExists("Test"))
-            {
-                DeleteFolder("Test");
-            }
-
-            // delete power rename folder.
-            if (SettingsUtils.SettingsFolderExists(ShortCutGuideTestFolderName))
-            {
-                DeleteFolder(ShortCutGuideTestFolderName);
-            }
-        }
-
-        public void DeleteFolder(string powertoy)
-        {
-            Directory.Delete(Path.Combine(SettingsUtils.LocalApplicationDataFolder(), $"Microsoft\\PowerToys\\{powertoy}"), true);
-        }
 
         /// <summary>
         /// Test if the original settings files were modified.
@@ -64,15 +27,15 @@
         [TestMethod]
         public void OriginalFilesModificationTest()
         {
-            SettingsUtils.IsTestMode = true;
-
+            var mockIOProvider = IIOProviderMocks.GetMockIOProviderForSaveLoadExists();
+            var mockSettingsUtils = new SettingsUtils(mockIOProvider.Object);
             // Load Originl Settings Config File
-            ShortcutGuideSettings originalSettings = SettingsUtils.GetSettings<ShortcutGuideSettings>(ModuleName);
-            GeneralSettings originalGeneralSettings = SettingsUtils.GetSettings<GeneralSettings>();
+            ShortcutGuideSettings originalSettings = mockSettingsUtils.GetSettings<ShortcutGuideSettings>(ModuleName);
+            GeneralSettings originalGeneralSettings = mockSettingsUtils.GetSettings<GeneralSettings>();
 
             // Initialise View Model with test Config files
             Func<string, int> SendMockIPCConfigMSG = msg => { return 0; };
-            ShortcutGuideViewModel viewModel = new ShortcutGuideViewModel(SendMockIPCConfigMSG);
+            ShortcutGuideViewModel viewModel = new ShortcutGuideViewModel(mockSettingsUtils, SendMockIPCConfigMSG);
 
             // Verifiy that the old settings persisted
             Assert.AreEqual(originalGeneralSettings.Enabled.ShortcutGuide, viewModel.IsEnabled);
@@ -80,8 +43,6 @@
             Assert.AreEqual(originalSettings.Properties.PressTime.Value, viewModel.PressTime);
         }
 
-=======
->>>>>>> 1ef4c433
         [TestMethod]
         public void IsEnabled_ShouldEnableModule_WhenSuccessful()
         {
