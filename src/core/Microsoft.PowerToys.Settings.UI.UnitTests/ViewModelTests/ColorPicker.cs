﻿// Copyright (c) Microsoft Corporation
// The Microsoft Corporation licenses this file to you under the MIT license.
// See the LICENSE file in the project root for more information.

using System.IO;
using System.Text.Json;
using Microsoft.PowerToys.Settings.UI.Lib;
using Microsoft.PowerToys.Settings.UI.Lib.ViewModels;
using Microsoft.PowerToys.Settings.UI.UnitTests.Mocks;
using Microsoft.VisualStudio.TestTools.UnitTesting;
using Moq;

namespace ViewModelTests
{
    [TestClass]
    public class ColorPicker
    {
<<<<<<< HEAD
        private const string TestModuleName = "Test\\ColorPicker";

        // This should not be changed. 
        // Changing it will causes user's to lose their local settings configs.
        private const string OriginalModuleName = "ColorPicker";

        [TestInitialize]
        public void Setup()
        {
            var generalSettings = new GeneralSettings();
            var colorPickerSettings = new ColorPickerSettings();

            SettingsUtils.SaveSettings(generalSettings.ToJsonString(), "Test");
            SettingsUtils.SaveSettings(colorPickerSettings.ToJsonString(), TestModuleName, TestModuleName + ".json");

        }

        [TestCleanup]
        public void CleanUp()
        {
            string generalSettings_file_name = "Test";
            if (SettingsUtils.SettingsFolderExists(generalSettings_file_name))
            {
                DeleteFolder(generalSettings_file_name);
            }

            if (SettingsUtils.SettingsFolderExists(TestModuleName))
            {
                DeleteFolder(TestModuleName);
            }
        }

        /// <summary>
        /// Test if the original settings files were modified.
        /// </summary>
        [TestMethod]
        public void OriginalFilesModificationTest()
        {
            SettingsUtils.IsTestMode = true;

            // Load Originl Settings Config File
            ColorPickerSettings originalSettings = SettingsUtils.GetSettings<ColorPickerSettings>(OriginalModuleName);
            GeneralSettings originalGeneralSettings = SettingsUtils.GetSettings<GeneralSettings>();

            // Initialise View Model with test Config files
            ColorPickerViewModel viewModel = new ColorPickerViewModel(ColorPickerIsEnabledByDefault_IPC);

            // Verifiy that the old settings persisted
            Assert.AreEqual(originalGeneralSettings.Enabled.ColorPicker, viewModel.IsEnabled);
            Assert.AreEqual(originalSettings.Properties.ActivationShortcut.ToString(), viewModel.ActivationShortcut.ToString());
            Assert.AreEqual(originalSettings.Properties.ChangeCursor, viewModel.ChangeCursor);
        }

        [TestMethod]
        public void ColorPickerIsEnabledByDefault()
        {
            SettingsUtils.IsTestMode = true;

            var viewModel = new ColorPickerViewModel(ColorPickerIsEnabledByDefault_IPC);

            Assert.IsTrue(viewModel.IsEnabled);
        }

        public int ColorPickerIsEnabledByDefault_IPC(string msg)
        {
            OutGoingGeneralSettings snd = JsonSerializer.Deserialize<OutGoingGeneralSettings>(msg);
            Assert.IsTrue(snd.GeneralSettings.Enabled.ColorPicker);
            return 0;
        }

        private static void DeleteFolder(string powertoy)
        {
            Directory.Delete(Path.Combine(SettingsUtils.LocalApplicationDataFolder(), $"Microsoft\\PowerToys\\{powertoy}"), true);
        }
=======
     
>>>>>>> 1ef4c433
    }
}<|MERGE_RESOLUTION|>--- conflicted
+++ resolved
@@ -15,38 +15,12 @@
     [TestClass]
     public class ColorPicker
     {
-<<<<<<< HEAD
         private const string TestModuleName = "Test\\ColorPicker";
 
         // This should not be changed. 
         // Changing it will causes user's to lose their local settings configs.
         private const string OriginalModuleName = "ColorPicker";
-
-        [TestInitialize]
-        public void Setup()
-        {
-            var generalSettings = new GeneralSettings();
-            var colorPickerSettings = new ColorPickerSettings();
-
-            SettingsUtils.SaveSettings(generalSettings.ToJsonString(), "Test");
-            SettingsUtils.SaveSettings(colorPickerSettings.ToJsonString(), TestModuleName, TestModuleName + ".json");
-
-        }
-
-        [TestCleanup]
-        public void CleanUp()
-        {
-            string generalSettings_file_name = "Test";
-            if (SettingsUtils.SettingsFolderExists(generalSettings_file_name))
-            {
-                DeleteFolder(generalSettings_file_name);
-            }
-
-            if (SettingsUtils.SettingsFolderExists(TestModuleName))
-            {
-                DeleteFolder(TestModuleName);
-            }
-        }
+     
 
         /// <summary>
         /// Test if the original settings files were modified.
@@ -54,14 +28,15 @@
         [TestMethod]
         public void OriginalFilesModificationTest()
         {
-            SettingsUtils.IsTestMode = true;
+            var mockIOProvider = IIOProviderMocks.GetMockIOProviderForSaveLoadExists();
+            var mockSettingsUtils = new SettingsUtils(mockIOProvider.Object);
+            // Load Originl Settings Config File
+            ColorPickerSettings originalSettings = mockSettingsUtils.GetSettings<ColorPickerSettings>(OriginalModuleName);
+            GeneralSettings originalGeneralSettings = mockSettingsUtils.GetSettings<GeneralSettings>();
 
-            // Load Originl Settings Config File
-            ColorPickerSettings originalSettings = SettingsUtils.GetSettings<ColorPickerSettings>(OriginalModuleName);
-            GeneralSettings originalGeneralSettings = SettingsUtils.GetSettings<GeneralSettings>();
 
             // Initialise View Model with test Config files
-            ColorPickerViewModel viewModel = new ColorPickerViewModel(ColorPickerIsEnabledByDefault_IPC);
+            ColorPickerViewModel viewModel = new ColorPickerViewModel(mockSettingsUtils, ColorPickerIsEnabledByDefault_IPC);
 
             // Verifiy that the old settings persisted
             Assert.AreEqual(originalGeneralSettings.Enabled.ColorPicker, viewModel.IsEnabled);
@@ -72,9 +47,8 @@
         [TestMethod]
         public void ColorPickerIsEnabledByDefault()
         {
-            SettingsUtils.IsTestMode = true;
-
-            var viewModel = new ColorPickerViewModel(ColorPickerIsEnabledByDefault_IPC);
+            
+            var viewModel = new ColorPickerViewModel(ISettingsUtilsMocks.GetStubSettingsUtils().Object, ColorPickerIsEnabledByDefault_IPC);
 
             Assert.IsTrue(viewModel.IsEnabled);
         }
@@ -86,12 +60,5 @@
             return 0;
         }
 
-        private static void DeleteFolder(string powertoy)
-        {
-            Directory.Delete(Path.Combine(SettingsUtils.LocalApplicationDataFolder(), $"Microsoft\\PowerToys\\{powertoy}"), true);
-        }
-=======
-     
->>>>>>> 1ef4c433
     }
 }