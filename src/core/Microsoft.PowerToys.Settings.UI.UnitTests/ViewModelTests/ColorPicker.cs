﻿// Copyright (c) Microsoft Corporation
// The Microsoft Corporation licenses this file to you under the MIT license.
// See the LICENSE file in the project root for more information.

using System.IO;
using System.Text.Json;
using Microsoft.PowerToys.Settings.UI.Lib;
using Microsoft.PowerToys.Settings.UI.Lib.ViewModels;
using Microsoft.PowerToys.Settings.UI.UnitTests.Mocks;
using Microsoft.VisualStudio.TestTools.UnitTesting;
using Moq;

namespace ViewModelTests
{
    [TestClass]
    public class ColorPicker
    {
<<<<<<< HEAD
        private const string ModuleName = "ColorPicker";

        [TestInitialize]
        public void Setup()
        {
            var colorPickerSettings = new ColorPickerSettings();

            // Initialize the common settings configurations
            SettingsRepository<GeneralSettings>.Instance.SettingsConfig = new GeneralSettings();

            SettingsUtils.SaveSettings(colorPickerSettings.ToJsonString(), colorPickerSettings.Name, ModuleName + ".json");
        }

        [TestCleanup]
        public void CleanUp()
        {
            string generalSettings_file_name = string.Empty;
            if (SettingsUtils.SettingsFolderExists(generalSettings_file_name))
            {
                DeleteFolder(generalSettings_file_name);
            }

            if (SettingsUtils.SettingsFolderExists(ModuleName))
            {
                DeleteFolder(ModuleName);
            }
        }

        [TestMethod]
        public void ColorPickerIsEnabledByDefault()
        {
            var viewModel = new ColorPickerViewModel(SettingsRepository<GeneralSettings>.Instance, ColorPickerIsEnabledByDefault_IPC);

            Assert.IsTrue(viewModel.IsEnabled);
        }

        public int ColorPickerIsEnabledByDefault_IPC(string msg)
        {
            OutGoingGeneralSettings snd = JsonSerializer.Deserialize<OutGoingGeneralSettings>(msg);
            Assert.IsTrue(snd.GeneralSettings.Enabled.ColorPicker);
            return 0;
        }

        private static void DeleteFolder(string powertoy)
        {
            Directory.Delete(Path.Combine(SettingsUtils.LocalApplicationDataFolder(), $"Microsoft\\PowerToys\\{powertoy}"), true);
        }
=======
     
>>>>>>> 0f6428ee
    }
}<|MERGE_RESOLUTION|>--- conflicted
+++ resolved
@@ -2,69 +2,13 @@
 // The Microsoft Corporation licenses this file to you under the MIT license.
 // See the LICENSE file in the project root for more information.
 
-using System.IO;
-using System.Text.Json;
-using Microsoft.PowerToys.Settings.UI.Lib;
-using Microsoft.PowerToys.Settings.UI.Lib.ViewModels;
-using Microsoft.PowerToys.Settings.UI.UnitTests.Mocks;
 using Microsoft.VisualStudio.TestTools.UnitTesting;
-using Moq;
 
 namespace ViewModelTests
 {
     [TestClass]
     public class ColorPicker
     {
-<<<<<<< HEAD
-        private const string ModuleName = "ColorPicker";
 
-        [TestInitialize]
-        public void Setup()
-        {
-            var colorPickerSettings = new ColorPickerSettings();
-
-            // Initialize the common settings configurations
-            SettingsRepository<GeneralSettings>.Instance.SettingsConfig = new GeneralSettings();
-
-            SettingsUtils.SaveSettings(colorPickerSettings.ToJsonString(), colorPickerSettings.Name, ModuleName + ".json");
-        }
-
-        [TestCleanup]
-        public void CleanUp()
-        {
-            string generalSettings_file_name = string.Empty;
-            if (SettingsUtils.SettingsFolderExists(generalSettings_file_name))
-            {
-                DeleteFolder(generalSettings_file_name);
-            }
-
-            if (SettingsUtils.SettingsFolderExists(ModuleName))
-            {
-                DeleteFolder(ModuleName);
-            }
-        }
-
-        [TestMethod]
-        public void ColorPickerIsEnabledByDefault()
-        {
-            var viewModel = new ColorPickerViewModel(SettingsRepository<GeneralSettings>.Instance, ColorPickerIsEnabledByDefault_IPC);
-
-            Assert.IsTrue(viewModel.IsEnabled);
-        }
-
-        public int ColorPickerIsEnabledByDefault_IPC(string msg)
-        {
-            OutGoingGeneralSettings snd = JsonSerializer.Deserialize<OutGoingGeneralSettings>(msg);
-            Assert.IsTrue(snd.GeneralSettings.Enabled.ColorPicker);
-            return 0;
-        }
-
-        private static void DeleteFolder(string powertoy)
-        {
-            Directory.Delete(Path.Combine(SettingsUtils.LocalApplicationDataFolder(), $"Microsoft\\PowerToys\\{powertoy}"), true);
-        }
-=======
-     
->>>>>>> 0f6428ee
     }
 }