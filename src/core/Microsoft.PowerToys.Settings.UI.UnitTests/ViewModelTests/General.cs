--- conflicted
+++ resolved
@@ -7,6 +7,7 @@
 using System.Text.Json;
 using Microsoft.PowerToys.Settings.UI.Lib;
 using Microsoft.PowerToys.Settings.UI.Lib.ViewModels;
+using Microsoft.PowerToys.Settings.UI.UnitTests.Mocks;
 using Microsoft.VisualStudio.TestTools.UnitTesting;
 using Moq;
 using NuGet.Frameworks;
@@ -18,40 +19,16 @@
     {
         public const string generalSettings_file_name = "Test\\GenealSettings";
 
-<<<<<<< HEAD
-        [TestInitialize]
-        public void Setup()
-        {
-            // initialize creation of test settings file.
-            GeneralSettings generalSettings = new GeneralSettings();
-            SettingsUtils.SaveSettings(generalSettings.ToJsonString(), generalSettings_file_name);
-        }
-
-        [TestCleanup]
-        public void CleanUp()
-        {
-            // delete folder created.
-            if (SettingsUtils.SettingsFolderExists(generalSettings_file_name))
-            {
-                DeleteFolder(generalSettings_file_name);
-            }
-        }
-
-        public void DeleteFolder(string powertoy)
-        {
-            Directory.Delete(Path.Combine(SettingsUtils.LocalApplicationDataFolder(), $"Microsoft\\PowerToys\\{powertoy}"), true);
-        }
-
         /// <summary>
         /// Test if the original settings files were modified.
         /// </summary>
         [TestMethod]
         public void OriginalFilesModificationTest()
         {
-            SettingsUtils.IsTestMode = true;
-
+            var mockIOProvider = IIOProviderMocks.GetMockIOProviderForSaveLoadExists();
+            var mockSettingsUtils = new SettingsUtils(mockIOProvider.Object);
             // Load Originl Settings Config File
-            GeneralSettings originalGeneralSettings = SettingsUtils.GetSettings<GeneralSettings>();
+            GeneralSettings originalGeneralSettings = mockSettingsUtils.GetSettings<GeneralSettings>();
 
             // Initialise View Model with test Config files
             // Arrange
@@ -59,6 +36,7 @@
             Func<string, int> SendRestartAdminIPCMessage = msg => { return 0; };
             Func<string, int> SendCheckForUpdatesIPCMessage = msg => { return 0; };
             GeneralViewModel viewModel = new GeneralViewModel(
+                mockSettingsUtils,
                 "GeneralSettings_RunningAsAdminText",
                 "GeneralSettings_RunningAsUserText",
                 false,
@@ -77,8 +55,6 @@
             Assert.AreEqual(originalGeneralSettings.Startup, viewModel.Startup);
         }
 
-=======
->>>>>>> 1ef4c433
         [TestMethod]
         public void IsElevated_ShouldUpdateRunasAdminStatusAttrs_WhenSuccessful()
         {
