﻿// Copyright (c) Microsoft Corporation
// The Microsoft Corporation licenses this file to you under the MIT license.
// See the LICENSE file in the project root for more information.

using System;
using System.IO;
using System.Text.Json;
using Microsoft.PowerToys.Settings.UI.Lib;
using Microsoft.PowerToys.Settings.UI.Lib.ViewModels;
using Microsoft.PowerToys.Settings.UI.UnitTests.Mocks;
using Microsoft.VisualStudio.TestTools.UnitTesting;
using Microsoft.PowerToys.Settings.UI.UnitTests.Mocks;
using Moq;
using NuGet.Frameworks;

namespace ViewModelTests
{
    [TestClass]
    public class General
    {
        public const string generalSettings_file_name = "Test\\GenealSettings";

<<<<<<< HEAD
        /// <summary>
        /// Test if the original settings files were modified.
        /// </summary>
        [TestMethod]
        public void OriginalFilesModificationTest()
        {
            var mockIOProvider = IIOProviderMocks.GetMockIOProviderForSaveLoadExists();
            var mockSettingsUtils = new SettingsUtils(mockIOProvider.Object);
            // Load Originl Settings Config File
            GeneralSettings originalGeneralSettings = mockSettingsUtils.GetSettings<GeneralSettings>();

            // Initialise View Model with test Config files
            // Arrange
            Func<string, int> SendMockIPCConfigMSG = msg => { return 0; };
            Func<string, int> SendRestartAdminIPCMessage = msg => { return 0; };
            Func<string, int> SendCheckForUpdatesIPCMessage = msg => { return 0; };
            GeneralViewModel viewModel = new GeneralViewModel(
                mockSettingsUtils,
                "GeneralSettings_RunningAsAdminText",
                "GeneralSettings_RunningAsUserText",
                false,
                false,
                UpdateUIThemeMethod,
                SendMockIPCConfigMSG,
                SendRestartAdminIPCMessage,
                SendCheckForUpdatesIPCMessage,
                string.Empty);

            // Verifiy that the old settings persisted
            Assert.AreEqual(originalGeneralSettings.AutoDownloadUpdates, viewModel.AutoDownloadUpdates);
            Assert.AreEqual(originalGeneralSettings.Packaged, viewModel.Packaged);
            Assert.AreEqual(originalGeneralSettings.PowertoysVersion, viewModel.PowerToysVersion);
            Assert.AreEqual(originalGeneralSettings.RunElevated, viewModel.RunElevated);
            Assert.AreEqual(originalGeneralSettings.Startup, viewModel.Startup);
=======
        private Mock<ISettingsUtils> mockGeneralSettingsUtils;

        [TestInitialize]
        public void SetUp_StubSettingUtils()
        {
            mockGeneralSettingsUtils = ISettingsUtilsMocks.GetStubSettingsUtils<GeneralSettings>();
>>>>>>> dafc1e0c
        }

        [TestMethod]
        public void IsElevated_ShouldUpdateRunasAdminStatusAttrs_WhenSuccessful()
        {
            // Arrange
            Func<string, int> SendMockIPCConfigMSG = msg => { return 0; };
            Func<string, int> SendRestartAdminIPCMessage = msg => { return 0; };
            Func<string, int> SendCheckForUpdatesIPCMessage = msg => { return 0; };
            GeneralViewModel viewModel = new GeneralViewModel(
                new Mock<ISettingsUtils>().Object,
                SettingsRepository<GeneralSettings>.GetInstance(mockGeneralSettingsUtils.Object),
                "GeneralSettings_RunningAsAdminText",
                "GeneralSettings_RunningAsUserText",
                false,
                false,
                UpdateUIThemeMethod,
                SendMockIPCConfigMSG,
                SendRestartAdminIPCMessage,
                SendCheckForUpdatesIPCMessage,
                generalSettings_file_name);

            Assert.AreEqual(viewModel.RunningAsUserDefaultText, viewModel.RunningAsText);
            Assert.IsFalse(viewModel.IsElevated);

            // Act
            viewModel.IsElevated = true;

            // Assert
            Assert.AreEqual(viewModel.RunningAsAdminDefaultText, viewModel.RunningAsText);
            Assert.IsTrue(viewModel.IsElevated);
        }

        [TestMethod]
        public void Startup_ShouldEnableRunOnStartUp_WhenSuccessful()
        {
            // Assert
            Func<string, int> SendMockIPCConfigMSG = msg =>
            {
                OutGoingGeneralSettings snd = JsonSerializer.Deserialize<OutGoingGeneralSettings>(msg);
                Assert.IsTrue(snd.GeneralSettings.Startup);
                return 0;
            };

            // Arrange
            Func<string, int> SendRestartAdminIPCMessage = msg => { return 0; };
            Func<string, int> SendCheckForUpdatesIPCMessage = msg => { return 0; };
            GeneralViewModel viewModel = new GeneralViewModel(
                new Mock<ISettingsUtils>().Object,
                SettingsRepository<GeneralSettings>.GetInstance(mockGeneralSettingsUtils.Object),
                "GeneralSettings_RunningAsAdminText",
                "GeneralSettings_RunningAsUserText",
                false,
                false,
                UpdateUIThemeMethod,
                SendMockIPCConfigMSG,
                SendRestartAdminIPCMessage,
                SendCheckForUpdatesIPCMessage,
                generalSettings_file_name);
            Assert.IsFalse(viewModel.Startup);

            // act
            viewModel.Startup = true;
        }

        [TestMethod]
        public void RunElevated_ShouldEnableAlwaysRunElevated_WhenSuccessful()
        {
            // Assert
            Func<string, int> SendMockIPCConfigMSG = msg =>
            {
                OutGoingGeneralSettings snd = JsonSerializer.Deserialize<OutGoingGeneralSettings>(msg);
                Assert.IsTrue(snd.GeneralSettings.RunElevated);
                return 0;
            };

            Func<string, int> SendRestartAdminIPCMessage = msg => { return 0; };
            Func<string, int> SendCheckForUpdatesIPCMessage = msg => { return 0; };

            // Arrange
            GeneralViewModel viewModel = new GeneralViewModel(
                new Mock<ISettingsUtils>().Object,
                SettingsRepository<GeneralSettings>.GetInstance(mockGeneralSettingsUtils.Object),
                "GeneralSettings_RunningAsAdminText",
                "GeneralSettings_RunningAsUserText",
                false,
                false,
                UpdateUIThemeMethod,
                SendMockIPCConfigMSG,
                SendRestartAdminIPCMessage,
                SendCheckForUpdatesIPCMessage,
                generalSettings_file_name);

            Assert.IsFalse(viewModel.RunElevated);

            // act
            viewModel.RunElevated = true;
        }

        [TestMethod]
        public void IsLightThemeRadioButtonChecked_ShouldThemeToLight_WhenSuccessful()
        {
            // Arrange
            GeneralViewModel viewModel = null;
            // Assert
            Func<string, int> SendMockIPCConfigMSG = msg =>
            {
                OutGoingGeneralSettings snd = JsonSerializer.Deserialize<OutGoingGeneralSettings>(msg);
                Assert.AreEqual("light", snd.GeneralSettings.Theme);
                return 0;
            };

            Func<string, int> SendRestartAdminIPCMessage = msg => { return 0; };
            Func<string, int> SendCheckForUpdatesIPCMessage = msg => { return 0; };
            viewModel = new GeneralViewModel(
                new Mock<ISettingsUtils>().Object,
                SettingsRepository<GeneralSettings>.GetInstance(mockGeneralSettingsUtils.Object),
                "GeneralSettings_RunningAsAdminText",
                "GeneralSettings_RunningAsUserText",
                false,
                false,
                UpdateUIThemeMethod,
                SendMockIPCConfigMSG,
                SendRestartAdminIPCMessage,
                SendCheckForUpdatesIPCMessage,
                generalSettings_file_name);
            Assert.IsFalse(viewModel.IsLightThemeRadioButtonChecked);

            // act
            viewModel.IsLightThemeRadioButtonChecked = true;
        }

        [TestMethod]
        public void IsDarkThemeRadioButtonChecked_ShouldThemeToDark_WhenSuccessful()
        {
            // Arrange
            // Assert
            Func<string, int> SendMockIPCConfigMSG = msg =>
            {
                OutGoingGeneralSettings snd = JsonSerializer.Deserialize<OutGoingGeneralSettings>(msg);
                Assert.AreEqual("dark", snd.GeneralSettings.Theme);
                return 0;
            };

            Func<string, int> SendRestartAdminIPCMessage = msg => { return 0; };
            Func<string, int> SendCheckForUpdatesIPCMessage = msg => { return 0; };
            GeneralViewModel viewModel = new GeneralViewModel(
                new Mock<ISettingsUtils>().Object,
                SettingsRepository<GeneralSettings>.GetInstance(mockGeneralSettingsUtils.Object),
                "GeneralSettings_RunningAsAdminText",
                "GeneralSettings_RunningAsUserText",
                false,
                false,
                UpdateUIThemeMethod,
                SendMockIPCConfigMSG,
                SendRestartAdminIPCMessage,
                SendCheckForUpdatesIPCMessage,
                generalSettings_file_name);
            Assert.IsFalse(viewModel.IsDarkThemeRadioButtonChecked);



            // act
            viewModel.IsDarkThemeRadioButtonChecked = true;
        }

        [TestMethod]
        public void AllModulesAreEnabledByDefault()
        {
            //arrange 
            EnabledModules modules = new EnabledModules();


            //Assert
            Assert.IsTrue(modules.FancyZones);
            Assert.IsTrue(modules.ImageResizer);
            Assert.IsTrue(modules.FileExplorerPreview);
            Assert.IsTrue(modules.ShortcutGuide);
            Assert.IsTrue(modules.PowerRename);
            Assert.IsTrue(modules.KeyboardManager);
            Assert.IsTrue(modules.PowerLauncher);
            Assert.IsTrue(modules.ColorPicker);
        }

        public int UpdateUIThemeMethod(string themeName)
        {
            return 0;
        }
    }
}<|MERGE_RESOLUTION|>--- conflicted
+++ resolved
@@ -9,7 +9,6 @@
 using Microsoft.PowerToys.Settings.UI.Lib.ViewModels;
 using Microsoft.PowerToys.Settings.UI.UnitTests.Mocks;
 using Microsoft.VisualStudio.TestTools.UnitTesting;
-using Microsoft.PowerToys.Settings.UI.UnitTests.Mocks;
 using Moq;
 using NuGet.Frameworks;
 
@@ -20,9 +19,14 @@
     {
         public const string generalSettings_file_name = "Test\\GenealSettings";
 
-<<<<<<< HEAD
-        /// <summary>
-        /// Test if the original settings files were modified.
+        private Mock<ISettingsUtils> mockGeneralSettingsUtils;
+		
+		[TestInitialize]
+        public void SetUp_StubSettingUtils()
+        {
+            mockGeneralSettingsUtils = ISettingsUtilsMocks.GetStubSettingsUtils<GeneralSettings>();
+        }
+		
         /// </summary>
         [TestMethod]
         public void OriginalFilesModificationTest()
@@ -39,6 +43,7 @@
             Func<string, int> SendCheckForUpdatesIPCMessage = msg => { return 0; };
             GeneralViewModel viewModel = new GeneralViewModel(
                 mockSettingsUtils,
+                SettingsRepository<GeneralSettings>.GetInstance(mockGeneralSettingsUtils.Object),
                 "GeneralSettings_RunningAsAdminText",
                 "GeneralSettings_RunningAsUserText",
                 false,
@@ -55,14 +60,6 @@
             Assert.AreEqual(originalGeneralSettings.PowertoysVersion, viewModel.PowerToysVersion);
             Assert.AreEqual(originalGeneralSettings.RunElevated, viewModel.RunElevated);
             Assert.AreEqual(originalGeneralSettings.Startup, viewModel.Startup);
-=======
-        private Mock<ISettingsUtils> mockGeneralSettingsUtils;
-
-        [TestInitialize]
-        public void SetUp_StubSettingUtils()
-        {
-            mockGeneralSettingsUtils = ISettingsUtilsMocks.GetStubSettingsUtils<GeneralSettings>();
->>>>>>> dafc1e0c
         }
 
         [TestMethod]
