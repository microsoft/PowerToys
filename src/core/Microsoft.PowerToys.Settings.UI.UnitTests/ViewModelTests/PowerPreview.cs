--- conflicted
+++ resolved
@@ -16,11 +16,15 @@
     [TestClass]
     public class PowerPreview
     {
-        public const string TestModuleName = "Test\\File Explorer";
-        // This should not be changed. 
-        // Changing it will causes user's to lose their local settings configs.
-        private const string OriginalModuleName = "File Explorer";
+        private const string Module = "File Explorer";
 
+        private Mock<ISettingsUtils> mockPowerPreviewSettingsUtils;
+
+        [TestInitialize]
+        public void SetUp_StubSettingUtils()
+        {
+            mockPowerPreviewSettingsUtils = ISettingsUtilsMocks.GetStubSettingsUtils<PowerPreviewSettings>();
+        }
 
         /// <summary>
         /// Test if the original settings files were modified.
@@ -31,25 +35,18 @@
             var mockIOProvider = IIOProviderMocks.GetMockIOProviderForSaveLoadExists();
             var mockSettingsUtils = new SettingsUtils(mockIOProvider.Object);
             // Load Originl Settings Config File
-            PowerPreviewSettings originalSettings = mockSettingsUtils.GetSettings<PowerPreviewSettings>(OriginalModuleName);
+            PowerPreviewSettings originalSettings = mockSettingsUtils.GetSettings<PowerPreviewSettings>(Module);
 
             // Initialise View Model with test Config files
             Func<string, int> SendMockIPCConfigMSG = msg => { return 0; };
-            PowerPreviewViewModel viewModel = new PowerPreviewViewModel(ISettingsUtilsMocks.GetStubSettingsUtils().Object, SendMockIPCConfigMSG);
+            PowerPreviewViewModel viewModel = new PowerPreviewViewModel(SettingsRepository<PowerPreviewSettings>.GetInstance(mockSettingsUtils), SendMockIPCConfigMSG);
 
             // Verifiy that the old settings persisted
             Assert.AreEqual(originalSettings.Properties.EnableMdPreview, viewModel.MDRenderIsEnabled);
             Assert.AreEqual(originalSettings.Properties.EnableSvgPreview, viewModel.SVGRenderIsEnabled);
             Assert.AreEqual(originalSettings.Properties.EnableSvgThumbnail, viewModel.SVGThumbnailIsEnabled);
-		}
+        }
 
-        private Mock<ISettingsUtils> mockPowerPreviewSettingsUtils;
-
-        [TestInitialize]
-        public void SetUp_StubSettingUtils()
-        {
-            mockPowerPreviewSettingsUtils = ISettingsUtilsMocks.GetStubSettingsUtils<PowerPreviewSettings>();
-        }
 
         [TestMethod]
         public void SVGRenderIsEnabled_ShouldPrevHandler_WhenSuccessful()
@@ -63,11 +60,7 @@
             };
 
             // arrange
-<<<<<<< HEAD
-            PowerPreviewViewModel viewModel = new PowerPreviewViewModel(ISettingsUtilsMocks.GetStubSettingsUtils().Object, SendMockIPCConfigMSG, TestModuleName);
-=======
             PowerPreviewViewModel viewModel = new PowerPreviewViewModel(SettingsRepository<PowerPreviewSettings>.GetInstance(mockPowerPreviewSettingsUtils.Object), SendMockIPCConfigMSG, Module);
->>>>>>> dafc1e0c
 
             // act
             viewModel.SVGRenderIsEnabled = true;
@@ -85,11 +78,7 @@
             };
 
             // arrange
-<<<<<<< HEAD
-            PowerPreviewViewModel viewModel = new PowerPreviewViewModel(ISettingsUtilsMocks.GetStubSettingsUtils().Object, SendMockIPCConfigMSG, TestModuleName);
-=======
             PowerPreviewViewModel viewModel = new PowerPreviewViewModel(SettingsRepository<PowerPreviewSettings>.GetInstance(mockPowerPreviewSettingsUtils.Object), SendMockIPCConfigMSG, Module);
->>>>>>> dafc1e0c
 
             // act
             viewModel.SVGThumbnailIsEnabled = true;
@@ -107,11 +96,7 @@
             };
 
             // arrange
-<<<<<<< HEAD
-            PowerPreviewViewModel viewModel = new PowerPreviewViewModel(ISettingsUtilsMocks.GetStubSettingsUtils().Object, SendMockIPCConfigMSG, TestModuleName);
-=======
             PowerPreviewViewModel viewModel = new PowerPreviewViewModel(SettingsRepository<PowerPreviewSettings>.GetInstance(mockPowerPreviewSettingsUtils.Object), SendMockIPCConfigMSG, Module); ;
->>>>>>> dafc1e0c
 
             // act
             viewModel.MDRenderIsEnabled = true;
