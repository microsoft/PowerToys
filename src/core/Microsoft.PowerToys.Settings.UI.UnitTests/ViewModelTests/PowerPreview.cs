--- conflicted
+++ resolved
@@ -17,43 +17,10 @@
     public class PowerPreview
     {
         public const string TestModuleName = "Test\\File Explorer";
-
         // This should not be changed. 
         // Changing it will causes user's to lose their local settings configs.
         private const string OriginalModuleName = "File Explorer";
 
-<<<<<<< HEAD
-        [TestInitialize]
-        public void Setup()
-        {
-            // initialize creation of test settings file.
-            GeneralSettings generalSettings = new GeneralSettings();
-            PowerPreviewSettings powerpreview = new PowerPreviewSettings();
-
-            SettingsUtils.SaveSettings(generalSettings.ToJsonString(), "Test");
-            SettingsUtils.SaveSettings(powerpreview.ToJsonString(), TestModuleName);
-        }
-
-        [TestCleanup]
-        public void CleanUp()
-        {
-            // delete folder created.
-            string generalSettings_file_name = "Test";
-            if (SettingsUtils.SettingsFolderExists(generalSettings_file_name))
-            {
-                DeleteFolder(generalSettings_file_name);
-            }
-
-            if (SettingsUtils.SettingsFolderExists(TestModuleName))
-            {
-                DeleteFolder(TestModuleName);
-            }
-        }
-
-        public void DeleteFolder(string powertoy)
-        {
-            Directory.Delete(Path.Combine(SettingsUtils.LocalApplicationDataFolder(), $"Microsoft\\PowerToys\\{powertoy}"), true);
-        }
 
         /// <summary>
         /// Test if the original settings files were modified.
@@ -61,23 +28,21 @@
         [TestMethod]
         public void OriginalFilesModificationTest()
         {
-            SettingsUtils.IsTestMode = true;
-
+            var mockIOProvider = IIOProviderMocks.GetMockIOProviderForSaveLoadExists();
+            var mockSettingsUtils = new SettingsUtils(mockIOProvider.Object);
             // Load Originl Settings Config File
-            PowerPreviewSettings originalSettings = SettingsUtils.GetSettings<PowerPreviewSettings>(OriginalModuleName);
+            PowerPreviewSettings originalSettings = mockSettingsUtils.GetSettings<PowerPreviewSettings>(OriginalModuleName);
 
             // Initialise View Model with test Config files
             Func<string, int> SendMockIPCConfigMSG = msg => { return 0; };
-            PowerPreviewViewModel viewModel = new PowerPreviewViewModel(SendMockIPCConfigMSG);
+            PowerPreviewViewModel viewModel = new PowerPreviewViewModel(ISettingsUtilsMocks.GetStubSettingsUtils().Object, SendMockIPCConfigMSG);
 
             // Verifiy that the old settings persisted
             Assert.AreEqual(originalSettings.Properties.EnableMdPreview, viewModel.MDRenderIsEnabled);
             Assert.AreEqual(originalSettings.Properties.EnableSvgPreview, viewModel.SVGRenderIsEnabled);
             Assert.AreEqual(originalSettings.Properties.EnableSvgThumbnail, viewModel.SVGThumbnailIsEnabled);
-        }
+		}
 
-=======
->>>>>>> 1ef4c433
         [TestMethod]
         public void SVGRenderIsEnabled_ShouldPrevHandler_WhenSuccessful()
         {
@@ -90,11 +55,7 @@
             };
 
             // arrange
-<<<<<<< HEAD
-            PowerPreviewViewModel viewModel = new PowerPreviewViewModel(SendMockIPCConfigMSG, TestModuleName);
-=======
-            PowerPreviewViewModel viewModel = new PowerPreviewViewModel(ISettingsUtilsMocks.GetStubSettingsUtils().Object, SendMockIPCConfigMSG, Module);
->>>>>>> 1ef4c433
+            PowerPreviewViewModel viewModel = new PowerPreviewViewModel(ISettingsUtilsMocks.GetStubSettingsUtils().Object, SendMockIPCConfigMSG, TestModuleName);
 
             // act
             viewModel.SVGRenderIsEnabled = true;
@@ -112,11 +73,7 @@
             };
 
             // arrange
-<<<<<<< HEAD
-            PowerPreviewViewModel viewModel = new PowerPreviewViewModel(SendMockIPCConfigMSG, TestModuleName);
-=======
-            PowerPreviewViewModel viewModel = new PowerPreviewViewModel(ISettingsUtilsMocks.GetStubSettingsUtils().Object, SendMockIPCConfigMSG, Module);
->>>>>>> 1ef4c433
+            PowerPreviewViewModel viewModel = new PowerPreviewViewModel(ISettingsUtilsMocks.GetStubSettingsUtils().Object, SendMockIPCConfigMSG, TestModuleName);
 
             // act
             viewModel.SVGThumbnailIsEnabled = true;
@@ -134,11 +91,7 @@
             };
 
             // arrange
-<<<<<<< HEAD
-            PowerPreviewViewModel viewModel = new PowerPreviewViewModel(SendMockIPCConfigMSG, TestModuleName);;
-=======
-            PowerPreviewViewModel viewModel = new PowerPreviewViewModel(ISettingsUtilsMocks.GetStubSettingsUtils().Object, SendMockIPCConfigMSG, Module);;
->>>>>>> 1ef4c433
+            PowerPreviewViewModel viewModel = new PowerPreviewViewModel(ISettingsUtilsMocks.GetStubSettingsUtils().Object, SendMockIPCConfigMSG, TestModuleName);
 
             // act
             viewModel.MDRenderIsEnabled = true;
