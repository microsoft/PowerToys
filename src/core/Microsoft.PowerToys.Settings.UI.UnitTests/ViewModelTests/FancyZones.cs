--- conflicted
+++ resolved
@@ -20,43 +20,6 @@
     {
         public const string FancyZonesTestFolderName = "Test\\FancyZones";
 
-<<<<<<< HEAD
-        [TestInitialize]
-        public void Setup()
-        {
-            // initialize creation of test settings file.
-            FZConfigProperties fZConfigProperties = new FZConfigProperties();
-
-            // Initialize the common settings configurations
-            SettingsRepository<GeneralSettings>.Instance.SettingsConfig = new GeneralSettings();
-            SettingsRepository<FancyZonesSettings>.Instance.SettingsConfig = new FancyZonesSettings();
-            SettingsUtils.SaveSettings(fZConfigProperties.ToJsonString(), FancyZonesTestFolderName);
-        }
-
-        [TestCleanup]
-        public void CleanUp()
-        {
-            // delete general settings folder created.
-            string generalSettings_file_name = string.Empty;
-            if (SettingsUtils.SettingsFolderExists(string.Empty))
-            {
-                DeleteFolder(string.Empty);
-            }
-
-            // delete fancy zones folder created.
-            if (SettingsUtils.SettingsFolderExists(FancyZonesTestFolderName))
-            {
-                DeleteFolder(FancyZonesTestFolderName);
-            }
-        }
-
-        public void DeleteFolder(string powertoy)
-        {
-            Directory.Delete(Path.Combine(SettingsUtils.LocalApplicationDataFolder(), $"Microsoft\\PowerToys\\{powertoy}"), true);
-        }
-
-=======
->>>>>>> 0f6428ee
         [TestMethod]
         public void IsEnabled_ShouldDisableModule_WhenSuccessful()
         {
@@ -68,11 +31,7 @@
             };
 
             // arrange
-<<<<<<< HEAD
-            FancyZonesViewModel viewModel = new FancyZonesViewModel(SettingsRepository<GeneralSettings>.Instance, SettingsRepository<FancyZonesSettings>.Instance, SendMockIPCConfigMSG, FancyZonesTestFolderName);
-=======
-            FancyZonesViewModel viewModel = new FancyZonesViewModel(ISettingsUtilsMocks.GetStubSettingsUtils().Object, SendMockIPCConfigMSG, FancyZonesTestFolderName);
->>>>>>> 0f6428ee
+            FancyZonesViewModel viewModel = new FancyZonesViewModel(ISettingsUtilsMocks.GetStubSettingsUtils().Object, SettingsRepository<GeneralSettings>.GetInstance(ISettingsUtilsMocks.GetStubSettingsUtils().Object), SettingsRepository<FancyZonesSettings>.GetInstance(ISettingsUtilsMocks.GetStubSettingsUtils().Object), SendMockIPCConfigMSG, FancyZonesTestFolderName);
             Assert.IsTrue(viewModel.IsEnabled); // check if the module is enabled.
 
             // act
@@ -91,11 +50,7 @@
             };
 
             // arrange
-<<<<<<< HEAD
-            FancyZonesViewModel viewModel = new FancyZonesViewModel(SettingsRepository<GeneralSettings>.Instance, SettingsRepository<FancyZonesSettings>.Instance, SendMockIPCConfigMSG, FancyZonesTestFolderName);
-=======
-            FancyZonesViewModel viewModel = new FancyZonesViewModel(ISettingsUtilsMocks.GetStubSettingsUtils().Object, SendMockIPCConfigMSG, FancyZonesTestFolderName);
->>>>>>> 0f6428ee
+            FancyZonesViewModel viewModel = new FancyZonesViewModel(ISettingsUtilsMocks.GetStubSettingsUtils().Object, SettingsRepository<GeneralSettings>.GetInstance(ISettingsUtilsMocks.GetStubSettingsUtils().Object), SettingsRepository<FancyZonesSettings>.GetInstance(ISettingsUtilsMocks.GetStubSettingsUtils().Object), SendMockIPCConfigMSG, FancyZonesTestFolderName);
             Assert.IsTrue(viewModel.ShiftDrag); // check if value was initialized to false.
 
             // act
@@ -114,11 +69,7 @@
             };
 
             // arrange
-<<<<<<< HEAD
-            FancyZonesViewModel viewModel = new FancyZonesViewModel(SettingsRepository<GeneralSettings>.Instance, SettingsRepository<FancyZonesSettings>.Instance, SendMockIPCConfigMSG, FancyZonesTestFolderName);
-=======
-            FancyZonesViewModel viewModel = new FancyZonesViewModel(ISettingsUtilsMocks.GetStubSettingsUtils().Object, SendMockIPCConfigMSG, FancyZonesTestFolderName);
->>>>>>> 0f6428ee
+            FancyZonesViewModel viewModel = new FancyZonesViewModel(ISettingsUtilsMocks.GetStubSettingsUtils().Object, SettingsRepository<GeneralSettings>.GetInstance(ISettingsUtilsMocks.GetStubSettingsUtils().Object), SettingsRepository<FancyZonesSettings>.GetInstance(ISettingsUtilsMocks.GetStubSettingsUtils().Object), SendMockIPCConfigMSG, FancyZonesTestFolderName);
             Assert.IsFalse(viewModel.OverrideSnapHotkeys); // check if value was initialized to false.
 
             // act
@@ -137,11 +88,7 @@
             };
 
             // arrange
-<<<<<<< HEAD
-            FancyZonesViewModel viewModel = new FancyZonesViewModel(SettingsRepository<GeneralSettings>.Instance, SettingsRepository<FancyZonesSettings>.Instance, SendMockIPCConfigMSG, FancyZonesTestFolderName);
-=======
-            FancyZonesViewModel viewModel = new FancyZonesViewModel(ISettingsUtilsMocks.GetStubSettingsUtils().Object, SendMockIPCConfigMSG, FancyZonesTestFolderName);
->>>>>>> 0f6428ee
+            FancyZonesViewModel viewModel = new FancyZonesViewModel(ISettingsUtilsMocks.GetStubSettingsUtils().Object, SettingsRepository<GeneralSettings>.GetInstance(ISettingsUtilsMocks.GetStubSettingsUtils().Object), SettingsRepository<FancyZonesSettings>.GetInstance(ISettingsUtilsMocks.GetStubSettingsUtils().Object), SendMockIPCConfigMSG, FancyZonesTestFolderName);
             Assert.IsFalse(viewModel.MoveWindowsBasedOnPosition); // check if value was initialized to false.
 
             // act
@@ -160,11 +107,7 @@
             };
 
             // arrange
-<<<<<<< HEAD
-            FancyZonesViewModel viewModel = new FancyZonesViewModel(SettingsRepository<GeneralSettings>.Instance, SettingsRepository<FancyZonesSettings>.Instance, SendMockIPCConfigMSG, FancyZonesTestFolderName);
-=======
-            FancyZonesViewModel viewModel = new FancyZonesViewModel(ISettingsUtilsMocks.GetStubSettingsUtils().Object, SendMockIPCConfigMSG, FancyZonesTestFolderName);
->>>>>>> 0f6428ee
+            FancyZonesViewModel viewModel = new FancyZonesViewModel(ISettingsUtilsMocks.GetStubSettingsUtils().Object, SettingsRepository<GeneralSettings>.GetInstance(ISettingsUtilsMocks.GetStubSettingsUtils().Object), SettingsRepository<FancyZonesSettings>.GetInstance(ISettingsUtilsMocks.GetStubSettingsUtils().Object), SendMockIPCConfigMSG, FancyZonesTestFolderName);
             Assert.IsFalse(viewModel.MakeDraggedWindowsTransparent); // check if value was initialized to false.
 
             // act
@@ -183,11 +126,7 @@
             };
 
             // arrange
-<<<<<<< HEAD
-            FancyZonesViewModel viewModel = new FancyZonesViewModel(SettingsRepository<GeneralSettings>.Instance, SettingsRepository<FancyZonesSettings>.Instance, SendMockIPCConfigMSG, FancyZonesTestFolderName);
-=======
-            FancyZonesViewModel viewModel = new FancyZonesViewModel(ISettingsUtilsMocks.GetStubSettingsUtils().Object, SendMockIPCConfigMSG, FancyZonesTestFolderName);
->>>>>>> 0f6428ee
+            FancyZonesViewModel viewModel = new FancyZonesViewModel(ISettingsUtilsMocks.GetStubSettingsUtils().Object, SettingsRepository<GeneralSettings>.GetInstance(ISettingsUtilsMocks.GetStubSettingsUtils().Object), SettingsRepository<FancyZonesSettings>.GetInstance(ISettingsUtilsMocks.GetStubSettingsUtils().Object), SendMockIPCConfigMSG, FancyZonesTestFolderName);
             Assert.IsFalse(viewModel.MouseSwitch); // check if value was initialized to false.
 
             // act
@@ -206,11 +145,7 @@
             };
 
             // arrange
-<<<<<<< HEAD
-            FancyZonesViewModel viewModel = new FancyZonesViewModel(SettingsRepository<GeneralSettings>.Instance, SettingsRepository<FancyZonesSettings>.Instance, SendMockIPCConfigMSG, FancyZonesTestFolderName);
-=======
-            FancyZonesViewModel viewModel = new FancyZonesViewModel(ISettingsUtilsMocks.GetStubSettingsUtils().Object, SendMockIPCConfigMSG, FancyZonesTestFolderName);
->>>>>>> 0f6428ee
+            FancyZonesViewModel viewModel = new FancyZonesViewModel(ISettingsUtilsMocks.GetStubSettingsUtils().Object, SettingsRepository<GeneralSettings>.GetInstance(ISettingsUtilsMocks.GetStubSettingsUtils().Object), SettingsRepository<FancyZonesSettings>.GetInstance(ISettingsUtilsMocks.GetStubSettingsUtils().Object), SendMockIPCConfigMSG, FancyZonesTestFolderName);
             Assert.IsFalse(viewModel.DisplayChangeMoveWindows); // check if value was initialized to false.
 
             // act
@@ -229,11 +164,7 @@
             };
 
             // arrange
-<<<<<<< HEAD
-            FancyZonesViewModel viewModel = new FancyZonesViewModel(SettingsRepository<GeneralSettings>.Instance, SettingsRepository<FancyZonesSettings>.Instance, SendMockIPCConfigMSG, FancyZonesTestFolderName);
-=======
-            FancyZonesViewModel viewModel = new FancyZonesViewModel(ISettingsUtilsMocks.GetStubSettingsUtils().Object, SendMockIPCConfigMSG, FancyZonesTestFolderName);
->>>>>>> 0f6428ee
+            FancyZonesViewModel viewModel = new FancyZonesViewModel(ISettingsUtilsMocks.GetStubSettingsUtils().Object, SettingsRepository<GeneralSettings>.GetInstance(ISettingsUtilsMocks.GetStubSettingsUtils().Object), SettingsRepository<FancyZonesSettings>.GetInstance(ISettingsUtilsMocks.GetStubSettingsUtils().Object), SendMockIPCConfigMSG, FancyZonesTestFolderName);
             Assert.IsFalse(viewModel.ZoneSetChangeMoveWindows); // check if value was initialized to false.
 
             // act
@@ -252,11 +183,7 @@
             };
 
             // arrange
-<<<<<<< HEAD
-            FancyZonesViewModel viewModel = new FancyZonesViewModel(SettingsRepository<GeneralSettings>.Instance, SettingsRepository<FancyZonesSettings>.Instance, SendMockIPCConfigMSG, FancyZonesTestFolderName);
-=======
-            FancyZonesViewModel viewModel = new FancyZonesViewModel(ISettingsUtilsMocks.GetStubSettingsUtils().Object, SendMockIPCConfigMSG, FancyZonesTestFolderName);
->>>>>>> 0f6428ee
+            FancyZonesViewModel viewModel = new FancyZonesViewModel(ISettingsUtilsMocks.GetStubSettingsUtils().Object, SettingsRepository<GeneralSettings>.GetInstance(ISettingsUtilsMocks.GetStubSettingsUtils().Object), SettingsRepository<FancyZonesSettings>.GetInstance(ISettingsUtilsMocks.GetStubSettingsUtils().Object), SendMockIPCConfigMSG, FancyZonesTestFolderName);
             Assert.IsFalse(viewModel.AppLastZoneMoveWindows); // check if value was initialized to false.
 
             // act
@@ -274,11 +201,7 @@
             };
 
             // arrange
-<<<<<<< HEAD
-            FancyZonesViewModel viewModel = new FancyZonesViewModel(SettingsRepository<GeneralSettings>.Instance, SettingsRepository<FancyZonesSettings>.Instance, SendMockIPCConfigMSG, FancyZonesTestFolderName);
-=======
-            FancyZonesViewModel viewModel = new FancyZonesViewModel(ISettingsUtilsMocks.GetStubSettingsUtils().Object, SendMockIPCConfigMSG, FancyZonesTestFolderName);
->>>>>>> 0f6428ee
+            FancyZonesViewModel viewModel = new FancyZonesViewModel(ISettingsUtilsMocks.GetStubSettingsUtils().Object, SettingsRepository<GeneralSettings>.GetInstance(ISettingsUtilsMocks.GetStubSettingsUtils().Object), SettingsRepository<FancyZonesSettings>.GetInstance(ISettingsUtilsMocks.GetStubSettingsUtils().Object), SendMockIPCConfigMSG, FancyZonesTestFolderName);
             Assert.IsFalse(viewModel.OpenWindowOnActiveMonitor); // check if value was initialized to false.
 
             // act
@@ -297,11 +220,7 @@
             };
 
             // arrange
-<<<<<<< HEAD
-            FancyZonesViewModel viewModel = new FancyZonesViewModel(SettingsRepository<GeneralSettings>.Instance, SettingsRepository<FancyZonesSettings>.Instance, SendMockIPCConfigMSG, FancyZonesTestFolderName);
-=======
-            FancyZonesViewModel viewModel = new FancyZonesViewModel(ISettingsUtilsMocks.GetStubSettingsUtils().Object, SendMockIPCConfigMSG, FancyZonesTestFolderName);
->>>>>>> 0f6428ee
+            FancyZonesViewModel viewModel = new FancyZonesViewModel(ISettingsUtilsMocks.GetStubSettingsUtils().Object, SettingsRepository<GeneralSettings>.GetInstance(ISettingsUtilsMocks.GetStubSettingsUtils().Object), SettingsRepository<FancyZonesSettings>.GetInstance(ISettingsUtilsMocks.GetStubSettingsUtils().Object), SendMockIPCConfigMSG, FancyZonesTestFolderName);
             Assert.IsFalse(viewModel.RestoreSize); // check if value was initialized to false.
 
             // act
@@ -320,11 +239,7 @@
             };
 
             // arrange
-<<<<<<< HEAD
-            FancyZonesViewModel viewModel = new FancyZonesViewModel(SettingsRepository<GeneralSettings>.Instance, SettingsRepository<FancyZonesSettings>.Instance, SendMockIPCConfigMSG, FancyZonesTestFolderName);
-=======
-            FancyZonesViewModel viewModel = new FancyZonesViewModel(ISettingsUtilsMocks.GetStubSettingsUtils().Object, SendMockIPCConfigMSG, FancyZonesTestFolderName);
->>>>>>> 0f6428ee
+            FancyZonesViewModel viewModel = new FancyZonesViewModel(ISettingsUtilsMocks.GetStubSettingsUtils().Object, SettingsRepository<GeneralSettings>.GetInstance(ISettingsUtilsMocks.GetStubSettingsUtils().Object), SettingsRepository<FancyZonesSettings>.GetInstance(ISettingsUtilsMocks.GetStubSettingsUtils().Object), SendMockIPCConfigMSG, FancyZonesTestFolderName);
             Assert.IsTrue(viewModel.UseCursorPosEditorStartupScreen); // check if value was initialized to false.
 
             // act
@@ -343,11 +258,7 @@
             };
 
             // arrange
-<<<<<<< HEAD
-            FancyZonesViewModel viewModel = new FancyZonesViewModel(SettingsRepository<GeneralSettings>.Instance, SettingsRepository<FancyZonesSettings>.Instance, SendMockIPCConfigMSG, FancyZonesTestFolderName);
-=======
-            FancyZonesViewModel viewModel = new FancyZonesViewModel(ISettingsUtilsMocks.GetStubSettingsUtils().Object, SendMockIPCConfigMSG, FancyZonesTestFolderName);
->>>>>>> 0f6428ee
+            FancyZonesViewModel viewModel = new FancyZonesViewModel(ISettingsUtilsMocks.GetStubSettingsUtils().Object, SettingsRepository<GeneralSettings>.GetInstance(ISettingsUtilsMocks.GetStubSettingsUtils().Object), SettingsRepository<FancyZonesSettings>.GetInstance(ISettingsUtilsMocks.GetStubSettingsUtils().Object), SendMockIPCConfigMSG, FancyZonesTestFolderName);
             Assert.IsFalse(viewModel.ShowOnAllMonitors); // check if value was initialized to false.
 
             // act
@@ -366,11 +277,7 @@
             };
 
             // arrange
-<<<<<<< HEAD
-            FancyZonesViewModel viewModel = new FancyZonesViewModel(SettingsRepository<GeneralSettings>.Instance, SettingsRepository<FancyZonesSettings>.Instance, SendMockIPCConfigMSG, FancyZonesTestFolderName);
-=======
-            FancyZonesViewModel viewModel = new FancyZonesViewModel(ISettingsUtilsMocks.GetStubSettingsUtils().Object, SendMockIPCConfigMSG, FancyZonesTestFolderName);
->>>>>>> 0f6428ee
+            FancyZonesViewModel viewModel = new FancyZonesViewModel(ISettingsUtilsMocks.GetStubSettingsUtils().Object, SettingsRepository<GeneralSettings>.GetInstance(ISettingsUtilsMocks.GetStubSettingsUtils().Object), SettingsRepository<FancyZonesSettings>.GetInstance(ISettingsUtilsMocks.GetStubSettingsUtils().Object), SendMockIPCConfigMSG, FancyZonesTestFolderName);
             Assert.AreEqual(ConfigDefaults.DefaultFancyZonesZoneHighlightColor, viewModel.ZoneHighlightColor);
 
             // act
@@ -389,11 +296,7 @@
             };
 
             // arrange
-<<<<<<< HEAD
-            FancyZonesViewModel viewModel = new FancyZonesViewModel(SettingsRepository<GeneralSettings>.Instance, SettingsRepository<FancyZonesSettings>.Instance, SendMockIPCConfigMSG, FancyZonesTestFolderName);
-=======
-            FancyZonesViewModel viewModel = new FancyZonesViewModel(ISettingsUtilsMocks.GetStubSettingsUtils().Object, SendMockIPCConfigMSG, FancyZonesTestFolderName);
->>>>>>> 0f6428ee
+            FancyZonesViewModel viewModel = new FancyZonesViewModel(ISettingsUtilsMocks.GetStubSettingsUtils().Object, SettingsRepository<GeneralSettings>.GetInstance(ISettingsUtilsMocks.GetStubSettingsUtils().Object), SettingsRepository<FancyZonesSettings>.GetInstance(ISettingsUtilsMocks.GetStubSettingsUtils().Object), SendMockIPCConfigMSG, FancyZonesTestFolderName);
             Assert.AreEqual(ConfigDefaults.DefaultFancyzonesBorderColor, viewModel.ZoneBorderColor);
 
             // act
@@ -412,11 +315,7 @@
             };
 
             // arrange
-<<<<<<< HEAD
-            FancyZonesViewModel viewModel = new FancyZonesViewModel(SettingsRepository<GeneralSettings>.Instance, SettingsRepository<FancyZonesSettings>.Instance, SendMockIPCConfigMSG, FancyZonesTestFolderName);
-=======
-            FancyZonesViewModel viewModel = new FancyZonesViewModel(ISettingsUtilsMocks.GetStubSettingsUtils().Object, SendMockIPCConfigMSG, FancyZonesTestFolderName);
->>>>>>> 0f6428ee
+            FancyZonesViewModel viewModel = new FancyZonesViewModel(ISettingsUtilsMocks.GetStubSettingsUtils().Object, SettingsRepository<GeneralSettings>.GetInstance(ISettingsUtilsMocks.GetStubSettingsUtils().Object), SettingsRepository<FancyZonesSettings>.GetInstance(ISettingsUtilsMocks.GetStubSettingsUtils().Object), SendMockIPCConfigMSG, FancyZonesTestFolderName);
             Assert.AreEqual(ConfigDefaults.DefaultFancyZonesInActiveColor, viewModel.ZoneInActiveColor);
 
             // act
@@ -435,11 +334,7 @@
             };
 
             // arrange
-<<<<<<< HEAD
-            FancyZonesViewModel viewModel = new FancyZonesViewModel(SettingsRepository<GeneralSettings>.Instance, SettingsRepository<FancyZonesSettings>.Instance, SendMockIPCConfigMSG, FancyZonesTestFolderName);
-=======
-            FancyZonesViewModel viewModel = new FancyZonesViewModel(ISettingsUtilsMocks.GetStubSettingsUtils().Object, SendMockIPCConfigMSG, FancyZonesTestFolderName);
->>>>>>> 0f6428ee
+            FancyZonesViewModel viewModel = new FancyZonesViewModel(ISettingsUtilsMocks.GetStubSettingsUtils().Object, SettingsRepository<GeneralSettings>.GetInstance(ISettingsUtilsMocks.GetStubSettingsUtils().Object), SettingsRepository<FancyZonesSettings>.GetInstance(ISettingsUtilsMocks.GetStubSettingsUtils().Object), SendMockIPCConfigMSG, FancyZonesTestFolderName);
             Assert.AreEqual(string.Empty, viewModel.ExcludedApps);
 
             // act
@@ -458,11 +353,7 @@
             };
 
             // arrange
-<<<<<<< HEAD
-            FancyZonesViewModel viewModel = new FancyZonesViewModel(SettingsRepository<GeneralSettings>.Instance, SettingsRepository<FancyZonesSettings>.Instance, SendMockIPCConfigMSG, FancyZonesTestFolderName);
-=======
-            FancyZonesViewModel viewModel = new FancyZonesViewModel(ISettingsUtilsMocks.GetStubSettingsUtils().Object, SendMockIPCConfigMSG, FancyZonesTestFolderName);
->>>>>>> 0f6428ee
+            FancyZonesViewModel viewModel = new FancyZonesViewModel(ISettingsUtilsMocks.GetStubSettingsUtils().Object, SettingsRepository<GeneralSettings>.GetInstance(ISettingsUtilsMocks.GetStubSettingsUtils().Object), SettingsRepository<FancyZonesSettings>.GetInstance(ISettingsUtilsMocks.GetStubSettingsUtils().Object), SendMockIPCConfigMSG, FancyZonesTestFolderName);
             Assert.AreEqual(50, viewModel.HighlightOpacity);
 
             // act
