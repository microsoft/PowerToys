<<<<<<< HEAD
﻿<?xml version="1.0" encoding="utf-8"?>
<Project ToolsVersion="15.0" DefaultTargets="Build" xmlns="http://schemas.microsoft.com/developer/msbuild/2003">
  <Import Project="$(MSBuildExtensionsPath)\$(MSBuildToolsVersion)\Microsoft.Common.props" Condition="Exists('$(MSBuildExtensionsPath)\$(MSBuildToolsVersion)\Microsoft.Common.props')" />
  <PropertyGroup>
    <Configuration Condition=" '$(Configuration)' == '' ">Debug</Configuration>
    <Platform Condition=" '$(Platform)' == '' ">x64</Platform>
    <ProjectGuid>{A7D5099E-F0FD-4BF3-8522-5A682759F915}</ProjectGuid>
    <OutputType>AppContainerExe</OutputType>
    <AppDesignerFolder>Properties</AppDesignerFolder>
    <RootNamespace>Microsoft.PowerToys.Settings.UI</RootNamespace>
    <AssemblyName>Microsoft.PowerToys.Settings.UI</AssemblyName>
    <DefaultLanguage>en-US</DefaultLanguage>
    <TargetPlatformIdentifier>UAP</TargetPlatformIdentifier>
    <TargetPlatformVersion Condition=" '$(TargetPlatformVersion)' == '' ">10.0.18362.0</TargetPlatformVersion>
    <TargetPlatformMinVersion>10.0.18362.0</TargetPlatformMinVersion>
    <MinimumVisualStudioVersion>14</MinimumVisualStudioVersion>
    <FileAlignment>512</FileAlignment>
    <ProjectTypeGuids>{A5A43C5B-DE2A-4C0C-9213-0A381AF9435A};{FAE04EC0-301F-11D3-BF4B-00C04F79EFBC}</ProjectTypeGuids>
    <WindowsXamlEnableOverview>true</WindowsXamlEnableOverview>
    <AppxPackageSigningEnabled>false</AppxPackageSigningEnabled>
  </PropertyGroup>
  <PropertyGroup Condition="'$(Configuration)|$(Platform)' == 'Debug|x64'">
    <DebugSymbols>true</DebugSymbols>
    <OutputPath>..\..\..\x64\Debug\SettingsUI\</OutputPath>
    <DefineConstants>DEBUG;TRACE;NETFX_CORE;WINDOWS_UWP</DefineConstants>
    <NoWarn>;2008</NoWarn>
    <DebugType>full</DebugType>
    <PlatformTarget>x64</PlatformTarget>
    <UseVSHostingProcess>false</UseVSHostingProcess>
    <ErrorReport>prompt</ErrorReport>
    <Prefer32Bit>true</Prefer32Bit>
  </PropertyGroup>
  <PropertyGroup Condition="'$(Configuration)|$(Platform)' == 'Release|x64'">
    <OutputPath>..\..\..\x64\Release\SettingsUI\</OutputPath>
    <DefineConstants>TRACE;NETFX_CORE;WINDOWS_UWP</DefineConstants>
    <Optimize>true</Optimize>
    <NoWarn>;2008</NoWarn>
    <DebugType>pdbonly</DebugType>
    <PlatformTarget>x64</PlatformTarget>
    <UseVSHostingProcess>false</UseVSHostingProcess>
    <ErrorReport>prompt</ErrorReport>
    <Prefer32Bit>true</Prefer32Bit>
    <UseDotNetNativeToolchain>true</UseDotNetNativeToolchain>
  </PropertyGroup>
  <PropertyGroup>
    <RestoreProjectStyle>PackageReference</RestoreProjectStyle>
  </PropertyGroup>
  <ItemGroup>
    <Compile Include="..\..\codeAnalysis\GlobalSuppressions.cs">
      <Link>GlobalSuppressions.cs</Link>
    </Compile>
    <Compile Include="Activation\ActivationHandler.cs" />
    <Compile Include="Activation\DefaultActivationHandler.cs" />
    <Compile Include="App.xaml.cs">
      <DependentUpon>App.xaml</DependentUpon>
    </Compile>
    <Compile Include="Behaviors\NavigationViewHeaderBehavior.cs" />
    <Compile Include="Behaviors\NavigationViewHeaderMode.cs" />
    <Compile Include="Controls\HotkeySettingsControl.xaml.cs">
      <DependentUpon>HotkeySettingsControl.xaml</DependentUpon>
    </Compile>
    <Compile Include="Helpers\NavHelper.cs" />
    <Compile Include="Helpers\Observable.cs" />
    <Compile Include="Helpers\RelayCommand.cs" />
    <Compile Include="Helpers\ResourceExtensions.cs" />
    <Compile Include="Properties\AssemblyInfo.cs" />
    <Compile Include="Services\ActivationService.cs" />
    <Compile Include="Services\NavigationService.cs" />
    <Compile Include="ViewModels\GeneralViewModel.cs" />
    <Compile Include="ViewModels\FancyZonesViewModel.cs" />
    <Compile Include="ViewModels\ImageResizerViewModel.cs" />
    <Compile Include="ViewModels\KeyboardManagerItemSelector.cs" />
    <Compile Include="ViewModels\KeyboardManagerViewModel.cs" />
    <Compile Include="ViewModels\Keys.cs" />
    <Compile Include="ViewModels\PowerRenameViewModel.cs" />
    <Compile Include="ViewModels\PowerLauncherViewModel.cs" />
    <Compile Include="ViewModels\RemapKeysModel.cs" />
    <Compile Include="ViewModels\ShellViewModel.cs" />
    <Compile Include="ViewModels\ShortcutGuideViewModel.cs" />
    <Compile Include="Views\GeneralPage.xaml.cs">
      <DependentUpon>GeneralPage.xaml</DependentUpon>
    </Compile>
    <Compile Include="Views\ImageResizerPage.xaml.cs">
      <DependentUpon>ImageResizerPage.xaml</DependentUpon>
    </Compile>
    <Compile Include="Views\KeyboardManagerPage.xaml.cs">
      <DependentUpon>KeyboardManagerPage.xaml</DependentUpon>
    </Compile>
    <Compile Include="Views\PowerLauncherPage.xaml.cs">
      <DependentUpon>PowerLauncherPage.xaml</DependentUpon>
    </Compile>
    <Compile Include="Views\PowerPreviewPage.xaml.cs">
      <DependentUpon>PowerPreviewPage.xaml</DependentUpon>
    </Compile>
    <Compile Include="Views\FancyZonesPage.xaml.cs">
      <DependentUpon>FancyZonesPage.xaml</DependentUpon>
    </Compile>
    <Compile Include="Views\PowerRenamePage.xaml.cs">
      <DependentUpon>PowerRenamePage.xaml</DependentUpon>
    </Compile>
    <Compile Include="Views\ShellPage.xaml.cs">
      <DependentUpon>ShellPage.xaml</DependentUpon>
    </Compile>
    <Compile Include="Views\ShortcutGuidePage.xaml.cs">
      <DependentUpon>ShortcutGuidePage.xaml</DependentUpon>
    </Compile>
  </ItemGroup>
  <ItemGroup>
    <AppxManifest Include="Package.appxmanifest">
      <SubType>Designer</SubType>
    </AppxManifest>
  </ItemGroup>
  <ItemGroup>
    <Content Include="Assets\Logo.png" />
    <Content Include="Assets\Logo44.png" />
    <Content Include="Properties\Default.rd.xml" />
  </ItemGroup>
  <ItemGroup>
    <ApplicationDefinition Include="App.xaml">
      <Generator>MSBuild:Compile</Generator>
      <SubType>Designer</SubType>
    </ApplicationDefinition>
  </ItemGroup>
  <ItemGroup>
    <PackageReference Include="Microsoft.NETCore.UniversalWindowsPlatform">
      <Version>6.2.9</Version>
    </PackageReference>
    <PackageReference Include="Microsoft.Toolkit.Win32.UI.XamlApplication">
      <Version>6.0.0</Version>
    </PackageReference>
    <PackageReference Include="Microsoft.UI.Xaml">
      <Version>2.4.0-prerelease.191217001</Version>
    </PackageReference>
    <PackageReference Include="Microsoft.Xaml.Behaviors.Uwp.Managed">
      <Version>2.0.1</Version>
    </PackageReference>
    <PackageReference Include="Newtonsoft.Json">
      <Version>12.0.3</Version>
    </PackageReference>
    <PackageReference Include="StyleCop.Analyzers">
      <Version>1.1.118</Version>
      <IncludeAssets>runtime; build; native; contentfiles; analyzers; buildtransitive</IncludeAssets>
      <PrivateAssets>all</PrivateAssets>
    </PackageReference>
  </ItemGroup>
  <ItemGroup>
    <PRIResource Include="Strings\en-us\Resources.resw" />
  </ItemGroup>
  <ItemGroup>
    <Page Include="Controls\HotkeySettingsControl.xaml">
      <Generator>MSBuild:Compile</Generator>
      <SubType>Designer</SubType>
    </Page>
    <Page Include="Styles\Page.xaml">
      <Generator>MSBuild:Compile</Generator>
      <SubType>Designer</SubType>
    </Page>
    <Page Include="Styles\TextBlock.xaml">
      <Generator>MSBuild:Compile</Generator>
      <SubType>Designer</SubType>
    </Page>
    <Page Include="Styles\_Colors.xaml">
      <Generator>MSBuild:Compile</Generator>
      <SubType>Designer</SubType>
    </Page>
    <Page Include="Styles\_FontSizes.xaml">
      <Generator>MSBuild:Compile</Generator>
      <SubType>Designer</SubType>
    </Page>
    <Page Include="Styles\_Sizes.xaml">
      <SubType>Designer</SubType>
      <Generator>MSBuild:Compile</Generator>
    </Page>
    <Page Include="Styles\_Thickness.xaml">
      <Generator>MSBuild:Compile</Generator>
      <SubType>Designer</SubType>
    </Page>
    <Page Include="Views\GeneralPage.xaml">
      <SubType>Designer</SubType>
      <Generator>MSBuild:Compile</Generator>
    </Page>
    <Page Include="Views\ImageResizerPage.xaml">
      <SubType>Designer</SubType>
      <Generator>MSBuild:Compile</Generator>
    </Page>
    <Page Include="Views\KeyboardManagerPage.xaml">
      <SubType>Designer</SubType>
      <Generator>MSBuild:Compile</Generator>
    </Page>
    <Page Include="Views\PowerLauncherPage.xaml">
      <SubType>Designer</SubType>
      <Generator>MSBuild:Compile</Generator>
    </Page>
    <Page Include="Views\FancyZonesPage.xaml">
      <Generator>MSBuild:Compile</Generator>
      <SubType>Designer</SubType>
    </Page>
    <Page Include="Views\PowerPreviewPage.xaml">
      <Generator>MSBuild:Compile</Generator>
      <SubType>Designer</SubType>
    </Page>
    <Page Include="Views\PowerRenamePage.xaml">
      <SubType>Designer</SubType>
      <Generator>MSBuild:Compile</Generator>
    </Page>
    <Page Include="Views\ShellPage.xaml">
      <Generator>MSBuild:Compile</Generator>
      <SubType>Designer</SubType>
    </Page>
    <Page Include="Views\ShortcutGuidePage.xaml">
      <SubType>Designer</SubType>
      <Generator>MSBuild:Compile</Generator>
    </Page>
  </ItemGroup>
  <ItemGroup>
    <ProjectReference Include="..\Microsoft.PowerToys.Settings.UI.Lib\Microsoft.PowerToys.Settings.UI.Lib.csproj">
      <Project>{b1bcc8c6-46b5-4bfa-8f22-20f32d99ec6a}</Project>
      <Name>Microsoft.PowerToys.Settings.UI.Lib</Name>
    </ProjectReference>
  </ItemGroup>
  <ItemGroup>
    <AdditionalFiles Include="..\..\codeAnalysis\StyleCop.json">
      <Link>StyleCop.json</Link>
    </AdditionalFiles>
  </ItemGroup>
  <PropertyGroup Condition=" '$(VisualStudioVersion)' == '' or '$(VisualStudioVersion)' &lt; '14.0' ">
    <VisualStudioVersion>14.0</VisualStudioVersion>
  </PropertyGroup>
  <PropertyGroup>
    <EnableTypeInfoReflection>false</EnableTypeInfoReflection>
    <EnableXBindDiagnostics>false</EnableXBindDiagnostics>
  </PropertyGroup>
  <Import Project="$(MSBuildExtensionsPath)\Microsoft\WindowsXaml\v$(VisualStudioVersion)\Microsoft.Windows.UI.Xaml.CSharp.targets" />
=======
﻿<?xml version="1.0" encoding="utf-8"?>
<Project ToolsVersion="15.0" DefaultTargets="Build" xmlns="http://schemas.microsoft.com/developer/msbuild/2003">
  <Import Project="$(MSBuildExtensionsPath)\$(MSBuildToolsVersion)\Microsoft.Common.props" Condition="Exists('$(MSBuildExtensionsPath)\$(MSBuildToolsVersion)\Microsoft.Common.props')" />
  <PropertyGroup>
    <Configuration Condition=" '$(Configuration)' == '' ">Debug</Configuration>
    <Platform Condition=" '$(Platform)' == '' ">x64</Platform>
    <ProjectGuid>{A7D5099E-F0FD-4BF3-8522-5A682759F915}</ProjectGuid>
    <OutputType>AppContainerExe</OutputType>
    <AppDesignerFolder>Properties</AppDesignerFolder>
    <RootNamespace>Microsoft.PowerToys.Settings.UI</RootNamespace>
    <AssemblyName>Microsoft.PowerToys.Settings.UI</AssemblyName>
    <DefaultLanguage>en-US</DefaultLanguage>
    <TargetPlatformIdentifier>UAP</TargetPlatformIdentifier>
    <TargetPlatformVersion Condition=" '$(TargetPlatformVersion)' == '' ">10.0.18362.0</TargetPlatformVersion>
    <TargetPlatformMinVersion>10.0.18362.0</TargetPlatformMinVersion>
    <MinimumVisualStudioVersion>14</MinimumVisualStudioVersion>
    <FileAlignment>512</FileAlignment>
    <ProjectTypeGuids>{A5A43C5B-DE2A-4C0C-9213-0A381AF9435A};{FAE04EC0-301F-11D3-BF4B-00C04F79EFBC}</ProjectTypeGuids>
    <WindowsXamlEnableOverview>true</WindowsXamlEnableOverview>
    <AppxPackageSigningEnabled>false</AppxPackageSigningEnabled>
  </PropertyGroup>
  <PropertyGroup Condition="'$(Configuration)|$(Platform)' == 'Debug|x64'">
    <DebugSymbols>true</DebugSymbols>
    <OutputPath>..\..\..\x64\Debug\SettingsUI\</OutputPath>
    <DefineConstants>DEBUG;TRACE;NETFX_CORE;WINDOWS_UWP</DefineConstants>
    <NoWarn>;2008</NoWarn>
    <DebugType>full</DebugType>
    <PlatformTarget>x64</PlatformTarget>
    <UseVSHostingProcess>false</UseVSHostingProcess>
    <ErrorReport>prompt</ErrorReport>
    <Prefer32Bit>true</Prefer32Bit>
  </PropertyGroup>
  <PropertyGroup Condition="'$(Configuration)|$(Platform)' == 'Release|x64'">
    <OutputPath>..\..\..\x64\Release\SettingsUI\</OutputPath>
    <DefineConstants>TRACE;NETFX_CORE;WINDOWS_UWP</DefineConstants>
    <Optimize>true</Optimize>
    <NoWarn>;2008</NoWarn>
    <DebugType>pdbonly</DebugType>
    <PlatformTarget>x64</PlatformTarget>
    <UseVSHostingProcess>false</UseVSHostingProcess>
    <ErrorReport>prompt</ErrorReport>
    <Prefer32Bit>true</Prefer32Bit>
    <UseDotNetNativeToolchain>true</UseDotNetNativeToolchain>
  </PropertyGroup>
  <PropertyGroup>
    <RestoreProjectStyle>PackageReference</RestoreProjectStyle>
  </PropertyGroup>
  <ItemGroup>
    <Compile Include="..\..\codeAnalysis\GlobalSuppressions.cs">
      <Link>GlobalSuppressions.cs</Link>
    </Compile>
    <Compile Include="Activation\ActivationHandler.cs" />
    <Compile Include="Activation\DefaultActivationHandler.cs" />
    <Compile Include="App.xaml.cs">
      <DependentUpon>App.xaml</DependentUpon>
    </Compile>
    <Compile Include="Behaviors\NavigationViewHeaderBehavior.cs" />
    <Compile Include="Behaviors\NavigationViewHeaderMode.cs" />
    <Compile Include="Controls\HotkeySettingsControl.xaml.cs">
      <DependentUpon>HotkeySettingsControl.xaml</DependentUpon>
    </Compile>
    <Compile Include="Helpers\NavHelper.cs" />
    <Compile Include="Helpers\Observable.cs" />
    <Compile Include="Helpers\RelayCommand.cs" />
    <Compile Include="Helpers\ResourceExtensions.cs" />
    <Compile Include="Properties\AssemblyInfo.cs" />
    <Compile Include="Services\ActivationService.cs" />
    <Compile Include="Services\NavigationService.cs" />
    <Compile Include="ViewModels\Commands\ButtonClickCommand.cs" />
    <Compile Include="ViewModels\GeneralViewModel.cs" />
    <Compile Include="ViewModels\FancyZonesViewModel.cs" />
    <Compile Include="ViewModels\ImageResizerViewModel.cs" />
    <Compile Include="ViewModels\KeyboardManagerViewModel.cs" />
    <Compile Include="ViewModels\Keys.cs" />
    <Compile Include="ViewModels\PowerPreviewViewModel.cs" />
    <Compile Include="ViewModels\PowerRenameViewModel.cs" />
    <Compile Include="ViewModels\PowerLauncherViewModel.cs" />
    <Compile Include="ViewModels\RemapKeysModel.cs" />
    <Compile Include="ViewModels\ShellViewModel.cs" />
    <Compile Include="ViewModels\ShortcutGuideViewModel.cs" />
    <Compile Include="Views\GeneralPage.xaml.cs">
      <DependentUpon>GeneralPage.xaml</DependentUpon>
    </Compile>
    <Compile Include="Views\ImageResizerPage.xaml.cs">
      <DependentUpon>ImageResizerPage.xaml</DependentUpon>
    </Compile>
    <Compile Include="Views\KeyboardManagerPage.xaml.cs">
      <DependentUpon>KeyboardManagerPage.xaml</DependentUpon>
    </Compile>
    <Compile Include="Views\PowerLauncherPage.xaml.cs">
      <DependentUpon>PowerLauncherPage.xaml</DependentUpon>
    </Compile>
    <Compile Include="Views\PowerPreviewPage.xaml.cs">
      <DependentUpon>PowerPreviewPage.xaml</DependentUpon>
    </Compile>
    <Compile Include="Views\FancyZonesPage.xaml.cs">
      <DependentUpon>FancyZonesPage.xaml</DependentUpon>
    </Compile>
    <Compile Include="Views\PowerRenamePage.xaml.cs">
      <DependentUpon>PowerRenamePage.xaml</DependentUpon>
    </Compile>
    <Compile Include="Views\ShellPage.xaml.cs">
      <DependentUpon>ShellPage.xaml</DependentUpon>
    </Compile>
    <Compile Include="Views\ShortcutGuidePage.xaml.cs">
      <DependentUpon>ShortcutGuidePage.xaml</DependentUpon>
    </Compile>
  </ItemGroup>
  <ItemGroup>
    <AppxManifest Include="Package.appxmanifest">
      <SubType>Designer</SubType>
    </AppxManifest>
  </ItemGroup>
  <ItemGroup>
    <Content Include="Assets\Logo.png" />
    <Content Include="Assets\Logo44.png" />
    <Content Include="Properties\Default.rd.xml" />
  </ItemGroup>
  <ItemGroup>
    <ApplicationDefinition Include="App.xaml">
      <Generator>MSBuild:Compile</Generator>
      <SubType>Designer</SubType>
    </ApplicationDefinition>
  </ItemGroup>
  <ItemGroup>
    <PackageReference Include="Microsoft.NETCore.UniversalWindowsPlatform">
      <Version>6.2.9</Version>
    </PackageReference>
    <PackageReference Include="Microsoft.Toolkit.Uwp.UI">
      <Version>6.0.0</Version>
    </PackageReference>
    <PackageReference Include="Microsoft.Toolkit.Win32.UI.XamlApplication">
      <Version>6.0.0</Version>
    </PackageReference>
    <PackageReference Include="Microsoft.UI.Xaml">
      <Version>2.4.0-prerelease.191217001</Version>
    </PackageReference>
    <PackageReference Include="Microsoft.Xaml.Behaviors.Uwp.Managed">
      <Version>2.0.1</Version>
    </PackageReference>
    <PackageReference Include="Newtonsoft.Json">
      <Version>12.0.3</Version>
    </PackageReference>
    <PackageReference Include="StyleCop.Analyzers">
      <Version>1.1.118</Version>
      <IncludeAssets>runtime; build; native; contentfiles; analyzers; buildtransitive</IncludeAssets>
      <PrivateAssets>all</PrivateAssets>
    </PackageReference>
  </ItemGroup>
  <ItemGroup>
    <PRIResource Include="Strings\en-us\Resources.resw" />
  </ItemGroup>
  <ItemGroup>
    <Page Include="Controls\HotkeySettingsControl.xaml">
      <Generator>MSBuild:Compile</Generator>
      <SubType>Designer</SubType>
    </Page>
    <Page Include="Styles\Page.xaml">
      <Generator>MSBuild:Compile</Generator>
      <SubType>Designer</SubType>
    </Page>
    <Page Include="Styles\TextBlock.xaml">
      <Generator>MSBuild:Compile</Generator>
      <SubType>Designer</SubType>
    </Page>
    <Page Include="Styles\_Colors.xaml">
      <Generator>MSBuild:Compile</Generator>
      <SubType>Designer</SubType>
    </Page>
    <Page Include="Styles\_FontSizes.xaml">
      <Generator>MSBuild:Compile</Generator>
      <SubType>Designer</SubType>
    </Page>
    <Page Include="Styles\_Sizes.xaml">
      <SubType>Designer</SubType>
      <Generator>MSBuild:Compile</Generator>
    </Page>
    <Page Include="Styles\_Thickness.xaml">
      <Generator>MSBuild:Compile</Generator>
      <SubType>Designer</SubType>
    </Page>
    <Page Include="Views\GeneralPage.xaml">
      <SubType>Designer</SubType>
      <Generator>MSBuild:Compile</Generator>
    </Page>
    <Page Include="Views\ImageResizerPage.xaml">
      <SubType>Designer</SubType>
      <Generator>MSBuild:Compile</Generator>
    </Page>
    <Page Include="Views\KeyboardManagerPage.xaml">
      <SubType>Designer</SubType>
      <Generator>MSBuild:Compile</Generator>
    </Page>
    <Page Include="Views\PowerLauncherPage.xaml">
      <SubType>Designer</SubType>
      <Generator>MSBuild:Compile</Generator>
    </Page>
    <Page Include="Views\FancyZonesPage.xaml">
      <Generator>MSBuild:Compile</Generator>
      <SubType>Designer</SubType>
    </Page>
    <Page Include="Views\PowerPreviewPage.xaml">
      <Generator>MSBuild:Compile</Generator>
      <SubType>Designer</SubType>
    </Page>
    <Page Include="Views\PowerRenamePage.xaml">
      <SubType>Designer</SubType>
      <Generator>MSBuild:Compile</Generator>
    </Page>
    <Page Include="Views\ShellPage.xaml">
      <Generator>MSBuild:Compile</Generator>
      <SubType>Designer</SubType>
    </Page>
    <Page Include="Views\ShortcutGuidePage.xaml">
      <SubType>Designer</SubType>
      <Generator>MSBuild:Compile</Generator>
    </Page>
  </ItemGroup>
  <ItemGroup>
    <ProjectReference Include="..\Microsoft.PowerToys.Settings.UI.Lib\Microsoft.PowerToys.Settings.UI.Lib.csproj">
      <Project>{b1bcc8c6-46b5-4bfa-8f22-20f32d99ec6a}</Project>
      <Name>Microsoft.PowerToys.Settings.UI.Lib</Name>
    </ProjectReference>
  </ItemGroup>
  <ItemGroup>
    <AdditionalFiles Include="..\..\codeAnalysis\StyleCop.json">
      <Link>StyleCop.json</Link>
    </AdditionalFiles>
  </ItemGroup>
  <PropertyGroup Condition=" '$(VisualStudioVersion)' == '' or '$(VisualStudioVersion)' &lt; '14.0' ">
    <VisualStudioVersion>14.0</VisualStudioVersion>
  </PropertyGroup>
  <PropertyGroup>
    <EnableTypeInfoReflection>false</EnableTypeInfoReflection>
    <EnableXBindDiagnostics>false</EnableXBindDiagnostics>
  </PropertyGroup>
  <Import Project="$(MSBuildExtensionsPath)\Microsoft\WindowsXaml\v$(VisualStudioVersion)\Microsoft.Windows.UI.Xaml.CSharp.targets" />
>>>>>>> fc7103f5
  <!-- To modify your build process, add your task inside one of the targets below and uncomment it. 
       Other similar extension points exist, see Microsoft.Common.targets.
  <Target Name="BeforeBuild">
  </Target>
  <Target Name="AfterBuild">
  </Target>
  -->
</Project><|MERGE_RESOLUTION|>--- conflicted
+++ resolved
@@ -1,4 +1,3 @@
-<<<<<<< HEAD
 ﻿<?xml version="1.0" encoding="utf-8"?>
 <Project ToolsVersion="15.0" DefaultTargets="Build" xmlns="http://schemas.microsoft.com/developer/msbuild/2003">
   <Import Project="$(MSBuildExtensionsPath)\$(MSBuildToolsVersion)\Microsoft.Common.props" Condition="Exists('$(MSBuildExtensionsPath)\$(MSBuildToolsVersion)\Microsoft.Common.props')" />
@@ -67,244 +66,11 @@
     <Compile Include="Properties\AssemblyInfo.cs" />
     <Compile Include="Services\ActivationService.cs" />
     <Compile Include="Services\NavigationService.cs" />
+    <Compile Include="ViewModels\Commands\ButtonClickCommand.cs" />
     <Compile Include="ViewModels\GeneralViewModel.cs" />
     <Compile Include="ViewModels\FancyZonesViewModel.cs" />
     <Compile Include="ViewModels\ImageResizerViewModel.cs" />
     <Compile Include="ViewModels\KeyboardManagerItemSelector.cs" />
-    <Compile Include="ViewModels\KeyboardManagerViewModel.cs" />
-    <Compile Include="ViewModels\Keys.cs" />
-    <Compile Include="ViewModels\PowerRenameViewModel.cs" />
-    <Compile Include="ViewModels\PowerLauncherViewModel.cs" />
-    <Compile Include="ViewModels\RemapKeysModel.cs" />
-    <Compile Include="ViewModels\ShellViewModel.cs" />
-    <Compile Include="ViewModels\ShortcutGuideViewModel.cs" />
-    <Compile Include="Views\GeneralPage.xaml.cs">
-      <DependentUpon>GeneralPage.xaml</DependentUpon>
-    </Compile>
-    <Compile Include="Views\ImageResizerPage.xaml.cs">
-      <DependentUpon>ImageResizerPage.xaml</DependentUpon>
-    </Compile>
-    <Compile Include="Views\KeyboardManagerPage.xaml.cs">
-      <DependentUpon>KeyboardManagerPage.xaml</DependentUpon>
-    </Compile>
-    <Compile Include="Views\PowerLauncherPage.xaml.cs">
-      <DependentUpon>PowerLauncherPage.xaml</DependentUpon>
-    </Compile>
-    <Compile Include="Views\PowerPreviewPage.xaml.cs">
-      <DependentUpon>PowerPreviewPage.xaml</DependentUpon>
-    </Compile>
-    <Compile Include="Views\FancyZonesPage.xaml.cs">
-      <DependentUpon>FancyZonesPage.xaml</DependentUpon>
-    </Compile>
-    <Compile Include="Views\PowerRenamePage.xaml.cs">
-      <DependentUpon>PowerRenamePage.xaml</DependentUpon>
-    </Compile>
-    <Compile Include="Views\ShellPage.xaml.cs">
-      <DependentUpon>ShellPage.xaml</DependentUpon>
-    </Compile>
-    <Compile Include="Views\ShortcutGuidePage.xaml.cs">
-      <DependentUpon>ShortcutGuidePage.xaml</DependentUpon>
-    </Compile>
-  </ItemGroup>
-  <ItemGroup>
-    <AppxManifest Include="Package.appxmanifest">
-      <SubType>Designer</SubType>
-    </AppxManifest>
-  </ItemGroup>
-  <ItemGroup>
-    <Content Include="Assets\Logo.png" />
-    <Content Include="Assets\Logo44.png" />
-    <Content Include="Properties\Default.rd.xml" />
-  </ItemGroup>
-  <ItemGroup>
-    <ApplicationDefinition Include="App.xaml">
-      <Generator>MSBuild:Compile</Generator>
-      <SubType>Designer</SubType>
-    </ApplicationDefinition>
-  </ItemGroup>
-  <ItemGroup>
-    <PackageReference Include="Microsoft.NETCore.UniversalWindowsPlatform">
-      <Version>6.2.9</Version>
-    </PackageReference>
-    <PackageReference Include="Microsoft.Toolkit.Win32.UI.XamlApplication">
-      <Version>6.0.0</Version>
-    </PackageReference>
-    <PackageReference Include="Microsoft.UI.Xaml">
-      <Version>2.4.0-prerelease.191217001</Version>
-    </PackageReference>
-    <PackageReference Include="Microsoft.Xaml.Behaviors.Uwp.Managed">
-      <Version>2.0.1</Version>
-    </PackageReference>
-    <PackageReference Include="Newtonsoft.Json">
-      <Version>12.0.3</Version>
-    </PackageReference>
-    <PackageReference Include="StyleCop.Analyzers">
-      <Version>1.1.118</Version>
-      <IncludeAssets>runtime; build; native; contentfiles; analyzers; buildtransitive</IncludeAssets>
-      <PrivateAssets>all</PrivateAssets>
-    </PackageReference>
-  </ItemGroup>
-  <ItemGroup>
-    <PRIResource Include="Strings\en-us\Resources.resw" />
-  </ItemGroup>
-  <ItemGroup>
-    <Page Include="Controls\HotkeySettingsControl.xaml">
-      <Generator>MSBuild:Compile</Generator>
-      <SubType>Designer</SubType>
-    </Page>
-    <Page Include="Styles\Page.xaml">
-      <Generator>MSBuild:Compile</Generator>
-      <SubType>Designer</SubType>
-    </Page>
-    <Page Include="Styles\TextBlock.xaml">
-      <Generator>MSBuild:Compile</Generator>
-      <SubType>Designer</SubType>
-    </Page>
-    <Page Include="Styles\_Colors.xaml">
-      <Generator>MSBuild:Compile</Generator>
-      <SubType>Designer</SubType>
-    </Page>
-    <Page Include="Styles\_FontSizes.xaml">
-      <Generator>MSBuild:Compile</Generator>
-      <SubType>Designer</SubType>
-    </Page>
-    <Page Include="Styles\_Sizes.xaml">
-      <SubType>Designer</SubType>
-      <Generator>MSBuild:Compile</Generator>
-    </Page>
-    <Page Include="Styles\_Thickness.xaml">
-      <Generator>MSBuild:Compile</Generator>
-      <SubType>Designer</SubType>
-    </Page>
-    <Page Include="Views\GeneralPage.xaml">
-      <SubType>Designer</SubType>
-      <Generator>MSBuild:Compile</Generator>
-    </Page>
-    <Page Include="Views\ImageResizerPage.xaml">
-      <SubType>Designer</SubType>
-      <Generator>MSBuild:Compile</Generator>
-    </Page>
-    <Page Include="Views\KeyboardManagerPage.xaml">
-      <SubType>Designer</SubType>
-      <Generator>MSBuild:Compile</Generator>
-    </Page>
-    <Page Include="Views\PowerLauncherPage.xaml">
-      <SubType>Designer</SubType>
-      <Generator>MSBuild:Compile</Generator>
-    </Page>
-    <Page Include="Views\FancyZonesPage.xaml">
-      <Generator>MSBuild:Compile</Generator>
-      <SubType>Designer</SubType>
-    </Page>
-    <Page Include="Views\PowerPreviewPage.xaml">
-      <Generator>MSBuild:Compile</Generator>
-      <SubType>Designer</SubType>
-    </Page>
-    <Page Include="Views\PowerRenamePage.xaml">
-      <SubType>Designer</SubType>
-      <Generator>MSBuild:Compile</Generator>
-    </Page>
-    <Page Include="Views\ShellPage.xaml">
-      <Generator>MSBuild:Compile</Generator>
-      <SubType>Designer</SubType>
-    </Page>
-    <Page Include="Views\ShortcutGuidePage.xaml">
-      <SubType>Designer</SubType>
-      <Generator>MSBuild:Compile</Generator>
-    </Page>
-  </ItemGroup>
-  <ItemGroup>
-    <ProjectReference Include="..\Microsoft.PowerToys.Settings.UI.Lib\Microsoft.PowerToys.Settings.UI.Lib.csproj">
-      <Project>{b1bcc8c6-46b5-4bfa-8f22-20f32d99ec6a}</Project>
-      <Name>Microsoft.PowerToys.Settings.UI.Lib</Name>
-    </ProjectReference>
-  </ItemGroup>
-  <ItemGroup>
-    <AdditionalFiles Include="..\..\codeAnalysis\StyleCop.json">
-      <Link>StyleCop.json</Link>
-    </AdditionalFiles>
-  </ItemGroup>
-  <PropertyGroup Condition=" '$(VisualStudioVersion)' == '' or '$(VisualStudioVersion)' &lt; '14.0' ">
-    <VisualStudioVersion>14.0</VisualStudioVersion>
-  </PropertyGroup>
-  <PropertyGroup>
-    <EnableTypeInfoReflection>false</EnableTypeInfoReflection>
-    <EnableXBindDiagnostics>false</EnableXBindDiagnostics>
-  </PropertyGroup>
-  <Import Project="$(MSBuildExtensionsPath)\Microsoft\WindowsXaml\v$(VisualStudioVersion)\Microsoft.Windows.UI.Xaml.CSharp.targets" />
-=======
-﻿<?xml version="1.0" encoding="utf-8"?>
-<Project ToolsVersion="15.0" DefaultTargets="Build" xmlns="http://schemas.microsoft.com/developer/msbuild/2003">
-  <Import Project="$(MSBuildExtensionsPath)\$(MSBuildToolsVersion)\Microsoft.Common.props" Condition="Exists('$(MSBuildExtensionsPath)\$(MSBuildToolsVersion)\Microsoft.Common.props')" />
-  <PropertyGroup>
-    <Configuration Condition=" '$(Configuration)' == '' ">Debug</Configuration>
-    <Platform Condition=" '$(Platform)' == '' ">x64</Platform>
-    <ProjectGuid>{A7D5099E-F0FD-4BF3-8522-5A682759F915}</ProjectGuid>
-    <OutputType>AppContainerExe</OutputType>
-    <AppDesignerFolder>Properties</AppDesignerFolder>
-    <RootNamespace>Microsoft.PowerToys.Settings.UI</RootNamespace>
-    <AssemblyName>Microsoft.PowerToys.Settings.UI</AssemblyName>
-    <DefaultLanguage>en-US</DefaultLanguage>
-    <TargetPlatformIdentifier>UAP</TargetPlatformIdentifier>
-    <TargetPlatformVersion Condition=" '$(TargetPlatformVersion)' == '' ">10.0.18362.0</TargetPlatformVersion>
-    <TargetPlatformMinVersion>10.0.18362.0</TargetPlatformMinVersion>
-    <MinimumVisualStudioVersion>14</MinimumVisualStudioVersion>
-    <FileAlignment>512</FileAlignment>
-    <ProjectTypeGuids>{A5A43C5B-DE2A-4C0C-9213-0A381AF9435A};{FAE04EC0-301F-11D3-BF4B-00C04F79EFBC}</ProjectTypeGuids>
-    <WindowsXamlEnableOverview>true</WindowsXamlEnableOverview>
-    <AppxPackageSigningEnabled>false</AppxPackageSigningEnabled>
-  </PropertyGroup>
-  <PropertyGroup Condition="'$(Configuration)|$(Platform)' == 'Debug|x64'">
-    <DebugSymbols>true</DebugSymbols>
-    <OutputPath>..\..\..\x64\Debug\SettingsUI\</OutputPath>
-    <DefineConstants>DEBUG;TRACE;NETFX_CORE;WINDOWS_UWP</DefineConstants>
-    <NoWarn>;2008</NoWarn>
-    <DebugType>full</DebugType>
-    <PlatformTarget>x64</PlatformTarget>
-    <UseVSHostingProcess>false</UseVSHostingProcess>
-    <ErrorReport>prompt</ErrorReport>
-    <Prefer32Bit>true</Prefer32Bit>
-  </PropertyGroup>
-  <PropertyGroup Condition="'$(Configuration)|$(Platform)' == 'Release|x64'">
-    <OutputPath>..\..\..\x64\Release\SettingsUI\</OutputPath>
-    <DefineConstants>TRACE;NETFX_CORE;WINDOWS_UWP</DefineConstants>
-    <Optimize>true</Optimize>
-    <NoWarn>;2008</NoWarn>
-    <DebugType>pdbonly</DebugType>
-    <PlatformTarget>x64</PlatformTarget>
-    <UseVSHostingProcess>false</UseVSHostingProcess>
-    <ErrorReport>prompt</ErrorReport>
-    <Prefer32Bit>true</Prefer32Bit>
-    <UseDotNetNativeToolchain>true</UseDotNetNativeToolchain>
-  </PropertyGroup>
-  <PropertyGroup>
-    <RestoreProjectStyle>PackageReference</RestoreProjectStyle>
-  </PropertyGroup>
-  <ItemGroup>
-    <Compile Include="..\..\codeAnalysis\GlobalSuppressions.cs">
-      <Link>GlobalSuppressions.cs</Link>
-    </Compile>
-    <Compile Include="Activation\ActivationHandler.cs" />
-    <Compile Include="Activation\DefaultActivationHandler.cs" />
-    <Compile Include="App.xaml.cs">
-      <DependentUpon>App.xaml</DependentUpon>
-    </Compile>
-    <Compile Include="Behaviors\NavigationViewHeaderBehavior.cs" />
-    <Compile Include="Behaviors\NavigationViewHeaderMode.cs" />
-    <Compile Include="Controls\HotkeySettingsControl.xaml.cs">
-      <DependentUpon>HotkeySettingsControl.xaml</DependentUpon>
-    </Compile>
-    <Compile Include="Helpers\NavHelper.cs" />
-    <Compile Include="Helpers\Observable.cs" />
-    <Compile Include="Helpers\RelayCommand.cs" />
-    <Compile Include="Helpers\ResourceExtensions.cs" />
-    <Compile Include="Properties\AssemblyInfo.cs" />
-    <Compile Include="Services\ActivationService.cs" />
-    <Compile Include="Services\NavigationService.cs" />
-    <Compile Include="ViewModels\Commands\ButtonClickCommand.cs" />
-    <Compile Include="ViewModels\GeneralViewModel.cs" />
-    <Compile Include="ViewModels\FancyZonesViewModel.cs" />
-    <Compile Include="ViewModels\ImageResizerViewModel.cs" />
     <Compile Include="ViewModels\KeyboardManagerViewModel.cs" />
     <Compile Include="ViewModels\Keys.cs" />
     <Compile Include="ViewModels\PowerPreviewViewModel.cs" />
@@ -470,7 +236,6 @@
     <EnableXBindDiagnostics>false</EnableXBindDiagnostics>
   </PropertyGroup>
   <Import Project="$(MSBuildExtensionsPath)\Microsoft\WindowsXaml\v$(VisualStudioVersion)\Microsoft.Windows.UI.Xaml.CSharp.targets" />
->>>>>>> fc7103f5
   <!-- To modify your build process, add your task inside one of the targets below and uncomment it. 
        Other similar extension points exist, see Microsoft.Common.targets.
   <Target Name="BeforeBuild">
