﻿<?xml version="1.0" encoding="utf-8"?>
<Project ToolsVersion="15.0" DefaultTargets="Build" xmlns="http://schemas.microsoft.com/developer/msbuild/2003">
  <Import Project="$(MSBuildExtensionsPath)\$(MSBuildToolsVersion)\Microsoft.Common.props" Condition="Exists('$(MSBuildExtensionsPath)\$(MSBuildToolsVersion)\Microsoft.Common.props')" />
  <Import Project="..\..\Version.props" />
  <!-- We don't have GenerateAssemblyInfo task until we use .net core, so we generate it with WriteLinesToFile -->
  <PropertyGroup>
    <AssemblyTitle>Microsoft.PowerToys.Settings.UI</AssemblyTitle>
    <AssemblyDescription>PowerToys Settings UI</AssemblyDescription>
    <AssemblyCompany>Microsoft Corp.</AssemblyCompany>
    <AssemblyCopyright>Copyright (C) 2020 Microsoft Corp.</AssemblyCopyright>
    <AssemblyProduct>PowerToys</AssemblyProduct>
  </PropertyGroup>
  <ItemGroup>
    <AssemblyVersionFiles Include="Generated Files\AssemblyInfo.cs" />
  </ItemGroup>
  <Target Name="GenerateAssemblyInfo" BeforeTargets="PrepareForBuild">
    <ItemGroup>
      <HeaderLines Include="// Copyright (c) Microsoft Corporation" />
      <HeaderLines Include="// The Microsoft Corporation licenses this file to you under the MIT license." />
      <HeaderLines Include="// See the LICENSE file in the project root for more information." />
      <HeaderLines Include="#pragma warning disable SA1516" />
      <HeaderLines Include="using System.Reflection%3b" />
      <HeaderLines Include="using System.Resources%3b" />
      <HeaderLines Include="using System.Runtime.InteropServices%3b" />
      <HeaderLines Include="using System.Windows%3b" />
      <HeaderLines Include="[assembly: AssemblyTitle(&quot;$(AssemblyTitle)&quot;)]" />
      <HeaderLines Include="[assembly: AssemblyDescription(&quot;$(AssemblyDescription)&quot;)]" />
      <HeaderLines Include="[assembly: AssemblyConfiguration(&quot;&quot;)]" />
      <HeaderLines Include="[assembly: AssemblyCompany(&quot;$(AssemblyCompany)&quot;)]" />
      <HeaderLines Include="[assembly: AssemblyCopyright(&quot;$(AssemblyCopyright)&quot;)]" />
      <HeaderLines Include="[assembly: AssemblyProduct(&quot;$(AssemblyProduct)&quot;)]" />
      <HeaderLines Include="[assembly: AssemblyTrademark(&quot;&quot;)]" />
      <HeaderLines Include="[assembly: AssemblyCulture(&quot;&quot;)]" />
      <HeaderLines Include="[assembly: ComVisible(false)]" />
      <HeaderLines Include="[assembly: NeutralResourcesLanguage(&quot;en-US&quot;)]" />
      <HeaderLines Include="[assembly: AssemblyVersion(&quot;$(Version).0&quot;)]" />
      <HeaderLines Include="[assembly: AssemblyFileVersion(&quot;$(Version).0&quot;)]" />
    </ItemGroup>
    <WriteLinesToFile File="Generated Files\AssemblyInfo.cs" Lines="@(HeaderLines)" Overwrite="true" Encoding="Unicode" WriteOnlyWhenDifferent="true" />
  </Target>
  <PropertyGroup>
    <Configuration Condition=" '$(Configuration)' == '' ">Debug</Configuration>
    <Platform Condition=" '$(Platform)' == '' ">x64</Platform>
    <ProjectGuid>{A7D5099E-F0FD-4BF3-8522-5A682759F915}</ProjectGuid>
    <OutputType>AppContainerExe</OutputType>
    <AppDesignerFolder>Properties</AppDesignerFolder>
    <RootNamespace>Microsoft.PowerToys.Settings.UI</RootNamespace>
    <AssemblyName>Microsoft.PowerToys.Settings.UI</AssemblyName>
    <DefaultLanguage>en-US</DefaultLanguage>
    <TargetPlatformIdentifier>UAP</TargetPlatformIdentifier>
    <TargetPlatformVersion Condition=" '$(TargetPlatformVersion)' == '' ">10.0.18362.0</TargetPlatformVersion>
    <TargetPlatformMinVersion>10.0.18362.0</TargetPlatformMinVersion>
    <MinimumVisualStudioVersion>14</MinimumVisualStudioVersion>
    <FileAlignment>512</FileAlignment>
    <ProjectTypeGuids>{A5A43C5B-DE2A-4C0C-9213-0A381AF9435A};{FAE04EC0-301F-11D3-BF4B-00C04F79EFBC}</ProjectTypeGuids>
    <WindowsXamlEnableOverview>true</WindowsXamlEnableOverview>
    <AppxPackageSigningEnabled>false</AppxPackageSigningEnabled>
  </PropertyGroup>
  <PropertyGroup Condition="'$(Configuration)|$(Platform)' == 'Debug|x64'">
    <DebugSymbols>true</DebugSymbols>
    <OutputPath>..\..\..\x64\Debug\SettingsUI\</OutputPath>
    <DefineConstants>DEBUG;TRACE;NETFX_CORE;WINDOWS_UWP</DefineConstants>
    <NoWarn>8305;2008</NoWarn>
    <DebugType>full</DebugType>
    <PlatformTarget>x64</PlatformTarget>
    <UseVSHostingProcess>false</UseVSHostingProcess>
    <ErrorReport>prompt</ErrorReport>
    <Prefer32Bit>true</Prefer32Bit>
  </PropertyGroup>
  <PropertyGroup Condition="'$(Configuration)|$(Platform)' == 'Release|x64'">
    <OutputPath>..\..\..\x64\Release\SettingsUI\</OutputPath>
    <DefineConstants>TRACE;NETFX_CORE;WINDOWS_UWP</DefineConstants>
    <Optimize>true</Optimize>
    <NoWarn>8305;2008</NoWarn>
    <DebugType>pdbonly</DebugType>
    <PlatformTarget>x64</PlatformTarget>
    <UseVSHostingProcess>false</UseVSHostingProcess>
    <ErrorReport>prompt</ErrorReport>
    <Prefer32Bit>true</Prefer32Bit>
    <UseDotNetNativeToolchain>false</UseDotNetNativeToolchain>
  </PropertyGroup>
  <PropertyGroup>
    <RestoreProjectStyle>PackageReference</RestoreProjectStyle>
  </PropertyGroup>
  <ItemGroup>
    <Compile Include="..\..\codeAnalysis\GlobalSuppressions.cs">
      <Link>GlobalSuppressions.cs</Link>
    </Compile>
    <Compile Include="Activation\ActivationHandler.cs" />
    <Compile Include="Activation\DefaultActivationHandler.cs" />
    <Compile Include="App.xaml.cs">
      <DependentUpon>App.xaml</DependentUpon>
    </Compile>
    <Compile Include="Behaviors\NavigationViewHeaderBehavior.cs" />
    <Compile Include="Behaviors\NavigationViewHeaderMode.cs" />
    <Compile Include="Controls\HotkeySettingsControl.xaml.cs">
      <DependentUpon>HotkeySettingsControl.xaml</DependentUpon>
    </Compile>
    <Compile Include="Converters\ModuleEnabledToForegroundConverter.cs" />
    <Compile Include="Generated Files\AssemblyInfo.cs">
      <SubType>Code</SubType>
    </Compile>
    <Compile Include="Helpers\NavHelper.cs" />
    <Compile Include="Helpers\Observable.cs" />
    <Compile Include="Helpers\RelayCommand.cs" />
    <Compile Include="Helpers\ResourceExtensions.cs" />
    <Compile Include="ICoreWindowInterop.cs" />
    <Compile Include="Interop.cs" />
    <Compile Include="Services\ActivationService.cs" />
    <Compile Include="Services\NavigationService.cs" />
    <Compile Include="ViewModels\Commands\ButtonClickCommand.cs" />
    <Compile Include="ViewModels\FancyZonesViewModel.cs" />
    <Compile Include="ViewModels\ImageResizerViewModel.cs" />
    <Compile Include="ViewModels\KeyboardManagerViewModel.cs" />
<<<<<<< HEAD
    <Compile Include="ViewModels\PowerRenameViewModel.cs" />
=======
    <Compile Include="ViewModels\PowerPreviewViewModel.cs" />
>>>>>>> d055ba1c
    <Compile Include="ViewModels\PowerLauncherViewModel.cs" />
    <Compile Include="ViewModels\ShellViewModel.cs" />
    <Compile Include="Views\ColorPickerPage.xaml.cs">
      <DependentUpon>ColorPickerPage.xaml</DependentUpon>
    </Compile>
    <Compile Include="Views\GeneralPage.xaml.cs">
      <DependentUpon>GeneralPage.xaml</DependentUpon>
    </Compile>
    <Compile Include="Views\ImageResizerPage.xaml.cs">
      <DependentUpon>ImageResizerPage.xaml</DependentUpon>
    </Compile>
    <Compile Include="Views\KeyboardManagerPage.xaml.cs">
      <DependentUpon>KeyboardManagerPage.xaml</DependentUpon>
    </Compile>
    <Compile Include="Views\PowerLauncherPage.xaml.cs">
      <DependentUpon>PowerLauncherPage.xaml</DependentUpon>
    </Compile>
    <Compile Include="Views\PowerPreviewPage.xaml.cs">
      <DependentUpon>PowerPreviewPage.xaml</DependentUpon>
    </Compile>
    <Compile Include="Views\FancyZonesPage.xaml.cs">
      <DependentUpon>FancyZonesPage.xaml</DependentUpon>
    </Compile>
    <Compile Include="Views\PowerRenamePage.xaml.cs">
      <DependentUpon>PowerRenamePage.xaml</DependentUpon>
    </Compile>
    <Compile Include="Views\ShellPage.xaml.cs">
      <DependentUpon>ShellPage.xaml</DependentUpon>
    </Compile>
    <Compile Include="Views\ShortcutGuidePage.xaml.cs">
      <DependentUpon>ShortcutGuidePage.xaml</DependentUpon>
    </Compile>
    <Compile Include="Views\VisibleIfNotEmpty.cs" />
  </ItemGroup>
  <ItemGroup>
    <AppxManifest Include="Package.appxmanifest">
      <SubType>Designer</SubType>
    </AppxManifest>
  </ItemGroup>
  <ItemGroup>
    <Content Include="Assets\Logo.scale-200.png" />
    <Content Include="Assets\Modules\ColorPicker.png" />
    <Content Include="Assets\Modules\FancyZones.png" />
    <Content Include="Assets\Modules\ImageResizer.png" />
    <Content Include="Assets\Modules\KBM.png" />
    <Content Include="Assets\Modules\PowerLauncher.png" />
    <Content Include="Assets\Modules\PowerPreview.png" />
    <Content Include="Assets\Modules\PowerRename.png" />
    <Content Include="Assets\Modules\PT.png" />
    <Content Include="Assets\Modules\ShortcutGuide.png" />
    <Content Include="Assets\SplashScreen.png" />
    <Content Include="Assets\Square150x150Logo.scale-200.png" />
    <Content Include="Assets\Square44x44Logo.scale-200.png" />
    <Content Include="Assets\Square44x44Logo.targetsize-24_altform-unplated.png" />
    <Content Include="Assets\StoreLogo.png" />
    <Content Include="Assets\StoreLogo.scale-100.png" />
    <Content Include="Assets\Wide310x150Logo.scale-200.png" />
    <Content Include="Properties\Default.rd.xml" />
  </ItemGroup>
  <ItemGroup>
    <ApplicationDefinition Include="App.xaml">
      <Generator>MSBuild:Compile</Generator>
      <SubType>Designer</SubType>
    </ApplicationDefinition>
  </ItemGroup>
  <ItemGroup>
    <PackageReference Include="Microsoft.NETCore.UniversalWindowsPlatform">
      <Version>6.2.10</Version>
    </PackageReference>
    <PackageReference Include="Microsoft.Toolkit.Uwp.UI">
      <Version>6.1.0</Version>
    </PackageReference>
    <PackageReference Include="Microsoft.Toolkit.Win32.UI.XamlApplication">
      <Version>6.1.1</Version>
    </PackageReference>
    <PackageReference Include="Microsoft.UI.Xaml">
      <Version>2.5.0-prerelease.200708003</Version>
    </PackageReference>
    <PackageReference Include="Microsoft.Xaml.Behaviors.Uwp.Managed">
      <Version>2.0.1</Version>
    </PackageReference>
    <PackageReference Include="Newtonsoft.Json">
      <Version>12.0.3</Version>
    </PackageReference>
    <PackageReference Include="StyleCop.Analyzers">
      <Version>1.1.118</Version>
      <IncludeAssets>runtime; build; native; contentfiles; analyzers; buildtransitive</IncludeAssets>
      <PrivateAssets>all</PrivateAssets>
    </PackageReference>
  </ItemGroup>
  <ItemGroup>
    <PRIResource Include="Strings\en-us\Resources.resw" />
  </ItemGroup>
  <ItemGroup>
    <Page Include="Controls\HotkeySettingsControl.xaml">
      <Generator>MSBuild:Compile</Generator>
      <SubType>Designer</SubType>
    </Page>
    <Page Include="Styles\Button.xaml">
      <SubType>Designer</SubType>
      <Generator>MSBuild:Compile</Generator>
    </Page>
    <Page Include="Styles\Page.xaml">
      <Generator>MSBuild:Compile</Generator>
      <SubType>Designer</SubType>
    </Page>
    <Page Include="Styles\TextBlock.xaml">
      <Generator>MSBuild:Compile</Generator>
      <SubType>Designer</SubType>
    </Page>
    <Page Include="Styles\_Colors.xaml">
      <Generator>MSBuild:Compile</Generator>
      <SubType>Designer</SubType>
    </Page>
    <Page Include="Styles\_FontSizes.xaml">
      <Generator>MSBuild:Compile</Generator>
      <SubType>Designer</SubType>
    </Page>
    <Page Include="Styles\_Sizes.xaml">
      <SubType>Designer</SubType>
      <Generator>MSBuild:Compile</Generator>
    </Page>
    <Page Include="Styles\_Thickness.xaml">
      <Generator>MSBuild:Compile</Generator>
      <SubType>Designer</SubType>
    </Page>
    <Page Include="Views\ColorPickerPage.xaml">
      <SubType>Designer</SubType>
      <Generator>MSBuild:Compile</Generator>
    </Page>
    <Page Include="Views\GeneralPage.xaml">
      <SubType>Designer</SubType>
      <Generator>MSBuild:Compile</Generator>
    </Page>
    <Page Include="Views\ImageResizerPage.xaml">
      <SubType>Designer</SubType>
      <Generator>MSBuild:Compile</Generator>
    </Page>
    <Page Include="Views\KeyboardManagerPage.xaml">
      <SubType>Designer</SubType>
      <Generator>MSBuild:Compile</Generator>
    </Page>
    <Page Include="Views\PowerLauncherPage.xaml">
      <SubType>Designer</SubType>
      <Generator>MSBuild:Compile</Generator>
    </Page>
    <Page Include="Views\FancyZonesPage.xaml">
      <Generator>MSBuild:Compile</Generator>
      <SubType>Designer</SubType>
    </Page>
    <Page Include="Views\PowerPreviewPage.xaml">
      <Generator>MSBuild:Compile</Generator>
      <SubType>Designer</SubType>
    </Page>
    <Page Include="Views\PowerRenamePage.xaml">
      <SubType>Designer</SubType>
      <Generator>MSBuild:Compile</Generator>
    </Page>
    <Page Include="Views\ShellPage.xaml">
      <Generator>MSBuild:Compile</Generator>
      <SubType>Designer</SubType>
    </Page>
    <Page Include="Views\ShortcutGuidePage.xaml">
      <SubType>Designer</SubType>
      <Generator>MSBuild:Compile</Generator>
    </Page>
  </ItemGroup>
  <ItemGroup>
    <AdditionalFiles Include="..\..\codeAnalysis\StyleCop.json">
      <Link>StyleCop.json</Link>
    </AdditionalFiles>
  </ItemGroup>
  <ItemGroup>
    <ProjectReference Include="..\..\common\ManagedTelemetry\Telemetry\Telemetry.csproj">
      <Project>{5d00d290-4016-4cfe-9e41-1e7c724509ba}</Project>
      <Name>Telemetry</Name>
    </ProjectReference>
    <ProjectReference Include="..\Microsoft.PowerToys.Settings.UI.Lib\Microsoft.PowerToys.Settings.UI.Lib.csproj">
      <Project>{b1bcc8c6-46b5-4bfa-8f22-20f32d99ec6a}</Project>
      <Name>Microsoft.PowerToys.Settings.UI.Lib</Name>
    </ProjectReference>
  </ItemGroup>
  <PropertyGroup Condition=" '$(VisualStudioVersion)' == '' or '$(VisualStudioVersion)' &lt; '14.0' ">
    <VisualStudioVersion>14.0</VisualStudioVersion>
  </PropertyGroup>
  <PropertyGroup>
    <EnableTypeInfoReflection>false</EnableTypeInfoReflection>
    <EnableXBindDiagnostics>false</EnableXBindDiagnostics>
  </PropertyGroup>
  <Import Project="$(MSBuildExtensionsPath)\Microsoft\WindowsXaml\v$(VisualStudioVersion)\Microsoft.Windows.UI.Xaml.CSharp.targets" />
  <!-- To modify your build process, add your task inside one of the targets below and uncomment it. 
       Other similar extension points exist, see Microsoft.Common.targets.
  <Target Name="BeforeBuild">
  </Target>
  <Target Name="AfterBuild">
  </Target>
  -->
</Project><|MERGE_RESOLUTION|>--- conflicted
+++ resolved
@@ -112,11 +112,7 @@
     <Compile Include="ViewModels\FancyZonesViewModel.cs" />
     <Compile Include="ViewModels\ImageResizerViewModel.cs" />
     <Compile Include="ViewModels\KeyboardManagerViewModel.cs" />
-<<<<<<< HEAD
     <Compile Include="ViewModels\PowerRenameViewModel.cs" />
-=======
-    <Compile Include="ViewModels\PowerPreviewViewModel.cs" />
->>>>>>> d055ba1c
     <Compile Include="ViewModels\PowerLauncherViewModel.cs" />
     <Compile Include="ViewModels\ShellViewModel.cs" />
     <Compile Include="Views\ColorPickerPage.xaml.cs">
