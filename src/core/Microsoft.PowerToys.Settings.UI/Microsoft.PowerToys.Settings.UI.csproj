--- conflicted
+++ resolved
@@ -109,11 +109,7 @@
     <Compile Include="Services\ActivationService.cs" />
     <Compile Include="Services\NavigationService.cs" />
     <Compile Include="ViewModels\Commands\ButtonClickCommand.cs" />
-<<<<<<< HEAD
-    <Compile Include="ViewModels\ImageResizerViewModel.cs" />
-=======
     <Compile Include="ViewModels\FancyZonesViewModel.cs" />
->>>>>>> 5e13152c
     <Compile Include="ViewModels\PowerLauncherViewModel.cs" />
     <Compile Include="ViewModels\ShellViewModel.cs" />
     <Compile Include="Views\ColorPickerPage.xaml.cs">
