--- conflicted
+++ resolved
@@ -1948,11 +1948,7 @@
         </Str>
         <Disp Icon="Str" />
       </Item>
-<<<<<<< HEAD
-      <Item ItemId=";Windows_Color_Settings.Content" ItemType="0;.resx" PsrId="211" InstFlg="true" Leaf="true">
-=======
       <Item ItemId=";Windows_Color_Settings.Text" ItemType="0;.resx" PsrId="211" InstFlg="true" Leaf="true">
->>>>>>> 0f136583
         <Str Cat="Text">
           <Val><![CDATA[Windows color settings]]></Val>
           <Tgt Cat="Text" Stat="Loc" Orig="New">
