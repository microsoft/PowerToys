--- conflicted
+++ resolved
@@ -13,23 +13,17 @@
 {
     public sealed class ModuleEnabledToForegroundConverter : IValueConverter
     {
-<<<<<<< HEAD
+        private readonly ISettingsUtils settingsUtils = new SettingsUtils(new SystemIOProvider());
+
         private string selectedTheme = string.Empty;
-=======
-        private readonly ISettingsUtils settingsUtils = new SettingsUtils(new SystemIOProvider());
->>>>>>> 0f6428ee
 
         public object Convert(object value, Type targetType, object parameter, string language)
         {
             bool isEnabled = (bool)value;
-<<<<<<< HEAD
-=======
-            GeneralSettings generalSettings = settingsUtils.GetSettings<GeneralSettings>(string.Empty);
->>>>>>> 0f6428ee
 
             var defaultTheme = new Windows.UI.ViewManagement.UISettings();
             var uiTheme = defaultTheme.GetColorValue(Windows.UI.ViewManagement.UIColorType.Background).ToString();
-            selectedTheme = SettingsRepository<GeneralSettings>.Instance.SettingsConfig.Theme.ToLower();
+            selectedTheme = SettingsRepository<GeneralSettings>.GetInstance(settingsUtils).SettingsConfig.Theme.ToLower();
 
             if (selectedTheme == "dark" || (selectedTheme == "system" && uiTheme == "#FF000000"))
             {
