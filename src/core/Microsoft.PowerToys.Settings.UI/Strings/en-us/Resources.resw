--- conflicted
+++ resolved
@@ -1,4 +1,4 @@
-﻿<?xml version="1.0" encoding="utf-8"?>
+<?xml version="1.0" encoding="utf-8"?>
 <root>
   <!-- 
     Microsoft ResX Schema 
@@ -145,11 +145,8 @@
     <value>Shortcut Guide</value>
     <comment>Navigation view item name for Shortcut Guide</comment>
   </data>
-<<<<<<< HEAD
    <data name="Shell_PowerPreview.Content" xml:space="preserve">
     <value>File Explorer Preview</value>
     <comment>File Explorer Preview Settings</comment>
   </data> 
-=======
->>>>>>> bd0707bc
 </root>