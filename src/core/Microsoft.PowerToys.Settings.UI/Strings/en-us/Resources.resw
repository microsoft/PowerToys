<?xml version="1.0" encoding="utf-8"?>
<root>
  <!-- 
    Microsoft ResX Schema 
    
    Version 2.0
    
    The primary goals of this format is to allow a simple XML format 
    that is mostly human readable. The generation and parsing of the 
    various data types are done through the TypeConverter classes 
    associated with the data types.
    
    Example:
    
    ... ado.net/XML headers & schema ...
    <resheader name="resmimetype">text/microsoft-resx</resheader>
    <resheader name="version">2.0</resheader>
    <resheader name="reader">System.Resources.ResXResourceReader, System.Windows.Forms, ...</resheader>
    <resheader name="writer">System.Resources.ResXResourceWriter, System.Windows.Forms, ...</resheader>
    <data name="Name1"><value>this is my long string</value><comment>this is a comment</comment></data>
    <data name="Color1" type="System.Drawing.Color, System.Drawing">Blue</data>
    <data name="Bitmap1" mimetype="application/x-microsoft.net.object.binary.base64">
        <value>[base64 mime encoded serialized .NET Framework object]</value>
    </data>
    <data name="Icon1" type="System.Drawing.Icon, System.Drawing" mimetype="application/x-microsoft.net.object.bytearray.base64">
        <value>[base64 mime encoded string representing a byte array form of the .NET Framework object]</value>
        <comment>This is a comment</comment>
    </data>
                
    There are any number of "resheader" rows that contain simple 
    name/value pairs.
    
    Each data row contains a name, and value. The row also contains a 
    type or mimetype. Type corresponds to a .NET class that support 
    text/value conversion through the TypeConverter architecture. 
    Classes that don't support this are serialized and stored with the 
    mimetype set.
    
    The mimetype is used for serialized objects, and tells the 
    ResXResourceReader how to depersist the object. This is currently not 
    extensible. For a given mimetype the value must be set accordingly:
    
    Note - application/x-microsoft.net.object.binary.base64 is the format 
    that the ResXResourceWriter will generate, however the reader can 
    read any of the formats listed below.
    
    mimetype: application/x-microsoft.net.object.binary.base64
    value   : The object must be serialized with 
            : System.Runtime.Serialization.Formatters.Binary.BinaryFormatter
            : and then encoded with base64 encoding.
    
    mimetype: application/x-microsoft.net.object.soap.base64
    value   : The object must be serialized with 
            : System.Runtime.Serialization.Formatters.Soap.SoapFormatter
            : and then encoded with base64 encoding.

    mimetype: application/x-microsoft.net.object.bytearray.base64
    value   : The object must be serialized into a byte array 
            : using a System.ComponentModel.TypeConverter
            : and then encoded with base64 encoding.
    -->
  <xsd:schema id="root" xmlns="" xmlns:xsd="http://www.w3.org/2001/XMLSchema" xmlns:msdata="urn:schemas-microsoft-com:xml-msdata">
    <xsd:import namespace="http://www.w3.org/XML/1998/namespace" />
    <xsd:element name="root" msdata:IsDataSet="true">
      <xsd:complexType>
        <xsd:choice maxOccurs="unbounded">
          <xsd:element name="metadata">
            <xsd:complexType>
              <xsd:sequence>
                <xsd:element name="value" type="xsd:string" minOccurs="0" />
              </xsd:sequence>
              <xsd:attribute name="name" use="required" type="xsd:string" />
              <xsd:attribute name="type" type="xsd:string" />
              <xsd:attribute name="mimetype" type="xsd:string" />
              <xsd:attribute ref="xml:space" />
            </xsd:complexType>
          </xsd:element>
          <xsd:element name="assembly">
            <xsd:complexType>
              <xsd:attribute name="alias" type="xsd:string" />
              <xsd:attribute name="name" type="xsd:string" />
            </xsd:complexType>
          </xsd:element>
          <xsd:element name="data">
            <xsd:complexType>
              <xsd:sequence>
                <xsd:element name="value" type="xsd:string" minOccurs="0" msdata:Ordinal="1" />
                <xsd:element name="comment" type="xsd:string" minOccurs="0" msdata:Ordinal="2" />
              </xsd:sequence>
              <xsd:attribute name="name" type="xsd:string" use="required" msdata:Ordinal="1" />
              <xsd:attribute name="type" type="xsd:string" msdata:Ordinal="3" />
              <xsd:attribute name="mimetype" type="xsd:string" msdata:Ordinal="4" />
              <xsd:attribute ref="xml:space" />
            </xsd:complexType>
          </xsd:element>
          <xsd:element name="resheader">
            <xsd:complexType>
              <xsd:sequence>
                <xsd:element name="value" type="xsd:string" minOccurs="0" msdata:Ordinal="1" />
              </xsd:sequence>
              <xsd:attribute name="name" type="xsd:string" use="required" />
            </xsd:complexType>
          </xsd:element>
        </xsd:choice>
      </xsd:complexType>
    </xsd:element>
  </xsd:schema>
  <resheader name="resmimetype">
    <value>text/microsoft-resx</value>
  </resheader>
  <resheader name="version">
    <value>2.0</value>
  </resheader>
  <resheader name="reader">
    <value>System.Resources.ResXResourceReader, System.Windows.Forms, Version=4.0.0.0, Culture=neutral, PublicKeyToken=b77a5c561934e089</value>
  </resheader>
  <resheader name="writer">
    <value>System.Resources.ResXResourceWriter, System.Windows.Forms, Version=4.0.0.0, Culture=neutral, PublicKeyToken=b77a5c561934e089</value>
  </resheader>
  <data name="AppDisplayName" xml:space="preserve">
    <value>Microsoft.PowerToys.Settings.UI</value>
    <comment>Application display name</comment>
  </data>
  <data name="AppDescription" xml:space="preserve">
    <value>Microsoft.PowerToys.Settings.UI</value>
    <comment>Application description</comment>
  </data>
  <data name="Shell_Main.Content" xml:space="preserve">
    <value>Main</value>
    <comment>Navigation view item name for Main</comment>
  </data>
  <data name="Shell_General.Content" xml:space="preserve">
    <value>General</value>
    <comment>Navigation view item name for General</comment>
  </data>
  <data name="Shell_PowerLauncher.Content" xml:space="preserve">
    <value>PowerLauncher</value>
    <comment>Navigation view item name for PowerLauncher</comment>
  </data>
  <data name="Shell_PowerRename.Content" xml:space="preserve">
    <value>PowerRename</value>
    <comment>Navigation view item name for PowerRename</comment>
  </data>
  <data name="Shell_ShortcutGuide.Content" xml:space="preserve">
    <value>Shortcut Guide</value>
    <comment>Navigation view item name for Shortcut Guide</comment>
  </data>
  <data name="Shell_PowerPreview.Content" xml:space="preserve">
    <value>File Explorer Preview</value>
    <comment>Navigation view item name for File Explorer Preview</comment>
  </data>
  <data name="Shell_FancyZones.Content" xml:space="preserve">
    <value>FancyZones</value>
    <comment>Navigation view item name for FancyZones</comment>
  </data>
  <data name="Shell_ImageResizer.Content" xml:space="preserve">
    <value>Image Resizer</value>
    <comment>Navigation view item name for Image Resizer</comment>
  </data>
<<<<<<< HEAD
  <data name="Shell_KeyboardManager.Content" xml:space="preserve">
    <value>Keyboard Manager</value>
    <comment>Navigation view item name for Keyboard Manager</comment>
  </data>
  <data name="KeyboardManager_ConfigHeader.Text" xml:space="preserve">
    <value>Current configuration</value>
    <comment>Keyboard Manager current configuration header</comment>
  </data>
  <data name="KeyboardManager_Description.Text" xml:space="preserve">
    <value>Reconfigure your keyboard by remapping keys and shortcuts</value>
    <comment>Keyboard Manager page description</comment>
  </data>
  <data name="KeyboardManager_EnableToggle.Header" xml:space="preserve">
    <value>Enable Keyboard Manager</value>
    <comment>Keyboard Manager enable toggle header</comment>
  </data>
  <data name="KeyboardManager_ProfileDescription.Text" xml:space="preserve">
    <value>Select the profile to display the active key remap and shortcuts</value>
    <comment>Keyboard Manager configuration dropdown decription</comment>
  </data>
  <data name="KeyboardManager_RemapKeyboardButton.Content" xml:space="preserve">
    <value>Remap a key</value>
    <comment>Keyboard Manager remap keyboard button content</comment>
  </data>
  <data name="KeyboardManager_RemapKeyboardHeader.Text" xml:space="preserve">
    <value>Remap Keyboard</value>
    <comment>Keyboard Manager remap keyboard header</comment>
  </data>
  <data name="KeyboardManager_RemapShortcutsButton.Content" xml:space="preserve">
    <value>Redefine a shortcut</value>
    <comment>Keyboard Manager edit shortcuts button</comment>
  </data>
  <data name="KeyboardManager_RemapShortcutsHeader.Text" xml:space="preserve">
    <value>Edit Shortcuts</value>
    <comment>Keyboard Manager edit shortcuts header</comment>
  </data>
  <data name="KeyboardManager_KeysMappingLayoutLeftHeader.Text" xml:space="preserve">
    <value>From:</value>
    <comment>Keyboard Manager mapping keys view left header</comment>
  </data>
  <data name="KeyboardManager_KeysMappingLayoutRightHeader.Text" xml:space="preserve">
    <value>To:</value>
    <comment>Keyboard Manager mapping keys view right header</comment>
=======
  <data name="PowerLauncher_Description.Text" xml:space="preserve">
    <value>A quick launcher that has additional capabilities without sacrificing performance.</value>
  </data>
  <data name="PowerLauncher_EnablePowerLauncher.Header" xml:space="preserve">
    <value>Enable PowerLauncher</value>
  </data>
  <data name="PowerLauncher_SearchResults.Text" xml:space="preserve">
    <value>Search &amp; results</value>
  </data>
  <data name="PowerLauncher_SearchResultPreference.Header" xml:space="preserve">
    <value>Search result preference</value>
  </data>
  <data name="PowerLauncher_SearchResultPreference_MostRecentlyUsed" xml:space="preserve">
    <value>Most recently used</value>
  </data>
  <data name="PowerLauncher_SearchResultPreference_AlphabeticalOrder" xml:space="preserve">
    <value>Alphabetical order</value>
  </data>
  <data name="PowerLauncher_SearchResultPreference_RunningProcessesOpenApplications" xml:space="preserve">
    <value>Running processes/open applications</value>
  </data>
  <data name="PowerLauncher_SearchTypePreference.Header" xml:space="preserve">
    <value>Search type preference</value>
  </data>
  <data name="PowerLauncher_SearchTypePreference_ApplicationName" xml:space="preserve">
    <value>Application name</value>
  </data>
  <data name="PowerLauncher_SearchTypePreference_StringInApplication" xml:space="preserve">
    <value>A string that is contained in the application</value>
  </data>
  <data name="PowerLauncher_SearchTypePreference_ExecutableName" xml:space="preserve">
    <value>Executable name</value>
  </data>
  <data name="PowerLauncher_MaximumNumberOfResults.Header" xml:space="preserve">
    <value>Maximum numbers of results</value>
  </data>
  <data name="PowerLauncher_Shortcuts.Text" xml:space="preserve">
    <value>Shortcuts</value>
  </data>
  <data name="PowerLauncher_OpenPowerLauncher.Header" xml:space="preserve">
    <value>Open PowerLauncher</value>
  </data>
  <data name="PowerLauncher_OpenFileLocation.Header" xml:space="preserve">
    <value>Open file location</value>
  </data>
  <data name="PowerLauncher_CopyPathLocation.Header" xml:space="preserve">
    <value>Copy path location</value>
  </data>
  <data name="PowerLauncher_OpenConsole.Header" xml:space="preserve">
    <value>Open console</value>
  </data>
  <data name="PowerLauncher_OverrideWinRKey.Content" xml:space="preserve">
    <value>Override Win+R key</value>
  </data>
  <data name="PowerLauncher_OverrideWinSKey.Content" xml:space="preserve">
    <value>Override Win+S key</value>
>>>>>>> c7774d3d
  </data>
</root><|MERGE_RESOLUTION|>--- conflicted
+++ resolved
@@ -1,263 +1,260 @@
-<?xml version="1.0" encoding="utf-8"?>
-<root>
-  <!-- 
-    Microsoft ResX Schema 
-    
-    Version 2.0
-    
-    The primary goals of this format is to allow a simple XML format 
-    that is mostly human readable. The generation and parsing of the 
-    various data types are done through the TypeConverter classes 
-    associated with the data types.
-    
-    Example:
-    
-    ... ado.net/XML headers & schema ...
-    <resheader name="resmimetype">text/microsoft-resx</resheader>
-    <resheader name="version">2.0</resheader>
-    <resheader name="reader">System.Resources.ResXResourceReader, System.Windows.Forms, ...</resheader>
-    <resheader name="writer">System.Resources.ResXResourceWriter, System.Windows.Forms, ...</resheader>
-    <data name="Name1"><value>this is my long string</value><comment>this is a comment</comment></data>
-    <data name="Color1" type="System.Drawing.Color, System.Drawing">Blue</data>
-    <data name="Bitmap1" mimetype="application/x-microsoft.net.object.binary.base64">
-        <value>[base64 mime encoded serialized .NET Framework object]</value>
-    </data>
-    <data name="Icon1" type="System.Drawing.Icon, System.Drawing" mimetype="application/x-microsoft.net.object.bytearray.base64">
-        <value>[base64 mime encoded string representing a byte array form of the .NET Framework object]</value>
-        <comment>This is a comment</comment>
-    </data>
-                
-    There are any number of "resheader" rows that contain simple 
-    name/value pairs.
-    
-    Each data row contains a name, and value. The row also contains a 
-    type or mimetype. Type corresponds to a .NET class that support 
-    text/value conversion through the TypeConverter architecture. 
-    Classes that don't support this are serialized and stored with the 
-    mimetype set.
-    
-    The mimetype is used for serialized objects, and tells the 
-    ResXResourceReader how to depersist the object. This is currently not 
-    extensible. For a given mimetype the value must be set accordingly:
-    
-    Note - application/x-microsoft.net.object.binary.base64 is the format 
-    that the ResXResourceWriter will generate, however the reader can 
-    read any of the formats listed below.
-    
-    mimetype: application/x-microsoft.net.object.binary.base64
-    value   : The object must be serialized with 
-            : System.Runtime.Serialization.Formatters.Binary.BinaryFormatter
-            : and then encoded with base64 encoding.
-    
-    mimetype: application/x-microsoft.net.object.soap.base64
-    value   : The object must be serialized with 
-            : System.Runtime.Serialization.Formatters.Soap.SoapFormatter
-            : and then encoded with base64 encoding.
-
-    mimetype: application/x-microsoft.net.object.bytearray.base64
-    value   : The object must be serialized into a byte array 
-            : using a System.ComponentModel.TypeConverter
-            : and then encoded with base64 encoding.
-    -->
-  <xsd:schema id="root" xmlns="" xmlns:xsd="http://www.w3.org/2001/XMLSchema" xmlns:msdata="urn:schemas-microsoft-com:xml-msdata">
-    <xsd:import namespace="http://www.w3.org/XML/1998/namespace" />
-    <xsd:element name="root" msdata:IsDataSet="true">
-      <xsd:complexType>
-        <xsd:choice maxOccurs="unbounded">
-          <xsd:element name="metadata">
-            <xsd:complexType>
-              <xsd:sequence>
-                <xsd:element name="value" type="xsd:string" minOccurs="0" />
-              </xsd:sequence>
-              <xsd:attribute name="name" use="required" type="xsd:string" />
-              <xsd:attribute name="type" type="xsd:string" />
-              <xsd:attribute name="mimetype" type="xsd:string" />
-              <xsd:attribute ref="xml:space" />
-            </xsd:complexType>
-          </xsd:element>
-          <xsd:element name="assembly">
-            <xsd:complexType>
-              <xsd:attribute name="alias" type="xsd:string" />
-              <xsd:attribute name="name" type="xsd:string" />
-            </xsd:complexType>
-          </xsd:element>
-          <xsd:element name="data">
-            <xsd:complexType>
-              <xsd:sequence>
-                <xsd:element name="value" type="xsd:string" minOccurs="0" msdata:Ordinal="1" />
-                <xsd:element name="comment" type="xsd:string" minOccurs="0" msdata:Ordinal="2" />
-              </xsd:sequence>
-              <xsd:attribute name="name" type="xsd:string" use="required" msdata:Ordinal="1" />
-              <xsd:attribute name="type" type="xsd:string" msdata:Ordinal="3" />
-              <xsd:attribute name="mimetype" type="xsd:string" msdata:Ordinal="4" />
-              <xsd:attribute ref="xml:space" />
-            </xsd:complexType>
-          </xsd:element>
-          <xsd:element name="resheader">
-            <xsd:complexType>
-              <xsd:sequence>
-                <xsd:element name="value" type="xsd:string" minOccurs="0" msdata:Ordinal="1" />
-              </xsd:sequence>
-              <xsd:attribute name="name" type="xsd:string" use="required" />
-            </xsd:complexType>
-          </xsd:element>
-        </xsd:choice>
-      </xsd:complexType>
-    </xsd:element>
-  </xsd:schema>
-  <resheader name="resmimetype">
-    <value>text/microsoft-resx</value>
-  </resheader>
-  <resheader name="version">
-    <value>2.0</value>
-  </resheader>
-  <resheader name="reader">
-    <value>System.Resources.ResXResourceReader, System.Windows.Forms, Version=4.0.0.0, Culture=neutral, PublicKeyToken=b77a5c561934e089</value>
-  </resheader>
-  <resheader name="writer">
-    <value>System.Resources.ResXResourceWriter, System.Windows.Forms, Version=4.0.0.0, Culture=neutral, PublicKeyToken=b77a5c561934e089</value>
-  </resheader>
-  <data name="AppDisplayName" xml:space="preserve">
-    <value>Microsoft.PowerToys.Settings.UI</value>
-    <comment>Application display name</comment>
-  </data>
-  <data name="AppDescription" xml:space="preserve">
-    <value>Microsoft.PowerToys.Settings.UI</value>
-    <comment>Application description</comment>
-  </data>
-  <data name="Shell_Main.Content" xml:space="preserve">
-    <value>Main</value>
-    <comment>Navigation view item name for Main</comment>
-  </data>
-  <data name="Shell_General.Content" xml:space="preserve">
-    <value>General</value>
-    <comment>Navigation view item name for General</comment>
-  </data>
-  <data name="Shell_PowerLauncher.Content" xml:space="preserve">
-    <value>PowerLauncher</value>
-    <comment>Navigation view item name for PowerLauncher</comment>
-  </data>
-  <data name="Shell_PowerRename.Content" xml:space="preserve">
-    <value>PowerRename</value>
-    <comment>Navigation view item name for PowerRename</comment>
-  </data>
-  <data name="Shell_ShortcutGuide.Content" xml:space="preserve">
-    <value>Shortcut Guide</value>
-    <comment>Navigation view item name for Shortcut Guide</comment>
-  </data>
-  <data name="Shell_PowerPreview.Content" xml:space="preserve">
-    <value>File Explorer Preview</value>
-    <comment>Navigation view item name for File Explorer Preview</comment>
-  </data>
-  <data name="Shell_FancyZones.Content" xml:space="preserve">
-    <value>FancyZones</value>
-    <comment>Navigation view item name for FancyZones</comment>
-  </data>
-  <data name="Shell_ImageResizer.Content" xml:space="preserve">
-    <value>Image Resizer</value>
-    <comment>Navigation view item name for Image Resizer</comment>
-  </data>
-<<<<<<< HEAD
-  <data name="Shell_KeyboardManager.Content" xml:space="preserve">
-    <value>Keyboard Manager</value>
-    <comment>Navigation view item name for Keyboard Manager</comment>
-  </data>
-  <data name="KeyboardManager_ConfigHeader.Text" xml:space="preserve">
-    <value>Current configuration</value>
-    <comment>Keyboard Manager current configuration header</comment>
-  </data>
-  <data name="KeyboardManager_Description.Text" xml:space="preserve">
-    <value>Reconfigure your keyboard by remapping keys and shortcuts</value>
-    <comment>Keyboard Manager page description</comment>
-  </data>
-  <data name="KeyboardManager_EnableToggle.Header" xml:space="preserve">
-    <value>Enable Keyboard Manager</value>
-    <comment>Keyboard Manager enable toggle header</comment>
-  </data>
-  <data name="KeyboardManager_ProfileDescription.Text" xml:space="preserve">
-    <value>Select the profile to display the active key remap and shortcuts</value>
-    <comment>Keyboard Manager configuration dropdown decription</comment>
-  </data>
-  <data name="KeyboardManager_RemapKeyboardButton.Content" xml:space="preserve">
-    <value>Remap a key</value>
-    <comment>Keyboard Manager remap keyboard button content</comment>
-  </data>
-  <data name="KeyboardManager_RemapKeyboardHeader.Text" xml:space="preserve">
-    <value>Remap Keyboard</value>
-    <comment>Keyboard Manager remap keyboard header</comment>
-  </data>
-  <data name="KeyboardManager_RemapShortcutsButton.Content" xml:space="preserve">
-    <value>Redefine a shortcut</value>
-    <comment>Keyboard Manager edit shortcuts button</comment>
-  </data>
-  <data name="KeyboardManager_RemapShortcutsHeader.Text" xml:space="preserve">
-    <value>Edit Shortcuts</value>
-    <comment>Keyboard Manager edit shortcuts header</comment>
-  </data>
-  <data name="KeyboardManager_KeysMappingLayoutLeftHeader.Text" xml:space="preserve">
-    <value>From:</value>
-    <comment>Keyboard Manager mapping keys view left header</comment>
-  </data>
-  <data name="KeyboardManager_KeysMappingLayoutRightHeader.Text" xml:space="preserve">
-    <value>To:</value>
-    <comment>Keyboard Manager mapping keys view right header</comment>
-=======
-  <data name="PowerLauncher_Description.Text" xml:space="preserve">
-    <value>A quick launcher that has additional capabilities without sacrificing performance.</value>
-  </data>
-  <data name="PowerLauncher_EnablePowerLauncher.Header" xml:space="preserve">
-    <value>Enable PowerLauncher</value>
-  </data>
-  <data name="PowerLauncher_SearchResults.Text" xml:space="preserve">
-    <value>Search &amp; results</value>
-  </data>
-  <data name="PowerLauncher_SearchResultPreference.Header" xml:space="preserve">
-    <value>Search result preference</value>
-  </data>
-  <data name="PowerLauncher_SearchResultPreference_MostRecentlyUsed" xml:space="preserve">
-    <value>Most recently used</value>
-  </data>
-  <data name="PowerLauncher_SearchResultPreference_AlphabeticalOrder" xml:space="preserve">
-    <value>Alphabetical order</value>
-  </data>
-  <data name="PowerLauncher_SearchResultPreference_RunningProcessesOpenApplications" xml:space="preserve">
-    <value>Running processes/open applications</value>
-  </data>
-  <data name="PowerLauncher_SearchTypePreference.Header" xml:space="preserve">
-    <value>Search type preference</value>
-  </data>
-  <data name="PowerLauncher_SearchTypePreference_ApplicationName" xml:space="preserve">
-    <value>Application name</value>
-  </data>
-  <data name="PowerLauncher_SearchTypePreference_StringInApplication" xml:space="preserve">
-    <value>A string that is contained in the application</value>
-  </data>
-  <data name="PowerLauncher_SearchTypePreference_ExecutableName" xml:space="preserve">
-    <value>Executable name</value>
-  </data>
-  <data name="PowerLauncher_MaximumNumberOfResults.Header" xml:space="preserve">
-    <value>Maximum numbers of results</value>
-  </data>
-  <data name="PowerLauncher_Shortcuts.Text" xml:space="preserve">
-    <value>Shortcuts</value>
-  </data>
-  <data name="PowerLauncher_OpenPowerLauncher.Header" xml:space="preserve">
-    <value>Open PowerLauncher</value>
-  </data>
-  <data name="PowerLauncher_OpenFileLocation.Header" xml:space="preserve">
-    <value>Open file location</value>
-  </data>
-  <data name="PowerLauncher_CopyPathLocation.Header" xml:space="preserve">
-    <value>Copy path location</value>
-  </data>
-  <data name="PowerLauncher_OpenConsole.Header" xml:space="preserve">
-    <value>Open console</value>
-  </data>
-  <data name="PowerLauncher_OverrideWinRKey.Content" xml:space="preserve">
-    <value>Override Win+R key</value>
-  </data>
-  <data name="PowerLauncher_OverrideWinSKey.Content" xml:space="preserve">
-    <value>Override Win+S key</value>
->>>>>>> c7774d3d
-  </data>
+<?xml version="1.0" encoding="utf-8"?>
+<root>
+  <!-- 
+    Microsoft ResX Schema 
+    
+    Version 2.0
+    
+    The primary goals of this format is to allow a simple XML format 
+    that is mostly human readable. The generation and parsing of the 
+    various data types are done through the TypeConverter classes 
+    associated with the data types.
+    
+    Example:
+    
+    ... ado.net/XML headers & schema ...
+    <resheader name="resmimetype">text/microsoft-resx</resheader>
+    <resheader name="version">2.0</resheader>
+    <resheader name="reader">System.Resources.ResXResourceReader, System.Windows.Forms, ...</resheader>
+    <resheader name="writer">System.Resources.ResXResourceWriter, System.Windows.Forms, ...</resheader>
+    <data name="Name1"><value>this is my long string</value><comment>this is a comment</comment></data>
+    <data name="Color1" type="System.Drawing.Color, System.Drawing">Blue</data>
+    <data name="Bitmap1" mimetype="application/x-microsoft.net.object.binary.base64">
+        <value>[base64 mime encoded serialized .NET Framework object]</value>
+    </data>
+    <data name="Icon1" type="System.Drawing.Icon, System.Drawing" mimetype="application/x-microsoft.net.object.bytearray.base64">
+        <value>[base64 mime encoded string representing a byte array form of the .NET Framework object]</value>
+        <comment>This is a comment</comment>
+    </data>
+                
+    There are any number of "resheader" rows that contain simple 
+    name/value pairs.
+    
+    Each data row contains a name, and value. The row also contains a 
+    type or mimetype. Type corresponds to a .NET class that support 
+    text/value conversion through the TypeConverter architecture. 
+    Classes that don't support this are serialized and stored with the 
+    mimetype set.
+    
+    The mimetype is used for serialized objects, and tells the 
+    ResXResourceReader how to depersist the object. This is currently not 
+    extensible. For a given mimetype the value must be set accordingly:
+    
+    Note - application/x-microsoft.net.object.binary.base64 is the format 
+    that the ResXResourceWriter will generate, however the reader can 
+    read any of the formats listed below.
+    
+    mimetype: application/x-microsoft.net.object.binary.base64
+    value   : The object must be serialized with 
+            : System.Runtime.Serialization.Formatters.Binary.BinaryFormatter
+            : and then encoded with base64 encoding.
+    
+    mimetype: application/x-microsoft.net.object.soap.base64
+    value   : The object must be serialized with 
+            : System.Runtime.Serialization.Formatters.Soap.SoapFormatter
+            : and then encoded with base64 encoding.
+
+    mimetype: application/x-microsoft.net.object.bytearray.base64
+    value   : The object must be serialized into a byte array 
+            : using a System.ComponentModel.TypeConverter
+            : and then encoded with base64 encoding.
+    -->
+  <xsd:schema id="root" xmlns="" xmlns:xsd="http://www.w3.org/2001/XMLSchema" xmlns:msdata="urn:schemas-microsoft-com:xml-msdata">
+    <xsd:import namespace="http://www.w3.org/XML/1998/namespace" />
+    <xsd:element name="root" msdata:IsDataSet="true">
+      <xsd:complexType>
+        <xsd:choice maxOccurs="unbounded">
+          <xsd:element name="metadata">
+            <xsd:complexType>
+              <xsd:sequence>
+                <xsd:element name="value" type="xsd:string" minOccurs="0" />
+              </xsd:sequence>
+              <xsd:attribute name="name" use="required" type="xsd:string" />
+              <xsd:attribute name="type" type="xsd:string" />
+              <xsd:attribute name="mimetype" type="xsd:string" />
+              <xsd:attribute ref="xml:space" />
+            </xsd:complexType>
+          </xsd:element>
+          <xsd:element name="assembly">
+            <xsd:complexType>
+              <xsd:attribute name="alias" type="xsd:string" />
+              <xsd:attribute name="name" type="xsd:string" />
+            </xsd:complexType>
+          </xsd:element>
+          <xsd:element name="data">
+            <xsd:complexType>
+              <xsd:sequence>
+                <xsd:element name="value" type="xsd:string" minOccurs="0" msdata:Ordinal="1" />
+                <xsd:element name="comment" type="xsd:string" minOccurs="0" msdata:Ordinal="2" />
+              </xsd:sequence>
+              <xsd:attribute name="name" type="xsd:string" use="required" msdata:Ordinal="1" />
+              <xsd:attribute name="type" type="xsd:string" msdata:Ordinal="3" />
+              <xsd:attribute name="mimetype" type="xsd:string" msdata:Ordinal="4" />
+              <xsd:attribute ref="xml:space" />
+            </xsd:complexType>
+          </xsd:element>
+          <xsd:element name="resheader">
+            <xsd:complexType>
+              <xsd:sequence>
+                <xsd:element name="value" type="xsd:string" minOccurs="0" msdata:Ordinal="1" />
+              </xsd:sequence>
+              <xsd:attribute name="name" type="xsd:string" use="required" />
+            </xsd:complexType>
+          </xsd:element>
+        </xsd:choice>
+      </xsd:complexType>
+    </xsd:element>
+  </xsd:schema>
+  <resheader name="resmimetype">
+    <value>text/microsoft-resx</value>
+  </resheader>
+  <resheader name="version">
+    <value>2.0</value>
+  </resheader>
+  <resheader name="reader">
+    <value>System.Resources.ResXResourceReader, System.Windows.Forms, Version=4.0.0.0, Culture=neutral, PublicKeyToken=b77a5c561934e089</value>
+  </resheader>
+  <resheader name="writer">
+    <value>System.Resources.ResXResourceWriter, System.Windows.Forms, Version=4.0.0.0, Culture=neutral, PublicKeyToken=b77a5c561934e089</value>
+  </resheader>
+  <data name="AppDisplayName" xml:space="preserve">
+    <value>Microsoft.PowerToys.Settings.UI</value>
+    <comment>Application display name</comment>
+  </data>
+  <data name="AppDescription" xml:space="preserve">
+    <value>Microsoft.PowerToys.Settings.UI</value>
+    <comment>Application description</comment>
+  </data>
+  <data name="Shell_Main.Content" xml:space="preserve">
+    <value>Main</value>
+    <comment>Navigation view item name for Main</comment>
+  </data>
+  <data name="Shell_General.Content" xml:space="preserve">
+    <value>General</value>
+    <comment>Navigation view item name for General</comment>
+  </data>
+  <data name="Shell_PowerLauncher.Content" xml:space="preserve">
+    <value>PowerLauncher</value>
+    <comment>Navigation view item name for PowerLauncher</comment>
+  </data>
+  <data name="Shell_PowerRename.Content" xml:space="preserve">
+    <value>PowerRename</value>
+    <comment>Navigation view item name for PowerRename</comment>
+  </data>
+  <data name="Shell_ShortcutGuide.Content" xml:space="preserve">
+    <value>Shortcut Guide</value>
+    <comment>Navigation view item name for Shortcut Guide</comment>
+  </data>
+  <data name="Shell_PowerPreview.Content" xml:space="preserve">
+    <value>File Explorer Preview</value>
+    <comment>Navigation view item name for File Explorer Preview</comment>
+  </data>
+  <data name="Shell_FancyZones.Content" xml:space="preserve">
+    <value>FancyZones</value>
+    <comment>Navigation view item name for FancyZones</comment>
+  </data>
+  <data name="Shell_ImageResizer.Content" xml:space="preserve">
+    <value>Image Resizer</value>
+    <comment>Navigation view item name for Image Resizer</comment>
+  </data>
+  <data name="Shell_KeyboardManager.Content" xml:space="preserve">
+    <value>Keyboard Manager</value>
+    <comment>Navigation view item name for Keyboard Manager</comment>
+  </data>
+  <data name="KeyboardManager_ConfigHeader.Text" xml:space="preserve">
+    <value>Current configuration</value>
+    <comment>Keyboard Manager current configuration header</comment>
+  </data>
+  <data name="KeyboardManager_Description.Text" xml:space="preserve">
+    <value>Reconfigure your keyboard by remapping keys and shortcuts</value>
+    <comment>Keyboard Manager page description</comment>
+  </data>
+  <data name="KeyboardManager_EnableToggle.Header" xml:space="preserve">
+    <value>Enable Keyboard Manager</value>
+    <comment>Keyboard Manager enable toggle header</comment>
+  </data>
+  <data name="KeyboardManager_ProfileDescription.Text" xml:space="preserve">
+    <value>Select the profile to display the active key remap and shortcuts</value>
+    <comment>Keyboard Manager configuration dropdown decription</comment>
+  </data>
+  <data name="KeyboardManager_RemapKeyboardButton.Content" xml:space="preserve">
+    <value>Remap a key</value>
+    <comment>Keyboard Manager remap keyboard button content</comment>
+  </data>
+  <data name="KeyboardManager_RemapKeyboardHeader.Text" xml:space="preserve">
+    <value>Remap Keyboard</value>
+    <comment>Keyboard Manager remap keyboard header</comment>
+  </data>
+  <data name="KeyboardManager_RemapShortcutsButton.Content" xml:space="preserve">
+    <value>Redefine a shortcut</value>
+    <comment>Keyboard Manager edit shortcuts button</comment>
+  </data>
+  <data name="KeyboardManager_RemapShortcutsHeader.Text" xml:space="preserve">
+    <value>Edit Shortcuts</value>
+    <comment>Keyboard Manager edit shortcuts header</comment>
+  </data>
+  <data name="KeyboardManager_KeysMappingLayoutLeftHeader.Text" xml:space="preserve">
+    <value>From:</value>
+    <comment>Keyboard Manager mapping keys view left header</comment>
+  </data>
+  <data name="KeyboardManager_KeysMappingLayoutRightHeader.Text" xml:space="preserve">
+    <value>To:</value>
+    <comment>Keyboard Manager mapping keys view right header</comment>
+  <data name="PowerLauncher_Description.Text" xml:space="preserve">
+    <value>A quick launcher that has additional capabilities without sacrificing performance.</value>
+  </data>
+  <data name="PowerLauncher_EnablePowerLauncher.Header" xml:space="preserve">
+    <value>Enable PowerLauncher</value>
+  </data>
+  <data name="PowerLauncher_SearchResults.Text" xml:space="preserve">
+    <value>Search &amp; results</value>
+  </data>
+  <data name="PowerLauncher_SearchResultPreference.Header" xml:space="preserve">
+    <value>Search result preference</value>
+  </data>
+  <data name="PowerLauncher_SearchResultPreference_MostRecentlyUsed" xml:space="preserve">
+    <value>Most recently used</value>
+  </data>
+  <data name="PowerLauncher_SearchResultPreference_AlphabeticalOrder" xml:space="preserve">
+    <value>Alphabetical order</value>
+  </data>
+  <data name="PowerLauncher_SearchResultPreference_RunningProcessesOpenApplications" xml:space="preserve">
+    <value>Running processes/open applications</value>
+  </data>
+  <data name="PowerLauncher_SearchTypePreference.Header" xml:space="preserve">
+    <value>Search type preference</value>
+  </data>
+  <data name="PowerLauncher_SearchTypePreference_ApplicationName" xml:space="preserve">
+    <value>Application name</value>
+  </data>
+  <data name="PowerLauncher_SearchTypePreference_StringInApplication" xml:space="preserve">
+    <value>A string that is contained in the application</value>
+  </data>
+  <data name="PowerLauncher_SearchTypePreference_ExecutableName" xml:space="preserve">
+    <value>Executable name</value>
+  </data>
+  <data name="PowerLauncher_MaximumNumberOfResults.Header" xml:space="preserve">
+    <value>Maximum numbers of results</value>
+  </data>
+  <data name="PowerLauncher_Shortcuts.Text" xml:space="preserve">
+    <value>Shortcuts</value>
+  </data>
+  <data name="PowerLauncher_OpenPowerLauncher.Header" xml:space="preserve">
+    <value>Open PowerLauncher</value>
+  </data>
+  <data name="PowerLauncher_OpenFileLocation.Header" xml:space="preserve">
+    <value>Open file location</value>
+  </data>
+  <data name="PowerLauncher_CopyPathLocation.Header" xml:space="preserve">
+    <value>Copy path location</value>
+  </data>
+  <data name="PowerLauncher_OpenConsole.Header" xml:space="preserve">
+    <value>Open console</value>
+  </data>
+  <data name="PowerLauncher_OverrideWinRKey.Content" xml:space="preserve">
+    <value>Override Win+R key</value>
+  </data>
+  <data name="PowerLauncher_OverrideWinSKey.Content" xml:space="preserve">
+    <value>Override Win+S key</value>
+  </data>
 </root>