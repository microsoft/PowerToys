--- conflicted
+++ resolved
@@ -77,22 +77,15 @@
                 <ComboBoxItem Content="RGB - RGB(100, 50, 75)"/>
             </ComboBox>
 
-<<<<<<< HEAD
+               <!--
+            Disabling this until we have a safer way to reset cursor as 
+            we can hit a state where the cursor doesn't reset
+           
             <CheckBox x:Uid="ColorPicker_ChangeCursor" 
                           IsChecked="{Binding ChangeCursor, Mode=TwoWay}"
                           Margin="{StaticResource SmallTopMargin}"
                           IsEnabled="{Binding IsEnabled}"/>
-=======
-            <!--
-            Disabling this until we have a safer way to reset cursor as 
-            we can hit a state where the cursor doesn't reset
-            
-            <ToggleSwitch x:Uid="ColorPicker_ChangeCursor" 
-                          IsOn="{Binding ChangeCursor, Mode=TwoWay}"
-                          Margin="{StaticResource MediumTopMargin}"
-                          IsEnabled="{Binding IsEnabled}" />
-            -->
->>>>>>> ff1e04b9
+                          -->
         </StackPanel>
 
         <RelativePanel x:Name="SidePanel" 
