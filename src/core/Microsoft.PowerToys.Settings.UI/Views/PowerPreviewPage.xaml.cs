﻿// Copyright (c) Microsoft Corporation
// The Microsoft Corporation licenses this file to you under the MIT license.
// See the LICENSE file in the project root for more information.

<<<<<<< HEAD
using Microsoft.PowerToys.Settings.UI.Lib.ViewModels;
=======
using Microsoft.PowerToys.Settings.UI.ViewModels;
>>>>>>> b04bb2ef
using Windows.UI.Xaml.Controls;

namespace Microsoft.PowerToys.Settings.UI.Views
{
    /// <summary>
    /// An empty page that can be used on its own or navigated to within a Frame.
    /// </summary>
    public sealed partial class PowerPreviewPage : Page
    {
        public PowerPreviewViewModel ViewModel { get; set; }

        public PowerPreviewPage()
        {
<<<<<<< HEAD
            this.InitializeComponent();
            viewModel = new PowerPreviewViewModel(ShellPage.SendDefaultIPCMessage);
            DataContext = viewModel;
=======
            InitializeComponent();
            ViewModel = new PowerPreviewViewModel();
            PowerPreviewSettingsView.DataContext = ViewModel;
>>>>>>> b04bb2ef
        }
    }
}<|MERGE_RESOLUTION|>--- conflicted
+++ resolved
@@ -2,11 +2,7 @@
 // The Microsoft Corporation licenses this file to you under the MIT license.
 // See the LICENSE file in the project root for more information.
 
-<<<<<<< HEAD
 using Microsoft.PowerToys.Settings.UI.Lib.ViewModels;
-=======
-using Microsoft.PowerToys.Settings.UI.ViewModels;
->>>>>>> b04bb2ef
 using Windows.UI.Xaml.Controls;
 
 namespace Microsoft.PowerToys.Settings.UI.Views
@@ -20,15 +16,9 @@
 
         public PowerPreviewPage()
         {
-<<<<<<< HEAD
             this.InitializeComponent();
             viewModel = new PowerPreviewViewModel(ShellPage.SendDefaultIPCMessage);
             DataContext = viewModel;
-=======
-            InitializeComponent();
-            ViewModel = new PowerPreviewViewModel();
-            PowerPreviewSettingsView.DataContext = ViewModel;
->>>>>>> b04bb2ef
         }
     }
 }