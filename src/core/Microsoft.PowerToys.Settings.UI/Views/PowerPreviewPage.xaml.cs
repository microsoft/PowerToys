--- conflicted
+++ resolved
@@ -3,10 +3,7 @@
 // See the LICENSE file in the project root for more information.
 
 using Microsoft.PowerToys.Settings.UI.Lib;
-<<<<<<< HEAD
-=======
 using Microsoft.PowerToys.Settings.UI.Lib.Utilities;
->>>>>>> 0f6428ee
 using Microsoft.PowerToys.Settings.UI.Lib.ViewModels;
 using Windows.UI.Xaml.Controls;
 
@@ -22,12 +19,8 @@
         public PowerPreviewPage()
         {
             InitializeComponent();
-<<<<<<< HEAD
-            ViewModel = new PowerPreviewViewModel(SettingsRepository<PowerPreviewSettings>.Instance, ShellPage.SendDefaultIPCMessage);
-=======
             var settingsUtils = new SettingsUtils(new SystemIOProvider());
-            ViewModel = new PowerPreviewViewModel(settingsUtils, ShellPage.SendDefaultIPCMessage);
->>>>>>> 0f6428ee
+            ViewModel = new PowerPreviewViewModel(settingsUtils, SettingsRepository<PowerPreviewSettings>.GetInstance(settingsUtils), ShellPage.SendDefaultIPCMessage);
             DataContext = ViewModel;
         }
     }
