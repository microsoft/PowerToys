--- conflicted
+++ resolved
@@ -2,13 +2,9 @@
 // The Microsoft Corporation licenses this file to you under the MIT license.
 // See the LICENSE file in the project root for more information.
 
-<<<<<<< HEAD
 using Microsoft.PowerToys.Settings.UI.Lib.ViewModels;
 using Windows.ApplicationModel.Resources;
 using Windows.UI.Xaml;
-=======
-using Microsoft.PowerToys.Settings.UI.ViewModels;
->>>>>>> b04bb2ef
 using Windows.UI.Xaml.Controls;
 
 namespace Microsoft.PowerToys.Settings.UI.Views
@@ -31,7 +27,6 @@
         {
             InitializeComponent();
 
-<<<<<<< HEAD
             // Load string resources
             ResourceLoader loader = ResourceLoader.GetForViewIndependentUse();
 
@@ -64,10 +59,6 @@
             }
 
             return 0;
-=======
-            ViewModel = new GeneralViewModel();
-            GeneralSettingsView.DataContext = ViewModel;
->>>>>>> b04bb2ef
         }
     }
 }