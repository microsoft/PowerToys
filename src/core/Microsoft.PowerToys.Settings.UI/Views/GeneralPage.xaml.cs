// Copyright (c) Microsoft Corporation
// The Microsoft Corporation licenses this file to you under the MIT license.
// See the LICENSE file in the project root for more information.

using System;
using Microsoft.PowerToys.Settings.UI.Lib;
<<<<<<< HEAD
=======
using Microsoft.PowerToys.Settings.UI.Lib.Utilities;
>>>>>>> 0f6428ee
using Microsoft.PowerToys.Settings.UI.Lib.ViewModels;
using Windows.ApplicationModel.Resources;
using Windows.Data.Json;
using Windows.UI.Xaml;
using Windows.UI.Xaml.Controls;

namespace Microsoft.PowerToys.Settings.UI.Views
{
    /// <summary>
    /// General Settings Page.
    /// </summary>
    public sealed partial class GeneralPage : Page
    {
        /// <summary>
        /// Gets or sets view model.
        /// </summary>
        public GeneralViewModel ViewModel { get; set; }

        /// <summary>
        /// Initializes a new instance of the <see cref="GeneralPage"/> class.
        /// General Settings page constructor.
        /// </summary>
        public GeneralPage()
        {
            InitializeComponent();

            // Load string resources
            ResourceLoader loader = ResourceLoader.GetForViewIndependentUse();
            var settingsUtils = new SettingsUtils(new SystemIOProvider());

            ViewModel = new GeneralViewModel(
<<<<<<< HEAD
                SettingsRepository<GeneralSettings>.Instance,
=======
                settingsUtils,
>>>>>>> 0f6428ee
                loader.GetString("GeneralSettings_RunningAsAdminText"),
                loader.GetString("GeneralSettings_RunningAsUserText"),
                ShellPage.IsElevated,
                ShellPage.IsUserAnAdmin,
                UpdateUIThemeMethod,
                ShellPage.SendDefaultIPCMessage,
                ShellPage.SendRestartAdminIPCMessage,
                ShellPage.SendCheckForUpdatesIPCMessage);

            ShellPage.ShellHandler.IPCResponseHandleList.Add((JsonObject json) =>
            {
                try
                {
                    string version = json.GetNamedString("version");
                    bool isLatest = json.GetNamedBoolean("isVersionLatest");

                    var str = string.Empty;
                    if (isLatest)
                    {
                        str = ResourceLoader.GetForCurrentView().GetString("GeneralSettings_VersionIsLatest");
                    }
                    else if (version != string.Empty)
                    {
                        str = ResourceLoader.GetForCurrentView().GetString("GeneralSettings_NewVersionIsAvailable");
                        if (str != string.Empty)
                        {
                            str += ": " + version;
                        }
                    }

                    ViewModel.LatestAvailableVersion = string.Format(str);
                }
                catch (Exception)
                {
                }
            });

            DataContext = ViewModel;
        }

        public int UpdateUIThemeMethod(string themeName)
        {
            switch (themeName)
            {
                case "light":
                    ShellPage.ShellHandler.RequestedTheme = ElementTheme.Light;
                    break;
                case "dark":
                    ShellPage.ShellHandler.RequestedTheme = ElementTheme.Dark;
                    break;
                case "system":
                    ShellPage.ShellHandler.RequestedTheme = ElementTheme.Default;
                    break;
            }

            return 0;
        }
    }
}<|MERGE_RESOLUTION|>--- conflicted
+++ resolved
@@ -4,10 +4,7 @@
 
 using System;
 using Microsoft.PowerToys.Settings.UI.Lib;
-<<<<<<< HEAD
-=======
 using Microsoft.PowerToys.Settings.UI.Lib.Utilities;
->>>>>>> 0f6428ee
 using Microsoft.PowerToys.Settings.UI.Lib.ViewModels;
 using Windows.ApplicationModel.Resources;
 using Windows.Data.Json;
@@ -39,11 +36,8 @@
             var settingsUtils = new SettingsUtils(new SystemIOProvider());
 
             ViewModel = new GeneralViewModel(
-<<<<<<< HEAD
-                SettingsRepository<GeneralSettings>.Instance,
-=======
                 settingsUtils,
->>>>>>> 0f6428ee
+                SettingsRepository<GeneralSettings>.GetInstance(settingsUtils),
                 loader.GetString("GeneralSettings_RunningAsAdminText"),
                 loader.GetString("GeneralSettings_RunningAsUserText"),
                 ShellPage.IsElevated,
