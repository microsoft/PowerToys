﻿// Copyright (c) Microsoft Corporation
// The Microsoft Corporation licenses this file to you under the MIT license.
// See the LICENSE file in the project root for more information.

using Microsoft.PowerToys.Settings.UI.Lib;
<<<<<<< HEAD
=======
using Microsoft.PowerToys.Settings.UI.Lib.Utilities;
>>>>>>> 0f6428ee
using Microsoft.PowerToys.Settings.UI.Lib.ViewModels;
using Windows.UI.Xaml.Controls;

namespace Microsoft.PowerToys.Settings.UI.Views
{
    public sealed partial class ShortcutGuidePage : Page
    {
        private ShortcutGuideViewModel ViewModel { get; set; }

        public ShortcutGuidePage()
        {
            InitializeComponent();
<<<<<<< HEAD

            ViewModel = new ShortcutGuideViewModel(SettingsRepository<GeneralSettings>.Instance, SettingsRepository<ShortcutGuideSettings>.Instance, ShellPage.SendDefaultIPCMessage);
=======
            var settingsUtils = new SettingsUtils(new SystemIOProvider());
            ViewModel = new ShortcutGuideViewModel(settingsUtils, ShellPage.SendDefaultIPCMessage);
>>>>>>> 0f6428ee
            DataContext = ViewModel;
        }
    }
}<|MERGE_RESOLUTION|>--- conflicted
+++ resolved
@@ -3,10 +3,7 @@
 // See the LICENSE file in the project root for more information.
 
 using Microsoft.PowerToys.Settings.UI.Lib;
-<<<<<<< HEAD
-=======
 using Microsoft.PowerToys.Settings.UI.Lib.Utilities;
->>>>>>> 0f6428ee
 using Microsoft.PowerToys.Settings.UI.Lib.ViewModels;
 using Windows.UI.Xaml.Controls;
 
@@ -19,13 +16,9 @@
         public ShortcutGuidePage()
         {
             InitializeComponent();
-<<<<<<< HEAD
 
-            ViewModel = new ShortcutGuideViewModel(SettingsRepository<GeneralSettings>.Instance, SettingsRepository<ShortcutGuideSettings>.Instance, ShellPage.SendDefaultIPCMessage);
-=======
             var settingsUtils = new SettingsUtils(new SystemIOProvider());
-            ViewModel = new ShortcutGuideViewModel(settingsUtils, ShellPage.SendDefaultIPCMessage);
->>>>>>> 0f6428ee
+            ViewModel = new ShortcutGuideViewModel(settingsUtils, SettingsRepository<GeneralSettings>.GetInstance(settingsUtils), SettingsRepository<ShortcutGuideSettings>.GetInstance(settingsUtils), ShellPage.SendDefaultIPCMessage);
             DataContext = ViewModel;
         }
     }
