<UserControl
    x:Class="Microsoft.PowerToys.Settings.UI.Views.ShellPage"
    xmlns="http://schemas.microsoft.com/winfx/2006/xaml/presentation"
    xmlns:x="http://schemas.microsoft.com/winfx/2006/xaml"
    xmlns:d="http://schemas.microsoft.com/expression/blend/2008"
    xmlns:mc="http://schemas.openxmlformats.org/markup-compatibility/2006"
    xmlns:behaviors="using:Microsoft.PowerToys.Settings.UI.Behaviors"
    xmlns:winui="using:Microsoft.UI.Xaml.Controls"
    xmlns:helpers="using:Microsoft.PowerToys.Settings.UI.Helpers"
    xmlns:views="using:Microsoft.PowerToys.Settings.UI.Views"
    xmlns:ic="using:Microsoft.Xaml.Interactions.Core"
    xmlns:i="using:Microsoft.Xaml.Interactivity"
    mc:Ignorable="d">

    <i:Interaction.Behaviors>
        <ic:EventTriggerBehavior EventName="Loaded">
            <ic:InvokeCommandAction Command="{x:Bind ViewModel.LoadedCommand}" />
        </ic:EventTriggerBehavior>
    </i:Interaction.Behaviors>

    <Grid>
<<<<<<< HEAD
=======
        <VisualStateManager.VisualStateGroups>
            <VisualStateGroup x:Name="LayoutVisualStates">
                <VisualState x:Name="LargeLayout">
                    <VisualState.StateTriggers>
                        <AdaptiveTrigger MinWindowWidth="1100" />
                    </VisualState.StateTriggers>
                    <VisualState.Setters>
                        <Setter Target="SidePanel.(Grid.Column)" Value="1" />
                        <Setter Target="SidePanel.(Grid.Row)" Value="0" />
                    </VisualState.Setters>
                </VisualState>
                <VisualState x:Name="WideLayout">
                    <VisualState.StateTriggers>
                        <AdaptiveTrigger MinWindowWidth="480" />
                    </VisualState.StateTriggers>
                    <VisualState.Setters>
                        <Setter Target="SidePanel.(Grid.Column)" Value="0" />
                        <Setter Target="SidePanel.(Grid.Row)" Value="1" />
                    </VisualState.Setters>
                </VisualState>
            </VisualStateGroup>
        </VisualStateManager.VisualStateGroups>

>>>>>>> 3bd6c1d3
        <winui:NavigationView
        x:Name="navigationView"
        IsBackButtonVisible="Collapsed"
        IsBackEnabled="{x:Bind ViewModel.IsBackEnabled, Mode=OneWay}"
        SelectedItem="{x:Bind ViewModel.Selected, Mode=OneWay}"
        IsSettingsVisible="False"
        IsPaneToggleButtonVisible="False" 
        PaneDisplayMode="Left"
        Background="{ThemeResource SystemControlBackgroundAltHighBrush}">
            <!--     <winui:NavigationView.PaneHeader>
           
                TODO: 
                    PowerToys needs to be string 
                    Think maybe about svg logo here
                    Margin should be style
   
            <TextBlock Margin="12, 24, 0, 6" Style="{StaticResource SubheaderTextBlockStyle}" FontWeight="Bold">PowerToys</TextBlock>    
            
          
        </winui:NavigationView.PaneHeader>   -->
            <winui:NavigationView.MenuItems>
                <!--
            TODO WTS: Change the symbols for each item as appropriate for your app
            More on Segoe UI Symbol icons: https://docs.microsoft.com/windows/uwp/style/segoe-ui-symbol-font
            Or to use an IconElement instead of a Symbol see https://github.com/Microsoft/WindowsTemplateStudio/blob/master/docs/projectTypes/navigationpane.md
            Edit String/en-US/Resources.resw: Add a menu item title for each page
            -->
                <winui:NavigationViewItem x:Uid="Shell_General" helpers:NavHelper.NavigateTo="views:GeneralPage">
                    <winui:NavigationViewItem.Icon>
                        <FontIcon Glyph="&#xE713;"/>
                    </winui:NavigationViewItem.Icon>
                </winui:NavigationViewItem>

                <!-- TO DO: Update icon -->
                <winui:NavigationViewItem x:Uid="Shell_PowerRename" helpers:NavHelper.NavigateTo="views:PowerRenamePage">
                    <winui:NavigationViewItem.Icon>
                        <FontIcon Glyph="&#xE8AC;"/>
                    </winui:NavigationViewItem.Icon>
                </winui:NavigationViewItem>

                <!-- TO DO: Update icon -->
<<<<<<< HEAD
                <winui:NavigationViewItem x:Uid="Shell_FancyZones" helpers:NavHelper.NavigateTo="views:FancyZonesPage">
                    <winui:NavigationViewItem.Icon>
                        <FontIcon Glyph="&#xED35;"/>
                    </winui:NavigationViewItem.Icon>
                </winui:NavigationViewItem>
            
                <!-- TO DO: Update icon -->
            <winui:NavigationViewItem x:Uid="Shell_PowerRename" helpers:NavHelper.NavigateTo="views:PowerRenamePage">
                <winui:NavigationViewItem.Icon>
                    <FontIcon Glyph="&#xE8AC;"/>
                </winui:NavigationViewItem.Icon>
            </winui:NavigationViewItem>
=======
                <winui:NavigationViewItem x:Uid="Shell_ShortcutGuide" helpers:NavHelper.NavigateTo="views:ShortcutGuidePage">
                    <winui:NavigationViewItem.Icon>
                        <FontIcon Glyph="&#xEDA7;"/>
                    </winui:NavigationViewItem.Icon>
                </winui:NavigationViewItem>
>>>>>>> 3bd6c1d3

                <!-- TO DO: Update icon -->
                <winui:NavigationViewItem x:Uid="Shell_PowerLauncher" helpers:NavHelper.NavigateTo="views:PowerLauncherPage">
                    <winui:NavigationViewItem.Icon>
                        <FontIcon Glyph="&#xE8A7;"/>
                    </winui:NavigationViewItem.Icon>
                </winui:NavigationViewItem>

                <winui:NavigationViewItem x:Uid="Shell_PowerPreview" helpers:NavHelper.NavigateTo="views:PowerPreviewPage" >
                    <winui:NavigationViewItem.Icon>
                        <PathIcon Data="M608 128q45 0 77 9t58 24 46 31 40 31 44 23 55 10h992q27 0 50 10t40 27 28 41 10 50v384h-128V384H928q-31 0-54 9t-44 24-41 31-45 31-58 23-78 10H128v1152h128v128H0V256q0-27 10-50t27-40 41-28 50-10h480zm0 256q24 0 42-4t33-13 29-20 32-27q-17-15-31-26t-30-20-33-13-42-5H128v128h480zm1440 512v1152H384V896h1664zm-128 128H512v896h1408v-896zm-128 256h-384v-128h384v128zm-128 256h-256v-128h256v128zm0 256h-256v-128h256v128zm-384 0H640v-640h640v640zm-128-512H768v384h384v-384z" ></PathIcon>
                    </winui:NavigationViewItem.Icon>
                </winui:NavigationViewItem>
            </winui:NavigationView.MenuItems>
            <i:Interaction.Behaviors>
                <behaviors:NavigationViewHeaderBehavior
                DefaultHeader="{x:Bind ViewModel.Selected.Content, Mode=OneWay}">
                    <behaviors:NavigationViewHeaderBehavior.DefaultHeaderTemplate>
                        <DataTemplate>
                            <!-- TODO: Style clean up-->
                            <Grid Margin="0, 24, 0, 6">
                                <TextBlock
                                Text="{Binding}"
                                FontWeight="Bold"
                                Style="{ThemeResource TitleTextBlockStyle}"
                                Margin="{StaticResource SmallLeftRightMargin}" />
<<<<<<< HEAD
                        </Grid>
                    </DataTemplate>
                </behaviors:NavigationViewHeaderBehavior.DefaultHeaderTemplate>
            </behaviors:NavigationViewHeaderBehavior>
            <ic:EventTriggerBehavior EventName="ItemInvoked">
                <ic:InvokeCommandAction Command="{x:Bind ViewModel.ItemInvokedCommand}" />
            </ic:EventTriggerBehavior>
        </i:Interaction.Behaviors>
        <ScrollViewer Grid.Column="0">
                <Grid Margin="{StaticResource MediumLeftRightBottomMargin}">
                    <Frame x:Name="shellFrame" />
                </Grid>
        </ScrollViewer>
    </winui:NavigationView>
=======
                            </Grid>
                        </DataTemplate>
                    </behaviors:NavigationViewHeaderBehavior.DefaultHeaderTemplate>
                </behaviors:NavigationViewHeaderBehavior>
                <ic:EventTriggerBehavior EventName="ItemInvoked">
                    <ic:InvokeCommandAction Command="{x:Bind ViewModel.ItemInvokedCommand}" />
                </ic:EventTriggerBehavior>
            </i:Interaction.Behaviors>
            <ScrollViewer Grid.Column="0">
                <Grid RowSpacing="32"
                      Margin="{StaticResource MediumLeftRightBottomMargin}">
                    <Grid.ColumnDefinitions>
                        <ColumnDefinition Width="*" />
                        <ColumnDefinition Width="Auto" />
                    </Grid.ColumnDefinitions>
                    <Grid.RowDefinitions>
                        <RowDefinition Height="*"/>
                        <RowDefinition Height="Auto"/>
                    </Grid.RowDefinitions>

                    <Frame x:Name="shellFrame" />

                    <StackPanel x:Name="SidePanel"
                                Orientation="Vertical"
                                HorizontalAlignment="Left"
                                Width="240"
                                Grid.Column="1">

                        <TextBlock x:Name="Feature_Details_Title" 
                                   Text="About this feature"
                                   Style="{StaticResource SettingsGroupTitleStyle}"
                                   Margin="{StaticResource XSmallBottomMargin}"/>

                        <ListView x:Name="Feature_Details">
                            <HyperlinkButton x:Name="Module_Overview_LinkButton"
                                             Content="Module overview"/>
                            <HyperlinkButton x:Name="Module_Feedback_LinkButton"
                                             Content="Give feedback"/>
                        </ListView>

                        <TextBlock x:Name="Contributors_List_Title" 
                                   Text="Contributors"
                                   Style="{StaticResource SettingsGroupTitleStyle}"/>

                        <ListView x:Name="Contributors_List" />
                    </StackPanel>
                </Grid>
            </ScrollViewer>
        </winui:NavigationView>
>>>>>>> 3bd6c1d3
    </Grid>
</UserControl><|MERGE_RESOLUTION|>--- conflicted
+++ resolved
@@ -19,8 +19,6 @@
     </i:Interaction.Behaviors>
 
     <Grid>
-<<<<<<< HEAD
-=======
         <VisualStateManager.VisualStateGroups>
             <VisualStateGroup x:Name="LayoutVisualStates">
                 <VisualState x:Name="LargeLayout">
@@ -44,7 +42,6 @@
             </VisualStateGroup>
         </VisualStateManager.VisualStateGroups>
 
->>>>>>> 3bd6c1d3
         <winui:NavigationView
         x:Name="navigationView"
         IsBackButtonVisible="Collapsed"
@@ -78,34 +75,19 @@
                     </winui:NavigationViewItem.Icon>
                 </winui:NavigationViewItem>
 
-                <!-- TO DO: Update icon -->
-                <winui:NavigationViewItem x:Uid="Shell_PowerRename" helpers:NavHelper.NavigateTo="views:PowerRenamePage">
-                    <winui:NavigationViewItem.Icon>
-                        <FontIcon Glyph="&#xE8AC;"/>
-                    </winui:NavigationViewItem.Icon>
-                </winui:NavigationViewItem>
-
-                <!-- TO DO: Update icon -->
-<<<<<<< HEAD
-                <winui:NavigationViewItem x:Uid="Shell_FancyZones" helpers:NavHelper.NavigateTo="views:FancyZonesPage">
-                    <winui:NavigationViewItem.Icon>
-                        <FontIcon Glyph="&#xED35;"/>
-                    </winui:NavigationViewItem.Icon>
-                </winui:NavigationViewItem>
-            
-                <!-- TO DO: Update icon -->
+            <!-- TO DO: Update icon -->
             <winui:NavigationViewItem x:Uid="Shell_PowerRename" helpers:NavHelper.NavigateTo="views:PowerRenamePage">
                 <winui:NavigationViewItem.Icon>
                     <FontIcon Glyph="&#xE8AC;"/>
                 </winui:NavigationViewItem.Icon>
             </winui:NavigationViewItem>
-=======
+
+                <!-- TO DO: Update icon -->
                 <winui:NavigationViewItem x:Uid="Shell_ShortcutGuide" helpers:NavHelper.NavigateTo="views:ShortcutGuidePage">
                     <winui:NavigationViewItem.Icon>
                         <FontIcon Glyph="&#xEDA7;"/>
                     </winui:NavigationViewItem.Icon>
                 </winui:NavigationViewItem>
->>>>>>> 3bd6c1d3
 
                 <!-- TO DO: Update icon -->
                 <winui:NavigationViewItem x:Uid="Shell_PowerLauncher" helpers:NavHelper.NavigateTo="views:PowerLauncherPage">
@@ -132,7 +114,6 @@
                                 FontWeight="Bold"
                                 Style="{ThemeResource TitleTextBlockStyle}"
                                 Margin="{StaticResource SmallLeftRightMargin}" />
-<<<<<<< HEAD
                         </Grid>
                     </DataTemplate>
                 </behaviors:NavigationViewHeaderBehavior.DefaultHeaderTemplate>
@@ -142,61 +123,41 @@
             </ic:EventTriggerBehavior>
         </i:Interaction.Behaviors>
         <ScrollViewer Grid.Column="0">
-                <Grid Margin="{StaticResource MediumLeftRightBottomMargin}">
-                    <Frame x:Name="shellFrame" />
-                </Grid>
-        </ScrollViewer>
-    </winui:NavigationView>
-=======
-                            </Grid>
-                        </DataTemplate>
-                    </behaviors:NavigationViewHeaderBehavior.DefaultHeaderTemplate>
-                </behaviors:NavigationViewHeaderBehavior>
-                <ic:EventTriggerBehavior EventName="ItemInvoked">
-                    <ic:InvokeCommandAction Command="{x:Bind ViewModel.ItemInvokedCommand}" />
-                </ic:EventTriggerBehavior>
-            </i:Interaction.Behaviors>
-            <ScrollViewer Grid.Column="0">
-                <Grid RowSpacing="32"
+            <Grid RowSpacing="32"
                       Margin="{StaticResource MediumLeftRightBottomMargin}">
-                    <Grid.ColumnDefinitions>
-                        <ColumnDefinition Width="*" />
-                        <ColumnDefinition Width="Auto" />
-                    </Grid.ColumnDefinitions>
-                    <Grid.RowDefinitions>
-                        <RowDefinition Height="*"/>
-                        <RowDefinition Height="Auto"/>
-                    </Grid.RowDefinitions>
+                <Grid.ColumnDefinitions>
+                    <ColumnDefinition Width="*" />
+                    <ColumnDefinition Width="Auto" />
+                </Grid.ColumnDefinitions>
+                <Grid.RowDefinitions>
+                    <RowDefinition Height="*"/>
+                    <RowDefinition Height="Auto"/>
+                </Grid.RowDefinitions>
 
-                    <Frame x:Name="shellFrame" />
+                <Frame x:Name="shellFrame" />
 
-                    <StackPanel x:Name="SidePanel"
+                <StackPanel x:Name="SidePanel"
                                 Orientation="Vertical"
                                 HorizontalAlignment="Left"
                                 Width="240"
                                 Grid.Column="1">
 
-                        <TextBlock x:Name="Feature_Details_Title" 
-                                   Text="About this feature"
+                    <TextBlock Text="About this feature"
                                    Style="{StaticResource SettingsGroupTitleStyle}"
                                    Margin="{StaticResource XSmallBottomMargin}"/>
 
-                        <ListView x:Name="Feature_Details">
-                            <HyperlinkButton x:Name="Module_Overview_LinkButton"
-                                             Content="Module overview"/>
-                            <HyperlinkButton x:Name="Module_Feedback_LinkButton"
-                                             Content="Give feedback"/>
-                        </ListView>
+                    <HyperlinkButton Content="Module overview"/>
+                    <HyperlinkButton Content="Give feedback"/>
 
-                        <TextBlock x:Name="Contributors_List_Title" 
-                                   Text="Contributors"
-                                   Style="{StaticResource SettingsGroupTitleStyle}"/>
+                    <TextBlock Text="Contributors"
+                           Style="{StaticResource SettingsGroupTitleStyle}"/>
 
-                        <ListView x:Name="Contributors_List" />
-                    </StackPanel>
-                </Grid>
-            </ScrollViewer>
-        </winui:NavigationView>
->>>>>>> 3bd6c1d3
+                    <HyperlinkButton Content="Contributor name"/>
+                    <HyperlinkButton Content="Contributor name"/>
+                    <HyperlinkButton Content="Contributor name"/>
+                </StackPanel>
+            </Grid>
+        </ScrollViewer>
+    </winui:NavigationView>
     </Grid>
 </UserControl>