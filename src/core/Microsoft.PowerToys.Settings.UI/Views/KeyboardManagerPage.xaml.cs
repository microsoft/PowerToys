--- conflicted
+++ resolved
@@ -31,12 +31,8 @@
         {
             dispatcher = Window.Current.Dispatcher;
 
-<<<<<<< HEAD
-            ViewModel = new KeyboardManagerViewModel(SettingsRepository<GeneralSettings>.Instance, ShellPage.SendDefaultIPCMessage, FilterRemapKeysList);
-=======
             var settingsUtils = new SettingsUtils(new SystemIOProvider());
-            ViewModel = new KeyboardManagerViewModel(settingsUtils, ShellPage.SendDefaultIPCMessage, FilterRemapKeysList);
->>>>>>> 0f6428ee
+            ViewModel = new KeyboardManagerViewModel(settingsUtils, SettingsRepository<GeneralSettings>.GetInstance(settingsUtils), ShellPage.SendDefaultIPCMessage, FilterRemapKeysList);
 
             watcher = Helper.GetFileWatcher(
                 PowerToyName,
