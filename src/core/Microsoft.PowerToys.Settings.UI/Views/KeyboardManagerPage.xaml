--- conflicted
+++ resolved
@@ -294,13 +294,10 @@
                       SelectionMode="None"
                       IsSwipeEnabled="False"
                       Visibility="{x:Bind Path=ViewModel.RemapShortcuts, Mode=OneWay, Converter={StaticResource visibleIfNotEmptyConverter}}"
-<<<<<<< HEAD
                       IsEnabled="{x:Bind Path=ViewModel.Enabled, Mode=OneWay}"
-=======
                       ScrollViewer.HorizontalScrollMode="Enabled"
                       ScrollViewer.HorizontalScrollBarVisibility="Visible"
                       ScrollViewer.IsHorizontalRailEnabled="True"
->>>>>>> 74412766
                       />
 
             <!--<AppBarButton x:Uid="KeyboardManager_RemapShortcutsButton"
@@ -336,4 +333,4 @@
             </HyperlinkButton>
         </StackPanel>
     </Grid>
-</Page>
+</Page>