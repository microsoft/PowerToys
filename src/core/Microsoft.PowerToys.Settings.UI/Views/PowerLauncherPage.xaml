--- conflicted
+++ resolved
@@ -1,185 +1,184 @@
-﻿<Page
-    xmlns="http://schemas.microsoft.com/winfx/2006/xaml/presentation"
-    xmlns:x="http://schemas.microsoft.com/winfx/2006/xaml"
-    xmlns:local="using:Microsoft.PowerToys.Settings.UI.Views"
-    xmlns:d="http://schemas.microsoft.com/expression/blend/2008"
-    xmlns:mc="http://schemas.openxmlformats.org/markup-compatibility/2006"
-    xmlns:muxc="using:Microsoft.UI.Xaml.Controls"
-    xmlns:Custom="using:Microsoft.PowerToys.Settings.UI.Controls"
-    x:Class="Microsoft.PowerToys.Settings.UI.Views.PowerLauncherPage"
-    mc:Ignorable="d"
-    Background="{ThemeResource ApplicationPageBackgroundThemeBrush}">
-
-    <Grid ColumnSpacing="{StaticResource DefaultColumnSpacing}" RowSpacing="{StaticResource DefaultRowSpacing}">
-        <VisualStateManager.VisualStateGroups>
-            <VisualStateGroup x:Name="LayoutVisualStates">
-                <VisualState x:Name="WideLayout">
-                    <VisualState.StateTriggers>
-                        <AdaptiveTrigger MinWindowWidth="{StaticResource WideLayoutMinWidth}" />
-                    </VisualState.StateTriggers>
-                    <VisualState.Setters>
-                        <Setter Target="SidePanel.(Grid.Column)" Value="1" />
-                        <Setter Target="SidePanel.(Grid.Row)" Value="0" />
-                        <Setter Target="SidePanel.Width" Value="{StaticResource SidePanelWidth}" />
-                    </VisualState.Setters>
-                </VisualState>
-                <VisualState x:Name="SmallLayout">
-                    <VisualState.StateTriggers>
-                        <AdaptiveTrigger MinWindowWidth="{StaticResource SmallLayoutMinWidth}" />
-                    </VisualState.StateTriggers>
-                    <VisualState.Setters>
-                        <Setter Target="SidePanel.(Grid.Column)" Value="0" />
-                        <Setter Target="SidePanel.(Grid.Row)" Value="1" />
-                        <Setter Target="SidePanel.Width" Value="Auto" />
-                    </VisualState.Setters>
-                </VisualState>
-            </VisualStateGroup>
-        </VisualStateManager.VisualStateGroups>
-        <Grid.ColumnDefinitions>
-            <ColumnDefinition Width="*"/>
-            <ColumnDefinition Width="Auto"/>
-        </Grid.ColumnDefinitions>
-        <Grid.RowDefinitions>
-            <RowDefinition Height="Auto"/>
-            <RowDefinition Height="Auto" />
-        </Grid.RowDefinitions>
-
-        <StackPanel Orientation="Vertical">
-            <TextBlock x:Uid="PowerLauncher_Description"
-                       TextWrapping="Wrap"/>
-
-            <ToggleSwitch x:Uid="PowerLauncher_EnablePowerLauncher" 
-                          IsOn="{x:Bind Mode=TwoWay, Path=ViewModel.EnablePowerLauncher}"
-                          Margin="{StaticResource MediumTopMargin}"/>
-
-            <TextBlock x:Uid="PowerLauncher_SearchResults"
-                       Style="{StaticResource SettingsGroupTitleStyle}"/>
-
-            <!--<ComboBox x:Uid="PowerLauncher_SearchResultPreference"
-                      MinWidth="320"
-                      Margin="{StaticResource SmallTopMargin}"
-                      ItemsSource="{x:Bind searchResultPreferencesOptions}"
-                      SelectedItem="{x:Bind Mode=TwoWay, Path=SelectedSearchResultPreference}"
-                      SelectedValuePath="Item2"
-                      DisplayMemberPath="Item1"
-                      IsEnabled="False"
-                      />
-
-            <ComboBox x:Uid="PowerLauncher_SearchTypePreference"
-                      MinWidth="320"
-                      Margin="{StaticResource SmallTopMargin}"
-                      ItemsSource="{x:Bind searchTypePreferencesOptions}"
-                      SelectedItem="{x:Bind Mode=TwoWay, Path=SelectedSearchTypePreference}"
-                      SelectedValuePath="Item2"
-                      DisplayMemberPath="Item1"
-                      IsEnabled="False"
-                      />-->
-
-            <muxc:NumberBox x:Uid="PowerLauncher_MaximumNumberOfResults" 
-                            Value="{x:Bind Mode=TwoWay, Path=ViewModel.MaximumNumberOfResults}"
-                            Width="240"
-                            SpinButtonPlacementMode="Compact"
-                            HorizontalAlignment="Left"
-                            Margin="{StaticResource SmallTopMargin}"
-                            Minimum="1"
-                            IsEnabled="{x:Bind Mode=OneWay, Path=ViewModel.EnablePowerLauncher}"/>
-
-            <TextBlock x:Uid="PowerLauncher_Shortcuts"
-                       HorizontalAlignment="Left"
-                       Style="{StaticResource SettingsGroupTitleStyle}"/>
-
-            <Custom:HotkeySettingsControl x:Uid="PowerLauncher_OpenPowerLauncher"
-                                          Width="240"
-                                          HorizontalAlignment="Left"
-                                          Margin="{StaticResource SmallTopMargin}"
-                                          HotkeySettings="{x:Bind Path=ViewModel.OpenPowerLauncher, Mode=TwoWay}"
-                                          IsEnabled="{x:Bind Mode=OneWay, Path=ViewModel.EnablePowerLauncher}"
-                                        />
-            <!--<Custom:HotkeySettingsControl x:Uid="PowerLauncher_OpenFileLocation"
-                                          Width="320"
-                                          HorizontalAlignment="Left"
-                                          Margin="{StaticResource SmallTopMargin}"
-                                          HotkeySettings="{x:Bind Path=ViewModel.OpenFileLocation, Mode=TwoWay}"
-                                          IsEnabled="False"
-                                        />
-            <Custom:HotkeySettingsControl x:Uid="PowerLauncher_CopyPathLocation"
-                                          Width="320"
-                                          HorizontalAlignment="Left"
-                                          Margin="{StaticResource SmallTopMargin}"
-                                          HotkeySettings="{x:Bind Path=ViewModel.CopyPathLocation, Mode=TwoWay}"
-                                          IsEnabled="False"
-                                        />
-            <Custom:HotkeySettingsControl x:Uid="PowerLauncher_OpenConsole"
-                                          Width="320"
-                                          HorizontalAlignment="Left"
-                                          Margin="{StaticResource SmallTopMargin}"
-                                          HotkeySettings="{x:Bind Path=ViewModel.OpenConsole, Mode=TwoWay}"
-                                          IsEnabled="False"
-                                        />-->
-
-            <!--<CheckBox x:Uid="PowerLauncher_OverrideWinRKey" 
-                      Margin="{StaticResource SmallTopMargin}"
-                      IsChecked="False"
-                      IsEnabled="False"
-                      />-->
-
-            <!--<CheckBox x:Uid="PowerLauncher_OverrideWinSKey"
-                      Margin="{StaticResource SmallTopMargin}"
-                      IsChecked="{x:Bind Mode=TwoWay, Path=ViewModel.OverrideWinSKey}"
-                      IsEnabled="False"
-                      />-->
-
-            <CheckBox x:Uid="PowerLauncher_IgnoreHotkeysInFullScreen"
-                      Margin="{StaticResource SmallTopMargin}"
-                      IsChecked="{x:Bind Mode=TwoWay, Path=ViewModel.IgnoreHotkeysInFullScreen}"
-                      IsEnabled="{x:Bind Mode=OneWay, Path=ViewModel.EnablePowerLauncher}"
-                      />
-<<<<<<< HEAD
-            <CheckBox x:Uid="PowerLauncher_DisableDriveDetectionWarning"
-                      Margin="{StaticResource SmallTopMargin}"
-                      IsChecked="{x:Bind Mode=TwoWay, Path=ViewModel.DisableDriveDetectionWarning}"
-                      IsEnabled="{x:Bind Mode=OneWay, Path=ViewModel.EnablePowerLauncher}"
-                      />
-=======
-
-            <CheckBox x:Uid="PowerLauncher_ClearInputOnLaunch"
-                      Margin="{StaticResource SmallTopMargin}"
-                      IsChecked="{x:Bind Mode=TwoWay, Path=ViewModel.ClearInputOnLaunch}"
-                      IsEnabled="{x:Bind Mode=OneWay, Path=ViewModel.EnablePowerLauncher}"
-            />
->>>>>>> 5a590512
-        </StackPanel>
-        <StackPanel
-            x:Name="SidePanel"
-            Orientation="Vertical"
-            HorizontalAlignment="Left"
-            Width="{StaticResource SidePanelWidth}"
-            Grid.Column="1">
-
-            <TextBlock 
-                x:Uid="About_PowerLauncher"
-                Style="{StaticResource SettingsGroupTitleStyle}"
-                Margin="{StaticResource XSmallBottomMargin}"/>
-
-            <HyperlinkButton NavigateUri="https://aka.ms/PowerToysOverview_PowerToysRun">
-                <TextBlock x:Uid="Module_overview" />
-            </HyperlinkButton>
-
-            <HyperlinkButton NavigateUri="https://github.com/microsoft/PowerToys/issues">
-                <TextBlock x:Uid="Give_Feedback" />
-            </HyperlinkButton>
-
-            <TextBlock 
-                x:Uid="AttributionTitle"
-                Style="{StaticResource SettingsGroupTitleStyle}" />
-
-            <HyperlinkButton NavigateUri="https://github.com/Wox-launcher/Wox/">
-                <TextBlock Text="Wox"/>
-            </HyperlinkButton>
-
-            <HyperlinkButton NavigateUri="https://github.com/betsegaw/windowwalker/">
-                <TextBlock Text="Beta Tadele's Window Walker" />
-            </HyperlinkButton>
-        </StackPanel>
-    </Grid>
+﻿<Page
+    xmlns="http://schemas.microsoft.com/winfx/2006/xaml/presentation"
+    xmlns:x="http://schemas.microsoft.com/winfx/2006/xaml"
+    xmlns:local="using:Microsoft.PowerToys.Settings.UI.Views"
+    xmlns:d="http://schemas.microsoft.com/expression/blend/2008"
+    xmlns:mc="http://schemas.openxmlformats.org/markup-compatibility/2006"
+    xmlns:muxc="using:Microsoft.UI.Xaml.Controls"
+    xmlns:Custom="using:Microsoft.PowerToys.Settings.UI.Controls"
+    x:Class="Microsoft.PowerToys.Settings.UI.Views.PowerLauncherPage"
+    mc:Ignorable="d"
+    Background="{ThemeResource ApplicationPageBackgroundThemeBrush}">
+
+    <Grid ColumnSpacing="{StaticResource DefaultColumnSpacing}" RowSpacing="{StaticResource DefaultRowSpacing}">
+        <VisualStateManager.VisualStateGroups>
+            <VisualStateGroup x:Name="LayoutVisualStates">
+                <VisualState x:Name="WideLayout">
+                    <VisualState.StateTriggers>
+                        <AdaptiveTrigger MinWindowWidth="{StaticResource WideLayoutMinWidth}" />
+                    </VisualState.StateTriggers>
+                    <VisualState.Setters>
+                        <Setter Target="SidePanel.(Grid.Column)" Value="1" />
+                        <Setter Target="SidePanel.(Grid.Row)" Value="0" />
+                        <Setter Target="SidePanel.Width" Value="{StaticResource SidePanelWidth}" />
+                    </VisualState.Setters>
+                </VisualState>
+                <VisualState x:Name="SmallLayout">
+                    <VisualState.StateTriggers>
+                        <AdaptiveTrigger MinWindowWidth="{StaticResource SmallLayoutMinWidth}" />
+                    </VisualState.StateTriggers>
+                    <VisualState.Setters>
+                        <Setter Target="SidePanel.(Grid.Column)" Value="0" />
+                        <Setter Target="SidePanel.(Grid.Row)" Value="1" />
+                        <Setter Target="SidePanel.Width" Value="Auto" />
+                    </VisualState.Setters>
+                </VisualState>
+            </VisualStateGroup>
+        </VisualStateManager.VisualStateGroups>
+        <Grid.ColumnDefinitions>
+            <ColumnDefinition Width="*"/>
+            <ColumnDefinition Width="Auto"/>
+        </Grid.ColumnDefinitions>
+        <Grid.RowDefinitions>
+            <RowDefinition Height="Auto"/>
+            <RowDefinition Height="Auto" />
+        </Grid.RowDefinitions>
+
+        <StackPanel Orientation="Vertical">
+            <TextBlock x:Uid="PowerLauncher_Description"
+                       TextWrapping="Wrap"/>
+
+            <ToggleSwitch x:Uid="PowerLauncher_EnablePowerLauncher" 
+                          IsOn="{x:Bind Mode=TwoWay, Path=ViewModel.EnablePowerLauncher}"
+                          Margin="{StaticResource MediumTopMargin}"/>
+
+            <TextBlock x:Uid="PowerLauncher_SearchResults"
+                       Style="{StaticResource SettingsGroupTitleStyle}"/>
+
+            <!--<ComboBox x:Uid="PowerLauncher_SearchResultPreference"
+                      MinWidth="320"
+                      Margin="{StaticResource SmallTopMargin}"
+                      ItemsSource="{x:Bind searchResultPreferencesOptions}"
+                      SelectedItem="{x:Bind Mode=TwoWay, Path=SelectedSearchResultPreference}"
+                      SelectedValuePath="Item2"
+                      DisplayMemberPath="Item1"
+                      IsEnabled="False"
+                      />
+
+            <ComboBox x:Uid="PowerLauncher_SearchTypePreference"
+                      MinWidth="320"
+                      Margin="{StaticResource SmallTopMargin}"
+                      ItemsSource="{x:Bind searchTypePreferencesOptions}"
+                      SelectedItem="{x:Bind Mode=TwoWay, Path=SelectedSearchTypePreference}"
+                      SelectedValuePath="Item2"
+                      DisplayMemberPath="Item1"
+                      IsEnabled="False"
+                      />-->
+
+            <muxc:NumberBox x:Uid="PowerLauncher_MaximumNumberOfResults" 
+                            Value="{x:Bind Mode=TwoWay, Path=ViewModel.MaximumNumberOfResults}"
+                            Width="240"
+                            SpinButtonPlacementMode="Compact"
+                            HorizontalAlignment="Left"
+                            Margin="{StaticResource SmallTopMargin}"
+                            Minimum="1"
+                            IsEnabled="{x:Bind Mode=OneWay, Path=ViewModel.EnablePowerLauncher}"/>
+
+            <TextBlock x:Uid="PowerLauncher_Shortcuts"
+                       HorizontalAlignment="Left"
+                       Style="{StaticResource SettingsGroupTitleStyle}"/>
+
+            <Custom:HotkeySettingsControl x:Uid="PowerLauncher_OpenPowerLauncher"
+                                          Width="240"
+                                          HorizontalAlignment="Left"
+                                          Margin="{StaticResource SmallTopMargin}"
+                                          HotkeySettings="{x:Bind Path=ViewModel.OpenPowerLauncher, Mode=TwoWay}"
+                                          IsEnabled="{x:Bind Mode=OneWay, Path=ViewModel.EnablePowerLauncher}"
+                                        />
+            <!--<Custom:HotkeySettingsControl x:Uid="PowerLauncher_OpenFileLocation"
+                                          Width="320"
+                                          HorizontalAlignment="Left"
+                                          Margin="{StaticResource SmallTopMargin}"
+                                          HotkeySettings="{x:Bind Path=ViewModel.OpenFileLocation, Mode=TwoWay}"
+                                          IsEnabled="False"
+                                        />
+            <Custom:HotkeySettingsControl x:Uid="PowerLauncher_CopyPathLocation"
+                                          Width="320"
+                                          HorizontalAlignment="Left"
+                                          Margin="{StaticResource SmallTopMargin}"
+                                          HotkeySettings="{x:Bind Path=ViewModel.CopyPathLocation, Mode=TwoWay}"
+                                          IsEnabled="False"
+                                        />
+            <Custom:HotkeySettingsControl x:Uid="PowerLauncher_OpenConsole"
+                                          Width="320"
+                                          HorizontalAlignment="Left"
+                                          Margin="{StaticResource SmallTopMargin}"
+                                          HotkeySettings="{x:Bind Path=ViewModel.OpenConsole, Mode=TwoWay}"
+                                          IsEnabled="False"
+                                        />-->
+
+            <!--<CheckBox x:Uid="PowerLauncher_OverrideWinRKey" 
+                      Margin="{StaticResource SmallTopMargin}"
+                      IsChecked="False"
+                      IsEnabled="False"
+                      />-->
+
+            <!--<CheckBox x:Uid="PowerLauncher_OverrideWinSKey"
+                      Margin="{StaticResource SmallTopMargin}"
+                      IsChecked="{x:Bind Mode=TwoWay, Path=ViewModel.OverrideWinSKey}"
+                      IsEnabled="False"
+                      />-->
+
+            <CheckBox x:Uid="PowerLauncher_IgnoreHotkeysInFullScreen"
+                      Margin="{StaticResource SmallTopMargin}"
+                      IsChecked="{x:Bind Mode=TwoWay, Path=ViewModel.IgnoreHotkeysInFullScreen}"
+                      IsEnabled="{x:Bind Mode=OneWay, Path=ViewModel.EnablePowerLauncher}"
+                      />
+
+            <CheckBox x:Uid="PowerLauncher_DisableDriveDetectionWarning"
+                      Margin="{StaticResource SmallTopMargin}"
+                      IsChecked="{x:Bind Mode=TwoWay, Path=ViewModel.DisableDriveDetectionWarning}"
+                      IsEnabled="{x:Bind Mode=OneWay, Path=ViewModel.EnablePowerLauncher}"
+                      />
+
+                <CheckBox x:Uid="PowerLauncher_ClearInputOnLaunch"
+                      Margin="{StaticResource SmallTopMargin}"
+                      IsChecked="{x:Bind Mode=TwoWay, Path=ViewModel.ClearInputOnLaunch}"
+                      IsEnabled="{x:Bind Mode=OneWay, Path=ViewModel.EnablePowerLauncher}"
+            />
+
+        </StackPanel>
+        <StackPanel
+            x:Name="SidePanel"
+            Orientation="Vertical"
+            HorizontalAlignment="Left"
+            Width="{StaticResource SidePanelWidth}"
+            Grid.Column="1">
+
+            <TextBlock 
+                x:Uid="About_PowerLauncher"
+                Style="{StaticResource SettingsGroupTitleStyle}"
+                Margin="{StaticResource XSmallBottomMargin}"/>
+
+            <HyperlinkButton NavigateUri="https://aka.ms/PowerToysOverview_PowerToysRun">
+                <TextBlock x:Uid="Module_overview" />
+            </HyperlinkButton>
+
+            <HyperlinkButton NavigateUri="https://github.com/microsoft/PowerToys/issues">
+                <TextBlock x:Uid="Give_Feedback" />
+            </HyperlinkButton>
+
+            <TextBlock 
+                x:Uid="AttributionTitle"
+                Style="{StaticResource SettingsGroupTitleStyle}" />
+
+            <HyperlinkButton NavigateUri="https://github.com/Wox-launcher/Wox/">
+                <TextBlock Text="Wox"/>
+            </HyperlinkButton>
+
+            <HyperlinkButton NavigateUri="https://github.com/betsegaw/windowwalker/">
+                <TextBlock Text="Beta Tadele's Window Walker" />
+            </HyperlinkButton>
+        </StackPanel>
+    </Grid>
 </Page>