﻿<Page
    xmlns="http://schemas.microsoft.com/winfx/2006/xaml/presentation"
    xmlns:x="http://schemas.microsoft.com/winfx/2006/xaml"
    xmlns:local="using:Microsoft.PowerToys.Settings.UI.Views"
    xmlns:d="http://schemas.microsoft.com/expression/blend/2008"
    xmlns:mc="http://schemas.openxmlformats.org/markup-compatibility/2006"
    xmlns:muxc="using:Microsoft.UI.Xaml.Controls"
    x:Class="Microsoft.PowerToys.Settings.UI.Views.PowerLauncherPage"
    xmlns:viewModel="using:Microsoft.PowerToys.Settings.UI.ViewModels"
    xmlns:CustomControls="using:Microsoft.PowerToys.Settings.UI.Controls"
    mc:Ignorable="d"
    Background="{ThemeResource ApplicationPageBackgroundThemeBrush}">
    
    <Grid ColumnSpacing="{StaticResource DefaultColumnSpacing}" RowSpacing="{StaticResource DefaultRowSpacing}">
        <VisualStateManager.VisualStateGroups>
            <VisualStateGroup x:Name="LayoutVisualStates">
                <VisualState x:Name="WideLayout">
                    <VisualState.StateTriggers>
                        <AdaptiveTrigger MinWindowWidth="{StaticResource WideLayoutMinWidth}" />
                    </VisualState.StateTriggers>
                    <VisualState.Setters>
                        <Setter Target="SidePanel.(Grid.Column)" Value="1" />
                        <Setter Target="SidePanel.(Grid.Row)" Value="0" />
                        <Setter Target="SidePanel.Width" Value="{StaticResource SidePanelWidth}" />
                    </VisualState.Setters>
                </VisualState>
                <VisualState x:Name="SmallLayout">
                    <VisualState.StateTriggers>
                        <AdaptiveTrigger MinWindowWidth="{StaticResource SmallLayoutMinWidth}" />
                    </VisualState.StateTriggers>
                    <VisualState.Setters>
                        <Setter Target="SidePanel.(Grid.Column)" Value="0" />
                        <Setter Target="SidePanel.(Grid.Row)" Value="1" />
                        <Setter Target="SidePanel.Width" Value="Auto" />
                    </VisualState.Setters>
                </VisualState>
            </VisualStateGroup>
        </VisualStateManager.VisualStateGroups>
        <Grid.ColumnDefinitions>
            <ColumnDefinition Width="*"/>
            <ColumnDefinition Width="Auto"/>
        </Grid.ColumnDefinitions>
        <Grid.RowDefinitions>
            <RowDefinition Height="Auto"/>
            <RowDefinition Height="Auto" />
        </Grid.RowDefinitions>

        <StackPanel Orientation="Vertical">
            <TextBlock x:Uid="PowerLauncher_Description"
                       TextWrapping="Wrap"/>

            <ToggleSwitch x:Uid="PowerLauncher_EnablePowerLauncher" 
                          IsOn="{x:Bind Mode=TwoWay, Path=ViewModel.EnablePowerLauncher}"
                          Margin="{StaticResource MediumTopMargin}"/>

            <CustomControls:GroupTitleTextBlock x:Uid="PowerLauncher_SearchResults"
                                        IsActive="{x:Bind Mode=OneWay, Path=ViewModel.EnablePowerLauncher}"/>

            <!--<ComboBox x:Uid="PowerLauncher_SearchResultPreference"
                      MinWidth="320"
                      Margin="{StaticResource SmallTopMargin}"
                      ItemsSource="{Binding searchResultPreferencesOptions}"
                      SelectedItem="{Binding Mode=TwoWay, Path=SelectedSearchResultPreference}"
                      SelectedValuePath="Item2"
                      DisplayMemberPath="Item1"
                      IsEnabled="False"
                      />

            <ComboBox x:Uid="PowerLauncher_SearchTypePreference"
                      MinWidth="320"
                      Margin="{StaticResource SmallTopMargin}"
                      ItemsSource="{Binding searchTypePreferencesOptions}"
                      SelectedItem="{Binding Mode=TwoWay, Path=SelectedSearchTypePreference}"
                      SelectedValuePath="Item2"
                      DisplayMemberPath="Item1"
                      IsEnabled="False"
                      />-->

            <CustomControls:BodyTextBlock x:Uid="PowerLauncher_MaximumNumberOfResults"
                                  Margin="{StaticResource SmallTopMargin}"
                                  IsActive="{x:Bind Mode=OneWay, Path=ViewModel.EnablePowerLauncher}"/>
            <muxc:NumberBox Value="{Binding Mode=TwoWay, Path=MaximumNumberOfResults}"
                            Width="240"
                            SpinButtonPlacementMode="Compact"
                            HorizontalAlignment="Left"
                            Minimum="1"
                            IsEnabled="{x:Bind Mode=OneWay, Path=ViewModel.EnablePowerLauncher}"/>

            <CustomControls:GroupTitleTextBlock x:Uid="PowerLauncher_Shortcuts"
                       HorizontalAlignment="Left"
                       IsActive="{x:Bind Mode=OneWay, Path=ViewModel.EnablePowerLauncher}"/>

            <CustomControls:HotkeySettingsControl x:Uid="PowerLauncher_OpenPowerLauncher"
                                                  Width="240"
                                                  HorizontalAlignment="Left"
                                                  Margin="{StaticResource SmallTopMargin}"
                                                  HotkeySettings="{x:Bind Path=ViewModel.OpenPowerLauncher, Mode=TwoWay}"
                                                  Enabled="{x:Bind Mode=OneWay, Path=ViewModel.EnablePowerLauncher}"/>
            <!--<Custom:HotkeySettingsControl x:Uid="PowerLauncher_OpenFileLocation"
                                          Width="320"
                                          HorizontalAlignment="Left"
                                          Margin="{StaticResource SmallTopMargin}"
                                          HotkeySettings="{Binding Path=ViewModel.OpenFileLocation, Mode=TwoWay}"
                                          IsEnabled="False"
                                        />
            <Custom:HotkeySettingsControl x:Uid="PowerLauncher_CopyPathLocation"
                                          Width="320"
                                          HorizontalAlignment="Left"
                                          Margin="{StaticResource SmallTopMargin}"
                                          HotkeySettings="{Binding Path=ViewModel.CopyPathLocation, Mode=TwoWay}"
                                          IsEnabled="False"
                                        />
            <Custom:HotkeySettingsControl x:Uid="PowerLauncher_OpenConsole"
                                          Width="320"
                                          HorizontalAlignment="Left"
                                          Margin="{StaticResource SmallTopMargin}"
                                          HotkeySettings="{Binding Path=ViewModel.OpenConsole, Mode=TwoWay}"
                                          IsEnabled="False"
                                        />-->

            <!--<CheckBox x:Uid="PowerLauncher_OverrideWinRKey" 
                      Margin="{StaticResource SmallTopMargin}"
                      IsChecked="False"
                      IsEnabled="False"
                      />-->

            <!--<CheckBox x:Uid="PowerLauncher_OverrideWinSKey"
                      Margin="{StaticResource SmallTopMargin}"
                      IsChecked="{Binding Mode=TwoWay, Path=ViewModel.OverrideWinSKey}"
                      IsEnabled="False"
                      />-->

            <CheckBox x:Uid="PowerLauncher_IgnoreHotkeysInFullScreen"
                      Margin="{StaticResource SmallTopMargin}"
                      IsChecked="{x:Bind Mode=TwoWay, Path=ViewModel.IgnoreHotkeysInFullScreen}"
<<<<<<< HEAD
                      IsEnabled="{x:Bind Mode=OneWay, Path=ViewModel.EnablePowerLauncher}"/>
=======
                      IsEnabled="{x:Bind Mode=OneWay, Path=ViewModel.EnablePowerLauncher}"
                      />

            <CheckBox x:Uid="PowerLauncher_ClearInputOnLaunch"
                      Margin="{StaticResource SmallTopMargin}"
                      IsChecked="{x:Bind Mode=TwoWay, Path=ViewModel.ClearInputOnLaunch}"
                      IsEnabled="{x:Bind Mode=OneWay, Path=ViewModel.EnablePowerLauncher}"
            />
>>>>>>> 13c2ce3f
        </StackPanel>
        <StackPanel
            x:Name="SidePanel"
            Orientation="Vertical"
            HorizontalAlignment="Left"
            Width="{StaticResource SidePanelWidth}"
            Grid.Column="1">

            <TextBlock 
                x:Uid="About_PowerLauncher"
                Style="{StaticResource SettingsGroupTitleStyle}"
                Margin="{StaticResource XSmallBottomMargin}"
                Foreground="{ Binding Mode=TwoWay, Path=TextColor}"/>

            <HyperlinkButton NavigateUri="https://aka.ms/PowerToysOverview_PowerToysRun">
                <TextBlock x:Uid="Module_overview" />
            </HyperlinkButton>

            <HyperlinkButton NavigateUri="https://github.com/microsoft/PowerToys/issues">
                <TextBlock x:Uid="Give_Feedback" />
            </HyperlinkButton>

            <TextBlock 
                x:Uid="AttributionTitle"
                Style="{StaticResource SettingsGroupTitleStyle}" 
                Foreground="{ Binding Mode=TwoWay, Path=TextColor}"/>

            <HyperlinkButton NavigateUri="https://github.com/Wox-launcher/Wox/">
                <TextBlock Text="Wox"/>
            </HyperlinkButton>

            <HyperlinkButton NavigateUri="https://github.com/betsegaw/windowwalker/">
                <TextBlock Text="Beta Tadele's Window Walker" />
            </HyperlinkButton>
        </StackPanel>
    </Grid>
</Page><|MERGE_RESOLUTION|>--- conflicted
+++ resolved
@@ -133,9 +133,6 @@
             <CheckBox x:Uid="PowerLauncher_IgnoreHotkeysInFullScreen"
                       Margin="{StaticResource SmallTopMargin}"
                       IsChecked="{x:Bind Mode=TwoWay, Path=ViewModel.IgnoreHotkeysInFullScreen}"
-<<<<<<< HEAD
-                      IsEnabled="{x:Bind Mode=OneWay, Path=ViewModel.EnablePowerLauncher}"/>
-=======
                       IsEnabled="{x:Bind Mode=OneWay, Path=ViewModel.EnablePowerLauncher}"
                       />
 
@@ -144,7 +141,6 @@
                       IsChecked="{x:Bind Mode=TwoWay, Path=ViewModel.ClearInputOnLaunch}"
                       IsEnabled="{x:Bind Mode=OneWay, Path=ViewModel.EnablePowerLauncher}"
             />
->>>>>>> 13c2ce3f
         </StackPanel>
         <StackPanel
             x:Name="SidePanel"
