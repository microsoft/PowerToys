--- conflicted
+++ resolved
@@ -1,240 +1,209 @@
-<Page
-    xmlns="http://schemas.microsoft.com/winfx/2006/xaml/presentation"
-    xmlns:x="http://schemas.microsoft.com/winfx/2006/xaml"
-    xmlns:local="using:Microsoft.PowerToys.Settings.UI.Views"
-    xmlns:d="http://schemas.microsoft.com/expression/blend/2008"
-    xmlns:mc="http://schemas.openxmlformats.org/markup-compatibility/2006"
-    xmlns:muxc="using:Microsoft.UI.Xaml.Controls"
-    x:Class="Microsoft.PowerToys.Settings.UI.Views.PowerLauncherPage"
-    xmlns:viewModel="using:Microsoft.PowerToys.Settings.UI.ViewModels"
-    xmlns:CustomControls="using:Microsoft.PowerToys.Settings.UI.Controls"
-    mc:Ignorable="d"
-    Background="{ThemeResource ApplicationPageBackgroundThemeBrush}">
-
-    <Grid ColumnSpacing="{StaticResource DefaultColumnSpacing}" RowSpacing="{StaticResource DefaultRowSpacing}">
-        <VisualStateManager.VisualStateGroups>
-            <VisualStateGroup x:Name="LayoutVisualStates">
-                <VisualState x:Name="WideLayout">
-                    <VisualState.StateTriggers>
-                        <AdaptiveTrigger MinWindowWidth="{StaticResource WideLayoutMinWidth}" />
-                    </VisualState.StateTriggers>
-                    <VisualState.Setters>
-                        <Setter Target="SidePanel.(Grid.Column)" Value="1"/>
-                        <Setter Target="SidePanel.Width" Value="{StaticResource SidePanelWidth}"/>
-                        <Setter Target="PowerToysRunView.(Grid.Row)" Value="0" />
-                        <Setter Target="LinksPanel.(RelativePanel.Below)" Value="AboutImage"/>
-                        <Setter Target="AboutTitle.Visibility" Value="Visible" />
-                    </VisualState.Setters>
-                </VisualState>
-                <VisualState x:Name="SmallLayout">
-                    <VisualState.StateTriggers>
-                        <AdaptiveTrigger MinWindowWidth="{StaticResource SmallLayoutMinWidth}" />
-                    </VisualState.StateTriggers>
-                    <VisualState.Setters>
-                        <Setter Target="SidePanel.(Grid.Column)" Value="0"/>
-                        <Setter Target="SidePanel.Width" Value="500"/>
-                        <Setter Target="PowerToysRunView.(Grid.Row)" Value="1" />
-                        <Setter Target="LinksPanel.(RelativePanel.RightOf)" Value="AboutImage"/>
-                        <Setter Target="LinksPanel.(RelativePanel.AlignTopWith)" Value="AboutImage"/>
-                        <Setter Target="AboutImage.Margin" Value="0,12,12,0"/>
-                        <Setter Target="AboutTitle.Visibility" Value="Collapsed" />
-                    </VisualState.Setters>
-                </VisualState>
-            </VisualStateGroup>
-        </VisualStateManager.VisualStateGroups>
-        <Grid.ColumnDefinitions>
-            <ColumnDefinition Width="*"/>
-            <ColumnDefinition Width="Auto"/>
-        </Grid.ColumnDefinitions>
-        <Grid.RowDefinitions>
-            <RowDefinition Height="Auto"/>
-            <RowDefinition Height="Auto" />
-        </Grid.RowDefinitions>
-
-        <StackPanel Orientation="Vertical" x:Name="PowerToysRunView">
-            <ToggleSwitch x:Uid="PowerLauncher_EnablePowerLauncher" 
-                          IsOn="{x:Bind Mode=TwoWay, Path=ViewModel.EnablePowerLauncher}"/>
-
-            <TextBlock x:Uid="PowerLauncher_Shortcuts"
-                       Style="{StaticResource SettingsGroupTitleStyle}"
-                       Foreground="{x:Bind Mode=OneWay, Path=ViewModel.EnablePowerLauncher, Converter={StaticResource ModuleEnabledToForegroundConverter}}"/>
-
-            <CustomControls:HotkeySettingsControl x:Uid="PowerLauncher_OpenPowerLauncher"
-                                                  Width="240"
-                                                  HorizontalAlignment="Left"
-                                                  Margin="{StaticResource SmallTopMargin}"
-                                                  HotkeySettings="{x:Bind Path=ViewModel.OpenPowerLauncher, Mode=TwoWay}"
-                                                  Keys="Win, Ctrl, Alt, Shift"
-                                                  Enabled="{x:Bind Mode=OneWay, Path=ViewModel.EnablePowerLauncher}"/>
-            <!--<Custom:HotkeySettingsControl x:Uid="PowerLauncher_OpenFileLocation"
-                                          Width="320"
-                                          HorizontalAlignment="Left"
-                                          Margin="{StaticResource SmallTopMargin}"
-                                          HotkeySettings="{Binding Path=ViewModel.OpenFileLocation, Mode=TwoWay}"
-                                          IsEnabled="False"
-                                        />
-            <Custom:HotkeySettingsControl x:Uid="PowerLauncher_CopyPathLocation"
-                                          Width="320"
-                                          HorizontalAlignment="Left"
-                                          Margin="{StaticResource SmallTopMargin}"
-                                          HotkeySettings="{Binding Path=ViewModel.CopyPathLocation, Mode=TwoWay}"
-                                          Keys="Win, Ctrl, Alt, Shift"
-                                          IsEnabled="False"
-                                        />
-            <Custom:HotkeySettingsControl x:Uid="PowerLauncher_OpenConsole"
-                                          Width="320"
-                                          HorizontalAlignment="Left"
-                                          Margin="{StaticResource SmallTopMargin}"
-                                          HotkeySettings="{Binding Path=ViewModel.OpenConsole, Mode=TwoWay}"
-                                          Keys="Win, Ctrl, Alt, Shift"
-                                          IsEnabled="False"
-                                        />-->
-
-            <!--<CheckBox x:Uid="PowerLauncher_OverrideWinRKey" 
-                      Margin="{StaticResource SmallTopMargin}"
-                      IsChecked="False"
-                      IsEnabled="False"
-                      />-->
-
-            <!--<CheckBox x:Uid="PowerLauncher_OverrideWinSKey"
-                      Margin="{StaticResource SmallTopMargin}"
-                      IsChecked="{Binding Mode=TwoWay, Path=ViewModel.OverrideWinSKey}"
-                      IsEnabled="False"
-                      />-->
-
-            <CheckBox x:Uid="PowerLauncher_IgnoreHotkeysInFullScreen"
-                      Margin="{StaticResource SmallTopMargin}"
-                      IsChecked="{x:Bind Mode=TwoWay, Path=ViewModel.IgnoreHotkeysInFullScreen}"
-                      IsEnabled="{x:Bind Mode=OneWay, Path=ViewModel.EnablePowerLauncher}"
-                      />
-
-            <TextBlock x:Uid="PowerLauncher_SearchResults"
-                       Style="{StaticResource SettingsGroupTitleStyle}"
-                       Foreground="{x:Bind Mode=OneWay, Path=ViewModel.EnablePowerLauncher, Converter={StaticResource ModuleEnabledToForegroundConverter}}"/>
-
-            <!--<ComboBox x:Uid="PowerLauncher_SearchResultPreference"
-                      MinWidth="320"
-                      Margin="{StaticResource SmallTopMargin}"
-                      ItemsSource="{Binding searchResultPreferencesOptions}"
-                      SelectedItem="{Binding Mode=TwoWay, Path=SelectedSearchResultPreference}"
-                      SelectedValuePath="Item2"
-                      DisplayMemberPath="Item1"
-                      IsEnabled="False"
-                      />
-
-            <ComboBox x:Uid="PowerLauncher_SearchTypePreference"
-                      MinWidth="320"
-                      Margin="{StaticResource SmallTopMargin}"
-                      ItemsSource="{Binding searchTypePreferencesOptions}"
-                      SelectedItem="{Binding Mode=TwoWay, Path=SelectedSearchTypePreference}"
-                      SelectedValuePath="Item2"
-                      DisplayMemberPath="Item1"
-                      IsEnabled="False"
-                      />-->
-
-            <TextBlock x:Uid="PowerLauncher_MaximumNumberOfResults"
-                Margin="{StaticResource SmallTopMargin}"
-                Foreground="{x:Bind Mode=OneWay, Path=ViewModel.EnablePowerLauncher, Converter={StaticResource ModuleEnabledToForegroundConverter}}"/>
-
-            <muxc:NumberBox Value="{Binding Mode=TwoWay, Path=MaximumNumberOfResults}"
-                            Width="240"
-                            SpinButtonPlacementMode="Compact"
-                            HorizontalAlignment="Left"
-                            Minimum="1"
-                            Margin="{StaticResource HeaderTextTopMargin}"
-                            IsEnabled="{x:Bind Mode=OneWay, Path=ViewModel.EnablePowerLauncher}"/>
-
-            <CheckBox x:Uid="PowerLauncher_ClearInputOnLaunch"
-                      Margin="{StaticResource SmallTopMargin}"
-                      IsChecked="{x:Bind Mode=TwoWay, Path=ViewModel.ClearInputOnLaunch}"
-                      IsEnabled="{x:Bind Mode=OneWay, Path=ViewModel.EnablePowerLauncher}"
-            />
-
-            <CheckBox x:Uid="PowerLauncher_DisableDriveDetectionWarning"
-	                Margin="{StaticResource SmallTopMargin}"
-	                IsChecked="{x:Bind Mode=TwoWay, Path=ViewModel.DisableDriveDetectionWarning}"
-	                IsEnabled="{x:Bind Mode=OneWay, Path=ViewModel.EnablePowerLauncher}"
-	                />
-
-        </StackPanel>
-
-        <RelativePanel x:Name="SidePanel" 
-                    HorizontalAlignment="Left"
-                    Width="{StaticResource SidePanelWidth}"
-                    Grid.Column="1">
-            <StackPanel x:Name="DescriptionPanel">
-                <TextBlock x:Uid="About_PowerLauncher" x:Name="AboutTitle" Grid.ColumnSpan="2"
-                       Style="{StaticResource SettingsGroupTitleStyle}"
-                       Margin="{StaticResource XSmallBottomMargin}"/>
-                <TextBlock x:Uid="PowerLauncher_Description"
-                           TextWrapping="Wrap"
-                           Grid.Row="1" />
-            </StackPanel>
-
-            <Border x:Name="AboutImage"
-                    CornerRadius="4"
-                    Grid.Row="2"
-                    MaxWidth="240"
-                    HorizontalAlignment="Left"
-                    Margin="{StaticResource SmallTopBottomMargin}"
-                    RelativePanel.Below="DescriptionPanel">
-<<<<<<< HEAD
-                <Image Source="https://aka.ms/powerToysPowerLauncherSettingImage" />
-            </Border>
-
-            <StackPanel x:Name="LinksPanel"
-                        RelativePanel.Below="AboutImage"
-                        Orientation="Vertical" >
-                <HyperlinkButton NavigateUri="https://aka.ms/PowerToysOverview_PowerToysRun">
-                    <TextBlock x:Uid="Module_overview" />
-                </HyperlinkButton>
-                <HyperlinkButton NavigateUri="https://github.com/microsoft/PowerToys/issues">
-                    <TextBlock x:Uid="Give_Feedback" />
-                </HyperlinkButton>
-
-                <TextBlock x:Uid="AttributionTitle"
-                           Style="{StaticResource SettingsGroupTitleStyle}"
-                           Foreground="{ Binding Mode=TwoWay, Path=TextColor}"/>
-
-                <HyperlinkButton Margin="0,-3,0,0" NavigateUri="https://github.com/Wox-launcher/Wox/">
-                    <TextBlock Text="Wox"/>
-                </HyperlinkButton>
-
-                <HyperlinkButton NavigateUri="https://github.com/betsegaw/windowwalker/">
-                    <TextBlock Text="Beta Tadele's Window Walker" />
-                </HyperlinkButton>
-
-            </StackPanel>
-        </RelativePanel>
-    </Grid>
-=======
-                <Image Source="ms-appx:///Assets/Modules/PowerLauncher.png" />
-            </Border>
-            
-            <StackPanel x:Name="LinksPanel"
-                        RelativePanel.Below="AboutImage"
-                        Orientation="Vertical" >
-                <HyperlinkButton NavigateUri="https://aka.ms/PowerToysOverview_PowerToysRun">
-                    <TextBlock x:Uid="Module_overview" />
-                </HyperlinkButton>
-                <HyperlinkButton NavigateUri="https://aka.ms/powerToysGiveFeedback">
-                    <TextBlock x:Uid="Give_Feedback" />
-                </HyperlinkButton>
-
-                <TextBlock x:Uid="AttributionTitle"
-                           Style="{StaticResource SettingsGroupTitleStyle}"
-                           Foreground="{ Binding Mode=TwoWay, Path=TextColor}"/>
-
-                <HyperlinkButton Margin="0,-3,0,0" NavigateUri="https://github.com/Wox-launcher/Wox/">
-                    <TextBlock Text="Wox"/>
-                </HyperlinkButton>
-
-                <HyperlinkButton NavigateUri="https://github.com/betsegaw/windowwalker/">
-                    <TextBlock Text="Beta Tadele's Window Walker" />
-                </HyperlinkButton>
-
-            </StackPanel>
-        </RelativePanel>
-    </Grid>
->>>>>>> b04bb2ef
+<Page
+    xmlns="http://schemas.microsoft.com/winfx/2006/xaml/presentation"
+    xmlns:x="http://schemas.microsoft.com/winfx/2006/xaml"
+    xmlns:local="using:Microsoft.PowerToys.Settings.UI.Views"
+    xmlns:d="http://schemas.microsoft.com/expression/blend/2008"
+    xmlns:mc="http://schemas.openxmlformats.org/markup-compatibility/2006"
+    xmlns:muxc="using:Microsoft.UI.Xaml.Controls"
+    x:Class="Microsoft.PowerToys.Settings.UI.Views.PowerLauncherPage"
+    xmlns:viewModel="using:Microsoft.PowerToys.Settings.UI.ViewModels"
+    xmlns:CustomControls="using:Microsoft.PowerToys.Settings.UI.Controls"
+    mc:Ignorable="d"
+    Background="{ThemeResource ApplicationPageBackgroundThemeBrush}">
+
+    <Grid ColumnSpacing="{StaticResource DefaultColumnSpacing}" RowSpacing="{StaticResource DefaultRowSpacing}">
+        <VisualStateManager.VisualStateGroups>
+            <VisualStateGroup x:Name="LayoutVisualStates">
+                <VisualState x:Name="WideLayout">
+                    <VisualState.StateTriggers>
+                        <AdaptiveTrigger MinWindowWidth="{StaticResource WideLayoutMinWidth}" />
+                    </VisualState.StateTriggers>
+                    <VisualState.Setters>
+                        <Setter Target="SidePanel.(Grid.Column)" Value="1"/>
+                        <Setter Target="SidePanel.Width" Value="{StaticResource SidePanelWidth}"/>
+                        <Setter Target="PowerToysRunView.(Grid.Row)" Value="0" />
+                        <Setter Target="LinksPanel.(RelativePanel.Below)" Value="AboutImage"/>
+                        <Setter Target="AboutTitle.Visibility" Value="Visible" />
+                    </VisualState.Setters>
+                </VisualState>
+                <VisualState x:Name="SmallLayout">
+                    <VisualState.StateTriggers>
+                        <AdaptiveTrigger MinWindowWidth="{StaticResource SmallLayoutMinWidth}" />
+                    </VisualState.StateTriggers>
+                    <VisualState.Setters>
+                        <Setter Target="SidePanel.(Grid.Column)" Value="0"/>
+                        <Setter Target="SidePanel.Width" Value="500"/>
+                        <Setter Target="PowerToysRunView.(Grid.Row)" Value="1" />
+                        <Setter Target="LinksPanel.(RelativePanel.RightOf)" Value="AboutImage"/>
+                        <Setter Target="LinksPanel.(RelativePanel.AlignTopWith)" Value="AboutImage"/>
+                        <Setter Target="AboutImage.Margin" Value="0,12,12,0"/>
+                        <Setter Target="AboutTitle.Visibility" Value="Collapsed" />
+                    </VisualState.Setters>
+                </VisualState>
+            </VisualStateGroup>
+        </VisualStateManager.VisualStateGroups>
+        <Grid.ColumnDefinitions>
+            <ColumnDefinition Width="*"/>
+            <ColumnDefinition Width="Auto"/>
+        </Grid.ColumnDefinitions>
+        <Grid.RowDefinitions>
+            <RowDefinition Height="Auto"/>
+            <RowDefinition Height="Auto" />
+        </Grid.RowDefinitions>
+
+        <StackPanel Orientation="Vertical" x:Name="PowerToysRunView">
+            <ToggleSwitch x:Uid="PowerLauncher_EnablePowerLauncher" 
+                          IsOn="{x:Bind Mode=TwoWay, Path=ViewModel.EnablePowerLauncher}"/>
+
+            <TextBlock x:Uid="PowerLauncher_Shortcuts"
+                       Style="{StaticResource SettingsGroupTitleStyle}"
+                       Foreground="{x:Bind Mode=OneWay, Path=ViewModel.EnablePowerLauncher, Converter={StaticResource ModuleEnabledToForegroundConverter}}"/>
+
+            <CustomControls:HotkeySettingsControl x:Uid="PowerLauncher_OpenPowerLauncher"
+                                                  Width="240"
+                                                  HorizontalAlignment="Left"
+                                                  Margin="{StaticResource SmallTopMargin}"
+                                                  HotkeySettings="{x:Bind Path=ViewModel.OpenPowerLauncher, Mode=TwoWay}"
+                                                  Keys="Win, Ctrl, Alt, Shift"
+                                                  Enabled="{x:Bind Mode=OneWay, Path=ViewModel.EnablePowerLauncher}"/>
+            <!--<Custom:HotkeySettingsControl x:Uid="PowerLauncher_OpenFileLocation"
+                                          Width="320"
+                                          HorizontalAlignment="Left"
+                                          Margin="{StaticResource SmallTopMargin}"
+                                          HotkeySettings="{Binding Path=ViewModel.OpenFileLocation, Mode=TwoWay}"
+                                          IsEnabled="False"
+                                        />
+            <Custom:HotkeySettingsControl x:Uid="PowerLauncher_CopyPathLocation"
+                                          Width="320"
+                                          HorizontalAlignment="Left"
+                                          Margin="{StaticResource SmallTopMargin}"
+                                          HotkeySettings="{Binding Path=ViewModel.CopyPathLocation, Mode=TwoWay}"
+                                          Keys="Win, Ctrl, Alt, Shift"
+                                          IsEnabled="False"
+                                        />
+            <Custom:HotkeySettingsControl x:Uid="PowerLauncher_OpenConsole"
+                                          Width="320"
+                                          HorizontalAlignment="Left"
+                                          Margin="{StaticResource SmallTopMargin}"
+                                          HotkeySettings="{Binding Path=ViewModel.OpenConsole, Mode=TwoWay}"
+                                          Keys="Win, Ctrl, Alt, Shift"
+                                          IsEnabled="False"
+                                        />-->
+
+            <!--<CheckBox x:Uid="PowerLauncher_OverrideWinRKey" 
+                      Margin="{StaticResource SmallTopMargin}"
+                      IsChecked="False"
+                      IsEnabled="False"
+                      />-->
+
+            <!--<CheckBox x:Uid="PowerLauncher_OverrideWinSKey"
+                      Margin="{StaticResource SmallTopMargin}"
+                      IsChecked="{Binding Mode=TwoWay, Path=ViewModel.OverrideWinSKey}"
+                      IsEnabled="False"
+                      />-->
+
+            <CheckBox x:Uid="PowerLauncher_IgnoreHotkeysInFullScreen"
+                      Margin="{StaticResource SmallTopMargin}"
+                      IsChecked="{x:Bind Mode=TwoWay, Path=ViewModel.IgnoreHotkeysInFullScreen}"
+                      IsEnabled="{x:Bind Mode=OneWay, Path=ViewModel.EnablePowerLauncher}"
+                      />
+
+            <TextBlock x:Uid="PowerLauncher_SearchResults"
+                       Style="{StaticResource SettingsGroupTitleStyle}"
+                       Foreground="{x:Bind Mode=OneWay, Path=ViewModel.EnablePowerLauncher, Converter={StaticResource ModuleEnabledToForegroundConverter}}"/>
+
+            <!--<ComboBox x:Uid="PowerLauncher_SearchResultPreference"
+                      MinWidth="320"
+                      Margin="{StaticResource SmallTopMargin}"
+                      ItemsSource="{Binding searchResultPreferencesOptions}"
+                      SelectedItem="{Binding Mode=TwoWay, Path=SelectedSearchResultPreference}"
+                      SelectedValuePath="Item2"
+                      DisplayMemberPath="Item1"
+                      IsEnabled="False"
+                      />
+
+            <ComboBox x:Uid="PowerLauncher_SearchTypePreference"
+                      MinWidth="320"
+                      Margin="{StaticResource SmallTopMargin}"
+                      ItemsSource="{Binding searchTypePreferencesOptions}"
+                      SelectedItem="{Binding Mode=TwoWay, Path=SelectedSearchTypePreference}"
+                      SelectedValuePath="Item2"
+                      DisplayMemberPath="Item1"
+                      IsEnabled="False"
+                      />-->
+
+            <TextBlock x:Uid="PowerLauncher_MaximumNumberOfResults"
+                Margin="{StaticResource SmallTopMargin}"
+                Foreground="{x:Bind Mode=OneWay, Path=ViewModel.EnablePowerLauncher, Converter={StaticResource ModuleEnabledToForegroundConverter}}"/>
+
+            <muxc:NumberBox Value="{Binding Mode=TwoWay, Path=MaximumNumberOfResults}"
+                            Width="240"
+                            SpinButtonPlacementMode="Compact"
+                            HorizontalAlignment="Left"
+                            Minimum="1"
+                            Margin="{StaticResource HeaderTextTopMargin}"
+                            IsEnabled="{x:Bind Mode=OneWay, Path=ViewModel.EnablePowerLauncher}"/>
+
+            <CheckBox x:Uid="PowerLauncher_ClearInputOnLaunch"
+                      Margin="{StaticResource SmallTopMargin}"
+                      IsChecked="{x:Bind Mode=TwoWay, Path=ViewModel.ClearInputOnLaunch}"
+                      IsEnabled="{x:Bind Mode=OneWay, Path=ViewModel.EnablePowerLauncher}"
+            />
+
+            <CheckBox x:Uid="PowerLauncher_DisableDriveDetectionWarning"
+	                Margin="{StaticResource SmallTopMargin}"
+	                IsChecked="{x:Bind Mode=TwoWay, Path=ViewModel.DisableDriveDetectionWarning}"
+	                IsEnabled="{x:Bind Mode=OneWay, Path=ViewModel.EnablePowerLauncher}"
+	                />
+
+        </StackPanel>
+
+        <RelativePanel x:Name="SidePanel" 
+                    HorizontalAlignment="Left"
+                    Width="{StaticResource SidePanelWidth}"
+                    Grid.Column="1">
+            <StackPanel x:Name="DescriptionPanel">
+                <TextBlock x:Uid="About_PowerLauncher" x:Name="AboutTitle" Grid.ColumnSpan="2"
+                       Style="{StaticResource SettingsGroupTitleStyle}"
+                       Margin="{StaticResource XSmallBottomMargin}"/>
+                <TextBlock x:Uid="PowerLauncher_Description"
+                           TextWrapping="Wrap"
+                           Grid.Row="1" />
+            </StackPanel>
+
+            <Border x:Name="AboutImage"
+                    CornerRadius="4"
+                    Grid.Row="2"
+                    MaxWidth="240"
+                    HorizontalAlignment="Left"
+                    Margin="{StaticResource SmallTopBottomMargin}"
+                    RelativePanel.Below="DescriptionPanel">
+                <Image Source="ms-appx:///Assets/Modules/PowerLauncher.png" />
+            </Border>
+            
+            <StackPanel x:Name="LinksPanel"
+                        RelativePanel.Below="AboutImage"
+                        Orientation="Vertical" >
+                <HyperlinkButton NavigateUri="https://aka.ms/PowerToysOverview_PowerToysRun">
+                    <TextBlock x:Uid="Module_overview" />
+                </HyperlinkButton>
+                <HyperlinkButton NavigateUri="https://aka.ms/powerToysGiveFeedback">
+                    <TextBlock x:Uid="Give_Feedback" />
+                </HyperlinkButton>
+
+                <TextBlock x:Uid="AttributionTitle"
+                           Style="{StaticResource SettingsGroupTitleStyle}"
+                           Foreground="{ Binding Mode=TwoWay, Path=TextColor}"/>
+
+                <HyperlinkButton Margin="0,-3,0,0" NavigateUri="https://github.com/Wox-launcher/Wox/">
+                    <TextBlock Text="Wox"/>
+                </HyperlinkButton>
+
+                <HyperlinkButton NavigateUri="https://github.com/betsegaw/windowwalker/">
+                    <TextBlock Text="Beta Tadele's Window Walker" />
+                </HyperlinkButton>
+
+            </StackPanel>
+        </RelativePanel>
+    </Grid>
 </Page>