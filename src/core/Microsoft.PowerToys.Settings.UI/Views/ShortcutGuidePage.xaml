﻿<Page
    x:Class="Microsoft.PowerToys.Settings.UI.Views.ShortcutGuidePage"
    xmlns="http://schemas.microsoft.com/winfx/2006/xaml/presentation"
    xmlns:x="http://schemas.microsoft.com/winfx/2006/xaml"
    xmlns:local="using:Microsoft.PowerToys.Settings.UI.Views"
    xmlns:d="http://schemas.microsoft.com/expression/blend/2008"
    xmlns:mc="http://schemas.openxmlformats.org/markup-compatibility/2006"
    xmlns:viewModel="using:Microsoft.PowerToys.Settings.UI.ViewModels"
    xmlns:CustomControls="using:Microsoft.PowerToys.Settings.UI.Controls"
    xmlns:muxc="using:Microsoft.UI.Xaml.Controls" xmlns:converters="using:Microsoft.Toolkit.Uwp.UI.Converters"
    mc:Ignorable="d"
    Background="{ThemeResource ApplicationPageBackgroundThemeBrush}">

    <Page.Resources>
        <converters:StringFormatConverter x:Key="StringFormatConverter"/>
    </Page.Resources>

<<<<<<< HEAD
    <Grid ColumnSpacing="{StaticResource DefaultColumnSpacing}" RowSpacing="{StaticResource DefaultRowSpacing}">
=======
    <Grid RowSpacing="{StaticResource DefaultRowSpacing}">
>>>>>>> 23a9fa40
        <VisualStateManager.VisualStateGroups>
            <VisualStateGroup x:Name="LayoutVisualStates">
                <VisualState x:Name="WideLayout">
                    <VisualState.StateTriggers>
                        <AdaptiveTrigger MinWindowWidth="{StaticResource WideLayoutMinWidth}" />
                    </VisualState.StateTriggers>
                </VisualState>
                <VisualState x:Name="SmallLayout">
                    <VisualState.StateTriggers>
                        <AdaptiveTrigger MinWindowWidth="{StaticResource SmallLayoutMinWidth}" />
                        <AdaptiveTrigger MinWindowWidth="0" />
                    </VisualState.StateTriggers>
                    <VisualState.Setters>
                        <Setter Target="SidePanel.(Grid.Column)" Value="0"/>
                        <Setter Target="SidePanel.Width" Value="Auto"/>
                        <Setter Target="ShortcutGuideView.(Grid.Row)" Value="1" />
                        <Setter Target="LinksPanel.(RelativePanel.RightOf)" Value="AboutImage"/>
                        <Setter Target="LinksPanel.(RelativePanel.AlignTopWith)" Value="AboutImage"/>
                        <Setter Target="AboutImage.Margin" Value="0,12,12,0"/>
                        <Setter Target="AboutTitle.Visibility" Value="Collapsed" />
                    </VisualState.Setters>
                </VisualState>
            </VisualStateGroup>
        </VisualStateManager.VisualStateGroups>
        <Grid.ColumnDefinitions>
            <ColumnDefinition Width="*"/>
            <ColumnDefinition Width="Auto"/>
        </Grid.ColumnDefinitions>
        <Grid.RowDefinitions>
            <RowDefinition Height="Auto"/>
            <RowDefinition Height="Auto" />
        </Grid.RowDefinitions>
        <StackPanel Orientation="Vertical" x:Name="ShortcutGuideView">
            <ToggleSwitch x:Uid="ShortcutGuide_Enable"
                          IsOn="{x:Bind Mode=TwoWay, Path=ViewModel.IsEnabled}"/>

            <TextBlock x:Uid="ShortcutGuide_Appearance_Behavior"
                       Style="{StaticResource SettingsGroupTitleStyle}"
                       Foreground="{x:Bind Mode=OneWay, Path=ViewModel.IsEnabled, Converter={StaticResource ModuleEnabledToForegroundConverter}}"/>

            <TextBlock x:Uid="ShortcutGuide_PressTime"
                Margin="{StaticResource SmallTopMargin}"
                Foreground="{x:Bind Mode=OneWay, Path=ViewModel.IsEnabled, Converter={StaticResource ModuleEnabledToForegroundConverter}}"/>

            <muxc:NumberBox Minimum="100"
                            SpinButtonPlacementMode="Compact"
                            HorizontalAlignment="Left"
                            Margin="{StaticResource HeaderTextTopMargin}"
                            Width="240"
                            Value="{x:Bind Mode=TwoWay, Path=ViewModel.PressTime}"
                            IsEnabled="{x:Bind Mode=OneWay, Path=ViewModel.IsEnabled}" 
                            SmallChange="50" 
                            LargeChange="100"/>

            <StackPanel Orientation="Horizontal" Margin="{StaticResource MediumTopMargin}" Spacing="12">
                <Slider x:Uid="ShortcutGuide_OverlayOpacity"
                    Minimum="0"
                    Maximum="100"
                    Width="240"
                    Value="{x:Bind Mode=TwoWay, Path=ViewModel.OverlayOpacity}"
                    IsThumbToolTipEnabled="False"
                    HorizontalAlignment="Left"
                    IsEnabled="{x:Bind Mode=OneWay, Path=ViewModel.IsEnabled}"/>

                <TextBlock
                    Text="{x:Bind Mode=OneWay, Path=ViewModel.OverlayOpacity, Converter={StaticResource StringFormatConverter}, ConverterParameter=' {0}%' }"
                    VerticalAlignment="Center"
                    FontSize="16"
                    FontWeight="SemiBold"
                    Margin="0,16,0,0"
                    Foreground="{x:Bind Mode=OneWay, Path=ViewModel.IsEnabled, Converter={StaticResource ModuleEnabledToForegroundConverter}}"/>
            </StackPanel>

            <TextBlock x:Uid="ShortcutGuide_Theme"
                Margin="{StaticResource SmallTopMargin}"
                Foreground="{x:Bind Mode=OneWay, Path=ViewModel.IsEnabled, Converter={StaticResource ModuleEnabledToForegroundConverter}}"/>

            <muxc:RadioButtons IsEnabled="{x:Bind Mode=OneWay, Path=ViewModel.IsEnabled}"
                               SelectedIndex="{x:Bind Mode=TwoWay, Path=ViewModel.ThemeIndex}"
                               Margin="{StaticResource HeaderTextTopMargin}">
                <RadioButton x:Uid="GeneralPage_Radio_Theme_Dark"/>
                <RadioButton x:Uid="GeneralPage_Radio_Theme_Light" />
                <RadioButton x:Uid="GeneralPage_Radio_Theme_Default"/>
            </muxc:RadioButtons>
        </StackPanel>

        <RelativePanel x:Name="SidePanel" 
                    HorizontalAlignment="Left"
                    Width="{StaticResource SidePanelWidth}"
                    Grid.Column="1">
            <StackPanel x:Name="DescriptionPanel">
                <TextBlock x:Uid="About_ShortcutGuide"
                           x:Name="AboutTitle"
                           Grid.ColumnSpan="2"
                           Style="{StaticResource SettingsGroupTitleStyle}"
                           Margin="{StaticResource XSmallBottomMargin}"/>
                <TextBlock x:Uid="ShortcutGuide_Description"
                           TextWrapping="Wrap"
                           Grid.Row="1" />
            </StackPanel>

            <Border x:Name="AboutImage"
                    CornerRadius="4"
                    Grid.Row="2"
                    MaxWidth="240"
                    HorizontalAlignment="Left"
                    Margin="{StaticResource SmallTopBottomMargin}"
                    RelativePanel.Below="DescriptionPanel">
                <Image Source="https://aka.ms/powerToysShortcutGuideSettingImage" />
            </Border>

            <StackPanel x:Name="LinksPanel"
                        Margin="0,1,0,0"
                        RelativePanel.Below="AboutImage"
                        Orientation="Vertical" >
                <HyperlinkButton NavigateUri="https://aka.ms/PowerToysOverview_ShortcutGuide">
                    <TextBlock x:Uid="Module_overview" />
                </HyperlinkButton>
                <HyperlinkButton NavigateUri="https://github.com/microsoft/PowerToys/issues">
                    <TextBlock x:Uid="Give_Feedback" />
                </HyperlinkButton>
            </StackPanel>
        </RelativePanel>
    </Grid>
</Page><|MERGE_RESOLUTION|>--- conflicted
+++ resolved
@@ -15,11 +15,7 @@
         <converters:StringFormatConverter x:Key="StringFormatConverter"/>
     </Page.Resources>
 
-<<<<<<< HEAD
-    <Grid ColumnSpacing="{StaticResource DefaultColumnSpacing}" RowSpacing="{StaticResource DefaultRowSpacing}">
-=======
     <Grid RowSpacing="{StaticResource DefaultRowSpacing}">
->>>>>>> 23a9fa40
         <VisualStateManager.VisualStateGroups>
             <VisualStateGroup x:Name="LayoutVisualStates">
                 <VisualState x:Name="WideLayout">
