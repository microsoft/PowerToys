--- conflicted
+++ resolved
@@ -119,11 +119,8 @@
     <SDKReference Include="TestPlatform.Universal, Version=$(UnitTestPlatformVersion)" />
   </ItemGroup>
   <ItemGroup>
-<<<<<<< HEAD
     <Compile Include="ViewModelTests\General.cs" />
-=======
     <Compile Include="ModelsTests\HelperTest.cs" />
->>>>>>> c4f884f1
     <Compile Include="ViewModelTests\ImageResizer.cs" />
     <Compile Include="ModelsTests\BasePTModuleSettingsTest.cs" />
     <Compile Include="ModelsTests\BasePTSettingsTest.cs" />
