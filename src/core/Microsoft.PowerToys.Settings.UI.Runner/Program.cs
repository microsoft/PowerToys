// Copyright (c) Microsoft Corporation
// The Microsoft Corporation licenses this file to you under the MIT license.
// See the LICENSE file in the project root for more information.

using System;
using System.Diagnostics;
using System.Runtime.InteropServices;
using System.Threading.Tasks;
using System.Windows;
using interop;
using ManagedCommon;
using Windows.UI.Popups;

namespace Microsoft.PowerToys.Settings.UI.Runner
{
    public static class Program
    {
        // Quantity of arguments
        private const int ArgumentsQty = 5;

        public static bool IsElevated { get; set; }

        public static bool IsUserAnAdmin { get; set; }

        public static int PowerToysPID { get; set; }

        public static Action<string> IPCMessageReceivedCallback { get; set; }

        [STAThread]
        public static void Main(string[] args)
        {
            using (new UI.App())
            {
                App app = new App();
                app.InitializeComponent();
<<<<<<< HEAD
=======

                if (args != null && args.Length >= ArgumentsQty)
                {
                    _ = int.TryParse(args[2], out int powerToysPID);
                    PowerToysPID = powerToysPID;

                    if (args[4] == "true")
                    {
                        IsElevated = true;
                    }
                    else
                    {
                        IsElevated = false;
                    }

                    if (args[5] == "true")
                    {
                        IsUserAnAdmin = true;
                    }
                    else
                    {
                        IsUserAnAdmin = false;
                    }

                    RunnerHelper.WaitForPowerToysRunner(PowerToysPID, () =>
                    {
                        Environment.Exit(0);
                    });

                    ipcmanager = new TwoWayPipeMessageIPCManaged(args[1], args[0], (string message) =>
                    {
                        if (IPCMessageReceivedCallback != null && message.Length > 0)
                        {
                            Application.Current.Dispatcher.BeginInvoke(new System.Action(() =>
                            {
                                IPCMessageReceivedCallback(message);
                            }));
                        }
                    });
                    ipcmanager.Start();
                    app.Run();
                }
                else
                {
                    MessageBox.Show(
                        "The application cannot be run as a standalone process. Please start the application through the runner.",
                        "Forbidden",
                        MessageBoxButton.OK);
                    app.Shutdown();
                }
>>>>>>> a772527a
            }
        }

        public static TwoWayPipeMessageIPCManaged GetTwoWayIPCManager()
        {
            return null;
        }
    }
}<|MERGE_RESOLUTION|>--- conflicted
+++ resolved
@@ -33,8 +33,6 @@
             {
                 App app = new App();
                 app.InitializeComponent();
-<<<<<<< HEAD
-=======
 
                 if (args != null && args.Length >= ArgumentsQty)
                 {
@@ -85,7 +83,6 @@
                         MessageBoxButton.OK);
                     app.Shutdown();
                 }
->>>>>>> a772527a
             }
         }
 
