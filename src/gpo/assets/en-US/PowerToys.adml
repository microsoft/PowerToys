<?xml version="1.0" encoding="utf-8"?>
<!-- Copyright (c) Microsoft Corporation.
     Licensed under the MIT License. -->
<policyDefinitionResources xmlns:xsd="http://www.w3.org/2001/XMLSchema" xmlns:xsi="http://www.w3.org/2001/XMLSchema-instance" revision="1.11" schemaVersion="1.0" xmlns="http://schemas.microsoft.com/GroupPolicy/2006/07/PolicyDefinitions">
  <displayName>PowerToys</displayName>
  <description>PowerToys</description>
  <resources>
    <stringTable>
      <string id="PowerToys">Microsoft PowerToys</string>
      <string id="InstallerUpdates">Installer and Updates</string>
      <string id="PowerToysRun">PowerToys Run</string>
      <string id="AdvancedPaste">Advanced Paste</string>
<<<<<<< HEAD
      <string id="FileExplorerAddOns">File Explorer add-ons</string>
=======
      <string id="MouseWithoutBorders">Mouse Without Borders</string>
      <string id="GeneralSettings">General settings</string>
>>>>>>> 1b275002

      <string id="SUPPORTED_POWERTOYS_0_64_0">PowerToys version 0.64.0 or later</string>
      <string id="SUPPORTED_POWERTOYS_0_68_0">PowerToys version 0.68.0 or later</string>
      <string id="SUPPORTED_POWERTOYS_0_69_0">PowerToys version 0.69.0 or later</string>
      <string id="SUPPORTED_POWERTOYS_0_70_0">PowerToys version 0.70.0 or later</string>
      <string id="SUPPORTED_POWERTOYS_0_73_0">PowerToys version 0.73.0 or later</string>
      <string id="SUPPORTED_POWERTOYS_0_75_0">PowerToys version 0.75.0 or later</string>
      <string id="SUPPORTED_POWERTOYS_0_76_0">PowerToys version 0.76.0 or later</string>
      <string id="SUPPORTED_POWERTOYS_0_77_0">PowerToys version 0.77.0 or later</string>
      <string id="SUPPORTED_POWERTOYS_0_78_0">PowerToys version 0.78.0 or later</string>
      <string id="SUPPORTED_POWERTOYS_0_81_0">PowerToys version 0.81.0 or later</string>
      <string id="SUPPORTED_POWERTOYS_0_81_1">PowerToys version 0.81.1 or later</string>
      <string id="SUPPORTED_POWERTOYS_0_83_0">PowerToys version 0.83.0 or later</string>

      <string id="ConfigureAllUtilityGlobalEnabledStateDescription">This policy configures the enabled state for all PowerToys utilities.

If you enable this setting, all utilities will be always enabled and the user won't be able to disable it.

If you disable this setting, all utilities will be always disabled and the user won't be able to enable it.

If you don't configure this setting, users are able to enable or disable the utilities.

The individual enabled state policies for the utilities will override this policy.
</string>

      <string id="ConfigureEnabledUtilityDescription">This policy configures the enabled state for a PowerToys utility.

If you enable this setting, the utility will be always enabled and the user won't be able to disable it.

If you disable this setting, the utility will be always disabled and the user won't be able to enable it.

If you don't configure this setting, users are able to enable or disable the utility.

This policy has a higher priority than the policy "Configure global utility enabled state" and overrides it.
</string>
      <string id="ConfigureEnabledUtilityDescriptionFileExplorerPreview">This policy configures the enabled state for a PowerToys utility.

If you enable this setting, the utility will be always enabled and the user won't be able to disable it. They can still disable individual add-ons.

If you disable this setting, the utility will be always disabled and the user won't be able to enable it or any individual add-ons.

If you don't configure this setting, users are able to enable or disable the utility and any individual add-ons.

This policy has a higher priority than the policy "Configure global utility enabled state" and overrides it.
</string>
      <string id="DisablePerUserInstallationDescription">This policy configures whether per-user PowerToys installation is allowed or not.

If enabled, per-user installation is not allowed.

If disabled or not configured, per-user installation is allowed.
</string>
      <string id="DisableAutomaticUpdateDownloadDescription">This policy configures whether the automatic download and installation of available updates is disabled or not. (On metered connections updates are never downloaded.)

If enabled, automatic download and installation is disabled.

If disabled or not configured, the user can control this in the settings.
</string>
      <string id="SuspendNewUpdateToastDescription">This policy configures whether the action center notification for new updates is suspended for 2 minor releases. (Example: if the installed version is v0.60.0, then the next notification is shown for the v0.63.* release.)

If enabled, the notification is suspended.

If disabled or not configured, the notification is shown.

Note: The notification about new major versions is always displayed.

This policy has no effect if the update notification is disabled by the policy "Disable Action Center notification for new updates" or the user setting.
</string>
      <string id="DisableNewUpdateToastDescription">This policy configures whether the action center notification for new updates is shown or not.

If enabled, the notification is disabled.

If disabled or not configured, the user can control if the notification is shown or not.
</string>
      <string id="DoNotShowWhatsNewAfterUpdatesDescription">This policy allows you to configure if the window with the release notes is shown after updates.

If enabled, the window with the release notes is not shown automatically.

If disabled or not configured, the user can control this in the settings of PowerToys.
</string>
      <string id="AllowExperimentationDescription">This policy configures whether PowerToys experimentation is allowed. With experimentation allowed the user sees the new features being experimented if it gets selected as part of the test group. (Experimentation will only happen on Windows Insider builds.)

If this setting is enabled or not configured, the user can control experimentation in the PowerToys settings menu.

If this setting is disabled, experimentation is not allowed.
</string>
      <string id="PowerToysRunAllPluginsEnabledStateDescription">This policy configures the enabled state for all PowerToys Run plugins. All plugins will have the same state.

If you enable this setting, the plugins will be always enabled and the user won't be able to disable it.

If you disable this setting, the plugins will be always disabled and the user won't be able to enable it.

If you don't configure this setting, users are able to enable or disable the plugins.

You can override this policy for individual plugins using the policy "Configure enabled state for individual plugins".

Note: Changes require a restart of PowerToys Run.
</string>
      <string id="PowerToysRunIndividualPluginEnabledStateDescription">With this policy you can configure an individual enabled state for each PowerToys Run plugin that you add to the list.

If you enable this setting, you can define the list of plugins and their enabled states:
  - The value name (first column) is the plugin ID. You will find it in the plugin.json file which is located in the plugin folder.
  - The value (second column) is a numeric value: 0 for disabled, 1 for enabled and 2 for user takes control.
  - Example to disable the Program plugin: 791FC278BA414111B8D1886DFE447410 | 0

If you disable or don't configure this policy, either the user or the policy "Configure enabled state for all plugins" takes control over the enabled state of the plugins.

You can set the enabled state for all plugins not configured by this policy using the policy "Configure enabled state for all plugins".

Note: Changes require a restart of PowerToys Run.
</string>
      <string id="AllowPowerToysAdvancedPasteOnlineAIModelsDescription">This policy allows you to disable Advanced Paste online AI models.

If you enable or don't configure this policy, the user takes control over the enabled state of the Enable paste with AI Advanced Paste setting.

If you disable this policy, the user won't be able to enable Enable paste with AI Advanced Paste setting and use Advanced Paste AI prompt nor set up the Open AI key in PowerToys Settings.
</string>
<<<<<<< HEAD
      <string id="ConfigureEnabledFileExplorerAddOnDescription">This policy configures the enabled state for a File Explorer add-on.

If you enable this setting, the add-on will be always enabled and the user won't be able to disable it.

If you disable this setting, the add-on will be always disabled and the user won't be able to enable it.

If you don't configure this setting, users are able to enable or disable the add-on.

The policy "File Explorer add-ons: Configure enabled state" will override this policy.
</string>
      <string id="ConfigureEnabledFileExplorerAddOnDescriptionPDFPreviewHandler">(Note: There have been reports of incompatibility between the PDF Preview Handler and Outlook)

This policy configures the enabled state for a File Explorer add-on.

If you enable this setting, the add-on will be always enabled and the user won't be able to disable it.

If you disable this setting, the add-on will be always disabled and the user won't be able to enable it.

If you don't configure this setting, users are able to enable or disable the add-on.

The policy "File Explorer add-ons: Configure enabled state" will override this policy.
</string>
      <string id="ConfigureGlobalUtilityEnabledState">Configure global utility enabled state</string>
=======
      <string id="MwbClipboardSharingEnabledDescription">This policy configures if the user can share the clipboard between machines.

If you enable or don't configure this policy, the user takes control over the clipboard sharing setting.

If you disable this policy, the user won't be able to enable the clipboard sharing setting.
</string>
      <string id="MwbFileTransferEnabledDescription">This policy configures if the user can transfer files between machines.

If you enable or don't configure this policy, the user takes control over the file sharing setting.

If you disable this policy, the user won't be able to enable the file sharing Settings.

Note: The file sharing feature depends on the clipboard sharing feature. Disabling clipboard sharing automatically disables file sharing too.
</string>
      <string id="MwbUseOriginalUserInterfaceDescription">This policy configures if the user can use the old Mouse Without Borders user interface.

If you enable or don't configure this policy, the user takes control over the setting and can enable or disable the old user interface.

If you disable this policy, the user won't be able to enable the old user interface.
</string>
      <string id="MwbDisallowBlockingScreensaverDescription">This policy configures if the user is allowed to disable the screensaver on the remote machines.

If you enable this policy, the user won't be able to enable the "block screensaver" screensaver setting and the screensaver is not blocked.

If you disable or don't configure this policy, the user takes control over the setting and can block the screensaver.
</string>

      <string id="MwbSameSubnetOnlyDescription">This policy configures if connections are only allowed in the same subnet.

If you enable this policy, the setting is enabled and only connections in the same subnet are allowed.

If you disable this policy, the setting is disabled and all connections are allowed.

If you don't configure this policy, the user takes control over the setting and can enable or disable it.
</string>
      <string id="MwbValidateRemoteIpDescription">This policy configures if reverse DNS lookup is used to validate the remote machine IP Address.

If you enable this policy, the setting is enabled and the IP Address is validated.

If you disable this policy, the setting is disabled and the IP Address is not validated.

If you don't configure this policy, the user takes control over the setting and can enable or disable it.
</string>
      <string id="MwbDisableUserDefinedIpMappingRulesDescription">This policy configures if the user can define IP Address mapping rules.

If you enable this policy, the setting is disabled and the user can't define rules or use existing ones.

If you disable or don't configure this policy, the user takes control over the setting.

Note: Enabling this policy does not prevent policy defined mapping rules from working.
</string>
      <string id="MwbPolicyDefinedIpMappingRulesDescription">This policy allows you to define IP Address mapping rules.

If you enable this policy, you can define IP Address mapping rules that the user can't change or disable.
Please enter one mapping per line in the format: "hostname IP"

If you disable or don't configure this policy, no predefined rules are applied.
</string>

      <string id="ConfigureAllUtilityGlobalEnabledState">Configure global utility enabled state</string>
>>>>>>> 1b275002
      <string id="ConfigureEnabledUtilityAdvancedPaste">Advanced Paste: Configure enabled state</string>
      <string id="ConfigureEnabledUtilityAlwaysOnTop">Always On Top: Configure enabled state</string>
      <string id="ConfigureEnabledUtilityAwake">Awake: Configure enabled state</string>
      <string id="ConfigureEnabledUtilityColorPicker">Color Picker: Configure enabled state</string>
      <string id="ConfigureEnabledUtilityCmdNotFound">Command Not Found: Configure enabled state</string>
      <string id="ConfigureEnabledUtilityCropAndLock">Crop And Lock: Configure enabled state</string>
      <string id="ConfigureEnabledUtilityEnvironmentVariables">Environment Variables: Configure enabled state</string>
      <string id="ConfigureEnabledUtilityFancyZones">FancyZones: Configure enabled state</string>
      <string id="ConfigureEnabledUtilityFileLocksmith">File Locksmith: Configure enabled state</string>
      <string id="ConfigureEnabledUtilityFileExplorerPreview">File Explorer add-ons: Configure enabled state</string>
      <string id="ConfigureEnabledUtilityFileExplorerSVGPreview">SVG file preview: Configure enabled state</string>
      <string id="ConfigureEnabledUtilityFileExplorerMarkdownPreview">Markdown file preview: Configure enabled state</string>
      <string id="ConfigureEnabledUtilityFileExplorerMonacoPreview">Source code file preview: Configure enabled state</string>
      <string id="ConfigureEnabledUtilityFileExplorerPDFPreview">PDF file preview: Configure enabled state</string>
      <string id="ConfigureEnabledUtilityFileExplorerGcodePreview">Gcode file preview: Configure enabled state</string>
      <string id="ConfigureEnabledUtilityFileExplorerSVGThumbnails">SVG file thumbnail: Configure enabled state</string>
      <string id="ConfigureEnabledUtilityFileExplorerPDFThumbnails">PDF file thumbnail: Configure enabled state</string>
      <string id="ConfigureEnabledUtilityFileExplorerGcodeThumbnails">Gcode file thumbnail: Configure enabled state</string>
      <string id="ConfigureEnabledUtilityFileExplorerSTLThumbnails">STL file thumbnail: Configure enabled state</string>
      <string id="ConfigureEnabledUtilityFileExplorerQOIPreview">QOI file preview: Configure enabled state</string>
      <string id="ConfigureEnabledUtilityFileExplorerQOIThumbnails">QOI file thumbnail: Configure enabled state</string>
      <string id="ConfigureEnabledUtilityHostsFileEditor">Hosts file editor: Configure enabled state</string>
      <string id="ConfigureEnabledUtilityImageResizer">Image Resizer: Configure enabled state</string>
      <string id="ConfigureEnabledUtilityKeyboardManager">Keyboard Manager: Configure enabled state</string>
      <string id="ConfigureEnabledUtilityFindMyMouse">Find My Mouse: Configure enabled state</string>
      <string id="ConfigureEnabledUtilityMouseHighlighter">Mouse Highlighter: Configure enabled state</string>
      <string id="ConfigureEnabledUtilityMouseJump">Mouse Jump: Configure enabled state</string>
      <string id="ConfigureEnabledUtilityMousePointerCrosshairs">Mouse Pointer Crosshairs: Configure enabled state</string>
      <string id="ConfigureEnabledUtilityMouseWithoutBorders">Mouse Without Borders: Configure enabled state</string>
      <string id="ConfigureEnabledUtilityPeek">Peek: Configure enabled state</string>
      <string id="ConfigureEnabledUtilityPowerRename">Power Rename: Configure enabled state</string>
      <string id="ConfigureEnabledUtilityPowerLauncher">PowerToys Run: Configure enabled state</string>
      <string id="ConfigureEnabledUtilityQuickAccent">Quick Accent: Configure enabled state</string>
      <string id="ConfigureEnabledUtilityRegistryPreview">Registry Preview: Configure enabled state</string>
      <string id="ConfigureEnabledUtilityScreenRuler">Screen Ruler: Configure enabled state</string>
      <string id="ConfigureEnabledUtilityShortcutGuide">Shortcut Guide: Configure enabled state</string>
      <string id="ConfigureEnabledUtilityTextExtractor">Text Extractor: Configure enabled state</string>
      <string id="ConfigureEnabledUtilityVideoConferenceMute">Video Conference Mute: Configure enabled state</string>
      <string id="DisablePerUserInstallation">Disable per-user installation</string>
      <string id="DisableAutomaticUpdateDownload">Disable automatic downloads</string>
      <string id="DoNotShowWhatsNewAfterUpdates">Do not show the release notes after updates</string>
      <string id="SuspendNewUpdateToast">Suspend Action Center notification for new updates</string>
      <string id="DisableNewUpdateToast">Disable Action Center notification for new updates</string>
      <string id="AllowExperimentation">Allow Experimentation</string>
      <string id="PowerToysRunAllPluginsEnabledState">Configure enabled state for all plugins</string>
      <string id="PowerToysRunIndividualPluginEnabledState">Configure enabled state for individual plugins</string>
<<<<<<< HEAD
      <string id="AllowPowerToysAdvancedPasteOnlineAIModels">Advanced Paste: Allow using online AI models</string>
=======
      <string id="ConfigureEnabledUtilityFileExplorerQOIPreview">QOI file preview: Configure enabled state</string>
      <string id="ConfigureEnabledUtilityFileExplorerQOIThumbnails">QOI file thumbnail: Configure enabled state</string>
      <string id="AllowPowerToysAdvancedPasteOnlineAIModels">Allow using online AI models</string>
      <string id="MwbClipboardSharingEnabled">Clipboard sharing enabled</string>
      <string id="MwbFileTransferEnabled">File transfer enabled</string>
      <string id="MwbUseOriginalUserInterface">Original user interface is available</string>
      <string id="MwbDisallowBlockingScreensaver">Disallow blocking screensaver on other machines</string>
      <string id="MwbSameSubnetOnly">Connect only in same subnet</string>
      <string id="MwbValidateRemoteIp">Validate remote machine IP Address</string>
      <string id="MwbDisableUserDefinedIpMappingRules">Disable user defined IP Address mapping rules</string>
      <string id="MwbPolicyDefinedIpMappingRules">Predefined IP Address mapping rules</string>
>>>>>>> 1b275002
    </stringTable>

    <presentationTable>
      <presentation id="PowerToysRunIndividualPluginEnabledState">
        <listBox refId="PowerToysRunIndividualPluginEnabledList">List of managed plugins:</listBox>
      </presentation>
      <presentation id="MwbPolicyDefinedIpMappingRules">
        <multiTextBox refId="MwbPolicyDefinedIpMappingsList">List of IP Address mappings:</multiTextBox>
      </presentation>
    </presentationTable>

  </resources>
</policyDefinitionResources>
<|MERGE_RESOLUTION|>--- conflicted
+++ resolved
@@ -10,12 +10,9 @@
       <string id="InstallerUpdates">Installer and Updates</string>
       <string id="PowerToysRun">PowerToys Run</string>
       <string id="AdvancedPaste">Advanced Paste</string>
-<<<<<<< HEAD
       <string id="FileExplorerAddOns">File Explorer add-ons</string>
-=======
       <string id="MouseWithoutBorders">Mouse Without Borders</string>
       <string id="GeneralSettings">General settings</string>
->>>>>>> 1b275002
 
       <string id="SUPPORTED_POWERTOYS_0_64_0">PowerToys version 0.64.0 or later</string>
       <string id="SUPPORTED_POWERTOYS_0_68_0">PowerToys version 0.68.0 or later</string>
@@ -132,7 +129,6 @@
 
 If you disable this policy, the user won't be able to enable Enable paste with AI Advanced Paste setting and use Advanced Paste AI prompt nor set up the Open AI key in PowerToys Settings.
 </string>
-<<<<<<< HEAD
       <string id="ConfigureEnabledFileExplorerAddOnDescription">This policy configures the enabled state for a File Explorer add-on.
 
 If you enable this setting, the add-on will be always enabled and the user won't be able to disable it.
@@ -155,8 +151,6 @@
 
 The policy "File Explorer add-ons: Configure enabled state" will override this policy.
 </string>
-      <string id="ConfigureGlobalUtilityEnabledState">Configure global utility enabled state</string>
-=======
       <string id="MwbClipboardSharingEnabledDescription">This policy configures if the user can share the clipboard between machines.
 
 If you enable or don't configure this policy, the user takes control over the clipboard sharing setting.
@@ -217,7 +211,6 @@
 </string>
 
       <string id="ConfigureAllUtilityGlobalEnabledState">Configure global utility enabled state</string>
->>>>>>> 1b275002
       <string id="ConfigureEnabledUtilityAdvancedPaste">Advanced Paste: Configure enabled state</string>
       <string id="ConfigureEnabledUtilityAlwaysOnTop">Always On Top: Configure enabled state</string>
       <string id="ConfigureEnabledUtilityAwake">Awake: Configure enabled state</string>
@@ -264,11 +257,6 @@
       <string id="AllowExperimentation">Allow Experimentation</string>
       <string id="PowerToysRunAllPluginsEnabledState">Configure enabled state for all plugins</string>
       <string id="PowerToysRunIndividualPluginEnabledState">Configure enabled state for individual plugins</string>
-<<<<<<< HEAD
-      <string id="AllowPowerToysAdvancedPasteOnlineAIModels">Advanced Paste: Allow using online AI models</string>
-=======
-      <string id="ConfigureEnabledUtilityFileExplorerQOIPreview">QOI file preview: Configure enabled state</string>
-      <string id="ConfigureEnabledUtilityFileExplorerQOIThumbnails">QOI file thumbnail: Configure enabled state</string>
       <string id="AllowPowerToysAdvancedPasteOnlineAIModels">Allow using online AI models</string>
       <string id="MwbClipboardSharingEnabled">Clipboard sharing enabled</string>
       <string id="MwbFileTransferEnabled">File transfer enabled</string>
@@ -278,7 +266,6 @@
       <string id="MwbValidateRemoteIp">Validate remote machine IP Address</string>
       <string id="MwbDisableUserDefinedIpMappingRules">Disable user defined IP Address mapping rules</string>
       <string id="MwbPolicyDefinedIpMappingRules">Predefined IP Address mapping rules</string>
->>>>>>> 1b275002
     </stringTable>
 
     <presentationTable>
