--- conflicted
+++ resolved
@@ -82,7 +82,6 @@
 
 If this setting is disabled, experimentation is not allowed.
 </string>
-<<<<<<< HEAD
       <string id="PowerToysRunAllPluginsEnabledStateDescription">This policy configures the enabled state for all PowerToys Run plugins. All plugins will have the same state.
 
 If you enable this setting, the plugins will be always enabled and the user won't be able to disable it.
@@ -108,10 +107,7 @@
 
 Note: Changes require a restart of PowerToys Run.
 </string>
-
-=======
       <string id="ConfigureGlobalUtilityEnabledState">Configure global utility enabled state</string>
->>>>>>> 898644f6
       <string id="ConfigureEnabledUtilityAlwaysOnTop">Always On Top: Configure enabled state</string>
       <string id="ConfigureEnabledUtilityAwake">Awake: Configure enabled state</string>
       <string id="ConfigureEnabledUtilityColorPicker">Color Picker: Configure enabled state</string>
