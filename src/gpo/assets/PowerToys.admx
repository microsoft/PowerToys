--- conflicted
+++ resolved
@@ -33,14 +33,13 @@
     <category name="AdvancedPaste" displayName="$(string.AdvancedPaste)">
       <parentCategory ref="PowerToys" />
     </category>
-<<<<<<< HEAD
     <category name="FileExplorerAddOns" displayName="$(string.FileExplorerAddOns)">
-=======
+      <parentCategory ref="PowerToys" />
+    </category>
     <category name="MouseWithoutBorders" displayName="$(string.MouseWithoutBorders)">
       <parentCategory ref="PowerToys" />
     </category>
     <category name="GeneralSettings" displayName="$(string.GeneralSettings)">
->>>>>>> 1b275002
       <parentCategory ref="PowerToys" />
     </category>
   </categories>
