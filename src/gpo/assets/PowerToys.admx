<?xml version="1.0" encoding="utf-8"?>
<!-- Copyright (c) Microsoft Corporation.
     Licensed under the MIT License. -->
<policyDefinitions xmlns:xsd="http://www.w3.org/2001/XMLSchema" xmlns:xsi="http://www.w3.org/2001/XMLSchema-instance" revision="1.11" schemaVersion="1.0" xmlns="http://schemas.microsoft.com/GroupPolicy/2006/07/PolicyDefinitions">
  <policyNamespaces>
    <target prefix="powertoys" namespace="Microsoft.Policies.PowerToys" />
  </policyNamespaces>
  <resources minRequiredRevision="1.11"/><!-- Last changed with PowerToys v0.83.0 -->
  <supportedOn>
    <definitions>
      <definition name="SUPPORTED_POWERTOYS_0_64_0" displayName="$(string.SUPPORTED_POWERTOYS_0_64_0)"/>
      <definition name="SUPPORTED_POWERTOYS_0_68_0" displayName="$(string.SUPPORTED_POWERTOYS_0_68_0)"/>
      <definition name="SUPPORTED_POWERTOYS_0_69_0" displayName="$(string.SUPPORTED_POWERTOYS_0_69_0)"/>
      <definition name="SUPPORTED_POWERTOYS_0_70_0" displayName="$(string.SUPPORTED_POWERTOYS_0_70_0)"/>
      <definition name="SUPPORTED_POWERTOYS_0_73_0" displayName="$(string.SUPPORTED_POWERTOYS_0_73_0)"/>
      <definition name="SUPPORTED_POWERTOYS_0_75_0" displayName="$(string.SUPPORTED_POWERTOYS_0_75_0)"/>
      <definition name="SUPPORTED_POWERTOYS_0_76_0" displayName="$(string.SUPPORTED_POWERTOYS_0_76_0)"/>
      <definition name="SUPPORTED_POWERTOYS_0_77_0" displayName="$(string.SUPPORTED_POWERTOYS_0_77_0)"/>
      <definition name="SUPPORTED_POWERTOYS_0_78_0" displayName="$(string.SUPPORTED_POWERTOYS_0_78_0)"/>
      <definition name="SUPPORTED_POWERTOYS_0_81_0" displayName="$(string.SUPPORTED_POWERTOYS_0_81_0)"/>
      <definition name="SUPPORTED_POWERTOYS_0_81_1" displayName="$(string.SUPPORTED_POWERTOYS_0_81_1)"/>
      <definition name="SUPPORTED_POWERTOYS_0_83_0" displayName="$(string.SUPPORTED_POWERTOYS_0_83_0)"/>
    </definitions>
  </supportedOn>
  <categories>
    <category name="PowerToys" displayName="$(string.PowerToys)" />
    <category name="InstallerUpdates" displayName="$(string.InstallerUpdates)">
      <parentCategory ref="PowerToys" />
    </category>
    <category name="PowerToysRun" displayName="$(string.PowerToysRun)">
      <parentCategory ref="PowerToys" />
    </category>
    <category name="AdvancedPaste" displayName="$(string.AdvancedPaste)">
      <parentCategory ref="PowerToys" />
    </category>
<<<<<<< HEAD
    <category name="MouseWithoutBorders" displayName="$(string.MouseWithoutBorders)">
=======
    <category name="GeneralSettings" displayName="$(string.GeneralSettings)">
>>>>>>> b9f6ef6e
      <parentCategory ref="PowerToys" />
    </category>
  </categories>
  <policies>

 <!--The name (id) of the policy is different to sort it as first policy in edit dialog. The order is sorted alphabetically based on the "name" property.-->
    <policy name="ConfigureAllUtilityGlobalEnabledState" class="Both" displayName="$(string.ConfigureAllUtilityGlobalEnabledState)" explainText="$(string.ConfigureAllUtilityGlobalEnabledStateDescription)" key="Software\Policies\PowerToys" valueName="ConfigureGlobalUtilityEnabledState">
      <parentCategory ref="PowerToys" />
      <supportedOn ref="SUPPORTED_POWERTOYS_0_75_0" />
      <enabledValue>
        <decimal value="1" />
      </enabledValue>
      <disabledValue>
        <decimal value="0" />
      </disabledValue>
    </policy>

    <policy name="ConfigureEnabledUtilityAdvancedPaste" class="Both" displayName="$(string.ConfigureEnabledUtilityAdvancedPaste)" explainText="$(string.ConfigureEnabledUtilityDescription)" key="Software\Policies\PowerToys" valueName="ConfigureEnabledUtilityAdvancedPaste">
      <parentCategory ref="PowerToys" />
      <supportedOn ref="SUPPORTED_POWERTOYS_0_81_0" />
      <enabledValue>
        <decimal value="1" />
      </enabledValue>
      <disabledValue>
        <decimal value="0" />
      </disabledValue>
    </policy>
    <policy name="ConfigureEnabledUtilityAlwaysOnTop" class="Both" displayName="$(string.ConfigureEnabledUtilityAlwaysOnTop)" explainText="$(string.ConfigureEnabledUtilityDescription)" key="Software\Policies\PowerToys" valueName="ConfigureEnabledUtilityAlwaysOnTop">
      <parentCategory ref="PowerToys" />
      <supportedOn ref="SUPPORTED_POWERTOYS_0_64_0" />
      <enabledValue>
        <decimal value="1" />
      </enabledValue>
      <disabledValue>
        <decimal value="0" />
      </disabledValue>
    </policy>
    <policy name="ConfigureEnabledUtilityAwake" class="Both" displayName="$(string.ConfigureEnabledUtilityAwake)" explainText="$(string.ConfigureEnabledUtilityDescription)" key="Software\Policies\PowerToys" valueName="ConfigureEnabledUtilityAwake">
      <parentCategory ref="PowerToys" />
      <supportedOn ref="SUPPORTED_POWERTOYS_0_64_0" />
      <enabledValue>
        <decimal value="1" />
      </enabledValue>
      <disabledValue>
        <decimal value="0" />
      </disabledValue>
    </policy>
    <policy name="ConfigureEnabledUtilityCmdNotFound" class="Both" displayName="$(string.ConfigureEnabledUtilityCmdNotFound)" explainText="$(string.ConfigureEnabledUtilityDescription)" key="Software\Policies\PowerToys" valueName="ConfigureEnabledUtilityCmdNotFound">
      <parentCategory ref="PowerToys" />
      <supportedOn ref="SUPPORTED_POWERTOYS_0_77_0" />
      <enabledValue>
        <decimal value="1" />
      </enabledValue>
      <disabledValue>
        <decimal value="0" />
      </disabledValue>
    </policy>
    <policy name="ConfigureEnabledUtilityColorPicker" class="Both" displayName="$(string.ConfigureEnabledUtilityColorPicker)" explainText="$(string.ConfigureEnabledUtilityDescription)" key="Software\Policies\PowerToys" valueName="ConfigureEnabledUtilityColorPicker">
      <parentCategory ref="PowerToys" />
      <supportedOn ref="SUPPORTED_POWERTOYS_0_64_0" />
      <enabledValue>
        <decimal value="1" />
      </enabledValue>
      <disabledValue>
        <decimal value="0" />
      </disabledValue>
    </policy>
    <policy name="ConfigureEnabledUtilityCropAndLock" class="Both" displayName="$(string.ConfigureEnabledUtilityCropAndLock)" explainText="$(string.ConfigureEnabledUtilityDescription)" key="Software\Policies\PowerToys" valueName="ConfigureEnabledUtilityCropAndLock">
      <parentCategory ref="PowerToys" />
      <supportedOn ref="SUPPORTED_POWERTOYS_0_73_0" />
      <enabledValue>
        <decimal value="1" />
      </enabledValue>
      <disabledValue>
        <decimal value="0" />
      </disabledValue>
    </policy>
    <policy name="ConfigureEnabledUtilityEnvironmentVariables" class="Both" displayName="$(string.ConfigureEnabledUtilityEnvironmentVariables)" explainText="$(string.ConfigureEnabledUtilityDescription)" key="Software\Policies\PowerToys" valueName="ConfigureEnabledUtilityEnvironmentVariables">
      <parentCategory ref="PowerToys" />
      <supportedOn ref="SUPPORTED_POWERTOYS_0_75_0" />
      <enabledValue>
        <decimal value="1" />
      </enabledValue>
      <disabledValue>
        <decimal value="0" />
      </disabledValue>
    </policy>
    <policy name="ConfigureEnabledUtilityFancyZones" class="Both" displayName="$(string.ConfigureEnabledUtilityFancyZones)" explainText="$(string.ConfigureEnabledUtilityDescription)" key="Software\Policies\PowerToys" valueName="ConfigureEnabledUtilityFancyZones">
      <parentCategory ref="PowerToys" />
      <supportedOn ref="SUPPORTED_POWERTOYS_0_64_0" />
      <enabledValue>
        <decimal value="1" />
      </enabledValue>
      <disabledValue>
        <decimal value="0" />
      </disabledValue>
    </policy>
    <policy name="ConfigureEnabledUtilityFileLocksmith" class="Both" displayName="$(string.ConfigureEnabledUtilityFileLocksmith)" explainText="$(string.ConfigureEnabledUtilityDescription)" key="Software\Policies\PowerToys" valueName="ConfigureEnabledUtilityFileLocksmith">
      <parentCategory ref="PowerToys" />
      <supportedOn ref="SUPPORTED_POWERTOYS_0_64_0" />
      <enabledValue>
        <decimal value="1" />
      </enabledValue>
      <disabledValue>
        <decimal value="0" />
      </disabledValue>
    </policy>
    <policy name="ConfigureEnabledUtilityFileExplorerSVGPreview" class="Both" displayName="$(string.ConfigureEnabledUtilityFileExplorerSVGPreview)" explainText="$(string.ConfigureEnabledUtilityDescription)" key="Software\Policies\PowerToys" valueName="ConfigureEnabledUtilityFileExplorerSVGPreview">
      <parentCategory ref="PowerToys" />
      <supportedOn ref="SUPPORTED_POWERTOYS_0_64_0" />
      <enabledValue>
        <decimal value="1" />
      </enabledValue>
      <disabledValue>
        <decimal value="0" />
      </disabledValue>
    </policy>
    <policy name="ConfigureEnabledUtilityFileExplorerMarkdownPreview" class="Both" displayName="$(string.ConfigureEnabledUtilityFileExplorerMarkdownPreview)" explainText="$(string.ConfigureEnabledUtilityDescription)" key="Software\Policies\PowerToys" valueName="ConfigureEnabledUtilityFileExplorerMarkdownPreview">
      <parentCategory ref="PowerToys" />
      <supportedOn ref="SUPPORTED_POWERTOYS_0_64_0" />
      <enabledValue>
        <decimal value="1" />
      </enabledValue>
      <disabledValue>
        <decimal value="0" />
      </disabledValue>
    </policy>
    <policy name="ConfigureEnabledUtilityFileExplorerMonacoPreview" class="Both" displayName="$(string.ConfigureEnabledUtilityFileExplorerMonacoPreview)" explainText="$(string.ConfigureEnabledUtilityDescription)" key="Software\Policies\PowerToys" valueName="ConfigureEnabledUtilityFileExplorerMonacoPreview">
      <parentCategory ref="PowerToys" />
      <supportedOn ref="SUPPORTED_POWERTOYS_0_64_0" />
      <enabledValue>
        <decimal value="1" />
      </enabledValue>
      <disabledValue>
        <decimal value="0" />
      </disabledValue>
    </policy>
    <policy name="ConfigureEnabledUtilityFileExplorerPDFPreview" class="Both" displayName="$(string.ConfigureEnabledUtilityFileExplorerPDFPreview)" explainText="$(string.ConfigureEnabledUtilityDescriptionPDFPreviewHandler)" key="Software\Policies\PowerToys" valueName="ConfigureEnabledUtilityFileExplorerPDFPreview">
      <parentCategory ref="PowerToys" />
      <supportedOn ref="SUPPORTED_POWERTOYS_0_64_0" />
      <enabledValue>
        <decimal value="1" />
      </enabledValue>
      <disabledValue>
        <decimal value="0" />
      </disabledValue>
    </policy>
    <policy name="ConfigureEnabledUtilityFileExplorerGcodePreview" class="Both" displayName="$(string.ConfigureEnabledUtilityFileExplorerGcodePreview)" explainText="$(string.ConfigureEnabledUtilityDescription)" key="Software\Policies\PowerToys" valueName="ConfigureEnabledUtilityFileExplorerGcodePreview">
      <parentCategory ref="PowerToys" />
      <supportedOn ref="SUPPORTED_POWERTOYS_0_64_0" />
      <enabledValue>
        <decimal value="1" />
      </enabledValue>
      <disabledValue>
        <decimal value="0" />
      </disabledValue>
    </policy>
    <policy name="ConfigureEnabledUtilityFileExplorerSVGThumbnails" class="Both" displayName="$(string.ConfigureEnabledUtilityFileExplorerSVGThumbnails)" explainText="$(string.ConfigureEnabledUtilityDescription)" key="Software\Policies\PowerToys" valueName="ConfigureEnabledUtilityFileExplorerSVGThumbnails">
      <parentCategory ref="PowerToys" />
      <supportedOn ref="SUPPORTED_POWERTOYS_0_64_0" />
      <enabledValue>
        <decimal value="1" />
      </enabledValue>
      <disabledValue>
        <decimal value="0" />
      </disabledValue>
    </policy>
    <policy name="ConfigureEnabledUtilityFileExplorerPDFThumbnails" class="Both" displayName="$(string.ConfigureEnabledUtilityFileExplorerPDFThumbnails)" explainText="$(string.ConfigureEnabledUtilityDescription)" key="Software\Policies\PowerToys" valueName="ConfigureEnabledUtilityFileExplorerPDFThumbnails">
      <parentCategory ref="PowerToys" />
      <supportedOn ref="SUPPORTED_POWERTOYS_0_64_0" />
      <enabledValue>
        <decimal value="1" />
      </enabledValue>
      <disabledValue>
        <decimal value="0" />
      </disabledValue>
    </policy>
    <policy name="ConfigureEnabledUtilityFileExplorerGcodeThumbnails" class="Both" displayName="$(string.ConfigureEnabledUtilityFileExplorerGcodeThumbnails)" explainText="$(string.ConfigureEnabledUtilityDescription)" key="Software\Policies\PowerToys" valueName="ConfigureEnabledUtilityFileExplorerGcodeThumbnails">
      <parentCategory ref="PowerToys" />
      <supportedOn ref="SUPPORTED_POWERTOYS_0_64_0" />
      <enabledValue>
        <decimal value="1" />
      </enabledValue>
      <disabledValue>
        <decimal value="0" />
      </disabledValue>
    </policy>
    <policy name="ConfigureEnabledUtilityFileExplorerQOIPreview" class="Both" displayName="$(string.ConfigureEnabledUtilityFileExplorerQOIPreview)" explainText="$(string.ConfigureEnabledUtilityDescription)" key="Software\Policies\PowerToys" valueName="ConfigureEnabledUtilityFileExplorerQOIPreview">
      <parentCategory ref="PowerToys" />
      <supportedOn ref="SUPPORTED_POWERTOYS_0_76_0" />
      <enabledValue>
        <decimal value="1" />
      </enabledValue>
      <disabledValue>
        <decimal value="0" />
      </disabledValue>
    </policy>
    <policy name="ConfigureEnabledUtilityFileExplorerQOIThumbnails" class="Both" displayName="$(string.ConfigureEnabledUtilityFileExplorerQOIThumbnails)" explainText="$(string.ConfigureEnabledUtilityDescription)" key="Software\Policies\PowerToys" valueName="ConfigureEnabledUtilityFileExplorerQOIThumbnails">
      <parentCategory ref="PowerToys" />
      <supportedOn ref="SUPPORTED_POWERTOYS_0_76_0" />
      <enabledValue>
        <decimal value="1" />
      </enabledValue>
      <disabledValue>
        <decimal value="0" />
      </disabledValue>
    </policy>
    <policy name="ConfigureEnabledUtilityFileExplorerSTLThumbnails" class="Both" displayName="$(string.ConfigureEnabledUtilityFileExplorerSTLThumbnails)" explainText="$(string.ConfigureEnabledUtilityDescription)" key="Software\Policies\PowerToys" valueName="ConfigureEnabledUtilityFileExplorerSTLThumbnails">
      <parentCategory ref="PowerToys" />
      <supportedOn ref="SUPPORTED_POWERTOYS_0_64_0" />
      <enabledValue>
        <decimal value="1" />
      </enabledValue>
      <disabledValue>
        <decimal value="0" />
      </disabledValue>
    </policy>
    <policy name="ConfigureEnabledUtilityHostsFileEditor" class="Both" displayName="$(string.ConfigureEnabledUtilityHostsFileEditor)" explainText="$(string.ConfigureEnabledUtilityDescription)" key="Software\Policies\PowerToys" valueName="ConfigureEnabledUtilityHostsFileEditor">
      <parentCategory ref="PowerToys" />
      <supportedOn ref="SUPPORTED_POWERTOYS_0_64_0" />
      <enabledValue>
        <decimal value="1" />
      </enabledValue>
      <disabledValue>
        <decimal value="0" />
      </disabledValue>
    </policy>
    <policy name="ConfigureEnabledUtilityImageResizer" class="Both" displayName="$(string.ConfigureEnabledUtilityImageResizer)" explainText="$(string.ConfigureEnabledUtilityDescription)" key="Software\Policies\PowerToys" valueName="ConfigureEnabledUtilityImageResizer">
      <parentCategory ref="PowerToys" />
      <supportedOn ref="SUPPORTED_POWERTOYS_0_64_0" />
      <enabledValue>
        <decimal value="1" />
      </enabledValue>
      <disabledValue>
        <decimal value="0" />
      </disabledValue>
    </policy>
    <policy name="ConfigureEnabledUtilityKeyboardManager" class="Both" displayName="$(string.ConfigureEnabledUtilityKeyboardManager)" explainText="$(string.ConfigureEnabledUtilityDescription)" key="Software\Policies\PowerToys" valueName="ConfigureEnabledUtilityKeyboardManager">
      <parentCategory ref="PowerToys" />
      <supportedOn ref="SUPPORTED_POWERTOYS_0_64_0" />
      <enabledValue>
        <decimal value="1" />
      </enabledValue>
      <disabledValue>
        <decimal value="0" />
      </disabledValue>
    </policy>
    <policy name="ConfigureEnabledUtilityFindMyMouse" class="Both" displayName="$(string.ConfigureEnabledUtilityFindMyMouse)" explainText="$(string.ConfigureEnabledUtilityDescription)" key="Software\Policies\PowerToys" valueName="ConfigureEnabledUtilityFindMyMouse">
      <parentCategory ref="PowerToys" />
      <supportedOn ref="SUPPORTED_POWERTOYS_0_64_0" />
      <enabledValue>
        <decimal value="1" />
      </enabledValue>
      <disabledValue>
        <decimal value="0" />
      </disabledValue>
    </policy>
    <policy name="ConfigureEnabledUtilityMouseHighlighter" class="Both" displayName="$(string.ConfigureEnabledUtilityMouseHighlighter)" explainText="$(string.ConfigureEnabledUtilityDescription)" key="Software\Policies\PowerToys" valueName="ConfigureEnabledUtilityMouseHighlighter">
      <parentCategory ref="PowerToys" />
      <supportedOn ref="SUPPORTED_POWERTOYS_0_64_0" />
      <enabledValue>
        <decimal value="1" />
      </enabledValue>
      <disabledValue>
        <decimal value="0" />
      </disabledValue>
    </policy>
    <policy name="ConfigureEnabledUtilityMousePointerCrosshairs" class="Both" displayName="$(string.ConfigureEnabledUtilityMousePointerCrosshairs)" explainText="$(string.ConfigureEnabledUtilityDescription)" key="Software\Policies\PowerToys" valueName="ConfigureEnabledUtilityMousePointerCrosshairs">
      <parentCategory ref="PowerToys" />
      <supportedOn ref="SUPPORTED_POWERTOYS_0_64_0" />
      <enabledValue>
        <decimal value="1" />
      </enabledValue>
      <disabledValue>
        <decimal value="0" />
      </disabledValue>
    </policy>
    <policy name="ConfigureEnabledUtilityMouseJump" class="Both" displayName="$(string.ConfigureEnabledUtilityMouseJump)" explainText="$(string.ConfigureEnabledUtilityDescription)" key="Software\Policies\PowerToys" valueName="ConfigureEnabledUtilityMouseJump">
      <parentCategory ref="PowerToys" />
      <supportedOn ref="SUPPORTED_POWERTOYS_0_68_0" />
      <enabledValue>
        <decimal value="1" />
      </enabledValue>
      <disabledValue>
        <decimal value="0" />
      </disabledValue>
    </policy>
    <policy name="ConfigureEnabledUtilityMouseWithoutBorders" class="Both" displayName="$(string.ConfigureEnabledUtilityMouseWithoutBorders)" explainText="$(string.ConfigureEnabledUtilityDescription)" key="Software\Policies\PowerToys" valueName="ConfigureEnabledUtilityMouseWithoutBorders">
      <parentCategory ref="PowerToys" />
      <supportedOn ref="SUPPORTED_POWERTOYS_0_70_0" />
      <enabledValue>
        <decimal value="1" />
      </enabledValue>
      <disabledValue>
        <decimal value="0" />
      </disabledValue>
    </policy>
    <policy name="ConfigureEnabledUtilityPeek" class="Both" displayName="$(string.ConfigureEnabledUtilityPeek)" explainText="$(string.ConfigureEnabledUtilityDescription)" key="Software\Policies\PowerToys" valueName="ConfigureEnabledUtilityPeek">
      <parentCategory ref="PowerToys" />
      <supportedOn ref="SUPPORTED_POWERTOYS_0_70_0" />
      <enabledValue>
        <decimal value="1" />
      </enabledValue>
      <disabledValue>
        <decimal value="0" />
      </disabledValue>
    </policy>
    <policy name="ConfigureEnabledUtilityPowerRename" class="Both" displayName="$(string.ConfigureEnabledUtilityPowerRename)" explainText="$(string.ConfigureEnabledUtilityDescription)" key="Software\Policies\PowerToys" valueName="ConfigureEnabledUtilityPowerRename">
      <parentCategory ref="PowerToys" />
      <supportedOn ref="SUPPORTED_POWERTOYS_0_64_0" />
      <enabledValue>
        <decimal value="1" />
      </enabledValue>
      <disabledValue>
        <decimal value="0" />
      </disabledValue>
    </policy>
    <policy name="ConfigureEnabledUtilityPowerLauncher" class="Both" displayName="$(string.ConfigureEnabledUtilityPowerLauncher)" explainText="$(string.ConfigureEnabledUtilityDescription)" key="Software\Policies\PowerToys" valueName="ConfigureEnabledUtilityPowerLauncher">
      <parentCategory ref="PowerToys" />
      <supportedOn ref="SUPPORTED_POWERTOYS_0_64_0" />
      <enabledValue>
        <decimal value="1" />
      </enabledValue>
      <disabledValue>
        <decimal value="0" />
      </disabledValue>
    </policy>
    <policy name="ConfigureEnabledUtilityQuickAccent" class="Both" displayName="$(string.ConfigureEnabledUtilityQuickAccent)" explainText="$(string.ConfigureEnabledUtilityDescription)" key="Software\Policies\PowerToys" valueName="ConfigureEnabledUtilityQuickAccent">
      <parentCategory ref="PowerToys" />
      <supportedOn ref="SUPPORTED_POWERTOYS_0_64_0" />
      <enabledValue>
        <decimal value="1" />
      </enabledValue>
      <disabledValue>
        <decimal value="0" />
      </disabledValue>
    </policy>
    <policy name="ConfigureEnabledUtilityRegistryPreview" class="Both" displayName="$(string.ConfigureEnabledUtilityRegistryPreview)" explainText="$(string.ConfigureEnabledUtilityDescription)" key="Software\Policies\PowerToys" valueName="ConfigureEnabledUtilityRegistryPreview">
      <parentCategory ref="PowerToys" />
      <supportedOn ref="SUPPORTED_POWERTOYS_0_69_0" />
      <enabledValue>
        <decimal value="1" />
      </enabledValue>
      <disabledValue>
        <decimal value="0" />
      </disabledValue>
    </policy>
    <policy name="ConfigureEnabledUtilityScreenRuler" class="Both" displayName="$(string.ConfigureEnabledUtilityScreenRuler)" explainText="$(string.ConfigureEnabledUtilityDescription)" key="Software\Policies\PowerToys" valueName="ConfigureEnabledUtilityScreenRuler">
      <parentCategory ref="PowerToys" />
      <supportedOn ref="SUPPORTED_POWERTOYS_0_64_0" />
      <enabledValue>
        <decimal value="1" />
      </enabledValue>
      <disabledValue>
        <decimal value="0" />
      </disabledValue>
    </policy>
    <policy name="ConfigureEnabledUtilityShortcutGuide" class="Both" displayName="$(string.ConfigureEnabledUtilityShortcutGuide)" explainText="$(string.ConfigureEnabledUtilityDescription)" key="Software\Policies\PowerToys" valueName="ConfigureEnabledUtilityShortcutGuide">
      <parentCategory ref="PowerToys" />
      <supportedOn ref="SUPPORTED_POWERTOYS_0_64_0" />
      <enabledValue>
        <decimal value="1" />
      </enabledValue>
      <disabledValue>
        <decimal value="0" />
      </disabledValue>
    </policy>
    <policy name="ConfigureEnabledUtilityTextExtractor" class="Both" displayName="$(string.ConfigureEnabledUtilityTextExtractor)" explainText="$(string.ConfigureEnabledUtilityDescription)" key="Software\Policies\PowerToys" valueName="ConfigureEnabledUtilityTextExtractor">
      <parentCategory ref="PowerToys" />
      <supportedOn ref="SUPPORTED_POWERTOYS_0_64_0" />
      <enabledValue>
        <decimal value="1" />
      </enabledValue>
      <disabledValue>
        <decimal value="0" />
      </disabledValue>
    </policy>
    <policy name="ConfigureEnabledUtilityVideoConferenceMute" class="Both" displayName="$(string.ConfigureEnabledUtilityVideoConferenceMute)" explainText="$(string.ConfigureEnabledUtilityDescription)" key="Software\Policies\PowerToys" valueName="ConfigureEnabledUtilityVideoConferenceMute">
      <parentCategory ref="PowerToys" />
      <supportedOn ref="SUPPORTED_POWERTOYS_0_64_0" />
      <enabledValue>
        <decimal value="1" />
      </enabledValue>
      <disabledValue>
        <decimal value="0" />
      </disabledValue>
    </policy>
    <policy name="DisablePerUserInstallation" class="Machine" displayName="$(string.DisablePerUserInstallation)" explainText="$(string.DisablePerUserInstallationDescription)" key="Software\Policies\PowerToys" valueName="PerUserInstallationDisabled">
      <parentCategory ref="InstallerUpdates" />
      <supportedOn ref="SUPPORTED_POWERTOYS_0_69_0" />
      <enabledValue>
        <decimal value="1" />
      </enabledValue>
      <disabledValue>
        <decimal value="0" />
      </disabledValue>
    </policy>
    <policy name="DisableAutomaticUpdateDownload" class="Both" displayName="$(string.DisableAutomaticUpdateDownload)" explainText="$(string.DisableAutomaticUpdateDownloadDescription)" key="Software\Policies\PowerToys" valueName="AutomaticUpdateDownloadDisabled">
      <parentCategory ref="InstallerUpdates" />
      <supportedOn ref="SUPPORTED_POWERTOYS_0_68_0" />
      <enabledValue>
        <decimal value="1" />
      </enabledValue>
      <disabledValue>
        <decimal value="0" />
      </disabledValue>
    </policy>
    <policy name="SuspendNewUpdateToast" class="Both" displayName="$(string.SuspendNewUpdateToast)" explainText="$(string.SuspendNewUpdateToastDescription)" key="Software\Policies\PowerToys" valueName="SuspendNewUpdateAvailableToast">
      <parentCategory ref="InstallerUpdates" />
      <supportedOn ref="SUPPORTED_POWERTOYS_0_68_0" />
      <enabledValue>
        <decimal value="1" />
      </enabledValue>
      <disabledValue>
        <decimal value="0" />
      </disabledValue>
    </policy>
    <policy name="DisableNewUpdateToast" class="Both" displayName="$(string.DisableNewUpdateToast)" explainText="$(string.DisableNewUpdateToastDescription)" key="Software\Policies\PowerToys" valueName="DisableNewUpdateAvailableToast">
      <parentCategory ref="InstallerUpdates" />
      <supportedOn ref="SUPPORTED_POWERTOYS_0_78_0" />
      <enabledValue>
        <decimal value="1" />
      </enabledValue>
      <disabledValue>
        <decimal value="0" />
      </disabledValue>
    </policy>
    <policy name="DoNotShowWhatsNewAfterUpdates" class="Both" displayName="$(string.DoNotShowWhatsNewAfterUpdates)" explainText="$(string.DoNotShowWhatsNewAfterUpdatesDescription)" key="Software\Policies\PowerToys" valueName="DoNotShowWhatsNewAfterUpdates">
      <parentCategory ref="InstallerUpdates" />
      <supportedOn ref="SUPPORTED_POWERTOYS_0_78_0" />
      <enabledValue>
        <decimal value="1" />
      </enabledValue>
      <disabledValue>
        <decimal value="0" />
      </disabledValue>
    </policy>
    <policy name="AllowExperimentation" class="Both" displayName="$(string.AllowExperimentation)" explainText="$(string.AllowExperimentationDescription)" key="Software\Policies\PowerToys" valueName="AllowExperimentation">
      <parentCategory ref="GeneralSettings" />
      <supportedOn ref="SUPPORTED_POWERTOYS_0_68_0" />
      <enabledValue>
        <decimal value="1" />
      </enabledValue>
      <disabledValue>
        <decimal value="0" />
      </disabledValue>
    </policy>
    <policy name="PowerToysRunAllPluginsEnabledState" class="Both" displayName="$(string.PowerToysRunAllPluginsEnabledState)" explainText="$(string.PowerToysRunAllPluginsEnabledStateDescription)" key="Software\Policies\PowerToys" valueName="PowerLauncherAllPluginsEnabledState">
      <parentCategory ref="PowerToysRun" />
      <supportedOn ref="SUPPORTED_POWERTOYS_0_75_0" />
      <enabledValue>
        <decimal value="1" />
      </enabledValue>
      <disabledValue>
        <decimal value="0" />
      </disabledValue>
    </policy>
    <policy name="PowerToysRunIndividualPluginEnabledState" class="Both" displayName="$(string.PowerToysRunIndividualPluginEnabledState)" explainText="$(string.PowerToysRunIndividualPluginEnabledStateDescription)" presentation="$(presentation.PowerToysRunIndividualPluginEnabledState)" key="Software\Policies\PowerToys\PowerLauncherIndividualPluginEnabledList">
      <parentCategory ref="PowerToysRun" />
      <supportedOn ref="SUPPORTED_POWERTOYS_0_75_0"/>
      <elements>
        <list id="PowerToysRunIndividualPluginEnabledList" explicitValue="true" />
      </elements>
    </policy>
    <policy name="AllowPowerToysAdvancedPasteOnlineAIModels" class="Both" displayName="$(string.AllowPowerToysAdvancedPasteOnlineAIModels)" explainText="$(string.AllowPowerToysAdvancedPasteOnlineAIModelsDescription)" key="Software\Policies\PowerToys" valueName="AllowPowerToysAdvancedPasteOnlineAIModels">
      <parentCategory ref="AdvancedPaste" />
      <supportedOn ref="SUPPORTED_POWERTOYS_0_81_1" />
      <enabledValue>
        <decimal value="1" />
      </enabledValue>
      <disabledValue>
        <decimal value="0" />
      </disabledValue>
    </policy>
    <policy name="MwbClipboardSharingEnabled" class="Both" displayName="$(string.MwbClipboardSharingEnabled)" explainText="$(string.MwbClipboardSharingEnabledDescription)" key="Software\Policies\PowerToys" valueName="MwbClipboardSharingEnabled">
      <parentCategory ref="MouseWithoutBorders" />
      <supportedOn ref="SUPPORTED_POWERTOYS_0_83_0" />
      <enabledValue>
        <decimal value="1" />
      </enabledValue>
      <disabledValue>
        <decimal value="0" />
      </disabledValue>
    </policy>
    <policy name="MwbFileTransferEnabled" class="Both" displayName="$(string.MwbFileTransferEnabled)" explainText="$(string.MwbFileTransferEnabledDescription)" key="Software\Policies\PowerToys" valueName="MwbFileTransferEnabled">
      <parentCategory ref="MouseWithoutBorders" />
      <supportedOn ref="SUPPORTED_POWERTOYS_0_83_0" />
      <enabledValue>
        <decimal value="1" />
      </enabledValue>
      <disabledValue>
        <decimal value="0" />
      </disabledValue>
    </policy>
    <policy name="MwbUseOriginalUserInterface" class="Both" displayName="$(string.MwbUseOriginalUserInterface)" explainText="$(string.MwbUseOriginalUserInterfaceDescription)" key="Software\Policies\PowerToys" valueName="MwbUseOriginalUserInterface">
      <parentCategory ref="MouseWithoutBorders" />
      <supportedOn ref="SUPPORTED_POWERTOYS_0_83_0" />
      <enabledValue>
        <decimal value="1" />
      </enabledValue>
      <disabledValue>
        <decimal value="0" />
      </disabledValue>
    </policy>
    <policy name="MwbDisallowBlockingScreensaver" class="Both" displayName="$(string.MwbDisallowBlockingScreensaver)" explainText="$(string.MwbDisallowBlockingScreensaverDescription)" key="Software\Policies\PowerToys" valueName="MwbDisallowBlockingScreensaver">
      <parentCategory ref="MouseWithoutBorders" />
      <supportedOn ref="SUPPORTED_POWERTOYS_0_83_0" />
      <enabledValue>
        <decimal value="1" />
      </enabledValue>
      <disabledValue>
        <decimal value="0" />
      </disabledValue>
    </policy>
    <policy name="MwbSameSubnetOnly" class="Both" displayName="$(string.MwbSameSubnetOnly)" explainText="$(string.MwbSameSubnetOnlyDescription)" key="Software\Policies\PowerToys" valueName="MwbSameSubnetOnly">
      <parentCategory ref="MouseWithoutBorders" />
      <supportedOn ref="SUPPORTED_POWERTOYS_0_83_0" />
      <enabledValue>
        <decimal value="1" />
      </enabledValue>
      <disabledValue>
        <decimal value="0" />
      </disabledValue>
    </policy>
    <policy name="MwbValidateRemoteIp" class="Both" displayName="$(string.MwbValidateRemoteIp)" explainText="$(string.MwbValidateRemoteIpDescription)" key="Software\Policies\PowerToys" valueName="MwbValidateRemoteIp">
      <parentCategory ref="MouseWithoutBorders" />
      <supportedOn ref="SUPPORTED_POWERTOYS_0_83_0" />
      <enabledValue>
        <decimal value="1" />
      </enabledValue>
      <disabledValue>
        <decimal value="0" />
      </disabledValue>
    </policy>
    <policy name="MwbDisableUserDefinedIpMappingRules" class="Both" displayName="$(string.MwbDisableUserDefinedIpMappingRules)" explainText="$(string.MwbDisableUserDefinedIpMappingRulesDescription)" key="Software\Policies\PowerToys" valueName="MwbDisableUserDefinedIpMappingRules">
      <parentCategory ref="MouseWithoutBorders" />
      <supportedOn ref="SUPPORTED_POWERTOYS_0_83_0" />
      <enabledValue>
        <decimal value="1" />
      </enabledValue>
      <disabledValue>
        <decimal value="0" />
      </disabledValue>
    </policy>
    <policy name="MwbPolicyDefinedIpMappingRules" class="Both" displayName="$(string.MwbPolicyDefinedIpMappingRules)" explainText="$(string.MwbPolicyDefinedIpMappingRulesDescription)" presentation="$(presentation.MwbPolicyDefinedIpMappingRules)" key="Software\Policies\PowerToys">
      <parentCategory ref="MouseWithoutBorders" />
      <supportedOn ref="SUPPORTED_POWERTOYS_0_83_0" />
      <elements>
        <!--Max length means here max length per line. We support 65 characters per line. (A string containing the hostname, a space and an IPv6 Address is max. 55 characters long.)-->
        <multiText id="MwbPolicyDefinedIpMappingsList" valueName="MwbPolicyDefinedIpMappingRules" maxLength="65" required="true"/>
      </elements>
    </policy>
  </policies>
</policyDefinitions><|MERGE_RESOLUTION|>--- conflicted
+++ resolved
@@ -33,11 +33,10 @@
     <category name="AdvancedPaste" displayName="$(string.AdvancedPaste)">
       <parentCategory ref="PowerToys" />
     </category>
-<<<<<<< HEAD
     <category name="MouseWithoutBorders" displayName="$(string.MouseWithoutBorders)">
-=======
+      <parentCategory ref="PowerToys" />
+    </category>
     <category name="GeneralSettings" displayName="$(string.GeneralSettings)">
->>>>>>> b9f6ef6e
       <parentCategory ref="PowerToys" />
     </category>
   </categories>
