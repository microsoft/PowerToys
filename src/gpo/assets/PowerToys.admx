--- conflicted
+++ resolved
@@ -19,11 +19,7 @@
       <definition name="SUPPORTED_POWERTOYS_0_78_0" displayName="$(string.SUPPORTED_POWERTOYS_0_78_0)"/>
       <definition name="SUPPORTED_POWERTOYS_0_81_0" displayName="$(string.SUPPORTED_POWERTOYS_0_81_0)"/>
       <definition name="SUPPORTED_POWERTOYS_0_81_1" displayName="$(string.SUPPORTED_POWERTOYS_0_81_1)"/>
-<<<<<<< HEAD
-      <definition name="SUPPORTED_POWERTOYS_0_82_0" displayName="$(string.SUPPORTED_POWERTOYS_0_82_0)"/>
-=======
       <definition name="SUPPORTED_POWERTOYS_0_83_0" displayName="$(string.SUPPORTED_POWERTOYS_0_83_0)"/>
->>>>>>> 3652e362
     </definitions>
   </supportedOn>
   <categories>
@@ -340,7 +336,7 @@
     </policy>
     <policy name="ConfigureEnabledUtilityNewPlus" class="Both" displayName="$(string.ConfigureEnabledUtilityNewPlus)" explainText="$(string.ConfigureEnabledUtilityDescription)" key="Software\Policies\PowerToys" valueName="ConfigureEnabledUtilityNewPlus">
       <parentCategory ref="PowerToys" />
-      <supportedOn ref="SUPPORTED_POWERTOYS_0_82_0" />
+      <supportedOn ref="SUPPORTED_POWERTOYS_0_83_0" />
       <enabledValue>
         <decimal value="1" />
       </enabledValue>
