﻿// Copyright (c) Microsoft Corporation
// The Microsoft Corporation licenses this file to you under the MIT license.
// See the LICENSE file in the project root for more information.

using System;
using System.Collections.Generic;
using System.ComponentModel;
using System.Linq;
using System.Runtime.CompilerServices;

namespace Microsoft.PowerToys.Settings.UI.Library.ViewModels
{
    public class PowerLauncherPluginViewModel : INotifyPropertyChanged
    {
        private readonly PowerLauncherPluginSettings settings;
        private readonly Func<bool> isDark;

        public PowerLauncherPluginViewModel(PowerLauncherPluginSettings settings, Func<bool> isDark)
        {
            if (settings == null)
            {
                throw new ArgumentNullException(nameof(settings), "PowerLauncherPluginSettings object is null");
            }

            this.settings = settings;
            this.isDark = isDark;
            foreach (var item in AdditionalOptions)
            {
                item.PropertyChanged += (object sender, PropertyChangedEventArgs e) =>
                {
                    NotifyPropertyChanged(nameof(AdditionalOptions));
                };
            }
        }

        public string Id { get => settings.Id; }

        public string Name { get => settings.Name; }

        public string Description { get => settings.Description; }

        public string Author { get => settings.Author; }

        public bool Disabled
        {
            get
            {
                return settings.Disabled;
            }

            set
            {
                if (settings.Disabled != value)
                {
                    settings.Disabled = value;
                    NotifyPropertyChanged();
                    NotifyPropertyChanged(nameof(ShowWarning));
                }
            }
        }

        public bool IsGlobal
        {
            get
            {
                return settings.IsGlobal;
            }

            set
            {
                if (settings.IsGlobal != value)
                {
                    settings.IsGlobal = value;
                    NotifyPropertyChanged();
                    NotifyPropertyChanged(nameof(ShowWarning));
                }
            }
        }

        public string ActionKeyword
        {
            get
            {
                return settings.ActionKeyword;
            }

            set
            {
                if (settings.ActionKeyword != value)
                {
                    settings.ActionKeyword = value;
                    NotifyPropertyChanged();
                    NotifyPropertyChanged(nameof(ShowWarning));
                }
            }
        }

<<<<<<< HEAD
        private IEnumerable<PluginAdditionalOptionViewModel> _additionalOptions;

        public IEnumerable<PluginAdditionalOptionViewModel> AdditionalOptions
        {
            get
            {
                if (_additionalOptions == null)
                {
                    _additionalOptions = settings.AdditionalOptions.Select(x => new PluginAdditionalOptionViewModel(x)).ToList();
                }

                return _additionalOptions;
            }
        }

        public bool ShowAdditionalOptions
        {
            get => AdditionalOptions.Any();
=======
        public override string ToString()
        {
            return $"{Name}. {Description}";
>>>>>>> bc818b06
        }

        public string IconPath { get => isDark() ? settings.IconPathDark : settings.IconPathLight; }

        public event PropertyChangedEventHandler PropertyChanged;

        private void NotifyPropertyChanged([CallerMemberName] string propertyName = "")
        {
            PropertyChanged?.Invoke(this, new PropertyChangedEventArgs(propertyName));
        }

        public bool ShowWarning
        {
            get => !Disabled && !IsGlobal && string.IsNullOrWhiteSpace(ActionKeyword);
        }
    }
}<|MERGE_RESOLUTION|>--- conflicted
+++ resolved
@@ -95,7 +95,6 @@
             }
         }
 
-<<<<<<< HEAD
         private IEnumerable<PluginAdditionalOptionViewModel> _additionalOptions;
 
         public IEnumerable<PluginAdditionalOptionViewModel> AdditionalOptions
@@ -114,11 +113,11 @@
         public bool ShowAdditionalOptions
         {
             get => AdditionalOptions.Any();
-=======
+        }
+
         public override string ToString()
         {
             return $"{Name}. {Description}";
->>>>>>> bc818b06
         }
 
         public string IconPath { get => isDark() ? settings.IconPathDark : settings.IconPathLight; }
