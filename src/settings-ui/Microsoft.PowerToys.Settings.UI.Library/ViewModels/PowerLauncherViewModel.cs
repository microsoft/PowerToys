--- conflicted
+++ resolved
@@ -360,28 +360,7 @@
             }
         }
 
-<<<<<<< HEAD
-        private List<PowerLauncherPluginViewModel> _plugins;
-=======
-        public bool DisableDriveDetectionWarning
-        {
-            get
-            {
-                return settings.Properties.DisableDriveDetectionWarning;
-            }
-
-            set
-            {
-                if (settings.Properties.DisableDriveDetectionWarning != value)
-                {
-                    settings.Properties.DisableDriveDetectionWarning = value;
-                    UpdateSettings();
-                }
-            }
-        }
-
         private ObservableCollection<PowerLauncherPluginViewModel> _plugins;
->>>>>>> bc818b06
 
         public ObservableCollection<PowerLauncherPluginViewModel> Plugins
         {
