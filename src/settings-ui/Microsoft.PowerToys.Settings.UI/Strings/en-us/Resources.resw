<?xml version="1.0" encoding="utf-8"?>
<root>
  <!-- 
    Microsoft ResX Schema 
    
    Version 2.0
    
    The primary goals of this format is to allow a simple XML format 
    that is mostly human readable. The generation and parsing of the 
    various data types are done through the TypeConverter classes 
    associated with the data types.
    
    Example:
    
    ... ado.net/XML headers & schema ...
    <resheader name="resmimetype">text/microsoft-resx</resheader>
    <resheader name="version">2.0</resheader>
    <resheader name="reader">System.Resources.ResXResourceReader, System.Windows.Forms, ...</resheader>
    <resheader name="writer">System.Resources.ResXResourceWriter, System.Windows.Forms, ...</resheader>
    <data name="Name1"><value>this is my long string</value><comment>this is a comment</comment></data>
    <data name="Color1" type="System.Drawing.Color, System.Drawing">Blue</data>
    <data name="Bitmap1" mimetype="application/x-microsoft.net.object.binary.base64">
        <value>[base64 mime encoded serialized .NET Framework object]</value>
    </data>
    <data name="Icon1" type="System.Drawing.Icon, System.Drawing" mimetype="application/x-microsoft.net.object.bytearray.base64">
        <value>[base64 mime encoded string representing a byte array form of the .NET Framework object]</value>
        <comment>This is a comment</comment>
    </data>
                
    There are any number of "resheader" rows that contain simple 
    name/value pairs.
    
    Each data row contains a name, and value. The row also contains a 
    type or mimetype. Type corresponds to a .NET class that support 
    text/value conversion through the TypeConverter architecture. 
    Classes that don't support this are serialized and stored with the 
    mimetype set.
    
    The mimetype is used for serialized objects, and tells the 
    ResXResourceReader how to depersist the object. This is currently not 
    extensible. For a given mimetype the value must be set accordingly:
    
    Note - application/x-microsoft.net.object.binary.base64 is the format 
    that the ResXResourceWriter will generate, however the reader can 
    read any of the formats listed below.
    
    mimetype: application/x-microsoft.net.object.binary.base64
    value   : The object must be serialized with 
            : System.Runtime.Serialization.Formatters.Binary.BinaryFormatter
            : and then encoded with base64 encoding.
    
    mimetype: application/x-microsoft.net.object.soap.base64
    value   : The object must be serialized with 
            : System.Runtime.Serialization.Formatters.Soap.SoapFormatter
            : and then encoded with base64 encoding.

    mimetype: application/x-microsoft.net.object.bytearray.base64
    value   : The object must be serialized into a byte array 
            : using a System.ComponentModel.TypeConverter
            : and then encoded with base64 encoding.
    -->
  <xsd:schema id="root" xmlns="" xmlns:xsd="http://www.w3.org/2001/XMLSchema" xmlns:msdata="urn:schemas-microsoft-com:xml-msdata">
    <xsd:import namespace="http://www.w3.org/XML/1998/namespace" />
    <xsd:element name="root" msdata:IsDataSet="true">
      <xsd:complexType>
        <xsd:choice maxOccurs="unbounded">
          <xsd:element name="metadata">
            <xsd:complexType>
              <xsd:sequence>
                <xsd:element name="value" type="xsd:string" minOccurs="0" />
              </xsd:sequence>
              <xsd:attribute name="name" use="required" type="xsd:string" />
              <xsd:attribute name="type" type="xsd:string" />
              <xsd:attribute name="mimetype" type="xsd:string" />
              <xsd:attribute ref="xml:space" />
            </xsd:complexType>
          </xsd:element>
          <xsd:element name="assembly">
            <xsd:complexType>
              <xsd:attribute name="alias" type="xsd:string" />
              <xsd:attribute name="name" type="xsd:string" />
            </xsd:complexType>
          </xsd:element>
          <xsd:element name="data">
            <xsd:complexType>
              <xsd:sequence>
                <xsd:element name="value" type="xsd:string" minOccurs="0" msdata:Ordinal="1" />
                <xsd:element name="comment" type="xsd:string" minOccurs="0" msdata:Ordinal="2" />
              </xsd:sequence>
              <xsd:attribute name="name" type="xsd:string" use="required" msdata:Ordinal="1" />
              <xsd:attribute name="type" type="xsd:string" msdata:Ordinal="3" />
              <xsd:attribute name="mimetype" type="xsd:string" msdata:Ordinal="4" />
              <xsd:attribute ref="xml:space" />
            </xsd:complexType>
          </xsd:element>
          <xsd:element name="resheader">
            <xsd:complexType>
              <xsd:sequence>
                <xsd:element name="value" type="xsd:string" minOccurs="0" msdata:Ordinal="1" />
              </xsd:sequence>
              <xsd:attribute name="name" type="xsd:string" use="required" />
            </xsd:complexType>
          </xsd:element>
        </xsd:choice>
      </xsd:complexType>
    </xsd:element>
  </xsd:schema>
  <resheader name="resmimetype">
    <value>text/microsoft-resx</value>
  </resheader>
  <resheader name="version">
    <value>2.0</value>
  </resheader>
  <resheader name="reader">
    <value>System.Resources.ResXResourceReader, System.Windows.Forms, Version=4.0.0.0, Culture=neutral, PublicKeyToken=b77a5c561934e089</value>
  </resheader>
  <resheader name="writer">
    <value>System.Resources.ResXResourceWriter, System.Windows.Forms, Version=4.0.0.0, Culture=neutral, PublicKeyToken=b77a5c561934e089</value>
  </resheader>
  <data name="Shell_VideoConference.Content" xml:space="preserve">
    <value>Video Conference Mute</value>
    <comment>Navigation view item name for Video Conference</comment>
  </data>
  <data name="VideoConference_Enable.Header" xml:space="preserve">
    <value>Enable Video Conference Mute</value>
  </data>
  <data name="VideoConference.ModuleDescription" xml:space="preserve">
    <value>Video Conference Mute is a quick and easy way to do an global "mute" of both your microphone and webcam. Disabling this module or closing PowerToys will unmute the microphone and camera.</value>
  </data>
  <data name="VideoConference_CameraAndMicrophoneMuteHotkeyControl_Header.Header" xml:space="preserve">
    <value>Mute camera &amp; microphone</value>
  </data>
  <data name="VideoConference_MicrophoneMuteHotkeyControl_Header.Header" xml:space="preserve">
    <value>Mute microphone</value>
  </data>
  <data name="VideoConference_CameraMuteHotkeyControl_Header.Header" xml:space="preserve">
    <value>Mute camera</value>
  </data>
  <data name="VideoConference_SelectedCamera.Header" xml:space="preserve">
    <value>Selected camera</value>
  </data>
  <data name="VideoConference_SelectedMicrophone.Header" xml:space="preserve">
    <value>Selected microphone</value>
  </data>
  <data name="VideoConference_CameraOverlayImagePathHeader.Header" xml:space="preserve">
    <value>Camera overlay image</value>
  </data>
  <data name="VideoConference_ToolbarPosition.Header" xml:space="preserve">
    <value>Toolbar position</value>
  </data>
  <data name="VideoConference_ToolbarPosition_TopCenter.Content" xml:space="preserve">
    <value>Top center</value>
  </data>
  <data name="VideoConference_ToolbarPosition_TopLeftCorner.Content" xml:space="preserve">
    <value>Top left corner</value>
  </data>
  <data name="VideoConference_ToolbarPosition_TopRightCorner.Content" xml:space="preserve">
    <value>Top right corner</value>
  </data>
  <data name="VideoConference_ToolbarPosition_BottomLeftCorner.Content" xml:space="preserve">
    <value>Bottom left corner</value>
  </data>
  <data name="VideoConference_ToolbarPosition_BottomCenter.Content" xml:space="preserve">
    <value>Bottom center</value>
  </data>
  <data name="VideoConference_ToolbarPosition_BottomRightCorner.Content" xml:space="preserve">
    <value>Bottom right corner</value>
  </data>
  <data name="VideoConference_ToolbarMonitor.Header" xml:space="preserve">
    <value>Show toolbar on</value>
  </data>
  <data name="VideoConference_ToolbarMonitor_Main.Content" xml:space="preserve">
    <value>Main monitor</value>
  </data>
  <data name="VideoConference_ToolbarMonitor_UnderCursor.Content" xml:space="preserve">
    <value>Monitor under cursor</value>
  </data>
  <data name="VideoConference_ToolbarMonitor_ActiveWindow.Content" xml:space="preserve">
    <value>Active window monitor</value>
  </data>
  <data name="VideoConference_ToolbarMonitor_All.Content" xml:space="preserve">
    <value>All monitors</value>
  </data>
  <data name="VideoConference_HideToolbarWhenUnmuted.Content" xml:space="preserve">
    <value>Hide toolbar when both camera and microphone are unmuted</value>
  </data>
  <data name="VideoConference.ModuleTitle" xml:space="preserve">
    <value>Video Conference Mute</value>
  </data>
  <data name="VideoConference_Camera.Header" xml:space="preserve">
    <value>Camera</value>
  </data>
  <data name="VideoConference_Microphone.Header" xml:space="preserve">
    <value>Microphone</value>
  </data>
  <data name="VideoConference_Toolbar.Header" xml:space="preserve">
    <value>Toolbar</value>
  </data>
  <data name="VideoConference_Shortcuts.Header" xml:space="preserve">
    <value>Shortcuts</value>
  </data>
  <data name="VideoConference_CameraOverlayImageAlt.AutomationProperties.Name" xml:space="preserve">
    <value>Camera overlay image preview</value>
  </data>
  <data name="VideoConference_CameraOverlayImageBrowse.Content" xml:space="preserve">
    <value>Browse</value>
  </data>
  <data name="VideoConference_CameraOverlayImageClear.Content" xml:space="preserve">
    <value>Clear</value>
  </data>
  <data name="Shell_General.Content" xml:space="preserve">
    <value>General</value>
    <comment>Navigation view item name for General</comment>
  </data>
  <data name="Shell_Awake.Content" xml:space="preserve">
    <value>Awake</value>
    <comment>Product name: Navigation view item name for Awake</comment>
  </data>
  <data name="Shell_PowerLauncher.Content" xml:space="preserve">
    <value>PowerToys Run</value>
    <comment>Product name: Navigation view item name for PowerToys Run</comment>
  </data>
  <data name="Shell_PowerRename.Content" xml:space="preserve">
    <value>PowerRename</value>
    <comment>Product name: Navigation view item name for PowerRename</comment>
  </data>
  <data name="Shell_ShortcutGuide.Content" xml:space="preserve">
    <value>Shortcut Guide</value>
    <comment>Product name: Navigation view item name for Shortcut Guide</comment>
  </data>
  <data name="Shell_PowerPreview.Content" xml:space="preserve">
    <value>File Explorer add-ons</value>
    <comment>Product name: Navigation view item name for File Explorer.  Please use File Explorer as in the context of File Explorer in Windows</comment>
  </data>
  <data name="Shell_FancyZones.Content" xml:space="preserve">
    <value>FancyZones</value>
    <comment>Product name: Navigation view item name for FancyZones</comment>
  </data>
  <data name="Shell_ImageResizer.Content" xml:space="preserve">
    <value>Image Resizer</value>
    <comment>Product name: Navigation view item name for Image Resizer</comment>
  </data>
  <data name="Shell_ColorPicker.Content" xml:space="preserve">
    <value>Color Picker</value>
    <comment>Product name: Navigation view item name for Color Picker</comment>
  </data>
  <data name="Shell_KeyboardManager.Content" xml:space="preserve">
    <value>Keyboard Manager</value>
    <comment>Product name: Navigation view item name for Keyboard Manager</comment>
  </data>
  <data name="Shell_NavigationMenu_Announce_Collapse" xml:space="preserve">
    <value>Navigation closed</value>
    <comment>Accessibility announcement when the navigation pane collapses</comment>
  </data>
  <data name="Shell_NavigationMenu_Announce_Open" xml:space="preserve">
    <value>Navigation opened</value>
    <comment>Accessibility announcement when the navigation pane opens</comment>
  </data>
  <data name="KeyboardManager_ConfigHeader.Text" xml:space="preserve">
    <value>Current configuration</value>
    <comment>Keyboard Manager current configuration header</comment>
  </data>
  <data name="KeyboardManager.ModuleDescription" xml:space="preserve">
    <value>Reconfigure your keyboard by remapping keys and shortcuts</value>
    <comment>Keyboard Manager page description</comment>
  </data>
  <data name="KeyboardManager_EnableToggle.Header" xml:space="preserve">
    <value>Enable Keyboard Manager</value>
    <comment>
      Keyboard Manager enable toggle header
      do not loc the Product name.  Do you want this feature on / off
    </comment>
  </data>
  <data name="KeyboardManager_ProfileDescription.Text" xml:space="preserve">
    <value>Select the profile to display the active key remap and shortcuts</value>
    <comment>Keyboard Manager configuration dropdown description</comment>
  </data>
  <data name="KeyboardManager_RemapKeyboardButton.Header" xml:space="preserve">
    <value>Remap a key</value>
    <comment>Keyboard Manager remap keyboard button content</comment>
  </data>
  <data name="KeyboardManager_RemapKeyboardButton_Accessible.AutomationProperties.Name" xml:space="preserve">
    <value>Remap a key</value>
    <comment>Keyboard Manager remap keyboard button content</comment>
  </data>
  <data name="KeyboardManager_Keys.Header" xml:space="preserve">
    <value>Keys</value>
    <comment>Keyboard Manager remap keyboard header</comment>
  </data>
  <data name="KeyboardManager_RemapShortcutsButton.Header" xml:space="preserve">
    <value>Remap a shortcut</value>
    <comment>Keyboard Manager remap shortcuts button</comment>
  </data>
  <data name="KeyboardManager_RemapShortcutsButton_Accessible.AutomationProperties.Name" xml:space="preserve">
    <value>Remap a shortcut</value>
    <comment>Keyboard Manager remap shortcuts button</comment>
  </data>
  <data name="KeyboardManager_Shortcuts.Header" xml:space="preserve">
    <value>Shortcuts</value>
    <comment>Keyboard Manager remap keyboard header</comment>
  </data>
  <data name="Shortcuts.Header" xml:space="preserve">
    <value>Shortcuts</value>
  </data>
  <data name="Shortcut.Header" xml:space="preserve">
    <value>Shortcut</value>
  </data>
  <data name="RemapKeysList.AutomationProperties.Name" xml:space="preserve">
    <value>Current Key Remappings</value>
  </data>
  <data name="RemapShortcutsList.AutomationProperties.Name" xml:space="preserve">
    <value>Current Shortcut Remappings</value>
  </data>
  <data name="KeyboardManager_RemappedKeysListItem.AutomationProperties.Name" xml:space="preserve">
    <value>Key Remapping</value>
    <comment>key as in keyboard key</comment>
  </data>
  <data name="KeyboardManager_RemappedShortcutsListItem.AutomationProperties.Name" xml:space="preserve">
    <value>Shortcut Remapping</value>
  </data>
  <data name="KeyboardManager_RemappedTo.AutomationProperties.Name" xml:space="preserve">
    <value>Remapped to</value>
  </data>
  <data name="KeyboardManager_ShortcutRemappedTo.AutomationProperties.Name" xml:space="preserve">
    <value>Remapped to</value>
  </data>
  <data name="KeyboardManager_TargetApp.AutomationProperties.Name" xml:space="preserve">
    <value>For Target Application</value>
    <comment>What computer application would this be for</comment>
  </data>
  <data name="KeyboardManager_Image.AutomationProperties.Name" xml:space="preserve">
    <value>Keyboard Manager</value>
    <comment>do not loc, product name</comment>
  </data>
  <data name="ColorPicker.ModuleDescription" xml:space="preserve">
    <value>Quick and simple system-wide color picker.</value>
  </data>
  <data name="ColorPicker_EnableColorPicker.Header" xml:space="preserve">
    <value>Enable Color Picker</value>
    <comment>do not loc the Product name.  Do you want this feature on / off</comment>
  </data>
  <data name="ColorPicker_ChangeCursor.Content" xml:space="preserve">
    <value>Change cursor when picking a color</value>
  </data>
  <data name="PowerLauncher.ModuleDescription" xml:space="preserve">
    <value>A quick launcher that has additional capabilities without sacrificing performance.</value>
  </data>
  <data name="PowerLauncher_EnablePowerLauncher.Header" xml:space="preserve">
    <value>Enable PowerToys Run</value>
    <comment>do not loc the Product name.  Do you want this feature on / off</comment>
  </data>
  <data name="PowerLauncher_SearchResults.Header" xml:space="preserve">
    <value>Search &amp; results</value>
  </data>
  <data name="PowerLauncher_SearchResultPreference.Header" xml:space="preserve">
    <value>Search result preference</value>
  </data>
  <data name="PowerLauncher_SearchResultPreference_MostRecentlyUsed" xml:space="preserve">
    <value>Most recently used</value>
  </data>
  <data name="PowerLauncher_SearchResultPreference_AlphabeticalOrder" xml:space="preserve">
    <value>Alphabetical order</value>
  </data>
  <data name="PowerLauncher_SearchResultPreference_RunningProcessesOpenApplications" xml:space="preserve">
    <value>Running processes/open applications</value>
  </data>
  <data name="PowerLauncher_SearchTypePreference.Header" xml:space="preserve">
    <value>Search type preference</value>
  </data>
  <data name="PowerLauncher_SearchTypePreference_ApplicationName" xml:space="preserve">
    <value>Application name</value>
  </data>
  <data name="PowerLauncher_SearchTypePreference_StringInApplication" xml:space="preserve">
    <value>A string that is contained in the application</value>
  </data>
  <data name="PowerLauncher_SearchTypePreference_ExecutableName" xml:space="preserve">
    <value>Executable name</value>
  </data>
  <data name="PowerLauncher_MaximumNumberOfResults.Header" xml:space="preserve">
    <value>Maximum number of results</value>
  </data>
  <data name="PowerLauncher_OpenPowerLauncher.Header" xml:space="preserve">
    <value>Open PowerToys Run</value>
  </data>
  <data name="PowerLauncher_OpenFileLocation.Header" xml:space="preserve">
    <value>Open file location</value>
  </data>
  <data name="PowerLauncher_CopyPathLocation.Header" xml:space="preserve">
    <value>Copy path location</value>
  </data>
  <data name="PowerLauncher_OpenConsole.Header" xml:space="preserve">
    <value>Open console</value>
    <comment>console refers to Windows command prompt</comment>
  </data>
  <data name="PowerLauncher_OverrideWinRKey.Content" xml:space="preserve">
    <value>Override Win+R shortcut</value>
  </data>
  <data name="PowerLauncher_OverrideWinSKey.Content" xml:space="preserve">
    <value>Override Win+S shortcut</value>
  </data>
  <data name="PowerLauncher_IgnoreHotkeysInFullScreen.Content" xml:space="preserve">
    <value>Ignore shortcuts in fullscreen mode</value>
  </data>
  <data name="PowerLauncher_ClearInputOnLaunch.Content" xml:space="preserve">
    <value>Clear the previous query on launch</value>
  </data>
  <data name="KeyboardManager_KeysMappingLayoutRightHeader.Text" xml:space="preserve">
    <value>To:</value>
    <comment>Keyboard Manager mapping keys view right header</comment>
  </data>
  <data name="Appearance_GroupSettings.Text" xml:space="preserve">
    <value>Appearance</value>
  </data>
  <data name="Fancyzones_ImageHyperlinkToDocs.AutomationProperties.Name" xml:space="preserve">
    <value>FancyZones windows</value>
    <comment>do not loc the Product name</comment>
  </data>
  <data name="FancyZones.ModuleDescription" xml:space="preserve">
    <value>Create window layouts to help make multi-tasking easy.</value>
    <comment>windows refers to application windows</comment>
  </data>
  <data name="FancyZones_DisplayChangeMoveWindowsCheckBoxControl.Content" xml:space="preserve">
    <value>Keep windows in their zones when the screen resolution changes</value>
    <comment>windows refers to application windows</comment>
  </data>
  <data name="FancyZones_EnableToggleControl_HeaderText.Header" xml:space="preserve">
    <value>Enable FancyZones</value>
    <comment>do not loc the Product name.  Do you want this feature on / off</comment>
  </data>
  <data name="FancyZones_ExcludeApps.Header" xml:space="preserve">
    <value>Excluded apps</value>
  </data>
  <data name="FancyZones_ExcludeApps.Description" xml:space="preserve">
    <value>Excludes an application from snapping to zones and will only react to Windows Snap - add one application name per line</value>
  </data>
  <data name="FancyZones_HighlightOpacity.Header" xml:space="preserve">
    <value>Zone opacity</value>
  </data>
  <data name="FancyZones_HotkeyEditorControl.Header" xml:space="preserve">
    <value>Open layout editor</value>
    <comment>Shortcut to launch the FancyZones layout editor application</comment>
  </data>
  <data name="SettingsPage_SetShortcut.AutomationProperties.Name" xml:space="preserve">
    <value>Shortcut setting</value>
  </data>
  <data name="SettingsPage_SetShortcut_Glyph.AutomationProperties.Name" xml:space="preserve">
    <value>Information Symbol</value>
  </data>
  <data name="FancyZones_LaunchEditorButtonControl.Header" xml:space="preserve">
    <value>Launch layout editor</value>
    <comment>launches the FancyZones layout editor application</comment>
  </data>
  <data name="FancyZones_LaunchEditorButton_Accessible.AutomationProperties.Name" xml:space="preserve">
    <value>Launch layout editor</value>
    <comment>launches the FancyZones layout editor application</comment>
  </data>
  <data name="FancyZones_LaunchEditorButtonControl.Description" xml:space="preserve">
    <value>Set and manage your layouts</value>
    <comment>launches the FancyZones layout editor application</comment>
  </data>
  <data name="FancyZones_MakeDraggedWindowTransparentCheckBoxControl.Content" xml:space="preserve">
    <value>Make dragged window transparent</value>
  </data>
  <data name="FancyZones_MouseDragCheckBoxControl_Header.Content" xml:space="preserve">
    <value>Use a non-primary mouse button to toggle zone activation</value>
  </data>
  <data name="FancyZones_MoveWindowsAcrossAllMonitorsCheckBoxControl.Content" xml:space="preserve">
    <value>Move windows between zones across all monitors</value>
  </data>
  <data name="FancyZones_OverrideSnapHotkeys.Header" xml:space="preserve">
    <value>Override Windows Snap</value>
  </data>
  <data name="FancyZones_OverrideSnapHotkeys.Description" xml:space="preserve">
    <value>This overrides the Windows Snap shortcut (Win + arrow) to move windows between zones</value>
  </data>
  <data name="FancyZones_ShiftDragCheckBoxControl_Header.Content" xml:space="preserve">
    <value>Hold Shift key to activate zones while dragging</value>
  </data>
  <data name="FancyZones_ShowZonesOnAllMonitorsCheckBoxControl.Content" xml:space="preserve">
    <value>Show zones on all monitors while dragging a window</value>
  </data>
  <data name="FancyZones_AppLastZoneMoveWindows.Content" xml:space="preserve">
    <value>Move newly created windows to their last known zone</value>
    <comment>windows refers to application windows</comment>
  </data>
  <data name="FancyZones_OpenWindowOnActiveMonitor.Content" xml:space="preserve">
    <value>Move newly created windows to the current active monitor (Experimental)</value>
  </data>
  <data name="FancyZones_UseCursorPosEditorStartupScreen.Header" xml:space="preserve">
    <value>Launch editor where mouse cursor is</value>
  </data>
  <data name="FancyZones_UseCursorPosEditorStartupScreen.Description" xml:space="preserve">
    <value>When using multiple screens, the editor will launch on the screen where the mouse cursor is</value>
  </data>
  <data name="FancyZones_ZoneBehavior_GroupSettings.Header" xml:space="preserve">
    <value>Zone behavior</value>
  </data>
  <data name="FancyZones_ZoneBehavior_GroupSettings.Description" xml:space="preserve">
    <value>Manage how zones behave when using FancyZones</value>
  </data>
  <data name="FancyZones_Zones.Header" xml:space="preserve">
    <value>Zones</value>
  </data>
  <data name="FancyZones_ZoneHighlightColor.Header" xml:space="preserve">
    <value>Zone highlight color</value>
  </data>
  <data name="FancyZones_ZoneSetChangeMoveWindows.Content" xml:space="preserve">
    <value>During zone layout changes, windows assigned to a zone will match new size/positions</value>
  </data>
  <data name="AttributionTitle.Text" xml:space="preserve">
    <value>Attribution</value>
    <comment>giving credit to the projects this utility was based on</comment>
  </data>
  <data name="General.ModuleTitle" xml:space="preserve">
    <value>General</value>
  </data>
  <data name="GeneralPage_CheckForUpdates.Content" xml:space="preserve">
    <value>Check for updates</value>
  </data>
  <data name="GeneralPage_UpdateNow.Content" xml:space="preserve">
    <value>Update now</value>
  </data>
  <data name="GeneralPage_PrivacyStatement_URL.Text" xml:space="preserve">
    <value>Privacy statement</value>
  </data>
  <data name="GeneralPage_ReportAbug.Text" xml:space="preserve">
    <value>Report a bug</value>
    <comment>Report an issue inside powertoys</comment>
  </data>
  <data name="GeneralPage_RequestAFeature_URL.Text" xml:space="preserve">
    <value>Request a feature</value>
    <comment>Tell our team what we should build</comment>
  </data>
  <data name="GeneralPage_RestartAsAdmin_Button.Content" xml:space="preserve">
    <value>Restart PowerToys as administrator</value>
    <comment>running PowerToys as a higher level user, account is typically referred to as an admin / administrator</comment>
  </data>
  <data name="GeneralPage_RunAtStartUp.Header" xml:space="preserve">
    <value>Run at startup</value>
  </data>
  <data name="GeneralPage_RunAtStartUp.Description" xml:space="preserve">
    <value>PowerToys will launch automatically</value>
  </data>
  <data name="PowerRename.ModuleDescription" xml:space="preserve">
    <value>A Windows Shell extension for more advanced bulk renaming using search and replace or regular expressions.</value>
  </data>
  <data name="PowerRename_ShellIntegration.Header" xml:space="preserve">
    <value>Shell integration</value>
    <comment>This refers to directly integrating in with Windows</comment>
  </data>
  <data name="PowerRename_Toggle_Enable.Header" xml:space="preserve">
    <value>Enable PowerRename</value>
    <comment>do not loc the Product name.  Do you want this feature on / off</comment>
  </data>
  <data name="RadioButtons_Name_Theme.Text" xml:space="preserve">
    <value>Settings theme</value>
  </data>
  <data name="PowerRename_Toggle_EnableOnContextMenu.Header" xml:space="preserve">
    <value>Show icon on context menu</value>
  </data>
  <data name="PowerRename_Toggle_EnableOnExtendedContextMenu.Header" xml:space="preserve">
    <value>Appear only in extended context menu</value>
  </data>
  <data name="PowerRename_Toggle_EnableOnExtendedContextMenu.Description" xml:space="preserve">
    <value>Press Shift + right-click on files to open the extended menu</value>
  </data>
  <data name="PowerRename_Toggle_MaxDispListNum.Header" xml:space="preserve">
    <value>Maximum number of items</value>
  </data>
  <data name="PowerRename_Toggle_RestoreFlagsOnLaunch.Header" xml:space="preserve">
    <value>Show recently used strings</value>
  </data>
  <data name="FileExplorerPreview_ToggleSwitch_Preview_MD.Header" xml:space="preserve">
    <value>Enable Markdown (.md) preview</value>
    <comment>Do not loc "Markdown".  Do you want this feature on / off</comment>
  </data>
  <data name="FileExplorerPreview_ToggleSwitch_Preview_SVG.Header" xml:space="preserve">
    <value>Enable SVG (.svg) preview</value>
    <comment>Do you want this feature on / off</comment>
  </data>
  <data name="FileExplorerPreview_ToggleSwitch_Preview_PDF.Header" xml:space="preserve">
    <value>Enable PDF (.pdf) preview</value>
    <comment>Do you want this feature on / off</comment>
  </data>
  <data name="FileExplorerPreview_ToggleSwitch_SVG_Thumbnail.Header" xml:space="preserve">
    <value>Enable SVG (.svg) thumbnails</value>
    <comment>Do you want this feature on / off</comment>
  </data>
  <data name="FileExplorerPreview_ToggleSwitch_PDF_Thumbnail.Header" xml:space="preserve">
    <value>Enable PDF (.pdf) thumbnails</value>
    <comment>Do you want this feature on / off</comment>
  </data>
  <data name="FileExplorerPreview.ModuleDescription" xml:space="preserve">
    <value>These settings allow you to manage your Windows File Explorer custom preview handlers.</value>
  </data>
  <data name="PowerRename_AutoCompleteHeader.Header" xml:space="preserve">
    <value>Auto-complete</value>
  </data>
  <data name="OpenSource_Notice.Text" xml:space="preserve">
    <value>Open-source notice</value>
  </data>
  <data name="PowerRename_Toggle_AutoComplete.Header" xml:space="preserve">
    <value>Enable auto-complete for the search and replace fields</value>
  </data>
  <data name="FancyZones_BorderColor.Header" xml:space="preserve">
    <value>Zone border color</value>
  </data>
  <data name="FancyZones_InActiveColor.Header" xml:space="preserve">
    <value>Zone inactive color</value>
  </data>
  <data name="ShortcutGuide.ModuleDescription" xml:space="preserve">
    <value>Shows a help overlay with Windows shortcuts when the Windows key is pressed.</value>
  </data>
  <data name="ShortcutGuide_PressTime.Header" xml:space="preserve">
    <value>Press duration before showing (ms)</value>
    <comment>pressing a key in milliseconds</comment>
  </data>
  <data name="ShortcutGuide_Appearance_Behavior.Header" xml:space="preserve">
    <value>Appearance &amp; behavior</value>
  </data>
  <data name="ShortcutGuide_Enable.Header" xml:space="preserve">
    <value>Enable Shortcut Guide</value>
    <comment>do not loc the Product name.  Do you want this feature on / off</comment>
  </data>
  <data name="ShortcutGuide_OverlayOpacity.Header" xml:space="preserve">
    <value>Opacity of background</value>
  </data>
  <data name="ShortcutGuide_DisabledApps.Header" xml:space="preserve">
    <value>Exclude apps</value>
  </data>
  <data name="ShortcutGuide_DisabledApps.Description" xml:space="preserve">
    <value>Turns off Shortcut Guide when these applications have focus - add one application name per line</value>
  </data>
  <data name="ShortcutGuide_DisabledApps_TextBoxControl.PlaceholderText" xml:space="preserve">
    <value>Example: outlook.exe</value>
    <comment>Don't translate outlook.exe</comment>
  </data>
  <data name="ImageResizer_CustomSizes.Header" xml:space="preserve">
    <value>Image sizes</value>
  </data>
  <data name="ImageResizer.ModuleDescription" xml:space="preserve">
    <value>Lets you resize images by right-clicking.</value>
  </data>
  <data name="ImageResizer_EnableToggle.Header" xml:space="preserve">
    <value>Enable Image Resizer</value>
    <comment>do not loc the Product name.  Do you want this feature on / off</comment>
  </data>
  <data name="ImagesSizesListView.AutomationProperties.Name" xml:space="preserve">
    <value>Image Size</value>
  </data>
  <data name="ImageResizer_Configurations.AutomationProperties.Name" xml:space="preserve">
    <value>Configurations</value>
  </data>
  <data name="ImageResizer_Name.Header" xml:space="preserve">
    <value>Name</value>
  </data>
  <data name="ImageResizer_Fit.Header" xml:space="preserve">
    <value>Fit</value>
  </data>
  <data name="ImageResizer_Width.Header" xml:space="preserve">
    <value>Width</value>
  </data>
  <data name="ImageResizer_Height.Header" xml:space="preserve">
    <value>Height</value>
  </data>
  <data name="ImageResizer_Size.Header" xml:space="preserve">
    <value>Unit</value>
  </data>
  <data name="RemoveButton.AutomationProperties.Name" xml:space="preserve">
    <value>Remove</value>
    <comment>Removes a user defined setting group for Image Resizer</comment>
  </data>
  <data name="ImageResizer_Image.AutomationProperties.Name" xml:space="preserve">
    <value>Image Resizer</value>
  </data>
  <data name="ImageResizer_AddSizeButton.Content" xml:space="preserve">
    <value>Add a size</value>
  </data>
  <data name="ImageResizer_SaveSizeButton.Label" xml:space="preserve">
    <value>Save sizes</value>
  </data>
  <data name="ImageResizer_Encoding.Header" xml:space="preserve">
    <value>JPEG quality level</value>
  </data>
  <data name="ImageResizer_PNGInterlacing.Header" xml:space="preserve">
    <value>PNG interlacing</value>
  </data>
  <data name="ImageResizer_TIFFCompression.Header" xml:space="preserve">
    <value>TIFF compression</value>
  </data>
  <data name="File.Header" xml:space="preserve">
    <value>File</value>
    <comment>as in a computer file</comment>
  </data>
  <data name="Default.Content" xml:space="preserve">
    <value>Default</value>
  </data>
  <data name="ImageResizer_ENCODER_TIFF_CCITT3.Content" xml:space="preserve">
    <value>CCITT3</value>
    <comment>do not loc</comment>
  </data>
  <data name="ImageResizer_ENCODER_TIFF_CCITT4.Content" xml:space="preserve">
    <value>CCITT4</value>
    <comment>do not loc</comment>
  </data>
  <data name="ImageResizer_ENCODER_TIFF_Default.Content" xml:space="preserve">
    <value>Default</value>
  </data>
  <data name="ImageResizer_ENCODER_TIFF_LZW.Content" xml:space="preserve">
    <value>LZW</value>
    <comment>do not loc</comment>
  </data>
  <data name="ImageResizer_ENCODER_TIFF_None.Content" xml:space="preserve">
    <value>None</value>
  </data>
  <data name="ImageResizer_ENCODER_TIFF_RLE.Content" xml:space="preserve">
    <value>RLE</value>
    <comment>do not loc</comment>
  </data>
  <data name="ImageResizer_ENCODER_TIFF_Zip.Content" xml:space="preserve">
    <value>Zip</value>
    <comment>do not loc</comment>
  </data>
  <data name="ImageResizer_FallbackEncoder_BMP.Content" xml:space="preserve">
    <value>BMP encoder</value>
  </data>
  <data name="ImageResizer_FallbackEncoder_GIF.Content" xml:space="preserve">
    <value>GIF encoder</value>
  </data>
  <data name="ImageResizer_FallbackEncoder_JPEG.Content" xml:space="preserve">
    <value>JPEG encoder</value>
  </data>
  <data name="ImageResizer_FallbackEncoder_PNG.Content" xml:space="preserve">
    <value>PNG encoder</value>
  </data>
  <data name="ImageResizer_FallbackEncoder_TIFF.Content" xml:space="preserve">
    <value>TIFF encoder</value>
  </data>
  <data name="ImageResizer_FallbackEncoder_WMPhoto.Content" xml:space="preserve">
    <value>WMPhoto encoder</value>
  </data>
  <data name="ImageResizer_Sizes_Fit_Fill.Content" xml:space="preserve">
    <value>Fill</value>
    <comment>Refers to filling an image into a certain size. It could overflow</comment>
  </data>
  <data name="ImageResizer_Sizes_Fit_Fill_ThirdPersonSingular.Text" xml:space="preserve">
    <value>Fill</value>
    <comment>Refers to filling an image into a certain size. It could overflow</comment>
  </data>
  <data name="ImageResizer_Sizes_Fit_Fit.Content" xml:space="preserve">
    <value>Fit</value>
    <comment>Refers to fitting an image into a certain size. It won't overflow</comment>
  </data>
  <data name="ImageResizer_Sizes_Fit_Stretch.Content" xml:space="preserve">
    <value>Stretch</value>
    <comment>Refers to stretching an image into a certain size. Won't overflow but could distort.</comment>
  </data>
  <data name="ImageResizer_Sizes_Units_CM.Content" xml:space="preserve">
    <value>Centimeters</value>
  </data>
  <data name="ImageResizer_Sizes_Units_Inches.Content" xml:space="preserve">
    <value>Inches</value>
  </data>
  <data name="ImageResizer_Sizes_Units_Percent.Content" xml:space="preserve">
    <value>Percent</value>
  </data>
  <data name="ImageResizer_Sizes_Units_Pixels.Content" xml:space="preserve">
    <value>Pixels</value>
  </data>
  <data name="Off.Content" xml:space="preserve">
    <value>Off</value>
  </data>
  <data name="On.Content" xml:space="preserve">
    <value>On</value>
  </data>
  <data name="GeneralPage_ToggleSwitch_AlwaysRunElevated_Link.Content" xml:space="preserve">
    <value>Learn more about administrator mode</value>
  </data>
  <data name="GeneralPage_ToggleSwitch_AutoDownloadUpdates.Header" xml:space="preserve">
    <value>Download updates automatically</value>
  </data>
  <data name="GeneralPage_ToggleSwitch_AutoDownloadUpdates.Description" xml:space="preserve">
    <value>Except on metered connections</value>
  </data>
  <data name="GeneralPage_ToggleSwitch_RunningAsAdminNote.Text" xml:space="preserve">
    <value>Currently running as administrator</value>
  </data>
  <data name="GeneralSettings_AlwaysRunAsAdminText.Header" xml:space="preserve">
    <value>Always run as administrator</value>
  </data>
  <data name="GeneralSettings_RunningAsUserText" xml:space="preserve">
    <value>Running as user</value>
  </data>
  <data name="GeneralSettings_RunningAsAdminText" xml:space="preserve">
    <value>Running as administrator</value>
  </data>
  <data name="FancyZones.ModuleTitle" xml:space="preserve">
    <value>FancyZones</value>
  </data>
  <data name="FileExplorerPreview.ModuleTitle" xml:space="preserve">
    <value>File Explorer</value>
  </data>
  <data name="FileExplorerPreview_Image.AutomationProperties.Name" xml:space="preserve">
    <value>File Explorer</value>
    <comment>Use same translation as Windows does for File Explorer</comment>
  </data>
  <data name="ImageResizer.ModuleTitle" xml:space="preserve">
    <value>Image Resizer</value>
  </data>
  <data name="KeyboardManager.ModuleTitle" xml:space="preserve">
    <value>Keyboard Manager</value>
  </data>
  <data name="ColorPicker.ModuleTitle" xml:space="preserve">
    <value>Color Picker</value>
  </data>
  <data name="PowerLauncher.ModuleTitle" xml:space="preserve">
    <value>PowerToys Run</value>
  </data>
  <data name="PowerToys_Run_Image.AutomationProperties.Name" xml:space="preserve">
    <value>PowerToys Run</value>
  </data>
  <data name="PowerRename.ModuleTitle" xml:space="preserve">
    <value>PowerRename</value>
    <comment>do not loc the product name</comment>
  </data>
  <data name="PowerRename_Image.AutomationProperties.Name" xml:space="preserve">
    <value>PowerRename</value>
    <comment>do not loc</comment>
  </data>
  <data name="ShortcutGuide.ModuleTitle" xml:space="preserve">
    <value>Shortcut Guide</value>
  </data>
  <data name="Shortcut_Guide_Image.AutomationProperties.Name" xml:space="preserve">
    <value>Shortcut Guide</value>
  </data>
  <data name="General_Repository.Text" xml:space="preserve">
    <value>GitHub repository</value>
  </data>
  <data name="General_Version.Header" xml:space="preserve">
    <value>Version</value>
  </data>
  <data name="General_VersionLastChecked.Text" xml:space="preserve">
    <value>Last checked: </value>
  </data>
  <data name="General_Version.AutomationProperties.Name" xml:space="preserve">
    <value>Version</value>
  </data>
  <data name="Admin_mode.Header" xml:space="preserve">
    <value>Administrator mode</value>
  </data>
  <data name="General_RunAsAdminRequired.Title" xml:space="preserve">
    <value>You need to run as administrator to use this setting.</value>
  </data>
  <data name="FancyZones_RestoreSize.Content" xml:space="preserve">
    <value>Restore the original size of windows when unsnapping</value>
  </data>
  <data name="ImageResizer_FallBackEncoderText.Header" xml:space="preserve">
    <value>Fallback encoder</value>
  </data>
  <data name="ImageResizer_FileFormatDescription.Text" xml:space="preserve">
    <value>The following parameters can be used:</value>
  </data>
  <data name="ImageResizer_FilenameFormatHeader.Header" xml:space="preserve">
    <value>Filename format</value>
  </data>
  <data name="ImageResizer_UseOriginalDate.Content" xml:space="preserve">
    <value>Use original date modified</value>
  </data>
  <data name="Encoding.Header" xml:space="preserve">
    <value>Encoding</value>
  </data>
  <data name="KeyboardManager_RemapKeyboardButton.Description" xml:space="preserve">
    <value>Remap keys to other keys or shortcuts</value>
  </data>
  <data name="KeyboardManager_RemapShortcutsButton.Description" xml:space="preserve">
    <value>Remap shortcuts to other shortcuts or keys for all or specific applications</value>
  </data>
  <data name="General.ModuleDescription" xml:space="preserve">
    <value>Microsoft PowerToys is a set of utilities for power users to tune and streamline their Windows experience for greater productivity.
Made with 💗 by Microsoft and the PowerToys community.</value>
    <comment>Windows refers to the OS</comment>
  </data>
  <data name="FancyZones_SpanZonesAcrossMonitorsCheckBoxControl.Text" xml:space="preserve">
    <value>Allow zones to span across monitors</value>
  </data>
  <data name="ImageResizer_Formatting_ActualHeight.Text" xml:space="preserve">
    <value>Actual height</value>
  </data>
  <data name="ImageResizer_Formatting_ActualWidth.Text" xml:space="preserve">
    <value>Actual width</value>
  </data>
  <data name="ImageResizer_Formatting_Filename.Text" xml:space="preserve">
    <value>Original filename</value>
  </data>
  <data name="ImageResizer_Formatting_SelectedHeight.Text" xml:space="preserve">
    <value>Selected height</value>
  </data>
  <data name="ImageResizer_Formatting_SelectedWidth.Text" xml:space="preserve">
    <value>Selected width</value>
  </data>
  <data name="ImageResizer_Formatting_Sizename.Text" xml:space="preserve">
    <value>Size name</value>
  </data>
  <data name="FancyZones_MoveWindowsBasedOnPositionCheckBoxControl.Content" xml:space="preserve">
    <value>Move windows based on their position</value>
    <comment>Windows refers to application windows</comment>
  </data>
  <data name="GeneralSettings_NewVersionIsAvailable" xml:space="preserve">
    <value>New update available</value>
  </data>
  <data name="GeneralSettings_VersionIsLatest" xml:space="preserve">
    <value>PowerToys is up to date.</value>
  </data>
  <data name="FileExplorerPreview_IconThumbnail_GroupSettings.Header" xml:space="preserve">
    <value>Icon Preview</value>
  </data>
  <data name="FileExplorerPreview_PreviewPane_GroupSettings.Header" xml:space="preserve">
    <value>Preview Pane</value>
  </data>
  <data name="FileExplorerPreview_RunAsAdminRequired.Title" xml:space="preserve">
    <value>You need to run as administrator to modify these settings.</value>
  </data>
  <data name="FileExplorerPreview_AffectsAllUsers.Title" xml:space="preserve">
    <value>The settings on this page affect all users on the system</value>
  </data>
  <data name="FileExplorerPreview_RebootRequired.Title" xml:space="preserve">
    <value>A reboot may be required for changes to these settings to take effect</value>
  </data>
  <data name="FancyZones_ExcludeApps_TextBoxControl.PlaceholderText" xml:space="preserve">
    <value>Example: outlook.exe</value>
    <comment>Don't translate outlook.exe</comment>
  </data>
  <data name="ImageResizer_FilenameFormatPlaceholder.PlaceholderText" xml:space="preserve">
    <value>Example: %1 (%2)</value>
  </data>
  <data name="ColorModeHeader.Header" xml:space="preserve">
    <value>Choose a mode</value>
  </data>
  <data name="Radio_Theme_Dark.Content" xml:space="preserve">
    <value>Dark</value>
    <comment>Dark refers to color, not weight</comment>
  </data>
  <data name="Radio_Theme_Light.Content" xml:space="preserve">
    <value>Light</value>
    <comment>Light refers to color, not weight</comment>
  </data>
  <data name="Radio_Theme_Default.Content" xml:space="preserve">
    <value>Windows default</value>
    <comment>Windows refers to the Operating system</comment>
  </data>
  <data name="Windows_Color_Settings.Content" xml:space="preserve">
    <value>Windows color settings</value>
    <comment>Windows refers to the Operating system</comment>
  </data>
  <data name="ColorPicker_CopiedColorRepresentation.Header" xml:space="preserve">
    <value>Default color format</value>
  </data>
  <data name="ColorPickerFirst.Text" xml:space="preserve">
    <value>Color Picker with editor mode enabled</value>
    <comment>do not loc the product name</comment>
  </data>
  <data name="ColorPickerFirst_Accessible.AutomationProperties.Name" xml:space="preserve">
    <value>Color Picker with editor mode enabled</value>
    <comment>do not loc the product name</comment>
  </data>
  <data name="ColorPickerFirst_Description.Text" xml:space="preserve">
    <value>Pick a color from the screen, copy formatted value to clipboard, then to the editor</value>
    <comment>do not loc the product name</comment>
  </data>
  <data name="EditorFirst.Text" xml:space="preserve">
    <value>Editor</value>
  </data>
  <data name="EditorFirst_Accessible.AutomationProperties.Name" xml:space="preserve">
    <value>Editor</value>
  </data>
  <data name="ColorPicker_ActivationAction.Header" xml:space="preserve">
    <value>Activation behavior</value>
  </data>
  <data name="ColorFormats.Header" xml:space="preserve">
    <value>Picker behavior</value>
  </data>
  <data name="ColorPicker_CopiedColorRepresentation.Description" xml:space="preserve">
    <value>This format will be copied to your clipboard</value>
  </data>
  <data name="KBM_KeysCannotBeRemapped.Text" xml:space="preserve">
    <value>Learn more about remapping limitations</value>
    <comment>This is a link that will discuss what is and is not possible for Keyboard manager to remap</comment>
  </data>
  <data name="FancyZones_Editor_GroupSettings.Header" xml:space="preserve">
    <value>Editor</value>
    <comment>refers to the FancyZone editor</comment>
  </data>
  <data name="FancyZones_WindowBehavior_GroupSettings.Header" xml:space="preserve">
    <value>Window behavior</value>
  </data>
  <data name="FancyZones_WindowBehavior_GroupSettings.Description" xml:space="preserve">
    <value>Manage how windows behave when using FancyZones</value>
  </data>
  <data name="FancyZones_Windows.Header" xml:space="preserve">
    <value>Windows</value>
    <comment>refers to a set of windows, not the product name</comment>
  </data>
  <data name="PowerRename_BehaviorHeader.Header" xml:space="preserve">
    <value>Behavior</value>
  </data>
  <data name="PowerRename_Toggle_UseBoostLib.Header" xml:space="preserve">
    <value>Use Boost library</value>
    <comment>Boost is a product name, should not be translated</comment>
  </data>
  <data name="PowerRename_Toggle_UseBoostLib.Description" xml:space="preserve">
    <value>Provides extended features but may use different regex syntax</value>
    <comment>Boost is a product name, should not be translated</comment>
  </data>
  <data name="MadeWithOssLove.Text" xml:space="preserve">
    <value>Made with 💗 by Microsoft and the PowerToys community.</value>
  </data>
  <data name="ColorPickerOnly.Text" xml:space="preserve">
    <value>Color Picker only</value>
    <comment>do not loc the product name</comment>
  </data>
  <data name="ColorPickerOnly_Accessible.AutomationProperties.Name" xml:space="preserve">
    <value>Color Picker only</value>
    <comment>do not loc the product name</comment>
  </data>
  <data name="ColorPickerOnly_Description.Text" xml:space="preserve">
    <value>Pick a color from the screen and copy formatted value to clipboard</value>
  </data>
  <data name="EditorFirst_Description.Text" xml:space="preserve">
    <value>Open directly into the editor mode</value>
  </data>
  <data name="ColorPicker_ColorFormats.Header" xml:space="preserve">
    <value>Color formats</value>
  </data>
  <data name="ColorPicker_ColorFormats.Description" xml:space="preserve">
    <value>Select which color formats (and in what order) should show up in the editor</value>
  </data>
  <data name="MoveUp.Text" xml:space="preserve">
    <value>Move up</value>
  </data>
  <data name="MoveDown.Text" xml:space="preserve">
    <value>Move down</value>
  </data>
  <data name="ColorPicker_ShowColorName.Header" xml:space="preserve">
    <value>Show color name</value>
  </data>
  <data name="ColorPicker_ShowColorName.Description" xml:space="preserve">
    <value>This will show the name of the color when picking a color</value>
  </data>
  <data name="ImageResizer_DefaultSize_Large" xml:space="preserve">
    <value>Large</value>
    <comment>The size of the image</comment>
  </data>
  <data name="ImageResizer_DefaultSize_Medium" xml:space="preserve">
    <value>Medium</value>
    <comment>The size of the image</comment>
  </data>
  <data name="ImageResizer_DefaultSize_Phone" xml:space="preserve">
    <value>Phone</value>
    <comment>The size of the image referring to a Mobile Phone typical image size</comment>
  </data>
  <data name="ImageResizer_DefaultSize_Small" xml:space="preserve">
    <value>Small</value>
    <comment>The size of the image</comment>
  </data>
  <data name="FancyZones_MoveWindowBasedOnRelativePosition.Content" xml:space="preserve">
    <value>Win + Up/Down/Left/Right to move windows based on relative position</value>
  </data>
  <data name="FancyZones_MoveWindowLeftRightBasedOnZoneIndex.Content" xml:space="preserve">
    <value>Win + Left/Right to move windows based on zone index</value>
  </data>
  <data name="ColorPicker_Editor.Header" xml:space="preserve">
    <value>Editor</value>
  </data>
  <data name="FancyZones_OverlappingZonesClosestCenter.Content" xml:space="preserve">
    <value>Activate the zone whose center is closest to the cursor</value>
  </data>
  <data name="FancyZones_OverlappingZonesLargest.Content" xml:space="preserve">
    <value>Activate the largest zone by area</value>
  </data>
  <data name="FancyZones_OverlappingZonesPositional.Content" xml:space="preserve">
    <value>Split the overlapped area into multiple activation targets</value>
  </data>
  <data name="FancyZones_OverlappingZonesSmallest.Content" xml:space="preserve">
    <value>Activate the smallest zone by area</value>
  </data>
  <data name="FancyZones_OverlappingZones.Header" xml:space="preserve">
    <value>When multiple zones overlap</value>
  </data>
  <data name="PowerLauncher_Plugins.Header" xml:space="preserve">
    <value>Plugins</value>
  </data>
  <data name="PowerLauncher_ActionKeyword.Header" xml:space="preserve">
    <value>Direct activation command</value>
  </data>
  <data name="PowerLauncher_AuthoredBy.Text" xml:space="preserve">
    <value>Authored by</value>
    <comment>example: Authored by Microsoft</comment>
  </data>
  <data name="PowerLauncher_IncludeInGlobalResult.Content" xml:space="preserve">
    <value>Include in global result</value>
  </data>
  <data name="PowerLauncher_EnablePluginToggle.AutomationProperties.Name" xml:space="preserve">
    <value>Enable plugin</value>
  </data>
  <data name="Run_AdditionalOptions.Text" xml:space="preserve">
    <value>Additional options</value>
  </data>
  <data name="Run_NotAccessibleWarning.Title" xml:space="preserve">
    <value>Please define an activation command or allow this plugin for the global results to use it.</value>
  </data>
  <data name="Run_AllPluginsDisabled.Title" xml:space="preserve">
    <value>PowerToys Run can't provide any results without plugins</value>
  </data>
  <data name="Run_AllPluginsDisabled.Message" xml:space="preserve">
    <value>Enable at least one plugin to get started</value>
  </data>
  <data name="Run_NotAllowedActionKeyword.Title" xml:space="preserve">
    <value>This activation command is already in use by another plugin.</value>
  </data>
  <data name="Run_PluginUseDescription.Header" xml:space="preserve">
    <value>Plugins</value>
  </data>
  <data name="Run_PluginUseDescription.Description" xml:space="preserve">
    <value>You can include or remove each plugin from the global results, change the direct activation phrase and configure additional options</value>
  </data>
  <data name="Run_PositionAppearance_GroupSettings.Header" xml:space="preserve">
    <value>Position &amp; appearance</value>
  </data>
  <data name="Run_PositionHeader.Header" xml:space="preserve">
    <value>Preferred monitor position</value>
    <comment>as in Show PowerToys Run on primary monitor</comment>
  </data>
  <data name="Run_PositionHeader.Description" xml:space="preserve">
    <value>If multiple monitors are in use, PowerToys Run can be launched on the desired monitor</value>
    <comment>as in Show PowerToys Run on primary monitor</comment>
  </data>
  <data name="Run_Radio_Position_Cursor.Content" xml:space="preserve">
    <value>Monitor with mouse cursor</value>
  </data>
  <data name="Run_Radio_Position_Focus.Content" xml:space="preserve">
    <value>Monitor with focused window</value>
  </data>
  <data name="Run_Radio_Position_Primary_Monitor.Content" xml:space="preserve">
    <value>Primary monitor</value>
  </data>
  <data name="Run_PluginsLoading.Text" xml:space="preserve">
    <value>Plugins are loading...</value>
  </data>
  <data name="ColorPicker_ButtonDown.AutomationProperties.Name" xml:space="preserve">
    <value>Move the color down</value>
  </data>
  <data name="ColorPicker_ButtonUp.AutomationProperties.Name" xml:space="preserve">
    <value>Move the color up</value>
  </data>
  <data name="FancyZones_FlashZonesOnQuickSwitch.Content" xml:space="preserve">
    <value>Flash zones when switching layout</value>
  </data>
  <data name="FancyZones_Layouts.Header" xml:space="preserve">
    <value>Layouts</value>
  </data>
  <data name="FancyZones_QuickLayoutSwitch.Header" xml:space="preserve">
    <value>Enable quick layout switch</value>
  </data>
  <data name="FancyZones_QuickLayoutSwitch.Description" xml:space="preserve">
    <value>You can configure layout-specific shortcuts in the editor</value>
  </data>
  <data name="FancyZones_QuickLayoutSwitch_GroupSettings.Text" xml:space="preserve">
    <value>Quick layout switch</value>
  </data>
  <data name="Activation_Shortcut.Header" xml:space="preserve">
    <value>Activation shortcut</value>
  </data>
  <data name="Activation_Shortcut.Description" xml:space="preserve">
    <value>Customize the keyboard shortcut to activate this module</value>
  </data>
  <data name="Oobe_GetStarted.Text" xml:space="preserve">
    <value>Let's get started!</value>
  </data>
  <data name="Oobe_PowerToysDescription.Text" xml:space="preserve">
    <value>Welcome to PowerToys!  These overviews will help you quickly learn the basics of all our utilities.</value>
  </data>
  <data name="Oobe_GettingStarted.Text" xml:space="preserve">
    <value>Getting started</value>
  </data>
  <data name="Oobe_Launch.Text" xml:space="preserve">
    <value>Launch</value>
  </data>
  <data name="Launch_ColorPicker.Content" xml:space="preserve">
    <value>Launch Color Picker</value>
  </data>
  <data name="Oobe_LearnMore.Text" xml:space="preserve">
    <value>Learn more about</value>
  </data>
  <data name="Oobe_ColorPicker_Description" xml:space="preserve">
    <value>Color Picker is a system-wide color selection tool for Windows 10 that enables you to pick colors from any currently running application and automatically copies it in a configurable format to your clipboard.</value>
  </data>
  <data name="Oobe_FancyZones_Description" xml:space="preserve">
    <value>FancyZones is a window manager that makes it easy to create complex window layouts and quickly position windows into those layouts.</value>
  </data>
  <data name="Oobe_FileExplorer_Description" xml:space="preserve">
    <value>PowerToys introduces add-ons to the Window’s File Explorer that will currently enable Markdown files (.md), PDF files (.pdf) and SVG icons (.svg) to be viewed in the preview pane.</value>
  </data>
  <data name="Oobe_ImageResizer_Description" xml:space="preserve">
    <value>Image Resizer is a Windows shell extension for simple bulk image-resizing.</value>
  </data>
  <data name="Oobe_KBM_Description" xml:space="preserve">
    <value>Keyboard Manager allows you to customize the keyboard to be more productive by remapping keys and creating your own keyboard shortcuts.</value>
  </data>
  <data name="Oobe_PowerRename_Description" xml:space="preserve">
    <value>PowerRename enables you to perform simple bulk renaming, searching and replacing file names.</value>
  </data>
  <data name="Oobe_PowerRun_Description" xml:space="preserve">
    <value>PowerToys Run is a quick launcher for power users that contains some additional features without sacrificing performance.</value>
  </data>
  <data name="Oobe_ShortcutGuide_Description" xml:space="preserve">
    <value>Shortcut Guide presents the user with a listing of available shortcuts for the current state of the desktop.</value>
  </data>
  <data name="Oobe_VideoConference_Description" xml:space="preserve">
    <value>Video Conference Mute allows users to quickly mute the microphone and turn off the camera while on a conference call with a single keystroke, regardless of what application has focus on your computer.</value>
  </data>
  <data name="Oobe_Overview_Description.Text" xml:space="preserve">
    <value>Microsoft PowerToys is a set of utilities for power users to tune and streamline their Windows 10 experience for greater productivity.
    
Take a moment to preview the various utilities listed or view our comprehensive documentation.</value>
  </data>
  <data name="Oobe_Overview_DescriptionLinkText.Text" xml:space="preserve">
    <value>Documentation on Microsoft Docs</value>
  </data>
  <data name="Oobe_Overview_LatestVersionLink.Text" xml:space="preserve">
    <value>Release notes</value>
  </data>
  <data name="ReleaseNotes.Content" xml:space="preserve">
    <value>Release notes</value>
  </data>
  <data name="Oobe_ColorPicker_HowToUse.Text" xml:space="preserve">
    <value>to open Color Picker.</value>
  </data>
  <data name="Oobe_ColorPicker_TipsAndTricks.Text" xml:space="preserve">
    <value>To select a color with more precision, **scroll the mouse wheel** to zoom in.</value>
  </data>
  <data name="Oobe_FancyZones_HowToUse.Text" xml:space="preserve">
    <value>**Shift** + **drag the window** to snap a window to a zone, and release the window in the desired zone.</value>
  </data>
  <data name="Oobe_FancyZones_HowToUse_Shortcut.Text" xml:space="preserve">
    <value>to open the FancyZones editor.</value>
  </data>
  <data name="Oobe_FancyZones_TipsAndTricks.Text" xml:space="preserve">
    <value>Snap a window to multiple zones by holding the **Ctrl** key (while also holding **Shift**) when dragging a window.</value>
  </data>
  <data name="Oobe_FileExplorer_HowToEnable.Text" xml:space="preserve">
<<<<<<< HEAD
    <value>Open File Explorer, {select the View tab} in the File Explorer ribbon, then {select Preview Pane}. 
From there, simply click on a Markdown file, PDF file or SVG icon in the File Explorer and observe the content on the preview pane!</value>
=======
    <value>Open File Explorer, **select the View tab** in the File Explorer ribbon, then **select Preview Pane**. 
From there, simply click on a Markdown file or SVG icon in the File Explorer and observe the content on the preview pane!</value>
>>>>>>> 7c2a8072
  </data>
  <data name="Oobe_HowToCreateMappings.Text" xml:space="preserve">
    <value>How to create mappings</value>
  </data>
  <data name="Oobe_HowToEnable.Text" xml:space="preserve">
    <value>How to enable</value>
  </data>
  <data name="Oobe_HowToLaunch.Text" xml:space="preserve">
    <value>How to launch</value>
  </data>
  <data name="Oobe_HowToUse.Text" xml:space="preserve">
    <value>How to use</value>
  </data>
  <data name="Oobe_ImageResizer_HowToLaunch.Text" xml:space="preserve">
    <value>In File Explorer, **right-clicking one or more image files** and **clicking on Resize pictures** from the context menu.</value>
  </data>
  <data name="Oobe_ImageResizer_TipsAndTricks.Text" xml:space="preserve">
    <value>Want a custom size? You can add them in the PowerToys Settings!</value>
  </data>
  <data name="Oobe_KBM_HowToCreateMappings.Text" xml:space="preserve">
    <value>Launch **PowerToys settings**, navigate to the Keyboard Manager menu, and select either **Remap a key** or **Remap a shortcut**.</value>
  </data>
  <data name="Oobe_KBM_TipsAndTricks.Text" xml:space="preserve">
    <value>Want to only have a shortcut work for a single application? Use the Target App field when creating the shortcut remapping.</value>
  </data>
  <data name="Oobe_PowerRename_HowToUse.Text" xml:space="preserve">
    <value>In File Explorer, **right-clicking one or more selected files** and **clicking on PowerRename** from the context menu.</value>
  </data>
  <data name="Oobe_PowerRename_TipsAndTricks.Text" xml:space="preserve">
    <value>PowerRename supports searching for files using regular expressions to enable more advanced renaming functionalities.</value>
  </data>
  <data name="Oobe_Run_HowToLaunch.Text" xml:space="preserve">
    <value>to open Run and just start typing.</value>
  </data>
  <data name="Oobe_Run_TipsAndTricks.Text" xml:space="preserve">
    <value>PowerToys Run supports various action keys to funnel search queries for a specific subset of results. Typing **&lt;** searches for running processes only, **?** will search only for file, or **.** for installed applications! See PowerToys documentation for the complete set of 'Action Keys' available.</value>
  </data>
  <data name="Oobe_ShortcutGuide_HowToLaunch.Text" xml:space="preserve">
    <value>to open Shortcut Guide, press it again to close or press **Esc**.</value>
  </data>
  <data name="Oobe_TipsAndTricks.Text" xml:space="preserve">
    <value>Tips &amp; tricks</value>
  </data>
  <data name="Oobe_VideoConference_ToggleMicVid.Text" xml:space="preserve">
    <value>to toggle both your microphone and video</value>
  </data>
  <data name="Oobe_VideoConference_ToggleMic.Text" xml:space="preserve">
    <value>to toggle your microphone</value>
  </data>
  <data name="Oobe_VideoConference_ToggleVid.Text" xml:space="preserve">
    <value>to toggle your video</value>
  </data>
  <data name="Oobe_ColorPicker" xml:space="preserve">
    <value>Color Picker</value>
    <comment>Do not localize this string</comment>
  </data>
  <data name="Oobe_FancyZones" xml:space="preserve">
    <value>FancyZones</value>
    <comment>Do not localize this string</comment>
  </data>
  <data name="Oobe_ImageResizer" xml:space="preserve">
    <value>Image Resizer</value>
    <comment>Do not localize this string</comment>
  </data>
  <data name="Oobe_KBM" xml:space="preserve">
    <value>Keyboard Manager</value>
    <comment>Do not localize this string</comment>
  </data>
  <data name="Oobe_Overview" xml:space="preserve">
    <value>Overview</value>
  </data>
  <data name="Oobe_PowerRename" xml:space="preserve">
    <value>PowerRename</value>
    <comment>Do not localize this string</comment>
  </data>
  <data name="Oobe_Run" xml:space="preserve">
    <value>PowerToys Run</value>
    <comment>Do not localize this string</comment>
  </data>
  <data name="Oobe_ShortcutGuide" xml:space="preserve">
    <value>Shortcut Guide</value>
    <comment>Do not localize this string</comment>
  </data>
  <data name="Oobe_VideoConference" xml:space="preserve">
    <value>Video Conference Mute</value>
    <comment>Do not localize this string</comment>
  </data>
  <data name="Oobe_Welcome" xml:space="preserve">
    <value>Welcome</value>
  </data>
  <data name="OOBE_Settings.Content" xml:space="preserve">
    <value>Open Settings</value>
  </data>
  <data name="Oobe_NavViewItem.Content" xml:space="preserve">
    <value>Welcome to PowerToys</value>
    <comment>Don't loc "PowerToys"</comment>
  </data>
  <data name="Feedback_NavViewItem.Content" xml:space="preserve">
    <value>Give feedback</value>
  </data>
  <data name="OobeWindow_Title" xml:space="preserve">
    <value>Welcome to PowerToys</value>
  </data>
  <data name="SettingsWindow_Title" xml:space="preserve">
    <value>PowerToys Settings</value>
  </data>
  <data name="Awake.ModuleTitle" xml:space="preserve">
    <value>Awake</value>
  </data>
  <data name="Awake.ModuleDescription" xml:space="preserve">
    <value>A convenient way to keep your PC awake on-demand.</value>
  </data>
  <data name="Awake_EnableAwake.Header" xml:space="preserve">
    <value>Enable Awake</value>
  </data>
  <data name="Awake_NoKeepAwakeContent.Text" xml:space="preserve">
    <value>Inactive</value>
  </data>
  <data name="Awake_IndefiniteKeepAwakeContent.Text" xml:space="preserve">
    <value>Keep awake indefinitely</value>
  </data>
  <data name="Awake_TemporaryKeepAwakeContent.Text" xml:space="preserve">
    <value>Keep awake temporarily</value>
  </data>
  <data name="Awake_NoKeepAwakeDescription.Text" xml:space="preserve">
    <value>Your PC operates according to its current power plan</value>
  </data>
  <data name="Awake_IndefiniteKeepAwakeDescription.Text" xml:space="preserve">
    <value>Keeps your PC awake until the setting is disabled</value>
  </data>
  <data name="Awake_TemporaryKeepAwakeDescription.Text" xml:space="preserve">
    <value>Keeps your PC awake until the set time elapses</value>
  </data>
  <data name="Awake_EnableDisplayKeepAwake.Header" xml:space="preserve">
    <value>Keep screen on</value>
  </data>
  <data name="Awake_Mode.Header" xml:space="preserve">
    <value>Mode</value>
  </data>
  <data name="Awake_Behavior_GroupSettings.Header" xml:space="preserve">
    <value>Behavior</value>
  </data>
  <data name="Awake_TemporaryKeepAwake_Hours.Header" xml:space="preserve">
    <value>Hours</value>
  </data>
  <data name="Awake_TemporaryKeepAwake_Minutes.Header" xml:space="preserve">
    <value>Minutes</value>
  </data>
  <data name="Oobe_Awake" xml:space="preserve">
    <value>Awake</value>
    <comment>Module name, do not loc</comment>
  </data>
  <data name="Oobe_Awake_Description" xml:space="preserve">
    <value>Awake is a Windows tool designed to keep your PC awake on-demand without having to manage its power settings. This behavior can be helpful when running time-consuming tasks while ensuring that your PC does not go to sleep or turn off its screens.</value>
  </data>
  <data name="Oobe_Awake_HowToUse.Text" xml:space="preserve">
    <value>Open {PowerToys Settings} and enable Awake</value>
  </data>
  <data name="Oobe_Awake_TipsAndTricks.Text" xml:space="preserve">
    <value>You can always change modes quickly by {right-clicking the Awake icon} in the system tray.</value>
  </data>
  <data name="General_FailedToDownloadTheNewVersion.Title" xml:space="preserve">
    <value>An error occurred trying to install this update:</value>
  </data>
  <data name="General_InstallNow.Content" xml:space="preserve">
    <value>Install now</value>
  </data>
  <data name="General_ReadMore.Text" xml:space="preserve">
    <value>Read more</value>
  </data>
  <data name="General_NewVersionAvailable.Title" xml:space="preserve">
    <value>An update is available:</value>
  </data>
  <data name="General_Downloading.Text" xml:space="preserve">
    <value>Downloading...</value>
  </data>
  <data name="General_TryAgainToDownloadAndInstall.Content" xml:space="preserve">
    <value>Try again to download &amp; install</value>
  </data>
  <data name="General_CheckingForUpdates.Text" xml:space="preserve">
    <value>Checking for updates...</value>
  </data>
  <data name="General_NewVersionReadyToInstall.Title" xml:space="preserve">
    <value>An update is ready to install:</value>
  </data>
  <data name="General_UpToDate.Title" xml:space="preserve">
    <value>PowerToys is up to date</value>
  </data>
  <data name="General_DownloadAndInstall.Content" xml:space="preserve">
    <value>Download and install</value>
  </data>
  <data name="ImageResizer_Fit_Fill_ThirdPersonSingular" xml:space="preserve">
    <value>Fills</value>
  </data>
  <data name="ImageResizer_Fit_Fit_ThirdPersonSingular" xml:space="preserve">
    <value>Fits within</value>
  </data>
  <data name="ImageResizer_Fit_Stretch_ThirdPersonSingular" xml:space="preserve">
    <value>Stretches to</value>
  </data>
  <data name="ImageResizer_Unit_Centimeter" xml:space="preserve">
    <value>Centimeters</value>
  </data>
  <data name="ImageResizer_Unit_Inch" xml:space="preserve">
    <value>Inches</value>
  </data>
  <data name="ImageResizer_Unit_Percent" xml:space="preserve">
    <value>Percent</value>
  </data>
  <data name="ImageResizer_Unit_Pixel" xml:space="preserve">
    <value>Pixels</value>
  </data>
  <data name="EditButton.AutomationProperties.Name" xml:space="preserve">
    <value>Edit</value>
  </data>
  <data name="No" xml:space="preserve">
    <value>No</value>
    <comment>Label of a cancel button</comment>
  </data>
  <data name="Delete_Dialog_Description" xml:space="preserve">
    <value>Are you sure you want to delete this item?</value>
  </data>
  <data name="Yes" xml:space="preserve">
    <value>Yes</value>
    <comment>Label of a confirmation button</comment>
  </data>
  <data name="SeeWhatsNew.Content" xml:space="preserve">
    <value>See what's new</value>
  </data>
  <data name="Awake_Mode.Description" xml:space="preserve">
    <value>Set the preferred behaviour or Awake</value>
  </data>
  <data name="ExcludedApps.Header" xml:space="preserve">
    <value>Excluded apps</value>
  </data>
  <data name="Enable_ColorFormat.AutomationProperties.Name" xml:space="preserve">
    <value>Enable colorformat</value>
  </data>
  <data name="More_Options_Button.AutomationProperties.Name" xml:space="preserve">
    <value>More options</value>
  </data>
  <data name="More_Options_ButtonTooltip.Text" xml:space="preserve">
    <value>More options</value>
  </data>
  <data name="To.Text" xml:space="preserve">
    <value>to</value>
    <comment>as in: from x to y</comment>
  </data>
  <data name="LearnMore_Awake.Text" xml:space="preserve">
    <value>Learn more about Awake</value>
    <comment>Awake is a product name, do not loc</comment>
  </data>
  <data name="LearnMore_ColorPicker.Text" xml:space="preserve">
    <value>Learn more about Color Picker</value>
    <comment>Color Picker is a product name, do not loc</comment>
  </data>
  <data name="LearnMore_FancyZones.Text" xml:space="preserve">
    <value>Learn more about FancyZones</value>
    <comment>FancyZones is a product name, do not loc</comment>
  </data>
  <data name="LearnMore_ImageResizer.Text" xml:space="preserve">
    <value>Learn more about Image Resizer</value>
    <comment>Image Resizer is a product name, do not loc</comment>
  </data>
  <data name="LearnMore_KBM.Text" xml:space="preserve">
    <value>Learn more about Keyboard Manager</value>
    <comment>Keyboard Manager is a product name, do not loc</comment>
  </data>
  <data name="LearnMore_PowerPreview.Text" xml:space="preserve">
    <value>Learn more about File Explorer add-ons</value>
    <comment>File Explorer is a product name, do not loc</comment>
  </data>
  <data name="LearnMore_PowerRename.Text" xml:space="preserve">
    <value>Learn more about PowerRename</value>
    <comment>PowerRename is a product name, do not loc</comment>
  </data>
  <data name="LearnMore_Run.Text" xml:space="preserve">
    <value>Learn more about PowerToys Run</value>
    <comment>PowerToys Run is a product name, do not loc</comment>
  </data>
  <data name="LearnMore_ShortcutGuide.Text" xml:space="preserve">
    <value>Learn more about Shortcut Guide</value>
    <comment>Shortcut Guide is a product name, do not loc</comment>
  </data>
  <data name="LearnMore_VCM.Text" xml:space="preserve">
    <value>Learn more about Video Conference Mute</value>
    <comment>Video Conference Mute is a product name, do not loc</comment>
  </data>
  <data name="Oobe_FileExplorer" xml:space="preserve">
    <value>File Explorer add-ons</value>
    <comment>Do not localize this string</comment>
  </data>
  <data name="Launch_Run.Content" xml:space="preserve">
    <value>Launch PowerToys Run</value>
  </data>
  <data name="Launch_ShortcutGuide.Content" xml:space="preserve">
    <value>Launch Shortcut Guide</value>
  </data>
  <data name="ColorPicker_ColorFormat_ToggleSwitch.AutomationProperties.Name" xml:space="preserve">
    <value>Show format in editor</value>
  </data>
  <data name="GeneralPage_Documentation.Text" xml:space="preserve">
    <value>Documentation</value>
  </data>
  <data name="PowerLauncher_SearchList.PlaceholderText" xml:space="preserve">
    <value>Search this list</value>
  </data>
  <data name="PowerLauncher_SearchList.AutomationProperties.Name" xml:space="preserve">
    <value>Search this list</value>
  </data>
  <data name="Awake.SecondaryLinksHeader" xml:space="preserve">
    <value>Attribution</value>
  </data>
  <data name="ColorPicker.SecondaryLinksHeader" xml:space="preserve">
    <value>Attribution</value>
  </data>
  <data name="General.SecondaryLinksHeader" xml:space="preserve">
    <value>Related information</value>
  </data>
  <data name="ImageResizer.SecondaryLinksHeader" xml:space="preserve">
    <value>Attribution</value>
  </data>
  <data name="PowerLauncher.SecondaryLinksHeader" xml:space="preserve">
    <value>Attribution</value>
  </data>
  <data name="PowerRename.SecondaryLinksHeader" xml:space="preserve">
    <value>Attribution</value>
  </data>
  <data name="EditTooltip.Text" xml:space="preserve">
    <value>Edit</value>
  </data>
  <data name="RemoveTooltip.Text" xml:space="preserve">
    <value>Remove</value>
  </data>
  <data name="Activation_Shortcut_Cancel" xml:space="preserve">
    <value>Cancel</value>
  </data>
  <data name="Activation_Shortcut_Description.Text" xml:space="preserve">
    <value>Press a combination of keys to change this shortcut</value>
  </data>
  <data name="Activation_Shortcut_Save" xml:space="preserve">
    <value>Save</value>
  </data>
  <data name="Activation_Shortcut_Title" xml:space="preserve">
    <value>Activation shortcut</value>
  </data>
  <data name="InvalidShortcut.Text" xml:space="preserve">
    <value>Invalid shortcut</value>
  </data>
  <data name="InvalidShortcutWarningLabel.Text" xml:space="preserve">
    <value>Only shortcuts that start with **Windows key**, **Ctrl**, **Alt** or **Shift** are valid.</value>
  </data>
  <data name="FancyZones_SpanZonesAcrossMonitorsPrerequisites.Text" xml:space="preserve">
    <value>All monitors must have the same DPI scaling and will be treated as one large combined rectangle which contains all monitors.</value>
  </data>
</root><|MERGE_RESOLUTION|>--- conflicted
+++ resolved
@@ -1248,13 +1248,8 @@
     <value>Snap a window to multiple zones by holding the **Ctrl** key (while also holding **Shift**) when dragging a window.</value>
   </data>
   <data name="Oobe_FileExplorer_HowToEnable.Text" xml:space="preserve">
-<<<<<<< HEAD
-    <value>Open File Explorer, {select the View tab} in the File Explorer ribbon, then {select Preview Pane}. 
+    <value>Open File Explorer, **select the View tab** in the File Explorer ribbon, then **select Preview Pane**. 
 From there, simply click on a Markdown file, PDF file or SVG icon in the File Explorer and observe the content on the preview pane!</value>
-=======
-    <value>Open File Explorer, **select the View tab** in the File Explorer ribbon, then **select Preview Pane**. 
-From there, simply click on a Markdown file or SVG icon in the File Explorer and observe the content on the preview pane!</value>
->>>>>>> 7c2a8072
   </data>
   <data name="Oobe_HowToCreateMappings.Text" xml:space="preserve">
     <value>How to create mappings</value>
