--- conflicted
+++ resolved
@@ -1181,15 +1181,14 @@
   <data name="Run_PluginsLoading.Text" xml:space="preserve">
     <value>Plugins are loading...</value>
   </data>
-<<<<<<< HEAD
-=======
+
   <data name="ColorPicker_ButtonDown.AutomationProperties.Name" xml:space="preserve">
     <value>Move the color down</value>
   </data>
   <data name="ColorPicker_ButtonUp.AutomationProperties.Name" xml:space="preserve">
     <value>Move the color up</value>
   </data>
->>>>>>> fa92f2e5
+
   <data name="FancyZones_FlashZonesOnQuickSwitch.Content" xml:space="preserve">
     <value>Flash zones when switching layout</value>
   </data>
