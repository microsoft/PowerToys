--- conflicted
+++ resolved
@@ -1,2986 +1,1580 @@
-<<<<<<< HEAD
-<?xml version="1.0" encoding="utf-8"?>
-<root>
-  <!-- 
-    Microsoft ResX Schema 
-    
-    Version 2.0
-    
-    The primary goals of this format is to allow a simple XML format 
-    that is mostly human readable. The generation and parsing of the 
-    various data types are done through the TypeConverter classes 
-    associated with the data types.
-    
-    Example:
-    
-    ... ado.net/XML headers & schema ...
-    <resheader name="resmimetype">text/microsoft-resx</resheader>
-    <resheader name="version">2.0</resheader>
-    <resheader name="reader">System.Resources.ResXResourceReader, System.Windows.Forms, ...</resheader>
-    <resheader name="writer">System.Resources.ResXResourceWriter, System.Windows.Forms, ...</resheader>
-    <data name="Name1"><value>this is my long string</value><comment>this is a comment</comment></data>
-    <data name="Color1" type="System.Drawing.Color, System.Drawing">Blue</data>
-    <data name="Bitmap1" mimetype="application/x-microsoft.net.object.binary.base64">
-        <value>[base64 mime encoded serialized .NET Framework object]</value>
-    </data>
-    <data name="Icon1" type="System.Drawing.Icon, System.Drawing" mimetype="application/x-microsoft.net.object.bytearray.base64">
-        <value>[base64 mime encoded string representing a byte array form of the .NET Framework object]</value>
-        <comment>This is a comment</comment>
-    </data>
-                
-    There are any number of "resheader" rows that contain simple 
-    name/value pairs.
-    
-    Each data row contains a name, and value. The row also contains a 
-    type or mimetype. Type corresponds to a .NET class that support 
-    text/value conversion through the TypeConverter architecture. 
-    Classes that don't support this are serialized and stored with the 
-    mimetype set.
-    
-    The mimetype is used for serialized objects, and tells the 
-    ResXResourceReader how to depersist the object. This is currently not 
-    extensible. For a given mimetype the value must be set accordingly:
-    
-    Note - application/x-microsoft.net.object.binary.base64 is the format 
-    that the ResXResourceWriter will generate, however the reader can 
-    read any of the formats listed below.
-    
-    mimetype: application/x-microsoft.net.object.binary.base64
-    value   : The object must be serialized with 
-            : System.Runtime.Serialization.Formatters.Binary.BinaryFormatter
-            : and then encoded with base64 encoding.
-    
-    mimetype: application/x-microsoft.net.object.soap.base64
-    value   : The object must be serialized with 
-            : System.Runtime.Serialization.Formatters.Soap.SoapFormatter
-            : and then encoded with base64 encoding.
-
-    mimetype: application/x-microsoft.net.object.bytearray.base64
-    value   : The object must be serialized into a byte array 
-            : using a System.ComponentModel.TypeConverter
-            : and then encoded with base64 encoding.
-    -->
-  <xsd:schema id="root" xmlns="" xmlns:xsd="http://www.w3.org/2001/XMLSchema" xmlns:msdata="urn:schemas-microsoft-com:xml-msdata">
-    <xsd:import namespace="http://www.w3.org/XML/1998/namespace" />
-    <xsd:element name="root" msdata:IsDataSet="true">
-      <xsd:complexType>
-        <xsd:choice maxOccurs="unbounded">
-          <xsd:element name="metadata">
-            <xsd:complexType>
-              <xsd:sequence>
-                <xsd:element name="value" type="xsd:string" minOccurs="0" />
-              </xsd:sequence>
-              <xsd:attribute name="name" use="required" type="xsd:string" />
-              <xsd:attribute name="type" type="xsd:string" />
-              <xsd:attribute name="mimetype" type="xsd:string" />
-              <xsd:attribute ref="xml:space" />
-            </xsd:complexType>
-          </xsd:element>
-          <xsd:element name="assembly">
-            <xsd:complexType>
-              <xsd:attribute name="alias" type="xsd:string" />
-              <xsd:attribute name="name" type="xsd:string" />
-            </xsd:complexType>
-          </xsd:element>
-          <xsd:element name="data">
-            <xsd:complexType>
-              <xsd:sequence>
-                <xsd:element name="value" type="xsd:string" minOccurs="0" msdata:Ordinal="1" />
-                <xsd:element name="comment" type="xsd:string" minOccurs="0" msdata:Ordinal="2" />
-              </xsd:sequence>
-              <xsd:attribute name="name" type="xsd:string" use="required" msdata:Ordinal="1" />
-              <xsd:attribute name="type" type="xsd:string" msdata:Ordinal="3" />
-              <xsd:attribute name="mimetype" type="xsd:string" msdata:Ordinal="4" />
-              <xsd:attribute ref="xml:space" />
-            </xsd:complexType>
-          </xsd:element>
-          <xsd:element name="resheader">
-            <xsd:complexType>
-              <xsd:sequence>
-                <xsd:element name="value" type="xsd:string" minOccurs="0" msdata:Ordinal="1" />
-              </xsd:sequence>
-              <xsd:attribute name="name" type="xsd:string" use="required" />
-            </xsd:complexType>
-          </xsd:element>
-        </xsd:choice>
-      </xsd:complexType>
-    </xsd:element>
-  </xsd:schema>
-  <resheader name="resmimetype">
-    <value>text/microsoft-resx</value>
-  </resheader>
-  <resheader name="version">
-    <value>2.0</value>
-  </resheader>
-  <resheader name="reader">
-    <value>System.Resources.ResXResourceReader, System.Windows.Forms, Version=4.0.0.0, Culture=neutral, PublicKeyToken=b77a5c561934e089</value>
-  </resheader>
-  <resheader name="writer">
-    <value>System.Resources.ResXResourceWriter, System.Windows.Forms, Version=4.0.0.0, Culture=neutral, PublicKeyToken=b77a5c561934e089</value>
-  </resheader>
-  <data name="Shell_VideoConference.Content" xml:space="preserve">
-    <value>Video Conference Mute</value>
-    <comment>Navigation view item name for Video Conference</comment>
-  </data>
-  <data name="VideoConference_Enable.Header" xml:space="preserve">
-    <value>Enable Video Conference</value>
-  </data>
-  <data name="About_VideoConference.ModuleDescription" xml:space="preserve">
-    <value>Video Conference Mute is a quick and easy way to do an global "mute" of both your microphone and webcam.
-Disabling this module or closing PowerToys will unmute the microphone and camera.</value>
-  </data>
-  <data name="VideoConference_CameraAndMicrophoneMuteHotkeyControl_Header.Header" xml:space="preserve">
-    <value>Mute camera and microphone</value>
-  </data>
-  <data name="VideoConference_MicrophoneMuteHotkeyControl_Header.Header" xml:space="preserve">
-    <value>Mute microphone</value>
-  </data>
-  <data name="VideoConference_CameraMuteHotkeyControl_Header.Header" xml:space="preserve">
-    <value>Mute camera</value>
-  </data>
-  <data name="VideoConference_SelectedCamera.Header" xml:space="preserve">
-    <value>Selected camera</value>
-  </data>
-  <data name="VideoConference_SelectedMicrophone.Header" xml:space="preserve">
-    <value>Selected microphone</value>
-  </data>
-  <data name="VideoConference_CameraOverlayImagePathHeader.Text" xml:space="preserve">
-    <value>Camera overlay image</value>
-  </data>
-  <data name="VideoConference_ToolbarPosition.Header" xml:space="preserve">
-    <value>Toolbar position</value>
-  </data>
-  <data name="VideoConference_ToolbarPosition_TopCenter.Content" xml:space="preserve">
-    <value>Top center</value>
-  </data>
-  <data name="VideoConference_ToolbarPosition_TopLeftCorner.Content" xml:space="preserve">
-    <value>Top left corner</value>
-  </data>
-  <data name="VideoConference_ToolbarPosition_TopRightCorner.Content" xml:space="preserve">
-    <value>Top right corner</value>
-  </data>
-  <data name="VideoConference_ToolbarPosition_BottomLeftCorner.Content" xml:space="preserve">
-    <value>Bottom left corner</value>
-  </data>
-  <data name="VideoConference_ToolbarPosition_BottomCenter.Content" xml:space="preserve">
-    <value>Bottom center</value>
-  </data>
-  <data name="VideoConference_ToolbarPosition_BottomRightCorner.Content" xml:space="preserve">
-    <value>Bottom right corner</value>
-  </data>
-  <data name="VideoConference_ToolbarMonitor.Header" xml:space="preserve">
-    <value>Show toolbar on</value>
-  </data>
-  <data name="VideoConference_ToolbarMonitor_Main.Content" xml:space="preserve">
-    <value>Main monitor</value>
-  </data>
-  <data name="VideoConference_ToolbarMonitor_UnderCursor.Content" xml:space="preserve">
-    <value>Monitor under cursor</value>
-  </data>
-  <data name="VideoConference_ToolbarMonitor_ActiveWindow.Content" xml:space="preserve">
-    <value>Active window monitor</value>
-  </data>
-  <data name="VideoConference_ToolbarMonitor_All.Content" xml:space="preserve">
-    <value>All monitors</value>
-  </data>
-  <data name="VideoConference_HideToolbarWhenUnmuted.Content" xml:space="preserve">
-    <value>Hide toolbar when both camera and microphone are unmuted</value>
-  </data>
-  <data name="About_VideoConference.ModuleTitle" xml:space="preserve">
-    <value>About Video Conference</value>
-  </data>
-  <data name="VideoConference_Camera.Text" xml:space="preserve">
-    <value>Camera</value>
-  </data>
-  <data name="VideoConference_Microphone.Text" xml:space="preserve">
-    <value>Microphone</value>
-  </data>
-  <data name="VideoConference_Toolbar.Text" xml:space="preserve">
-    <value>Toolbar</value>
-  </data>
-  <data name="VideoConference_Shortcuts.Text" xml:space="preserve">
-    <value>Shortcuts</value>
-  </data>
-  <data name="VideoConference_CameraOverlayImageAlt.AutomationProperties.Name" xml:space="preserve">
-    <value>Camera overlay image preview</value>
-  </data>
-  <data name="VideoConference_CameraOverlayImageBrowse.Content" xml:space="preserve">
-    <value>Browse</value>
-  </data>
-  <data name="VideoConference_CameraOverlayImageClear.Content" xml:space="preserve">
-    <value>Clear</value>
-  </data>
-  <data name="Shell_General.Content" xml:space="preserve">
-    <value>General</value>
-    <comment>Navigation view item name for General</comment>
-  </data>
-  <data name="Shell_Awake.Content" xml:space="preserve">
-    <value>Awake</value>
-    <comment>Product name: Navigation view item name for Awake</comment>
-  </data>
-  <data name="Shell_PowerLauncher.Content" xml:space="preserve">
-    <value>PowerToys Run</value>
-    <comment>Product name: Navigation view item name for PowerToys Run</comment>
-  </data>
-  <data name="Shell_PowerRename.Content" xml:space="preserve">
-    <value>PowerRename</value>
-    <comment>Product name: Navigation view item name for PowerRename</comment>
-  </data>
-  <data name="Shell_ShortcutGuide.Content" xml:space="preserve">
-    <value>Shortcut Guide</value>
-    <comment>Product name: Navigation view item name for Shortcut Guide</comment>
-  </data>
-  <data name="Shell_PowerPreview.Content" xml:space="preserve">
-    <value>File Explorer add-ons</value>
-    <comment>Product name: Navigation view item name for File Explorer.  Please use File Explorer as in the context of File Explorer in Windows</comment>
-  </data>
-  <data name="Shell_FancyZones.Content" xml:space="preserve">
-    <value>FancyZones</value>
-    <comment>Product name: Navigation view item name for FancyZones</comment>
-  </data>
-  <data name="Shell_ImageResizer.Content" xml:space="preserve">
-    <value>Image Resizer</value>
-    <comment>Product name: Navigation view item name for Image Resizer</comment>
-  </data>
-  <data name="Shell_ColorPicker.Content" xml:space="preserve">
-    <value>Color Picker</value>
-    <comment>Product name: Navigation view item name for Color Picker</comment>
-  </data>
-  <data name="Shell_KeyboardManager.Content" xml:space="preserve">
-    <value>Keyboard Manager</value>
-    <comment>Product name: Navigation view item name for Keyboard Manager</comment>
-  </data>
-  <data name="Shell_NavigationMenu_Announce_Collapse" xml:space="preserve">
-    <value>Navigation closed</value>
-    <comment>Accessibility announcement when the navigation pane collapses</comment>
-  </data>
-  <data name="Shell_NavigationMenu_Announce_Open" xml:space="preserve">
-    <value>Navigation opened</value>
-    <comment>Accessibility announcement when the navigation pane opens</comment>
-  </data>
-  <data name="KeyboardManager_ConfigHeader.Text" xml:space="preserve">
-    <value>Current configuration</value>
-    <comment>Keyboard Manager current configuration header</comment>
-  </data>
-  <data name="About_KeyboardManager.ModuleDescription" xml:space="preserve">
-    <value>Reconfigure your keyboard by remapping keys and shortcuts.</value>
-    <comment>Keyboard Manager page description</comment>
-  </data>
-  <data name="KeyboardManager_EnableToggle.Header" xml:space="preserve">
-    <value>Enable Keyboard Manager</value>
-    <comment>
-      Keyboard Manager enable toggle header
-      do not loc the Product name.  Do you want this feature on / off
-    </comment>
-  </data>
-  <data name="KeyboardManager_ProfileDescription.Text" xml:space="preserve">
-    <value>Select the profile to display the active key remap and shortcuts</value>
-    <comment>Keyboard Manager configuration dropdown description</comment>
-  </data>
-  <data name="KeyboardManager_RemapKeyboardButton.Content" xml:space="preserve">
-    <value>Remap a key</value>
-    <comment>Keyboard Manager remap keyboard button content</comment>
-  </data>
-  <data name="KeyboardManager_RemapKeyboardHeader.Text" xml:space="preserve">
-    <value>Remap keys</value>
-    <comment>Keyboard Manager remap keyboard header</comment>
-  </data>
-  <data name="KeyboardManager_RemapShortcutsButton.Content" xml:space="preserve">
-    <value>Remap a shortcut</value>
-    <comment>Keyboard Manager remap shortcuts button</comment>
-  </data>
-  <data name="KeyboardManager_RemapShortcutsHeader.Text" xml:space="preserve">
-    <value>Remap shortcuts</value>
-    <comment>Keyboard Manager remap shortcuts header</comment>
-  </data>
-  <data name="RemapKeysList.AutomationProperties.Name" xml:space="preserve">
-    <value>Current Key Remappings</value>
-  </data>
-  <data name="RemapShortcutsList.AutomationProperties.Name" xml:space="preserve">
-    <value>Current Shortcut Remappings</value>
-  </data>
-  <data name="KeyboardManager_RemappedKeysListItem.AutomationProperties.Name" xml:space="preserve">
-    <value>Key Remapping</value>
-    <comment>key as in keyboard key</comment>
-  </data>
-  <data name="KeyboardManager_RemappedShortcutsListItem.AutomationProperties.Name" xml:space="preserve">
-    <value>Shortcut Remapping</value>
-  </data>
-  <data name="KeyboardManager_RemappedTo.AutomationProperties.Name" xml:space="preserve">
-    <value>Remapped to</value>
-  </data>
-  <data name="KeyboardManager_ShortcutRemappedTo.AutomationProperties.Name" xml:space="preserve">
-    <value>Remapped to</value>
-  </data>
-  <data name="KeyboardManager_TargetApp.AutomationProperties.Name" xml:space="preserve">
-    <value>For Target Application</value>
-    <comment>What computer application would this be for</comment>
-  </data>
-  <data name="KeyboardManager_Image.AutomationProperties.Name" xml:space="preserve">
-    <value>Keyboard Manager</value>
-    <comment>do not loc, product name</comment>
-  </data>
-  <data name="About_ColorPicker.ModuleDescription" xml:space="preserve">
-    <value>Quick and simple system-wide color picker.</value>
-  </data>
-  <data name="ColorPicker_EnableColorPicker.Header" xml:space="preserve">
-    <value>Enable Color Picker</value>
-    <comment>do not loc the Product name.  Do you want this feature on / off</comment>
-  </data>
-  <data name="ColorPicker_ChangeCursor.Content" xml:space="preserve">
-    <value>Change cursor when picking a color</value>
-  </data>
-  <data name="ColorPicker_ActivationShortcut.Header" xml:space="preserve">
-    <value>Activate Color Picker</value>
-    <comment>do not loc product name</comment>
-  </data>
-  <data name="About_PowerLauncher.ModuleDescription" xml:space="preserve">
-    <value>A quick launcher that has additional capabilities without sacrificing performance.</value>
-  </data>
-  <data name="PowerLauncher_EnablePowerLauncher.Header" xml:space="preserve">
-    <value>Enable PowerToys Run</value>
-    <comment>do not loc the Product name.  Do you want this feature on / off</comment>
-  </data>
-  <data name="PowerLauncher_SearchResults.Text" xml:space="preserve">
-    <value>Search &amp; results</value>
-  </data>
-  <data name="PowerLauncher_SearchResultPreference.Header" xml:space="preserve">
-    <value>Search result preference</value>
-  </data>
-  <data name="PowerLauncher_SearchResultPreference_MostRecentlyUsed" xml:space="preserve">
-    <value>Most recently used</value>
-  </data>
-  <data name="PowerLauncher_SearchResultPreference_AlphabeticalOrder" xml:space="preserve">
-    <value>Alphabetical order</value>
-  </data>
-  <data name="PowerLauncher_SearchResultPreference_RunningProcessesOpenApplications" xml:space="preserve">
-    <value>Running processes/open applications</value>
-  </data>
-  <data name="PowerLauncher_SearchTypePreference.Header" xml:space="preserve">
-    <value>Search type preference</value>
-  </data>
-  <data name="PowerLauncher_SearchTypePreference_ApplicationName" xml:space="preserve">
-    <value>Application name</value>
-  </data>
-  <data name="PowerLauncher_SearchTypePreference_StringInApplication" xml:space="preserve">
-    <value>A string that is contained in the application</value>
-  </data>
-  <data name="PowerLauncher_SearchTypePreference_ExecutableName" xml:space="preserve">
-    <value>Executable name</value>
-  </data>
-  <data name="PowerLauncher_MaximumNumberOfResults.Header" xml:space="preserve">
-    <value>Maximum number of results</value>
-  </data>
-  <data name="Shortcuts.Text" xml:space="preserve">
-    <value>Shortcuts</value>
-  </data>
-  <data name="PowerLauncher_OpenPowerLauncher.Header" xml:space="preserve">
-    <value>Open PowerToys Run</value>
-  </data>
-  <data name="PowerLauncher_OpenFileLocation.Header" xml:space="preserve">
-    <value>Open file location</value>
-  </data>
-  <data name="PowerLauncher_CopyPathLocation.Header" xml:space="preserve">
-    <value>Copy path location</value>
-  </data>
-  <data name="PowerLauncher_OpenConsole.Header" xml:space="preserve">
-    <value>Open console</value>
-    <comment>console refers to Windows command prompt</comment>
-  </data>
-  <data name="PowerLauncher_OverrideWinRKey.Content" xml:space="preserve">
-    <value>Override Win+R shortcut</value>
-  </data>
-  <data name="PowerLauncher_OverrideWinSKey.Content" xml:space="preserve">
-    <value>Override Win+S shortcut</value>
-  </data>
-  <data name="PowerLauncher_IgnoreHotkeysInFullScreen.Content" xml:space="preserve">
-    <value>Ignore shortcuts in fullscreen mode</value>
-  </data>
-  <data name="PowerLauncher_ClearInputOnLaunch.Content" xml:space="preserve">
-    <value>Clear the previous query on launch</value>
-  </data>
-  <data name="KeyboardManager_KeysMappingLayoutRightHeader.Text" xml:space="preserve">
-    <value>To:</value>
-    <comment>Keyboard Manager mapping keys view right header</comment>
-  </data>
-  <data name="Appearance_GroupSettings.Text" xml:space="preserve">
-    <value>Appearance</value>
-  </data>
-  <data name="Fancyzones_ImageHyperlinkToDocs.AutomationProperties.Name" xml:space="preserve">
-    <value>FancyZones windows</value>
-    <comment>do not loc the Product name</comment>
-  </data>
-  <data name="About_FancyZones.ModuleDescription" xml:space="preserve">
-    <value>Create window layouts to help make multi-tasking easy.</value>
-    <comment>windows refers to application windows</comment>
-  </data>
-  <data name="FancyZones_DisplayChangeMoveWindowsCheckBoxControl.Content" xml:space="preserve">
-    <value>Keep windows in their zones when the screen resolution changes</value>
-    <comment>windows refers to application windows</comment>
-  </data>
-  <data name="FancyZones_EnableToggleControl_HeaderText.Header" xml:space="preserve">
-    <value>Enable FancyZones</value>
-    <comment>do not loc the Product name.  Do you want this feature on / off</comment>
-  </data>
-  <data name="FancyZones_ExcludeApps.Text" xml:space="preserve">
-    <value>Excluded apps</value>
-  </data>
-  <data name="FancyZones_ExcludeApps_TextBoxControl.Header" xml:space="preserve">
-    <value>To exclude an application from snapping to zones add its name here (one per line). These apps will react only to Windows Snap.</value>
-  </data>
-  <data name="FancyZones_HighlightOpacity.Header" xml:space="preserve">
-    <value>Zone opacity</value>
-  </data>
-  <data name="FancyZones_HotkeyEditorControl.Header" xml:space="preserve">
-    <value>Open layout editor</value>
-    <comment>Shortcut to launch the FancyZones layout editor application</comment>
-  </data>
-  <data name="SettingsPage_SetShortcut.AutomationProperties.Name" xml:space="preserve">
-    <value>Shortcut setting</value>
-  </data>
-  <data name="SettingsPage_SetShortcut_Glyph.AutomationProperties.Name" xml:space="preserve">
-    <value>Information Symbol</value>
-  </data>
-  <data name="FancyZones_LaunchEditorButtonControl.Text" xml:space="preserve">
-    <value>Launch layout editor</value>
-    <comment>launches the FancyZones layout editor application</comment>
-  </data>
-  <data name="FancyZones_MakeDraggedWindowTransparentCheckBoxControl.Content" xml:space="preserve">
-    <value>Make dragged window transparent</value>
-  </data>
-  <data name="FancyZones_MouseDragCheckBoxControl_Header.Content" xml:space="preserve">
-    <value>Use a non-primary mouse button to toggle zone activation</value>
-  </data>
-  <data name="FancyZones_MoveWindowsAcrossAllMonitorsCheckBoxControl.Content" xml:space="preserve">
-    <value>Move windows between zones across all monitors</value>
-  </data>
-  <data name="FancyZones_OverrideSnapHotkeysCheckBoxControl.Content" xml:space="preserve">
-    <value>Override Windows Snap shortcut (Win + Arrow) to move windows between zones</value>
-  </data>
-  <data name="FancyZones_ShiftDragCheckBoxControl_Header.Content" xml:space="preserve">
-    <value>Hold Shift key to activate zones while dragging</value>
-  </data>
-  <data name="FancyZones_ShowZonesOnAllMonitorsCheckBoxControl.Content" xml:space="preserve">
-    <value>Show zones on all monitors while dragging a window</value>
-  </data>
-  <data name="FancyZones_AppLastZoneMoveWindows.Content" xml:space="preserve">
-    <value>Move newly created windows to their last known zone</value>
-    <comment>windows refers to application windows</comment>
-  </data>
-  <data name="FancyZones_OpenWindowOnActiveMonitor.Content" xml:space="preserve">
-    <value>Move newly created windows to the current active monitor (EXPERIMENTAL)</value>
-  </data>
-  <data name="FancyZones_UseCursorPosEditorStartupScreen.Content" xml:space="preserve">
-    <value>Follow mouse cursor instead of focus when launching editor in a multi screen environment</value>
-  </data>
-  <data name="FancyZones_ZoneBehavior_GroupSettings.Text" xml:space="preserve">
-    <value>Zone behavior</value>
-  </data>
-  <data name="FancyZones_ZoneHighlightColor.Text" xml:space="preserve">
-    <value>Zone highlight color</value>
-  </data>
-  <data name="FancyZones_ZoneSetChangeMoveWindows.Content" xml:space="preserve">
-    <value>During zone layout changes, windows assigned to a zone will match new size/positions</value>
-  </data>
-  <data name="Give_Feedback.Label" xml:space="preserve">
-    <value>Give feedback</value>
-  </data>
-  <data name="Learn_More.Label" xml:space="preserve">
-    <value>Learn more</value>
-    <comment>This label is there to point people to additional overview for how to use the product</comment>
-  </data>
-  <data name="AttributionTitle.Text" xml:space="preserve">
-    <value>Attribution</value>
-    <comment>giving credit to the projects this utility was based on</comment>
-  </data>
-  <data name="About_PowerToys.ModuleTitle" xml:space="preserve">
-    <value>About PowerToys</value>
-  </data>
-  <data name="GeneralPage_CheckForUpdates.Content" xml:space="preserve">
-    <value>Check for updates</value>
-  </data>
-  <data name="GeneralPage_UpdateNow.Content" xml:space="preserve">
-    <value>Update now</value>
-  </data>
-  <data name="GeneralPage_PrivacyStatement_URL.Label" xml:space="preserve">
-    <value>Privacy statement</value>
-  </data>
-  <data name="GeneralPage_ReportAbug.Label" xml:space="preserve">
-    <value>Report a bug</value>
-    <comment>Report an issue inside powertoys</comment>
-  </data>
-  <data name="GeneralPage_RequestAFeature_URL.Label" xml:space="preserve">
-    <value>Request a feature</value>
-    <comment>Tell our team what we should build</comment>
-  </data>
-  <data name="GeneralPage_RestartAsAdmin_Button.Content" xml:space="preserve">
-    <value>Restart as administrator</value>
-    <comment>running PowerToys as a higher level user, account is typically referred to as an admin / administrator</comment>
-  </data>
-  <data name="GeneralPage_ToggleSwitch_RunAtStartUp.Header" xml:space="preserve">
-    <value>Run at startup</value>
-  </data>
-  <data name="About_PowerRename.ModuleDescription" xml:space="preserve">
-    <value>A Windows Shell extension for more advanced bulk renaming using search and replace or regular expressions.</value>
-  </data>
-  <data name="PowerRename_ShellIntegration.Text" xml:space="preserve">
-    <value>Shell integration</value>
-    <comment>This refers to directly integrating in with Windows</comment>
-  </data>
-  <data name="PowerRename_Toggle_Enable.Header" xml:space="preserve">
-    <value>Enable PowerRename</value>
-    <comment>do not loc the Product name.  Do you want this feature on / off</comment>
-  </data>
-  <data name="RadioButtons_Name_Theme.Text" xml:space="preserve">
-    <value>Settings theme</value>
-  </data>
-  <data name="PowerRename_Toggle_EnableOnContextMenu.Header" xml:space="preserve">
-    <value>Show icon on context menu</value>
-  </data>
-  <data name="PowerRename_Toggle_EnableOnExtendedContextMenu.Header" xml:space="preserve">
-    <value>Appear only in extended context menu (Shift + Right-click)</value>
-  </data>
-  <data name="PowerRename_Toggle_MaxDispListNum.Header" xml:space="preserve">
-    <value>Maximum number of items</value>
-  </data>
-  <data name="PowerRename_Toggle_RestoreFlagsOnLaunch.Content" xml:space="preserve">
-    <value>Show values from last use</value>
-  </data>
-  <data name="FileExplorerPreview_ToggleSwitch_Preview_MD.Header" xml:space="preserve">
-    <value>Enable Markdown (.md) preview</value>
-    <comment>Do not loc "Markdown".  Do you want this feature on / off</comment>
-  </data>
-  <data name="FileExplorerPreview_ToggleSwitch_Preview_SVG.Header" xml:space="preserve">
-    <value>Enable SVG (.svg) preview</value>
-    <comment>Do you want this feature on / off</comment>
-  </data>
-  <data name="FileExplorerPreview_ToggleSwitch_Preview_PDF.Header" xml:space="preserve">
-    <value>Enable PDF (.pdf) preview</value>
-    <comment>Do you want this feature on / off</comment>
-  </data>
-  <data name="FileExplorerPreview_ToggleSwitch_SVG_Thumbnail.Header" xml:space="preserve">
-    <value>Enable SVG (.svg) thumbnails</value>
-    <comment>Do you want this feature on / off</comment>
-  </data>
-  <data name="About_FileExplorerPreview.ModuleDescription" xml:space="preserve">
-    <value>These settings allow you to manage your Windows File Explorer custom preview handlers.</value>
-  </data>
-  <data name="PowerRename_AutoCompleteHeader.Text" xml:space="preserve">
-    <value>Autocomplete</value>
-  </data>
-  <data name="OpenSource_Notice.Label" xml:space="preserve">
-    <value>Open-source notice</value>
-  </data>
-  <data name="PowerRename_Toggle_AutoComplete.Content" xml:space="preserve">
-    <value>Enable autocomplete for the search and replace fields</value>
-  </data>
-  <data name="FancyZones_BorderColor.Text" xml:space="preserve">
-    <value>Zone border color</value>
-  </data>
-  <data name="FancyZones_InActiveColor.Text" xml:space="preserve">
-    <value>Zone inactive color</value>
-  </data>
-  <data name="About_ShortcutGuide.ModuleDescription" xml:space="preserve">
-    <value>Shows a help overlay with Windows shortcuts when the Windows key is pressed.</value>
-  </data>
-  <data name="ShortcutGuide_PressTime.Header" xml:space="preserve">
-    <value>Press duration before showing (ms)</value>
-    <comment>pressing a key in milliseconds</comment>
-  </data>
-  <data name="ShortcutGuide_Appearance_Behavior.Text" xml:space="preserve">
-    <value>Appearance &amp; behavior</value>
-  </data>
-  <data name="ShortcutGuide_Enable.Header" xml:space="preserve">
-    <value>Enable Shortcut Guide</value>
-    <comment>do not loc the Product name.  Do you want this feature on / off</comment>
-  </data>
-  <data name="ShortcutGuide_OverlayOpacity.Header" xml:space="preserve">
-    <value>Opacity of background</value>
-  </data>
-  <data name="ShortcutGuide_DisabledApps.Text" xml:space="preserve">
-    <value>Disable for apps</value>
-  </data>
-  <data name="ShortcutGuide_DisabledApps_TextBoxControl.Header" xml:space="preserve">
-    <value>Turn off Shortcut Guide when these applications have focus. Add one application name per line.</value>
-  </data>
-  <data name="ShortcutGuide_DisabledApps_TextBoxControl.PlaceholderText" xml:space="preserve">
-    <value>Example: outlook.exe</value>
-    <comment>Don't translate outlook.exe</comment>
-  </data>
-  <data name="ImageResizer_CustomSizes.Text" xml:space="preserve">
-    <value>Image sizes</value>
-  </data>
-  <data name="About_ImageResizer.ModuleDescription" xml:space="preserve">
-    <value>Lets you resize images by right-clicking.</value>
-  </data>
-  <data name="ImageResizer_EnableToggle.Header" xml:space="preserve">
-    <value>Enable Image Resizer</value>
-    <comment>do not loc the Product name.  Do you want this feature on / off</comment>
-  </data>
-  <data name="ImagesSizesListView.AutomationProperties.Name" xml:space="preserve">
-    <value>Image Size</value>
-  </data>
-  <data name="ImageResizer_Configurations.AutomationProperties.Name" xml:space="preserve">
-    <value>Configurations</value>
-  </data>
-  <data name="ImageResizer_Name.Header" xml:space="preserve">
-    <value>Name</value>
-  </data>
-  <data name="ImageResizer_Fit.Header" xml:space="preserve">
-    <value>Fit</value>
-  </data>
-  <data name="ImageResizer_Width.Header" xml:space="preserve">
-    <value>Width</value>
-  </data>
-  <data name="ImageResizer_Height.Header" xml:space="preserve">
-    <value>Height</value>
-  </data>
-  <data name="ImageResizer_Size.Header" xml:space="preserve">
-    <value>Unit</value>
-  </data>
-  <data name="RemoveButton.AutomationProperties.Name" xml:space="preserve">
-    <value>Remove</value>
-    <comment>Removes a user defined setting group for Image Resizer</comment>
-  </data>
-  <data name="RemoveTooltip.Text" xml:space="preserve">
-    <value>Remove</value>
-    <comment>Removes a user defined setting group for Image Resizer</comment>
-  </data>
-  <data name="ImageResizer_Image.AutomationProperties.Name" xml:space="preserve">
-    <value>Image Resizer</value>
-  </data>
-  <data name="ImageResizer_AddSizeButton.Label" xml:space="preserve">
-    <value>Add size</value>
-  </data>
-  <data name="ImageResizer_SaveSizeButton.Label" xml:space="preserve">
-    <value>Save sizes</value>
-  </data>
-  <data name="ImageResizer_Encoding.Header" xml:space="preserve">
-    <value>JPEG quality level</value>
-  </data>
-  <data name="ImageResizer_PNGInterlacing.Header" xml:space="preserve">
-    <value>PNG interlacing</value>
-  </data>
-  <data name="ImageResizer_TIFFCompression.Header" xml:space="preserve">
-    <value>TIFF compression</value>
-  </data>
-  <data name="File.Text" xml:space="preserve">
-    <value>File</value>
-    <comment>as in a computer file</comment>
-  </data>
-  <data name="Default.Content" xml:space="preserve">
-    <value>Default</value>
-  </data>
-  <data name="ImageResizer_ENCODER_TIFF_CCITT3.Content" xml:space="preserve">
-    <value>CCITT3</value>
-    <comment>do not loc</comment>
-  </data>
-  <data name="ImageResizer_ENCODER_TIFF_CCITT4.Content" xml:space="preserve">
-    <value>CCITT4</value>
-    <comment>do not loc</comment>
-  </data>
-  <data name="ImageResizer_ENCODER_TIFF_Default.Content" xml:space="preserve">
-    <value>Default</value>
-  </data>
-  <data name="ImageResizer_ENCODER_TIFF_LZW.Content" xml:space="preserve">
-    <value>LZW</value>
-    <comment>do not loc</comment>
-  </data>
-  <data name="ImageResizer_ENCODER_TIFF_None.Content" xml:space="preserve">
-    <value>None</value>
-  </data>
-  <data name="ImageResizer_ENCODER_TIFF_RLE.Content" xml:space="preserve">
-    <value>RLE</value>
-    <comment>do not loc</comment>
-  </data>
-  <data name="ImageResizer_ENCODER_TIFF_Zip.Content" xml:space="preserve">
-    <value>Zip</value>
-    <comment>do not loc</comment>
-  </data>
-  <data name="ImageResizer_FallbackEncoder_BMP.Content" xml:space="preserve">
-    <value>BMP encoder</value>
-  </data>
-  <data name="ImageResizer_FallbackEncoder_GIF.Content" xml:space="preserve">
-    <value>GIF encoder</value>
-  </data>
-  <data name="ImageResizer_FallbackEncoder_JPEG.Content" xml:space="preserve">
-    <value>JPEG encoder</value>
-  </data>
-  <data name="ImageResizer_FallbackEncoder_PNG.Content" xml:space="preserve">
-    <value>PNG encoder</value>
-  </data>
-  <data name="ImageResizer_FallbackEncoder_TIFF.Content" xml:space="preserve">
-    <value>TIFF encoder</value>
-  </data>
-  <data name="ImageResizer_FallbackEncoder_WMPhoto.Content" xml:space="preserve">
-    <value>WMPhoto encoder</value>
-  </data>
-  <data name="ImageResizer_Sizes_Fit_Fill.Content" xml:space="preserve">
-    <value>Fill</value>
-    <comment>Refers to filling an image into a certain size. It could overflow</comment>
-  </data>
-  <data name="ImageResizer_Sizes_Fit_Fill_ThirdPersonSingular.Text" xml:space="preserve">
-    <value>Fill</value>
-    <comment>Refers to filling an image into a certain size. It could overflow</comment>
-  </data>
-  <data name="ImageResizer_Sizes_Fit_Fit.Content" xml:space="preserve">
-    <value>Fit</value>
-    <comment>Refers to fitting an image into a certain size. It won't overflow</comment>
-  </data>
-  <data name="ImageResizer_Sizes_Fit_Stretch.Content" xml:space="preserve">
-    <value>Stretch</value>
-    <comment>Refers to stretching an image into a certain size. Won't overflow but could distort.</comment>
-  </data>
-  <data name="ImageResizer_Sizes_Units_CM.Content" xml:space="preserve">
-    <value>Centimeters</value>
-  </data>
-  <data name="ImageResizer_Sizes_Units_Inches.Content" xml:space="preserve">
-    <value>Inches</value>
-  </data>
-  <data name="ImageResizer_Sizes_Units_Percent.Content" xml:space="preserve">
-    <value>Percent</value>
-  </data>
-  <data name="ImageResizer_Sizes_Units_Pixels.Content" xml:space="preserve">
-    <value>Pixels</value>
-  </data>
-  <data name="Off.Content" xml:space="preserve">
-    <value>Off</value>
-  </data>
-  <data name="On.Content" xml:space="preserve">
-    <value>On</value>
-  </data>
-  <data name="GeneralPage_ToggleSwitch_AlwaysRunElevated_Link.Text" xml:space="preserve">
-    <value>Learn more about administrator mode</value>
-  </data>
-  <data name="GeneralPage_ToggleSwitch_AutoDownloadUpdates.Header" xml:space="preserve">
-    <value>Download updates automatically (Except on metered connections)</value>
-  </data>
-  <data name="GeneralPage_ToggleSwitch_RunningAsAdminNote.Text" xml:space="preserve">
-    <value>Currently running as administrator</value>
-  </data>
-  <data name="GeneralSettings_AlwaysRunAsAdminText.Header" xml:space="preserve">
-    <value>Always run as administrator</value>
-  </data>
-  <data name="GeneralSettings_RunningAsUserText" xml:space="preserve">
-    <value>Running as user</value>
-  </data>
-  <data name="GeneralSettings_RunningAsAdminText" xml:space="preserve">
-    <value>Running as administrator</value>
-  </data>
-  <data name="About_FancyZones.ModuleTitle" xml:space="preserve">
-    <value>About FancyZones</value>
-  </data>
-  <data name="About_FileExplorerPreview.ModuleTitle" xml:space="preserve">
-    <value>About File Explorer</value>
-  </data>
-  <data name="FileExplorerPreview_Image.AutomationProperties.Name" xml:space="preserve">
-    <value>File Explorer</value>
-    <comment>Use same translation as Windows does for File Explorer</comment>
-  </data>
-  <data name="About_ImageResizer.ModuleTitle" xml:space="preserve">
-    <value>About Image Resizer</value>
-  </data>
-  <data name="About_KeyboardManager.ModuleTitle" xml:space="preserve">
-    <value>About Keyboard Manager</value>
-  </data>
-  <data name="About_ColorPicker.ModuleTitle" xml:space="preserve">
-    <value>About Color Picker</value>
-  </data>
-  <data name="About_PowerLauncher.ModuleTitle" xml:space="preserve">
-    <value>About PowerToys Run</value>
-  </data>
-  <data name="PowerToys_Run_Image.AutomationProperties.Name" xml:space="preserve">
-    <value>PowerToys Run</value>
-  </data>
-  <data name="About_PowerRename.ModuleTitle" xml:space="preserve">
-    <value>About PowerRename</value>
-    <comment>do not loc the product name</comment>
-  </data>
-  <data name="PowerRename_Image.AutomationProperties.Name" xml:space="preserve">
-    <value>PowerRename</value>
-    <comment>do not loc</comment>
-  </data>
-  <data name="About_ShortcutGuide.ModuleTitle" xml:space="preserve">
-    <value>About Shortcut Guide</value>
-  </data>
-  <data name="Shortcut_Guide_Image.AutomationProperties.Name" xml:space="preserve">
-    <value>Shortcut Guide</value>
-  </data>
-  <data name="General_Repository.Label" xml:space="preserve">
-    <value>GitHub repository</value>
-  </data>
-  <data name="General_Updates.Text" xml:space="preserve">
-    <value>Updates</value>
-  </data>
-  <data name="General_Version.Text" xml:space="preserve">
-    <value>Installed version:</value>
-  </data>
-  <data name="General_VersionLastChecked.Text" xml:space="preserve">
-    <value>Last checked: </value>
-  </data>
-  <data name="General_Version.AutomationProperties.Name" xml:space="preserve">
-    <value>Version</value>
-  </data>
-  <data name="Admin_mode.Text" xml:space="preserve">
-    <value>Administrator mode</value>
-  </data>
-  <data name="General_RunAsAdminRequired.Text" xml:space="preserve">
-    <value>* You need to run as administrator to use this setting.</value>
-  </data>
-  <data name="ShortcutWarningLabel.Text" xml:space="preserve">
-    <value>Only shortcuts with the following hotkeys are valid:</value>
-    <comment>keyboard shortcuts and</comment>
-  </data>
-  <data name="FancyZones_RestoreSize.Content" xml:space="preserve">
-    <value>Restore the original size of windows when unsnapping</value>
-  </data>
-  <data name="ImageResizer_FallBackEncoderText.Header" xml:space="preserve">
-    <value>Fallback encoder</value>
-  </data>
-  <data name="ImageResizer_FileFormatDescription.Text" xml:space="preserve">
-    <value>The following parameters can be used:</value>
-  </data>
-  <data name="ImageResizer_FilenameFormatHeader.Text" xml:space="preserve">
-    <value>Filename format</value>
-  </data>
-  <data name="ImageResizer_UseOriginalDate.Content" xml:space="preserve">
-    <value>Use original date modified</value>
-  </data>
-  <data name="Encoding.Text" xml:space="preserve">
-    <value>Encoding</value>
-  </data>
-  <data name="KeyboardManager_RemapKeyboardSubtitle.Text" xml:space="preserve">
-    <value>Remap keys to other keys or shortcuts.</value>
-  </data>
-  <data name="KeyboardManager_RemapShortcutsSubtitle.Text" xml:space="preserve">
-    <value>Remap shortcuts to other shortcuts or keys. Additionally, mappings can be targeted to specific applications as well.</value>
-  </data>
-  <data name="About_PowerToys.ModuleDescription" xml:space="preserve">
-    <value>Microsoft PowerToys is a set of utilities for power users to tune and streamline their Windows experience for greater productivity.
-
-Made with 💗 by Microsoft and the PowerToys community.</value>
-    <comment>Windows refers to the OS</comment>
-  </data>
-  <data name="FancyZones_SpanZonesAcrossMonitorsCheckBoxControl.Content" xml:space="preserve">
-    <value>Allow zones to span across monitors (all monitors must have the same DPI scaling)</value>
-  </data>
-  <data name="ImageResizer_Formatting_ActualHeight.Text" xml:space="preserve">
-    <value>Actual height</value>
-  </data>
-  <data name="ImageResizer_Formatting_ActualWidth.Text" xml:space="preserve">
-    <value>Actual width</value>
-  </data>
-  <data name="ImageResizer_Formatting_Filename.Text" xml:space="preserve">
-    <value>Original filename</value>
-  </data>
-  <data name="ImageResizer_Formatting_SelectedHeight.Text" xml:space="preserve">
-    <value>Selected height</value>
-  </data>
-  <data name="ImageResizer_Formatting_SelectedWidth.Text" xml:space="preserve">
-    <value>Selected width</value>
-  </data>
-  <data name="ImageResizer_Formatting_Sizename.Text" xml:space="preserve">
-    <value>Size name</value>
-  </data>
-  <data name="FancyZones_MoveWindowsBasedOnPositionCheckBoxControl.Content" xml:space="preserve">
-    <value>Move windows based on their position</value>
-    <comment>Windows refers to application windows</comment>
-  </data>
-  <data name="GeneralSettings_NewVersionIsAvailable" xml:space="preserve">
-    <value>New update available</value>
-  </data>
-  <data name="GeneralSettings_VersionIsLatest" xml:space="preserve">
-    <value>PowerToys is up to date.</value>
-  </data>
-  <data name="FileExplorerPreview_IconThumbnail_GroupSettings.Text" xml:space="preserve">
-    <value>Icon Preview</value>
-  </data>
-  <data name="FileExplorerPreview_PreviewPane_GroupSettings.Text" xml:space="preserve">
-    <value>Preview Pane</value>
-  </data>
-  <data name="FileExplorerPreview_RunAsAdminRequired.Text" xml:space="preserve">
-    <value>* You need to run as administrator to modify these settings.</value>
-  </data>
-  <data name="FileExplorerPreview_AffectsAllUsers.Text" xml:space="preserve">
-    <value>The settings on this page affect all users on the system</value>
-  </data>
-  <data name="FileExplorerPreview_RebootRequired.Text" xml:space="preserve">
-    <value>A reboot may be required for changes to these settings to take effect</value>
-  </data>
-  <data name="FancyZones_ExcludeApps_TextBoxControl.PlaceholderText" xml:space="preserve">
-    <value>Example: outlook.exe</value>
-    <comment>Don't translate outlook.exe</comment>
-  </data>
-  <data name="ImageResizer_FilenameFormatPlaceholder.PlaceholderText" xml:space="preserve">
-    <value>Example: %1 (%2)</value>
-  </data>
-  <data name="ColorModeHeader.Text" xml:space="preserve">
-    <value>Choose a mode</value>
-  </data>
-  <data name="Radio_Theme_Dark.Content" xml:space="preserve">
-    <value>Dark</value>
-    <comment>Dark refers to color, not weight</comment>
-  </data>
-  <data name="Radio_Theme_Light.Content" xml:space="preserve">
-    <value>Light</value>
-    <comment>Light refers to color, not weight</comment>
-  </data>
-  <data name="Radio_Theme_Default.Content" xml:space="preserve">
-    <value>Windows default</value>
-    <comment>Windows refers to the Operating system</comment>
-  </data>
-  <data name="Windows_Color_Settings.Text" xml:space="preserve">
-    <value>Windows color settings</value>
-    <comment>Windows refers to the Operating system</comment>
-  </data>
-  <data name="ColorPicker_CopiedColorRepresentation.Header" xml:space="preserve">
-    <value>Color format for clipboard</value>
-  </data>
-  <data name="ColorPickerFirst.Text" xml:space="preserve">
-    <value>Color Picker with editor mode enabled</value>
-    <comment>do not loc the product name</comment>
-  </data>
-  <data name="ColorPickerFirst_Description.Text" xml:space="preserve">
-    <value>Pick a color from the screen, copy formatted value to clipboard, then to the editor</value>
-    <comment>do not loc the product name</comment>
-  </data>
-  <data name="EditorFirst.Text" xml:space="preserve">
-    <value>Editor</value>
-  </data>
-  <data name="ColorPicker_ActivationAction.Text" xml:space="preserve">
-    <value>Activation behavior</value>
-  </data>
-  <data name="ColorFormats.Text" xml:space="preserve">
-    <value>Picker behavior</value>
-  </data>
-  <data name="KBM_KeysCannotBeRemapped.Text" xml:space="preserve">
-    <value>Learn more about remapping limitations</value>
-    <comment>This is a link that will discuss what is and is not possible for Keyboard manager to remap</comment>
-  </data>
-  <data name="FancyZones_Editor_GroupSettings.Text" xml:space="preserve">
-    <value>Editor</value>
-    <comment>refers to the FancyZone editor</comment>
-  </data>
-  <data name="FancyZones_WindowBehavior_GroupSettings.Text" xml:space="preserve">
-    <value>Window behavior</value>
-  </data>
-  <data name="PowerRename_BehaviorHeader.Text" xml:space="preserve">
-    <value>Behavior</value>
-  </data>
-  <data name="PowerRename_Toggle_UseBoostLib.Content" xml:space="preserve">
-    <value>Use Boost library (provides extended features but may use different regex syntax)</value>
-    <comment>Boost is a product name, should not be translated</comment>
-  </data>
-  <data name="MadeWithOssLove.Text" xml:space="preserve">
-    <value>Made with 💗 by Microsoft and the PowerToys community.</value>
-  </data>
-  <data name="ColorPickerOnly.Text" xml:space="preserve">
-    <value>Color Picker only</value>
-    <comment>do not loc the product name</comment>
-  </data>
-  <data name="ColorPickerOnly_Description.Text" xml:space="preserve">
-    <value>Pick a color from the screen and copy formatted value to clipboard</value>
-  </data>
-  <data name="EditorFirst_Description.Text" xml:space="preserve">
-    <value>Open directly into the editor mode</value>
-  </data>
-  <data name="ColorPicker_ColorFormatsDescription.Text" xml:space="preserve">
-    <value>Editor color formats</value>
-  </data>
-  <data name="ColorPicker_ShowColorName.Content" xml:space="preserve">
-    <value>Show color name</value>
-  </data>
-  <data name="ImageResizer_DefaultSize_Large" xml:space="preserve">
-    <value>Large</value>
-    <comment>The size of the image</comment>
-  </data>
-  <data name="ImageResizer_DefaultSize_Medium" xml:space="preserve">
-    <value>Medium</value>
-    <comment>The size of the image</comment>
-  </data>
-  <data name="ImageResizer_DefaultSize_Phone" xml:space="preserve">
-    <value>Phone</value>
-    <comment>The size of the image referring to a Mobile Phone typical image size</comment>
-  </data>
-  <data name="ImageResizer_DefaultSize_Small" xml:space="preserve">
-    <value>Small</value>
-    <comment>The size of the image</comment>
-  </data>
-  <data name="FancyZones_MoveWindowBasedOnRelativePosition.Content" xml:space="preserve">
-    <value>Win + Up/Down/Left/Right to move windows based on relative position</value>
-  </data>
-  <data name="FancyZones_MoveWindowLeftRightBasedOnZoneIndex.Content" xml:space="preserve">
-    <value>Win + Left/Right to move windows based on zone index</value>
-  </data>
-  <data name="ColorPicker_Editor.Text" xml:space="preserve">
-    <value>Editor</value>
-  </data>
-  <data name="FancyZones_OverlappingZonesClosestCenter.Content" xml:space="preserve">
-    <value>Activate the zone whose center is closest to the cursor</value>
-  </data>
-  <data name="FancyZones_OverlappingZonesLargest.Content" xml:space="preserve">
-    <value>Activate the largest zone by area</value>
-  </data>
-  <data name="FancyZones_OverlappingZonesPositional.Content" xml:space="preserve">
-    <value>Split the overlapped area into multiple activation targets</value>
-  </data>
-  <data name="FancyZones_OverlappingZonesSmallest.Content" xml:space="preserve">
-    <value>Activate the smallest zone by area</value>
-  </data>
-  <data name="FancyZones_OverlappingZones.Header" xml:space="preserve">
-    <value>When multiple zones overlap:</value>
-  </data>
-  <data name="PowerLauncher_Plugins.Text" xml:space="preserve">
-    <value>Plugins</value>
-  </data>
-  <data name="PowerLauncher_ActionKeyword.Text" xml:space="preserve">
-    <value>Direct activation phrase</value>
-  </data>
-  <data name="PowerLauncher_AuthoredBy.Text" xml:space="preserve">
-    <value>Authored by</value>
-    <comment>example: Authored by Microsoft</comment>
-  </data>
-  <data name="PowerLauncher_IncludeInGlobalResult.Content" xml:space="preserve">
-    <value>Include in global result</value>
-  </data>
-  <data name="PowerLauncher_EnablePluginToggle.AutomationProperties.Name" xml:space="preserve">
-    <value>Enable plugin</value>
-  </data>
-  <data name="Run_AdditionalOptions.Text" xml:space="preserve">
-    <value>Additional options</value>
-  </data>
-  <data name="Run_NotAccessibleWarning.Text" xml:space="preserve">
-    <value>* Please define an activation phrase or allow this plugin for the global results to use it.</value>
-  </data>
-  <data name="Run_AllPluginsDisabled.Text" xml:space="preserve">
-    <value>* PowerToys Run can't provide any results without plugins. Please enable at least one plugin.</value>
-  </data>
-  <data name="Run_NotAllowedActionKeyword.Text" xml:space="preserve">
-    <value>* This activation phrase overrides the behavior of other plugins. Please change it to something else.</value>
-  </data>
-  <data name="Run_PluginUseDescription.Text" xml:space="preserve">
-    <value>You can include or remove each plugin from the global results, change the direct activation phrase and configure additional options.</value>
-  </data>
-  <data name="Run_PositionAppearance_GroupSettings.Text" xml:space="preserve">
-    <value>Position &amp; appearance</value>
-  </data>
-  <data name="Run_PositionHeader.Text" xml:space="preserve">
-    <value>Show PowerToys Run on</value>
-    <comment>as in Show PowerToys Run on primary monitor</comment>
-  </data>
-  <data name="Run_Radio_Position_Cursor.Content" xml:space="preserve">
-    <value>Monitor with mouse cursor</value>
-  </data>
-  <data name="Run_Radio_Position_Focus.Content" xml:space="preserve">
-    <value>Monitor with focused window</value>
-  </data>
-  <data name="Run_Radio_Position_Primary_Monitor.Content" xml:space="preserve">
-    <value>Primary monitor</value>
-  </data>
-  <data name="Run_PluginsLoading.Text" xml:space="preserve">
-    <value>Plugins are loading...</value>
-  </data>
-  <data name="ColorPicker_ButtonDown.AutomationProperties.Name" xml:space="preserve">
-    <value>Move the color down</value>
-  </data>
-  <data name="ColorPicker_ButtonUp.AutomationProperties.Name" xml:space="preserve">
-    <value>Move the color up</value>
-  </data>
-  <data name="FancyZones_FlashZonesOnQuickSwitch.Content" xml:space="preserve">
-    <value>Flash zones when switching layout</value>
-  </data>
-  <data name="FancyZones_QuickLayoutSwitch.Content" xml:space="preserve">
-    <value>Enable quick layout switch</value>
-  </data>
-  <data name="FancyZones_QuickLayoutSwitch_GroupSettings.Text" xml:space="preserve">
-    <value>Quick layout switch</value>
-  </data>
-  <data name="ShortcutGuide_OpenShortcutGuide.Header" xml:space="preserve">
-    <value>Open Shortcut Guide</value>
-  </data>
-  <data name="Oobe_GetStarted.Text" xml:space="preserve">
-    <value>Let's get started!</value>
-  </data>
-  <data name="Oobe_PowerToysDescription.Text" xml:space="preserve">
-    <value>Welcome to PowerToys!  These overviews will help you quickly learn the basics of all our utilities.</value>
-  </data>
-  <data name="Oobe_GettingStarted.Text" xml:space="preserve">
-    <value>Getting started</value>
-  </data>
-  <data name="Oobe_Launch.Text" xml:space="preserve">
-    <value>Launch</value>
-  </data>
-  <data name="Oobe_LearnMore.Text" xml:space="preserve">
-    <value>Learn more about</value>
-  </data>
-  <data name="Oobe_ColorPicker_Description" xml:space="preserve">
-    <value>Color Picker is a system-wide color selection tool for Windows 10 that enables you to pick colors from any currently running application and automatically copies it in a configurable format to your clipboard.</value>
-  </data>
-  <data name="Oobe_FancyZones_Description" xml:space="preserve">
-    <value>FancyZones is a window manager that makes it easy to create complex window layouts and quickly position windows into those layouts.</value>
-  </data>
-  <data name="Oobe_FileExplorer_Description" xml:space="preserve">
-    <value>PowerToys introduces add-ons to the Window’s File Explorer that will currently enable Markdown files (.md) and SVG icons (.svg) to be viewed in the preview pane.</value>
-  </data>
-  <data name="Oobe_ImageResizer_Description" xml:space="preserve">
-    <value>Image Resizer is a Windows shell extension for simple bulk image-resizing.</value>
-  </data>
-  <data name="Oobe_KBM_Description" xml:space="preserve">
-    <value>Keyboard Manager allows you to customize the keyboard to be more productive by remapping keys and creating your own keyboard shortcuts.</value>
-  </data>
-  <data name="Oobe_PowerRename_Description" xml:space="preserve">
-    <value>PowerRename enables you to perform simple bulk renaming, searching and replacing file names.</value>
-  </data>
-  <data name="Oobe_PowerRun_Description" xml:space="preserve">
-    <value>PowerToys Run is a quick launcher for power users that contains some additional features without sacrificing performance.</value>
-  </data>
-  <data name="Oobe_ShortcutGuide_Description" xml:space="preserve">
-    <value>Shortcut Guide presents the user with a listing of available shortcuts for the current state of the desktop.</value>
-  </data>
-  <data name="Oobe_VideoConference_Description" xml:space="preserve">
-    <value>Video Conference Mute allows users to quickly mute the microphone and turn off the camera while on a conference call with a single keystroke, regardless of what application has focus on your computer.</value>
-  </data>
-  <data name="Oobe_Overview_CheckoutLatestVersion.Text" xml:space="preserve">
-    <value>For returning users, check out what is new in our</value>
-  </data>
-  <data name="Oobe_Overview_Description.Text" xml:space="preserve">
-    <value>Microsoft PowerToys is a set of utilities for power users to tune and streamline their Windows 10 experience for greater productivity.
-Take a moment to preview the various utilities listed or view our comprehensive documentation on</value>
-  </data>
-  <data name="Oobe_Overview_DescriptionLinkText.Text" xml:space="preserve">
-    <value>Microsoft Docs</value>
-  </data>
-  <data name="Oobe_Overview_LatestVersionLink.Text" xml:space="preserve">
-    <value>release notes</value>
-  </data>
-  <data name="Oobe_ColorPicker_HowToUse.Text" xml:space="preserve">
-    <value>{Win} + {Shift} + {C} to open Color Picker.</value>
-  </data>
-  <data name="Oobe_ColorPicker_TipsAndTricks.Text" xml:space="preserve">
-    <value>To select a color with more precision, {scroll the mouse wheel} to zoom in.</value>
-  </data>
-  <data name="Oobe_FancyZones_HowToUse.Text" xml:space="preserve">
-    <value>{Shift} + {dragging the window} to snap a window to a zone, and release the window in the desired zone. {Win} + {Shift} + {`} to open the FancyZones editor.</value>
-  </data>
-  <data name="Oobe_FancyZones_TipsAndTricks.Text" xml:space="preserve">
-    <value>Snap a window to multiple zones by holding the {Ctrl} key (while also holding {Shift}) when dragging a window.</value>
-  </data>
-  <data name="Oobe_FileExplorer_HowToEnable.Text" xml:space="preserve">
-    <value>Open File Explorer, {select the View tab} in the File Explorer ribbon, then {select Preview Pane}. 
-From there, simply click on a Markdown file or SVG icon in the File Explorer and observe the content on the preview pane!</value>
-  </data>
-  <data name="Oobe_HowToCreateMappings.Text" xml:space="preserve">
-    <value>How to create mappings</value>
-  </data>
-  <data name="Oobe_HowToEnable.Text" xml:space="preserve">
-    <value>How to enable</value>
-  </data>
-  <data name="Oobe_HowToLaunch.Text" xml:space="preserve">
-    <value>How to launch</value>
-  </data>
-  <data name="Oobe_HowToUse.Text" xml:space="preserve">
-    <value>How to use</value>
-  </data>
-  <data name="Oobe_ImageResizer_HowToLaunch.Text" xml:space="preserve">
-    <value>In File Explorer, {right-clicking one or more image files} and {clicking on Resize pictures} from the context menu.</value>
-  </data>
-  <data name="Oobe_ImageResizer_TipsAndTricks.Text" xml:space="preserve">
-    <value>Want a custom size? You can add them in the PowerToys Settings!</value>
-  </data>
-  <data name="Oobe_KBM_HowToCreateMappings.Text" xml:space="preserve">
-    <value>Launch {PowerToys settings}, navigate to the Keyboard Manager menu, and select either {Remap a key} or {Remap a shortcut}.</value>
-  </data>
-  <data name="Oobe_KBM_TipsAndTricks.Text" xml:space="preserve">
-    <value>Want to only have a shortcut work for a single application? Use the Target App field when creating the shortcut remapping.</value>
-  </data>
-  <data name="Oobe_PowerRename_HowToUse.Text" xml:space="preserve">
-    <value>In File Explorer, {right-clicking one or more selected files} and {clicking on PowerRename} from the context menu.</value>
-  </data>
-  <data name="Oobe_PowerRename_TipsAndTricks.Text" xml:space="preserve">
-    <value>PowerRename supports searching for files using regular expressions to enable more advanced renaming functionalities.</value>
-  </data>
-  <data name="Oobe_Run_HowToLaunch.Text" xml:space="preserve">
-    <value>{Alt} + {Space} to open Run and just start typing.</value>
-  </data>
-  <data name="Oobe_Run_TipsAndTricks.Text" xml:space="preserve">
-    <value>PowerToys Run supports various action keys to funnel search queries for a specific subset of results. Typing {&lt;} searches for running processes only, {?} will search only for file, or {.} for installed applications! See PowerToys documentation for the complete set of 'Action Keys' available.</value>
-  </data>
-  <data name="Oobe_ShortcutGuide_HowToLaunch.Text" xml:space="preserve">
-    <value>{Win} + {?} to open Shortcut Guide, press it again to close or press {Esc}. You can also launch it by holding the {Win} key for one second!</value>
-  </data>
-  <data name="Oobe_TipsAndTricks.Text" xml:space="preserve">
-    <value>Tips &amp; tricks</value>
-  </data>
-  <data name="Oobe_VideoConference_HowToLaunch.Text" xml:space="preserve">
-    <value>{Win} + {N} to toggle both your microphone and video
-{Win} + {Shift} + {A} to toggle your microphone 
-{Win} + {Shift} + {O} to toggle your video</value>
-  </data>
-  <data name="Oobe_ColorPicker" xml:space="preserve">
-    <value>Color Picker</value>
-    <comment>Do not localize this string</comment>
-  </data>
-  <data name="Oobe_FancyZones" xml:space="preserve">
-    <value>FancyZones</value>
-    <comment>Do not localize this string</comment>
-  </data>
-  <data name="Oobe_FileExplorer" xml:space="preserve">
-    <value>File Explorer add-ons</value>
-    <comment>Do not localize this string</comment>
-  </data>
-  <data name="Oobe_ImageResizer" xml:space="preserve">
-    <value>Image Resizer</value>
-    <comment>Do not localize this string</comment>
-  </data>
-  <data name="Oobe_KBM" xml:space="preserve">
-    <value>Keyboard Manager</value>
-    <comment>Do not localize this string</comment>
-  </data>
-  <data name="Oobe_Overview" xml:space="preserve">
-    <value>Overview</value>
-  </data>
-  <data name="Oobe_PowerRename" xml:space="preserve">
-    <value>PowerRename</value>
-    <comment>Do not localize this string</comment>
-  </data>
-  <data name="Oobe_Run" xml:space="preserve">
-    <value>PowerToys Run</value>
-    <comment>Do not localize this string</comment>
-  </data>
-  <data name="Oobe_ShortcutGuide" xml:space="preserve">
-    <value>Shortcut Guide</value>
-    <comment>Do not localize this string</comment>
-  </data>
-  <data name="Oobe_VideoConference" xml:space="preserve">
-    <value>Video Conference</value>
-    <comment>Do not localize this string</comment>
-  </data>
-  <data name="Oobe_Welcome" xml:space="preserve">
-    <value>Welcome</value>
-  </data>
-  <data name="OOBE_Settings.Text" xml:space="preserve">
-    <value>Settings</value>
-  </data>
-  <data name="Oobe_Button.Text" xml:space="preserve">
-    <value>Welcome to PowerToys</value>
-  </data>
-  <data name="OobeWindow_Title" xml:space="preserve">
-    <value>Welcome to PowerToys</value>
-  </data>
-  <data name="SettingsWindow_Title" xml:space="preserve">
-    <value>PowerToys Settings</value>
-  </data>
-  <data name="About_Awake.ModuleTitle" xml:space="preserve">
-    <value>About Awake</value>
-  </data>
-  <data name="About_Awake.ModuleDescription" xml:space="preserve">
-    <value>A convenient way to keep your PC awake on-demand.</value>
-  </data>
-  <data name="Awake_EnableAwake.Header" xml:space="preserve">
-    <value>Enable Awake</value>
-  </data>
-  <data name="Awake_NoKeepAwakeContent.Text" xml:space="preserve">
-    <value>Off (Passive)</value>
-  </data>
-  <data name="Awake_IndefiniteKeepAwakeContent.Text" xml:space="preserve">
-    <value>Keep awake indefinitely</value>
-  </data>
-  <data name="Awake_TemporaryKeepAwakeContent.Text" xml:space="preserve">
-    <value>Keep awake temporarily</value>
-  </data>
-  <data name="Awake_NoKeepAwakeDescription.Text" xml:space="preserve">
-    <value>Your PC operates according to its current power plan</value>
-  </data>
-  <data name="Awake_IndefiniteKeepAwakeDescription.Text" xml:space="preserve">
-    <value>Keeps your PC awake until the setting is disabled</value>
-  </data>
-  <data name="Awake_TemporaryKeepAwakeDescription.Text" xml:space="preserve">
-    <value>Keeps your PC awake until the set time elapses</value>
-  </data>
-  <data name="Awake_EnableDisplayKeepAwake.Content" xml:space="preserve">
-    <value>Keep screen on</value>
-  </data>
-  <data name="Awake_Mode.Text" xml:space="preserve">
-    <value>Mode</value>
-  </data>
-  <data name="Awake_Behavior_GroupSettings.Text" xml:space="preserve">
-    <value>Behavior</value>
-  </data>
-  <data name="Awake_TemporaryKeepAwake_Hours.Header" xml:space="preserve">
-    <value>Hours</value>
-  </data>
-  <data name="Awake_TemporaryKeepAwake_Minutes.Header" xml:space="preserve">
-    <value>Minutes</value>
-  </data>
-  <data name="Oobe_Awake" xml:space="preserve">
-    <value>Awake</value>
-    <comment>Module name, do not loc</comment>
-  </data>
-  <data name="Oobe_Awake_Description" xml:space="preserve">
-    <value>Awake is a Windows tool designed to keep your PC awake on-demand without having to manage its power settings. This behavior can be helpful when running time-consuming tasks while ensuring that your PC does not go to sleep or turn off its screens.</value>
-  </data>
-  <data name="Oobe_Awake_HowToUse.Text" xml:space="preserve">
-    <value>Open {PowerToys Settings} and enable Awake</value>
-  </data>
-  <data name="Oobe_Awake_TipsAndTricks.Text" xml:space="preserve">
-    <value>You can always change modes quickly by {right-clicking the Awake icon} in the system tray.</value>
-  </data>
-  <data name="General_FailedToDownloadTheNewVersion.Text" xml:space="preserve">
-    <value>* An error occurred trying to update to</value>
-  </data>
-  <data name="General_InstallNow.Content" xml:space="preserve">
-    <value>Install now</value>
-  </data>
-  <data name="General_ReadMore.Text" xml:space="preserve">
-    <value>Read more</value>
-  </data>
-  <data name="General_NewVersionAvailable.Text" xml:space="preserve">
-    <value>A new version is available: </value>
-  </data>
-  <data name="General_Downloading.Text" xml:space="preserve">
-    <value>Downloading...</value>
-  </data>
-  <data name="General_TryAgainToDownloadAndInstall.Content" xml:space="preserve">
-    <value>Try again to download and install</value>
-  </data>
-  <data name="General_CheckingForUpdates.Text" xml:space="preserve">
-    <value>Checking for updates...</value>
-  </data>
-  <data name="General_NewVersionReadyToInstall.Text" xml:space="preserve">
-    <value>A new version is ready to install:</value>
-  </data>
-  <data name="General_UpToDate.Text" xml:space="preserve">
-    <value>PowerToys is up to date</value>
-  </data>
-  <data name="General_DownloadAndInstall.Content" xml:space="preserve">
-    <value>Download and install</value>
-  </data>
-  <data name="ImageResizer_Fit_Fill_ThirdPersonSingular" xml:space="preserve">
-    <value>Fills</value>
-  </data>
-  <data name="ImageResizer_Fit_Fit_ThirdPersonSingular" xml:space="preserve">
-    <value>Fits within</value>
-  </data>
-  <data name="ImageResizer_Fit_Stretch_ThirdPersonSingular" xml:space="preserve">
-    <value>Stretches to</value>
-  </data>
-  <data name="ImageResizer_Unit_Centimeter" xml:space="preserve">
-    <value>Centimeters</value>
-  </data>
-  <data name="ImageResizer_Unit_Inch" xml:space="preserve">
-    <value>Inches</value>
-  </data>
-  <data name="ImageResizer_Unit_Percent" xml:space="preserve">
-    <value>Percent</value>
-  </data>
-  <data name="ImageResizer_Unit_Pixel" xml:space="preserve">
-    <value>Pixels</value>
-  </data>
-  <data name="EditTooltip.Text" xml:space="preserve">
-    <value>Edit</value>
-  </data>
-  <data name="EditButton.AutomationProperties.Name" xml:space="preserve">
-    <value>Edit</value>
-  </data>
-  <data name="No" xml:space="preserve">
-    <value>No</value>
-    <comment>Label of a cancel button</comment>
-  </data>
-  <data name="Delete_Dialog_Description" xml:space="preserve">
-    <value>Are you sure you want to delete this item?</value>
-  </data>
-  <data name="Yes" xml:space="preserve">
-    <value>Yes</value>
-    <comment>Label of a confirmation button</comment>
-  </data>
-  <data name="Learn_More_Description.AutomationProperties.Name" xml:space="preserve">
-    <value>Learn more</value>
-  </data>
-  <data name="ColorPicker_ColorFormat_ToggleSwitch.AutomationProperties.Name" xml:space="preserve">
-    <value>Show format in editor</value>
-  </data>
-  <data name="GeneralPage_Documentation.Label" xml:space="preserve">
-    <value>Open documentation</value>
-  </data>
-  <data name="PowerLauncher_SearchList.PlaceholderText" xml:space="preserve">
-    <value>Search this list</value>
-  </data>
-</root>
-=======
-<?xml version="1.0" encoding="utf-8"?>
-<root>
-  <!-- 
-    Microsoft ResX Schema 
-    
-    Version 2.0
-    
-    The primary goals of this format is to allow a simple XML format 
-    that is mostly human readable. The generation and parsing of the 
-    various data types are done through the TypeConverter classes 
-    associated with the data types.
-    
-    Example:
-    
-    ... ado.net/XML headers & schema ...
-    <resheader name="resmimetype">text/microsoft-resx</resheader>
-    <resheader name="version">2.0</resheader>
-    <resheader name="reader">System.Resources.ResXResourceReader, System.Windows.Forms, ...</resheader>
-    <resheader name="writer">System.Resources.ResXResourceWriter, System.Windows.Forms, ...</resheader>
-    <data name="Name1"><value>this is my long string</value><comment>this is a comment</comment></data>
-    <data name="Color1" type="System.Drawing.Color, System.Drawing">Blue</data>
-    <data name="Bitmap1" mimetype="application/x-microsoft.net.object.binary.base64">
-        <value>[base64 mime encoded serialized .NET Framework object]</value>
-    </data>
-    <data name="Icon1" type="System.Drawing.Icon, System.Drawing" mimetype="application/x-microsoft.net.object.bytearray.base64">
-        <value>[base64 mime encoded string representing a byte array form of the .NET Framework object]</value>
-        <comment>This is a comment</comment>
-    </data>
-                
-    There are any number of "resheader" rows that contain simple 
-    name/value pairs.
-    
-    Each data row contains a name, and value. The row also contains a 
-    type or mimetype. Type corresponds to a .NET class that support 
-    text/value conversion through the TypeConverter architecture. 
-    Classes that don't support this are serialized and stored with the 
-    mimetype set.
-    
-    The mimetype is used for serialized objects, and tells the 
-    ResXResourceReader how to depersist the object. This is currently not 
-    extensible. For a given mimetype the value must be set accordingly:
-    
-    Note - application/x-microsoft.net.object.binary.base64 is the format 
-    that the ResXResourceWriter will generate, however the reader can 
-    read any of the formats listed below.
-    
-    mimetype: application/x-microsoft.net.object.binary.base64
-    value   : The object must be serialized with 
-            : System.Runtime.Serialization.Formatters.Binary.BinaryFormatter
-            : and then encoded with base64 encoding.
-    
-    mimetype: application/x-microsoft.net.object.soap.base64
-    value   : The object must be serialized with 
-            : System.Runtime.Serialization.Formatters.Soap.SoapFormatter
-            : and then encoded with base64 encoding.
-
-    mimetype: application/x-microsoft.net.object.bytearray.base64
-    value   : The object must be serialized into a byte array 
-            : using a System.ComponentModel.TypeConverter
-            : and then encoded with base64 encoding.
-    -->
-  <xsd:schema id="root" xmlns="" xmlns:xsd="http://www.w3.org/2001/XMLSchema" xmlns:msdata="urn:schemas-microsoft-com:xml-msdata">
-    <xsd:import namespace="http://www.w3.org/XML/1998/namespace" />
-    <xsd:element name="root" msdata:IsDataSet="true">
-      <xsd:complexType>
-        <xsd:choice maxOccurs="unbounded">
-          <xsd:element name="metadata">
-            <xsd:complexType>
-              <xsd:sequence>
-                <xsd:element name="value" type="xsd:string" minOccurs="0" />
-              </xsd:sequence>
-              <xsd:attribute name="name" use="required" type="xsd:string" />
-              <xsd:attribute name="type" type="xsd:string" />
-              <xsd:attribute name="mimetype" type="xsd:string" />
-              <xsd:attribute ref="xml:space" />
-            </xsd:complexType>
-          </xsd:element>
-          <xsd:element name="assembly">
-            <xsd:complexType>
-              <xsd:attribute name="alias" type="xsd:string" />
-              <xsd:attribute name="name" type="xsd:string" />
-            </xsd:complexType>
-          </xsd:element>
-          <xsd:element name="data">
-            <xsd:complexType>
-              <xsd:sequence>
-                <xsd:element name="value" type="xsd:string" minOccurs="0" msdata:Ordinal="1" />
-                <xsd:element name="comment" type="xsd:string" minOccurs="0" msdata:Ordinal="2" />
-              </xsd:sequence>
-              <xsd:attribute name="name" type="xsd:string" use="required" msdata:Ordinal="1" />
-              <xsd:attribute name="type" type="xsd:string" msdata:Ordinal="3" />
-              <xsd:attribute name="mimetype" type="xsd:string" msdata:Ordinal="4" />
-              <xsd:attribute ref="xml:space" />
-            </xsd:complexType>
-          </xsd:element>
-          <xsd:element name="resheader">
-            <xsd:complexType>
-              <xsd:sequence>
-                <xsd:element name="value" type="xsd:string" minOccurs="0" msdata:Ordinal="1" />
-              </xsd:sequence>
-              <xsd:attribute name="name" type="xsd:string" use="required" />
-            </xsd:complexType>
-          </xsd:element>
-        </xsd:choice>
-      </xsd:complexType>
-    </xsd:element>
-  </xsd:schema>
-  <resheader name="resmimetype">
-    <value>text/microsoft-resx</value>
-  </resheader>
-  <resheader name="version">
-    <value>2.0</value>
-  </resheader>
-  <resheader name="reader">
-    <value>System.Resources.ResXResourceReader, System.Windows.Forms, Version=4.0.0.0, Culture=neutral, PublicKeyToken=b77a5c561934e089</value>
-  </resheader>
-  <resheader name="writer">
-    <value>System.Resources.ResXResourceWriter, System.Windows.Forms, Version=4.0.0.0, Culture=neutral, PublicKeyToken=b77a5c561934e089</value>
-  </resheader>
-  <data name="Shell_VideoConference.Content" xml:space="preserve">
-    <value>Video Conference Mute</value>
-    <comment>Navigation view item name for Video Conference</comment>
-  </data>
-  <data name="VideoConference_Enable.Header" xml:space="preserve">
-    <value>Enable Video Conference Mute</value>
-  </data>
-  <data name="VideoConference.ModuleDescription" xml:space="preserve">
-    <value>Video Conference Mute is a quick and easy way to do an global "mute" of both your microphone and webcam. Disabling this module or closing PowerToys will unmute the microphone and camera.</value>
-  </data>
-  <data name="VideoConference_CameraAndMicrophoneMuteHotkeyControl_Header.Header" xml:space="preserve">
-    <value>Mute camera &amp; microphone</value>
-  </data>
-  <data name="VideoConference_MicrophoneMuteHotkeyControl_Header.Header" xml:space="preserve">
-    <value>Mute microphone</value>
-  </data>
-  <data name="VideoConference_CameraMuteHotkeyControl_Header.Header" xml:space="preserve">
-    <value>Mute camera</value>
-  </data>
-  <data name="VideoConference_SelectedCamera.Header" xml:space="preserve">
-    <value>Selected camera</value>
-  </data>
-  <data name="VideoConference_SelectedMicrophone.Header" xml:space="preserve">
-    <value>Selected microphone</value>
-  </data>
-  <data name="VideoConference_CameraOverlayImagePathHeader.Header" xml:space="preserve">
-    <value>Camera overlay image</value>
-  </data>
-  <data name="VideoConference_ToolbarPosition.Header" xml:space="preserve">
-    <value>Toolbar position</value>
-  </data>
-  <data name="VideoConference_ToolbarPosition_TopCenter.Content" xml:space="preserve">
-    <value>Top center</value>
-  </data>
-  <data name="VideoConference_ToolbarPosition_TopLeftCorner.Content" xml:space="preserve">
-    <value>Top left corner</value>
-  </data>
-  <data name="VideoConference_ToolbarPosition_TopRightCorner.Content" xml:space="preserve">
-    <value>Top right corner</value>
-  </data>
-  <data name="VideoConference_ToolbarPosition_BottomLeftCorner.Content" xml:space="preserve">
-    <value>Bottom left corner</value>
-  </data>
-  <data name="VideoConference_ToolbarPosition_BottomCenter.Content" xml:space="preserve">
-    <value>Bottom center</value>
-  </data>
-  <data name="VideoConference_ToolbarPosition_BottomRightCorner.Content" xml:space="preserve">
-    <value>Bottom right corner</value>
-  </data>
-  <data name="VideoConference_ToolbarMonitor.Header" xml:space="preserve">
-    <value>Show toolbar on</value>
-  </data>
-  <data name="VideoConference_ToolbarMonitor_Main.Content" xml:space="preserve">
-    <value>Main monitor</value>
-  </data>
-  <data name="VideoConference_ToolbarMonitor_UnderCursor.Content" xml:space="preserve">
-    <value>Monitor under cursor</value>
-  </data>
-  <data name="VideoConference_ToolbarMonitor_ActiveWindow.Content" xml:space="preserve">
-    <value>Active window monitor</value>
-  </data>
-  <data name="VideoConference_ToolbarMonitor_All.Content" xml:space="preserve">
-    <value>All monitors</value>
-  </data>
-  <data name="VideoConference_HideToolbarWhenUnmuted.Content" xml:space="preserve">
-    <value>Hide toolbar when both camera and microphone are unmuted</value>
-  </data>
-  <data name="VideoConference.ModuleTitle" xml:space="preserve">
-    <value>Video Conference Mute</value>
-  </data>
-  <data name="VideoConference_Camera.Header" xml:space="preserve">
-    <value>Camera</value>
-  </data>
-  <data name="VideoConference_Microphone.Header" xml:space="preserve">
-    <value>Microphone</value>
-  </data>
-  <data name="VideoConference_Toolbar.Header" xml:space="preserve">
-    <value>Toolbar</value>
-  </data>
-  <data name="VideoConference_Shortcuts.Header" xml:space="preserve">
-    <value>Shortcuts</value>
-  </data>
-  <data name="VideoConference_CameraOverlayImageAlt.AutomationProperties.Name" xml:space="preserve">
-    <value>Camera overlay image preview</value>
-  </data>
-  <data name="VideoConference_CameraOverlayImageBrowse.Content" xml:space="preserve">
-    <value>Browse</value>
-  </data>
-  <data name="VideoConference_CameraOverlayImageClear.Content" xml:space="preserve">
-    <value>Clear</value>
-  </data>
-  <data name="Shell_General.Content" xml:space="preserve">
-    <value>General</value>
-    <comment>Navigation view item name for General</comment>
-  </data>
-  <data name="Shell_Awake.Content" xml:space="preserve">
-    <value>Awake</value>
-    <comment>Product name: Navigation view item name for Awake</comment>
-  </data>
-  <data name="Shell_PowerLauncher.Content" xml:space="preserve">
-    <value>PowerToys Run</value>
-    <comment>Product name: Navigation view item name for PowerToys Run</comment>
-  </data>
-  <data name="Shell_PowerRename.Content" xml:space="preserve">
-    <value>PowerRename</value>
-    <comment>Product name: Navigation view item name for PowerRename</comment>
-  </data>
-  <data name="Shell_ShortcutGuide.Content" xml:space="preserve">
-    <value>Shortcut Guide</value>
-    <comment>Product name: Navigation view item name for Shortcut Guide</comment>
-  </data>
-  <data name="Shell_PowerPreview.Content" xml:space="preserve">
-    <value>File Explorer add-ons</value>
-    <comment>Product name: Navigation view item name for File Explorer.  Please use File Explorer as in the context of File Explorer in Windows</comment>
-  </data>
-  <data name="Shell_FancyZones.Content" xml:space="preserve">
-    <value>FancyZones</value>
-    <comment>Product name: Navigation view item name for FancyZones</comment>
-  </data>
-  <data name="Shell_ImageResizer.Content" xml:space="preserve">
-    <value>Image Resizer</value>
-    <comment>Product name: Navigation view item name for Image Resizer</comment>
-  </data>
-  <data name="Shell_ColorPicker.Content" xml:space="preserve">
-    <value>Color Picker</value>
-    <comment>Product name: Navigation view item name for Color Picker</comment>
-  </data>
-  <data name="Shell_KeyboardManager.Content" xml:space="preserve">
-    <value>Keyboard Manager</value>
-    <comment>Product name: Navigation view item name for Keyboard Manager</comment>
-  </data>
-  <data name="Shell_NavigationMenu_Announce_Collapse" xml:space="preserve">
-    <value>Navigation closed</value>
-    <comment>Accessibility announcement when the navigation pane collapses</comment>
-  </data>
-  <data name="Shell_NavigationMenu_Announce_Open" xml:space="preserve">
-    <value>Navigation opened</value>
-    <comment>Accessibility announcement when the navigation pane opens</comment>
-  </data>
-  <data name="KeyboardManager_ConfigHeader.Text" xml:space="preserve">
-    <value>Current configuration</value>
-    <comment>Keyboard Manager current configuration header</comment>
-  </data>
-  <data name="KeyboardManager.ModuleDescription" xml:space="preserve">
-    <value>Reconfigure your keyboard by remapping keys and shortcuts</value>
-    <comment>Keyboard Manager page description</comment>
-  </data>
-  <data name="KeyboardManager_EnableToggle.Header" xml:space="preserve">
-    <value>Enable Keyboard Manager</value>
-    <comment>
-      Keyboard Manager enable toggle header
-      do not loc the Product name.  Do you want this feature on / off
-    </comment>
-  </data>
-  <data name="KeyboardManager_ProfileDescription.Text" xml:space="preserve">
-    <value>Select the profile to display the active key remap and shortcuts</value>
-    <comment>Keyboard Manager configuration dropdown description</comment>
-  </data>
-  <data name="KeyboardManager_RemapKeyboardButton.Header" xml:space="preserve">
-    <value>Remap a key</value>
-    <comment>Keyboard Manager remap keyboard button content</comment>
-  </data>
-  <data name="KeyboardManager_RemapKeyboardButton_Accessible.AutomationProperties.Name" xml:space="preserve">
-    <value>Remap a key</value>
-    <comment>Keyboard Manager remap keyboard button content</comment>
-  </data>
-  <data name="KeyboardManager_Keys.Header" xml:space="preserve">
-    <value>Keys</value>
-    <comment>Keyboard Manager remap keyboard header</comment>
-  </data>
-  <data name="KeyboardManager_RemapShortcutsButton.Header" xml:space="preserve">
-    <value>Remap a shortcut</value>
-    <comment>Keyboard Manager remap shortcuts button</comment>
-  </data>
-  <data name="KeyboardManager_RemapShortcutsButton_Accessible.AutomationProperties.Name" xml:space="preserve">
-    <value>Remap a shortcut</value>
-    <comment>Keyboard Manager remap shortcuts button</comment>
-  </data>
-  <data name="KeyboardManager_Shortcuts.Header" xml:space="preserve">
-    <value>Shortcuts</value>
-    <comment>Keyboard Manager remap keyboard header</comment>
-  </data>
-  <data name="Shortcuts.Header" xml:space="preserve">
-    <value>Shortcuts</value>
-  </data>
-  <data name="Shortcut.Header" xml:space="preserve">
-    <value>Shortcut</value>
-  </data>
-  <data name="RemapKeysList.AutomationProperties.Name" xml:space="preserve">
-    <value>Current Key Remappings</value>
-  </data>
-  <data name="RemapShortcutsList.AutomationProperties.Name" xml:space="preserve">
-    <value>Current Shortcut Remappings</value>
-  </data>
-  <data name="KeyboardManager_RemappedKeysListItem.AutomationProperties.Name" xml:space="preserve">
-    <value>Key Remapping</value>
-    <comment>key as in keyboard key</comment>
-  </data>
-  <data name="KeyboardManager_RemappedShortcutsListItem.AutomationProperties.Name" xml:space="preserve">
-    <value>Shortcut Remapping</value>
-  </data>
-  <data name="KeyboardManager_RemappedTo.AutomationProperties.Name" xml:space="preserve">
-    <value>Remapped to</value>
-  </data>
-  <data name="KeyboardManager_ShortcutRemappedTo.AutomationProperties.Name" xml:space="preserve">
-    <value>Remapped to</value>
-  </data>
-  <data name="KeyboardManager_TargetApp.AutomationProperties.Name" xml:space="preserve">
-    <value>For Target Application</value>
-    <comment>What computer application would this be for</comment>
-  </data>
-  <data name="KeyboardManager_Image.AutomationProperties.Name" xml:space="preserve">
-    <value>Keyboard Manager</value>
-    <comment>do not loc, product name</comment>
-  </data>
-  <data name="ColorPicker.ModuleDescription" xml:space="preserve">
-    <value>Quick and simple system-wide color picker.</value>
-  </data>
-  <data name="ColorPicker_EnableColorPicker.Header" xml:space="preserve">
-    <value>Enable Color Picker</value>
-    <comment>do not loc the Product name.  Do you want this feature on / off</comment>
-  </data>
-  <data name="ColorPicker_ChangeCursor.Content" xml:space="preserve">
-    <value>Change cursor when picking a color</value>
-  </data>
-  <data name="PowerLauncher.ModuleDescription" xml:space="preserve">
-    <value>A quick launcher that has additional capabilities without sacrificing performance.</value>
-  </data>
-  <data name="PowerLauncher_EnablePowerLauncher.Header" xml:space="preserve">
-    <value>Enable PowerToys Run</value>
-    <comment>do not loc the Product name.  Do you want this feature on / off</comment>
-  </data>
-  <data name="PowerLauncher_SearchResults.Header" xml:space="preserve">
-    <value>Search &amp; results</value>
-  </data>
-  <data name="PowerLauncher_SearchResultPreference.Header" xml:space="preserve">
-    <value>Search result preference</value>
-  </data>
-  <data name="PowerLauncher_SearchResultPreference_MostRecentlyUsed" xml:space="preserve">
-    <value>Most recently used</value>
-  </data>
-  <data name="PowerLauncher_SearchResultPreference_AlphabeticalOrder" xml:space="preserve">
-    <value>Alphabetical order</value>
-  </data>
-  <data name="PowerLauncher_SearchResultPreference_RunningProcessesOpenApplications" xml:space="preserve">
-    <value>Running processes/open applications</value>
-  </data>
-  <data name="PowerLauncher_SearchTypePreference.Header" xml:space="preserve">
-    <value>Search type preference</value>
-  </data>
-  <data name="PowerLauncher_SearchTypePreference_ApplicationName" xml:space="preserve">
-    <value>Application name</value>
-  </data>
-  <data name="PowerLauncher_SearchTypePreference_StringInApplication" xml:space="preserve">
-    <value>A string that is contained in the application</value>
-  </data>
-  <data name="PowerLauncher_SearchTypePreference_ExecutableName" xml:space="preserve">
-    <value>Executable name</value>
-  </data>
-  <data name="PowerLauncher_MaximumNumberOfResults.Header" xml:space="preserve">
-    <value>Maximum number of results</value>
-  </data>
-  <data name="PowerLauncher_OpenPowerLauncher.Header" xml:space="preserve">
-    <value>Open PowerToys Run</value>
-  </data>
-  <data name="PowerLauncher_OpenFileLocation.Header" xml:space="preserve">
-    <value>Open file location</value>
-  </data>
-  <data name="PowerLauncher_CopyPathLocation.Header" xml:space="preserve">
-    <value>Copy path location</value>
-  </data>
-  <data name="PowerLauncher_OpenConsole.Header" xml:space="preserve">
-    <value>Open console</value>
-    <comment>console refers to Windows command prompt</comment>
-  </data>
-  <data name="PowerLauncher_OverrideWinRKey.Content" xml:space="preserve">
-    <value>Override Win+R shortcut</value>
-  </data>
-  <data name="PowerLauncher_OverrideWinSKey.Content" xml:space="preserve">
-    <value>Override Win+S shortcut</value>
-  </data>
-  <data name="PowerLauncher_IgnoreHotkeysInFullScreen.Content" xml:space="preserve">
-    <value>Ignore shortcuts in fullscreen mode</value>
-  </data>
-  <data name="PowerLauncher_ClearInputOnLaunch.Content" xml:space="preserve">
-    <value>Clear the previous query on launch</value>
-  </data>
-  <data name="KeyboardManager_KeysMappingLayoutRightHeader.Text" xml:space="preserve">
-    <value>To:</value>
-    <comment>Keyboard Manager mapping keys view right header</comment>
-  </data>
-  <data name="Appearance_GroupSettings.Text" xml:space="preserve">
-    <value>Appearance</value>
-  </data>
-  <data name="Fancyzones_ImageHyperlinkToDocs.AutomationProperties.Name" xml:space="preserve">
-    <value>FancyZones windows</value>
-    <comment>do not loc the Product name</comment>
-  </data>
-  <data name="FancyZones.ModuleDescription" xml:space="preserve">
-    <value>Create window layouts to help make multi-tasking easy.</value>
-    <comment>windows refers to application windows</comment>
-  </data>
-  <data name="FancyZones_DisplayChangeMoveWindowsCheckBoxControl.Content" xml:space="preserve">
-    <value>Keep windows in their zones when the screen resolution changes</value>
-    <comment>windows refers to application windows</comment>
-  </data>
-  <data name="FancyZones_EnableToggleControl_HeaderText.Header" xml:space="preserve">
-    <value>Enable FancyZones</value>
-    <comment>do not loc the Product name.  Do you want this feature on / off</comment>
-  </data>
-  <data name="FancyZones_ExcludeApps.Header" xml:space="preserve">
-    <value>Excluded apps</value>
-  </data>
-  <data name="FancyZones_ExcludeApps.Description" xml:space="preserve">
-    <value>Excludes an application from snapping to zones and will only react to Windows Snap - add one application name per line</value>
-  </data>
-  <data name="FancyZones_HighlightOpacity.Header" xml:space="preserve">
-    <value>Zone opacity</value>
-  </data>
-  <data name="FancyZones_HotkeyEditorControl.Header" xml:space="preserve">
-    <value>Open layout editor</value>
-    <comment>Shortcut to launch the FancyZones layout editor application</comment>
-  </data>
-  <data name="SettingsPage_SetShortcut.AutomationProperties.Name" xml:space="preserve">
-    <value>Shortcut setting</value>
-  </data>
-  <data name="SettingsPage_SetShortcut_Glyph.AutomationProperties.Name" xml:space="preserve">
-    <value>Information Symbol</value>
-  </data>
-  <data name="FancyZones_LaunchEditorButtonControl.Header" xml:space="preserve">
-    <value>Launch layout editor</value>
-    <comment>launches the FancyZones layout editor application</comment>
-  </data>
-  <data name="FancyZones_LaunchEditorButton_Accessible.AutomationProperties.Name" xml:space="preserve">
-    <value>Launch layout editor</value>
-    <comment>launches the FancyZones layout editor application</comment>
-  </data>
-  <data name="FancyZones_LaunchEditorButtonControl.Description" xml:space="preserve">
-    <value>Set and manage your layouts</value>
-    <comment>launches the FancyZones layout editor application</comment>
-  </data>
-  <data name="FancyZones_MakeDraggedWindowTransparentCheckBoxControl.Content" xml:space="preserve">
-    <value>Make dragged window transparent</value>
-  </data>
-  <data name="FancyZones_MouseDragCheckBoxControl_Header.Content" xml:space="preserve">
-    <value>Use a non-primary mouse button to toggle zone activation</value>
-  </data>
-  <data name="FancyZones_MoveWindowsAcrossAllMonitorsCheckBoxControl.Content" xml:space="preserve">
-    <value>Move windows between zones across all monitors</value>
-  </data>
-  <data name="FancyZones_OverrideSnapHotkeys.Header" xml:space="preserve">
-    <value>Override Windows Snap</value>
-  </data>
-  <data name="FancyZones_OverrideSnapHotkeys.Description" xml:space="preserve">
-    <value>This overrides the Windows Snap shortcut (Win + arrow) to move windows between zones</value>
-  </data>
-  <data name="FancyZones_ShiftDragCheckBoxControl_Header.Content" xml:space="preserve">
-    <value>Hold Shift key to activate zones while dragging</value>
-  </data>
-  <data name="FancyZones_ShowZonesOnAllMonitorsCheckBoxControl.Content" xml:space="preserve">
-    <value>Show zones on all monitors while dragging a window</value>
-  </data>
-  <data name="FancyZones_AppLastZoneMoveWindows.Content" xml:space="preserve">
-    <value>Move newly created windows to their last known zone</value>
-    <comment>windows refers to application windows</comment>
-  </data>
-  <data name="FancyZones_OpenWindowOnActiveMonitor.Content" xml:space="preserve">
-    <value>Move newly created windows to the current active monitor (Experimental)</value>
-  </data>
-  <data name="FancyZones_UseCursorPosEditorStartupScreen.Header" xml:space="preserve">
-    <value>Launch editor where mouse cursor is</value>
-  </data>
-  <data name="FancyZones_UseCursorPosEditorStartupScreen.Description" xml:space="preserve">
-    <value>When using multiple screens, the editor will launch on the screen where the mouse cursor is</value>
-  </data>
-  <data name="FancyZones_ZoneBehavior_GroupSettings.Header" xml:space="preserve">
-    <value>Zone behavior</value>
-  </data>
-  <data name="FancyZones_ZoneBehavior_GroupSettings.Description" xml:space="preserve">
-    <value>Manage how zones behave when using FancyZones</value>
-  </data>
-  <data name="FancyZones_Zones.Header" xml:space="preserve">
-    <value>Zones</value>
-  </data>
-  <data name="FancyZones_ZoneHighlightColor.Header" xml:space="preserve">
-    <value>Zone highlight color</value>
-  </data>
-  <data name="FancyZones_ZoneSetChangeMoveWindows.Content" xml:space="preserve">
-    <value>During zone layout changes, windows assigned to a zone will match new size/positions</value>
-  </data>
-  <data name="AttributionTitle.Text" xml:space="preserve">
-    <value>Attribution</value>
-    <comment>giving credit to the projects this utility was based on</comment>
-  </data>
-  <data name="General.ModuleTitle" xml:space="preserve">
-    <value>General</value>
-  </data>
-  <data name="GeneralPage_CheckForUpdates.Content" xml:space="preserve">
-    <value>Check for updates</value>
-  </data>
-  <data name="GeneralPage_UpdateNow.Content" xml:space="preserve">
-    <value>Update now</value>
-  </data>
-  <data name="GeneralPage_PrivacyStatement_URL.Text" xml:space="preserve">
-    <value>Privacy statement</value>
-  </data>
-  <data name="GeneralPage_ReportAbug.Text" xml:space="preserve">
-    <value>Report a bug</value>
-    <comment>Report an issue inside powertoys</comment>
-  </data>
-  <data name="GeneralPage_RequestAFeature_URL.Text" xml:space="preserve">
-    <value>Request a feature</value>
-    <comment>Tell our team what we should build</comment>
-  </data>
-  <data name="GeneralPage_RestartAsAdmin_Button.Content" xml:space="preserve">
-    <value>Restart PowerToys as administrator</value>
-    <comment>running PowerToys as a higher level user, account is typically referred to as an admin / administrator</comment>
-  </data>
-  <data name="GeneralPage_RunAtStartUp.Header" xml:space="preserve">
-    <value>Run at startup</value>
-  </data>
-  <data name="GeneralPage_RunAtStartUp.Description" xml:space="preserve">
-    <value>PowerToys will launch automatically</value>
-  </data>
-  <data name="PowerRename.ModuleDescription" xml:space="preserve">
-    <value>A Windows Shell extension for more advanced bulk renaming using search and replace or regular expressions.</value>
-  </data>
-  <data name="PowerRename_ShellIntegration.Header" xml:space="preserve">
-    <value>Shell integration</value>
-    <comment>This refers to directly integrating in with Windows</comment>
-  </data>
-  <data name="PowerRename_Toggle_Enable.Header" xml:space="preserve">
-    <value>Enable PowerRename</value>
-    <comment>do not loc the Product name.  Do you want this feature on / off</comment>
-  </data>
-  <data name="RadioButtons_Name_Theme.Text" xml:space="preserve">
-    <value>Settings theme</value>
-  </data>
-  <data name="PowerRename_Toggle_EnableOnContextMenu.Header" xml:space="preserve">
-    <value>Show in default context menu's</value>
-  </data>
-  <data name="PowerRename_Toggle_EnableOnContextMenu.Description" xml:space="preserve">
-    <value>PowerRename appears in the default context menu whenever you right-click one or multiple files</value>
-  </data>
-  <data name="PowerRename_Toggle_EnableOnExtendedContextMenu.Header" xml:space="preserve">
-    <value>Show in extended context menu's</value>
-  </data>
-  <data name="PowerRename_Toggle_EnableOnExtendedContextMenu.Description" xml:space="preserve">
-    <value>PowerRename only appears in extended context menu's (press Shift + right-click)</value>
-  </data>
-  <data name="PowerRename_Toggle_MaxDispListNum.Header" xml:space="preserve">
-    <value>Maximum number of items</value>
-  </data>
-  <data name="PowerRename_Toggle_RestoreFlagsOnLaunch.Header" xml:space="preserve">
-    <value>Show recently used strings</value>
-  </data>
-  <data name="FileExplorerPreview_ToggleSwitch_Preview_MD.Header" xml:space="preserve">
-    <value>Enable Markdown (.md) preview</value>
-    <comment>Do not loc "Markdown".  Do you want this feature on / off</comment>
-  </data>
-  <data name="FileExplorerPreview_ToggleSwitch_Preview_SVG.Header" xml:space="preserve">
-    <value>Enable SVG (.svg) preview</value>
-    <comment>Do you want this feature on / off</comment>
-  </data>
-  <data name="FileExplorerPreview_ToggleSwitch_SVG_Thumbnail.Header" xml:space="preserve">
-    <value>Enable SVG (.svg) thumbnails</value>
-    <comment>Do you want this feature on / off</comment>
-  </data>
-  <data name="FileExplorerPreview.ModuleDescription" xml:space="preserve">
-    <value>These settings allow you to manage your Windows File Explorer custom preview handlers.</value>
-  </data>
-  <data name="PowerRename_AutoCompleteHeader.Header" xml:space="preserve">
-    <value>Auto-complete</value>
-  </data>
-  <data name="OpenSource_Notice.Text" xml:space="preserve">
-    <value>Open-source notice</value>
-  </data>
-  <data name="PowerRename_Toggle_AutoComplete.Header" xml:space="preserve">
-    <value>Enable auto-complete for the search and replace fields</value>
-  </data>
-  <data name="FancyZones_BorderColor.Header" xml:space="preserve">
-    <value>Zone border color</value>
-  </data>
-  <data name="FancyZones_InActiveColor.Header" xml:space="preserve">
-    <value>Zone inactive color</value>
-  </data>
-  <data name="ShortcutGuide.ModuleDescription" xml:space="preserve">
-    <value>Shows a help overlay with Windows shortcuts when the Windows key is pressed.</value>
-  </data>
-  <data name="ShortcutGuide_PressTime.Header" xml:space="preserve">
-    <value>Press duration before showing (ms)</value>
-    <comment>pressing a key in milliseconds</comment>
-  </data>
-  <data name="ShortcutGuide_Appearance_Behavior.Header" xml:space="preserve">
-    <value>Appearance &amp; behavior</value>
-  </data>
-  <data name="ShortcutGuide_Enable.Header" xml:space="preserve">
-    <value>Enable Shortcut Guide</value>
-    <comment>do not loc the Product name.  Do you want this feature on / off</comment>
-  </data>
-  <data name="ShortcutGuide_OverlayOpacity.Header" xml:space="preserve">
-    <value>Opacity of background</value>
-  </data>
-  <data name="ShortcutGuide_DisabledApps.Header" xml:space="preserve">
-    <value>Exclude apps</value>
-  </data>
-  <data name="ShortcutGuide_DisabledApps.Description" xml:space="preserve">
-    <value>Turns off Shortcut Guide when these applications have focus - add one application name per line</value>
-  </data>
-  <data name="ShortcutGuide_DisabledApps_TextBoxControl.PlaceholderText" xml:space="preserve">
-    <value>Example: outlook.exe</value>
-    <comment>Don't translate outlook.exe</comment>
-  </data>
-  <data name="ImageResizer_CustomSizes.Header" xml:space="preserve">
-    <value>Image sizes</value>
-  </data>
-  <data name="ImageResizer.ModuleDescription" xml:space="preserve">
-    <value>Lets you resize images by right-clicking.</value>
-  </data>
-  <data name="ImageResizer_EnableToggle.Header" xml:space="preserve">
-    <value>Enable Image Resizer</value>
-    <comment>do not loc the Product name.  Do you want this feature on / off</comment>
-  </data>
-  <data name="ImagesSizesListView.AutomationProperties.Name" xml:space="preserve">
-    <value>Image Size</value>
-  </data>
-  <data name="ImageResizer_Configurations.AutomationProperties.Name" xml:space="preserve">
-    <value>Configurations</value>
-  </data>
-  <data name="ImageResizer_Name.Header" xml:space="preserve">
-    <value>Name</value>
-  </data>
-  <data name="ImageResizer_Fit.Header" xml:space="preserve">
-    <value>Fit</value>
-  </data>
-  <data name="ImageResizer_Width.Header" xml:space="preserve">
-    <value>Width</value>
-  </data>
-  <data name="ImageResizer_Height.Header" xml:space="preserve">
-    <value>Height</value>
-  </data>
-  <data name="ImageResizer_Size.Header" xml:space="preserve">
-    <value>Unit</value>
-  </data>
-  <data name="RemoveButton.AutomationProperties.Name" xml:space="preserve">
-    <value>Remove</value>
-    <comment>Removes a user defined setting group for Image Resizer</comment>
-  </data>
-  <data name="ImageResizer_Image.AutomationProperties.Name" xml:space="preserve">
-    <value>Image Resizer</value>
-  </data>
-  <data name="ImageResizer_AddSizeButton.Content" xml:space="preserve">
-    <value>Add a size</value>
-  </data>
-  <data name="ImageResizer_SaveSizeButton.Label" xml:space="preserve">
-    <value>Save sizes</value>
-  </data>
-  <data name="ImageResizer_Encoding.Header" xml:space="preserve">
-    <value>JPEG quality level</value>
-  </data>
-  <data name="ImageResizer_PNGInterlacing.Header" xml:space="preserve">
-    <value>PNG interlacing</value>
-  </data>
-  <data name="ImageResizer_TIFFCompression.Header" xml:space="preserve">
-    <value>TIFF compression</value>
-  </data>
-  <data name="File.Header" xml:space="preserve">
-    <value>File</value>
-    <comment>as in a computer file</comment>
-  </data>
-  <data name="Default.Content" xml:space="preserve">
-    <value>Default</value>
-  </data>
-  <data name="ImageResizer_ENCODER_TIFF_CCITT3.Content" xml:space="preserve">
-    <value>CCITT3</value>
-    <comment>do not loc</comment>
-  </data>
-  <data name="ImageResizer_ENCODER_TIFF_CCITT4.Content" xml:space="preserve">
-    <value>CCITT4</value>
-    <comment>do not loc</comment>
-  </data>
-  <data name="ImageResizer_ENCODER_TIFF_Default.Content" xml:space="preserve">
-    <value>Default</value>
-  </data>
-  <data name="ImageResizer_ENCODER_TIFF_LZW.Content" xml:space="preserve">
-    <value>LZW</value>
-    <comment>do not loc</comment>
-  </data>
-  <data name="ImageResizer_ENCODER_TIFF_None.Content" xml:space="preserve">
-    <value>None</value>
-  </data>
-  <data name="ImageResizer_ENCODER_TIFF_RLE.Content" xml:space="preserve">
-    <value>RLE</value>
-    <comment>do not loc</comment>
-  </data>
-  <data name="ImageResizer_ENCODER_TIFF_Zip.Content" xml:space="preserve">
-    <value>Zip</value>
-    <comment>do not loc</comment>
-  </data>
-  <data name="ImageResizer_FallbackEncoder_BMP.Content" xml:space="preserve">
-    <value>BMP encoder</value>
-  </data>
-  <data name="ImageResizer_FallbackEncoder_GIF.Content" xml:space="preserve">
-    <value>GIF encoder</value>
-  </data>
-  <data name="ImageResizer_FallbackEncoder_JPEG.Content" xml:space="preserve">
-    <value>JPEG encoder</value>
-  </data>
-  <data name="ImageResizer_FallbackEncoder_PNG.Content" xml:space="preserve">
-    <value>PNG encoder</value>
-  </data>
-  <data name="ImageResizer_FallbackEncoder_TIFF.Content" xml:space="preserve">
-    <value>TIFF encoder</value>
-  </data>
-  <data name="ImageResizer_FallbackEncoder_WMPhoto.Content" xml:space="preserve">
-    <value>WMPhoto encoder</value>
-  </data>
-  <data name="ImageResizer_Sizes_Fit_Fill.Content" xml:space="preserve">
-    <value>Fill</value>
-    <comment>Refers to filling an image into a certain size. It could overflow</comment>
-  </data>
-  <data name="ImageResizer_Sizes_Fit_Fill_ThirdPersonSingular.Text" xml:space="preserve">
-    <value>Fill</value>
-    <comment>Refers to filling an image into a certain size. It could overflow</comment>
-  </data>
-  <data name="ImageResizer_Sizes_Fit_Fit.Content" xml:space="preserve">
-    <value>Fit</value>
-    <comment>Refers to fitting an image into a certain size. It won't overflow</comment>
-  </data>
-  <data name="ImageResizer_Sizes_Fit_Stretch.Content" xml:space="preserve">
-    <value>Stretch</value>
-    <comment>Refers to stretching an image into a certain size. Won't overflow but could distort.</comment>
-  </data>
-  <data name="ImageResizer_Sizes_Units_CM.Content" xml:space="preserve">
-    <value>Centimeters</value>
-  </data>
-  <data name="ImageResizer_Sizes_Units_Inches.Content" xml:space="preserve">
-    <value>Inches</value>
-  </data>
-  <data name="ImageResizer_Sizes_Units_Percent.Content" xml:space="preserve">
-    <value>Percent</value>
-  </data>
-  <data name="ImageResizer_Sizes_Units_Pixels.Content" xml:space="preserve">
-    <value>Pixels</value>
-  </data>
-  <data name="Off.Content" xml:space="preserve">
-    <value>Off</value>
-  </data>
-  <data name="On.Content" xml:space="preserve">
-    <value>On</value>
-  </data>
-  <data name="GeneralPage_ToggleSwitch_AlwaysRunElevated_Link.Content" xml:space="preserve">
-    <value>Learn more about administrator mode</value>
-  </data>
-  <data name="GeneralPage_ToggleSwitch_AutoDownloadUpdates.Header" xml:space="preserve">
-    <value>Download updates automatically</value>
-  </data>
-  <data name="GeneralPage_ToggleSwitch_AutoDownloadUpdates.Description" xml:space="preserve">
-    <value>Except on metered connections</value>
-  </data>
-  <data name="GeneralPage_ToggleSwitch_RunningAsAdminNote.Text" xml:space="preserve">
-    <value>Currently running as administrator</value>
-  </data>
-  <data name="GeneralSettings_AlwaysRunAsAdminText.Header" xml:space="preserve">
-    <value>Always run as administrator</value>
-  </data>
-  <data name="GeneralSettings_RunningAsUserText" xml:space="preserve">
-    <value>Running as user</value>
-  </data>
-  <data name="GeneralSettings_RunningAsAdminText" xml:space="preserve">
-    <value>Running as administrator</value>
-  </data>
-  <data name="FancyZones.ModuleTitle" xml:space="preserve">
-    <value>FancyZones</value>
-  </data>
-  <data name="FileExplorerPreview.ModuleTitle" xml:space="preserve">
-    <value>File Explorer</value>
-  </data>
-  <data name="FileExplorerPreview_Image.AutomationProperties.Name" xml:space="preserve">
-    <value>File Explorer</value>
-    <comment>Use same translation as Windows does for File Explorer</comment>
-  </data>
-  <data name="ImageResizer.ModuleTitle" xml:space="preserve">
-    <value>Image Resizer</value>
-  </data>
-  <data name="KeyboardManager.ModuleTitle" xml:space="preserve">
-    <value>Keyboard Manager</value>
-  </data>
-  <data name="ColorPicker.ModuleTitle" xml:space="preserve">
-    <value>Color Picker</value>
-  </data>
-  <data name="PowerLauncher.ModuleTitle" xml:space="preserve">
-    <value>PowerToys Run</value>
-  </data>
-  <data name="PowerToys_Run_Image.AutomationProperties.Name" xml:space="preserve">
-    <value>PowerToys Run</value>
-  </data>
-  <data name="PowerRename.ModuleTitle" xml:space="preserve">
-    <value>PowerRename</value>
-    <comment>do not loc the product name</comment>
-  </data>
-  <data name="PowerRename_Image.AutomationProperties.Name" xml:space="preserve">
-    <value>PowerRename</value>
-    <comment>do not loc</comment>
-  </data>
-  <data name="ShortcutGuide.ModuleTitle" xml:space="preserve">
-    <value>Shortcut Guide</value>
-  </data>
-  <data name="Shortcut_Guide_Image.AutomationProperties.Name" xml:space="preserve">
-    <value>Shortcut Guide</value>
-  </data>
-  <data name="General_Repository.Text" xml:space="preserve">
-    <value>GitHub repository</value>
-  </data>
-  <data name="General_Version.Header" xml:space="preserve">
-    <value>Version</value>
-  </data>
-  <data name="General_VersionLastChecked.Text" xml:space="preserve">
-    <value>Last checked: </value>
-  </data>
-  <data name="General_Version.AutomationProperties.Name" xml:space="preserve">
-    <value>Version</value>
-  </data>
-  <data name="Admin_mode.Header" xml:space="preserve">
-    <value>Administrator mode</value>
-  </data>
-  <data name="General_RunAsAdminRequired.Title" xml:space="preserve">
-    <value>You need to run as administrator to use this setting.</value>
-  </data>
-  <data name="ShortcutWarningLabel.Text" xml:space="preserve">
-    <value>Only shortcuts with the following hotkeys are valid:</value>
-    <comment>keyboard shortcuts and</comment>
-  </data>
-  <data name="FancyZones_RestoreSize.Content" xml:space="preserve">
-    <value>Restore the original size of windows when unsnapping</value>
-  </data>
-  <data name="ImageResizer_FallBackEncoderText.Header" xml:space="preserve">
-    <value>Fallback encoder</value>
-  </data>
-  <data name="ImageResizer_FileFormatDescription.Text" xml:space="preserve">
-    <value>The following parameters can be used:</value>
-  </data>
-  <data name="ImageResizer_FilenameFormatHeader.Header" xml:space="preserve">
-    <value>Filename format</value>
-  </data>
-  <data name="ImageResizer_UseOriginalDate.Content" xml:space="preserve">
-    <value>Use original date modified</value>
-  </data>
-  <data name="Encoding.Header" xml:space="preserve">
-    <value>Encoding</value>
-  </data>
-  <data name="KeyboardManager_RemapKeyboardButton.Description" xml:space="preserve">
-    <value>Remap keys to other keys or shortcuts</value>
-  </data>
-  <data name="KeyboardManager_RemapShortcutsButton.Description" xml:space="preserve">
-    <value>Remap shortcuts to other shortcuts or keys for all or specific applications</value>
-  </data>
-  <data name="General.ModuleDescription" xml:space="preserve">
-    <value>Microsoft PowerToys is a set of utilities for power users to tune and streamline their Windows experience for greater productivity.
-Made with 💗 by Microsoft and the PowerToys community.</value>
-    <comment>Windows refers to the OS</comment>
-  </data>
-  <data name="FancyZones_SpanZonesAcrossMonitorsCheckBoxControl.Content" xml:space="preserve">
-    <value>Allow zones to span across monitors (all monitors must have the same DPI scaling)</value>
-  </data>
-  <data name="ImageResizer_Formatting_ActualHeight.Text" xml:space="preserve">
-    <value>Actual height</value>
-  </data>
-  <data name="ImageResizer_Formatting_ActualWidth.Text" xml:space="preserve">
-    <value>Actual width</value>
-  </data>
-  <data name="ImageResizer_Formatting_Filename.Text" xml:space="preserve">
-    <value>Original filename</value>
-  </data>
-  <data name="ImageResizer_Formatting_SelectedHeight.Text" xml:space="preserve">
-    <value>Selected height</value>
-  </data>
-  <data name="ImageResizer_Formatting_SelectedWidth.Text" xml:space="preserve">
-    <value>Selected width</value>
-  </data>
-  <data name="ImageResizer_Formatting_Sizename.Text" xml:space="preserve">
-    <value>Size name</value>
-  </data>
-  <data name="FancyZones_MoveWindowsBasedOnPositionCheckBoxControl.Content" xml:space="preserve">
-    <value>Move windows based on their position</value>
-    <comment>Windows refers to application windows</comment>
-  </data>
-  <data name="GeneralSettings_NewVersionIsAvailable" xml:space="preserve">
-    <value>New update available</value>
-  </data>
-  <data name="GeneralSettings_VersionIsLatest" xml:space="preserve">
-    <value>PowerToys is up to date.</value>
-  </data>
-  <data name="FileExplorerPreview_IconThumbnail_GroupSettings.Header" xml:space="preserve">
-    <value>Icon Preview</value>
-  </data>
-  <data name="FileExplorerPreview_PreviewPane_GroupSettings.Header" xml:space="preserve">
-    <value>Preview Pane</value>
-  </data>
-  <data name="FileExplorerPreview_RunAsAdminRequired.Title" xml:space="preserve">
-    <value>You need to run as administrator to modify these settings.</value>
-  </data>
-  <data name="FileExplorerPreview_AffectsAllUsers.Title" xml:space="preserve">
-    <value>The settings on this page affect all users on the system</value>
-  </data>
-  <data name="FileExplorerPreview_RebootRequired.Title" xml:space="preserve">
-    <value>A reboot may be required for changes to these settings to take effect</value>
-  </data>
-  <data name="FancyZones_ExcludeApps_TextBoxControl.PlaceholderText" xml:space="preserve">
-    <value>Example: outlook.exe</value>
-    <comment>Don't translate outlook.exe</comment>
-  </data>
-  <data name="ImageResizer_FilenameFormatPlaceholder.PlaceholderText" xml:space="preserve">
-    <value>Example: %1 (%2)</value>
-  </data>
-  <data name="ColorModeHeader.Header" xml:space="preserve">
-    <value>Choose a mode</value>
-  </data>
-  <data name="Radio_Theme_Dark.Content" xml:space="preserve">
-    <value>Dark</value>
-    <comment>Dark refers to color, not weight</comment>
-  </data>
-  <data name="Radio_Theme_Light.Content" xml:space="preserve">
-    <value>Light</value>
-    <comment>Light refers to color, not weight</comment>
-  </data>
-  <data name="Radio_Theme_Default.Content" xml:space="preserve">
-    <value>Windows default</value>
-    <comment>Windows refers to the Operating system</comment>
-  </data>
-  <data name="Windows_Color_Settings.Content" xml:space="preserve">
-    <value>Windows color settings</value>
-    <comment>Windows refers to the Operating system</comment>
-  </data>
-  <data name="ColorPicker_CopiedColorRepresentation.Header" xml:space="preserve">
-    <value>Default color format</value>
-  </data>
-  <data name="ColorPickerFirst.Text" xml:space="preserve">
-    <value>Color Picker with editor mode enabled</value>
-    <comment>do not loc the product name</comment>
-  </data>
-  <data name="ColorPickerFirst_Accessible.AutomationProperties.Name" xml:space="preserve">
-    <value>Color Picker with editor mode enabled</value>
-    <comment>do not loc the product name</comment>
-  </data>
-  <data name="ColorPickerFirst_Description.Text" xml:space="preserve">
-    <value>Pick a color from the screen, copy formatted value to clipboard, then to the editor</value>
-    <comment>do not loc the product name</comment>
-  </data>
-  <data name="EditorFirst.Text" xml:space="preserve">
-    <value>Editor</value>
-  </data>
-  <data name="EditorFirst_Accessible.AutomationProperties.Name" xml:space="preserve">
-    <value>Editor</value>
-  </data>
-  <data name="ColorPicker_ActivationAction.Header" xml:space="preserve">
-    <value>Activation behavior</value>
-  </data>
-  <data name="ColorFormats.Header" xml:space="preserve">
-    <value>Picker behavior</value>
-  </data>
-  <data name="ColorPicker_CopiedColorRepresentation.Description" xml:space="preserve">
-    <value>This format will be copied to your clipboard</value>
-  </data>
-  <data name="KBM_KeysCannotBeRemapped.Text" xml:space="preserve">
-    <value>Learn more about remapping limitations</value>
-    <comment>This is a link that will discuss what is and is not possible for Keyboard manager to remap</comment>
-  </data>
-  <data name="FancyZones_Editor_GroupSettings.Header" xml:space="preserve">
-    <value>Editor</value>
-    <comment>refers to the FancyZone editor</comment>
-  </data>
-  <data name="FancyZones_WindowBehavior_GroupSettings.Header" xml:space="preserve">
-    <value>Window behavior</value>
-  </data>
-  <data name="FancyZones_WindowBehavior_GroupSettings.Description" xml:space="preserve">
-    <value>Manage how windows behave when using FancyZones</value>
-  </data>
-  <data name="FancyZones_Windows.Header" xml:space="preserve">
-    <value>Windows</value>
-    <comment>refers to a set of windows, not the product name</comment>
-  </data>
-  <data name="PowerRename_BehaviorHeader.Header" xml:space="preserve">
-    <value>Behavior</value>
-  </data>
-  <data name="PowerRename_Toggle_UseBoostLib.Header" xml:space="preserve">
-    <value>Use Boost library</value>
-    <comment>Boost is a product name, should not be translated</comment>
-  </data>
-  <data name="PowerRename_Toggle_UseBoostLib.Description" xml:space="preserve">
-    <value>Provides extended features but may use different regex syntax</value>
-    <comment>Boost is a product name, should not be translated</comment>
-  </data>
-  <data name="MadeWithOssLove.Text" xml:space="preserve">
-    <value>Made with 💗 by Microsoft and the PowerToys community.</value>
-  </data>
-  <data name="ColorPickerOnly.Text" xml:space="preserve">
-    <value>Color Picker only</value>
-    <comment>do not loc the product name</comment>
-  </data>
-  <data name="ColorPickerOnly_Accessible.AutomationProperties.Name" xml:space="preserve">
-    <value>Color Picker only</value>
-    <comment>do not loc the product name</comment>
-  </data>
-  <data name="ColorPickerOnly_Description.Text" xml:space="preserve">
-    <value>Pick a color from the screen and copy formatted value to clipboard</value>
-  </data>
-  <data name="EditorFirst_Description.Text" xml:space="preserve">
-    <value>Open directly into the editor mode</value>
-  </data>
-  <data name="ColorPicker_ColorFormats.Header" xml:space="preserve">
-    <value>Color formats</value>
-  </data>
-  <data name="ColorPicker_ColorFormats.Description" xml:space="preserve">
-    <value>Select which color formats (and in what order) should show up in the editor</value>
-  </data>
-  <data name="MoveUp.Text" xml:space="preserve">
-    <value>Move up</value>
-  </data>
-  <data name="MoveDown.Text" xml:space="preserve">
-    <value>Move down</value>
-  </data>
-  <data name="ColorPicker_ShowColorName.Header" xml:space="preserve">
-    <value>Show color name</value>
-  </data>
-  <data name="ColorPicker_ShowColorName.Description" xml:space="preserve">
-    <value>This will show the name of the color when picking a color</value>
-  </data>
-  <data name="ImageResizer_DefaultSize_Large" xml:space="preserve">
-    <value>Large</value>
-    <comment>The size of the image</comment>
-  </data>
-  <data name="ImageResizer_DefaultSize_Medium" xml:space="preserve">
-    <value>Medium</value>
-    <comment>The size of the image</comment>
-  </data>
-  <data name="ImageResizer_DefaultSize_Phone" xml:space="preserve">
-    <value>Phone</value>
-    <comment>The size of the image referring to a Mobile Phone typical image size</comment>
-  </data>
-  <data name="ImageResizer_DefaultSize_Small" xml:space="preserve">
-    <value>Small</value>
-    <comment>The size of the image</comment>
-  </data>
-  <data name="FancyZones_MoveWindowBasedOnRelativePosition.Content" xml:space="preserve">
-    <value>Win + Up/Down/Left/Right to move windows based on relative position</value>
-  </data>
-  <data name="FancyZones_MoveWindowLeftRightBasedOnZoneIndex.Content" xml:space="preserve">
-    <value>Win + Left/Right to move windows based on zone index</value>
-  </data>
-  <data name="ColorPicker_Editor.Header" xml:space="preserve">
-    <value>Editor</value>
-  </data>
-  <data name="FancyZones_OverlappingZonesClosestCenter.Content" xml:space="preserve">
-    <value>Activate the zone whose center is closest to the cursor</value>
-  </data>
-  <data name="FancyZones_OverlappingZonesLargest.Content" xml:space="preserve">
-    <value>Activate the largest zone by area</value>
-  </data>
-  <data name="FancyZones_OverlappingZonesPositional.Content" xml:space="preserve">
-    <value>Split the overlapped area into multiple activation targets</value>
-  </data>
-  <data name="FancyZones_OverlappingZonesSmallest.Content" xml:space="preserve">
-    <value>Activate the smallest zone by area</value>
-  </data>
-  <data name="FancyZones_OverlappingZones.Header" xml:space="preserve">
-    <value>When multiple zones overlap</value>
-  </data>
-  <data name="PowerLauncher_Plugins.Header" xml:space="preserve">
-    <value>Plugins</value>
-  </data>
-  <data name="PowerLauncher_ActionKeyword.Header" xml:space="preserve">
-    <value>Direct activation command</value>
-  </data>
-  <data name="PowerLauncher_AuthoredBy.Text" xml:space="preserve">
-    <value>Authored by</value>
-    <comment>example: Authored by Microsoft</comment>
-  </data>
-  <data name="PowerLauncher_IncludeInGlobalResult.Content" xml:space="preserve">
-    <value>Include in global result</value>
-  </data>
-  <data name="PowerLauncher_EnablePluginToggle.AutomationProperties.Name" xml:space="preserve">
-    <value>Enable plugin</value>
-  </data>
-  <data name="Run_AdditionalOptions.Text" xml:space="preserve">
-    <value>Additional options</value>
-  </data>
-  <data name="Run_NotAccessibleWarning.Title" xml:space="preserve">
-    <value>Please define an activation command or allow this plugin for the global results to use it.</value>
-  </data>
-  <data name="Run_AllPluginsDisabled.Title" xml:space="preserve">
-    <value>PowerToys Run can't provide any results without plugins</value>
-  </data>
-  <data name="Run_AllPluginsDisabled.Message" xml:space="preserve">
-    <value>Enable at least one plugin to get started</value>
-  </data>
-  <data name="Run_NotAllowedActionKeyword.Title" xml:space="preserve">
-    <value>This activation command is already in use by another plugin.</value>
-  </data>
-  <data name="Run_PluginUseDescription.Header" xml:space="preserve">
-    <value>Plugins</value>
-  </data>
-  <data name="Run_PluginUseDescription.Description" xml:space="preserve">
-    <value>You can include or remove each plugin from the global results, change the direct activation phrase and configure additional options</value>
-  </data>
-  <data name="Run_PositionAppearance_GroupSettings.Header" xml:space="preserve">
-    <value>Position &amp; appearance</value>
-  </data>
-  <data name="Run_PositionHeader.Header" xml:space="preserve">
-    <value>Preferred monitor position</value>
-    <comment>as in Show PowerToys Run on primary monitor</comment>
-  </data>
-  <data name="Run_PositionHeader.Description" xml:space="preserve">
-    <value>If multiple monitors are in use, PowerToys Run can be launched on the desired monitor</value>
-    <comment>as in Show PowerToys Run on primary monitor</comment>
-  </data>
-  <data name="Run_Radio_Position_Cursor.Content" xml:space="preserve">
-    <value>Monitor with mouse cursor</value>
-  </data>
-  <data name="Run_Radio_Position_Focus.Content" xml:space="preserve">
-    <value>Monitor with focused window</value>
-  </data>
-  <data name="Run_Radio_Position_Primary_Monitor.Content" xml:space="preserve">
-    <value>Primary monitor</value>
-  </data>
-  <data name="Run_PluginsLoading.Text" xml:space="preserve">
-    <value>Plugins are loading...</value>
-  </data>
-  <data name="ColorPicker_ButtonDown.AutomationProperties.Name" xml:space="preserve">
-    <value>Move the color down</value>
-  </data>
-  <data name="ColorPicker_ButtonUp.AutomationProperties.Name" xml:space="preserve">
-    <value>Move the color up</value>
-  </data>
-  <data name="FancyZones_FlashZonesOnQuickSwitch.Content" xml:space="preserve">
-    <value>Flash zones when switching layout</value>
-  </data>
-  <data name="FancyZones_Layouts.Header" xml:space="preserve">
-    <value>Layouts</value>
-  </data>
-  <data name="FancyZones_QuickLayoutSwitch.Header" xml:space="preserve">
-    <value>Enable quick layout switch</value>
-  </data>
-  <data name="FancyZones_QuickLayoutSwitch.Description" xml:space="preserve">
-    <value>You can configure layout-specific shortcuts in the editor</value>
-  </data>
-  <data name="FancyZones_QuickLayoutSwitch_GroupSettings.Text" xml:space="preserve">
-    <value>Quick layout switch</value>
-  </data>
-  <data name="Activation_Shortcut.Header" xml:space="preserve">
-    <value>Activation shortcut</value>
-  </data>
-  <data name="Oobe_GetStarted.Text" xml:space="preserve">
-    <value>Let's get started!</value>
-  </data>
-  <data name="Oobe_PowerToysDescription.Text" xml:space="preserve">
-    <value>Welcome to PowerToys!  These overviews will help you quickly learn the basics of all our utilities.</value>
-  </data>
-  <data name="Oobe_GettingStarted.Text" xml:space="preserve">
-    <value>Getting started</value>
-  </data>
-  <data name="Oobe_Launch.Text" xml:space="preserve">
-    <value>Launch</value>
-  </data>
-  <data name="Launch_ColorPicker.Content" xml:space="preserve">
-    <value>Launch Color Picker</value>
-  </data>
-  <data name="Oobe_LearnMore.Text" xml:space="preserve">
-    <value>Learn more about</value>
-  </data>
-  <data name="Oobe_ColorPicker_Description" xml:space="preserve">
-    <value>Color Picker is a system-wide color selection tool for Windows 10 that enables you to pick colors from any currently running application and automatically copies it in a configurable format to your clipboard.</value>
-  </data>
-  <data name="Oobe_FancyZones_Description" xml:space="preserve">
-    <value>FancyZones is a window manager that makes it easy to create complex window layouts and quickly position windows into those layouts.</value>
-  </data>
-  <data name="Oobe_FileExplorer_Description" xml:space="preserve">
-    <value>PowerToys introduces add-ons to the Window’s File Explorer that will currently enable Markdown files (.md) and SVG icons (.svg) to be viewed in the preview pane.</value>
-  </data>
-  <data name="Oobe_ImageResizer_Description" xml:space="preserve">
-    <value>Image Resizer is a Windows shell extension for simple bulk image-resizing.</value>
-  </data>
-  <data name="Oobe_KBM_Description" xml:space="preserve">
-    <value>Keyboard Manager allows you to customize the keyboard to be more productive by remapping keys and creating your own keyboard shortcuts.</value>
-  </data>
-  <data name="Oobe_PowerRename_Description" xml:space="preserve">
-    <value>PowerRename enables you to perform simple bulk renaming, searching and replacing file names.</value>
-  </data>
-  <data name="Oobe_PowerRun_Description" xml:space="preserve">
-    <value>PowerToys Run is a quick launcher for power users that contains some additional features without sacrificing performance.</value>
-  </data>
-  <data name="Oobe_ShortcutGuide_Description" xml:space="preserve">
-    <value>Shortcut Guide presents the user with a listing of available shortcuts for the current state of the desktop.</value>
-  </data>
-  <data name="Oobe_VideoConference_Description" xml:space="preserve">
-    <value>Video Conference Mute allows users to quickly mute the microphone and turn off the camera while on a conference call with a single keystroke, regardless of what application has focus on your computer.</value>
-  </data>
-  <data name="Oobe_Overview_Description.Text" xml:space="preserve">
-    <value>Microsoft PowerToys is a set of utilities for power users to tune and streamline their Windows 10 experience for greater productivity.
-    
-Take a moment to preview the various utilities listed or view our comprehensive documentation.</value>
-  </data>
-  <data name="Oobe_Overview_DescriptionLinkText.Text" xml:space="preserve">
-    <value>Documentation on Microsoft Docs</value>
-  </data>
-  <data name="Oobe_Overview_LatestVersionLink.Text" xml:space="preserve">
-    <value>Release notes</value>
-  </data>
-  <data name="ReleaseNotes.Content" xml:space="preserve">
-    <value>Release notes</value>
-  </data>
-  <data name="Oobe_ColorPicker_HowToUse.Text" xml:space="preserve">
-    <value>{Win} + {Shift} + {C} to open Color Picker.</value>
-  </data>
-  <data name="Oobe_ColorPicker_TipsAndTricks.Text" xml:space="preserve">
-    <value>To select a color with more precision, {scroll the mouse wheel} to zoom in.</value>
-  </data>
-  <data name="Oobe_FancyZones_HowToUse.Text" xml:space="preserve">
-    <value>{Shift} + {dragging the window} to snap a window to a zone, and release the window in the desired zone. {Win} + {Shift} + {`} to open the FancyZones editor.</value>
-  </data>
-  <data name="Oobe_FancyZones_TipsAndTricks.Text" xml:space="preserve">
-    <value>Snap a window to multiple zones by holding the {Ctrl} key (while also holding {Shift}) when dragging a window.</value>
-  </data>
-  <data name="Oobe_FileExplorer_HowToEnable.Text" xml:space="preserve">
-    <value>Open File Explorer, {select the View tab} in the File Explorer ribbon, then {select Preview Pane}. 
-From there, simply click on a Markdown file or SVG icon in the File Explorer and observe the content on the preview pane!</value>
-  </data>
-  <data name="Oobe_HowToCreateMappings.Text" xml:space="preserve">
-    <value>How to create mappings</value>
-  </data>
-  <data name="Oobe_HowToEnable.Text" xml:space="preserve">
-    <value>How to enable</value>
-  </data>
-  <data name="Oobe_HowToLaunch.Text" xml:space="preserve">
-    <value>How to launch</value>
-  </data>
-  <data name="Oobe_HowToUse.Text" xml:space="preserve">
-    <value>How to use</value>
-  </data>
-  <data name="Oobe_ImageResizer_HowToLaunch.Text" xml:space="preserve">
-    <value>In File Explorer, {right-clicking one or more image files} and {clicking on Resize pictures} from the context menu.</value>
-  </data>
-  <data name="Oobe_ImageResizer_TipsAndTricks.Text" xml:space="preserve">
-    <value>Want a custom size? You can add them in the PowerToys Settings!</value>
-  </data>
-  <data name="Oobe_KBM_HowToCreateMappings.Text" xml:space="preserve">
-    <value>Launch {PowerToys settings}, navigate to the Keyboard Manager menu, and select either {Remap a key} or {Remap a shortcut}.</value>
-  </data>
-  <data name="Oobe_KBM_TipsAndTricks.Text" xml:space="preserve">
-    <value>Want to only have a shortcut work for a single application? Use the Target App field when creating the shortcut remapping.</value>
-  </data>
-  <data name="Oobe_PowerRename_HowToUse.Text" xml:space="preserve">
-    <value>In File Explorer, {right-clicking one or more selected files} and {clicking on PowerRename} from the context menu.</value>
-  </data>
-  <data name="Oobe_PowerRename_TipsAndTricks.Text" xml:space="preserve">
-    <value>PowerRename supports searching for files using regular expressions to enable more advanced renaming functionalities.</value>
-  </data>
-  <data name="Oobe_Run_HowToLaunch.Text" xml:space="preserve">
-    <value>{Alt} + {Space} to open Run and just start typing.</value>
-  </data>
-  <data name="Oobe_Run_TipsAndTricks.Text" xml:space="preserve">
-    <value>PowerToys Run supports various action keys to funnel search queries for a specific subset of results. Typing {&lt;} searches for running processes only, {?} will search only for file, or {.} for installed applications! See PowerToys documentation for the complete set of 'Action Keys' available.</value>
-  </data>
-  <data name="Oobe_ShortcutGuide_HowToLaunch.Text" xml:space="preserve">
-    <value>{Win} + {?} to open Shortcut Guide, press it again to close or press {Esc}. You can also launch it by holding the {Win} key for one second!</value>
-  </data>
-  <data name="Oobe_TipsAndTricks.Text" xml:space="preserve">
-    <value>Tips &amp; tricks</value>
-  </data>
-  <data name="Oobe_VideoConference_HowToLaunch.Text" xml:space="preserve">
-    <value>{Win} + {N} to toggle both your microphone and video
-{Win} + {Shift} + {A} to toggle your microphone 
-{Win} + {Shift} + {O} to toggle your video</value>
-  </data>
-  <data name="Oobe_ColorPicker" xml:space="preserve">
-    <value>Color Picker</value>
-    <comment>Do not localize this string</comment>
-  </data>
-  <data name="Oobe_FancyZones" xml:space="preserve">
-    <value>FancyZones</value>
-    <comment>Do not localize this string</comment>
-  </data>
-  <data name="Oobe_ImageResizer" xml:space="preserve">
-    <value>Image Resizer</value>
-    <comment>Do not localize this string</comment>
-  </data>
-  <data name="Oobe_KBM" xml:space="preserve">
-    <value>Keyboard Manager</value>
-    <comment>Do not localize this string</comment>
-  </data>
-  <data name="Oobe_Overview" xml:space="preserve">
-    <value>Overview</value>
-  </data>
-  <data name="Oobe_PowerRename" xml:space="preserve">
-    <value>PowerRename</value>
-    <comment>Do not localize this string</comment>
-  </data>
-  <data name="Oobe_Run" xml:space="preserve">
-    <value>PowerToys Run</value>
-    <comment>Do not localize this string</comment>
-  </data>
-  <data name="Oobe_ShortcutGuide" xml:space="preserve">
-    <value>Shortcut Guide</value>
-    <comment>Do not localize this string</comment>
-  </data>
-  <data name="Oobe_VideoConference" xml:space="preserve">
-    <value>Video Conference Mute</value>
-    <comment>Do not localize this string</comment>
-  </data>
-  <data name="Oobe_Welcome" xml:space="preserve">
-    <value>Welcome</value>
-  </data>
-  <data name="OOBE_Settings.Content" xml:space="preserve">
-    <value>Open Settings</value>
-  </data>
-  <data name="Oobe_NavViewItem.Content" xml:space="preserve">
-    <value>Welcome to PowerToys</value>
-    <comment>Don't loc "PowerToys"</comment>
-  </data>
-  <data name="Feedback_NavViewItem.Content" xml:space="preserve">
-    <value>Give feedback</value>
-  </data>
-  <data name="OobeWindow_Title" xml:space="preserve">
-    <value>Welcome to PowerToys</value>
-  </data>
-  <data name="SettingsWindow_Title" xml:space="preserve">
-    <value>PowerToys Settings</value>
-  </data>
-  <data name="Awake.ModuleTitle" xml:space="preserve">
-    <value>Awake</value>
-  </data>
-  <data name="Awake.ModuleDescription" xml:space="preserve">
-    <value>A convenient way to keep your PC awake on-demand.</value>
-  </data>
-  <data name="Awake_EnableAwake.Header" xml:space="preserve">
-    <value>Enable Awake</value>
-  </data>
-  <data name="Awake_NoKeepAwakeContent.Text" xml:space="preserve">
-    <value>Inactive</value>
-  </data>
-  <data name="Awake_IndefiniteKeepAwakeContent.Text" xml:space="preserve">
-    <value>Keep awake indefinitely</value>
-  </data>
-  <data name="Awake_TemporaryKeepAwakeContent.Text" xml:space="preserve">
-    <value>Keep awake temporarily</value>
-  </data>
-  <data name="Awake_NoKeepAwakeDescription.Text" xml:space="preserve">
-    <value>Your PC operates according to its current power plan</value>
-  </data>
-  <data name="Awake_IndefiniteKeepAwakeDescription.Text" xml:space="preserve">
-    <value>Keeps your PC awake until the setting is disabled</value>
-  </data>
-  <data name="Awake_TemporaryKeepAwakeDescription.Text" xml:space="preserve">
-    <value>Keeps your PC awake until the set time elapses</value>
-  </data>
-  <data name="Awake_EnableDisplayKeepAwake.Header" xml:space="preserve">
-    <value>Keep screen on</value>
-  </data>
-  <data name="Awake_Mode.Header" xml:space="preserve">
-    <value>Mode</value>
-  </data>
-  <data name="Awake_Behavior_GroupSettings.Header" xml:space="preserve">
-    <value>Behavior</value>
-  </data>
-  <data name="Awake_TemporaryKeepAwake_Hours.Header" xml:space="preserve">
-    <value>Hours</value>
-  </data>
-  <data name="Awake_TemporaryKeepAwake_Minutes.Header" xml:space="preserve">
-    <value>Minutes</value>
-  </data>
-  <data name="Oobe_Awake" xml:space="preserve">
-    <value>Awake</value>
-    <comment>Module name, do not loc</comment>
-  </data>
-  <data name="Oobe_Awake_Description" xml:space="preserve">
-    <value>Awake is a Windows tool designed to keep your PC awake on-demand without having to manage its power settings. This behavior can be helpful when running time-consuming tasks while ensuring that your PC does not go to sleep or turn off its screens.</value>
-  </data>
-  <data name="Oobe_Awake_HowToUse.Text" xml:space="preserve">
-    <value>Open {PowerToys Settings} and enable Awake</value>
-  </data>
-  <data name="Oobe_Awake_TipsAndTricks.Text" xml:space="preserve">
-    <value>You can always change modes quickly by {right-clicking the Awake icon} in the system tray.</value>
-  </data>
-  <data name="General_FailedToDownloadTheNewVersion.Title" xml:space="preserve">
-    <value>An error occurred trying to install this update:</value>
-  </data>
-  <data name="General_InstallNow.Content" xml:space="preserve">
-    <value>Install now</value>
-  </data>
-  <data name="General_ReadMore.Text" xml:space="preserve">
-    <value>Read more</value>
-  </data>
-  <data name="General_NewVersionAvailable.Title" xml:space="preserve">
-    <value>An update is available:</value>
-  </data>
-  <data name="General_Downloading.Text" xml:space="preserve">
-    <value>Downloading...</value>
-  </data>
-  <data name="General_TryAgainToDownloadAndInstall.Content" xml:space="preserve">
-    <value>Try again to download &amp; install</value>
-  </data>
-  <data name="General_CheckingForUpdates.Text" xml:space="preserve">
-    <value>Checking for updates...</value>
-  </data>
-  <data name="General_NewVersionReadyToInstall.Title" xml:space="preserve">
-    <value>An update is ready to install:</value>
-  </data>
-  <data name="General_UpToDate.Title" xml:space="preserve">
-    <value>PowerToys is up to date</value>
-  </data>
-  <data name="General_DownloadAndInstall.Content" xml:space="preserve">
-    <value>Download and install</value>
-  </data>
-  <data name="ImageResizer_Fit_Fill_ThirdPersonSingular" xml:space="preserve">
-    <value>Fills</value>
-  </data>
-  <data name="ImageResizer_Fit_Fit_ThirdPersonSingular" xml:space="preserve">
-    <value>Fits within</value>
-  </data>
-  <data name="ImageResizer_Fit_Stretch_ThirdPersonSingular" xml:space="preserve">
-    <value>Stretches to</value>
-  </data>
-  <data name="ImageResizer_Unit_Centimeter" xml:space="preserve">
-    <value>Centimeters</value>
-  </data>
-  <data name="ImageResizer_Unit_Inch" xml:space="preserve">
-    <value>Inches</value>
-  </data>
-  <data name="ImageResizer_Unit_Percent" xml:space="preserve">
-    <value>Percent</value>
-  </data>
-  <data name="ImageResizer_Unit_Pixel" xml:space="preserve">
-    <value>Pixels</value>
-  </data>
-  <data name="EditButton.AutomationProperties.Name" xml:space="preserve">
-    <value>Edit</value>
-  </data>
-  <data name="No" xml:space="preserve">
-    <value>No</value>
-    <comment>Label of a cancel button</comment>
-  </data>
-  <data name="Delete_Dialog_Description" xml:space="preserve">
-    <value>Are you sure you want to delete this item?</value>
-  </data>
-  <data name="Yes" xml:space="preserve">
-    <value>Yes</value>
-    <comment>Label of a confirmation button</comment>
-  </data>
-  <data name="SeeWhatsNew.Content" xml:space="preserve">
-    <value>See what's new</value>
-  </data>
-  <data name="Awake_Mode.Description" xml:space="preserve">
-    <value>Set the preferred behaviour or Awake</value>
-  </data>
-  <data name="ExcludedApps.Header" xml:space="preserve">
-    <value>Excluded apps</value>
-  </data>
-  <data name="Enable_ColorFormat.AutomationProperties.Name" xml:space="preserve">
-    <value>Enable colorformat</value>
-  </data>
-  <data name="More_Options_Button.AutomationProperties.Name" xml:space="preserve">
-    <value>More options</value>
-  </data>
-  <data name="More_Options_ButtonTooltip.Text" xml:space="preserve">
-    <value>More options</value>
-  </data>
-  <data name="To.Text" xml:space="preserve">
-    <value>to</value>
-    <comment>as in: from x to y</comment>
-  </data>
-  <data name="LearnMore_Awake.Text" xml:space="preserve">
-    <value>Learn more about Awake</value>
-    <comment>Awake is a product name, do not loc</comment>
-  </data>
-  <data name="LearnMore_ColorPicker.Text" xml:space="preserve">
-    <value>Learn more about Color Picker</value>
-    <comment>Color Picker is a product name, do not loc</comment>
-  </data>
-  <data name="LearnMore_FancyZones.Text" xml:space="preserve">
-    <value>Learn more about FancyZones</value>
-    <comment>FancyZones is a product name, do not loc</comment>
-  </data>
-  <data name="LearnMore_ImageResizer.Text" xml:space="preserve">
-    <value>Learn more about Image Resizer</value>
-    <comment>Image Resizer is a product name, do not loc</comment>
-  </data>
-  <data name="LearnMore_KBM.Text" xml:space="preserve">
-    <value>Learn more about Keyboard Manager</value>
-    <comment>Keyboard Manager is a product name, do not loc</comment>
-  </data>
-  <data name="LearnMore_PowerPreview.Text" xml:space="preserve">
-    <value>Learn more about File Explorer add-ons</value>
-    <comment>File Explorer is a product name, do not loc</comment>
-  </data>
-  <data name="LearnMore_PowerRename.Text" xml:space="preserve">
-    <value>Learn more about PowerRename</value>
-    <comment>PowerRename is a product name, do not loc</comment>
-  </data>
-  <data name="LearnMore_Run.Text" xml:space="preserve">
-    <value>Learn more about PowerToys Run</value>
-    <comment>PowerToys Run is a product name, do not loc</comment>
-  </data>
-  <data name="LearnMore_ShortcutGuide.Text" xml:space="preserve">
-    <value>Learn more about Shortcut Guide</value>
-    <comment>Shortcut Guide is a product name, do not loc</comment>
-  </data>
-  <data name="LearnMore_VCM.Text" xml:space="preserve">
-    <value>Learn more about Video Conference Mute</value>
-    <comment>Video Conference Mute is a product name, do not loc</comment>
-  </data>
-  <data name="Oobe_FileExplorer" xml:space="preserve">
-    <value>File Explorer add-ons</value>
-    <comment>Do not localize this string</comment>
-  </data>
-  <data name="Launch_Run.Content" xml:space="preserve">
-    <value>Launch PowerToys Run</value>
-  </data>
-  <data name="Launch_ShortcutGuide.Content" xml:space="preserve">
-    <value>Launch Shortcut Guide</value>
-  </data>
-  <data name="ColorPicker_ColorFormat_ToggleSwitch.AutomationProperties.Name" xml:space="preserve">
-    <value>Show format in editor</value>
-  </data>
-  <data name="GeneralPage_Documentation.Text" xml:space="preserve">
-    <value>Documentation</value>
-  </data>
-  <data name="PowerLauncher_SearchList.PlaceholderText" xml:space="preserve">
-    <value>Search this list</value>
-  </data>
-  <data name="PowerLauncher_SearchList.AutomationProperties.Name" xml:space="preserve">
-    <value>Search this list</value>
-  </data>
-  <data name="Awake.SecondaryLinksHeader" xml:space="preserve">
-    <value>Attribution</value>
-  </data>
-  <data name="ColorPicker.SecondaryLinksHeader" xml:space="preserve">
-    <value>Attribution</value>
-  </data>
-  <data name="General.SecondaryLinksHeader" xml:space="preserve">
-    <value>Related information</value>
-  </data>
-  <data name="ImageResizer.SecondaryLinksHeader" xml:space="preserve">
-    <value>Attribution</value>
-  </data>
-  <data name="PowerLauncher.SecondaryLinksHeader" xml:space="preserve">
-    <value>Attribution</value>
-  </data>
-  <data name="PowerRename.SecondaryLinksHeader" xml:space="preserve">
-    <value>Attribution</value>
-  </data>
-  <data name="EditTooltip.Text" xml:space="preserve">
-    <value>Edit</value>
-  </data>
-  <data name="RemoveTooltip.Text" xml:space="preserve">
-    <value>Remove</value>
-  </data>
-</root>
->>>>>>> 39d46074
+<?xml version="1.0" encoding="utf-8"?>
+<root>
+  <!-- 
+    Microsoft ResX Schema 
+    
+    Version 2.0
+    
+    The primary goals of this format is to allow a simple XML format 
+    that is mostly human readable. The generation and parsing of the 
+    various data types are done through the TypeConverter classes 
+    associated with the data types.
+    
+    Example:
+    
+    ... ado.net/XML headers & schema ...
+    <resheader name="resmimetype">text/microsoft-resx</resheader>
+    <resheader name="version">2.0</resheader>
+    <resheader name="reader">System.Resources.ResXResourceReader, System.Windows.Forms, ...</resheader>
+    <resheader name="writer">System.Resources.ResXResourceWriter, System.Windows.Forms, ...</resheader>
+    <data name="Name1"><value>this is my long string</value><comment>this is a comment</comment></data>
+    <data name="Color1" type="System.Drawing.Color, System.Drawing">Blue</data>
+    <data name="Bitmap1" mimetype="application/x-microsoft.net.object.binary.base64">
+        <value>[base64 mime encoded serialized .NET Framework object]</value>
+    </data>
+    <data name="Icon1" type="System.Drawing.Icon, System.Drawing" mimetype="application/x-microsoft.net.object.bytearray.base64">
+        <value>[base64 mime encoded string representing a byte array form of the .NET Framework object]</value>
+        <comment>This is a comment</comment>
+    </data>
+                
+    There are any number of "resheader" rows that contain simple 
+    name/value pairs.
+    
+    Each data row contains a name, and value. The row also contains a 
+    type or mimetype. Type corresponds to a .NET class that support 
+    text/value conversion through the TypeConverter architecture. 
+    Classes that don't support this are serialized and stored with the 
+    mimetype set.
+    
+    The mimetype is used for serialized objects, and tells the 
+    ResXResourceReader how to depersist the object. This is currently not 
+    extensible. For a given mimetype the value must be set accordingly:
+    
+    Note - application/x-microsoft.net.object.binary.base64 is the format 
+    that the ResXResourceWriter will generate, however the reader can 
+    read any of the formats listed below.
+    
+    mimetype: application/x-microsoft.net.object.binary.base64
+    value   : The object must be serialized with 
+            : System.Runtime.Serialization.Formatters.Binary.BinaryFormatter
+            : and then encoded with base64 encoding.
+    
+    mimetype: application/x-microsoft.net.object.soap.base64
+    value   : The object must be serialized with 
+            : System.Runtime.Serialization.Formatters.Soap.SoapFormatter
+            : and then encoded with base64 encoding.
+
+    mimetype: application/x-microsoft.net.object.bytearray.base64
+    value   : The object must be serialized into a byte array 
+            : using a System.ComponentModel.TypeConverter
+            : and then encoded with base64 encoding.
+    -->
+  <xsd:schema id="root" xmlns="" xmlns:xsd="http://www.w3.org/2001/XMLSchema" xmlns:msdata="urn:schemas-microsoft-com:xml-msdata">
+    <xsd:import namespace="http://www.w3.org/XML/1998/namespace" />
+    <xsd:element name="root" msdata:IsDataSet="true">
+      <xsd:complexType>
+        <xsd:choice maxOccurs="unbounded">
+          <xsd:element name="metadata">
+            <xsd:complexType>
+              <xsd:sequence>
+                <xsd:element name="value" type="xsd:string" minOccurs="0" />
+              </xsd:sequence>
+              <xsd:attribute name="name" use="required" type="xsd:string" />
+              <xsd:attribute name="type" type="xsd:string" />
+              <xsd:attribute name="mimetype" type="xsd:string" />
+              <xsd:attribute ref="xml:space" />
+            </xsd:complexType>
+          </xsd:element>
+          <xsd:element name="assembly">
+            <xsd:complexType>
+              <xsd:attribute name="alias" type="xsd:string" />
+              <xsd:attribute name="name" type="xsd:string" />
+            </xsd:complexType>
+          </xsd:element>
+          <xsd:element name="data">
+            <xsd:complexType>
+              <xsd:sequence>
+                <xsd:element name="value" type="xsd:string" minOccurs="0" msdata:Ordinal="1" />
+                <xsd:element name="comment" type="xsd:string" minOccurs="0" msdata:Ordinal="2" />
+              </xsd:sequence>
+              <xsd:attribute name="name" type="xsd:string" use="required" msdata:Ordinal="1" />
+              <xsd:attribute name="type" type="xsd:string" msdata:Ordinal="3" />
+              <xsd:attribute name="mimetype" type="xsd:string" msdata:Ordinal="4" />
+              <xsd:attribute ref="xml:space" />
+            </xsd:complexType>
+          </xsd:element>
+          <xsd:element name="resheader">
+            <xsd:complexType>
+              <xsd:sequence>
+                <xsd:element name="value" type="xsd:string" minOccurs="0" msdata:Ordinal="1" />
+              </xsd:sequence>
+              <xsd:attribute name="name" type="xsd:string" use="required" />
+            </xsd:complexType>
+          </xsd:element>
+        </xsd:choice>
+      </xsd:complexType>
+    </xsd:element>
+  </xsd:schema>
+  <resheader name="resmimetype">
+    <value>text/microsoft-resx</value>
+  </resheader>
+  <resheader name="version">
+    <value>2.0</value>
+  </resheader>
+  <resheader name="reader">
+    <value>System.Resources.ResXResourceReader, System.Windows.Forms, Version=4.0.0.0, Culture=neutral, PublicKeyToken=b77a5c561934e089</value>
+  </resheader>
+  <resheader name="writer">
+    <value>System.Resources.ResXResourceWriter, System.Windows.Forms, Version=4.0.0.0, Culture=neutral, PublicKeyToken=b77a5c561934e089</value>
+  </resheader>
+  <data name="Shell_VideoConference.Content" xml:space="preserve">
+    <value>Video Conference Mute</value>
+    <comment>Navigation view item name for Video Conference</comment>
+  </data>
+  <data name="VideoConference_Enable.Header" xml:space="preserve">
+    <value>Enable Video Conference Mute</value>
+  </data>
+  <data name="VideoConference.ModuleDescription" xml:space="preserve">
+    <value>Video Conference Mute is a quick and easy way to do an global "mute" of both your microphone and webcam. Disabling this module or closing PowerToys will unmute the microphone and camera.</value>
+  </data>
+  <data name="VideoConference_CameraAndMicrophoneMuteHotkeyControl_Header.Header" xml:space="preserve">
+    <value>Mute camera &amp; microphone</value>
+  </data>
+  <data name="VideoConference_MicrophoneMuteHotkeyControl_Header.Header" xml:space="preserve">
+    <value>Mute microphone</value>
+  </data>
+  <data name="VideoConference_CameraMuteHotkeyControl_Header.Header" xml:space="preserve">
+    <value>Mute camera</value>
+  </data>
+  <data name="VideoConference_SelectedCamera.Header" xml:space="preserve">
+    <value>Selected camera</value>
+  </data>
+  <data name="VideoConference_SelectedMicrophone.Header" xml:space="preserve">
+    <value>Selected microphone</value>
+  </data>
+  <data name="VideoConference_CameraOverlayImagePathHeader.Header" xml:space="preserve">
+    <value>Camera overlay image</value>
+  </data>
+  <data name="VideoConference_ToolbarPosition.Header" xml:space="preserve">
+    <value>Toolbar position</value>
+  </data>
+  <data name="VideoConference_ToolbarPosition_TopCenter.Content" xml:space="preserve">
+    <value>Top center</value>
+  </data>
+  <data name="VideoConference_ToolbarPosition_TopLeftCorner.Content" xml:space="preserve">
+    <value>Top left corner</value>
+  </data>
+  <data name="VideoConference_ToolbarPosition_TopRightCorner.Content" xml:space="preserve">
+    <value>Top right corner</value>
+  </data>
+  <data name="VideoConference_ToolbarPosition_BottomLeftCorner.Content" xml:space="preserve">
+    <value>Bottom left corner</value>
+  </data>
+  <data name="VideoConference_ToolbarPosition_BottomCenter.Content" xml:space="preserve">
+    <value>Bottom center</value>
+  </data>
+  <data name="VideoConference_ToolbarPosition_BottomRightCorner.Content" xml:space="preserve">
+    <value>Bottom right corner</value>
+  </data>
+  <data name="VideoConference_ToolbarMonitor.Header" xml:space="preserve">
+    <value>Show toolbar on</value>
+  </data>
+  <data name="VideoConference_ToolbarMonitor_Main.Content" xml:space="preserve">
+    <value>Main monitor</value>
+  </data>
+  <data name="VideoConference_ToolbarMonitor_UnderCursor.Content" xml:space="preserve">
+    <value>Monitor under cursor</value>
+  </data>
+  <data name="VideoConference_ToolbarMonitor_ActiveWindow.Content" xml:space="preserve">
+    <value>Active window monitor</value>
+  </data>
+  <data name="VideoConference_ToolbarMonitor_All.Content" xml:space="preserve">
+    <value>All monitors</value>
+  </data>
+  <data name="VideoConference_HideToolbarWhenUnmuted.Content" xml:space="preserve">
+    <value>Hide toolbar when both camera and microphone are unmuted</value>
+  </data>
+  <data name="VideoConference.ModuleTitle" xml:space="preserve">
+    <value>Video Conference Mute</value>
+  </data>
+  <data name="VideoConference_Camera.Header" xml:space="preserve">
+    <value>Camera</value>
+  </data>
+  <data name="VideoConference_Microphone.Header" xml:space="preserve">
+    <value>Microphone</value>
+  </data>
+  <data name="VideoConference_Toolbar.Header" xml:space="preserve">
+    <value>Toolbar</value>
+  </data>
+  <data name="VideoConference_Shortcuts.Header" xml:space="preserve">
+    <value>Shortcuts</value>
+  </data>
+  <data name="VideoConference_CameraOverlayImageAlt.AutomationProperties.Name" xml:space="preserve">
+    <value>Camera overlay image preview</value>
+  </data>
+  <data name="VideoConference_CameraOverlayImageBrowse.Content" xml:space="preserve">
+    <value>Browse</value>
+  </data>
+  <data name="VideoConference_CameraOverlayImageClear.Content" xml:space="preserve">
+    <value>Clear</value>
+  </data>
+  <data name="Shell_General.Content" xml:space="preserve">
+    <value>General</value>
+    <comment>Navigation view item name for General</comment>
+  </data>
+  <data name="Shell_Awake.Content" xml:space="preserve">
+    <value>Awake</value>
+    <comment>Product name: Navigation view item name for Awake</comment>
+  </data>
+  <data name="Shell_PowerLauncher.Content" xml:space="preserve">
+    <value>PowerToys Run</value>
+    <comment>Product name: Navigation view item name for PowerToys Run</comment>
+  </data>
+  <data name="Shell_PowerRename.Content" xml:space="preserve">
+    <value>PowerRename</value>
+    <comment>Product name: Navigation view item name for PowerRename</comment>
+  </data>
+  <data name="Shell_ShortcutGuide.Content" xml:space="preserve">
+    <value>Shortcut Guide</value>
+    <comment>Product name: Navigation view item name for Shortcut Guide</comment>
+  </data>
+  <data name="Shell_PowerPreview.Content" xml:space="preserve">
+    <value>File Explorer add-ons</value>
+    <comment>Product name: Navigation view item name for File Explorer.  Please use File Explorer as in the context of File Explorer in Windows</comment>
+  </data>
+  <data name="Shell_FancyZones.Content" xml:space="preserve">
+    <value>FancyZones</value>
+    <comment>Product name: Navigation view item name for FancyZones</comment>
+  </data>
+  <data name="Shell_ImageResizer.Content" xml:space="preserve">
+    <value>Image Resizer</value>
+    <comment>Product name: Navigation view item name for Image Resizer</comment>
+  </data>
+  <data name="Shell_ColorPicker.Content" xml:space="preserve">
+    <value>Color Picker</value>
+    <comment>Product name: Navigation view item name for Color Picker</comment>
+  </data>
+  <data name="Shell_KeyboardManager.Content" xml:space="preserve">
+    <value>Keyboard Manager</value>
+    <comment>Product name: Navigation view item name for Keyboard Manager</comment>
+  </data>
+  <data name="Shell_NavigationMenu_Announce_Collapse" xml:space="preserve">
+    <value>Navigation closed</value>
+    <comment>Accessibility announcement when the navigation pane collapses</comment>
+  </data>
+  <data name="Shell_NavigationMenu_Announce_Open" xml:space="preserve">
+    <value>Navigation opened</value>
+    <comment>Accessibility announcement when the navigation pane opens</comment>
+  </data>
+  <data name="KeyboardManager_ConfigHeader.Text" xml:space="preserve">
+    <value>Current configuration</value>
+    <comment>Keyboard Manager current configuration header</comment>
+  </data>
+  <data name="KeyboardManager.ModuleDescription" xml:space="preserve">
+    <value>Reconfigure your keyboard by remapping keys and shortcuts</value>
+    <comment>Keyboard Manager page description</comment>
+  </data>
+  <data name="KeyboardManager_EnableToggle.Header" xml:space="preserve">
+    <value>Enable Keyboard Manager</value>
+    <comment>
+      Keyboard Manager enable toggle header
+      do not loc the Product name.  Do you want this feature on / off
+    </comment>
+  </data>
+  <data name="KeyboardManager_ProfileDescription.Text" xml:space="preserve">
+    <value>Select the profile to display the active key remap and shortcuts</value>
+    <comment>Keyboard Manager configuration dropdown description</comment>
+  </data>
+  <data name="KeyboardManager_RemapKeyboardButton.Header" xml:space="preserve">
+    <value>Remap a key</value>
+    <comment>Keyboard Manager remap keyboard button content</comment>
+  </data>
+  <data name="KeyboardManager_RemapKeyboardButton_Accessible.AutomationProperties.Name" xml:space="preserve">
+    <value>Remap a key</value>
+    <comment>Keyboard Manager remap keyboard button content</comment>
+  </data>
+  <data name="KeyboardManager_Keys.Header" xml:space="preserve">
+    <value>Keys</value>
+    <comment>Keyboard Manager remap keyboard header</comment>
+  </data>
+  <data name="KeyboardManager_RemapShortcutsButton.Header" xml:space="preserve">
+    <value>Remap a shortcut</value>
+    <comment>Keyboard Manager remap shortcuts button</comment>
+  </data>
+  <data name="KeyboardManager_RemapShortcutsButton_Accessible.AutomationProperties.Name" xml:space="preserve">
+    <value>Remap a shortcut</value>
+    <comment>Keyboard Manager remap shortcuts button</comment>
+  </data>
+  <data name="KeyboardManager_Shortcuts.Header" xml:space="preserve">
+    <value>Shortcuts</value>
+    <comment>Keyboard Manager remap keyboard header</comment>
+  </data>
+  <data name="Shortcuts.Header" xml:space="preserve">
+    <value>Shortcuts</value>
+  </data>
+  <data name="Shortcut.Header" xml:space="preserve">
+    <value>Shortcut</value>
+  </data>
+  <data name="RemapKeysList.AutomationProperties.Name" xml:space="preserve">
+    <value>Current Key Remappings</value>
+  </data>
+  <data name="RemapShortcutsList.AutomationProperties.Name" xml:space="preserve">
+    <value>Current Shortcut Remappings</value>
+  </data>
+  <data name="KeyboardManager_RemappedKeysListItem.AutomationProperties.Name" xml:space="preserve">
+    <value>Key Remapping</value>
+    <comment>key as in keyboard key</comment>
+  </data>
+  <data name="KeyboardManager_RemappedShortcutsListItem.AutomationProperties.Name" xml:space="preserve">
+    <value>Shortcut Remapping</value>
+  </data>
+  <data name="KeyboardManager_RemappedTo.AutomationProperties.Name" xml:space="preserve">
+    <value>Remapped to</value>
+  </data>
+  <data name="KeyboardManager_ShortcutRemappedTo.AutomationProperties.Name" xml:space="preserve">
+    <value>Remapped to</value>
+  </data>
+  <data name="KeyboardManager_TargetApp.AutomationProperties.Name" xml:space="preserve">
+    <value>For Target Application</value>
+    <comment>What computer application would this be for</comment>
+  </data>
+  <data name="KeyboardManager_Image.AutomationProperties.Name" xml:space="preserve">
+    <value>Keyboard Manager</value>
+    <comment>do not loc, product name</comment>
+  </data>
+  <data name="ColorPicker.ModuleDescription" xml:space="preserve">
+    <value>Quick and simple system-wide color picker.</value>
+  </data>
+  <data name="ColorPicker_EnableColorPicker.Header" xml:space="preserve">
+    <value>Enable Color Picker</value>
+    <comment>do not loc the Product name.  Do you want this feature on / off</comment>
+  </data>
+  <data name="ColorPicker_ChangeCursor.Content" xml:space="preserve">
+    <value>Change cursor when picking a color</value>
+  </data>
+  <data name="PowerLauncher.ModuleDescription" xml:space="preserve">
+    <value>A quick launcher that has additional capabilities without sacrificing performance.</value>
+  </data>
+  <data name="PowerLauncher_EnablePowerLauncher.Header" xml:space="preserve">
+    <value>Enable PowerToys Run</value>
+    <comment>do not loc the Product name.  Do you want this feature on / off</comment>
+  </data>
+  <data name="PowerLauncher_SearchResults.Header" xml:space="preserve">
+    <value>Search &amp; results</value>
+  </data>
+  <data name="PowerLauncher_SearchResultPreference.Header" xml:space="preserve">
+    <value>Search result preference</value>
+  </data>
+  <data name="PowerLauncher_SearchResultPreference_MostRecentlyUsed" xml:space="preserve">
+    <value>Most recently used</value>
+  </data>
+  <data name="PowerLauncher_SearchResultPreference_AlphabeticalOrder" xml:space="preserve">
+    <value>Alphabetical order</value>
+  </data>
+  <data name="PowerLauncher_SearchResultPreference_RunningProcessesOpenApplications" xml:space="preserve">
+    <value>Running processes/open applications</value>
+  </data>
+  <data name="PowerLauncher_SearchTypePreference.Header" xml:space="preserve">
+    <value>Search type preference</value>
+  </data>
+  <data name="PowerLauncher_SearchTypePreference_ApplicationName" xml:space="preserve">
+    <value>Application name</value>
+  </data>
+  <data name="PowerLauncher_SearchTypePreference_StringInApplication" xml:space="preserve">
+    <value>A string that is contained in the application</value>
+  </data>
+  <data name="PowerLauncher_SearchTypePreference_ExecutableName" xml:space="preserve">
+    <value>Executable name</value>
+  </data>
+  <data name="PowerLauncher_MaximumNumberOfResults.Header" xml:space="preserve">
+    <value>Maximum number of results</value>
+  </data>
+  <data name="PowerLauncher_OpenPowerLauncher.Header" xml:space="preserve">
+    <value>Open PowerToys Run</value>
+  </data>
+  <data name="PowerLauncher_OpenFileLocation.Header" xml:space="preserve">
+    <value>Open file location</value>
+  </data>
+  <data name="PowerLauncher_CopyPathLocation.Header" xml:space="preserve">
+    <value>Copy path location</value>
+  </data>
+  <data name="PowerLauncher_OpenConsole.Header" xml:space="preserve">
+    <value>Open console</value>
+    <comment>console refers to Windows command prompt</comment>
+  </data>
+  <data name="PowerLauncher_OverrideWinRKey.Content" xml:space="preserve">
+    <value>Override Win+R shortcut</value>
+  </data>
+  <data name="PowerLauncher_OverrideWinSKey.Content" xml:space="preserve">
+    <value>Override Win+S shortcut</value>
+  </data>
+  <data name="PowerLauncher_IgnoreHotkeysInFullScreen.Content" xml:space="preserve">
+    <value>Ignore shortcuts in fullscreen mode</value>
+  </data>
+  <data name="PowerLauncher_ClearInputOnLaunch.Content" xml:space="preserve">
+    <value>Clear the previous query on launch</value>
+  </data>
+  <data name="KeyboardManager_KeysMappingLayoutRightHeader.Text" xml:space="preserve">
+    <value>To:</value>
+    <comment>Keyboard Manager mapping keys view right header</comment>
+  </data>
+  <data name="Appearance_GroupSettings.Text" xml:space="preserve">
+    <value>Appearance</value>
+  </data>
+  <data name="Fancyzones_ImageHyperlinkToDocs.AutomationProperties.Name" xml:space="preserve">
+    <value>FancyZones windows</value>
+    <comment>do not loc the Product name</comment>
+  </data>
+  <data name="FancyZones.ModuleDescription" xml:space="preserve">
+    <value>Create window layouts to help make multi-tasking easy.</value>
+    <comment>windows refers to application windows</comment>
+  </data>
+  <data name="FancyZones_DisplayChangeMoveWindowsCheckBoxControl.Content" xml:space="preserve">
+    <value>Keep windows in their zones when the screen resolution changes</value>
+    <comment>windows refers to application windows</comment>
+  </data>
+  <data name="FancyZones_EnableToggleControl_HeaderText.Header" xml:space="preserve">
+    <value>Enable FancyZones</value>
+    <comment>do not loc the Product name.  Do you want this feature on / off</comment>
+  </data>
+  <data name="FancyZones_ExcludeApps.Header" xml:space="preserve">
+    <value>Excluded apps</value>
+  </data>
+  <data name="FancyZones_ExcludeApps.Description" xml:space="preserve">
+    <value>Excludes an application from snapping to zones and will only react to Windows Snap - add one application name per line</value>
+  </data>
+  <data name="FancyZones_HighlightOpacity.Header" xml:space="preserve">
+    <value>Zone opacity</value>
+  </data>
+  <data name="FancyZones_HotkeyEditorControl.Header" xml:space="preserve">
+    <value>Open layout editor</value>
+    <comment>Shortcut to launch the FancyZones layout editor application</comment>
+  </data>
+  <data name="SettingsPage_SetShortcut.AutomationProperties.Name" xml:space="preserve">
+    <value>Shortcut setting</value>
+  </data>
+  <data name="SettingsPage_SetShortcut_Glyph.AutomationProperties.Name" xml:space="preserve">
+    <value>Information Symbol</value>
+  </data>
+  <data name="FancyZones_LaunchEditorButtonControl.Header" xml:space="preserve">
+    <value>Launch layout editor</value>
+    <comment>launches the FancyZones layout editor application</comment>
+  </data>
+  <data name="FancyZones_LaunchEditorButton_Accessible.AutomationProperties.Name" xml:space="preserve">
+    <value>Launch layout editor</value>
+    <comment>launches the FancyZones layout editor application</comment>
+  </data>
+  <data name="FancyZones_LaunchEditorButtonControl.Description" xml:space="preserve">
+    <value>Set and manage your layouts</value>
+    <comment>launches the FancyZones layout editor application</comment>
+  </data>
+  <data name="FancyZones_MakeDraggedWindowTransparentCheckBoxControl.Content" xml:space="preserve">
+    <value>Make dragged window transparent</value>
+  </data>
+  <data name="FancyZones_MouseDragCheckBoxControl_Header.Content" xml:space="preserve">
+    <value>Use a non-primary mouse button to toggle zone activation</value>
+  </data>
+  <data name="FancyZones_MoveWindowsAcrossAllMonitorsCheckBoxControl.Content" xml:space="preserve">
+    <value>Move windows between zones across all monitors</value>
+  </data>
+  <data name="FancyZones_OverrideSnapHotkeys.Header" xml:space="preserve">
+    <value>Override Windows Snap</value>
+  </data>
+  <data name="FancyZones_OverrideSnapHotkeys.Description" xml:space="preserve">
+    <value>This overrides the Windows Snap shortcut (Win + arrow) to move windows between zones</value>
+  </data>
+  <data name="FancyZones_ShiftDragCheckBoxControl_Header.Content" xml:space="preserve">
+    <value>Hold Shift key to activate zones while dragging</value>
+  </data>
+  <data name="FancyZones_ShowZonesOnAllMonitorsCheckBoxControl.Content" xml:space="preserve">
+    <value>Show zones on all monitors while dragging a window</value>
+  </data>
+  <data name="FancyZones_AppLastZoneMoveWindows.Content" xml:space="preserve">
+    <value>Move newly created windows to their last known zone</value>
+    <comment>windows refers to application windows</comment>
+  </data>
+  <data name="FancyZones_OpenWindowOnActiveMonitor.Content" xml:space="preserve">
+    <value>Move newly created windows to the current active monitor (Experimental)</value>
+  </data>
+  <data name="FancyZones_UseCursorPosEditorStartupScreen.Header" xml:space="preserve">
+    <value>Launch editor where mouse cursor is</value>
+  </data>
+  <data name="FancyZones_UseCursorPosEditorStartupScreen.Description" xml:space="preserve">
+    <value>When using multiple screens, the editor will launch on the screen where the mouse cursor is</value>
+  </data>
+  <data name="FancyZones_ZoneBehavior_GroupSettings.Header" xml:space="preserve">
+    <value>Zone behavior</value>
+  </data>
+  <data name="FancyZones_ZoneBehavior_GroupSettings.Description" xml:space="preserve">
+    <value>Manage how zones behave when using FancyZones</value>
+  </data>
+  <data name="FancyZones_Zones.Header" xml:space="preserve">
+    <value>Zones</value>
+  </data>
+  <data name="FancyZones_ZoneHighlightColor.Header" xml:space="preserve">
+    <value>Zone highlight color</value>
+  </data>
+  <data name="FancyZones_ZoneSetChangeMoveWindows.Content" xml:space="preserve">
+    <value>During zone layout changes, windows assigned to a zone will match new size/positions</value>
+  </data>
+  <data name="AttributionTitle.Text" xml:space="preserve">
+    <value>Attribution</value>
+    <comment>giving credit to the projects this utility was based on</comment>
+  </data>
+  <data name="General.ModuleTitle" xml:space="preserve">
+    <value>General</value>
+  </data>
+  <data name="GeneralPage_CheckForUpdates.Content" xml:space="preserve">
+    <value>Check for updates</value>
+  </data>
+  <data name="GeneralPage_UpdateNow.Content" xml:space="preserve">
+    <value>Update now</value>
+  </data>
+  <data name="GeneralPage_PrivacyStatement_URL.Text" xml:space="preserve">
+    <value>Privacy statement</value>
+  </data>
+  <data name="GeneralPage_ReportAbug.Text" xml:space="preserve">
+    <value>Report a bug</value>
+    <comment>Report an issue inside powertoys</comment>
+  </data>
+  <data name="GeneralPage_RequestAFeature_URL.Text" xml:space="preserve">
+    <value>Request a feature</value>
+    <comment>Tell our team what we should build</comment>
+  </data>
+  <data name="GeneralPage_RestartAsAdmin_Button.Content" xml:space="preserve">
+    <value>Restart PowerToys as administrator</value>
+    <comment>running PowerToys as a higher level user, account is typically referred to as an admin / administrator</comment>
+  </data>
+  <data name="GeneralPage_RunAtStartUp.Header" xml:space="preserve">
+    <value>Run at startup</value>
+  </data>
+  <data name="GeneralPage_RunAtStartUp.Description" xml:space="preserve">
+    <value>PowerToys will launch automatically</value>
+  </data>
+  <data name="PowerRename.ModuleDescription" xml:space="preserve">
+    <value>A Windows Shell extension for more advanced bulk renaming using search and replace or regular expressions.</value>
+  </data>
+  <data name="PowerRename_ShellIntegration.Header" xml:space="preserve">
+    <value>Shell integration</value>
+    <comment>This refers to directly integrating in with Windows</comment>
+  </data>
+  <data name="PowerRename_Toggle_Enable.Header" xml:space="preserve">
+    <value>Enable PowerRename</value>
+    <comment>do not loc the Product name.  Do you want this feature on / off</comment>
+  </data>
+  <data name="RadioButtons_Name_Theme.Text" xml:space="preserve">
+    <value>Settings theme</value>
+  </data>
+  <data name="PowerRename_Toggle_EnableOnContextMenu.Header" xml:space="preserve">
+    <value>Show in default context menu's</value>
+  </data>
+  <data name="PowerRename_Toggle_EnableOnContextMenu.Description" xml:space="preserve">
+    <value>PowerRename appears in the default context menu whenever you right-click one or multiple files</value>
+  </data>
+  <data name="PowerRename_Toggle_EnableOnExtendedContextMenu.Header" xml:space="preserve">
+    <value>Show in extended context menu's</value>
+  </data>
+  <data name="PowerRename_Toggle_EnableOnExtendedContextMenu.Description" xml:space="preserve">
+    <value>PowerRename only appears in extended context menu's (press Shift + right-click)</value>
+  </data>
+  <data name="PowerRename_Toggle_MaxDispListNum.Header" xml:space="preserve">
+    <value>Maximum number of items</value>
+  </data>
+  <data name="PowerRename_Toggle_RestoreFlagsOnLaunch.Header" xml:space="preserve">
+    <value>Show recently used strings</value>
+  </data>
+  <data name="FileExplorerPreview_ToggleSwitch_Preview_MD.Header" xml:space="preserve">
+    <value>Enable Markdown (.md) preview</value>
+    <comment>Do not loc "Markdown".  Do you want this feature on / off</comment>
+  </data>
+  <data name="FileExplorerPreview_ToggleSwitch_Preview_SVG.Header" xml:space="preserve">
+    <value>Enable SVG (.svg) preview</value>
+    <comment>Do you want this feature on / off</comment>
+  </data>
+  <data name="FileExplorerPreview_ToggleSwitch_Preview_PDF.Header" xml:space="preserve">
+    <value>Enable PDF (.pdf) preview</value>
+    <comment>Do you want this feature on / off</comment>
+  </data>
+  <data name="FileExplorerPreview_ToggleSwitch_SVG_Thumbnail.Header" xml:space="preserve">
+    <value>Enable SVG (.svg) thumbnails</value>
+    <comment>Do you want this feature on / off</comment>
+  </data>
+  <data name="FileExplorerPreview.ModuleDescription" xml:space="preserve">
+    <value>These settings allow you to manage your Windows File Explorer custom preview handlers.</value>
+  </data>
+  <data name="PowerRename_AutoCompleteHeader.Header" xml:space="preserve">
+    <value>Auto-complete</value>
+  </data>
+  <data name="OpenSource_Notice.Text" xml:space="preserve">
+    <value>Open-source notice</value>
+  </data>
+  <data name="PowerRename_Toggle_AutoComplete.Header" xml:space="preserve">
+    <value>Enable auto-complete for the search and replace fields</value>
+  </data>
+  <data name="FancyZones_BorderColor.Header" xml:space="preserve">
+    <value>Zone border color</value>
+  </data>
+  <data name="FancyZones_InActiveColor.Header" xml:space="preserve">
+    <value>Zone inactive color</value>
+  </data>
+  <data name="ShortcutGuide.ModuleDescription" xml:space="preserve">
+    <value>Shows a help overlay with Windows shortcuts when the Windows key is pressed.</value>
+  </data>
+  <data name="ShortcutGuide_PressTime.Header" xml:space="preserve">
+    <value>Press duration before showing (ms)</value>
+    <comment>pressing a key in milliseconds</comment>
+  </data>
+  <data name="ShortcutGuide_Appearance_Behavior.Header" xml:space="preserve">
+    <value>Appearance &amp; behavior</value>
+  </data>
+  <data name="ShortcutGuide_Enable.Header" xml:space="preserve">
+    <value>Enable Shortcut Guide</value>
+    <comment>do not loc the Product name.  Do you want this feature on / off</comment>
+  </data>
+  <data name="ShortcutGuide_OverlayOpacity.Header" xml:space="preserve">
+    <value>Opacity of background</value>
+  </data>
+  <data name="ShortcutGuide_DisabledApps.Header" xml:space="preserve">
+    <value>Exclude apps</value>
+  </data>
+  <data name="ShortcutGuide_DisabledApps.Description" xml:space="preserve">
+    <value>Turns off Shortcut Guide when these applications have focus - add one application name per line</value>
+  </data>
+  <data name="ShortcutGuide_DisabledApps_TextBoxControl.PlaceholderText" xml:space="preserve">
+    <value>Example: outlook.exe</value>
+    <comment>Don't translate outlook.exe</comment>
+  </data>
+  <data name="ImageResizer_CustomSizes.Header" xml:space="preserve">
+    <value>Image sizes</value>
+  </data>
+  <data name="ImageResizer.ModuleDescription" xml:space="preserve">
+    <value>Lets you resize images by right-clicking.</value>
+  </data>
+  <data name="ImageResizer_EnableToggle.Header" xml:space="preserve">
+    <value>Enable Image Resizer</value>
+    <comment>do not loc the Product name.  Do you want this feature on / off</comment>
+  </data>
+  <data name="ImagesSizesListView.AutomationProperties.Name" xml:space="preserve">
+    <value>Image Size</value>
+  </data>
+  <data name="ImageResizer_Configurations.AutomationProperties.Name" xml:space="preserve">
+    <value>Configurations</value>
+  </data>
+  <data name="ImageResizer_Name.Header" xml:space="preserve">
+    <value>Name</value>
+  </data>
+  <data name="ImageResizer_Fit.Header" xml:space="preserve">
+    <value>Fit</value>
+  </data>
+  <data name="ImageResizer_Width.Header" xml:space="preserve">
+    <value>Width</value>
+  </data>
+  <data name="ImageResizer_Height.Header" xml:space="preserve">
+    <value>Height</value>
+  </data>
+  <data name="ImageResizer_Size.Header" xml:space="preserve">
+    <value>Unit</value>
+  </data>
+  <data name="RemoveButton.AutomationProperties.Name" xml:space="preserve">
+    <value>Remove</value>
+    <comment>Removes a user defined setting group for Image Resizer</comment>
+  </data>
+  <data name="ImageResizer_Image.AutomationProperties.Name" xml:space="preserve">
+    <value>Image Resizer</value>
+  </data>
+  <data name="ImageResizer_AddSizeButton.Content" xml:space="preserve">
+    <value>Add a size</value>
+  </data>
+  <data name="ImageResizer_SaveSizeButton.Label" xml:space="preserve">
+    <value>Save sizes</value>
+  </data>
+  <data name="ImageResizer_Encoding.Header" xml:space="preserve">
+    <value>JPEG quality level</value>
+  </data>
+  <data name="ImageResizer_PNGInterlacing.Header" xml:space="preserve">
+    <value>PNG interlacing</value>
+  </data>
+  <data name="ImageResizer_TIFFCompression.Header" xml:space="preserve">
+    <value>TIFF compression</value>
+  </data>
+  <data name="File.Header" xml:space="preserve">
+    <value>File</value>
+    <comment>as in a computer file</comment>
+  </data>
+  <data name="Default.Content" xml:space="preserve">
+    <value>Default</value>
+  </data>
+  <data name="ImageResizer_ENCODER_TIFF_CCITT3.Content" xml:space="preserve">
+    <value>CCITT3</value>
+    <comment>do not loc</comment>
+  </data>
+  <data name="ImageResizer_ENCODER_TIFF_CCITT4.Content" xml:space="preserve">
+    <value>CCITT4</value>
+    <comment>do not loc</comment>
+  </data>
+  <data name="ImageResizer_ENCODER_TIFF_Default.Content" xml:space="preserve">
+    <value>Default</value>
+  </data>
+  <data name="ImageResizer_ENCODER_TIFF_LZW.Content" xml:space="preserve">
+    <value>LZW</value>
+    <comment>do not loc</comment>
+  </data>
+  <data name="ImageResizer_ENCODER_TIFF_None.Content" xml:space="preserve">
+    <value>None</value>
+  </data>
+  <data name="ImageResizer_ENCODER_TIFF_RLE.Content" xml:space="preserve">
+    <value>RLE</value>
+    <comment>do not loc</comment>
+  </data>
+  <data name="ImageResizer_ENCODER_TIFF_Zip.Content" xml:space="preserve">
+    <value>Zip</value>
+    <comment>do not loc</comment>
+  </data>
+  <data name="ImageResizer_FallbackEncoder_BMP.Content" xml:space="preserve">
+    <value>BMP encoder</value>
+  </data>
+  <data name="ImageResizer_FallbackEncoder_GIF.Content" xml:space="preserve">
+    <value>GIF encoder</value>
+  </data>
+  <data name="ImageResizer_FallbackEncoder_JPEG.Content" xml:space="preserve">
+    <value>JPEG encoder</value>
+  </data>
+  <data name="ImageResizer_FallbackEncoder_PNG.Content" xml:space="preserve">
+    <value>PNG encoder</value>
+  </data>
+  <data name="ImageResizer_FallbackEncoder_TIFF.Content" xml:space="preserve">
+    <value>TIFF encoder</value>
+  </data>
+  <data name="ImageResizer_FallbackEncoder_WMPhoto.Content" xml:space="preserve">
+    <value>WMPhoto encoder</value>
+  </data>
+  <data name="ImageResizer_Sizes_Fit_Fill.Content" xml:space="preserve">
+    <value>Fill</value>
+    <comment>Refers to filling an image into a certain size. It could overflow</comment>
+  </data>
+  <data name="ImageResizer_Sizes_Fit_Fill_ThirdPersonSingular.Text" xml:space="preserve">
+    <value>Fill</value>
+    <comment>Refers to filling an image into a certain size. It could overflow</comment>
+  </data>
+  <data name="ImageResizer_Sizes_Fit_Fit.Content" xml:space="preserve">
+    <value>Fit</value>
+    <comment>Refers to fitting an image into a certain size. It won't overflow</comment>
+  </data>
+  <data name="ImageResizer_Sizes_Fit_Stretch.Content" xml:space="preserve">
+    <value>Stretch</value>
+    <comment>Refers to stretching an image into a certain size. Won't overflow but could distort.</comment>
+  </data>
+  <data name="ImageResizer_Sizes_Units_CM.Content" xml:space="preserve">
+    <value>Centimeters</value>
+  </data>
+  <data name="ImageResizer_Sizes_Units_Inches.Content" xml:space="preserve">
+    <value>Inches</value>
+  </data>
+  <data name="ImageResizer_Sizes_Units_Percent.Content" xml:space="preserve">
+    <value>Percent</value>
+  </data>
+  <data name="ImageResizer_Sizes_Units_Pixels.Content" xml:space="preserve">
+    <value>Pixels</value>
+  </data>
+  <data name="Off.Content" xml:space="preserve">
+    <value>Off</value>
+  </data>
+  <data name="On.Content" xml:space="preserve">
+    <value>On</value>
+  </data>
+  <data name="GeneralPage_ToggleSwitch_AlwaysRunElevated_Link.Content" xml:space="preserve">
+    <value>Learn more about administrator mode</value>
+  </data>
+  <data name="GeneralPage_ToggleSwitch_AutoDownloadUpdates.Header" xml:space="preserve">
+    <value>Download updates automatically</value>
+  </data>
+  <data name="GeneralPage_ToggleSwitch_AutoDownloadUpdates.Description" xml:space="preserve">
+    <value>Except on metered connections</value>
+  </data>
+  <data name="GeneralPage_ToggleSwitch_RunningAsAdminNote.Text" xml:space="preserve">
+    <value>Currently running as administrator</value>
+  </data>
+  <data name="GeneralSettings_AlwaysRunAsAdminText.Header" xml:space="preserve">
+    <value>Always run as administrator</value>
+  </data>
+  <data name="GeneralSettings_RunningAsUserText" xml:space="preserve">
+    <value>Running as user</value>
+  </data>
+  <data name="GeneralSettings_RunningAsAdminText" xml:space="preserve">
+    <value>Running as administrator</value>
+  </data>
+  <data name="FancyZones.ModuleTitle" xml:space="preserve">
+    <value>FancyZones</value>
+  </data>
+  <data name="FileExplorerPreview.ModuleTitle" xml:space="preserve">
+    <value>File Explorer</value>
+  </data>
+  <data name="FileExplorerPreview_Image.AutomationProperties.Name" xml:space="preserve">
+    <value>File Explorer</value>
+    <comment>Use same translation as Windows does for File Explorer</comment>
+  </data>
+  <data name="ImageResizer.ModuleTitle" xml:space="preserve">
+    <value>Image Resizer</value>
+  </data>
+  <data name="KeyboardManager.ModuleTitle" xml:space="preserve">
+    <value>Keyboard Manager</value>
+  </data>
+  <data name="ColorPicker.ModuleTitle" xml:space="preserve">
+    <value>Color Picker</value>
+  </data>
+  <data name="PowerLauncher.ModuleTitle" xml:space="preserve">
+    <value>PowerToys Run</value>
+  </data>
+  <data name="PowerToys_Run_Image.AutomationProperties.Name" xml:space="preserve">
+    <value>PowerToys Run</value>
+  </data>
+  <data name="PowerRename.ModuleTitle" xml:space="preserve">
+    <value>PowerRename</value>
+    <comment>do not loc the product name</comment>
+  </data>
+  <data name="PowerRename_Image.AutomationProperties.Name" xml:space="preserve">
+    <value>PowerRename</value>
+    <comment>do not loc</comment>
+  </data>
+  <data name="ShortcutGuide.ModuleTitle" xml:space="preserve">
+    <value>Shortcut Guide</value>
+  </data>
+  <data name="Shortcut_Guide_Image.AutomationProperties.Name" xml:space="preserve">
+    <value>Shortcut Guide</value>
+  </data>
+  <data name="General_Repository.Text" xml:space="preserve">
+    <value>GitHub repository</value>
+  </data>
+  <data name="General_Version.Header" xml:space="preserve">
+    <value>Version</value>
+  </data>
+  <data name="General_VersionLastChecked.Text" xml:space="preserve">
+    <value>Last checked: </value>
+  </data>
+  <data name="General_Version.AutomationProperties.Name" xml:space="preserve">
+    <value>Version</value>
+  </data>
+  <data name="Admin_mode.Header" xml:space="preserve">
+    <value>Administrator mode</value>
+  </data>
+  <data name="General_RunAsAdminRequired.Title" xml:space="preserve">
+    <value>You need to run as administrator to use this setting.</value>
+  </data>
+  <data name="ShortcutWarningLabel.Text" xml:space="preserve">
+    <value>Only shortcuts with the following hotkeys are valid:</value>
+    <comment>keyboard shortcuts and</comment>
+  </data>
+  <data name="FancyZones_RestoreSize.Content" xml:space="preserve">
+    <value>Restore the original size of windows when unsnapping</value>
+  </data>
+  <data name="ImageResizer_FallBackEncoderText.Header" xml:space="preserve">
+    <value>Fallback encoder</value>
+  </data>
+  <data name="ImageResizer_FileFormatDescription.Text" xml:space="preserve">
+    <value>The following parameters can be used:</value>
+  </data>
+  <data name="ImageResizer_FilenameFormatHeader.Header" xml:space="preserve">
+    <value>Filename format</value>
+  </data>
+  <data name="ImageResizer_UseOriginalDate.Content" xml:space="preserve">
+    <value>Use original date modified</value>
+  </data>
+  <data name="Encoding.Header" xml:space="preserve">
+    <value>Encoding</value>
+  </data>
+  <data name="KeyboardManager_RemapKeyboardButton.Description" xml:space="preserve">
+    <value>Remap keys to other keys or shortcuts</value>
+  </data>
+  <data name="KeyboardManager_RemapShortcutsButton.Description" xml:space="preserve">
+    <value>Remap shortcuts to other shortcuts or keys for all or specific applications</value>
+  </data>
+  <data name="General.ModuleDescription" xml:space="preserve">
+    <value>Microsoft PowerToys is a set of utilities for power users to tune and streamline their Windows experience for greater productivity.
+Made with 💗 by Microsoft and the PowerToys community.</value>
+    <comment>Windows refers to the OS</comment>
+  </data>
+  <data name="FancyZones_SpanZonesAcrossMonitorsCheckBoxControl.Content" xml:space="preserve">
+    <value>Allow zones to span across monitors (all monitors must have the same DPI scaling)</value>
+  </data>
+  <data name="ImageResizer_Formatting_ActualHeight.Text" xml:space="preserve">
+    <value>Actual height</value>
+  </data>
+  <data name="ImageResizer_Formatting_ActualWidth.Text" xml:space="preserve">
+    <value>Actual width</value>
+  </data>
+  <data name="ImageResizer_Formatting_Filename.Text" xml:space="preserve">
+    <value>Original filename</value>
+  </data>
+  <data name="ImageResizer_Formatting_SelectedHeight.Text" xml:space="preserve">
+    <value>Selected height</value>
+  </data>
+  <data name="ImageResizer_Formatting_SelectedWidth.Text" xml:space="preserve">
+    <value>Selected width</value>
+  </data>
+  <data name="ImageResizer_Formatting_Sizename.Text" xml:space="preserve">
+    <value>Size name</value>
+  </data>
+  <data name="FancyZones_MoveWindowsBasedOnPositionCheckBoxControl.Content" xml:space="preserve">
+    <value>Move windows based on their position</value>
+    <comment>Windows refers to application windows</comment>
+  </data>
+  <data name="GeneralSettings_NewVersionIsAvailable" xml:space="preserve">
+    <value>New update available</value>
+  </data>
+  <data name="GeneralSettings_VersionIsLatest" xml:space="preserve">
+    <value>PowerToys is up to date.</value>
+  </data>
+  <data name="FileExplorerPreview_IconThumbnail_GroupSettings.Header" xml:space="preserve">
+    <value>Icon Preview</value>
+  </data>
+  <data name="FileExplorerPreview_PreviewPane_GroupSettings.Header" xml:space="preserve">
+    <value>Preview Pane</value>
+  </data>
+  <data name="FileExplorerPreview_RunAsAdminRequired.Title" xml:space="preserve">
+    <value>You need to run as administrator to modify these settings.</value>
+  </data>
+  <data name="FileExplorerPreview_AffectsAllUsers.Title" xml:space="preserve">
+    <value>The settings on this page affect all users on the system</value>
+  </data>
+  <data name="FileExplorerPreview_RebootRequired.Title" xml:space="preserve">
+    <value>A reboot may be required for changes to these settings to take effect</value>
+  </data>
+  <data name="FancyZones_ExcludeApps_TextBoxControl.PlaceholderText" xml:space="preserve">
+    <value>Example: outlook.exe</value>
+    <comment>Don't translate outlook.exe</comment>
+  </data>
+  <data name="ImageResizer_FilenameFormatPlaceholder.PlaceholderText" xml:space="preserve">
+    <value>Example: %1 (%2)</value>
+  </data>
+  <data name="ColorModeHeader.Header" xml:space="preserve">
+    <value>Choose a mode</value>
+  </data>
+  <data name="Radio_Theme_Dark.Content" xml:space="preserve">
+    <value>Dark</value>
+    <comment>Dark refers to color, not weight</comment>
+  </data>
+  <data name="Radio_Theme_Light.Content" xml:space="preserve">
+    <value>Light</value>
+    <comment>Light refers to color, not weight</comment>
+  </data>
+  <data name="Radio_Theme_Default.Content" xml:space="preserve">
+    <value>Windows default</value>
+    <comment>Windows refers to the Operating system</comment>
+  </data>
+  <data name="Windows_Color_Settings.Content" xml:space="preserve">
+    <value>Windows color settings</value>
+    <comment>Windows refers to the Operating system</comment>
+  </data>
+  <data name="ColorPicker_CopiedColorRepresentation.Header" xml:space="preserve">
+    <value>Default color format</value>
+  </data>
+  <data name="ColorPickerFirst.Text" xml:space="preserve">
+    <value>Color Picker with editor mode enabled</value>
+    <comment>do not loc the product name</comment>
+  </data>
+  <data name="ColorPickerFirst_Accessible.AutomationProperties.Name" xml:space="preserve">
+    <value>Color Picker with editor mode enabled</value>
+    <comment>do not loc the product name</comment>
+  </data>
+  <data name="ColorPickerFirst_Description.Text" xml:space="preserve">
+    <value>Pick a color from the screen, copy formatted value to clipboard, then to the editor</value>
+    <comment>do not loc the product name</comment>
+  </data>
+  <data name="EditorFirst.Text" xml:space="preserve">
+    <value>Editor</value>
+  </data>
+  <data name="EditorFirst_Accessible.AutomationProperties.Name" xml:space="preserve">
+    <value>Editor</value>
+  </data>
+  <data name="ColorPicker_ActivationAction.Header" xml:space="preserve">
+    <value>Activation behavior</value>
+  </data>
+  <data name="ColorFormats.Header" xml:space="preserve">
+    <value>Picker behavior</value>
+  </data>
+  <data name="ColorPicker_CopiedColorRepresentation.Description" xml:space="preserve">
+    <value>This format will be copied to your clipboard</value>
+  </data>
+  <data name="KBM_KeysCannotBeRemapped.Text" xml:space="preserve">
+    <value>Learn more about remapping limitations</value>
+    <comment>This is a link that will discuss what is and is not possible for Keyboard manager to remap</comment>
+  </data>
+  <data name="FancyZones_Editor_GroupSettings.Header" xml:space="preserve">
+    <value>Editor</value>
+    <comment>refers to the FancyZone editor</comment>
+  </data>
+  <data name="FancyZones_WindowBehavior_GroupSettings.Header" xml:space="preserve">
+    <value>Window behavior</value>
+  </data>
+  <data name="FancyZones_WindowBehavior_GroupSettings.Description" xml:space="preserve">
+    <value>Manage how windows behave when using FancyZones</value>
+  </data>
+  <data name="FancyZones_Windows.Header" xml:space="preserve">
+    <value>Windows</value>
+    <comment>refers to a set of windows, not the product name</comment>
+  </data>
+  <data name="PowerRename_BehaviorHeader.Header" xml:space="preserve">
+    <value>Behavior</value>
+  </data>
+  <data name="PowerRename_Toggle_UseBoostLib.Header" xml:space="preserve">
+    <value>Use Boost library</value>
+    <comment>Boost is a product name, should not be translated</comment>
+  </data>
+  <data name="PowerRename_Toggle_UseBoostLib.Description" xml:space="preserve">
+    <value>Provides extended features but may use different regex syntax</value>
+    <comment>Boost is a product name, should not be translated</comment>
+  </data>
+  <data name="MadeWithOssLove.Text" xml:space="preserve">
+    <value>Made with 💗 by Microsoft and the PowerToys community.</value>
+  </data>
+  <data name="ColorPickerOnly.Text" xml:space="preserve">
+    <value>Color Picker only</value>
+    <comment>do not loc the product name</comment>
+  </data>
+  <data name="ColorPickerOnly_Accessible.AutomationProperties.Name" xml:space="preserve">
+    <value>Color Picker only</value>
+    <comment>do not loc the product name</comment>
+  </data>
+  <data name="ColorPickerOnly_Description.Text" xml:space="preserve">
+    <value>Pick a color from the screen and copy formatted value to clipboard</value>
+  </data>
+  <data name="EditorFirst_Description.Text" xml:space="preserve">
+    <value>Open directly into the editor mode</value>
+  </data>
+  <data name="ColorPicker_ColorFormats.Header" xml:space="preserve">
+    <value>Color formats</value>
+  </data>
+  <data name="ColorPicker_ColorFormats.Description" xml:space="preserve">
+    <value>Select which color formats (and in what order) should show up in the editor</value>
+  </data>
+  <data name="MoveUp.Text" xml:space="preserve">
+    <value>Move up</value>
+  </data>
+  <data name="MoveDown.Text" xml:space="preserve">
+    <value>Move down</value>
+  </data>
+  <data name="ColorPicker_ShowColorName.Header" xml:space="preserve">
+    <value>Show color name</value>
+  </data>
+  <data name="ColorPicker_ShowColorName.Description" xml:space="preserve">
+    <value>This will show the name of the color when picking a color</value>
+  </data>
+  <data name="ImageResizer_DefaultSize_Large" xml:space="preserve">
+    <value>Large</value>
+    <comment>The size of the image</comment>
+  </data>
+  <data name="ImageResizer_DefaultSize_Medium" xml:space="preserve">
+    <value>Medium</value>
+    <comment>The size of the image</comment>
+  </data>
+  <data name="ImageResizer_DefaultSize_Phone" xml:space="preserve">
+    <value>Phone</value>
+    <comment>The size of the image referring to a Mobile Phone typical image size</comment>
+  </data>
+  <data name="ImageResizer_DefaultSize_Small" xml:space="preserve">
+    <value>Small</value>
+    <comment>The size of the image</comment>
+  </data>
+  <data name="FancyZones_MoveWindowBasedOnRelativePosition.Content" xml:space="preserve">
+    <value>Win + Up/Down/Left/Right to move windows based on relative position</value>
+  </data>
+  <data name="FancyZones_MoveWindowLeftRightBasedOnZoneIndex.Content" xml:space="preserve">
+    <value>Win + Left/Right to move windows based on zone index</value>
+  </data>
+  <data name="ColorPicker_Editor.Header" xml:space="preserve">
+    <value>Editor</value>
+  </data>
+  <data name="FancyZones_OverlappingZonesClosestCenter.Content" xml:space="preserve">
+    <value>Activate the zone whose center is closest to the cursor</value>
+  </data>
+  <data name="FancyZones_OverlappingZonesLargest.Content" xml:space="preserve">
+    <value>Activate the largest zone by area</value>
+  </data>
+  <data name="FancyZones_OverlappingZonesPositional.Content" xml:space="preserve">
+    <value>Split the overlapped area into multiple activation targets</value>
+  </data>
+  <data name="FancyZones_OverlappingZonesSmallest.Content" xml:space="preserve">
+    <value>Activate the smallest zone by area</value>
+  </data>
+  <data name="FancyZones_OverlappingZones.Header" xml:space="preserve">
+    <value>When multiple zones overlap</value>
+  </data>
+  <data name="PowerLauncher_Plugins.Header" xml:space="preserve">
+    <value>Plugins</value>
+  </data>
+  <data name="PowerLauncher_ActionKeyword.Header" xml:space="preserve">
+    <value>Direct activation command</value>
+  </data>
+  <data name="PowerLauncher_AuthoredBy.Text" xml:space="preserve">
+    <value>Authored by</value>
+    <comment>example: Authored by Microsoft</comment>
+  </data>
+  <data name="PowerLauncher_IncludeInGlobalResult.Content" xml:space="preserve">
+    <value>Include in global result</value>
+  </data>
+  <data name="PowerLauncher_EnablePluginToggle.AutomationProperties.Name" xml:space="preserve">
+    <value>Enable plugin</value>
+  </data>
+  <data name="Run_AdditionalOptions.Text" xml:space="preserve">
+    <value>Additional options</value>
+  </data>
+  <data name="Run_NotAccessibleWarning.Title" xml:space="preserve">
+    <value>Please define an activation command or allow this plugin for the global results to use it.</value>
+  </data>
+  <data name="Run_AllPluginsDisabled.Title" xml:space="preserve">
+    <value>PowerToys Run can't provide any results without plugins</value>
+  </data>
+  <data name="Run_AllPluginsDisabled.Message" xml:space="preserve">
+    <value>Enable at least one plugin to get started</value>
+  </data>
+  <data name="Run_NotAllowedActionKeyword.Title" xml:space="preserve">
+    <value>This activation command is already in use by another plugin.</value>
+  </data>
+  <data name="Run_PluginUseDescription.Header" xml:space="preserve">
+    <value>Plugins</value>
+  </data>
+  <data name="Run_PluginUseDescription.Description" xml:space="preserve">
+    <value>You can include or remove each plugin from the global results, change the direct activation phrase and configure additional options</value>
+  </data>
+  <data name="Run_PositionAppearance_GroupSettings.Header" xml:space="preserve">
+    <value>Position &amp; appearance</value>
+  </data>
+  <data name="Run_PositionHeader.Header" xml:space="preserve">
+    <value>Preferred monitor position</value>
+    <comment>as in Show PowerToys Run on primary monitor</comment>
+  </data>
+  <data name="Run_PositionHeader.Description" xml:space="preserve">
+    <value>If multiple monitors are in use, PowerToys Run can be launched on the desired monitor</value>
+    <comment>as in Show PowerToys Run on primary monitor</comment>
+  </data>
+  <data name="Run_Radio_Position_Cursor.Content" xml:space="preserve">
+    <value>Monitor with mouse cursor</value>
+  </data>
+  <data name="Run_Radio_Position_Focus.Content" xml:space="preserve">
+    <value>Monitor with focused window</value>
+  </data>
+  <data name="Run_Radio_Position_Primary_Monitor.Content" xml:space="preserve">
+    <value>Primary monitor</value>
+  </data>
+  <data name="Run_PluginsLoading.Text" xml:space="preserve">
+    <value>Plugins are loading...</value>
+  </data>
+  <data name="ColorPicker_ButtonDown.AutomationProperties.Name" xml:space="preserve">
+    <value>Move the color down</value>
+  </data>
+  <data name="ColorPicker_ButtonUp.AutomationProperties.Name" xml:space="preserve">
+    <value>Move the color up</value>
+  </data>
+  <data name="FancyZones_FlashZonesOnQuickSwitch.Content" xml:space="preserve">
+    <value>Flash zones when switching layout</value>
+  </data>
+  <data name="FancyZones_Layouts.Header" xml:space="preserve">
+    <value>Layouts</value>
+  </data>
+  <data name="FancyZones_QuickLayoutSwitch.Header" xml:space="preserve">
+    <value>Enable quick layout switch</value>
+  </data>
+  <data name="FancyZones_QuickLayoutSwitch.Description" xml:space="preserve">
+    <value>You can configure layout-specific shortcuts in the editor</value>
+  </data>
+  <data name="FancyZones_QuickLayoutSwitch_GroupSettings.Text" xml:space="preserve">
+    <value>Quick layout switch</value>
+  </data>
+  <data name="Activation_Shortcut.Header" xml:space="preserve">
+    <value>Activation shortcut</value>
+  </data>
+  <data name="Oobe_GetStarted.Text" xml:space="preserve">
+    <value>Let's get started!</value>
+  </data>
+  <data name="Oobe_PowerToysDescription.Text" xml:space="preserve">
+    <value>Welcome to PowerToys!  These overviews will help you quickly learn the basics of all our utilities.</value>
+  </data>
+  <data name="Oobe_GettingStarted.Text" xml:space="preserve">
+    <value>Getting started</value>
+  </data>
+  <data name="Oobe_Launch.Text" xml:space="preserve">
+    <value>Launch</value>
+  </data>
+  <data name="Launch_ColorPicker.Content" xml:space="preserve">
+    <value>Launch Color Picker</value>
+  </data>
+  <data name="Oobe_LearnMore.Text" xml:space="preserve">
+    <value>Learn more about</value>
+  </data>
+  <data name="Oobe_ColorPicker_Description" xml:space="preserve">
+    <value>Color Picker is a system-wide color selection tool for Windows 10 that enables you to pick colors from any currently running application and automatically copies it in a configurable format to your clipboard.</value>
+  </data>
+  <data name="Oobe_FancyZones_Description" xml:space="preserve">
+    <value>FancyZones is a window manager that makes it easy to create complex window layouts and quickly position windows into those layouts.</value>
+  </data>
+  <data name="Oobe_FileExplorer_Description" xml:space="preserve">
+    <value>PowerToys introduces add-ons to the Window’s File Explorer that will currently enable Markdown files (.md) and SVG icons (.svg) to be viewed in the preview pane.</value>
+  </data>
+  <data name="Oobe_ImageResizer_Description" xml:space="preserve">
+    <value>Image Resizer is a Windows shell extension for simple bulk image-resizing.</value>
+  </data>
+  <data name="Oobe_KBM_Description" xml:space="preserve">
+    <value>Keyboard Manager allows you to customize the keyboard to be more productive by remapping keys and creating your own keyboard shortcuts.</value>
+  </data>
+  <data name="Oobe_PowerRename_Description" xml:space="preserve">
+    <value>PowerRename enables you to perform simple bulk renaming, searching and replacing file names.</value>
+  </data>
+  <data name="Oobe_PowerRun_Description" xml:space="preserve">
+    <value>PowerToys Run is a quick launcher for power users that contains some additional features without sacrificing performance.</value>
+  </data>
+  <data name="Oobe_ShortcutGuide_Description" xml:space="preserve">
+    <value>Shortcut Guide presents the user with a listing of available shortcuts for the current state of the desktop.</value>
+  </data>
+  <data name="Oobe_VideoConference_Description" xml:space="preserve">
+    <value>Video Conference Mute allows users to quickly mute the microphone and turn off the camera while on a conference call with a single keystroke, regardless of what application has focus on your computer.</value>
+  </data>
+  <data name="Oobe_Overview_Description.Text" xml:space="preserve">
+    <value>Microsoft PowerToys is a set of utilities for power users to tune and streamline their Windows 10 experience for greater productivity.
+    
+Take a moment to preview the various utilities listed or view our comprehensive documentation.</value>
+  </data>
+  <data name="Oobe_Overview_DescriptionLinkText.Text" xml:space="preserve">
+    <value>Documentation on Microsoft Docs</value>
+  </data>
+  <data name="Oobe_Overview_LatestVersionLink.Text" xml:space="preserve">
+    <value>Release notes</value>
+  </data>
+  <data name="ReleaseNotes.Content" xml:space="preserve">
+    <value>Release notes</value>
+  </data>
+  <data name="Oobe_ColorPicker_HowToUse.Text" xml:space="preserve">
+    <value>{Win} + {Shift} + {C} to open Color Picker.</value>
+  </data>
+  <data name="Oobe_ColorPicker_TipsAndTricks.Text" xml:space="preserve">
+    <value>To select a color with more precision, {scroll the mouse wheel} to zoom in.</value>
+  </data>
+  <data name="Oobe_FancyZones_HowToUse.Text" xml:space="preserve">
+    <value>{Shift} + {dragging the window} to snap a window to a zone, and release the window in the desired zone. {Win} + {Shift} + {`} to open the FancyZones editor.</value>
+  </data>
+  <data name="Oobe_FancyZones_TipsAndTricks.Text" xml:space="preserve">
+    <value>Snap a window to multiple zones by holding the {Ctrl} key (while also holding {Shift}) when dragging a window.</value>
+  </data>
+  <data name="Oobe_FileExplorer_HowToEnable.Text" xml:space="preserve">
+    <value>Open File Explorer, {select the View tab} in the File Explorer ribbon, then {select Preview Pane}. 
+From there, simply click on a Markdown file or SVG icon in the File Explorer and observe the content on the preview pane!</value>
+  </data>
+  <data name="Oobe_HowToCreateMappings.Text" xml:space="preserve">
+    <value>How to create mappings</value>
+  </data>
+  <data name="Oobe_HowToEnable.Text" xml:space="preserve">
+    <value>How to enable</value>
+  </data>
+  <data name="Oobe_HowToLaunch.Text" xml:space="preserve">
+    <value>How to launch</value>
+  </data>
+  <data name="Oobe_HowToUse.Text" xml:space="preserve">
+    <value>How to use</value>
+  </data>
+  <data name="Oobe_ImageResizer_HowToLaunch.Text" xml:space="preserve">
+    <value>In File Explorer, {right-clicking one or more image files} and {clicking on Resize pictures} from the context menu.</value>
+  </data>
+  <data name="Oobe_ImageResizer_TipsAndTricks.Text" xml:space="preserve">
+    <value>Want a custom size? You can add them in the PowerToys Settings!</value>
+  </data>
+  <data name="Oobe_KBM_HowToCreateMappings.Text" xml:space="preserve">
+    <value>Launch {PowerToys settings}, navigate to the Keyboard Manager menu, and select either {Remap a key} or {Remap a shortcut}.</value>
+  </data>
+  <data name="Oobe_KBM_TipsAndTricks.Text" xml:space="preserve">
+    <value>Want to only have a shortcut work for a single application? Use the Target App field when creating the shortcut remapping.</value>
+  </data>
+  <data name="Oobe_PowerRename_HowToUse.Text" xml:space="preserve">
+    <value>In File Explorer, {right-clicking one or more selected files} and {clicking on PowerRename} from the context menu.</value>
+  </data>
+  <data name="Oobe_PowerRename_TipsAndTricks.Text" xml:space="preserve">
+    <value>PowerRename supports searching for files using regular expressions to enable more advanced renaming functionalities.</value>
+  </data>
+  <data name="Oobe_Run_HowToLaunch.Text" xml:space="preserve">
+    <value>{Alt} + {Space} to open Run and just start typing.</value>
+  </data>
+  <data name="Oobe_Run_TipsAndTricks.Text" xml:space="preserve">
+    <value>PowerToys Run supports various action keys to funnel search queries for a specific subset of results. Typing {&lt;} searches for running processes only, {?} will search only for file, or {.} for installed applications! See PowerToys documentation for the complete set of 'Action Keys' available.</value>
+  </data>
+  <data name="Oobe_ShortcutGuide_HowToLaunch.Text" xml:space="preserve">
+    <value>{Win} + {?} to open Shortcut Guide, press it again to close or press {Esc}. You can also launch it by holding the {Win} key for one second!</value>
+  </data>
+  <data name="Oobe_TipsAndTricks.Text" xml:space="preserve">
+    <value>Tips &amp; tricks</value>
+  </data>
+  <data name="Oobe_VideoConference_HowToLaunch.Text" xml:space="preserve">
+    <value>{Win} + {N} to toggle both your microphone and video
+{Win} + {Shift} + {A} to toggle your microphone 
+{Win} + {Shift} + {O} to toggle your video</value>
+  </data>
+  <data name="Oobe_ColorPicker" xml:space="preserve">
+    <value>Color Picker</value>
+    <comment>Do not localize this string</comment>
+  </data>
+  <data name="Oobe_FancyZones" xml:space="preserve">
+    <value>FancyZones</value>
+    <comment>Do not localize this string</comment>
+  </data>
+  <data name="Oobe_ImageResizer" xml:space="preserve">
+    <value>Image Resizer</value>
+    <comment>Do not localize this string</comment>
+  </data>
+  <data name="Oobe_KBM" xml:space="preserve">
+    <value>Keyboard Manager</value>
+    <comment>Do not localize this string</comment>
+  </data>
+  <data name="Oobe_Overview" xml:space="preserve">
+    <value>Overview</value>
+  </data>
+  <data name="Oobe_PowerRename" xml:space="preserve">
+    <value>PowerRename</value>
+    <comment>Do not localize this string</comment>
+  </data>
+  <data name="Oobe_Run" xml:space="preserve">
+    <value>PowerToys Run</value>
+    <comment>Do not localize this string</comment>
+  </data>
+  <data name="Oobe_ShortcutGuide" xml:space="preserve">
+    <value>Shortcut Guide</value>
+    <comment>Do not localize this string</comment>
+  </data>
+  <data name="Oobe_VideoConference" xml:space="preserve">
+    <value>Video Conference Mute</value>
+    <comment>Do not localize this string</comment>
+  </data>
+  <data name="Oobe_Welcome" xml:space="preserve">
+    <value>Welcome</value>
+  </data>
+  <data name="OOBE_Settings.Content" xml:space="preserve">
+    <value>Open Settings</value>
+  </data>
+  <data name="Oobe_NavViewItem.Content" xml:space="preserve">
+    <value>Welcome to PowerToys</value>
+    <comment>Don't loc "PowerToys"</comment>
+  </data>
+  <data name="Feedback_NavViewItem.Content" xml:space="preserve">
+    <value>Give feedback</value>
+  </data>
+  <data name="OobeWindow_Title" xml:space="preserve">
+    <value>Welcome to PowerToys</value>
+  </data>
+  <data name="SettingsWindow_Title" xml:space="preserve">
+    <value>PowerToys Settings</value>
+  </data>
+  <data name="Awake.ModuleTitle" xml:space="preserve">
+    <value>Awake</value>
+  </data>
+  <data name="Awake.ModuleDescription" xml:space="preserve">
+    <value>A convenient way to keep your PC awake on-demand.</value>
+  </data>
+  <data name="Awake_EnableAwake.Header" xml:space="preserve">
+    <value>Enable Awake</value>
+  </data>
+  <data name="Awake_NoKeepAwakeContent.Text" xml:space="preserve">
+    <value>Inactive</value>
+  </data>
+  <data name="Awake_IndefiniteKeepAwakeContent.Text" xml:space="preserve">
+    <value>Keep awake indefinitely</value>
+  </data>
+  <data name="Awake_TemporaryKeepAwakeContent.Text" xml:space="preserve">
+    <value>Keep awake temporarily</value>
+  </data>
+  <data name="Awake_NoKeepAwakeDescription.Text" xml:space="preserve">
+    <value>Your PC operates according to its current power plan</value>
+  </data>
+  <data name="Awake_IndefiniteKeepAwakeDescription.Text" xml:space="preserve">
+    <value>Keeps your PC awake until the setting is disabled</value>
+  </data>
+  <data name="Awake_TemporaryKeepAwakeDescription.Text" xml:space="preserve">
+    <value>Keeps your PC awake until the set time elapses</value>
+  </data>
+  <data name="Awake_EnableDisplayKeepAwake.Header" xml:space="preserve">
+    <value>Keep screen on</value>
+  </data>
+  <data name="Awake_Mode.Header" xml:space="preserve">
+    <value>Mode</value>
+  </data>
+  <data name="Awake_Behavior_GroupSettings.Header" xml:space="preserve">
+    <value>Behavior</value>
+  </data>
+  <data name="Awake_TemporaryKeepAwake_Hours.Header" xml:space="preserve">
+    <value>Hours</value>
+  </data>
+  <data name="Awake_TemporaryKeepAwake_Minutes.Header" xml:space="preserve">
+    <value>Minutes</value>
+  </data>
+  <data name="Oobe_Awake" xml:space="preserve">
+    <value>Awake</value>
+    <comment>Module name, do not loc</comment>
+  </data>
+  <data name="Oobe_Awake_Description" xml:space="preserve">
+    <value>Awake is a Windows tool designed to keep your PC awake on-demand without having to manage its power settings. This behavior can be helpful when running time-consuming tasks while ensuring that your PC does not go to sleep or turn off its screens.</value>
+  </data>
+  <data name="Oobe_Awake_HowToUse.Text" xml:space="preserve">
+    <value>Open {PowerToys Settings} and enable Awake</value>
+  </data>
+  <data name="Oobe_Awake_TipsAndTricks.Text" xml:space="preserve">
+    <value>You can always change modes quickly by {right-clicking the Awake icon} in the system tray.</value>
+  </data>
+  <data name="General_FailedToDownloadTheNewVersion.Title" xml:space="preserve">
+    <value>An error occurred trying to install this update:</value>
+  </data>
+  <data name="General_InstallNow.Content" xml:space="preserve">
+    <value>Install now</value>
+  </data>
+  <data name="General_ReadMore.Text" xml:space="preserve">
+    <value>Read more</value>
+  </data>
+  <data name="General_NewVersionAvailable.Title" xml:space="preserve">
+    <value>An update is available:</value>
+  </data>
+  <data name="General_Downloading.Text" xml:space="preserve">
+    <value>Downloading...</value>
+  </data>
+  <data name="General_TryAgainToDownloadAndInstall.Content" xml:space="preserve">
+    <value>Try again to download &amp; install</value>
+  </data>
+  <data name="General_CheckingForUpdates.Text" xml:space="preserve">
+    <value>Checking for updates...</value>
+  </data>
+  <data name="General_NewVersionReadyToInstall.Title" xml:space="preserve">
+    <value>An update is ready to install:</value>
+  </data>
+  <data name="General_UpToDate.Title" xml:space="preserve">
+    <value>PowerToys is up to date</value>
+  </data>
+  <data name="General_DownloadAndInstall.Content" xml:space="preserve">
+    <value>Download and install</value>
+  </data>
+  <data name="ImageResizer_Fit_Fill_ThirdPersonSingular" xml:space="preserve">
+    <value>Fills</value>
+  </data>
+  <data name="ImageResizer_Fit_Fit_ThirdPersonSingular" xml:space="preserve">
+    <value>Fits within</value>
+  </data>
+  <data name="ImageResizer_Fit_Stretch_ThirdPersonSingular" xml:space="preserve">
+    <value>Stretches to</value>
+  </data>
+  <data name="ImageResizer_Unit_Centimeter" xml:space="preserve">
+    <value>Centimeters</value>
+  </data>
+  <data name="ImageResizer_Unit_Inch" xml:space="preserve">
+    <value>Inches</value>
+  </data>
+  <data name="ImageResizer_Unit_Percent" xml:space="preserve">
+    <value>Percent</value>
+  </data>
+  <data name="ImageResizer_Unit_Pixel" xml:space="preserve">
+    <value>Pixels</value>
+  </data>
+  <data name="EditButton.AutomationProperties.Name" xml:space="preserve">
+    <value>Edit</value>
+  </data>
+  <data name="No" xml:space="preserve">
+    <value>No</value>
+    <comment>Label of a cancel button</comment>
+  </data>
+  <data name="Delete_Dialog_Description" xml:space="preserve">
+    <value>Are you sure you want to delete this item?</value>
+  </data>
+  <data name="Yes" xml:space="preserve">
+    <value>Yes</value>
+    <comment>Label of a confirmation button</comment>
+  </data>
+  <data name="SeeWhatsNew.Content" xml:space="preserve">
+    <value>See what's new</value>
+  </data>
+  <data name="Awake_Mode.Description" xml:space="preserve">
+    <value>Set the preferred behaviour or Awake</value>
+  </data>
+  <data name="ExcludedApps.Header" xml:space="preserve">
+    <value>Excluded apps</value>
+  </data>
+  <data name="Enable_ColorFormat.AutomationProperties.Name" xml:space="preserve">
+    <value>Enable colorformat</value>
+  </data>
+  <data name="More_Options_Button.AutomationProperties.Name" xml:space="preserve">
+    <value>More options</value>
+  </data>
+  <data name="More_Options_ButtonTooltip.Text" xml:space="preserve">
+    <value>More options</value>
+  </data>
+  <data name="To.Text" xml:space="preserve">
+    <value>to</value>
+    <comment>as in: from x to y</comment>
+  </data>
+  <data name="LearnMore_Awake.Text" xml:space="preserve">
+    <value>Learn more about Awake</value>
+    <comment>Awake is a product name, do not loc</comment>
+  </data>
+  <data name="LearnMore_ColorPicker.Text" xml:space="preserve">
+    <value>Learn more about Color Picker</value>
+    <comment>Color Picker is a product name, do not loc</comment>
+  </data>
+  <data name="LearnMore_FancyZones.Text" xml:space="preserve">
+    <value>Learn more about FancyZones</value>
+    <comment>FancyZones is a product name, do not loc</comment>
+  </data>
+  <data name="LearnMore_ImageResizer.Text" xml:space="preserve">
+    <value>Learn more about Image Resizer</value>
+    <comment>Image Resizer is a product name, do not loc</comment>
+  </data>
+  <data name="LearnMore_KBM.Text" xml:space="preserve">
+    <value>Learn more about Keyboard Manager</value>
+    <comment>Keyboard Manager is a product name, do not loc</comment>
+  </data>
+  <data name="LearnMore_PowerPreview.Text" xml:space="preserve">
+    <value>Learn more about File Explorer add-ons</value>
+    <comment>File Explorer is a product name, do not loc</comment>
+  </data>
+  <data name="LearnMore_PowerRename.Text" xml:space="preserve">
+    <value>Learn more about PowerRename</value>
+    <comment>PowerRename is a product name, do not loc</comment>
+  </data>
+  <data name="LearnMore_Run.Text" xml:space="preserve">
+    <value>Learn more about PowerToys Run</value>
+    <comment>PowerToys Run is a product name, do not loc</comment>
+  </data>
+  <data name="LearnMore_ShortcutGuide.Text" xml:space="preserve">
+    <value>Learn more about Shortcut Guide</value>
+    <comment>Shortcut Guide is a product name, do not loc</comment>
+  </data>
+  <data name="LearnMore_VCM.Text" xml:space="preserve">
+    <value>Learn more about Video Conference Mute</value>
+    <comment>Video Conference Mute is a product name, do not loc</comment>
+  </data>
+  <data name="Oobe_FileExplorer" xml:space="preserve">
+    <value>File Explorer add-ons</value>
+    <comment>Do not localize this string</comment>
+  </data>
+  <data name="Launch_Run.Content" xml:space="preserve">
+    <value>Launch PowerToys Run</value>
+  </data>
+  <data name="Launch_ShortcutGuide.Content" xml:space="preserve">
+    <value>Launch Shortcut Guide</value>
+  </data>
+  <data name="ColorPicker_ColorFormat_ToggleSwitch.AutomationProperties.Name" xml:space="preserve">
+    <value>Show format in editor</value>
+  </data>
+  <data name="GeneralPage_Documentation.Text" xml:space="preserve">
+    <value>Documentation</value>
+  </data>
+  <data name="PowerLauncher_SearchList.PlaceholderText" xml:space="preserve">
+    <value>Search this list</value>
+  </data>
+  <data name="PowerLauncher_SearchList.AutomationProperties.Name" xml:space="preserve">
+    <value>Search this list</value>
+  </data>
+  <data name="Awake.SecondaryLinksHeader" xml:space="preserve">
+    <value>Attribution</value>
+  </data>
+  <data name="ColorPicker.SecondaryLinksHeader" xml:space="preserve">
+    <value>Attribution</value>
+  </data>
+  <data name="General.SecondaryLinksHeader" xml:space="preserve">
+    <value>Related information</value>
+  </data>
+  <data name="ImageResizer.SecondaryLinksHeader" xml:space="preserve">
+    <value>Attribution</value>
+  </data>
+  <data name="PowerLauncher.SecondaryLinksHeader" xml:space="preserve">
+    <value>Attribution</value>
+  </data>
+  <data name="PowerRename.SecondaryLinksHeader" xml:space="preserve">
+    <value>Attribution</value>
+  </data>
+  <data name="EditTooltip.Text" xml:space="preserve">
+    <value>Edit</value>
+  </data>
+  <data name="RemoveTooltip.Text" xml:space="preserve">
+    <value>Remove</value>
+  </data>
+</root>