<?xml version="1.0" encoding="utf-8"?>
<root>
  <!-- 
    Microsoft ResX Schema 
    
    Version 2.0
    
    The primary goals of this format is to allow a simple XML format 
    that is mostly human readable. The generation and parsing of the 
    various data types are done through the TypeConverter classes 
    associated with the data types.
    
    Example:
    
    ... ado.net/XML headers & schema ...
    <resheader name="resmimetype">text/microsoft-resx</resheader>
    <resheader name="version">2.0</resheader>
    <resheader name="reader">System.Resources.ResXResourceReader, System.Windows.Forms, ...</resheader>
    <resheader name="writer">System.Resources.ResXResourceWriter, System.Windows.Forms, ...</resheader>
    <data name="Name1"><value>this is my long string</value><comment>this is a comment</comment></data>
    <data name="Color1" type="System.Drawing.Color, System.Drawing">Blue</data>
    <data name="Bitmap1" mimetype="application/x-microsoft.net.object.binary.base64">
        <value>[base64 mime encoded serialized .NET Framework object]</value>
    </data>
    <data name="Icon1" type="System.Drawing.Icon, System.Drawing" mimetype="application/x-microsoft.net.object.bytearray.base64">
        <value>[base64 mime encoded string representing a byte array form of the .NET Framework object]</value>
        <comment>This is a comment</comment>
    </data>
                
    There are any number of "resheader" rows that contain simple 
    name/value pairs.
    
    Each data row contains a name, and value. The row also contains a 
    type or mimetype. Type corresponds to a .NET class that support 
    text/value conversion through the TypeConverter architecture. 
    Classes that don't support this are serialized and stored with the 
    mimetype set.
    
    The mimetype is used for serialized objects, and tells the 
    ResXResourceReader how to depersist the object. This is currently not 
    extensible. For a given mimetype the value must be set accordingly:
    
    Note - application/x-microsoft.net.object.binary.base64 is the format 
    that the ResXResourceWriter will generate, however the reader can 
    read any of the formats listed below.
    
    mimetype: application/x-microsoft.net.object.binary.base64
    value   : The object must be serialized with 
            : System.Runtime.Serialization.Formatters.Binary.BinaryFormatter
            : and then encoded with base64 encoding.
    
    mimetype: application/x-microsoft.net.object.soap.base64
    value   : The object must be serialized with 
            : System.Runtime.Serialization.Formatters.Soap.SoapFormatter
            : and then encoded with base64 encoding.

    mimetype: application/x-microsoft.net.object.bytearray.base64
    value   : The object must be serialized into a byte array 
            : using a System.ComponentModel.TypeConverter
            : and then encoded with base64 encoding.
    -->
  <xsd:schema id="root" xmlns="" xmlns:xsd="http://www.w3.org/2001/XMLSchema" xmlns:msdata="urn:schemas-microsoft-com:xml-msdata">
    <xsd:import namespace="http://www.w3.org/XML/1998/namespace" />
    <xsd:element name="root" msdata:IsDataSet="true">
      <xsd:complexType>
        <xsd:choice maxOccurs="unbounded">
          <xsd:element name="metadata">
            <xsd:complexType>
              <xsd:sequence>
                <xsd:element name="value" type="xsd:string" minOccurs="0" />
              </xsd:sequence>
              <xsd:attribute name="name" use="required" type="xsd:string" />
              <xsd:attribute name="type" type="xsd:string" />
              <xsd:attribute name="mimetype" type="xsd:string" />
              <xsd:attribute ref="xml:space" />
            </xsd:complexType>
          </xsd:element>
          <xsd:element name="assembly">
            <xsd:complexType>
              <xsd:attribute name="alias" type="xsd:string" />
              <xsd:attribute name="name" type="xsd:string" />
            </xsd:complexType>
          </xsd:element>
          <xsd:element name="data">
            <xsd:complexType>
              <xsd:sequence>
                <xsd:element name="value" type="xsd:string" minOccurs="0" msdata:Ordinal="1" />
                <xsd:element name="comment" type="xsd:string" minOccurs="0" msdata:Ordinal="2" />
              </xsd:sequence>
              <xsd:attribute name="name" type="xsd:string" use="required" msdata:Ordinal="1" />
              <xsd:attribute name="type" type="xsd:string" msdata:Ordinal="3" />
              <xsd:attribute name="mimetype" type="xsd:string" msdata:Ordinal="4" />
              <xsd:attribute ref="xml:space" />
            </xsd:complexType>
          </xsd:element>
          <xsd:element name="resheader">
            <xsd:complexType>
              <xsd:sequence>
                <xsd:element name="value" type="xsd:string" minOccurs="0" msdata:Ordinal="1" />
              </xsd:sequence>
              <xsd:attribute name="name" type="xsd:string" use="required" />
            </xsd:complexType>
          </xsd:element>
        </xsd:choice>
      </xsd:complexType>
    </xsd:element>
  </xsd:schema>
  <resheader name="resmimetype">
    <value>text/microsoft-resx</value>
  </resheader>
  <resheader name="version">
    <value>2.0</value>
  </resheader>
  <resheader name="reader">
    <value>System.Resources.ResXResourceReader, System.Windows.Forms, Version=4.0.0.0, Culture=neutral, PublicKeyToken=b77a5c561934e089</value>
  </resheader>
  <resheader name="writer">
    <value>System.Resources.ResXResourceWriter, System.Windows.Forms, Version=4.0.0.0, Culture=neutral, PublicKeyToken=b77a5c561934e089</value>
  </resheader>
  <data name="Shell_VideoConference.Content" xml:space="preserve">
    <value>Video Conference Mute</value>
    <comment>Navigation view item name for Video Conference</comment>
  </data>
  <data name="VideoConference_Enable.Header" xml:space="preserve">
    <value>Enable Video Conference</value>
  </data>
  <data name="VideoConference.ModuleDescription" xml:space="preserve">
    <value>Video Conference Mute is a quick and easy way to do an global "mute" of both your microphone and webcam.
Disabling this module or closing PowerToys will unmute the microphone and camera.</value>
  </data>
  <data name="VideoConference_CameraAndMicrophoneMuteHotkeyControl_Header.Header" xml:space="preserve">
    <value>Mute camera and microphone</value>
  </data>
  <data name="VideoConference_MicrophoneMuteHotkeyControl_Header.Header" xml:space="preserve">
    <value>Mute microphone</value>
  </data>
  <data name="VideoConference_CameraMuteHotkeyControl_Header.Header" xml:space="preserve">
    <value>Mute camera</value>
  </data>
  <data name="VideoConference_SelectedCamera.Header" xml:space="preserve">
    <value>Selected camera</value>
  </data>
  <data name="VideoConference_SelectedMicrophone.Header" xml:space="preserve">
    <value>Selected microphone</value>
  </data>
  <data name="VideoConference_CameraOverlayImagePathHeader.Header" xml:space="preserve">
    <value>Camera overlay image</value>
  </data>
  <data name="VideoConference_ToolbarPosition.Header" xml:space="preserve">
    <value>Toolbar position</value>
  </data>
  <data name="VideoConference_ToolbarPosition_TopCenter.Content" xml:space="preserve">
    <value>Top center</value>
  </data>
  <data name="VideoConference_ToolbarPosition_TopLeftCorner.Content" xml:space="preserve">
    <value>Top left corner</value>
  </data>
  <data name="VideoConference_ToolbarPosition_TopRightCorner.Content" xml:space="preserve">
    <value>Top right corner</value>
  </data>
  <data name="VideoConference_ToolbarPosition_BottomLeftCorner.Content" xml:space="preserve">
    <value>Bottom left corner</value>
  </data>
  <data name="VideoConference_ToolbarPosition_BottomCenter.Content" xml:space="preserve">
    <value>Bottom center</value>
  </data>
  <data name="VideoConference_ToolbarPosition_BottomRightCorner.Content" xml:space="preserve">
    <value>Bottom right corner</value>
  </data>
  <data name="VideoConference_ToolbarMonitor.Header" xml:space="preserve">
    <value>Show toolbar on</value>
  </data>
  <data name="VideoConference_ToolbarMonitor_Main.Content" xml:space="preserve">
    <value>Main monitor</value>
  </data>
  <data name="VideoConference_ToolbarMonitor_UnderCursor.Content" xml:space="preserve">
    <value>Monitor under cursor</value>
  </data>
  <data name="VideoConference_ToolbarMonitor_ActiveWindow.Content" xml:space="preserve">
    <value>Active window monitor</value>
  </data>
  <data name="VideoConference_ToolbarMonitor_All.Content" xml:space="preserve">
    <value>All monitors</value>
  </data>
  <data name="VideoConference_HideToolbarWhenUnmuted.Content" xml:space="preserve">
    <value>Hide toolbar when both camera and microphone are unmuted</value>
  </data>
  <data name="VideoConference.ModuleTitle" xml:space="preserve">
    <value>Video Conference</value>
  </data>
  <data name="VideoConference_Camera.Header" xml:space="preserve">
    <value>Camera</value>
  </data>
  <data name="VideoConference_Microphone.Header" xml:space="preserve">
    <value>Microphone</value>
  </data>
  <data name="VideoConference_Toolbar.Header" xml:space="preserve">
    <value>Toolbar</value>
  </data>
  <data name="VideoConference_Shortcuts.Header" xml:space="preserve">
    <value>Shortcuts</value>
  </data>
  <data name="VideoConference_CameraOverlayImageAlt.AutomationProperties.Name" xml:space="preserve">
    <value>Camera overlay image preview</value>
  </data>
  <data name="VideoConference_CameraOverlayImageBrowse.Content" xml:space="preserve">
    <value>Browse</value>
  </data>
  <data name="VideoConference_CameraOverlayImageClear.Content" xml:space="preserve">
    <value>Clear</value>
  </data>
  <data name="Shell_General.Content" xml:space="preserve">
    <value>General</value>
    <comment>Navigation view item name for General</comment>
  </data>
  <data name="Shell_Awake.Content" xml:space="preserve">
    <value>Awake</value>
    <comment>Product name: Navigation view item name for Awake</comment>
  </data>
  <data name="Shell_PowerLauncher.Content" xml:space="preserve">
    <value>PowerToys Run</value>
    <comment>Product name: Navigation view item name for PowerToys Run</comment>
  </data>
  <data name="Shell_PowerRename.Content" xml:space="preserve">
    <value>PowerRename</value>
    <comment>Product name: Navigation view item name for PowerRename</comment>
  </data>
  <data name="Shell_ShortcutGuide.Content" xml:space="preserve">
    <value>Shortcut Guide</value>
    <comment>Product name: Navigation view item name for Shortcut Guide</comment>
  </data>
  <data name="Shell_PowerPreview.Content" xml:space="preserve">
    <value>File Explorer add-ons</value>
    <comment>Product name: Navigation view item name for File Explorer.  Please use File Explorer as in the context of File Explorer in Windows</comment>
  </data>
  <data name="Shell_FancyZones.Content" xml:space="preserve">
    <value>FancyZones</value>
    <comment>Product name: Navigation view item name for FancyZones</comment>
  </data>
  <data name="Shell_ImageResizer.Content" xml:space="preserve">
    <value>Image Resizer</value>
    <comment>Product name: Navigation view item name for Image Resizer</comment>
  </data>
  <data name="Shell_ColorPicker.Content" xml:space="preserve">
    <value>Color Picker</value>
    <comment>Product name: Navigation view item name for Color Picker</comment>
  </data>
  <data name="Shell_KeyboardManager.Content" xml:space="preserve">
    <value>Keyboard Manager</value>
    <comment>Product name: Navigation view item name for Keyboard Manager</comment>
  </data>
  <data name="Shell_NavigationMenu_Announce_Collapse" xml:space="preserve">
    <value>Navigation closed</value>
    <comment>Accessibility announcement when the navigation pane collapses</comment>
  </data>
  <data name="Shell_NavigationMenu_Announce_Open" xml:space="preserve">
    <value>Navigation opened</value>
    <comment>Accessibility announcement when the navigation pane opens</comment>
  </data>
  <data name="KeyboardManager_ConfigHeader.Text" xml:space="preserve">
    <value>Current configuration</value>
    <comment>Keyboard Manager current configuration header</comment>
  </data>
  <data name="KeyboardManager.ModuleDescription" xml:space="preserve">
    <value>Reconfigure your keyboard by remapping keys and shortcuts</value>
    <comment>Keyboard Manager page description</comment>
  </data>
  <data name="KeyboardManager_EnableToggle.Header" xml:space="preserve">
    <value>Enable Keyboard Manager</value>
    <comment>
      Keyboard Manager enable toggle header
      do not loc the Product name.  Do you want this feature on / off
    </comment>
  </data>
  <data name="KeyboardManager_ProfileDescription.Text" xml:space="preserve">
    <value>Select the profile to display the active key remap and shortcuts</value>
    <comment>Keyboard Manager configuration dropdown description</comment>
  </data>
  <data name="KeyboardManager_RemapKeyboardButton.Header" xml:space="preserve">
    <value>Remap a key</value>
    <comment>Keyboard Manager remap keyboard button content</comment>
  </data>
  <data name="KeyboardManager_RemapKeyboardButton_Accesible.AutomationProperties.Name" xml:space="preserve">
    <value>Remap a key</value>
    <comment>Keyboard Manager remap keyboard button content</comment>
  </data>
  <data name="KeyboardManager_Keys.Header" xml:space="preserve">
    <value>Keys</value>
    <comment>Keyboard Manager remap keyboard header</comment>
  </data>
  <data name="KeyboardManager_RemapShortcutsButton.Header" xml:space="preserve">
    <value>Remap a shortcut</value>
    <comment>Keyboard Manager remap shortcuts button</comment>
  </data>
  <data name="KeyboardManager_RemapShortcutsButton_Accesible.AutomationProperties.Name" xml:space="preserve">
    <value>Remap a shortcut</value>
    <comment>Keyboard Manager remap shortcuts button</comment>
  </data>
  <data name="KeyboardManager_Shortcuts.Header" xml:space="preserve">
    <value>Shortcuts</value>
    <comment>Keyboard Manager remap keyboard header</comment>
  </data>
  <data name="Shortcuts.Header" xml:space="preserve">
    <value>Shortcuts</value>
  </data>
  <data name="RemapKeysList.AutomationProperties.Name" xml:space="preserve">
    <value>Current Key Remappings</value>
  </data>
  <data name="RemapShortcutsList.AutomationProperties.Name" xml:space="preserve">
    <value>Current Shortcut Remappings</value>
  </data>
  <data name="KeyboardManager_RemappedKeysListItem.AutomationProperties.Name" xml:space="preserve">
    <value>Key Remapping</value>
    <comment>key as in keyboard key</comment>
  </data>
  <data name="KeyboardManager_RemappedShortcutsListItem.AutomationProperties.Name" xml:space="preserve">
    <value>Shortcut Remapping</value>
  </data>
  <data name="KeyboardManager_RemappedTo.AutomationProperties.Name" xml:space="preserve">
    <value>Remapped to</value>
  </data>
  <data name="KeyboardManager_ShortcutRemappedTo.AutomationProperties.Name" xml:space="preserve">
    <value>Remapped to</value>
  </data>
  <data name="KeyboardManager_TargetApp.AutomationProperties.Name" xml:space="preserve">
    <value>For Target Application</value>
    <comment>What computer application would this be for</comment>
  </data>
  <data name="KeyboardManager_Image.AutomationProperties.Name" xml:space="preserve">
    <value>Keyboard Manager</value>
    <comment>do not loc, product name</comment>
  </data>
  <data name="ColorPicker.ModuleDescription" xml:space="preserve">
    <value>Quick and simple system-wide color picker.</value>
  </data>
  <data name="ColorPicker_EnableColorPicker.Header" xml:space="preserve">
    <value>Enable Color Picker</value>
    <comment>do not loc the Product name.  Do you want this feature on / off</comment>
  </data>
  <data name="ColorPicker_ChangeCursor.Content" xml:space="preserve">
    <value>Change cursor when picking a color</value>
  </data>
  <data name="PowerLauncher.ModuleDescription" xml:space="preserve">
    <value>A quick launcher that has additional capabilities without sacrificing performance.</value>
  </data>
  <data name="PowerLauncher_EnablePowerLauncher.Header" xml:space="preserve">
    <value>Enable PowerToys Run</value>
    <comment>do not loc the Product name.  Do you want this feature on / off</comment>
  </data>
  <data name="PowerLauncher_SearchResults.Header" xml:space="preserve">
    <value>Search &amp; results</value>
  </data>
  <data name="PowerLauncher_SearchResultPreference.Header" xml:space="preserve">
    <value>Search result preference</value>
  </data>
  <data name="PowerLauncher_SearchResultPreference_MostRecentlyUsed" xml:space="preserve">
    <value>Most recently used</value>
  </data>
  <data name="PowerLauncher_SearchResultPreference_AlphabeticalOrder" xml:space="preserve">
    <value>Alphabetical order</value>
  </data>
  <data name="PowerLauncher_SearchResultPreference_RunningProcessesOpenApplications" xml:space="preserve">
    <value>Running processes/open applications</value>
  </data>
  <data name="PowerLauncher_SearchTypePreference.Header" xml:space="preserve">
    <value>Search type preference</value>
  </data>
  <data name="PowerLauncher_SearchTypePreference_ApplicationName" xml:space="preserve">
    <value>Application name</value>
  </data>
  <data name="PowerLauncher_SearchTypePreference_StringInApplication" xml:space="preserve">
    <value>A string that is contained in the application</value>
  </data>
  <data name="PowerLauncher_SearchTypePreference_ExecutableName" xml:space="preserve">
    <value>Executable name</value>
  </data>
  <data name="PowerLauncher_MaximumNumberOfResults.Header" xml:space="preserve">
    <value>Maximum number of results</value>
  </data>
  <data name="PowerLauncher_OpenPowerLauncher.Header" xml:space="preserve">
    <value>Open PowerToys Run</value>
  </data>
  <data name="PowerLauncher_OpenFileLocation.Header" xml:space="preserve">
    <value>Open file location</value>
  </data>
  <data name="PowerLauncher_CopyPathLocation.Header" xml:space="preserve">
    <value>Copy path location</value>
  </data>
  <data name="PowerLauncher_OpenConsole.Header" xml:space="preserve">
    <value>Open console</value>
    <comment>console refers to Windows command prompt</comment>
  </data>
  <data name="PowerLauncher_OverrideWinRKey.Content" xml:space="preserve">
    <value>Override Win+R shortcut</value>
  </data>
  <data name="PowerLauncher_OverrideWinSKey.Content" xml:space="preserve">
    <value>Override Win+S shortcut</value>
  </data>
  <data name="PowerLauncher_IgnoreHotkeysInFullScreen.Content" xml:space="preserve">
    <value>Ignore shortcuts in fullscreen mode</value>
  </data>
  <data name="PowerLauncher_ClearInputOnLaunch.Content" xml:space="preserve">
    <value>Clear the previous query on launch</value>
  </data>
  <data name="KeyboardManager_KeysMappingLayoutRightHeader.Text" xml:space="preserve">
    <value>To:</value>
    <comment>Keyboard Manager mapping keys view right header</comment>
  </data>
  <data name="Appearance_GroupSettings.Text" xml:space="preserve">
    <value>Appearance</value>
  </data>
  <data name="Fancyzones_ImageHyperlinkToDocs.AutomationProperties.Name" xml:space="preserve">
    <value>FancyZones windows</value>
    <comment>do not loc the Product name</comment>
  </data>
  <data name="FancyZones.ModuleDescription" xml:space="preserve">
    <value>Create window layouts to help make multi-tasking easy.</value>
    <comment>windows refers to application windows</comment>
  </data>
  <data name="FancyZones_DisplayChangeMoveWindowsCheckBoxControl.Content" xml:space="preserve">
    <value>Keep windows in their zones when the screen resolution changes</value>
    <comment>windows refers to application windows</comment>
  </data>
  <data name="FancyZones_EnableToggleControl_HeaderText.Header" xml:space="preserve">
    <value>Enable FancyZones</value>
    <comment>do not loc the Product name.  Do you want this feature on / off</comment>
  </data>
  <data name="FancyZones_ExcludeApps.Header" xml:space="preserve">
    <value>Excluded apps</value>
  </data>
  <data name="FancyZones_ExcludeApps.Description" xml:space="preserve">
    <value>Excludes an application from snapping to zones and will only react to Windows Snap. Add one application name per line.</value>
  </data>
  <data name="FancyZones_HighlightOpacity.Header" xml:space="preserve">
    <value>Zone opacity</value>
  </data>
  <data name="FancyZones_HotkeyEditorControl.Header" xml:space="preserve">
    <value>Open layout editor</value>
    <comment>Shortcut to launch the FancyZones layout editor application</comment>
  </data>
  <data name="SettingsPage_SetShortcut.AutomationProperties.Name" xml:space="preserve">
    <value>Shortcut setting</value>
  </data>
  <data name="SettingsPage_SetShortcut_Glyph.AutomationProperties.Name" xml:space="preserve">
    <value>Information Symbol</value>
  </data>
  <data name="FancyZones_LaunchEditorButtonControl.Header" xml:space="preserve">
    <value>Launch layout editor</value>
    <comment>launches the FancyZones layout editor application</comment>
  </data>
  <data name="FancyZones_LaunchEditorButton_Accesible.AutomationProperties.Name" xml:space="preserve">
    <value>Launch layout editor</value>
    <comment>launches the FancyZones layout editor application</comment>
  </data>
  <data name="FancyZones_LaunchEditorButtonControl.Description" xml:space="preserve">
    <value>Set and manage your layouts</value>
    <comment>launches the FancyZones layout editor application</comment>
  </data>
  <data name="FancyZones_MakeDraggedWindowTransparentCheckBoxControl.Content" xml:space="preserve">
    <value>Make dragged window transparent</value>
  </data>
  <data name="FancyZones_MouseDragCheckBoxControl_Header.Content" xml:space="preserve">
    <value>Use a non-primary mouse button to toggle zone activation</value>
  </data>
  <data name="FancyZones_MoveWindowsAcrossAllMonitorsCheckBoxControl.Content" xml:space="preserve">
    <value>Move windows between zones across all monitors</value>
  </data>
  <data name="FancyZones_OverrideSnapHotkeys.Header" xml:space="preserve">
    <value>Override Windows Snap</value>
  </data>
  <data name="FancyZones_OverrideSnapHotkeys.Description" xml:space="preserve">
    <value>This overrides the Windows Snap shortcut (Win + arrow) to move windows between zones</value>
  </data>
  <data name="FancyZones_ShiftDragCheckBoxControl_Header.Content" xml:space="preserve">
    <value>Hold Shift key to activate zones while dragging</value>
  </data>
  <data name="FancyZones_ShowZonesOnAllMonitorsCheckBoxControl.Content" xml:space="preserve">
    <value>Show zones on all monitors while dragging a window</value>
  </data>
  <data name="FancyZones_AppLastZoneMoveWindows.Content" xml:space="preserve">
    <value>Move newly created windows to their last known zone</value>
    <comment>windows refers to application windows</comment>
  </data>
  <data name="FancyZones_OpenWindowOnActiveMonitor.Content" xml:space="preserve">
    <value>Move newly created windows to the current active monitor (Experimental)</value>
  </data>
  <data name="FancyZones_UseCursorPosEditorStartupScreen.Header" xml:space="preserve">
    <value>Launch editor where mouse cursor is</value>
  </data>
  <data name="FancyZones_UseCursorPosEditorStartupScreen.Description" xml:space="preserve">
    <value>When using multiple screens, the editor will launch on the screen where the mouse cursor is</value>
  </data>
  <data name="FancyZones_ZoneBehavior_GroupSettings.Header" xml:space="preserve">
    <value>Zone behavior</value>
  </data>
  <data name="FancyZones_ZoneBehavior_GroupSettings.Description" xml:space="preserve">
    <value>Manage how zones behave when using FancyZones</value>
  </data>
  <data name="FancyZones_Zones.Header" xml:space="preserve">
    <value>Zones</value>
  </data>
  <data name="FancyZones_ZoneHighlightColor.Header" xml:space="preserve">
    <value>Zone highlight color</value>
  </data>
  <data name="FancyZones_ZoneSetChangeMoveWindows.Content" xml:space="preserve">
    <value>During zone layout changes, windows assigned to a zone will match new size/positions</value>
  </data>
  <data name="Give_Feedback.Text" xml:space="preserve">
    <value>Give feedback</value>
  </data>
  <data name="Learn_More.Text" xml:space="preserve">
    <value>Learn more</value>
    <comment>This label is there to point people to additional overview for how to use the product</comment>
  </data>
  <data name="AttributionTitle.Text" xml:space="preserve">
    <value>Attribution</value>
    <comment>giving credit to the projects this utility was based on</comment>
  </data>
  <data name="General.ModuleTitle" xml:space="preserve">
    <value>General</value>
  </data>
  <data name="GeneralPage_CheckForUpdates.Content" xml:space="preserve">
    <value>Check for updates</value>
  </data>
  <data name="GeneralPage_UpdateNow.Content" xml:space="preserve">
    <value>Update now</value>
  </data>
  <data name="GeneralPage_PrivacyStatement_URL.Text" xml:space="preserve">
    <value>Privacy statement</value>
  </data>
  <data name="GeneralPage_ReportAbug.Text" xml:space="preserve">
    <value>Report a bug</value>
    <comment>Report an issue inside powertoys</comment>
  </data>
  <data name="GeneralPage_RequestAFeature_URL.Text" xml:space="preserve">
    <value>Request a feature</value>
    <comment>Tell our team what we should build</comment>
  </data>
  <data name="GeneralPage_RestartAsAdmin_Button.Content" xml:space="preserve">
    <value>Restart as administrator</value>
    <comment>running PowerToys as a higher level user, account is typically referred to as an admin / administrator</comment>
  </data>
  <data name="GeneralPage_RunAtStartUp.Header" xml:space="preserve">
    <value>Run at startup</value>
  </data>
  <data name="GeneralPage_RunAtStartUp.Description" xml:space="preserve">
    <value>PowerToys will launch automatically</value>
  </data>
  <data name="PowerRename.ModuleDescription" xml:space="preserve">
    <value>A Windows Shell extension for more advanced bulk renaming using search and replace or regular expressions.</value>
  </data>
  <data name="PowerRename_ShellIntegration.Header" xml:space="preserve">
    <value>Shell integration</value>
    <comment>This refers to directly integrating in with Windows</comment>
  </data>
  <data name="PowerRename_Toggle_Enable.Header" xml:space="preserve">
    <value>Enable PowerRename</value>
    <comment>do not loc the Product name.  Do you want this feature on / off</comment>
  </data>
  <data name="RadioButtons_Name_Theme.Text" xml:space="preserve">
    <value>Settings theme</value>
  </data>
  <data name="PowerRename_Toggle_EnableOnContextMenu.Header" xml:space="preserve">
    <value>Show PowerRename in right-click context menu</value>
  </data>
  <data name="PowerRename_Toggle_EnableOnExtendedContextMenu.Content" xml:space="preserve">
    <value>Only appear in the extended context menu (Shift + Right-click)</value>
  </data>
  <data name="PowerRename_Toggle_MaxDispListNum.Header" xml:space="preserve">
    <value>Maximum number of items</value>
  </data>
  <data name="PowerRename_Toggle_RestoreFlagsOnLaunch.Content" xml:space="preserve">
    <value>Show values from last use</value>
  </data>
  <data name="FileExplorerPreview_ToggleSwitch_Preview_MD.Header" xml:space="preserve">
    <value>Enable Markdown (.md) preview</value>
    <comment>Do not loc "Markdown".  Do you want this feature on / off</comment>
  </data>
  <data name="FileExplorerPreview_ToggleSwitch_Preview_SVG.Header" xml:space="preserve">
    <value>Enable SVG (.svg) preview</value>
    <comment>Do you want this feature on / off</comment>
  </data>
  <data name="FileExplorerPreview_ToggleSwitch_SVG_Thumbnail.Header" xml:space="preserve">
    <value>Enable SVG (.svg) thumbnails</value>
    <comment>Do you want this feature on / off</comment>
  </data>
  <data name="FileExplorerPreview.ModuleDescription" xml:space="preserve">
    <value>These settings allow you to manage your Windows File Explorer custom preview handlers.</value>
  </data>
  <data name="PowerRename_AutoCompleteHeader.Header" xml:space="preserve">
    <value>Autocomplete</value>
  </data>
  <data name="OpenSource_Notice.Text" xml:space="preserve">
    <value>Open-source notice</value>
  </data>
  <data name="PowerRename_Toggle_AutoComplete.Header" xml:space="preserve">
    <value>Enable autocomplete for the search and replace fields</value>
  </data>
  <data name="FancyZones_BorderColor.Header" xml:space="preserve">
    <value>Zone border color</value>
  </data>
  <data name="FancyZones_InActiveColor.Header" xml:space="preserve">
    <value>Zone inactive color</value>
  </data>
  <data name="ShortcutGuide.ModuleDescription" xml:space="preserve">
    <value>Shows a help overlay with Windows shortcuts when the Windows key is pressed.</value>
  </data>
  <data name="ShortcutGuide_PressTime.Header" xml:space="preserve">
    <value>Press duration before showing (ms)</value>
    <comment>pressing a key in milliseconds</comment>
  </data>
  <data name="ShortcutGuide_Appearance_Behavior.Header" xml:space="preserve">
    <value>Appearance &amp; behavior</value>
  </data>
  <data name="ShortcutGuide_Enable.Header" xml:space="preserve">
    <value>Enable Shortcut Guide</value>
    <comment>do not loc the Product name.  Do you want this feature on / off</comment>
  </data>
  <data name="ShortcutGuide_OverlayOpacity.Header" xml:space="preserve">
    <value>Opacity of background</value>
  </data>
  <data name="ShortcutGuide_DisabledApps.Header" xml:space="preserve">
    <value>Exclude apps</value>
  </data>
  <data name="ShortcutGuide_DisabledApps.Description" xml:space="preserve">
    <value>Turns off Shortcut Guide when these applications have focus. Add one application name per line.</value>
  </data>
  <data name="ShortcutGuide_DisabledApps_TextBoxControl.PlaceholderText" xml:space="preserve">
    <value>Example: outlook.exe</value>
    <comment>Don't translate outlook.exe</comment>
  </data>
  <data name="ImageResizer_CustomSizes.Header" xml:space="preserve">
    <value>Image sizes</value>
  </data>
  <data name="About_ImageResizer.ModuleDescription" xml:space="preserve">
    <value>Lets you resize images by right-clicking.</value>
  </data>
  <data name="ImageResizer_EnableToggle.Header" xml:space="preserve">
    <value>Enable Image Resizer</value>
    <comment>do not loc the Product name.  Do you want this feature on / off</comment>
  </data>
  <data name="ImagesSizesListView.AutomationProperties.Name" xml:space="preserve">
    <value>Image Size</value>
  </data>
  <data name="ImageResizer_Configurations.AutomationProperties.Name" xml:space="preserve">
    <value>Configurations</value>
  </data>
  <data name="ImageResizer_Name.Header" xml:space="preserve">
    <value>Name</value>
  </data>
  <data name="ImageResizer_Fit.Header" xml:space="preserve">
    <value>Fit</value>
  </data>
  <data name="ImageResizer_Width.Header" xml:space="preserve">
    <value>Width</value>
  </data>
  <data name="ImageResizer_Height.Header" xml:space="preserve">
    <value>Height</value>
  </data>
  <data name="ImageResizer_Size.Header" xml:space="preserve">
    <value>Unit</value>
  </data>
  <data name="RemoveButton.AutomationProperties.Name" xml:space="preserve">
    <value>Remove</value>
    <comment>Removes a user defined setting group for Image Resizer</comment>
  </data>
  <data name="ImageResizer_Image.AutomationProperties.Name" xml:space="preserve">
    <value>Image Resizer</value>
  </data>
  <data name="ImageResizer_AddSizeButton.Content" xml:space="preserve">
    <value>Add a size</value>
  </data>
  <data name="ImageResizer_SaveSizeButton.Label" xml:space="preserve">
    <value>Save sizes</value>
  </data>
  <data name="ImageResizer_Encoding.Header" xml:space="preserve">
    <value>JPEG quality level</value>
  </data>
  <data name="ImageResizer_PNGInterlacing.Header" xml:space="preserve">
    <value>PNG interlacing</value>
  </data>
  <data name="ImageResizer_TIFFCompression.Header" xml:space="preserve">
    <value>TIFF compression</value>
  </data>
  <data name="File.Header" xml:space="preserve">
    <value>File</value>
    <comment>as in a computer file</comment>
  </data>
  <data name="Default.Content" xml:space="preserve">
    <value>Default</value>
  </data>
  <data name="ImageResizer_ENCODER_TIFF_CCITT3.Content" xml:space="preserve">
    <value>CCITT3</value>
    <comment>do not loc</comment>
  </data>
  <data name="ImageResizer_ENCODER_TIFF_CCITT4.Content" xml:space="preserve">
    <value>CCITT4</value>
    <comment>do not loc</comment>
  </data>
  <data name="ImageResizer_ENCODER_TIFF_Default.Content" xml:space="preserve">
    <value>Default</value>
  </data>
  <data name="ImageResizer_ENCODER_TIFF_LZW.Content" xml:space="preserve">
    <value>LZW</value>
    <comment>do not loc</comment>
  </data>
  <data name="ImageResizer_ENCODER_TIFF_None.Content" xml:space="preserve">
    <value>None</value>
  </data>
  <data name="ImageResizer_ENCODER_TIFF_RLE.Content" xml:space="preserve">
    <value>RLE</value>
    <comment>do not loc</comment>
  </data>
  <data name="ImageResizer_ENCODER_TIFF_Zip.Content" xml:space="preserve">
    <value>Zip</value>
    <comment>do not loc</comment>
  </data>
  <data name="ImageResizer_FallbackEncoder_BMP.Content" xml:space="preserve">
    <value>BMP encoder</value>
  </data>
  <data name="ImageResizer_FallbackEncoder_GIF.Content" xml:space="preserve">
    <value>GIF encoder</value>
  </data>
  <data name="ImageResizer_FallbackEncoder_JPEG.Content" xml:space="preserve">
    <value>JPEG encoder</value>
  </data>
  <data name="ImageResizer_FallbackEncoder_PNG.Content" xml:space="preserve">
    <value>PNG encoder</value>
  </data>
  <data name="ImageResizer_FallbackEncoder_TIFF.Content" xml:space="preserve">
    <value>TIFF encoder</value>
  </data>
  <data name="ImageResizer_FallbackEncoder_WMPhoto.Content" xml:space="preserve">
    <value>WMPhoto encoder</value>
  </data>
  <data name="ImageResizer_Sizes_Fit_Fill.Content" xml:space="preserve">
    <value>Fill</value>
    <comment>Refers to filling an image into a certain size. It could overflow</comment>
  </data>
  <data name="ImageResizer_Sizes_Fit_Fill_ThirdPersonSingular.Text" xml:space="preserve">
    <value>Fill</value>
    <comment>Refers to filling an image into a certain size. It could overflow</comment>
  </data>
  <data name="ImageResizer_Sizes_Fit_Fit.Content" xml:space="preserve">
    <value>Fit</value>
    <comment>Refers to fitting an image into a certain size. It won't overflow</comment>
  </data>
  <data name="ImageResizer_Sizes_Fit_Stretch.Content" xml:space="preserve">
    <value>Stretch</value>
    <comment>Refers to stretching an image into a certain size. Won't overflow but could distort.</comment>
  </data>
  <data name="ImageResizer_Sizes_Units_CM.Content" xml:space="preserve">
    <value>Centimeters</value>
  </data>
  <data name="ImageResizer_Sizes_Units_Inches.Content" xml:space="preserve">
    <value>Inches</value>
  </data>
  <data name="ImageResizer_Sizes_Units_Percent.Content" xml:space="preserve">
    <value>Percent</value>
  </data>
  <data name="ImageResizer_Sizes_Units_Pixels.Content" xml:space="preserve">
    <value>Pixels</value>
  </data>
  <data name="Off.Content" xml:space="preserve">
    <value>Off</value>
  </data>
  <data name="On.Content" xml:space="preserve">
    <value>On</value>
  </data>
  <data name="GeneralPage_ToggleSwitch_AlwaysRunElevated_Link.Content" xml:space="preserve">
    <value>Learn more about administrator mode</value>
  </data>
  <data name="GeneralPage_ToggleSwitch_AutoDownloadUpdates.Header" xml:space="preserve">
    <value>Download updates automatically</value>
  </data>
  <data name="GeneralPage_ToggleSwitch_AutoDownloadUpdates.Description" xml:space="preserve">
    <value>Except on metered connections</value>
  </data>
  <data name="GeneralPage_ToggleSwitch_RunningAsAdminNote.Text" xml:space="preserve">
    <value>Currently running as administrator</value>
  </data>
  <data name="GeneralSettings_AlwaysRunAsAdminText.Header" xml:space="preserve">
    <value>Always run as administrator</value>
  </data>
  <data name="GeneralSettings_RunningAsUserText" xml:space="preserve">
    <value>Running as user</value>
  </data>
  <data name="GeneralSettings_RunningAsAdminText" xml:space="preserve">
    <value>Running as administrator</value>
  </data>
  <data name="FancyZones.ModuleTitle" xml:space="preserve">
    <value>FancyZones</value>
  </data>
  <data name="FileExplorerPreview.ModuleTitle" xml:space="preserve">
    <value>File Explorer</value>
  </data>
  <data name="FileExplorerPreview_Image.AutomationProperties.Name" xml:space="preserve">
    <value>File Explorer</value>
    <comment>Use same translation as Windows does for File Explorer</comment>
  </data>
  <data name="ImageResizer.ModuleTitle" xml:space="preserve">
    <value>Image Resizer</value>
  </data>
  <data name="KeyboardManager.ModuleTitle" xml:space="preserve">
    <value>Keyboard Manager</value>
  </data>
  <data name="ColorPicker.ModuleTitle" xml:space="preserve">
    <value>Color Picker</value>
  </data>
  <data name="PowerLauncher.ModuleTitle" xml:space="preserve">
    <value>PowerToys Run</value>
  </data>
  <data name="PowerToys_Run_Image.AutomationProperties.Name" xml:space="preserve">
    <value>PowerToys Run</value>
  </data>
  <data name="PowerRename.ModuleTitle" xml:space="preserve">
    <value>PowerRename</value>
    <comment>do not loc the product name</comment>
  </data>
  <data name="PowerRename_Image.AutomationProperties.Name" xml:space="preserve">
    <value>PowerRename</value>
    <comment>do not loc</comment>
  </data>
  <data name="ShortcutGuide.ModuleTitle" xml:space="preserve">
    <value>Shortcut Guide</value>
  </data>
  <data name="Shortcut_Guide_Image.AutomationProperties.Name" xml:space="preserve">
    <value>Shortcut Guide</value>
  </data>
  <data name="General_Repository.Text" xml:space="preserve">
    <value>GitHub repository</value>
  </data>
  <data name="General_Version.Header" xml:space="preserve">
    <value>Version</value>
  </data>
  <data name="General_VersionLastChecked.Text" xml:space="preserve">
    <value>Last checked: </value>
  </data>
  <data name="General_Version.AutomationProperties.Name" xml:space="preserve">
    <value>Version</value>
  </data>
  <data name="Admin_mode.Header" xml:space="preserve">
    <value>Administrator mode</value>
  </data>
  <data name="General_RunAsAdminRequired.Title" xml:space="preserve">
    <value>You need to run as administrator to use this setting.</value>
  </data>
  <data name="ShortcutWarningLabel.Text" xml:space="preserve">
    <value>Only shortcuts with the following hotkeys are valid:</value>
    <comment>keyboard shortcuts and</comment>
  </data>
  <data name="FancyZones_RestoreSize.Content" xml:space="preserve">
    <value>Restore the original size of windows when unsnapping</value>
  </data>
  <data name="ImageResizer_FallBackEncoderText.Header" xml:space="preserve">
    <value>Fallback encoder</value>
  </data>
  <data name="ImageResizer_FileFormatDescription.Text" xml:space="preserve">
    <value>The following parameters can be used:</value>
  </data>
  <data name="ImageResizer_FilenameFormatHeader.Header" xml:space="preserve">
    <value>Filename format</value>
  </data>
  <data name="ImageResizer_UseOriginalDate.Content" xml:space="preserve">
    <value>Use original date modified</value>
  </data>
  <data name="Encoding.Header" xml:space="preserve">
    <value>Encoding</value>
  </data>
  <data name="KeyboardManager_RemapKeyboardButton.Description" xml:space="preserve">
    <value>Remap keys to other keys or shortcuts</value>
  </data>
  <data name="KeyboardManager_RemapShortcutsButton.Description" xml:space="preserve">
    <value>Remap shortcuts to other shortcuts or keys. Additionally, mappings can be targeted to specific applications as well</value>
  </data>
  <data name="General.ModuleDescription" xml:space="preserve">
    <value>Microsoft PowerToys is a set of utilities for power users to tune and streamline their Windows experience for greater productivity.
Made with 💗 by Microsoft and the PowerToys community.</value>
    <comment>Windows refers to the OS</comment>
  </data>
  <data name="FancyZones_SpanZonesAcrossMonitorsCheckBoxControl.Content" xml:space="preserve">
    <value>Allow zones to span across monitors (all monitors must have the same DPI scaling)</value>
  </data>
  <data name="ImageResizer_Formatting_ActualHeight.Text" xml:space="preserve">
    <value>Actual height</value>
  </data>
  <data name="ImageResizer_Formatting_ActualWidth.Text" xml:space="preserve">
    <value>Actual width</value>
  </data>
  <data name="ImageResizer_Formatting_Filename.Text" xml:space="preserve">
    <value>Original filename</value>
  </data>
  <data name="ImageResizer_Formatting_SelectedHeight.Text" xml:space="preserve">
    <value>Selected height</value>
  </data>
  <data name="ImageResizer_Formatting_SelectedWidth.Text" xml:space="preserve">
    <value>Selected width</value>
  </data>
  <data name="ImageResizer_Formatting_Sizename.Text" xml:space="preserve">
    <value>Size name</value>
  </data>
  <data name="FancyZones_MoveWindowsBasedOnPositionCheckBoxControl.Content" xml:space="preserve">
    <value>Move windows based on their position</value>
    <comment>Windows refers to application windows</comment>
  </data>
  <data name="GeneralSettings_NewVersionIsAvailable" xml:space="preserve">
    <value>New update available</value>
  </data>
  <data name="GeneralSettings_VersionIsLatest" xml:space="preserve">
    <value>PowerToys is up to date.</value>
  </data>
  <data name="FileExplorerPreview_IconThumbnail_GroupSettings.Header" xml:space="preserve">
    <value>Icon Preview</value>
  </data>
  <data name="FileExplorerPreview_PreviewPane_GroupSettings.Header" xml:space="preserve">
    <value>Preview Pane</value>
  </data>
  <data name="FileExplorerPreview_RunAsAdminRequired.Title" xml:space="preserve">
    <value>You need to run as administrator to modify these settings.</value>
  </data>
  <data name="FileExplorerPreview_AffectsAllUsers.Title" xml:space="preserve">
    <value>The settings on this page affect all users on the system</value>
  </data>
  <data name="FileExplorerPreview_RebootRequired.Title" xml:space="preserve">
    <value>A reboot may be required for changes to these settings to take effect</value>
  </data>
  <data name="FancyZones_ExcludeApps_TextBoxControl.PlaceholderText" xml:space="preserve">
    <value>Example: outlook.exe</value>
    <comment>Don't translate outlook.exe</comment>
  </data>
  <data name="ImageResizer_FilenameFormatPlaceholder.PlaceholderText" xml:space="preserve">
    <value>Example: %1 (%2)</value>
  </data>
  <data name="ColorModeHeader.Header" xml:space="preserve">
    <value>Choose a mode</value>
  </data>
  <data name="Radio_Theme_Dark.Content" xml:space="preserve">
    <value>Dark</value>
    <comment>Dark refers to color, not weight</comment>
  </data>
  <data name="Radio_Theme_Light.Content" xml:space="preserve">
    <value>Light</value>
    <comment>Light refers to color, not weight</comment>
  </data>
  <data name="Radio_Theme_Default.Content" xml:space="preserve">
    <value>Windows default</value>
    <comment>Windows refers to the Operating system</comment>
  </data>
  <data name="Windows_Color_Settings.Content" xml:space="preserve">
    <value>Windows color settings</value>
    <comment>Windows refers to the Operating system</comment>
  </data>
  <data name="ColorPicker_CopiedColorRepresentation.Header" xml:space="preserve">
    <value>Default color format</value>
  </data>
  <data name="ColorPickerFirst.Text" xml:space="preserve">
    <value>Color Picker with editor mode enabled</value>
    <comment>do not loc the product name</comment>
  </data>
  <data name="ColorPickerFirst_Accesible.AutomationProperties.Name" xml:space="preserve">
    <value>Color Picker with editor mode enabled</value>
    <comment>do not loc the product name</comment>
  </data>
  <data name="ColorPickerFirst_Description.Text" xml:space="preserve">
    <value>Pick a color from the screen, copy formatted value to clipboard, then to the editor</value>
    <comment>do not loc the product name</comment>
  </data>
  <data name="EditorFirst.Text" xml:space="preserve">
    <value>Editor</value>
  </data>
  <data name="EditorFirst_Accesible.AutomationProperties.Name" xml:space="preserve">
    <value>Editor</value>
  </data>
  <data name="ColorPicker_ActivationAction.Header" xml:space="preserve">
    <value>Activation behavior</value>
  </data>
  <data name="ColorFormats.Header" xml:space="preserve">
    <value>Picker behavior</value>
  </data>
  <data name="ColorPicker_CopiedColorRepresentation.Description" xml:space="preserve">
    <value>This format will be copied to your clipboard</value>
  </data>
  <data name="KBM_KeysCannotBeRemapped.Text" xml:space="preserve">
    <value>Learn more about remapping limitations</value>
    <comment>This is a link that will discuss what is and is not possible for Keyboard manager to remap</comment>
  </data>
  <data name="FancyZones_Editor_GroupSettings.Header" xml:space="preserve">
    <value>Editor</value>
    <comment>refers to the FancyZone editor</comment>
  </data>
  <data name="FancyZones_WindowBehavior_GroupSettings.Header" xml:space="preserve">
    <value>Window behavior</value>
  </data>
  <data name="FancyZones_WindowBehavior_GroupSettings.Description" xml:space="preserve">
    <value>Manage how windows behave when using FancyZones</value>
  </data>
  <data name="FancyZones_Windows.Header" xml:space="preserve">
    <value>Windows</value>
    <comment>refers to a set of windows, not the product name</comment>
  </data>
  <data name="PowerRename_BehaviorHeader.Header" xml:space="preserve">
    <value>Behavior</value>
  </data>
  <data name="PowerRename_Toggle_UseBoostLib.Header" xml:space="preserve">
    <value>Use Boost library</value>
    <comment>Boost is a product name, should not be translated</comment>
  </data>
  <data name="PowerRename_Toggle_UseBoostLib.Description" xml:space="preserve">
    <value>Provides extended features but may use different regex syntax</value>
    <comment>Boost is a product name, should not be translated</comment>
  </data>
  <data name="MadeWithOssLove.Text" xml:space="preserve">
    <value>Made with 💗 by Microsoft and the PowerToys community.</value>
  </data>
  <data name="ColorPickerOnly.Text" xml:space="preserve">
    <value>Color Picker only</value>
    <comment>do not loc the product name</comment>
  </data>
  <data name="ColorPickerOnly_Accesible.AutomationProperties.Name" xml:space="preserve">
    <value>Color Picker only</value>
    <comment>do not loc the product name</comment>
  </data>
  <data name="ColorPickerOnly_Description.Text" xml:space="preserve">
    <value>Pick a color from the screen and copy formatted value to clipboard</value>
  </data>
  <data name="EditorFirst_Description.Text" xml:space="preserve">
    <value>Open directly into the editor mode</value>
  </data>
  <data name="ColorPicker_ColorFormats.Header" xml:space="preserve">
    <value>Color formats</value>
  </data>
  <data name="ColorPicker_ColorFormats.Description" xml:space="preserve">
    <value>Select which color formats (and in what order) should show up in the editor</value>
  </data>
  <data name="MoveUp.Text" xml:space="preserve">
    <value>Move up</value>
  </data>
  <data name="MoveDown.Text" xml:space="preserve">
    <value>Move down</value>
  </data>
  <data name="ColorPicker_ShowColorName.Header" xml:space="preserve">
    <value>Show color name</value>
  </data>
  <data name="ColorPicker_ShowColorName.Description" xml:space="preserve">
    <value>This will show the name of the color when picking a color</value>
  </data>
  <data name="ImageResizer_DefaultSize_Large" xml:space="preserve">
    <value>Large</value>
    <comment>The size of the image</comment>
  </data>
  <data name="ImageResizer_DefaultSize_Medium" xml:space="preserve">
    <value>Medium</value>
    <comment>The size of the image</comment>
  </data>
  <data name="ImageResizer_DefaultSize_Phone" xml:space="preserve">
    <value>Phone</value>
    <comment>The size of the image referring to a Mobile Phone typical image size</comment>
  </data>
  <data name="ImageResizer_DefaultSize_Small" xml:space="preserve">
    <value>Small</value>
    <comment>The size of the image</comment>
  </data>
  <data name="FancyZones_MoveWindowBasedOnRelativePosition.Content" xml:space="preserve">
    <value>Win + Up/Down/Left/Right to move windows based on relative position</value>
  </data>
  <data name="FancyZones_MoveWindowLeftRightBasedOnZoneIndex.Content" xml:space="preserve">
    <value>Win + Left/Right to move windows based on zone index</value>
  </data>
  <data name="ColorPicker_Editor.Header" xml:space="preserve">
    <value>Editor</value>
  </data>
  <data name="FancyZones_OverlappingZonesClosestCenter.Content" xml:space="preserve">
    <value>Activate the zone whose center is closest to the cursor</value>
  </data>
  <data name="FancyZones_OverlappingZonesLargest.Content" xml:space="preserve">
    <value>Activate the largest zone by area</value>
  </data>
  <data name="FancyZones_OverlappingZonesPositional.Content" xml:space="preserve">
    <value>Split the overlapped area into multiple activation targets</value>
  </data>
  <data name="FancyZones_OverlappingZonesSmallest.Content" xml:space="preserve">
    <value>Activate the smallest zone by area</value>
  </data>
  <data name="FancyZones_OverlappingZones.Header" xml:space="preserve">
    <value>When multiple zones overlap</value>
  </data>
  <data name="PowerLauncher_Plugins.Header" xml:space="preserve">
    <value>Plugins</value>
  </data>
  <data name="PowerLauncher_ActionKeyword.Header" xml:space="preserve">
    <value>Direct activation command</value>
  </data>
  <data name="PowerLauncher_AuthoredBy.Text" xml:space="preserve">
    <value>Authored by</value>
    <comment>example: Authored by Microsoft</comment>
  </data>
  <data name="PowerLauncher_IncludeInGlobalResult.Content" xml:space="preserve">
    <value>Include in global result</value>
  </data>
  <data name="PowerLauncher_EnablePluginToggle.AutomationProperties.Name" xml:space="preserve">
    <value>Enable plugin</value>
  </data>
  <data name="Run_AdditionalOptions.Text" xml:space="preserve">
    <value>Additional options</value>
  </data>
  <data name="Run_NotAccessibleWarning.Text" xml:space="preserve">
    <value>* Please define an activation phrase or allow this plugin for the global results to use it.</value>
  </data>
  <data name="Run_AllPluginsDisabled.Title" xml:space="preserve">
    <value>PowerToys Run can't provide any results without plugins</value>
  </data>
  <data name="Run_AllPluginsDisabled.Message" xml:space="preserve">
    <value>Enable at least one plugin to get started</value>
  </data>
  <data name="Run_NotAllowedActionKeyword.Text" xml:space="preserve">
    <value>* This activation phrase overrides the behavior of other plugins. Please change it to something else.</value>
  </data>
  <data name="Run_PluginUseDescription.Header" xml:space="preserve">
    <value>Plugins</value>
  </data>
  <data name="Run_PluginUseDescription.Description" xml:space="preserve">
    <value>You can include or remove each plugin from the global results, change the direct activation phrase and configure additional options.</value>
  </data>
  <data name="Run_PositionAppearance_GroupSettings.Header" xml:space="preserve">
    <value>Position &amp; appearance</value>
  </data>
  <data name="Run_PositionHeader.Header" xml:space="preserve">
    <value>Preferred monitor position</value>
    <comment>as in Show PowerToys Run on primary monitor</comment>
  </data>
  <data name="Run_PositionHeader.Description" xml:space="preserve">
    <value>If multiple monitors are in use, PowerToys Run can be launched on the desired monitor.</value>
    <comment>as in Show PowerToys Run on primary monitor</comment>
  </data>
  <data name="Run_Radio_Position_Cursor.Content" xml:space="preserve">
    <value>Monitor with mouse cursor</value>
  </data>
  <data name="Run_Radio_Position_Focus.Content" xml:space="preserve">
    <value>Monitor with focused window</value>
  </data>
  <data name="Run_Radio_Position_Primary_Monitor.Content" xml:space="preserve">
    <value>Primary monitor</value>
  </data>
  <data name="Run_PluginsLoading.Text" xml:space="preserve">
    <value>Plugins are loading...</value>
  </data>
  <data name="ColorPicker_ButtonDown.AutomationProperties.Name" xml:space="preserve">
    <value>Move the color down</value>
  </data>
  <data name="ColorPicker_ButtonUp.AutomationProperties.Name" xml:space="preserve">
    <value>Move the color up</value>
  </data>
  <data name="FancyZones_FlashZonesOnQuickSwitch.Content" xml:space="preserve">
    <value>Flash zones when switching layout</value>
  </data>
  <data name="FancyZones_Layouts.Header" xml:space="preserve">
    <value>Layouts</value>
  </data>
  <data name="FancyZones_QuickLayoutSwitch.Header" xml:space="preserve">
    <value>Enable quick layout switch</value>
  </data>
  <data name="FancyZones_QuickLayoutSwitch.Description" xml:space="preserve">
    <value>You can configure layout-specific shortcuts in the editor</value>
  </data>
  <data name="FancyZones_QuickLayoutSwitch_GroupSettings.Text" xml:space="preserve">
    <value>Quick layout switch</value>
  </data>
  <data name="Activation_Shortcut.Header" xml:space="preserve">
    <value>Activation shortcut</value>
  </data>
  <data name="Oobe_GetStarted.Text" xml:space="preserve">
    <value>Let's get started!</value>
  </data>
  <data name="Oobe_PowerToysDescription.Text" xml:space="preserve">
    <value>Welcome to PowerToys!  These overviews will help you quickly learn the basics of all our utilities.</value>
  </data>
  <data name="Oobe_GettingStarted.Text" xml:space="preserve">
    <value>Getting started</value>
  </data>
  <data name="Oobe_Launch.Text" xml:space="preserve">
    <value>Launch</value>
  </data>
  <data name="Launch_ColorPicker.Content" xml:space="preserve">
    <value>Launch Color Picker</value>
  </data>
  <data name="Oobe_LearnMore.Text" xml:space="preserve">
    <value>Learn more about</value>
  </data>
  <data name="Oobe_ColorPicker_Description" xml:space="preserve">
    <value>Color Picker is a system-wide color selection tool for Windows 10 that enables you to pick colors from any currently running application and automatically copies it in a configurable format to your clipboard.</value>
  </data>
  <data name="Oobe_FancyZones_Description" xml:space="preserve">
    <value>FancyZones is a window manager that makes it easy to create complex window layouts and quickly position windows into those layouts.</value>
  </data>
  <data name="Oobe_FileExplorer_Description" xml:space="preserve">
    <value>PowerToys introduces add-ons to the Window’s File Explorer that will currently enable Markdown files (.md) and SVG icons (.svg) to be viewed in the preview pane.</value>
  </data>
  <data name="Oobe_ImageResizer_Description" xml:space="preserve">
    <value>Image Resizer is a Windows shell extension for simple bulk image-resizing.</value>
  </data>
  <data name="Oobe_KBM_Description" xml:space="preserve">
    <value>Keyboard Manager allows you to customize the keyboard to be more productive by remapping keys and creating your own keyboard shortcuts.</value>
  </data>
  <data name="Oobe_PowerRename_Description" xml:space="preserve">
    <value>PowerRename enables you to perform simple bulk renaming, searching and replacing file names.</value>
  </data>
  <data name="Oobe_PowerRun_Description" xml:space="preserve">
    <value>PowerToys Run is a quick launcher for power users that contains some additional features without sacrificing performance.</value>
  </data>
  <data name="Oobe_ShortcutGuide_Description" xml:space="preserve">
    <value>Shortcut Guide presents the user with a listing of available shortcuts for the current state of the desktop.</value>
  </data>
  <data name="Oobe_VideoConference_Description" xml:space="preserve">
    <value>Video Conference Mute allows users to quickly mute the microphone and turn off the camera while on a conference call with a single keystroke, regardless of what application has focus on your computer.</value>
  </data>
  <data name="Oobe_Overview_Description.Text" xml:space="preserve">
    <value>Microsoft PowerToys is a set of utilities for power users to tune and streamline their Windows 10 experience for greater productivity.
    
Take a moment to preview the various utilities listed or view our comprehensive documentation.</value>
  </data>
  <data name="Oobe_Overview_DescriptionLinkText.Text" xml:space="preserve">
    <value>Check out documentation on Microsoft Docs</value>
  </data>
  <data name="Oobe_Overview_LatestVersionLink.Text" xml:space="preserve">
    <value>Check out what's new in our release notes</value>
  </data>
  <data name="Oobe_ColorPicker_HowToUse.Text" xml:space="preserve">
    <value>{Win} + {Shift} + {C} to open Color Picker.</value>
  </data>
  <data name="Oobe_ColorPicker_TipsAndTricks.Text" xml:space="preserve">
    <value>To select a color with more precision, {scroll the mouse wheel} to zoom in.</value>
  </data>
  <data name="Oobe_FancyZones_HowToUse.Text" xml:space="preserve">
    <value>{Shift} + {dragging the window} to snap a window to a zone, and release the window in the desired zone. {Win} + {Shift} + {`} to open the FancyZones editor.</value>
  </data>
  <data name="Oobe_FancyZones_TipsAndTricks.Text" xml:space="preserve">
    <value>Snap a window to multiple zones by holding the {Ctrl} key (while also holding {Shift}) when dragging a window.</value>
  </data>
  <data name="Oobe_FileExplorer_HowToEnable.Text" xml:space="preserve">
    <value>Open File Explorer, {select the View tab} in the File Explorer ribbon, then {select Preview Pane}. 
From there, simply click on a Markdown file or SVG icon in the File Explorer and observe the content on the preview pane!</value>
  </data>
  <data name="Oobe_HowToCreateMappings.Text" xml:space="preserve">
    <value>How to create mappings</value>
  </data>
  <data name="Oobe_HowToEnable.Text" xml:space="preserve">
    <value>How to enable</value>
  </data>
  <data name="Oobe_HowToLaunch.Text" xml:space="preserve">
    <value>How to launch</value>
  </data>
  <data name="Oobe_HowToUse.Text" xml:space="preserve">
    <value>How to use</value>
  </data>
  <data name="Oobe_ImageResizer_HowToLaunch.Text" xml:space="preserve">
    <value>In File Explorer, {right-clicking one or more image files} and {clicking on Resize pictures} from the context menu.</value>
  </data>
  <data name="Oobe_ImageResizer_TipsAndTricks.Text" xml:space="preserve">
    <value>Want a custom size? You can add them in the PowerToys Settings!</value>
  </data>
  <data name="Oobe_KBM_HowToCreateMappings.Text" xml:space="preserve">
    <value>Launch {PowerToys settings}, navigate to the Keyboard Manager menu, and select either {Remap a key} or {Remap a shortcut}.</value>
  </data>
  <data name="Oobe_KBM_TipsAndTricks.Text" xml:space="preserve">
    <value>Want to only have a shortcut work for a single application? Use the Target App field when creating the shortcut remapping.</value>
  </data>
  <data name="Oobe_PowerRename_HowToUse.Text" xml:space="preserve">
    <value>In File Explorer, {right-clicking one or more selected files} and {clicking on PowerRename} from the context menu.</value>
  </data>
  <data name="Oobe_PowerRename_TipsAndTricks.Text" xml:space="preserve">
    <value>PowerRename supports searching for files using regular expressions to enable more advanced renaming functionalities.</value>
  </data>
  <data name="Oobe_Run_HowToLaunch.Text" xml:space="preserve">
    <value>{Alt} + {Space} to open Run and just start typing.</value>
  </data>
  <data name="Oobe_Run_TipsAndTricks.Text" xml:space="preserve">
    <value>PowerToys Run supports various action keys to funnel search queries for a specific subset of results. Typing {&lt;} searches for running processes only, {?} will search only for file, or {.} for installed applications! See PowerToys documentation for the complete set of 'Action Keys' available.</value>
  </data>
  <data name="Oobe_ShortcutGuide_HowToLaunch.Text" xml:space="preserve">
    <value>{Win} + {?} to open Shortcut Guide, press it again to close or press {Esc}. You can also launch it by holding the {Win} key for one second!</value>
  </data>
  <data name="Oobe_TipsAndTricks.Text" xml:space="preserve">
    <value>Tips &amp; tricks</value>
  </data>
  <data name="Oobe_VideoConference_HowToLaunch.Text" xml:space="preserve">
    <value>{Win} + {N} to toggle both your microphone and video
{Win} + {Shift} + {A} to toggle your microphone 
{Win} + {Shift} + {O} to toggle your video</value>
  </data>
  <data name="Oobe_ColorPicker" xml:space="preserve">
    <value>Color Picker</value>
    <comment>Do not localize this string</comment>
  </data>
  <data name="Oobe_FancyZones" xml:space="preserve">
    <value>FancyZones</value>
    <comment>Do not localize this string</comment>
  </data>
  <data name="Oobe_ImageResizer" xml:space="preserve">
    <value>Image Resizer</value>
    <comment>Do not localize this string</comment>
  </data>
  <data name="Oobe_KBM" xml:space="preserve">
    <value>Keyboard Manager</value>
    <comment>Do not localize this string</comment>
  </data>
  <data name="Oobe_Overview" xml:space="preserve">
    <value>Overview</value>
  </data>
  <data name="Oobe_PowerRename" xml:space="preserve">
    <value>PowerRename</value>
    <comment>Do not localize this string</comment>
  </data>
  <data name="Oobe_Run" xml:space="preserve">
    <value>PowerToys Run</value>
    <comment>Do not localize this string</comment>
  </data>
  <data name="Oobe_ShortcutGuide" xml:space="preserve">
    <value>Shortcut Guide</value>
    <comment>Do not localize this string</comment>
  </data>
  <data name="Oobe_VideoConference" xml:space="preserve">
    <value>Video Conference</value>
    <comment>Do not localize this string</comment>
  </data>
  <data name="Oobe_Welcome" xml:space="preserve">
    <value>Welcome</value>
  </data>
  <data name="OOBE_Settings.Content" xml:space="preserve">
    <value>Open Settings</value>
  </data>
  <data name="Oobe_Button.Text" xml:space="preserve">
    <value>Welcome to PowerToys</value>
  </data>
  <data name="OobeWindow_Title" xml:space="preserve">
    <value>Welcome to PowerToys</value>
  </data>
  <data name="SettingsWindow_Title" xml:space="preserve">
    <value>PowerToys Settings</value>
  </data>
  <data name="Awake.ModuleTitle" xml:space="preserve">
    <value>Awake</value>
  </data>
  <data name="Awake.ModuleDescription" xml:space="preserve">
    <value>A convenient way to keep your PC awake on-demand.</value>
  </data>
  <data name="Awake_EnableAwake.Header" xml:space="preserve">
    <value>Enable Awake</value>
  </data>
  <data name="Awake_NoKeepAwakeContent.Text" xml:space="preserve">
    <value>Off (Passive)</value>
  </data>
  <data name="Awake_IndefiniteKeepAwakeContent.Text" xml:space="preserve">
    <value>Keep awake indefinitely</value>
  </data>
  <data name="Awake_TemporaryKeepAwakeContent.Text" xml:space="preserve">
    <value>Keep awake temporarily</value>
  </data>
  <data name="Awake_NoKeepAwakeDescription.Text" xml:space="preserve">
    <value>Your PC operates according to its current power plan</value>
  </data>
  <data name="Awake_IndefiniteKeepAwakeDescription.Text" xml:space="preserve">
    <value>Keeps your PC awake until the setting is disabled</value>
  </data>
  <data name="Awake_TemporaryKeepAwakeDescription.Text" xml:space="preserve">
    <value>Keeps your PC awake until the set time elapses</value>
  </data>
  <data name="Awake_EnableDisplayKeepAwake.Header" xml:space="preserve">
    <value>Keep screen on</value>
  </data>
  <data name="Awake_Mode.Header" xml:space="preserve">
    <value>Mode</value>
  </data>
  <data name="Awake_Behavior_GroupSettings.Header" xml:space="preserve">
    <value>Behavior</value>
  </data>
  <data name="Awake_TemporaryKeepAwake_Hours.Header" xml:space="preserve">
    <value>Hours</value>
  </data>
  <data name="Awake_TemporaryKeepAwake_Minutes.Header" xml:space="preserve">
    <value>Minutes</value>
  </data>
  <data name="Oobe_Awake" xml:space="preserve">
    <value>Awake</value>
    <comment>Module name, do not loc</comment>
  </data>
  <data name="Oobe_Awake_Description" xml:space="preserve">
    <value>Awake is a Windows tool designed to keep your PC awake on-demand without having to manage its power settings. This behavior can be helpful when running time-consuming tasks while ensuring that your PC does not go to sleep or turn off its screens.</value>
  </data>
  <data name="Oobe_Awake_HowToUse.Text" xml:space="preserve">
    <value>Open {PowerToys Settings} and enable Awake</value>
  </data>
  <data name="Oobe_Awake_TipsAndTricks.Text" xml:space="preserve">
    <value>You can always change modes quickly by {right-clicking the Awake icon} in the system tray.</value>
  </data>
  <data name="General_FailedToDownloadTheNewVersion.Title" xml:space="preserve">
    <value>An error occurred trying to install this update</value>
  </data>
  <data name="General_InstallNow.Content" xml:space="preserve">
    <value>Install now</value>
  </data>
  <data name="General_ReadMore.Text" xml:space="preserve">
    <value>Read more</value>
  </data>
  <data name="General_NewVersionAvailable.Title" xml:space="preserve">
    <value>An update is available</value>
  </data>
  <data name="General_Downloading.Text" xml:space="preserve">
    <value>Downloading...</value>
  </data>
  <data name="General_TryAgainToDownloadAndInstall.Content" xml:space="preserve">
    <value>Try again to download &amp; install</value>
  </data>
  <data name="General_CheckingForUpdates.Text" xml:space="preserve">
    <value>Checking for updates...</value>
  </data>
  <data name="General_NewVersionReadyToInstall.Title" xml:space="preserve">
    <value>An update is ready to install</value>
  </data>
  <data name="General_UpToDate.Title" xml:space="preserve">
    <value>PowerToys is up to date</value>
  </data>
  <data name="General_DownloadAndInstall.Content" xml:space="preserve">
    <value>Download &amp; install</value>
  </data>
  <data name="ImageResizer_Fit_Fill_ThirdPersonSingular" xml:space="preserve">
    <value>Fills</value>
  </data>
  <data name="ImageResizer_Fit_Fit_ThirdPersonSingular" xml:space="preserve">
    <value>Fits within</value>
  </data>
  <data name="ImageResizer_Fit_Stretch_ThirdPersonSingular" xml:space="preserve">
    <value>Stretches to</value>
  </data>
  <data name="ImageResizer_Unit_Centimeter" xml:space="preserve">
    <value>Centimeters</value>
  </data>
  <data name="ImageResizer_Unit_Inch" xml:space="preserve">
    <value>Inches</value>
  </data>
  <data name="ImageResizer_Unit_Percent" xml:space="preserve">
    <value>Percent</value>
  </data>
  <data name="ImageResizer_Unit_Pixel" xml:space="preserve">
    <value>Pixels</value>
  </data>
  <data name="EditButton.AutomationProperties.Name" xml:space="preserve">
    <value>Edit</value>
  </data>
  <data name="No" xml:space="preserve">
    <value>No</value>
    <comment>Label of a cancel button</comment>
  </data>
  <data name="Delete_Dialog_Description" xml:space="preserve">
    <value>Are you sure you want to delete this item?</value>
  </data>
  <data name="Yes" xml:space="preserve">
    <value>Yes</value>
    <comment>Label of a confirmation button</comment>
  </data>
  <data name="Learn_More_Description.AutomationProperties.Name" xml:space="preserve">
    <value>Learn more</value>
  </data>
<<<<<<< HEAD
  <data name="SeeWhatsNew.Content" xml:space="preserve">
    <value>See what's new</value>
  </data>
  <data name="Awake_Mode.Description" xml:space="preserve">
    <value>Set the preferred behaviour or Awake</value>
  </data>
  <data name="ExcludedApps.Header" xml:space="preserve">
    <value>Excluded apps</value>
  </data>
  <data name="Enable_ColorFormat.AutomationProperties.Name" xml:space="preserve">
    <value>Enable colorformat</value>
  </data>
  <data name="More_Options_Button.AutomationProperties.Name" xml:space="preserve">
    <value>More options</value>
  </data>
  <data name="More_Options_ButtonTooltip.Text" xml:space="preserve">
    <value>More options</value>
  </data>
  <data name="To.Text" xml:space="preserve">
    <value>to</value>
    <comment>as in: from x to y</comment>
  </data>
  <data name="LearnMore_Awake.Text" xml:space="preserve">
    <value>Learn more about Awake</value>
    <comment>Awake is a product name, do not loc</comment>
  </data>
  <data name="LearnMore_ColorPicker.Text" xml:space="preserve">
    <value>Learn more about Color Picker</value>
    <comment>Color Picker is a product name, do not loc</comment>
  </data>
  <data name="LearnMore_FancyZones.Text" xml:space="preserve">
    <value>Learn more about FancyZones</value>
    <comment>FancyZones is a product name, do not loc</comment>
  </data>
  <data name="LearnMore_ImageResizer.Text" xml:space="preserve">
    <value>Learn more about Image Resizer</value>
    <comment>Image Resizer is a product name, do not loc</comment>
  </data>
  <data name="LearnMore_KBM.Text" xml:space="preserve">
    <value>Learn more about Keyboard Manager</value>
    <comment>Keyboard Manager is a product name, do not loc</comment>
  </data>
  <data name="LearnMore_PowerPreview.Text" xml:space="preserve">
    <value>Learn more about File Explorer add-ons</value>
    <comment>File Explorer is a product name, do not loc</comment>
  </data>
  <data name="LearnMore_PowerRename.Text" xml:space="preserve">
    <value>Learn more about PowerRename</value>
    <comment>PowerRename is a product name, do not loc</comment>
  </data>
  <data name="LearnMore_Run.Text" xml:space="preserve">
    <value>Learn more about PowerToys Run</value>
    <comment>PowerToys Run is a product name, do not loc</comment>
  </data>
  <data name="LearnMore_ShortcutGuide.Text" xml:space="preserve">
    <value>Learn more about Shortcut Guide</value>
    <comment>Shortcut Guide is a product name, do not loc</comment>
  </data>
  <data name="LearnMore_VCM.Text" xml:space="preserve">
    <value>Learn more about Video Conference Mute</value>
    <comment>Video Conference Mute is a product name, do not loc</comment>
  </data>
  <data name="Oobe_FileExplorer" xml:space="preserve">
    <value>File Explorer add-ons</value>
    <comment>Do not localize this string</comment>
  </data>
  <data name="Launch_Run.Content" xml:space="preserve">
    <value>Launch PowerToys Run</value>
  </data>
  <data name="Launch_ShortcutGuide.Content" xml:space="preserve">
    <value>Launch Shortcut Guide</value>
=======
  <data name="ColorPicker_ColorFormat_ToggleSwitch.AutomationProperties.Name" xml:space="preserve">
    <value>Show format in editor</value>
  </data>
  <data name="PowerLauncher_SearchList.PlaceholderText" xml:space="preserve">
    <value>Search this list</value>
>>>>>>> 7f7ab5f5
  </data>
</root><|MERGE_RESOLUTION|>--- conflicted
+++ resolved
@@ -1460,7 +1460,6 @@
   <data name="Learn_More_Description.AutomationProperties.Name" xml:space="preserve">
     <value>Learn more</value>
   </data>
-<<<<<<< HEAD
   <data name="SeeWhatsNew.Content" xml:space="preserve">
     <value>See what's new</value>
   </data>
@@ -1532,12 +1531,14 @@
   </data>
   <data name="Launch_ShortcutGuide.Content" xml:space="preserve">
     <value>Launch Shortcut Guide</value>
-=======
+    </data>
   <data name="ColorPicker_ColorFormat_ToggleSwitch.AutomationProperties.Name" xml:space="preserve">
     <value>Show format in editor</value>
   </data>
   <data name="PowerLauncher_SearchList.PlaceholderText" xml:space="preserve">
     <value>Search this list</value>
->>>>>>> 7f7ab5f5
+  </data>
+  <data name="PowerLauncher_SearchList.AutomationProperties.Name" xml:space="preserve">
+    <value>Search this list</value>
   </data>
 </root>