<?xml version="1.0" encoding="utf-8"?>
<root>
  <!-- 
    Microsoft ResX Schema 
    
    Version 2.0
    
    The primary goals of this format is to allow a simple XML format 
    that is mostly human readable. The generation and parsing of the 
    various data types are done through the TypeConverter classes 
    associated with the data types.
    
    Example:
    
    ... ado.net/XML headers & schema ...
    <resheader name="resmimetype">text/microsoft-resx</resheader>
    <resheader name="version">2.0</resheader>
    <resheader name="reader">System.Resources.ResXResourceReader, System.Windows.Forms, ...</resheader>
    <resheader name="writer">System.Resources.ResXResourceWriter, System.Windows.Forms, ...</resheader>
    <data name="Name1"><value>this is my long string</value><comment>this is a comment</comment></data>
    <data name="Color1" type="System.Drawing.Color, System.Drawing">Blue</data>
    <data name="Bitmap1" mimetype="application/x-microsoft.net.object.binary.base64">
        <value>[base64 mime encoded serialized .NET Framework object]</value>
    </data>
    <data name="Icon1" type="System.Drawing.Icon, System.Drawing" mimetype="application/x-microsoft.net.object.bytearray.base64">
        <value>[base64 mime encoded string representing a byte array form of the .NET Framework object]</value>
        <comment>This is a comment</comment>
    </data>
                
    There are any number of "resheader" rows that contain simple 
    name/value pairs.
    
    Each data row contains a name, and value. The row also contains a 
    type or mimetype. Type corresponds to a .NET class that support 
    text/value conversion through the TypeConverter architecture. 
    Classes that don't support this are serialized and stored with the 
    mimetype set.
    
    The mimetype is used for serialized objects, and tells the 
    ResXResourceReader how to depersist the object. This is currently not 
    extensible. For a given mimetype the value must be set accordingly:
    
    Note - application/x-microsoft.net.object.binary.base64 is the format 
    that the ResXResourceWriter will generate, however the reader can 
    read any of the formats listed below.
    
    mimetype: application/x-microsoft.net.object.binary.base64
    value   : The object must be serialized with 
            : System.Runtime.Serialization.Formatters.Binary.BinaryFormatter
            : and then encoded with base64 encoding.
    
    mimetype: application/x-microsoft.net.object.soap.base64
    value   : The object must be serialized with 
            : System.Runtime.Serialization.Formatters.Soap.SoapFormatter
            : and then encoded with base64 encoding.

    mimetype: application/x-microsoft.net.object.bytearray.base64
    value   : The object must be serialized into a byte array 
            : using a System.ComponentModel.TypeConverter
            : and then encoded with base64 encoding.
    -->
  <xsd:schema id="root" xmlns="" xmlns:xsd="http://www.w3.org/2001/XMLSchema" xmlns:msdata="urn:schemas-microsoft-com:xml-msdata">
    <xsd:import namespace="http://www.w3.org/XML/1998/namespace" />
    <xsd:element name="root" msdata:IsDataSet="true">
      <xsd:complexType>
        <xsd:choice maxOccurs="unbounded">
          <xsd:element name="metadata">
            <xsd:complexType>
              <xsd:sequence>
                <xsd:element name="value" type="xsd:string" minOccurs="0" />
              </xsd:sequence>
              <xsd:attribute name="name" use="required" type="xsd:string" />
              <xsd:attribute name="type" type="xsd:string" />
              <xsd:attribute name="mimetype" type="xsd:string" />
              <xsd:attribute ref="xml:space" />
            </xsd:complexType>
          </xsd:element>
          <xsd:element name="assembly">
            <xsd:complexType>
              <xsd:attribute name="alias" type="xsd:string" />
              <xsd:attribute name="name" type="xsd:string" />
            </xsd:complexType>
          </xsd:element>
          <xsd:element name="data">
            <xsd:complexType>
              <xsd:sequence>
                <xsd:element name="value" type="xsd:string" minOccurs="0" msdata:Ordinal="1" />
                <xsd:element name="comment" type="xsd:string" minOccurs="0" msdata:Ordinal="2" />
              </xsd:sequence>
              <xsd:attribute name="name" type="xsd:string" use="required" msdata:Ordinal="1" />
              <xsd:attribute name="type" type="xsd:string" msdata:Ordinal="3" />
              <xsd:attribute name="mimetype" type="xsd:string" msdata:Ordinal="4" />
              <xsd:attribute ref="xml:space" />
            </xsd:complexType>
          </xsd:element>
          <xsd:element name="resheader">
            <xsd:complexType>
              <xsd:sequence>
                <xsd:element name="value" type="xsd:string" minOccurs="0" msdata:Ordinal="1" />
              </xsd:sequence>
              <xsd:attribute name="name" type="xsd:string" use="required" />
            </xsd:complexType>
          </xsd:element>
        </xsd:choice>
      </xsd:complexType>
    </xsd:element>
  </xsd:schema>
  <resheader name="resmimetype">
    <value>text/microsoft-resx</value>
  </resheader>
  <resheader name="version">
    <value>2.0</value>
  </resheader>
  <resheader name="reader">
    <value>System.Resources.ResXResourceReader, System.Windows.Forms, Version=4.0.0.0, Culture=neutral, PublicKeyToken=b77a5c561934e089</value>
  </resheader>
  <resheader name="writer">
    <value>System.Resources.ResXResourceWriter, System.Windows.Forms, Version=4.0.0.0, Culture=neutral, PublicKeyToken=b77a5c561934e089</value>
  </resheader>
  <data name="Shell_VideoConference.Content" xml:space="preserve">
    <value>Video Conference Mute</value>
    <comment>Navigation view item name for Video Conference</comment>
  </data>
  <data name="VideoConference_Enable.Header" xml:space="preserve">
    <value>Enable Video Conference Mute</value>
  </data>
  <data name="VideoConference.ModuleDescription" xml:space="preserve">
    <value>Video Conference Mute is a quick and easy way to do an global "mute" of both your microphone and webcam. Disabling this module or closing PowerToys will unmute the microphone and camera.</value>
  </data>
  <data name="VideoConference_CameraAndMicrophoneMuteHotkeyControl_Header.Header" xml:space="preserve">
    <value>Mute camera &amp; microphone</value>
  </data>
  <data name="VideoConference_MicrophoneMuteHotkeyControl_Header.Header" xml:space="preserve">
    <value>Mute microphone</value>
  </data>
  <data name="VideoConference_CameraMuteHotkeyControl_Header.Header" xml:space="preserve">
    <value>Mute camera</value>
  </data>
  <data name="VideoConference_SelectedCamera.Header" xml:space="preserve">
    <value>Selected camera</value>
  </data>
  <data name="VideoConference_SelectedMicrophone.Header" xml:space="preserve">
    <value>Selected microphone</value>
  </data>
  <data name="VideoConference_CameraOverlayImagePathHeader.Header" xml:space="preserve">
    <value>Camera overlay image</value>
  </data>
  <data name="VideoConference_ToolbarPosition.Header" xml:space="preserve">
    <value>Toolbar position</value>
  </data>
  <data name="VideoConference_ToolbarPosition_TopCenter.Content" xml:space="preserve">
    <value>Top center</value>
  </data>
  <data name="VideoConference_ToolbarPosition_TopLeftCorner.Content" xml:space="preserve">
    <value>Top left corner</value>
  </data>
  <data name="VideoConference_ToolbarPosition_TopRightCorner.Content" xml:space="preserve">
    <value>Top right corner</value>
  </data>
  <data name="VideoConference_ToolbarPosition_BottomLeftCorner.Content" xml:space="preserve">
    <value>Bottom left corner</value>
  </data>
  <data name="VideoConference_ToolbarPosition_BottomCenter.Content" xml:space="preserve">
    <value>Bottom center</value>
  </data>
  <data name="VideoConference_ToolbarPosition_BottomRightCorner.Content" xml:space="preserve">
    <value>Bottom right corner</value>
  </data>
  <data name="VideoConference_ToolbarMonitor.Header" xml:space="preserve">
    <value>Show toolbar on</value>
  </data>
  <data name="VideoConference_ToolbarMonitor_Main.Content" xml:space="preserve">
    <value>Main monitor</value>
  </data>
  <data name="VideoConference_ToolbarMonitor_UnderCursor.Content" xml:space="preserve">
    <value>Monitor under cursor</value>
  </data>
  <data name="VideoConference_ToolbarMonitor_ActiveWindow.Content" xml:space="preserve">
    <value>Active window monitor</value>
  </data>
  <data name="VideoConference_ToolbarMonitor_All.Content" xml:space="preserve">
    <value>All monitors</value>
  </data>
  <data name="VideoConference_HideToolbarWhenUnmuted.Content" xml:space="preserve">
    <value>Hide toolbar when both camera and microphone are unmuted</value>
  </data>
  <data name="VideoConference.ModuleTitle" xml:space="preserve">
    <value>Video Conference Mute</value>
  </data>
  <data name="VideoConference_Camera.Header" xml:space="preserve">
    <value>Camera</value>
  </data>
  <data name="VideoConference_Microphone.Header" xml:space="preserve">
    <value>Microphone</value>
  </data>
  <data name="VideoConference_Toolbar.Header" xml:space="preserve">
    <value>Toolbar</value>
  </data>
  <data name="VideoConference_Shortcuts.Header" xml:space="preserve">
    <value>Shortcuts</value>
  </data>
  <data name="VideoConference_CameraOverlayImageAlt.AutomationProperties.Name" xml:space="preserve">
    <value>Camera overlay image preview</value>
  </data>
  <data name="VideoConference_CameraOverlayImageBrowse.Content" xml:space="preserve">
    <value>Browse</value>
  </data>
  <data name="VideoConference_CameraOverlayImageClear.Content" xml:space="preserve">
    <value>Clear</value>
  </data>
  <data name="Shell_General.Content" xml:space="preserve">
    <value>General</value>
    <comment>Navigation view item name for General</comment>
  </data>
  <data name="Shell_Awake.Content" xml:space="preserve">
    <value>Awake</value>
    <comment>Product name: Navigation view item name for Awake</comment>
  </data>
  <data name="Shell_PowerLauncher.Content" xml:space="preserve">
    <value>PowerToys Run</value>
    <comment>Product name: Navigation view item name for PowerToys Run</comment>
  </data>
  <data name="Shell_PowerRename.Content" xml:space="preserve">
    <value>PowerRename</value>
    <comment>Product name: Navigation view item name for PowerRename</comment>
  </data>
  <data name="Shell_ShortcutGuide.Content" xml:space="preserve">
    <value>Shortcut Guide</value>
    <comment>Product name: Navigation view item name for Shortcut Guide</comment>
  </data>
  <data name="Shell_PowerPreview.Content" xml:space="preserve">
    <value>File Explorer add-ons</value>
    <comment>Product name: Navigation view item name for File Explorer.  Please use File Explorer as in the context of File Explorer in Windows</comment>
  </data>
  <data name="Shell_FancyZones.Content" xml:space="preserve">
    <value>FancyZones</value>
    <comment>Product name: Navigation view item name for FancyZones</comment>
  </data>
  <data name="Shell_ImageResizer.Content" xml:space="preserve">
    <value>Image Resizer</value>
    <comment>Product name: Navigation view item name for Image Resizer</comment>
  </data>
  <data name="Shell_ColorPicker.Content" xml:space="preserve">
    <value>Color Picker</value>
    <comment>Product name: Navigation view item name for Color Picker</comment>
  </data>
  <data name="Shell_KeyboardManager.Content" xml:space="preserve">
    <value>Keyboard Manager</value>
    <comment>Product name: Navigation view item name for Keyboard Manager</comment>
  </data>
  <data name="Shell_NavigationMenu_Announce_Collapse" xml:space="preserve">
    <value>Navigation closed</value>
    <comment>Accessibility announcement when the navigation pane collapses</comment>
  </data>
  <data name="Shell_NavigationMenu_Announce_Open" xml:space="preserve">
    <value>Navigation opened</value>
    <comment>Accessibility announcement when the navigation pane opens</comment>
  </data>
  <data name="KeyboardManager_ConfigHeader.Text" xml:space="preserve">
    <value>Current configuration</value>
    <comment>Keyboard Manager current configuration header</comment>
  </data>
  <data name="KeyboardManager.ModuleDescription" xml:space="preserve">
    <value>Reconfigure your keyboard by remapping keys and shortcuts</value>
    <comment>Keyboard Manager page description</comment>
  </data>
  <data name="KeyboardManager_EnableToggle.Header" xml:space="preserve">
    <value>Enable Keyboard Manager</value>
    <comment>
      Keyboard Manager enable toggle header
      do not loc the Product name.  Do you want this feature on / off
    </comment>
  </data>
  <data name="KeyboardManager_ProfileDescription.Text" xml:space="preserve">
    <value>Select the profile to display the active key remap and shortcuts</value>
    <comment>Keyboard Manager configuration dropdown description</comment>
  </data>
  <data name="KeyboardManager_RemapKeyboardButton.Header" xml:space="preserve">
    <value>Remap a key</value>
    <comment>Keyboard Manager remap keyboard button content</comment>
  </data>
  <data name="KeyboardManager_RemapKeyboardButton_Accessible.AutomationProperties.Name" xml:space="preserve">
    <value>Remap a key</value>
    <comment>Keyboard Manager remap keyboard button content</comment>
  </data>
  <data name="KeyboardManager_Keys.Header" xml:space="preserve">
    <value>Keys</value>
    <comment>Keyboard Manager remap keyboard header</comment>
  </data>
  <data name="KeyboardManager_RemapShortcutsButton.Header" xml:space="preserve">
    <value>Remap a shortcut</value>
    <comment>Keyboard Manager remap shortcuts button</comment>
  </data>
  <data name="KeyboardManager_RemapShortcutsButton_Accessible.AutomationProperties.Name" xml:space="preserve">
    <value>Remap a shortcut</value>
    <comment>Keyboard Manager remap shortcuts button</comment>
  </data>
  <data name="KeyboardManager_Shortcuts.Header" xml:space="preserve">
    <value>Shortcuts</value>
    <comment>Keyboard Manager remap keyboard header</comment>
  </data>
  <data name="Shortcuts.Header" xml:space="preserve">
    <value>Shortcuts</value>
  </data>
  <data name="Shortcut.Header" xml:space="preserve">
    <value>Shortcut</value>
  </data>
  <data name="RemapKeysList.AutomationProperties.Name" xml:space="preserve">
    <value>Current Key Remappings</value>
  </data>
  <data name="RemapShortcutsList.AutomationProperties.Name" xml:space="preserve">
    <value>Current Shortcut Remappings</value>
  </data>
  <data name="KeyboardManager_RemappedKeysListItem.AutomationProperties.Name" xml:space="preserve">
    <value>Key Remapping</value>
    <comment>key as in keyboard key</comment>
  </data>
  <data name="KeyboardManager_RemappedShortcutsListItem.AutomationProperties.Name" xml:space="preserve">
    <value>Shortcut Remapping</value>
  </data>
  <data name="KeyboardManager_RemappedTo.AutomationProperties.Name" xml:space="preserve">
    <value>Remapped to</value>
  </data>
  <data name="KeyboardManager_ShortcutRemappedTo.AutomationProperties.Name" xml:space="preserve">
    <value>Remapped to</value>
  </data>
  <data name="KeyboardManager_TargetApp.AutomationProperties.Name" xml:space="preserve">
    <value>For Target Application</value>
    <comment>What computer application would this be for</comment>
  </data>
  <data name="KeyboardManager_Image.AutomationProperties.Name" xml:space="preserve">
    <value>Keyboard Manager</value>
    <comment>do not loc, product name</comment>
  </data>
  <data name="ColorPicker.ModuleDescription" xml:space="preserve">
    <value>Quick and simple system-wide color picker.</value>
  </data>
  <data name="ColorPicker_EnableColorPicker.Header" xml:space="preserve">
    <value>Enable Color Picker</value>
    <comment>do not loc the Product name.  Do you want this feature on / off</comment>
  </data>
  <data name="ColorPicker_ChangeCursor.Content" xml:space="preserve">
    <value>Change cursor when picking a color</value>
  </data>
  <data name="PowerLauncher.ModuleDescription" xml:space="preserve">
    <value>A quick launcher that has additional capabilities without sacrificing performance.</value>
  </data>
  <data name="PowerLauncher_EnablePowerLauncher.Header" xml:space="preserve">
    <value>Enable PowerToys Run</value>
    <comment>do not loc the Product name.  Do you want this feature on / off</comment>
  </data>
  <data name="PowerLauncher_SearchResults.Header" xml:space="preserve">
    <value>Search &amp; results</value>
  </data>
  <data name="PowerLauncher_SearchResultPreference.Header" xml:space="preserve">
    <value>Search result preference</value>
  </data>
  <data name="PowerLauncher_SearchResultPreference_MostRecentlyUsed" xml:space="preserve">
    <value>Most recently used</value>
  </data>
  <data name="PowerLauncher_SearchResultPreference_AlphabeticalOrder" xml:space="preserve">
    <value>Alphabetical order</value>
  </data>
  <data name="PowerLauncher_SearchResultPreference_RunningProcessesOpenApplications" xml:space="preserve">
    <value>Running processes/open applications</value>
  </data>
  <data name="PowerLauncher_SearchTypePreference.Header" xml:space="preserve">
    <value>Search type preference</value>
  </data>
  <data name="PowerLauncher_SearchTypePreference_ApplicationName" xml:space="preserve">
    <value>Application name</value>
  </data>
  <data name="PowerLauncher_SearchTypePreference_StringInApplication" xml:space="preserve">
    <value>A string that is contained in the application</value>
  </data>
  <data name="PowerLauncher_SearchTypePreference_ExecutableName" xml:space="preserve">
    <value>Executable name</value>
  </data>
  <data name="PowerLauncher_MaximumNumberOfResults.Header" xml:space="preserve">
    <value>Maximum number of results</value>
  </data>
  <data name="PowerLauncher_OpenPowerLauncher.Header" xml:space="preserve">
    <value>Open PowerToys Run</value>
  </data>
  <data name="PowerLauncher_OpenFileLocation.Header" xml:space="preserve">
    <value>Open file location</value>
  </data>
  <data name="PowerLauncher_CopyPathLocation.Header" xml:space="preserve">
    <value>Copy path location</value>
  </data>
  <data name="PowerLauncher_OpenConsole.Header" xml:space="preserve">
    <value>Open console</value>
    <comment>console refers to Windows command prompt</comment>
  </data>
  <data name="PowerLauncher_OverrideWinRKey.Content" xml:space="preserve">
    <value>Override Win+R shortcut</value>
  </data>
  <data name="PowerLauncher_OverrideWinSKey.Content" xml:space="preserve">
    <value>Override Win+S shortcut</value>
  </data>
  <data name="PowerLauncher_IgnoreHotkeysInFullScreen.Content" xml:space="preserve">
    <value>Ignore shortcuts in fullscreen mode</value>
  </data>
  <data name="PowerLauncher_ClearInputOnLaunch.Content" xml:space="preserve">
    <value>Clear the previous query on launch</value>
  </data>
  <data name="KeyboardManager_KeysMappingLayoutRightHeader.Text" xml:space="preserve">
    <value>To:</value>
    <comment>Keyboard Manager mapping keys view right header</comment>
  </data>
  <data name="Appearance_GroupSettings.Text" xml:space="preserve">
    <value>Appearance</value>
  </data>
  <data name="Fancyzones_ImageHyperlinkToDocs.AutomationProperties.Name" xml:space="preserve">
    <value>FancyZones windows</value>
    <comment>do not loc the Product name</comment>
  </data>
  <data name="FancyZones.ModuleDescription" xml:space="preserve">
    <value>Create window layouts to help make multi-tasking easy.</value>
    <comment>windows refers to application windows</comment>
  </data>
  <data name="FancyZones_DisplayChangeMoveWindowsCheckBoxControl.Content" xml:space="preserve">
    <value>Keep windows in their zones when the screen resolution changes</value>
    <comment>windows refers to application windows</comment>
  </data>
  <data name="FancyZones_EnableToggleControl_HeaderText.Header" xml:space="preserve">
    <value>Enable FancyZones</value>
    <comment>do not loc the Product name.  Do you want this feature on / off</comment>
  </data>
  <data name="FancyZones_ExcludeApps.Header" xml:space="preserve">
    <value>Excluded apps</value>
  </data>
  <data name="FancyZones_ExcludeApps.Description" xml:space="preserve">
    <value>Excludes an application from snapping to zones and will only react to Windows Snap - add one application name per line</value>
  </data>
  <data name="FancyZones_HighlightOpacity.Header" xml:space="preserve">
    <value>Zone opacity</value>
  </data>
  <data name="FancyZones_HotkeyEditorControl.Header" xml:space="preserve">
    <value>Open layout editor</value>
    <comment>Shortcut to launch the FancyZones layout editor application</comment>
  </data>
  <data name="SettingsPage_SetShortcut.AutomationProperties.Name" xml:space="preserve">
    <value>Shortcut setting</value>
  </data>
  <data name="SettingsPage_SetShortcut_Glyph.AutomationProperties.Name" xml:space="preserve">
    <value>Information Symbol</value>
  </data>
  <data name="FancyZones_LaunchEditorButtonControl.Header" xml:space="preserve">
    <value>Launch layout editor</value>
    <comment>launches the FancyZones layout editor application</comment>
  </data>
  <data name="FancyZones_LaunchEditorButton_Accessible.AutomationProperties.Name" xml:space="preserve">
    <value>Launch layout editor</value>
    <comment>launches the FancyZones layout editor application</comment>
  </data>
  <data name="FancyZones_LaunchEditorButtonControl.Description" xml:space="preserve">
    <value>Set and manage your layouts</value>
    <comment>launches the FancyZones layout editor application</comment>
  </data>
  <data name="FancyZones_MakeDraggedWindowTransparentCheckBoxControl.Content" xml:space="preserve">
    <value>Make dragged window transparent</value>
  </data>
  <data name="FancyZones_MouseDragCheckBoxControl_Header.Content" xml:space="preserve">
    <value>Use a non-primary mouse button to toggle zone activation</value>
  </data>
  <data name="FancyZones_MoveWindowsAcrossAllMonitorsCheckBoxControl.Content" xml:space="preserve">
    <value>Move windows between zones across all monitors</value>
  </data>
  <data name="FancyZones_OverrideSnapHotkeys.Header" xml:space="preserve">
    <value>Override Windows Snap</value>
  </data>
  <data name="FancyZones_OverrideSnapHotkeys.Description" xml:space="preserve">
    <value>This overrides the Windows Snap shortcut (Win + arrow) to move windows between zones</value>
  </data>
  <data name="FancyZones_ShiftDragCheckBoxControl_Header.Content" xml:space="preserve">
    <value>Hold Shift key to activate zones while dragging</value>
  </data>
  <data name="FancyZones_ShowZonesOnAllMonitorsCheckBoxControl.Content" xml:space="preserve">
    <value>Show zones on all monitors while dragging a window</value>
  </data>
  <data name="FancyZones_AppLastZoneMoveWindows.Content" xml:space="preserve">
    <value>Move newly created windows to their last known zone</value>
    <comment>windows refers to application windows</comment>
  </data>
  <data name="FancyZones_OpenWindowOnActiveMonitor.Content" xml:space="preserve">
    <value>Move newly created windows to the current active monitor (Experimental)</value>
  </data>
  <data name="FancyZones_UseCursorPosEditorStartupScreen.Header" xml:space="preserve">
    <value>Launch editor where mouse cursor is</value>
  </data>
  <data name="FancyZones_UseCursorPosEditorStartupScreen.Description" xml:space="preserve">
    <value>When using multiple screens, the editor will launch on the screen where the mouse cursor is</value>
  </data>
  <data name="FancyZones_ZoneBehavior_GroupSettings.Header" xml:space="preserve">
    <value>Zone behavior</value>
  </data>
  <data name="FancyZones_ZoneBehavior_GroupSettings.Description" xml:space="preserve">
    <value>Manage how zones behave when using FancyZones</value>
  </data>
  <data name="FancyZones_Zones.Header" xml:space="preserve">
    <value>Zones</value>
  </data>
  <data name="FancyZones_ZoneHighlightColor.Header" xml:space="preserve">
    <value>Zone highlight color</value>
  </data>
  <data name="FancyZones_ZoneSetChangeMoveWindows.Content" xml:space="preserve">
    <value>During zone layout changes, windows assigned to a zone will match new size/positions</value>
  </data>
  <data name="AttributionTitle.Text" xml:space="preserve">
    <value>Attribution</value>
    <comment>giving credit to the projects this utility was based on</comment>
  </data>
  <data name="General.ModuleTitle" xml:space="preserve">
    <value>General</value>
  </data>
  <data name="GeneralPage_CheckForUpdates.Content" xml:space="preserve">
    <value>Check for updates</value>
  </data>
  <data name="GeneralPage_UpdateNow.Content" xml:space="preserve">
    <value>Update now</value>
  </data>
  <data name="GeneralPage_PrivacyStatement_URL.Text" xml:space="preserve">
    <value>Privacy statement</value>
  </data>
  <data name="GeneralPage_ReportAbug.Text" xml:space="preserve">
    <value>Report a bug</value>
    <comment>Report an issue inside powertoys</comment>
  </data>
  <data name="GeneralPage_RequestAFeature_URL.Text" xml:space="preserve">
    <value>Request a feature</value>
    <comment>Tell our team what we should build</comment>
  </data>
  <data name="GeneralPage_RestartAsAdmin_Button.Content" xml:space="preserve">
    <value>Restart PowerToys as administrator</value>
    <comment>running PowerToys as a higher level user, account is typically referred to as an admin / administrator</comment>
  </data>
  <data name="GeneralPage_RunAtStartUp.Header" xml:space="preserve">
    <value>Run at startup</value>
  </data>
  <data name="GeneralPage_RunAtStartUp.Description" xml:space="preserve">
    <value>PowerToys will launch automatically</value>
  </data>
  <data name="PowerRename.ModuleDescription" xml:space="preserve">
    <value>A Windows Shell extension for more advanced bulk renaming using search and replace or regular expressions.</value>
  </data>
  <data name="PowerRename_ShellIntegration.Header" xml:space="preserve">
    <value>Shell integration</value>
    <comment>This refers to directly integrating in with Windows</comment>
  </data>
  <data name="PowerRename_Toggle_Enable.Header" xml:space="preserve">
    <value>Enable PowerRename</value>
    <comment>do not loc the Product name.  Do you want this feature on / off</comment>
  </data>
  <data name="RadioButtons_Name_Theme.Text" xml:space="preserve">
    <value>Settings theme</value>
  </data>
  <data name="PowerRename_Toggle_EnableOnContextMenu.Header" xml:space="preserve">
    <value>Show icon on context menu</value>
  </data>
  <data name="PowerRename_Toggle_EnableOnExtendedContextMenu.Header" xml:space="preserve">
    <value>Appear only in extended context menu</value>
  </data>
  <data name="PowerRename_Toggle_EnableOnExtendedContextMenu.Description" xml:space="preserve">
    <value>Press Shift + right-click on files to open the extended menu</value>
  </data>
  <data name="PowerRename_Toggle_MaxDispListNum.Header" xml:space="preserve">
    <value>Maximum number of items</value>
  </data>
  <data name="PowerRename_Toggle_RestoreFlagsOnLaunch.Header" xml:space="preserve">
    <value>Show recently used strings</value>
  </data>
  <data name="FileExplorerPreview_ToggleSwitch_Preview_MD.Header" xml:space="preserve">
    <value>Enable Markdown (.md) preview</value>
    <comment>Do not loc "Markdown".  Do you want this feature on / off</comment>
  </data>
  <data name="FileExplorerPreview_ToggleSwitch_Preview_SVG.Header" xml:space="preserve">
    <value>Enable SVG (.svg) preview</value>
    <comment>Do you want this feature on / off</comment>
  </data>
  <data name="FileExplorerPreview_ToggleSwitch_Preview_PDF.Header" xml:space="preserve">
    <value>Enable PDF (.pdf) preview</value>
    <comment>Do you want this feature on / off</comment>
  </data>
  <data name="FileExplorerPreview_ToggleSwitch_SVG_Thumbnail.Header" xml:space="preserve">
    <value>Enable SVG (.svg) thumbnails</value>
    <comment>Do you want this feature on / off</comment>
  </data>
  <data name="FileExplorerPreview.ModuleDescription" xml:space="preserve">
    <value>These settings allow you to manage your Windows File Explorer custom preview handlers.</value>
  </data>
  <data name="PowerRename_AutoCompleteHeader.Header" xml:space="preserve">
    <value>Auto-complete</value>
  </data>
  <data name="OpenSource_Notice.Text" xml:space="preserve">
    <value>Open-source notice</value>
  </data>
  <data name="PowerRename_Toggle_AutoComplete.Header" xml:space="preserve">
    <value>Enable auto-complete for the search and replace fields</value>
  </data>
  <data name="FancyZones_BorderColor.Header" xml:space="preserve">
    <value>Zone border color</value>
  </data>
  <data name="FancyZones_InActiveColor.Header" xml:space="preserve">
    <value>Zone inactive color</value>
  </data>
  <data name="ShortcutGuide.ModuleDescription" xml:space="preserve">
    <value>Shows a help overlay with Windows shortcuts when the Windows key is pressed.</value>
  </data>
  <data name="ShortcutGuide_PressTime.Header" xml:space="preserve">
    <value>Press duration before showing (ms)</value>
    <comment>pressing a key in milliseconds</comment>
  </data>
  <data name="ShortcutGuide_Appearance_Behavior.Header" xml:space="preserve">
    <value>Appearance &amp; behavior</value>
  </data>
  <data name="ShortcutGuide_Enable.Header" xml:space="preserve">
    <value>Enable Shortcut Guide</value>
    <comment>do not loc the Product name.  Do you want this feature on / off</comment>
  </data>
  <data name="ShortcutGuide_OverlayOpacity.Header" xml:space="preserve">
    <value>Opacity of background</value>
  </data>
  <data name="ShortcutGuide_DisabledApps.Header" xml:space="preserve">
    <value>Exclude apps</value>
  </data>
  <data name="ShortcutGuide_DisabledApps.Description" xml:space="preserve">
    <value>Turns off Shortcut Guide when these applications have focus - add one application name per line</value>
  </data>
  <data name="ShortcutGuide_DisabledApps_TextBoxControl.PlaceholderText" xml:space="preserve">
    <value>Example: outlook.exe</value>
    <comment>Don't translate outlook.exe</comment>
  </data>
  <data name="ImageResizer_CustomSizes.Header" xml:space="preserve">
    <value>Image sizes</value>
  </data>
  <data name="ImageResizer.ModuleDescription" xml:space="preserve">
    <value>Lets you resize images by right-clicking.</value>
  </data>
  <data name="ImageResizer_EnableToggle.Header" xml:space="preserve">
    <value>Enable Image Resizer</value>
    <comment>do not loc the Product name.  Do you want this feature on / off</comment>
  </data>
  <data name="ImagesSizesListView.AutomationProperties.Name" xml:space="preserve">
    <value>Image Size</value>
  </data>
  <data name="ImageResizer_Configurations.AutomationProperties.Name" xml:space="preserve">
    <value>Configurations</value>
  </data>
  <data name="ImageResizer_Name.Header" xml:space="preserve">
    <value>Name</value>
  </data>
  <data name="ImageResizer_Fit.Header" xml:space="preserve">
    <value>Fit</value>
  </data>
  <data name="ImageResizer_Width.Header" xml:space="preserve">
    <value>Width</value>
  </data>
  <data name="ImageResizer_Height.Header" xml:space="preserve">
    <value>Height</value>
  </data>
  <data name="ImageResizer_Size.Header" xml:space="preserve">
    <value>Unit</value>
  </data>
  <data name="RemoveButton.AutomationProperties.Name" xml:space="preserve">
    <value>Remove</value>
    <comment>Removes a user defined setting group for Image Resizer</comment>
  </data>
  <data name="ImageResizer_Image.AutomationProperties.Name" xml:space="preserve">
    <value>Image Resizer</value>
  </data>
  <data name="ImageResizer_AddSizeButton.Content" xml:space="preserve">
    <value>Add a size</value>
  </data>
  <data name="ImageResizer_SaveSizeButton.Label" xml:space="preserve">
    <value>Save sizes</value>
  </data>
  <data name="ImageResizer_Encoding.Header" xml:space="preserve">
    <value>JPEG quality level</value>
  </data>
  <data name="ImageResizer_PNGInterlacing.Header" xml:space="preserve">
    <value>PNG interlacing</value>
  </data>
  <data name="ImageResizer_TIFFCompression.Header" xml:space="preserve">
    <value>TIFF compression</value>
  </data>
  <data name="File.Header" xml:space="preserve">
    <value>File</value>
    <comment>as in a computer file</comment>
  </data>
  <data name="Default.Content" xml:space="preserve">
    <value>Default</value>
  </data>
  <data name="ImageResizer_ENCODER_TIFF_CCITT3.Content" xml:space="preserve">
    <value>CCITT3</value>
    <comment>do not loc</comment>
  </data>
  <data name="ImageResizer_ENCODER_TIFF_CCITT4.Content" xml:space="preserve">
    <value>CCITT4</value>
    <comment>do not loc</comment>
  </data>
  <data name="ImageResizer_ENCODER_TIFF_Default.Content" xml:space="preserve">
    <value>Default</value>
  </data>
  <data name="ImageResizer_ENCODER_TIFF_LZW.Content" xml:space="preserve">
    <value>LZW</value>
    <comment>do not loc</comment>
  </data>
  <data name="ImageResizer_ENCODER_TIFF_None.Content" xml:space="preserve">
    <value>None</value>
  </data>
  <data name="ImageResizer_ENCODER_TIFF_RLE.Content" xml:space="preserve">
    <value>RLE</value>
    <comment>do not loc</comment>
  </data>
  <data name="ImageResizer_ENCODER_TIFF_Zip.Content" xml:space="preserve">
    <value>Zip</value>
    <comment>do not loc</comment>
  </data>
  <data name="ImageResizer_FallbackEncoder_BMP.Content" xml:space="preserve">
    <value>BMP encoder</value>
  </data>
  <data name="ImageResizer_FallbackEncoder_GIF.Content" xml:space="preserve">
    <value>GIF encoder</value>
  </data>
  <data name="ImageResizer_FallbackEncoder_JPEG.Content" xml:space="preserve">
    <value>JPEG encoder</value>
  </data>
  <data name="ImageResizer_FallbackEncoder_PNG.Content" xml:space="preserve">
    <value>PNG encoder</value>
  </data>
  <data name="ImageResizer_FallbackEncoder_TIFF.Content" xml:space="preserve">
    <value>TIFF encoder</value>
  </data>
  <data name="ImageResizer_FallbackEncoder_WMPhoto.Content" xml:space="preserve">
    <value>WMPhoto encoder</value>
  </data>
  <data name="ImageResizer_Sizes_Fit_Fill.Content" xml:space="preserve">
    <value>Fill</value>
    <comment>Refers to filling an image into a certain size. It could overflow</comment>
  </data>
  <data name="ImageResizer_Sizes_Fit_Fill_ThirdPersonSingular.Text" xml:space="preserve">
    <value>Fill</value>
    <comment>Refers to filling an image into a certain size. It could overflow</comment>
  </data>
  <data name="ImageResizer_Sizes_Fit_Fit.Content" xml:space="preserve">
    <value>Fit</value>
    <comment>Refers to fitting an image into a certain size. It won't overflow</comment>
  </data>
  <data name="ImageResizer_Sizes_Fit_Stretch.Content" xml:space="preserve">
    <value>Stretch</value>
    <comment>Refers to stretching an image into a certain size. Won't overflow but could distort.</comment>
  </data>
  <data name="ImageResizer_Sizes_Units_CM.Content" xml:space="preserve">
    <value>Centimeters</value>
  </data>
  <data name="ImageResizer_Sizes_Units_Inches.Content" xml:space="preserve">
    <value>Inches</value>
  </data>
  <data name="ImageResizer_Sizes_Units_Percent.Content" xml:space="preserve">
    <value>Percent</value>
  </data>
  <data name="ImageResizer_Sizes_Units_Pixels.Content" xml:space="preserve">
    <value>Pixels</value>
  </data>
  <data name="Off.Content" xml:space="preserve">
    <value>Off</value>
  </data>
  <data name="On.Content" xml:space="preserve">
    <value>On</value>
  </data>
  <data name="GeneralPage_ToggleSwitch_AlwaysRunElevated_Link.Content" xml:space="preserve">
    <value>Learn more about administrator mode</value>
  </data>
  <data name="GeneralPage_ToggleSwitch_AutoDownloadUpdates.Header" xml:space="preserve">
    <value>Download updates automatically</value>
  </data>
  <data name="GeneralPage_ToggleSwitch_AutoDownloadUpdates.Description" xml:space="preserve">
    <value>Except on metered connections</value>
  </data>
  <data name="GeneralPage_ToggleSwitch_RunningAsAdminNote.Text" xml:space="preserve">
    <value>Currently running as administrator</value>
  </data>
  <data name="GeneralSettings_AlwaysRunAsAdminText.Header" xml:space="preserve">
    <value>Always run as administrator</value>
  </data>
  <data name="GeneralSettings_RunningAsUserText" xml:space="preserve">
    <value>Running as user</value>
  </data>
  <data name="GeneralSettings_RunningAsAdminText" xml:space="preserve">
    <value>Running as administrator</value>
  </data>
  <data name="FancyZones.ModuleTitle" xml:space="preserve">
    <value>FancyZones</value>
  </data>
  <data name="FileExplorerPreview.ModuleTitle" xml:space="preserve">
    <value>File Explorer</value>
  </data>
  <data name="FileExplorerPreview_Image.AutomationProperties.Name" xml:space="preserve">
    <value>File Explorer</value>
    <comment>Use same translation as Windows does for File Explorer</comment>
  </data>
  <data name="ImageResizer.ModuleTitle" xml:space="preserve">
    <value>Image Resizer</value>
  </data>
  <data name="KeyboardManager.ModuleTitle" xml:space="preserve">
    <value>Keyboard Manager</value>
  </data>
  <data name="ColorPicker.ModuleTitle" xml:space="preserve">
    <value>Color Picker</value>
  </data>
  <data name="PowerLauncher.ModuleTitle" xml:space="preserve">
    <value>PowerToys Run</value>
  </data>
  <data name="PowerToys_Run_Image.AutomationProperties.Name" xml:space="preserve">
    <value>PowerToys Run</value>
  </data>
  <data name="PowerRename.ModuleTitle" xml:space="preserve">
    <value>PowerRename</value>
    <comment>do not loc the product name</comment>
  </data>
  <data name="PowerRename_Image.AutomationProperties.Name" xml:space="preserve">
    <value>PowerRename</value>
    <comment>do not loc</comment>
  </data>
  <data name="ShortcutGuide.ModuleTitle" xml:space="preserve">
    <value>Shortcut Guide</value>
  </data>
  <data name="Shortcut_Guide_Image.AutomationProperties.Name" xml:space="preserve">
    <value>Shortcut Guide</value>
  </data>
  <data name="General_Repository.Text" xml:space="preserve">
    <value>GitHub repository</value>
  </data>
  <data name="General_Version.Header" xml:space="preserve">
    <value>Version</value>
  </data>
  <data name="General_VersionLastChecked.Text" xml:space="preserve">
    <value>Last checked: </value>
  </data>
  <data name="General_Version.AutomationProperties.Name" xml:space="preserve">
    <value>Version</value>
  </data>
  <data name="Admin_mode.Header" xml:space="preserve">
    <value>Administrator mode</value>
  </data>
  <data name="General_RunAsAdminRequired.Title" xml:space="preserve">
    <value>You need to run as administrator to use this setting.</value>
  </data>
  <data name="FancyZones_RestoreSize.Content" xml:space="preserve">
    <value>Restore the original size of windows when unsnapping</value>
  </data>
  <data name="ImageResizer_FallBackEncoderText.Header" xml:space="preserve">
    <value>Fallback encoder</value>
  </data>
  <data name="ImageResizer_FileFormatDescription.Text" xml:space="preserve">
    <value>The following parameters can be used:</value>
  </data>
  <data name="ImageResizer_FilenameFormatHeader.Header" xml:space="preserve">
    <value>Filename format</value>
  </data>
  <data name="ImageResizer_UseOriginalDate.Content" xml:space="preserve">
    <value>Use original date modified</value>
  </data>
  <data name="Encoding.Header" xml:space="preserve">
    <value>Encoding</value>
  </data>
  <data name="KeyboardManager_RemapKeyboardButton.Description" xml:space="preserve">
    <value>Remap keys to other keys or shortcuts</value>
  </data>
  <data name="KeyboardManager_RemapShortcutsButton.Description" xml:space="preserve">
    <value>Remap shortcuts to other shortcuts or keys for all or specific applications</value>
  </data>
  <data name="General.ModuleDescription" xml:space="preserve">
    <value>Microsoft PowerToys is a set of utilities for power users to tune and streamline their Windows experience for greater productivity.
Made with 💗 by Microsoft and the PowerToys community.</value>
    <comment>Windows refers to the OS</comment>
  </data>
  <data name="FancyZones_SpanZonesAcrossMonitorsCheckBoxControl.Text" xml:space="preserve">
    <value>Allow zones to span across monitors</value>
  </data>
  <data name="ImageResizer_Formatting_ActualHeight.Text" xml:space="preserve">
    <value>Actual height</value>
  </data>
  <data name="ImageResizer_Formatting_ActualWidth.Text" xml:space="preserve">
    <value>Actual width</value>
  </data>
  <data name="ImageResizer_Formatting_Filename.Text" xml:space="preserve">
    <value>Original filename</value>
  </data>
  <data name="ImageResizer_Formatting_SelectedHeight.Text" xml:space="preserve">
    <value>Selected height</value>
  </data>
  <data name="ImageResizer_Formatting_SelectedWidth.Text" xml:space="preserve">
    <value>Selected width</value>
  </data>
  <data name="ImageResizer_Formatting_Sizename.Text" xml:space="preserve">
    <value>Size name</value>
  </data>
  <data name="FancyZones_MoveWindowsBasedOnPositionCheckBoxControl.Content" xml:space="preserve">
    <value>Move windows based on their position</value>
    <comment>Windows refers to application windows</comment>
  </data>
  <data name="GeneralSettings_NewVersionIsAvailable" xml:space="preserve">
    <value>New update available</value>
  </data>
  <data name="GeneralSettings_VersionIsLatest" xml:space="preserve">
    <value>PowerToys is up to date.</value>
  </data>
  <data name="FileExplorerPreview_IconThumbnail_GroupSettings.Header" xml:space="preserve">
    <value>Icon Preview</value>
  </data>
  <data name="FileExplorerPreview_PreviewPane_GroupSettings.Header" xml:space="preserve">
    <value>Preview Pane</value>
  </data>
  <data name="FileExplorerPreview_RunAsAdminRequired.Title" xml:space="preserve">
    <value>You need to run as administrator to modify these settings.</value>
  </data>
  <data name="FileExplorerPreview_AffectsAllUsers.Title" xml:space="preserve">
    <value>The settings on this page affect all users on the system</value>
  </data>
  <data name="FileExplorerPreview_RebootRequired.Title" xml:space="preserve">
    <value>A reboot may be required for changes to these settings to take effect</value>
  </data>
  <data name="FancyZones_ExcludeApps_TextBoxControl.PlaceholderText" xml:space="preserve">
    <value>Example: outlook.exe</value>
    <comment>Don't translate outlook.exe</comment>
  </data>
  <data name="ImageResizer_FilenameFormatPlaceholder.PlaceholderText" xml:space="preserve">
    <value>Example: %1 (%2)</value>
  </data>
  <data name="ColorModeHeader.Header" xml:space="preserve">
    <value>Choose a mode</value>
  </data>
  <data name="Radio_Theme_Dark.Content" xml:space="preserve">
    <value>Dark</value>
    <comment>Dark refers to color, not weight</comment>
  </data>
  <data name="Radio_Theme_Light.Content" xml:space="preserve">
    <value>Light</value>
    <comment>Light refers to color, not weight</comment>
  </data>
  <data name="Radio_Theme_Default.Content" xml:space="preserve">
    <value>Windows default</value>
    <comment>Windows refers to the Operating system</comment>
  </data>
  <data name="Windows_Color_Settings.Content" xml:space="preserve">
    <value>Windows color settings</value>
    <comment>Windows refers to the Operating system</comment>
  </data>
  <data name="ColorPicker_CopiedColorRepresentation.Header" xml:space="preserve">
    <value>Default color format</value>
  </data>
  <data name="ColorPickerFirst.Text" xml:space="preserve">
    <value>Color Picker with editor mode enabled</value>
    <comment>do not loc the product name</comment>
  </data>
  <data name="ColorPickerFirst_Accessible.AutomationProperties.Name" xml:space="preserve">
    <value>Color Picker with editor mode enabled</value>
    <comment>do not loc the product name</comment>
  </data>
  <data name="ColorPickerFirst_Description.Text" xml:space="preserve">
    <value>Pick a color from the screen, copy formatted value to clipboard, then to the editor</value>
    <comment>do not loc the product name</comment>
  </data>
  <data name="EditorFirst.Text" xml:space="preserve">
    <value>Editor</value>
  </data>
  <data name="EditorFirst_Accessible.AutomationProperties.Name" xml:space="preserve">
    <value>Editor</value>
  </data>
  <data name="ColorPicker_ActivationAction.Header" xml:space="preserve">
    <value>Activation behavior</value>
  </data>
  <data name="ColorFormats.Header" xml:space="preserve">
    <value>Picker behavior</value>
  </data>
  <data name="ColorPicker_CopiedColorRepresentation.Description" xml:space="preserve">
    <value>This format will be copied to your clipboard</value>
  </data>
  <data name="KBM_KeysCannotBeRemapped.Text" xml:space="preserve">
    <value>Learn more about remapping limitations</value>
    <comment>This is a link that will discuss what is and is not possible for Keyboard manager to remap</comment>
  </data>
  <data name="FancyZones_Editor_GroupSettings.Header" xml:space="preserve">
    <value>Editor</value>
    <comment>refers to the FancyZone editor</comment>
  </data>
  <data name="FancyZones_WindowBehavior_GroupSettings.Header" xml:space="preserve">
    <value>Window behavior</value>
  </data>
  <data name="FancyZones_WindowBehavior_GroupSettings.Description" xml:space="preserve">
    <value>Manage how windows behave when using FancyZones</value>
  </data>
  <data name="FancyZones_Windows.Header" xml:space="preserve">
    <value>Windows</value>
    <comment>refers to a set of windows, not the product name</comment>
  </data>
  <data name="PowerRename_BehaviorHeader.Header" xml:space="preserve">
    <value>Behavior</value>
  </data>
  <data name="PowerRename_Toggle_UseBoostLib.Header" xml:space="preserve">
    <value>Use Boost library</value>
    <comment>Boost is a product name, should not be translated</comment>
  </data>
  <data name="PowerRename_Toggle_UseBoostLib.Description" xml:space="preserve">
    <value>Provides extended features but may use different regex syntax</value>
    <comment>Boost is a product name, should not be translated</comment>
  </data>
  <data name="MadeWithOssLove.Text" xml:space="preserve">
    <value>Made with 💗 by Microsoft and the PowerToys community.</value>
  </data>
  <data name="ColorPickerOnly.Text" xml:space="preserve">
    <value>Color Picker only</value>
    <comment>do not loc the product name</comment>
  </data>
  <data name="ColorPickerOnly_Accessible.AutomationProperties.Name" xml:space="preserve">
    <value>Color Picker only</value>
    <comment>do not loc the product name</comment>
  </data>
  <data name="ColorPickerOnly_Description.Text" xml:space="preserve">
    <value>Pick a color from the screen and copy formatted value to clipboard</value>
  </data>
  <data name="EditorFirst_Description.Text" xml:space="preserve">
    <value>Open directly into the editor mode</value>
  </data>
  <data name="ColorPicker_ColorFormats.Header" xml:space="preserve">
    <value>Color formats</value>
  </data>
  <data name="ColorPicker_ColorFormats.Description" xml:space="preserve">
    <value>Select which color formats (and in what order) should show up in the editor</value>
  </data>
  <data name="MoveUp.Text" xml:space="preserve">
    <value>Move up</value>
  </data>
  <data name="MoveDown.Text" xml:space="preserve">
    <value>Move down</value>
  </data>
  <data name="ColorPicker_ShowColorName.Header" xml:space="preserve">
    <value>Show color name</value>
  </data>
  <data name="ColorPicker_ShowColorName.Description" xml:space="preserve">
    <value>This will show the name of the color when picking a color</value>
  </data>
  <data name="ImageResizer_DefaultSize_Large" xml:space="preserve">
    <value>Large</value>
    <comment>The size of the image</comment>
  </data>
  <data name="ImageResizer_DefaultSize_Medium" xml:space="preserve">
    <value>Medium</value>
    <comment>The size of the image</comment>
  </data>
  <data name="ImageResizer_DefaultSize_Phone" xml:space="preserve">
    <value>Phone</value>
    <comment>The size of the image referring to a Mobile Phone typical image size</comment>
  </data>
  <data name="ImageResizer_DefaultSize_Small" xml:space="preserve">
    <value>Small</value>
    <comment>The size of the image</comment>
  </data>
  <data name="FancyZones_MoveWindowBasedOnRelativePosition.Content" xml:space="preserve">
    <value>Win + Up/Down/Left/Right to move windows based on relative position</value>
  </data>
  <data name="FancyZones_MoveWindowLeftRightBasedOnZoneIndex.Content" xml:space="preserve">
    <value>Win + Left/Right to move windows based on zone index</value>
  </data>
  <data name="ColorPicker_Editor.Header" xml:space="preserve">
    <value>Editor</value>
  </data>
  <data name="FancyZones_OverlappingZonesClosestCenter.Content" xml:space="preserve">
    <value>Activate the zone whose center is closest to the cursor</value>
  </data>
  <data name="FancyZones_OverlappingZonesLargest.Content" xml:space="preserve">
    <value>Activate the largest zone by area</value>
  </data>
  <data name="FancyZones_OverlappingZonesPositional.Content" xml:space="preserve">
    <value>Split the overlapped area into multiple activation targets</value>
  </data>
  <data name="FancyZones_OverlappingZonesSmallest.Content" xml:space="preserve">
    <value>Activate the smallest zone by area</value>
  </data>
  <data name="FancyZones_OverlappingZones.Header" xml:space="preserve">
    <value>When multiple zones overlap</value>
  </data>
  <data name="PowerLauncher_Plugins.Header" xml:space="preserve">
    <value>Plugins</value>
  </data>
  <data name="PowerLauncher_ActionKeyword.Header" xml:space="preserve">
    <value>Direct activation command</value>
  </data>
  <data name="PowerLauncher_AuthoredBy.Text" xml:space="preserve">
    <value>Authored by</value>
    <comment>example: Authored by Microsoft</comment>
  </data>
  <data name="PowerLauncher_IncludeInGlobalResult.Content" xml:space="preserve">
    <value>Include in global result</value>
  </data>
  <data name="PowerLauncher_EnablePluginToggle.AutomationProperties.Name" xml:space="preserve">
    <value>Enable plugin</value>
  </data>
  <data name="Run_AdditionalOptions.Text" xml:space="preserve">
    <value>Additional options</value>
  </data>
  <data name="Run_NotAccessibleWarning.Title" xml:space="preserve">
    <value>Please define an activation command or allow this plugin for the global results to use it.</value>
  </data>
  <data name="Run_AllPluginsDisabled.Title" xml:space="preserve">
    <value>PowerToys Run can't provide any results without plugins</value>
  </data>
  <data name="Run_AllPluginsDisabled.Message" xml:space="preserve">
    <value>Enable at least one plugin to get started</value>
  </data>
  <data name="Run_NotAllowedActionKeyword.Title" xml:space="preserve">
    <value>This activation command is already in use by another plugin.</value>
  </data>
  <data name="Run_PluginUseDescription.Header" xml:space="preserve">
    <value>Plugins</value>
  </data>
  <data name="Run_PluginUseDescription.Description" xml:space="preserve">
    <value>You can include or remove each plugin from the global results, change the direct activation phrase and configure additional options</value>
  </data>
  <data name="Run_PositionAppearance_GroupSettings.Header" xml:space="preserve">
    <value>Position &amp; appearance</value>
  </data>
  <data name="Run_PositionHeader.Header" xml:space="preserve">
    <value>Preferred monitor position</value>
    <comment>as in Show PowerToys Run on primary monitor</comment>
  </data>
  <data name="Run_PositionHeader.Description" xml:space="preserve">
    <value>If multiple monitors are in use, PowerToys Run can be launched on the desired monitor</value>
    <comment>as in Show PowerToys Run on primary monitor</comment>
  </data>
  <data name="Run_Radio_Position_Cursor.Content" xml:space="preserve">
    <value>Monitor with mouse cursor</value>
  </data>
  <data name="Run_Radio_Position_Focus.Content" xml:space="preserve">
    <value>Monitor with focused window</value>
  </data>
  <data name="Run_Radio_Position_Primary_Monitor.Content" xml:space="preserve">
    <value>Primary monitor</value>
  </data>
  <data name="Run_PluginsLoading.Text" xml:space="preserve">
    <value>Plugins are loading...</value>
  </data>
  <data name="ColorPicker_ButtonDown.AutomationProperties.Name" xml:space="preserve">
    <value>Move the color down</value>
  </data>
  <data name="ColorPicker_ButtonUp.AutomationProperties.Name" xml:space="preserve">
    <value>Move the color up</value>
  </data>
  <data name="FancyZones_FlashZonesOnQuickSwitch.Content" xml:space="preserve">
    <value>Flash zones when switching layout</value>
  </data>
  <data name="FancyZones_Layouts.Header" xml:space="preserve">
    <value>Layouts</value>
  </data>
  <data name="FancyZones_QuickLayoutSwitch.Header" xml:space="preserve">
    <value>Enable quick layout switch</value>
  </data>
  <data name="FancyZones_QuickLayoutSwitch.Description" xml:space="preserve">
    <value>You can configure layout-specific shortcuts in the editor</value>
  </data>
  <data name="FancyZones_QuickLayoutSwitch_GroupSettings.Text" xml:space="preserve">
    <value>Quick layout switch</value>
  </data>
  <data name="Activation_Shortcut.Header" xml:space="preserve">
    <value>Activation shortcut</value>
  </data>
  <data name="Activation_Shortcut.Description" xml:space="preserve">
    <value>Customize the keyboard shortcut to activate this module</value>
  </data>
  <data name="Oobe_GetStarted.Text" xml:space="preserve">
    <value>Let's get started!</value>
  </data>
  <data name="Oobe_PowerToysDescription.Text" xml:space="preserve">
    <value>Welcome to PowerToys!  These overviews will help you quickly learn the basics of all our utilities.</value>
  </data>
  <data name="Oobe_GettingStarted.Text" xml:space="preserve">
    <value>Getting started</value>
  </data>
  <data name="Oobe_Launch.Text" xml:space="preserve">
    <value>Launch</value>
  </data>
  <data name="Launch_ColorPicker.Content" xml:space="preserve">
    <value>Launch Color Picker</value>
  </data>
  <data name="Oobe_LearnMore.Text" xml:space="preserve">
    <value>Learn more about</value>
  </data>
  <data name="Oobe_ColorPicker_Description" xml:space="preserve">
    <value>Color Picker is a system-wide color selection tool for Windows 10 that enables you to pick colors from any currently running application and automatically copies it in a configurable format to your clipboard.</value>
  </data>
  <data name="Oobe_FancyZones_Description" xml:space="preserve">
    <value>FancyZones is a window manager that makes it easy to create complex window layouts and quickly position windows into those layouts.</value>
  </data>
  <data name="Oobe_FileExplorer_Description" xml:space="preserve">
    <value>PowerToys introduces add-ons to the Window’s File Explorer that will currently enable Markdown files (.md) and SVG icons (.svg) to be viewed in the preview pane.</value>
  </data>
  <data name="Oobe_ImageResizer_Description" xml:space="preserve">
    <value>Image Resizer is a Windows shell extension for simple bulk image-resizing.</value>
  </data>
  <data name="Oobe_KBM_Description" xml:space="preserve">
    <value>Keyboard Manager allows you to customize the keyboard to be more productive by remapping keys and creating your own keyboard shortcuts.</value>
  </data>
  <data name="Oobe_PowerRename_Description" xml:space="preserve">
    <value>PowerRename enables you to perform simple bulk renaming, searching and replacing file names.</value>
  </data>
  <data name="Oobe_PowerRun_Description" xml:space="preserve">
    <value>PowerToys Run is a quick launcher for power users that contains some additional features without sacrificing performance.</value>
  </data>
  <data name="Oobe_ShortcutGuide_Description" xml:space="preserve">
    <value>Shortcut Guide presents the user with a listing of available shortcuts for the current state of the desktop.</value>
  </data>
  <data name="Oobe_VideoConference_Description" xml:space="preserve">
    <value>Video Conference Mute allows users to quickly mute the microphone and turn off the camera while on a conference call with a single keystroke, regardless of what application has focus on your computer.</value>
  </data>
  <data name="Oobe_Overview_Description.Text" xml:space="preserve">
    <value>Microsoft PowerToys is a set of utilities for power users to tune and streamline their Windows 10 experience for greater productivity.
    
Take a moment to preview the various utilities listed or view our comprehensive documentation.</value>
  </data>
  <data name="Oobe_Overview_DescriptionLinkText.Text" xml:space="preserve">
    <value>Documentation on Microsoft Docs</value>
  </data>
  <data name="Oobe_Overview_LatestVersionLink.Text" xml:space="preserve">
    <value>Release notes</value>
  </data>
  <data name="ReleaseNotes.Content" xml:space="preserve">
    <value>Release notes</value>
  </data>
  <data name="Oobe_ColorPicker_HowToUse.Text" xml:space="preserve">
    <value>to open Color Picker.</value>
  </data>
  <data name="Oobe_ColorPicker_TipsAndTricks.Text" xml:space="preserve">
    <value>To select a color with more precision, **scroll the mouse wheel** to zoom in.</value>
  </data>
  <data name="Oobe_FancyZones_HowToUse.Text" xml:space="preserve">
    <value>**Shift** + **drag the window** to snap a window to a zone, and release the window in the desired zone.</value>
  </data>
  <data name="Oobe_FancyZones_HowToUse_Shortcut.Text" xml:space="preserve">
    <value>to open the FancyZones editor.</value>
  </data>
  <data name="Oobe_FancyZones_TipsAndTricks.Text" xml:space="preserve">
    <value>Snap a window to multiple zones by holding the **Ctrl** key (while also holding **Shift**) when dragging a window.</value>
  </data>
  <data name="Oobe_FileExplorer_HowToEnable.Text" xml:space="preserve">
    <value>Open File Explorer, **select the View tab** in the File Explorer ribbon, then **select Preview Pane**. 
From there, simply click on a Markdown file or SVG icon in the File Explorer and observe the content on the preview pane!</value>
  </data>
  <data name="Oobe_HowToCreateMappings.Text" xml:space="preserve">
    <value>How to create mappings</value>
  </data>
  <data name="Oobe_HowToEnable.Text" xml:space="preserve">
    <value>How to enable</value>
  </data>
  <data name="Oobe_HowToLaunch.Text" xml:space="preserve">
    <value>How to launch</value>
  </data>
  <data name="Oobe_HowToUse.Text" xml:space="preserve">
    <value>How to use</value>
  </data>
  <data name="Oobe_ImageResizer_HowToLaunch.Text" xml:space="preserve">
    <value>In File Explorer, **right-clicking one or more image files** and **clicking on Resize pictures** from the context menu.</value>
  </data>
  <data name="Oobe_ImageResizer_TipsAndTricks.Text" xml:space="preserve">
    <value>Want a custom size? You can add them in the PowerToys Settings!</value>
  </data>
  <data name="Oobe_KBM_HowToCreateMappings.Text" xml:space="preserve">
    <value>Launch **PowerToys settings**, navigate to the Keyboard Manager menu, and select either **Remap a key** or **Remap a shortcut**.</value>
  </data>
  <data name="Oobe_KBM_TipsAndTricks.Text" xml:space="preserve">
    <value>Want to only have a shortcut work for a single application? Use the Target App field when creating the shortcut remapping.</value>
  </data>
  <data name="Oobe_PowerRename_HowToUse.Text" xml:space="preserve">
    <value>In File Explorer, **right-clicking one or more selected files** and **clicking on PowerRename** from the context menu.</value>
  </data>
  <data name="Oobe_PowerRename_TipsAndTricks.Text" xml:space="preserve">
    <value>PowerRename supports searching for files using regular expressions to enable more advanced renaming functionalities.</value>
  </data>
  <data name="Oobe_Run_HowToLaunch.Text" xml:space="preserve">
    <value>to open Run and just start typing.</value>
  </data>
  <data name="Oobe_Run_TipsAndTricks.Text" xml:space="preserve">
    <value>PowerToys Run supports various action keys to funnel search queries for a specific subset of results. Typing **&lt;** searches for running processes only, **?** will search only for file, or **.** for installed applications! See PowerToys documentation for the complete set of 'Action Keys' available.</value>
  </data>
  <data name="Oobe_ShortcutGuide_HowToLaunch.Text" xml:space="preserve">
    <value>to open Shortcut Guide, press it again to close or press **Esc**.</value>
  </data>
  <data name="Oobe_TipsAndTricks.Text" xml:space="preserve">
    <value>Tips &amp; tricks</value>
  </data>
  <data name="Oobe_VideoConference_ToggleMicVid.Text" xml:space="preserve">
    <value>to toggle both your microphone and video</value>
  </data>
  <data name="Oobe_VideoConference_ToggleMic.Text" xml:space="preserve">
    <value>to toggle your microphone</value>
  </data>
  <data name="Oobe_VideoConference_ToggleVid.Text" xml:space="preserve">
    <value>to toggle your video</value>
  </data>
  <data name="Oobe_ColorPicker" xml:space="preserve">
    <value>Color Picker</value>
    <comment>Do not localize this string</comment>
  </data>
  <data name="Oobe_FancyZones" xml:space="preserve">
    <value>FancyZones</value>
    <comment>Do not localize this string</comment>
  </data>
  <data name="Oobe_ImageResizer" xml:space="preserve">
    <value>Image Resizer</value>
    <comment>Do not localize this string</comment>
  </data>
  <data name="Oobe_KBM" xml:space="preserve">
    <value>Keyboard Manager</value>
    <comment>Do not localize this string</comment>
  </data>
  <data name="Oobe_Overview" xml:space="preserve">
    <value>Overview</value>
  </data>
  <data name="Oobe_PowerRename" xml:space="preserve">
    <value>PowerRename</value>
    <comment>Do not localize this string</comment>
  </data>
  <data name="Oobe_Run" xml:space="preserve">
    <value>PowerToys Run</value>
    <comment>Do not localize this string</comment>
  </data>
  <data name="Oobe_ShortcutGuide" xml:space="preserve">
    <value>Shortcut Guide</value>
    <comment>Do not localize this string</comment>
  </data>
  <data name="Oobe_VideoConference" xml:space="preserve">
    <value>Video Conference Mute</value>
    <comment>Do not localize this string</comment>
  </data>
  <data name="Oobe_Welcome" xml:space="preserve">
    <value>Welcome</value>
  </data>
  <data name="OOBE_Settings.Content" xml:space="preserve">
    <value>Open Settings</value>
  </data>
  <data name="Oobe_NavViewItem.Content" xml:space="preserve">
    <value>Welcome to PowerToys</value>
    <comment>Don't loc "PowerToys"</comment>
  </data>
  <data name="Feedback_NavViewItem.Content" xml:space="preserve">
    <value>Give feedback</value>
  </data>
  <data name="OobeWindow_Title" xml:space="preserve">
    <value>Welcome to PowerToys</value>
  </data>
  <data name="SettingsWindow_Title" xml:space="preserve">
    <value>PowerToys Settings</value>
  </data>
  <data name="Awake.ModuleTitle" xml:space="preserve">
    <value>Awake</value>
  </data>
  <data name="Awake.ModuleDescription" xml:space="preserve">
    <value>A convenient way to keep your PC awake on-demand.</value>
  </data>
  <data name="Awake_EnableAwake.Header" xml:space="preserve">
    <value>Enable Awake</value>
  </data>
  <data name="Awake_NoKeepAwakeContent.Text" xml:space="preserve">
    <value>Inactive</value>
  </data>
  <data name="Awake_IndefiniteKeepAwakeContent.Text" xml:space="preserve">
    <value>Keep awake indefinitely</value>
  </data>
  <data name="Awake_TemporaryKeepAwakeContent.Text" xml:space="preserve">
    <value>Keep awake temporarily</value>
  </data>
  <data name="Awake_NoKeepAwakeDescription.Text" xml:space="preserve">
    <value>Your PC operates according to its current power plan</value>
  </data>
  <data name="Awake_IndefiniteKeepAwakeDescription.Text" xml:space="preserve">
    <value>Keeps your PC awake until the setting is disabled</value>
  </data>
  <data name="Awake_TemporaryKeepAwakeDescription.Text" xml:space="preserve">
    <value>Keeps your PC awake until the set time elapses</value>
  </data>
  <data name="Awake_EnableDisplayKeepAwake.Header" xml:space="preserve">
    <value>Keep screen on</value>
  </data>
  <data name="Awake_Mode.Header" xml:space="preserve">
    <value>Mode</value>
  </data>
  <data name="Awake_Behavior_GroupSettings.Header" xml:space="preserve">
    <value>Behavior</value>
  </data>
  <data name="Awake_TemporaryKeepAwake_Hours.Header" xml:space="preserve">
    <value>Hours</value>
  </data>
  <data name="Awake_TemporaryKeepAwake_Minutes.Header" xml:space="preserve">
    <value>Minutes</value>
  </data>
  <data name="Oobe_Awake" xml:space="preserve">
    <value>Awake</value>
    <comment>Module name, do not loc</comment>
  </data>
  <data name="Oobe_Awake_Description" xml:space="preserve">
    <value>Awake is a Windows tool designed to keep your PC awake on-demand without having to manage its power settings. This behavior can be helpful when running time-consuming tasks while ensuring that your PC does not go to sleep or turn off its screens.</value>
  </data>
  <data name="Oobe_Awake_HowToUse.Text" xml:space="preserve">
    <value>Open {PowerToys Settings} and enable Awake</value>
  </data>
  <data name="Oobe_Awake_TipsAndTricks.Text" xml:space="preserve">
    <value>You can always change modes quickly by {right-clicking the Awake icon} in the system tray.</value>
  </data>
  <data name="General_FailedToDownloadTheNewVersion.Title" xml:space="preserve">
    <value>An error occurred trying to install this update:</value>
  </data>
  <data name="General_InstallNow.Content" xml:space="preserve">
    <value>Install now</value>
  </data>
  <data name="General_ReadMore.Text" xml:space="preserve">
    <value>Read more</value>
  </data>
  <data name="General_NewVersionAvailable.Title" xml:space="preserve">
    <value>An update is available:</value>
  </data>
  <data name="General_Downloading.Text" xml:space="preserve">
    <value>Downloading...</value>
  </data>
  <data name="General_TryAgainToDownloadAndInstall.Content" xml:space="preserve">
    <value>Try again to download &amp; install</value>
  </data>
  <data name="General_CheckingForUpdates.Text" xml:space="preserve">
    <value>Checking for updates...</value>
  </data>
  <data name="General_NewVersionReadyToInstall.Title" xml:space="preserve">
    <value>An update is ready to install:</value>
  </data>
  <data name="General_UpToDate.Title" xml:space="preserve">
    <value>PowerToys is up to date</value>
  </data>
  <data name="General_DownloadAndInstall.Content" xml:space="preserve">
    <value>Download and install</value>
  </data>
  <data name="ImageResizer_Fit_Fill_ThirdPersonSingular" xml:space="preserve">
    <value>Fills</value>
  </data>
  <data name="ImageResizer_Fit_Fit_ThirdPersonSingular" xml:space="preserve">
    <value>Fits within</value>
  </data>
  <data name="ImageResizer_Fit_Stretch_ThirdPersonSingular" xml:space="preserve">
    <value>Stretches to</value>
  </data>
  <data name="ImageResizer_Unit_Centimeter" xml:space="preserve">
    <value>Centimeters</value>
  </data>
  <data name="ImageResizer_Unit_Inch" xml:space="preserve">
    <value>Inches</value>
  </data>
  <data name="ImageResizer_Unit_Percent" xml:space="preserve">
    <value>Percent</value>
  </data>
  <data name="ImageResizer_Unit_Pixel" xml:space="preserve">
    <value>Pixels</value>
  </data>
  <data name="EditButton.AutomationProperties.Name" xml:space="preserve">
    <value>Edit</value>
  </data>
  <data name="No" xml:space="preserve">
    <value>No</value>
    <comment>Label of a cancel button</comment>
  </data>
  <data name="Delete_Dialog_Description" xml:space="preserve">
    <value>Are you sure you want to delete this item?</value>
  </data>
  <data name="Yes" xml:space="preserve">
    <value>Yes</value>
    <comment>Label of a confirmation button</comment>
  </data>
  <data name="SeeWhatsNew.Content" xml:space="preserve">
    <value>See what's new</value>
  </data>
  <data name="Awake_Mode.Description" xml:space="preserve">
    <value>Set the preferred behaviour or Awake</value>
  </data>
  <data name="ExcludedApps.Header" xml:space="preserve">
    <value>Excluded apps</value>
  </data>
  <data name="Enable_ColorFormat.AutomationProperties.Name" xml:space="preserve">
    <value>Enable colorformat</value>
  </data>
  <data name="More_Options_Button.AutomationProperties.Name" xml:space="preserve">
    <value>More options</value>
  </data>
  <data name="More_Options_ButtonTooltip.Text" xml:space="preserve">
    <value>More options</value>
  </data>
  <data name="To.Text" xml:space="preserve">
    <value>to</value>
    <comment>as in: from x to y</comment>
  </data>
  <data name="LearnMore_Awake.Text" xml:space="preserve">
    <value>Learn more about Awake</value>
    <comment>Awake is a product name, do not loc</comment>
  </data>
  <data name="LearnMore_ColorPicker.Text" xml:space="preserve">
    <value>Learn more about Color Picker</value>
    <comment>Color Picker is a product name, do not loc</comment>
  </data>
  <data name="LearnMore_FancyZones.Text" xml:space="preserve">
    <value>Learn more about FancyZones</value>
    <comment>FancyZones is a product name, do not loc</comment>
  </data>
  <data name="LearnMore_ImageResizer.Text" xml:space="preserve">
    <value>Learn more about Image Resizer</value>
    <comment>Image Resizer is a product name, do not loc</comment>
  </data>
  <data name="LearnMore_KBM.Text" xml:space="preserve">
    <value>Learn more about Keyboard Manager</value>
    <comment>Keyboard Manager is a product name, do not loc</comment>
  </data>
  <data name="LearnMore_PowerPreview.Text" xml:space="preserve">
    <value>Learn more about File Explorer add-ons</value>
    <comment>File Explorer is a product name, do not loc</comment>
  </data>
  <data name="LearnMore_PowerRename.Text" xml:space="preserve">
    <value>Learn more about PowerRename</value>
    <comment>PowerRename is a product name, do not loc</comment>
  </data>
  <data name="LearnMore_Run.Text" xml:space="preserve">
    <value>Learn more about PowerToys Run</value>
    <comment>PowerToys Run is a product name, do not loc</comment>
  </data>
  <data name="LearnMore_ShortcutGuide.Text" xml:space="preserve">
    <value>Learn more about Shortcut Guide</value>
    <comment>Shortcut Guide is a product name, do not loc</comment>
  </data>
  <data name="LearnMore_VCM.Text" xml:space="preserve">
    <value>Learn more about Video Conference Mute</value>
    <comment>Video Conference Mute is a product name, do not loc</comment>
  </data>
  <data name="Oobe_FileExplorer" xml:space="preserve">
    <value>File Explorer add-ons</value>
    <comment>Do not localize this string</comment>
  </data>
  <data name="Launch_Run.Content" xml:space="preserve">
    <value>Launch PowerToys Run</value>
  </data>
  <data name="Launch_ShortcutGuide.Content" xml:space="preserve">
    <value>Launch Shortcut Guide</value>
  </data>
  <data name="ColorPicker_ColorFormat_ToggleSwitch.AutomationProperties.Name" xml:space="preserve">
    <value>Show format in editor</value>
  </data>
  <data name="GeneralPage_Documentation.Text" xml:space="preserve">
    <value>Documentation</value>
  </data>
  <data name="PowerLauncher_SearchList.PlaceholderText" xml:space="preserve">
    <value>Search this list</value>
  </data>
  <data name="PowerLauncher_SearchList.AutomationProperties.Name" xml:space="preserve">
    <value>Search this list</value>
  </data>
  <data name="Awake.SecondaryLinksHeader" xml:space="preserve">
    <value>Attribution</value>
  </data>
  <data name="ColorPicker.SecondaryLinksHeader" xml:space="preserve">
    <value>Attribution</value>
  </data>
  <data name="General.SecondaryLinksHeader" xml:space="preserve">
    <value>Related information</value>
  </data>
  <data name="ImageResizer.SecondaryLinksHeader" xml:space="preserve">
    <value>Attribution</value>
  </data>
  <data name="PowerLauncher.SecondaryLinksHeader" xml:space="preserve">
    <value>Attribution</value>
  </data>
  <data name="PowerRename.SecondaryLinksHeader" xml:space="preserve">
    <value>Attribution</value>
  </data>
  <data name="EditTooltip.Text" xml:space="preserve">
    <value>Edit</value>
  </data>
  <data name="RemoveTooltip.Text" xml:space="preserve">
    <value>Remove</value>
  </data>
  <data name="Activation_Shortcut_Cancel" xml:space="preserve">
    <value>Cancel</value>
  </data>
  <data name="Activation_Shortcut_Description.Text" xml:space="preserve">
    <value>Press a combination of keys to change this shortcut</value>
  </data>
  <data name="Activation_Shortcut_Save" xml:space="preserve">
    <value>Save</value>
  </data>
  <data name="Activation_Shortcut_Title" xml:space="preserve">
    <value>Activation shortcut</value>
  </data>
<<<<<<< HEAD
  <data name="InvalidShortcut.Title" xml:space="preserve">
    <value>Invalid shortcut</value>
  </data>
  <data name="InvalidShortcut.Message" xml:space="preserve">
    <value>Only shortcuts that start with Windows key, Ctrl, Alt or Shift are valid.</value>
=======
  <data name="Activation_Shortcut_Warning.Text" xml:space="preserve">
    <value>Only shortcuts that start with **Windows key**, **Ctrl**, **Alt** or **Shift** are valid.</value>
  <data name="FancyZones_SpanZonesAcrossMonitorsPrerequisites.Text" xml:space="preserve">
    <value>All monitors must have the same DPI scaling and will be treated as one large combined rectangle which contains all monitors.</value>
>>>>>>> cc66019b
  </data>
</root><|MERGE_RESOLUTION|>--- conflicted
+++ resolved
@@ -1592,17 +1592,13 @@
   <data name="Activation_Shortcut_Title" xml:space="preserve">
     <value>Activation shortcut</value>
   </data>
-<<<<<<< HEAD
   <data name="InvalidShortcut.Title" xml:space="preserve">
     <value>Invalid shortcut</value>
   </data>
   <data name="InvalidShortcut.Message" xml:space="preserve">
     <value>Only shortcuts that start with Windows key, Ctrl, Alt or Shift are valid.</value>
-=======
-  <data name="Activation_Shortcut_Warning.Text" xml:space="preserve">
-    <value>Only shortcuts that start with **Windows key**, **Ctrl**, **Alt** or **Shift** are valid.</value>
+  </data>
   <data name="FancyZones_SpanZonesAcrossMonitorsPrerequisites.Text" xml:space="preserve">
     <value>All monitors must have the same DPI scaling and will be treated as one large combined rectangle which contains all monitors.</value>
->>>>>>> cc66019b
   </data>
 </root>