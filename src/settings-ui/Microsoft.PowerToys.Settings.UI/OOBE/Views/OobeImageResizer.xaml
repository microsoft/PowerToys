--- conflicted
+++ resolved
@@ -9,7 +9,6 @@
     Background="{ThemeResource ApplicationPageBackgroundThemeBrush}">
 
     <Grid>
-<<<<<<< HEAD
         <Grid.RowDefinitions>
             <RowDefinition Height="280" />
             <RowDefinition Height="*" />
@@ -52,52 +51,10 @@
                 <TextBlock x:Uid="Oobe_ImageResizer_TipsAndTricks"
                            TextWrapping="Wrap" />
 
-=======
-        <StackPanel Orientation="Vertical"
-                    VerticalAlignment="Top">
-            <Image Stretch="UniformToFill"
-                   Height="320"
-                   Source="{x:Bind ViewModel.PreviewImageSource}" />
-            <TextBlock Text="{x:Bind ViewModel.ModuleName}"
-                       FontWeight="SemiBold"
-                       FontSize="32"
-                       Margin="32,32,32,16" />
-            <TextBlock Margin="32,0,32,0"
-                       TextWrapping="Wrap"
-                       Opacity="0.8"
-                       Text="{x:Bind ViewModel.Description}" />
-            <HyperlinkButton Margin="32,0,32,0" NavigateUri="{x:Bind ViewModel.Link}">
-                <TextBlock>
-                    <Run x:Uid="Oobe_LearnMore"/>
-                    <Run Text="{x:Bind ViewModel.ModuleName}"/>
-                </TextBlock>
-            </HyperlinkButton>
-
-            <TextBlock x:Uid="Oobe_HowToLaunch"
-                       Style="{StaticResource OobeSubtitleStyle}"/>
-            <TextBlock x:Uid="Oobe_ImageResizer_HowToLaunch"
-                       Margin="32,0,32,0"
-                       TextWrapping="Wrap"
-                       Opacity="0.8" />
-
-            <TextBlock x:Uid="Oobe_TipsAndTricks"
-                       Style="{StaticResource OobeSubtitleStyle}"/>
-            <TextBlock x:Uid="Oobe_ImageResizer_TipsAndTricks"
-                       Margin="32,0,32,0"
-                       TextWrapping="Wrap"
-                       Opacity="0.8" />
-            
-            <Button Foreground="{ThemeResource SystemControlBackgroundAccentBrush}"
-                    Margin="32,48,0,0"
-                    VerticalAlignment="Bottom"
-                    HorizontalAlignment="Left"
-                    Style="{StaticResource TextBlockButtonStyle}"
-                    Click="SettingsLaunchButton_Click">
->>>>>>> a17997f7
                 <StackPanel Orientation="Horizontal"
                             Spacing="4"
                             Margin="0,32,0,0">
-                    <Button>
+                    <Button Click="SettingsLaunchButton_Click">
                         <StackPanel Orientation="Horizontal"
                                     Spacing="8">
                             <TextBlock Text="&#xE115;"
