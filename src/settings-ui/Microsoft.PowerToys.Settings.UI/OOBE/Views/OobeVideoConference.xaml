﻿<Page
    x:Class="Microsoft.PowerToys.Settings.UI.OOBE.Views.OobeVideoConference"
    xmlns="http://schemas.microsoft.com/winfx/2006/xaml/presentation"
    xmlns:x="http://schemas.microsoft.com/winfx/2006/xaml"
    xmlns:local="using:Microsoft.PowerToys.Settings.UI.OOBE.Views"
    xmlns:d="http://schemas.microsoft.com/expression/blend/2008"
    xmlns:mc="http://schemas.openxmlformats.org/markup-compatibility/2006"
    mc:Ignorable="d"
    Background="{ThemeResource ApplicationPageBackgroundThemeBrush}">

    <Grid>
<<<<<<< HEAD
        <Grid.RowDefinitions>
            <RowDefinition Height="280" />
            <RowDefinition Height="*" />
        </Grid.RowDefinitions>

        <Image Stretch="UniformToFill"
               Source="{x:Bind ViewModel.PreviewImageSource}" />

        <ScrollViewer Grid.Row="1">
            <StackPanel Orientation="Vertical"
                        Margin="32,24,32,24"
                        VerticalAlignment="Top">

                <TextBlock Text="{x:Bind ViewModel.ModuleName}"
                           Style="{StaticResource PageTitleStyle}" />

                <TextBlock TextWrapping="Wrap"
                           Margin="0,4,0,0"
                           Text="{x:Bind ViewModel.Description}" />

                <HyperlinkButton NavigateUri="{x:Bind ViewModel.Link}"
                                 Margin="0,0,0,4">
                    <TextBlock>
                                <Run x:Uid="Oobe_LearnMore" />
                                <Run Text="{x:Bind ViewModel.ModuleName}" />
                    </TextBlock>
                </HyperlinkButton>

                <TextBlock x:Uid="Oobe_HowToLaunch"
                           Style="{StaticResource OobeSubtitleStyle}" />

                <TextBlock x:Uid="Oobe_VideoConference_HowToLaunch"
                           TextWrapping="Wrap" />

                <StackPanel Orientation="Horizontal"
                            Margin="0,32,0,0"
                            Spacing="8">
                    <Button>
                        <StackPanel Orientation="Horizontal"
                                    Spacing="8">
                            <TextBlock Text="&#xE115;"
                                       Margin="0,3,0,0"
                                       FontFamily="Segoe MDL2 Assets" />
                            <TextBlock x:Uid="OOBE_Settings" />
                        </StackPanel>
                    </Button>
                </StackPanel>
            </StackPanel>
        </ScrollViewer>
=======
        <StackPanel Orientation="Vertical"
                    VerticalAlignment="Top">
            <Image Stretch="UniformToFill"
                   Height="320"
                   Source="{x:Bind ViewModel.PreviewImageSource}" />
            <TextBlock Text="{x:Bind ViewModel.ModuleName}"
                       FontWeight="SemiBold"
                       FontSize="32"
                       Margin="32,32,32,16" />
            <TextBlock Margin="32,0,32,0"
                       TextWrapping="Wrap"
                       Opacity="0.8"
                       Text="{x:Bind ViewModel.Description}" />
            <HyperlinkButton Margin="32,0,32,0" NavigateUri="{x:Bind ViewModel.Link}">
                <TextBlock>
                    <Run x:Uid="Oobe_LearnMore"/>
                    <Run Text="{x:Bind ViewModel.ModuleName}"/>
                </TextBlock>
            </HyperlinkButton>

            <TextBlock x:Uid="Oobe_HowToLaunch"
                       Style="{StaticResource OobeSubtitleStyle}"/>
            <TextBlock x:Uid="Oobe_VideoConference_HowToLaunch"
                       Margin="32,0,32,0"
                       TextWrapping="Wrap"
                       Opacity="0.8" />
            
            <Button Foreground="{ThemeResource SystemControlBackgroundAccentBrush}"
                    VerticalAlignment="Bottom"
                    HorizontalAlignment="Left"
                    Style="{StaticResource TextBlockButtonStyle}"
                    Click="SettingsLaunchButton_Click">
                <StackPanel Orientation="Horizontal"
                            Spacing="8">
                    <TextBlock Text="&#xE115;"
                                Margin="0,3,0,0"
                                FontFamily="Segoe MDL2 Assets" />
                    <TextBlock Text="Settings" />
                </StackPanel>
            </Button>
        </StackPanel>
>>>>>>> a17997f7
    </Grid>
</Page><|MERGE_RESOLUTION|>--- conflicted
+++ resolved
@@ -9,7 +9,6 @@
     Background="{ThemeResource ApplicationPageBackgroundThemeBrush}">
 
     <Grid>
-<<<<<<< HEAD
         <Grid.RowDefinitions>
             <RowDefinition Height="280" />
             <RowDefinition Height="*" />
@@ -47,7 +46,7 @@
                 <StackPanel Orientation="Horizontal"
                             Margin="0,32,0,0"
                             Spacing="8">
-                    <Button>
+                    <Button Click="SettingsLaunchButton_Click"> 
                         <StackPanel Orientation="Horizontal"
                                     Spacing="8">
                             <TextBlock Text="&#xE115;"
@@ -59,48 +58,5 @@
                 </StackPanel>
             </StackPanel>
         </ScrollViewer>
-=======
-        <StackPanel Orientation="Vertical"
-                    VerticalAlignment="Top">
-            <Image Stretch="UniformToFill"
-                   Height="320"
-                   Source="{x:Bind ViewModel.PreviewImageSource}" />
-            <TextBlock Text="{x:Bind ViewModel.ModuleName}"
-                       FontWeight="SemiBold"
-                       FontSize="32"
-                       Margin="32,32,32,16" />
-            <TextBlock Margin="32,0,32,0"
-                       TextWrapping="Wrap"
-                       Opacity="0.8"
-                       Text="{x:Bind ViewModel.Description}" />
-            <HyperlinkButton Margin="32,0,32,0" NavigateUri="{x:Bind ViewModel.Link}">
-                <TextBlock>
-                    <Run x:Uid="Oobe_LearnMore"/>
-                    <Run Text="{x:Bind ViewModel.ModuleName}"/>
-                </TextBlock>
-            </HyperlinkButton>
-
-            <TextBlock x:Uid="Oobe_HowToLaunch"
-                       Style="{StaticResource OobeSubtitleStyle}"/>
-            <TextBlock x:Uid="Oobe_VideoConference_HowToLaunch"
-                       Margin="32,0,32,0"
-                       TextWrapping="Wrap"
-                       Opacity="0.8" />
-            
-            <Button Foreground="{ThemeResource SystemControlBackgroundAccentBrush}"
-                    VerticalAlignment="Bottom"
-                    HorizontalAlignment="Left"
-                    Style="{StaticResource TextBlockButtonStyle}"
-                    Click="SettingsLaunchButton_Click">
-                <StackPanel Orientation="Horizontal"
-                            Spacing="8">
-                    <TextBlock Text="&#xE115;"
-                                Margin="0,3,0,0"
-                                FontFamily="Segoe MDL2 Assets" />
-                    <TextBlock Text="Settings" />
-                </StackPanel>
-            </Button>
-        </StackPanel>
->>>>>>> a17997f7
     </Grid>
 </Page>