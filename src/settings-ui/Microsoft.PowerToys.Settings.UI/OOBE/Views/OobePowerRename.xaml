﻿<Page x:Class="Microsoft.PowerToys.Settings.UI.OOBE.Views.OobePowerRename"
      xmlns="http://schemas.microsoft.com/winfx/2006/xaml/presentation"
      xmlns:x="http://schemas.microsoft.com/winfx/2006/xaml"
      xmlns:local="using:Microsoft.PowerToys.Settings.UI.OOBE.Views"
      xmlns:d="http://schemas.microsoft.com/expression/blend/2008"
      xmlns:mc="http://schemas.openxmlformats.org/markup-compatibility/2006"
      xmlns:controls="using:Microsoft.PowerToys.Settings.UI.Controls"
      mc:Ignorable="d">

<<<<<<< HEAD
    <controls:OOBEPageControl ModuleTitle="{x:Bind ViewModel.ModuleName}"
                                  ModuleImageSource="{x:Bind ViewModel.PreviewImageSource}"
                                  ModuleDescription="{x:Bind ViewModel.Description}">
=======
    <Grid>
        <Grid.RowDefinitions>
            <RowDefinition Height="280" />
            <RowDefinition Height="*" />
        </Grid.RowDefinitions>

        <Image Stretch="UniformToFill"
                AutomationProperties.AccessibilityView="Raw"
               Source="{x:Bind ViewModel.PreviewImageSource}" />

        <ScrollViewer Grid.Row="1"
                      VerticalScrollBarVisibility="Auto">
            <StackPanel Orientation="Vertical"
                        Margin="{StaticResource OobePageContentMargin}"
                        VerticalAlignment="Top">

                <TextBlock Text="{x:Bind ViewModel.ModuleName}"
                           AutomationProperties.HeadingLevel="Level2"
                           Style="{StaticResource PageTitleStyle}" />

                <TextBlock Margin="0,4,0,0"
                           TextWrapping="Wrap"
                           Text="{x:Bind ViewModel.Description}" />

                <HyperlinkButton NavigateUri="{x:Bind ViewModel.Link}"
                                 Margin="0,0,0,4">
                    <TextBlock>
                                <Run x:Uid="Oobe_LearnMore" />
                                <Run Text="{x:Bind ViewModel.ModuleName}" />
                    </TextBlock>
                </HyperlinkButton>
>>>>>>> 7f7ab5f5

        <controls:OOBEPageControl.ModuleContent>
            <StackPanel Orientation="Vertical">

                <TextBlock x:Uid="Oobe_HowToUse"
                           Style="{ThemeResource OobeSubtitleStyle}" />

                <controls:ShortcutTextControl x:Uid="Oobe_PowerRename_HowToUse" />

                <TextBlock x:Uid="Oobe_TipsAndTricks"
                           Style="{ThemeResource OobeSubtitleStyle}"/>

                <controls:ShortcutTextControl x:Uid="Oobe_PowerRename_TipsAndTricks" />

                <StackPanel Orientation="Horizontal" Spacing="12" Margin="0,24,0,0">
                    <Button x:Uid="OOBE_Settings"
                            Click="SettingsLaunchButton_Click"/>
                    <HyperlinkButton NavigateUri="{x:Bind ViewModel.Link}" Style="{StaticResource HyperlinkButtonStyle}">
                        <TextBlock x:Uid="LearnMore_PowerRename"
                               TextWrapping="Wrap" />
                    </HyperlinkButton>
                </StackPanel>
            </StackPanel>
        </controls:OOBEPageControl.ModuleContent>
    </controls:OOBEPageControl>
</Page><|MERGE_RESOLUTION|>--- conflicted
+++ resolved
@@ -6,45 +6,9 @@
       xmlns:mc="http://schemas.openxmlformats.org/markup-compatibility/2006"
       xmlns:controls="using:Microsoft.PowerToys.Settings.UI.Controls"
       mc:Ignorable="d">
-
-<<<<<<< HEAD
     <controls:OOBEPageControl ModuleTitle="{x:Bind ViewModel.ModuleName}"
                                   ModuleImageSource="{x:Bind ViewModel.PreviewImageSource}"
                                   ModuleDescription="{x:Bind ViewModel.Description}">
-=======
-    <Grid>
-        <Grid.RowDefinitions>
-            <RowDefinition Height="280" />
-            <RowDefinition Height="*" />
-        </Grid.RowDefinitions>
-
-        <Image Stretch="UniformToFill"
-                AutomationProperties.AccessibilityView="Raw"
-               Source="{x:Bind ViewModel.PreviewImageSource}" />
-
-        <ScrollViewer Grid.Row="1"
-                      VerticalScrollBarVisibility="Auto">
-            <StackPanel Orientation="Vertical"
-                        Margin="{StaticResource OobePageContentMargin}"
-                        VerticalAlignment="Top">
-
-                <TextBlock Text="{x:Bind ViewModel.ModuleName}"
-                           AutomationProperties.HeadingLevel="Level2"
-                           Style="{StaticResource PageTitleStyle}" />
-
-                <TextBlock Margin="0,4,0,0"
-                           TextWrapping="Wrap"
-                           Text="{x:Bind ViewModel.Description}" />
-
-                <HyperlinkButton NavigateUri="{x:Bind ViewModel.Link}"
-                                 Margin="0,0,0,4">
-                    <TextBlock>
-                                <Run x:Uid="Oobe_LearnMore" />
-                                <Run Text="{x:Bind ViewModel.ModuleName}" />
-                    </TextBlock>
-                </HyperlinkButton>
->>>>>>> 7f7ab5f5
-
         <controls:OOBEPageControl.ModuleContent>
             <StackPanel Orientation="Vertical">
 
