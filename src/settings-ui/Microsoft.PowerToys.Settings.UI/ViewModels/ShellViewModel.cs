﻿// Copyright (c) Microsoft Corporation
// The Microsoft Corporation licenses this file to you under the MIT license.
// See the LICENSE file in the project root for more information.

using System;
using System.Collections.Generic;
using System.IO;
using System.Linq;
using System.Runtime.InteropServices;
using System.Threading.Tasks;
using System.Windows.Input;
using Microsoft.PowerToys.Settings.UI.Helpers;
using Microsoft.PowerToys.Settings.UI.Services;
using Windows.System;
using Windows.UI.Xaml.Controls;
using Windows.UI.Xaml.Input;
using Windows.UI.Xaml.Navigation;
using WinUI = Microsoft.UI.Xaml.Controls;

namespace Microsoft.PowerToys.Settings.UI.ViewModels
{
    public class ShellViewModel : Observable
    {
        private readonly KeyboardAccelerator altLeftKeyboardAccelerator = BuildKeyboardAccelerator(VirtualKey.Left, VirtualKeyModifiers.Menu);

        private readonly KeyboardAccelerator backKeyboardAccelerator = BuildKeyboardAccelerator(VirtualKey.GoBack);

        private bool isBackEnabled;
        private IList<KeyboardAccelerator> keyboardAccelerators;
        private WinUI.NavigationView navigationView;
        private WinUI.NavigationViewItem selected;
        private ICommand loadedCommand;
        private ICommand itemInvokedCommand;

        public bool IsBackEnabled
        {
            get { return isBackEnabled; }
            set { Set(ref isBackEnabled, value); }
        }

<<<<<<< HEAD
=======
        [DllImport("kernel32.dll", CharSet = CharSet.Unicode)]
        private static extern IntPtr LoadLibrary(string dllToLoad);

        [DllImport("kernel32.dll", CharSet = CharSet.Unicode)]
        private static extern bool FreeLibrary(IntPtr hModule);

>>>>>>> d57773e8
        public bool IsVideoConferenceBuild
        {
            get
            {
<<<<<<< HEAD
                return this != null && File.Exists("modules/VideoConference/VideoConferenceModule.dll");
=======
                var mfHandle = LoadLibrary("mf.dll");
                bool mfAvailable = mfHandle != null;
                if (mfAvailable)
                {
                    FreeLibrary(mfHandle);
                }

                return this != null && File.Exists("modules/VideoConference/VideoConferenceModule.dll") && mfAvailable;
>>>>>>> d57773e8
            }
        }

        public WinUI.NavigationViewItem Selected
        {
            get { return selected; }
            set { Set(ref selected, value); }
        }

        public ICommand LoadedCommand => loadedCommand ?? (loadedCommand = new RelayCommand(OnLoaded));

        public ICommand ItemInvokedCommand => itemInvokedCommand ?? (itemInvokedCommand = new RelayCommand<WinUI.NavigationViewItemInvokedEventArgs>(OnItemInvoked));

        public ShellViewModel()
        {
        }

        public void Initialize(Frame frame, WinUI.NavigationView navigationView, IList<KeyboardAccelerator> keyboardAccelerators)
        {
            this.navigationView = navigationView;
            this.keyboardAccelerators = keyboardAccelerators;
            NavigationService.Frame = frame;
            NavigationService.NavigationFailed += Frame_NavigationFailed;
            NavigationService.Navigated += Frame_Navigated;
            this.navigationView.BackRequested += OnBackRequested;
        }

        private static KeyboardAccelerator BuildKeyboardAccelerator(VirtualKey key, VirtualKeyModifiers? modifiers = null)
        {
            var keyboardAccelerator = new KeyboardAccelerator() { Key = key };
            if (modifiers.HasValue)
            {
                keyboardAccelerator.Modifiers = modifiers.Value;
            }

            keyboardAccelerator.Invoked += OnKeyboardAcceleratorInvoked;
            return keyboardAccelerator;
        }

        private static void OnKeyboardAcceleratorInvoked(KeyboardAccelerator sender, KeyboardAcceleratorInvokedEventArgs args)
        {
            var result = NavigationService.GoBack();
            args.Handled = result;
        }

        private async void OnLoaded()
        {
            // Keyboard accelerators are added here to avoid showing 'Alt + left' tooltip on the page.
            // More info on tracking issue https://github.com/Microsoft/microsoft-ui-xaml/issues/8
            keyboardAccelerators.Add(altLeftKeyboardAccelerator);
            keyboardAccelerators.Add(backKeyboardAccelerator);
            await Task.CompletedTask.ConfigureAwait(false);
        }

        private void OnItemInvoked(WinUI.NavigationViewItemInvokedEventArgs args)
        {
            var item = navigationView.MenuItems
                            .OfType<WinUI.NavigationViewItem>()
                            .First(menuItem => (string)menuItem.Content == (string)args.InvokedItem);
            var pageType = item.GetValue(NavHelper.NavigateToProperty) as Type;
            NavigationService.Navigate(pageType);
        }

        private void OnBackRequested(WinUI.NavigationView sender, WinUI.NavigationViewBackRequestedEventArgs args)
        {
            NavigationService.GoBack();
        }

        private void Frame_NavigationFailed(object sender, NavigationFailedEventArgs e)
        {
            throw e.Exception;
        }

        private void Frame_Navigated(object sender, NavigationEventArgs e)
        {
            IsBackEnabled = NavigationService.CanGoBack;
            Selected = navigationView.MenuItems
                            .OfType<WinUI.NavigationViewItem>()
                            .FirstOrDefault(menuItem => IsMenuItemForPageType(menuItem, e.SourcePageType));
        }

        private static bool IsMenuItemForPageType(WinUI.NavigationViewItem menuItem, Type sourcePageType)
        {
            var pageType = menuItem.GetValue(NavHelper.NavigateToProperty) as Type;
            return pageType == sourcePageType;
        }
    }
}<|MERGE_RESOLUTION|>--- conflicted
+++ resolved
@@ -38,22 +38,16 @@
             set { Set(ref isBackEnabled, value); }
         }
 
-<<<<<<< HEAD
-=======
         [DllImport("kernel32.dll", CharSet = CharSet.Unicode)]
         private static extern IntPtr LoadLibrary(string dllToLoad);
 
         [DllImport("kernel32.dll", CharSet = CharSet.Unicode)]
         private static extern bool FreeLibrary(IntPtr hModule);
 
->>>>>>> d57773e8
         public bool IsVideoConferenceBuild
         {
             get
             {
-<<<<<<< HEAD
-                return this != null && File.Exists("modules/VideoConference/VideoConferenceModule.dll");
-=======
                 var mfHandle = LoadLibrary("mf.dll");
                 bool mfAvailable = mfHandle != null;
                 if (mfAvailable)
@@ -62,7 +56,6 @@
                 }
 
                 return this != null && File.Exists("modules/VideoConference/VideoConferenceModule.dll") && mfAvailable;
->>>>>>> d57773e8
             }
         }
 
