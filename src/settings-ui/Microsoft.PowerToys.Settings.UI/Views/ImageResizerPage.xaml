﻿<Page
    x:Class="Microsoft.PowerToys.Settings.UI.Views.ImageResizerPage"
    xmlns="http://schemas.microsoft.com/winfx/2006/xaml/presentation"
    xmlns:x="http://schemas.microsoft.com/winfx/2006/xaml"
    xmlns:controls="using:Microsoft.PowerToys.Settings.UI.Controls"    
    xmlns:models="using:Microsoft.PowerToys.Settings.UI.Library"
    xmlns:d="http://schemas.microsoft.com/expression/blend/2008"
    xmlns:mc="http://schemas.openxmlformats.org/markup-compatibility/2006"
    xmlns:muxc="using:Microsoft.UI.Xaml.Controls"
    xmlns:converters="using:Microsoft.PowerToys.Settings.UI.Converters"
    xmlns:toolkitconverters="using:Microsoft.Toolkit.Uwp.UI.Converters"
    mc:Ignorable="d"
<<<<<<< HEAD
    AutomationProperties.LandmarkType="Main">

    <controls:SettingsPageControl x:Uid="ImageResizer"
=======
    Background="{ThemeResource ApplicationPageBackgroundThemeBrush}"
    AutomationProperties.LandmarkType="Main" x:Name="RootPage">

    <Page.Resources>
        <converters:ImageResizerFitToStringConverter x:Key="ImageResizerFitToStringConverter" />
        <converters:ImageResizerUnitToStringConverter x:Key="ImageResizerUnitToStringConverter" />
        <toolkitconverters:BoolToVisibilityConverter x:Key="BoolToVisibilityConverter" TrueValue="Visible" FalseValue="Collapsed" />
    </Page.Resources>
    <controls:SettingsPageControl x:Uid="About_ImageResizer"
>>>>>>> 823d6410
                                  ModuleImageSource="ms-appx:///Assets/Modules/ImageResizer.png"
                                  ModuleImageLink="https://aka.ms/PowerToysOverview_ImageResizer">
        <controls:SettingsPageControl.ModuleContent>
            <StackPanel>

                <ToggleSwitch x:Uid="ImageResizer_EnableToggle"
                          IsOn="{x:Bind Mode=TwoWay, Path=ViewModel.IsEnabled}"/>

                <TextBlock x:Uid="ImageResizer_CustomSizes"
                       Style="{StaticResource SettingsGroupTitleStyle}"
                       Opacity="{x:Bind Mode=OneWay, Path=ViewModel.IsEnabled, Converter={StaticResource ModuleEnabledToOpacityConverter}}"/>

                <ListView x:Name="ImagesSizesListView" 
                      x:Uid="ImagesSizesListView"
                      ItemsSource="{x:Bind ViewModel.Sizes, Mode=TwoWay}"
                      Padding="-12,0,0,0"
                      IsEnabled="{x:Bind Mode=OneWay, Path=ViewModel.IsEnabled}"
                      SelectionMode="None"
                      ScrollViewer.HorizontalScrollMode="Enabled"
                      ScrollViewer.HorizontalScrollBarVisibility="Auto"
                      ScrollViewer.IsHorizontalRailEnabled="True"
                      ContainerContentChanging="ImagesSizesListView_ContainerContentChanging">

                    <ListView.ItemTemplate>
                        <DataTemplate x:Name="SingleLineDataTemplate" x:DataType="models:ImageSize">
                            <Grid Padding="0,12,12,12" Width="420" AutomationProperties.Name="{x:Bind Name, Mode=OneWay}">
                                <Grid.ColumnDefinitions>
                                        <ColumnDefinition Width="40" />
                                        <ColumnDefinition Width="*" />
                                        <ColumnDefinition Width="52" />
                                    </Grid.ColumnDefinitions>

                                <FontIcon Glyph="&#xE73F;" FontSize="18" Margin="0,8,0,0" VerticalAlignment="Top" Grid.RowSpan="2" Foreground="{StaticResource SystemColorControlAccentBrush}" />
                                <StackPanel Orientation="Vertical" Grid.Column="1" Margin="0,0,16,0">
                                    <TextBlock Text="{x:Bind Name, Mode=OneWay}" FontSize="18" />
                                    <StackPanel Orientation="Horizontal" Grid.Row="1" Grid.Column="1" Margin="0,4,0,0" >
                                        <TextBlock Text="{x:Bind Fit, Mode=OneWay, Converter={StaticResource ImageResizerFitToStringConverter}}" Foreground="{ThemeResource SystemBaseMediumColor}" Margin="0,0,4,0"/>
                                        <TextBlock Text="{x:Bind Width, Mode=OneWay}" FontWeight="SemiBold" Margin="0,0,4,0"/>
                                        <TextBlock Text="&#xE947;" FontFamily="Segoe MDL2 Assets" FontSize="11" AutomationProperties.AccessibilityView="Raw" Visibility="{x:Bind Path=EnableEtraBoxes, Mode=OneWay, Converter={StaticResource BoolToVisibilityConverter}}" Foreground="{ThemeResource SystemBaseMediumColor}" Margin="0,5,4,0"/>
                                        <TextBlock Text="{x:Bind Height, Mode=OneWay}" Visibility="{x:Bind Path=EnableEtraBoxes, Mode=OneWay, Converter={StaticResource BoolToVisibilityConverter}}" FontWeight="SemiBold" Margin="0,0,4,0"/>
                                        <TextBlock Text="{x:Bind Unit, Mode=OneWay, Converter={StaticResource ImageResizerUnitToStringConverter},ConverterParameter=ToLower}" Foreground="{ThemeResource SystemBaseMediumColor}" Margin="0,0,4,0"/>
                                    </StackPanel>
                                </StackPanel>
                                <StackPanel HorizontalAlignment="Right" Grid.Column="2" Orientation="Horizontal">
                                    <Button 
                                        x:Uid="EditButton"
                                        Background="Transparent"
                                        FontFamily="Segoe MDL2 Assets"
                                        Width="36"
                                        Height="36"
                                        Content="&#xE70F;">
                                        <ToolTipService.ToolTip>
                                            <TextBlock x:Uid="EditTooltip"/>
                                        </ToolTipService.ToolTip>
                                        <Button.Flyout>
                                            <Flyout>
                                                <StackPanel Spacing="16" Margin="0,12,0,0">
                                                    <TextBox
                                                        x:Uid="ImageResizer_Name"
                                                        Text="{x:Bind Path=Name, Mode=TwoWay, UpdateSourceTrigger=PropertyChanged}" 
                                                        Width="240"
                                                        HorizontalAlignment="Left"/>

                                                    <ComboBox
                                                        x:Uid="ImageResizer_Fit"
                                                        SelectedIndex="{x:Bind Path=Fit, Mode=TwoWay}"
                                                        Width="240"
                                                        HorizontalAlignment="Left">
                                                            <ComboBoxItem x:Uid="ImageResizer_Sizes_Fit_Fill" />
                                                            <ComboBoxItem x:Uid="ImageResizer_Sizes_Fit_Fit" />
                                                            <ComboBoxItem x:Uid="ImageResizer_Sizes_Fit_Stretch" />
                                                    </ComboBox>

                                                    <StackPanel Spacing="8" Orientation="Horizontal">
                                                        <muxc:NumberBox
                                                            x:Uid="ImageResizer_Width"
                                                            Value="{x:Bind Path=Width, Mode=TwoWay}" 
                                                            Minimum="0"
                                                            Width="116"
                                                            SpinButtonPlacementMode="Compact"/>

                                                        <muxc:NumberBox
                                                            x:Uid="ImageResizer_Height"
                                                            Value="{x:Bind Path=Height, Mode=TwoWay}" 
                                                            Width="116"
                                                            Minimum="0"
                                                            SpinButtonPlacementMode="Compact"
                                                            Visibility="{x:Bind Path=EnableEtraBoxes, Mode=OneWay, Converter={StaticResource BoolToVisibilityConverter}}"/>

                                                    </StackPanel>
                                                    <ComboBox x:Uid="ImageResizer_Size"
                                                                  SelectedIndex="{Binding Path=Unit, Mode=TwoWay}"
                                                                  Width="240"
                                                              Margin="0,0,0,24">
                                                        <ComboBoxItem x:Uid="ImageResizer_Sizes_Units_CM" />
                                                        <ComboBoxItem x:Uid="ImageResizer_Sizes_Units_Inches" />
                                                        <ComboBoxItem x:Uid="ImageResizer_Sizes_Units_Percent" />
                                                        <ComboBoxItem x:Uid="ImageResizer_Sizes_Units_Pixels" />
                                                    </ComboBox>
                                                </StackPanel>
                                            </Flyout>
                                        </Button.Flyout>
                                        </Button>

                                    <Button x:Name="RemoveButton"
                                        x:Uid="RemoveButton"
                                        Background="Transparent"
                                        FontFamily="Segoe MDL2 Assets"
                                        Width="36"
                                        Height="36"
                                        Content="&#xE74D;"
                                        Click="DeleteCustomSize"
                                        CommandParameter="{Binding Id}">
                                        <ToolTipService.ToolTip>
                                            <TextBlock x:Uid="RemoveTooltip"/>
                                        </ToolTipService.ToolTip>
                                    </Button>
                                </StackPanel>
                             
                            </Grid>
         
                        </DataTemplate>
                    </ListView.ItemTemplate>
                </ListView>


                <StackPanel Orientation="Horizontal">
                    <AppBarButton Icon="Add"
                              x:Name="AddSizeButton"
                              Style="{StaticResource AddItemAppBarButtonStyle}"
                              IsEnabled="{x:Bind Mode=TwoWay, Path=ViewModel.IsEnabled}" 
                              x:Uid="ImageResizer_AddSizeButton"
                              Click="AddSizeButton_Click"
                              Margin="{StaticResource AddItemButtonMargin}"
                              
                          />
                </StackPanel>

                <TextBlock x:Uid="Encoding"
                       Style="{StaticResource SettingsGroupTitleStyle}"
                       Opacity="{x:Bind Mode=OneWay, Path=ViewModel.IsEnabled, Converter={StaticResource ModuleEnabledToOpacityConverter}}"/>

                <ComboBox x:Uid="ImageResizer_FallBackEncoderText"
                          SelectedIndex="{x:Bind Path=ViewModel.Encoder, Mode=TwoWay}"
                          MinWidth="240"
                          Margin="{StaticResource SmallTopMargin}"
                          IsEnabled="{x:Bind Mode=OneWay, Path=ViewModel.IsEnabled}">
                    <ComboBoxItem x:Uid="ImageResizer_FallbackEncoder_PNG" />
                    <ComboBoxItem x:Uid="ImageResizer_FallbackEncoder_BMP" />
                    <ComboBoxItem x:Uid="ImageResizer_FallbackEncoder_JPEG" />
                    <ComboBoxItem x:Uid="ImageResizer_FallbackEncoder_TIFF" />
                    <ComboBoxItem x:Uid="ImageResizer_FallbackEncoder_WMPhoto" />
                    <ComboBoxItem x:Uid="ImageResizer_FallbackEncoder_GIF" />
                </ComboBox>

                <muxc:NumberBox x:Uid="ImageResizer_Encoding"
                            Minimum="0"
                            Maximum="100"
                            Value="{x:Bind Mode=TwoWay, Path=ViewModel.JPEGQualityLevel}"
                            MinWidth="240"
                            Margin="{StaticResource SmallTopMargin}"
                            SpinButtonPlacementMode="Compact"
                            HorizontalAlignment="Left"
                            IsEnabled="{x:Bind Mode=OneWay, Path=ViewModel.IsEnabled}"
                            AutomationProperties.LabeledBy="{Binding ElementName=ImageResizer_Encoding}"
                            />

                <ComboBox x:Uid="ImageResizer_PNGInterlacing"
                          SelectedIndex="{x:Bind Mode=TwoWay, Path=ViewModel.PngInterlaceOption}"
                          MinWidth="240"
                          Margin="{StaticResource SmallTopMargin}"
                          IsEnabled="{x:Bind Mode=OneWay, Path=ViewModel.IsEnabled}">
                    <ComboBoxItem x:Uid="Default"/>
                    <ComboBoxItem x:Uid="On"/>
                    <ComboBoxItem x:Uid="Off"/>
                </ComboBox>

                <ComboBox x:Uid="ImageResizer_TIFFCompression"
                          SelectedIndex="{x:Bind Mode=TwoWay, Path=ViewModel.TiffCompressOption}"
                          MinWidth="240"
                          Margin="{StaticResource SmallTopMargin}"
                          IsEnabled="{x:Bind Mode=OneWay, Path=ViewModel.IsEnabled}">
                    <ComboBoxItem x:Uid="ImageResizer_ENCODER_TIFF_Default"/>
                    <ComboBoxItem x:Uid="ImageResizer_ENCODER_TIFF_None"/>
                    <ComboBoxItem x:Uid="ImageResizer_ENCODER_TIFF_CCITT3"/>
                    <ComboBoxItem x:Uid="ImageResizer_ENCODER_TIFF_CCITT4"/>
                    <ComboBoxItem x:Uid="ImageResizer_ENCODER_TIFF_LZW"/>
                    <ComboBoxItem x:Uid="ImageResizer_ENCODER_TIFF_RLE"/>
                    <ComboBoxItem x:Uid="ImageResizer_ENCODER_TIFF_Zip"/>
                </ComboBox>

                <TextBlock x:Uid="File"
                       Style="{StaticResource SettingsGroupTitleStyle}"
                       Opacity="{x:Bind Mode=OneWay, Path=ViewModel.IsEnabled, Converter={StaticResource ModuleEnabledToOpacityConverter}}"/>

                <TextBox Text="{x:Bind Mode=TwoWay, Path=ViewModel.FileName}"
                      HorizontalAlignment="Left"
                      MinWidth="240"
                      x:Uid="ImageResizer_FilenameFormatPlaceholder"
                      IsEnabled="{x:Bind Mode=OneWay, Path=ViewModel.IsEnabled}"
                      Margin="{StaticResource SmallTopMargin}"
                      AutomationProperties.LabeledBy="{Binding ElementName=ImageResizer_FilenameFormatHeader}"
                      AutomationProperties.HelpText="{Binding ElementName=FileFormatTextBlock, Path=Text}"
                     >
                    <TextBox.Header>
                        <StackPanel Orientation="Horizontal">
                            <TextBlock Name="ImageResizer_FilenameFormatHeader"
                            x:Uid="ImageResizer_FilenameFormatHeader"
                            Margin="0,0,0,0"
                            Opacity="{x:Bind Mode=OneWay, Path=ViewModel.IsEnabled, Converter={StaticResource ModuleEnabledToOpacityConverter}}"/>
                            <TextBlock Text="&#xE946;" AutomationProperties.AccessibilityView="Raw"
                           FontFamily="Segoe MDL2 Assets"
                           Margin="4,4,0,0"/>
                        </StackPanel>
                    </TextBox.Header>
                    <ToolTipService.ToolTip>
                        <TextBlock x:Name="FileFormatTextBlock">
                        <Run x:Uid="ImageResizer_FileFormatDescription"/>
                        <LineBreak/>
                        <LineBreak/>
                        <Run Text="%1" FontWeight="Bold" />
                        <Run Text=" - "/>
                        <Run x:Uid="ImageResizer_Formatting_Filename" />
                        <LineBreak/>
                        <Run Text="%2" FontWeight="Bold" />
                        <Run Text=" - "/>
                        <Run x:Uid="ImageResizer_Formatting_Sizename"/>
                        <LineBreak/>
                        <Run Text="%3" FontWeight="Bold" />
                        <Run Text=" - "/>
                        <Run x:Uid="ImageResizer_Formatting_SelectedWidth"/>
                        <LineBreak/>
                        <Run Text="%4" FontWeight="Bold" />
                        <Run Text=" - "/>
                        <Run x:Uid="ImageResizer_Formatting_SelectedHeight"/>
                        <LineBreak/>
                        <Run Text="%5" FontWeight="Bold" />
                        <Run Text=" - "/>
                        <Run x:Uid="ImageResizer_Formatting_ActualWidth"/>
                        <LineBreak/>
                        <Run Text="%6" FontWeight="Bold" />
                        <Run Text=" - "/>
                        <Run x:Uid="ImageResizer_Formatting_ActualHeight"/>
                        </TextBlock>
                    </ToolTipService.ToolTip>
                </TextBox>

                <CheckBox x:Uid="ImageResizer_UseOriginalDate"
                      IsEnabled="{x:Bind Mode=OneWay, Path=ViewModel.IsEnabled}"
                      Margin="{StaticResource SmallTopMargin}"
                      IsChecked="{x:Bind Mode=TwoWay, Path=ViewModel.KeepDateModified}"/>
            </StackPanel>

        </controls:SettingsPageControl.ModuleContent>

        <controls:SettingsPageControl.ModuleLinks>
            <controls:SidePanelLink x:Uid="Learn_More" Link="https://aka.ms/PowerToysOverview_ImageResizer"/>
            <controls:SidePanelLink x:Uid="Give_Feedback" Link="https://aka.ms/powerToysGiveFeedback"/>
        </controls:SettingsPageControl.ModuleLinks>
        <controls:SettingsPageControl.AttributionLinks>
            <controls:SidePanelLink Label="Brice Lambson's ImageResizer" Link="https://github.com/bricelam/ImageResizer/"/>
        </controls:SettingsPageControl.AttributionLinks>
    </controls:SettingsPageControl>
</Page><|MERGE_RESOLUTION|>--- conflicted
+++ resolved
@@ -10,21 +10,14 @@
     xmlns:converters="using:Microsoft.PowerToys.Settings.UI.Converters"
     xmlns:toolkitconverters="using:Microsoft.Toolkit.Uwp.UI.Converters"
     mc:Ignorable="d"
-<<<<<<< HEAD
     AutomationProperties.LandmarkType="Main">
-
-    <controls:SettingsPageControl x:Uid="ImageResizer"
-=======
-    Background="{ThemeResource ApplicationPageBackgroundThemeBrush}"
-    AutomationProperties.LandmarkType="Main" x:Name="RootPage">
-
     <Page.Resources>
         <converters:ImageResizerFitToStringConverter x:Key="ImageResizerFitToStringConverter" />
         <converters:ImageResizerUnitToStringConverter x:Key="ImageResizerUnitToStringConverter" />
         <toolkitconverters:BoolToVisibilityConverter x:Key="BoolToVisibilityConverter" TrueValue="Visible" FalseValue="Collapsed" />
     </Page.Resources>
-    <controls:SettingsPageControl x:Uid="About_ImageResizer"
->>>>>>> 823d6410
+    <controls:SettingsPageControl x:Uid="ImageResizer"
+
                                   ModuleImageSource="ms-appx:///Assets/Modules/ImageResizer.png"
                                   ModuleImageLink="https://aka.ms/PowerToysOverview_ImageResizer">
         <controls:SettingsPageControl.ModuleContent>
