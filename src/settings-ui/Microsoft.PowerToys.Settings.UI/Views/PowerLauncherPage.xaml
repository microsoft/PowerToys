<Page
    xmlns="http://schemas.microsoft.com/winfx/2006/xaml/presentation"
    xmlns:x="http://schemas.microsoft.com/winfx/2006/xaml"
    xmlns:ViewModels="using:Microsoft.PowerToys.Settings.UI.Library.ViewModels"
    xmlns:d="http://schemas.microsoft.com/expression/blend/2008"
    xmlns:mc="http://schemas.openxmlformats.org/markup-compatibility/2006"
    xmlns:muxc="using:Microsoft.UI.Xaml.Controls"
    xmlns:ic="using:Microsoft.Xaml.Interactions.Core"
    xmlns:i="using:Microsoft.Xaml.Interactivity"
    x:Class="Microsoft.PowerToys.Settings.UI.Views.PowerLauncherPage"
    xmlns:controls="using:Microsoft.PowerToys.Settings.UI.Controls"
    xmlns:converters="using:Microsoft.Toolkit.Uwp.UI.Converters"
    mc:Ignorable="d"
    AutomationProperties.LandmarkType="Main">
    
    <Page.Resources>
        <converters:BoolToObjectConverter x:Key="BoolToVisibilityConverter" TrueValue="Visible" FalseValue="Collapsed"/>
        <converters:BoolNegationConverter x:Key="BoolNegationConverter"/>
    </Page.Resources>

    <controls:SettingsPageControl x:Uid="PowerLauncher"
                                  ModuleImageSource="ms-appx:///Assets/Modules/PowerLauncher.png">
        <controls:SettingsPageControl.ModuleContent>

            <StackPanel Orientation="Vertical">
                <controls:Setting x:Uid="PowerLauncher_EnablePowerLauncher">
                    <controls:Setting.Icon>
                        <BitmapIcon UriSource="ms-appx:///Assets/FluentIcons/FluentIconsPowerToysRun.png" ShowAsMonochrome="False" />
                    </controls:Setting.Icon>
                    <controls:Setting.ActionContent>
                        <ToggleSwitch IsOn="{x:Bind ViewModel.EnablePowerLauncher, Mode=TwoWay}" />
                    </controls:Setting.ActionContent>
                </controls:Setting>


                <controls:SettingsGroup x:Uid="Shortcut" IsEnabled="{x:Bind Mode=OneWay, Path=ViewModel.EnablePowerLauncher}">
                    <controls:SettingExpander IsExpanded="True">
                        <controls:SettingExpander.Header>
                            <controls:Setting x:Uid="Activation_Shortcut" Icon="&#xEDA7;" Style="{StaticResource ExpanderHeaderSettingStyle}">
                                <controls:Setting.ActionContent>
                                    <controls:ShortcutControl HotkeySettings="{x:Bind Path=ViewModel.OpenPowerLauncher, Mode=TwoWay}"
                                                                    MinWidth="{StaticResource SettingActionControlMinWidth}"/>
                                </controls:Setting.ActionContent>
                            </controls:Setting>
                        </controls:SettingExpander.Header>
                        <controls:SettingExpander.Content>
                            <StackPanel>
                                <CheckBox x:Uid="PowerLauncher_UseCentralizedKeyboardHook" IsChecked="{x:Bind Mode=TwoWay, Path=ViewModel.UseCentralizedKeyboardHook}" Margin="{StaticResource ExpanderSettingMargin}" />
                                <Rectangle Style="{StaticResource ExpanderSeparatorStyle}" />
                                <CheckBox x:Uid="PowerLauncher_IgnoreHotkeysInFullScreen" IsChecked="{x:Bind Mode=TwoWay, Path=ViewModel.IgnoreHotkeysInFullScreen}" Margin="{StaticResource ExpanderSettingMargin}" />
                            </StackPanel>
                        </controls:SettingExpander.Content>
                    </controls:SettingExpander>
                </controls:SettingsGroup>


                <!--<Custom:HotkeySettingsControl x:Uid="PowerLauncher_OpenFileLocation"
                                          HorizontalAlignment="Left"
                                          Margin="{StaticResource SmallTopMargin}"
                                          HotkeySettings="{Binding Path=ViewModel.OpenFileLocation, Mode=TwoWay}"
                                          IsEnabled="False"
                                        />
            <Custom:HotkeySettingsControl x:Uid="PowerLauncher_CopyPathLocation"
                                          HorizontalAlignment="Left"
                                          Margin="{StaticResource SmallTopMargin}"
                                          HotkeySettings="{Binding Path=ViewModel.CopyPathLocation, Mode=TwoWay}"
                                          Keys="Win, Ctrl, Alt, Shift"
                                          IsEnabled="False"
                                        />
            <Custom:HotkeySettingsControl x:Uid="PowerLauncher_OpenConsole"
                                          HorizontalAlignment="Left"
                                          Margin="{StaticResource SmallTopMargin}"
                                          HotkeySettings="{Binding Path=ViewModel.OpenConsole, Mode=TwoWay}"
                                          Keys="Win, Ctrl, Alt, Shift"
                                          IsEnabled="False"
                                        />-->

                <!--<CheckBox x:Uid="PowerLauncher_OverrideWinRKey" 
                      Margin="{StaticResource SmallTopMargin}"
                      IsChecked="False"
                      IsEnabled="False"
                      />-->

                <!--<CheckBox x:Uid="PowerLauncher_OverrideWinSKey"
                      Margin="{StaticResource SmallTopMargin}"
                      IsChecked="{Binding Mode=TwoWay, Path=ViewModel.OverrideWinSKey}"
                      IsEnabled="False"
                      />-->



                <controls:SettingsGroup x:Uid="PowerLauncher_SearchResults" IsEnabled="{x:Bind Mode=OneWay, Path=ViewModel.EnablePowerLauncher}">
                    <controls:SettingExpander IsExpanded="True">
                        <controls:SettingExpander.Header>
                            <controls:Setting x:Uid="PowerLauncher_MaximumNumberOfResults" Icon="&#xE721;" Style="{StaticResource ExpanderHeaderSettingStyle}">
                                <controls:Setting.ActionContent>
                                    <muxc:NumberBox Value="{Binding Mode=TwoWay, Path=MaximumNumberOfResults}"
                                                    MinWidth="{StaticResource SettingActionControlMinWidth}"
                                                    SpinButtonPlacementMode="Compact"
                                                    Minimum="1"/>
                                </controls:Setting.ActionContent>
                            </controls:Setting>
                        </controls:SettingExpander.Header>
                        <controls:SettingExpander.Content>
                            <CheckBox x:Uid="PowerLauncher_ClearInputOnLaunch" IsChecked="{x:Bind Mode=TwoWay, Path=ViewModel.ClearInputOnLaunch}" Margin="{StaticResource ExpanderSettingMargin}" />
                        </controls:SettingExpander.Content>
                    </controls:SettingExpander>
                </controls:SettingsGroup>

                <!--<ComboBox x:Uid="PowerLauncher_SearchResultPreference"
                      MinWidth="320"
                      Margin="{StaticResource SmallTopMargin}"
                      ItemsSource="{Binding searchResultPreferencesOptions}"
                      SelectedItem="{Binding Mode=TwoWay, Path=SelectedSearchResultPreference}"
                      SelectedValuePath="Item2"
                      DisplayMemberPath="Item1"
                      IsEnabled="False"
                      />

            <ComboBox x:Uid="PowerLauncher_SearchTypePreference"
                      MinWidth="320"
                      Margin="{StaticResource SmallTopMargin}"
                      ItemsSource="{Binding searchTypePreferencesOptions}"
                      SelectedItem="{Binding Mode=TwoWay, Path=SelectedSearchTypePreference}"
                      SelectedValuePath="Item2"
                      DisplayMemberPath="Item1"
                      IsEnabled="False"
                      />-->

                <controls:SettingsGroup x:Uid="Run_PositionAppearance_GroupSettings" IsEnabled="{x:Bind Mode=OneWay, Path=ViewModel.EnablePowerLauncher}">
                    <controls:Setting x:Uid="Run_PositionHeader" Icon="&#xE18C;">
                        <controls:Setting.ActionContent>
                            <ComboBox SelectedIndex="{x:Bind Mode=TwoWay, Path=ViewModel.MonitorPositionIndex}" MinWidth="{StaticResource SettingActionControlMinWidth}">
                                <ComboBoxItem x:Uid="Run_Radio_Position_Cursor"/>
                                <ComboBoxItem x:Uid="Run_Radio_Position_Primary_Monitor"/>
                                <ComboBoxItem x:Uid="Run_Radio_Position_Focus"/>
                            </ComboBox>
                        </controls:Setting.ActionContent>
                    </controls:Setting>

                    <controls:Setting x:Uid="ColorModeHeader" Icon="&#xE790;">
                        <controls:Setting.Description>
                            <HyperlinkButton Click="OpenColorsSettings_Click"
                                             x:Uid="Windows_Color_Settings"/>
                        </controls:Setting.Description>
                        <controls:Setting.ActionContent>
                            <ComboBox SelectedIndex="{x:Bind Mode=TwoWay, Path=ViewModel.ThemeIndex}" MinWidth="{StaticResource SettingActionControlMinWidth}">
                                <ComboBoxItem x:Uid="Radio_Theme_Dark"/>
                                <ComboBoxItem x:Uid="Radio_Theme_Light"/>
                                <ComboBoxItem x:Uid="Radio_Theme_Default"/>
                            </ComboBox>
                        </controls:Setting.ActionContent>
                    </controls:Setting>

                </controls:SettingsGroup>

                <controls:SettingsGroup x:Uid="PowerLauncher_Plugins" IsEnabled="{x:Bind Mode=OneWay, Path=ViewModel.EnablePowerLauncher}">
                    <controls:Setting x:Uid="Run_PluginUseDescription" Icon="&#xEA86;">
                        <controls:Setting.ActionContent>
                            <AutoSuggestBox x:Uid="PowerLauncher_SearchList"
                                            QueryIcon="Find"
                                            MinWidth="{StaticResource SettingActionControlMinWidth}"
                                            Text="{x:Bind ViewModel.SearchText, Mode=TwoWay}">
                                <i:Interaction.Behaviors>
                                    <ic:EventTriggerBehavior EventName="TextChanged">
                                        <ic:InvokeCommandAction Command="{x:Bind ViewModel.SearchPluginsCommand}" />
                                    </ic:EventTriggerBehavior>
                                </i:Interaction.Behaviors>
                            </AutoSuggestBox>
                        </controls:Setting.ActionContent>
                    </controls:Setting>
                    <muxc:InfoBar x:Uid="Run_AllPluginsDisabled"
                                  Severity="Error"
                                  IsTabStop="True"
                                  IsOpen="{x:Bind ViewModel.ShowAllPluginsDisabledWarning, Mode=OneWay}"
                                  IsClosable="False" />

                    <StackPanel Orientation="Horizontal" Visibility="{x:Bind ViewModel.ShowPluginsLoadingMessage, Mode=OneWay, Converter={StaticResource BoolToVisibilityConverter}}">
                        <muxc:ProgressRing IsActive="True" Width="20" Height="20" Margin="18,18" />
                        <TextBlock x:Uid="Run_PluginsLoading" Style="{ThemeResource SecondaryTextStyle}" VerticalAlignment="Center" />
                    </StackPanel>

                    <ListView ItemsSource="{x:Bind Path=ViewModel.Plugins, Mode=OneWay}"
                              IsItemClickEnabled="False"
                              SelectionMode="None"
                              x:Name="PluginsListView">
                        <ListView.ItemTemplate>
                    <DataTemplate x:DataType="ViewModels:PowerLauncherPluginViewModel" x:DefaultBindMode="OneWay">
<<<<<<< HEAD
                        <StackPanel Orientation="Vertical" Background="Transparent"
                                    Padding="0,12,12,12">
                            <Grid ColumnSpacing="0">
                                <Grid.ColumnDefinitions>
                                    <ColumnDefinition Width="60" />
                                    <ColumnDefinition Width="*" />
                                    <ColumnDefinition Width="52" />
                                </Grid.ColumnDefinitions>

                                <Image Source="{x:Bind IconPath}"
                                       Width="36"
                                       Opacity="{x:Bind DisabledOpacity, Mode=OneWay}"
                                       HorizontalAlignment="Left"
                                       VerticalAlignment="Top"
                                       Margin="12,0,12,0"
                                       Height="36" />

                                <StackPanel Orientation="Vertical"
                                            Grid.Column="1" Margin="0,0,16,0">
                                    <TextBlock FontSize="18"
                                               Text="{x:Bind Path=Name}"
                                               Opacity="{x:Bind DisabledOpacity}"/>
                                    <TextBlock 
                                               Opacity="{x:Bind DisabledOpacity}"
                                               Foreground="{ThemeResource SystemBaseMediumColor}"
                                               Text="{x:Bind Description}"
                                               TextWrapping="Wrap"/>
                                    <TextBlock 
                                        x:Uid="Run_NotAccessibleWarning"
                                        Foreground="{ThemeResource SystemControlErrorTextForegroundBrush}"
                                        Visibility="{x:Bind ShowNotAccessibleWarning, Converter={StaticResource BoolToVisibilityConverter}}"
                                        TextWrapping="Wrap" />

                                    <TextBlock 
                                        x:Uid="Run_NotAllowedActionKeyword"
                                        Foreground="{ThemeResource SystemControlErrorTextForegroundBrush}"
                                        Visibility="{x:Bind ShowNotAllowedKeywordWarning, Converter={StaticResource BoolToVisibilityConverter}}"
                                        TextWrapping="Wrap" />
                                </StackPanel>

                                <ToggleSwitch x:Uid="PowerLauncher_EnablePluginToggle"
                                              x:Name="ToggleSwitch"
                                              HorizontalAlignment="Center"
                                              IsOn="{x:Bind Path=Disabled, Converter={StaticResource BoolNegationConverter}, Mode=TwoWay}"
                                              Grid.Column="2" />
                            </Grid>

                            <StackPanel Margin="60,0,0,0" 
                                        x:Name="AdditionalInfoPanel" 
                                        Visibility="{x:Bind ShowAdditionalInfoPanel, Mode=OneWay, Converter={StaticResource BoolToVisibilityConverter}}">
                                <TextBlock x:Uid="PowerLauncher_ActionKeyword"
                                           x:Name="ActionKeywordHeaderTextBlock"
                                           Margin="{StaticResource SmallTopMargin}"
                                           Opacity="{x:Bind DisabledOpacity}" />

                                <TextBox x:Uid="PowerLauncher_ActionKeyword"
                                         Text="{x:Bind Path=ActionKeyword, Mode=TwoWay}"
                                         Width="86"
                                         Margin="0,6,0,0"
                                         AutomationProperties.LabeledBy="{Binding ElementName=ActionKeywordHeaderTextBlock}"
                                         HorizontalAlignment="Left"
                                         IsEnabled="{x:Bind Enabled, Mode=OneWay}" />

                                    <CheckBox x:Uid="PowerLauncher_IncludeInGlobalResult"
                                          IsChecked="{x:Bind Path=IsGlobal, Mode=TwoWay}"
                                          IsEnabled="{x:Bind Enabled, Mode=OneWay}"
                                          Margin="{StaticResource SmallTopMargin}"/>



                                <TextBlock x:Name="AdditionalOptionsTextBlock"
                                           x:Uid="Run_AdditionalOptions"
                                           Margin="{StaticResource SmallTopMargin}"
                                           Visibility="{x:Bind ShowAdditionalOptions, Converter={StaticResource BoolToVisibilityConverter}}"
                                           Style="{StaticResource SettingsGroupTitleStyle}"
                                           Opacity="{x:Bind DisabledOpacity}"/>

                                <ListView ItemsSource="{x:Bind Path=AdditionalOptions}"
                                          SelectionMode="None"
                                          IsEnabled="{x:Bind Enabled, Mode=OneWay}">
                                    <ListView.ItemContainerStyle>
                                        <Style TargetType="ListViewItem">
                                            <Setter Property="HorizontalContentAlignment"
                                                Value="Stretch" />
                                            <Setter Property="VerticalContentAlignment"
                                                Value="Stretch" />
                                            <Setter Property="Padding"
                                                Value="0,0,0,0" />
                                        </Style>
                                    </ListView.ItemContainerStyle>
                                    <ListView.ItemTemplate>
                                        <DataTemplate x:DataType="ViewModels:PluginAdditionalOptionViewModel">
                                            <CheckBox Content="{x:Bind Path=DisplayLabel}" 
                                                      IsChecked="{x:Bind Path=Value, Mode=TwoWay}" />
                                        </DataTemplate>
                                    </ListView.ItemTemplate>
                                </ListView>

                                <TextBlock Opacity="{x:Bind DisabledOpacity}"
                                           Foreground="{ThemeResource SystemBaseMediumColor}"
                                           HorizontalAlignment="Right"
                                           Margin="0,0,12,0">
                                           <Run x:Uid="PowerLauncher_AuthoredBy" />
                                           <Run FontWeight="SemiBold" Text="{x:Bind Author}" />
                                </TextBlock>
                            </StackPanel>
                        </StackPanel>
                    </DataTemplate>
=======
                                <Grid>
                                    <controls:SettingExpander>
                                        <controls:SettingExpander.Header>
                                            <controls:Setting Header="{x:Bind Path=Name}" Description="{x:Bind Description}" Style="{StaticResource ExpanderHeaderSettingStyle}">
                                                <controls:Setting.Icon>
                                                    <Image Source="{x:Bind IconPath}"
                                                        Width="20"
                                                        Height="20" />
                                                </controls:Setting.Icon>
                                                <controls:Setting.ActionContent>
                                                    <StackPanel Orientation="Horizontal" Spacing="16">

                                                        <muxc:InfoBadge AutomationProperties.AccessibilityView="Raw"
                                                                        Visibility="{x:Bind ShowNotAccessibleWarning}"
                                                                        Style="{StaticResource CriticalIconInfoBadgeStyle}" />
                                                     
                                                        <ToggleSwitch x:Uid="PowerLauncher_EnablePluginToggle"
                                                                      IsOn="{x:Bind Path=Disabled, Converter={StaticResource BoolNegationConverter}, Mode=TwoWay}"/>
                                                    </StackPanel>
                                                
                                                </controls:Setting.ActionContent>
                                            </controls:Setting>
                                        </controls:SettingExpander.Header>
                                        <controls:SettingExpander.Content>
                                            <StackPanel>
                                                <controls:Setting x:Uid="PowerLauncher_ActionKeyword" Style="{StaticResource ExpanderContentSettingStyle}" IsEnabled="{x:Bind Enabled, Mode=OneWay}">
                                                    <controls:Setting.ActionContent>
                                                        <TextBox Text="{x:Bind Path=ActionKeyword, Mode=TwoWay, UpdateSourceTrigger=PropertyChanged}"
                                                                 MinWidth="{StaticResource SettingActionControlMinWidth}" />
                                                    </controls:Setting.ActionContent>
                                                </controls:Setting>
                                                <muxc:InfoBar Severity="Error" x:Uid="Run_NotAccessibleWarning"
                                                              IsTabStop="True"
                                                              IsOpen="{x:Bind ShowNotAccessibleWarning}"
                                                              IsClosable="False" />
                                                <muxc:InfoBar Severity="Error"
                                                              x:Uid="Run_NotAllowedActionKeyword"
                                                              IsTabStop="True"
                                                              IsOpen="{x:Bind ShowNotAllowedKeywordWarning}"
                                                              IsClosable="False" />
                                                <Rectangle Style="{StaticResource ExpanderSeparatorStyle}" />
                                                <CheckBox 
                                                           AutomationProperties.Name="{Binding ElementName=IncludeInGlobalResultTitle, Path=Text}"
                                                          IsChecked="{x:Bind Path=IsGlobal, Mode=TwoWay}"
                                                          IsEnabled="{x:Bind Enabled, Mode=OneWay}"
                                                            Margin="56, 0, 40, 16">
                                                    <StackPanel Orientation="Vertical">
                                                        <TextBlock x:Name="IncludeInGlobalResultTitle"
                                                                   Margin="0,10,0,0"
                                                                   x:Uid="PowerLauncher_IncludeInGlobalResultTitle" />
                                                        <controls:TextBlockControl x:Uid="PowerLauncher_IncludeInGlobalResultDescription" 
                                                                                   FontSize="{StaticResource SecondaryTextFontSize}" 
                                                                                   EnabledForeground="{ThemeResource TextFillColorSecondaryBrush}" 
                                                                                   DisabledForeground="{ThemeResource TextFillColorDisabledBrush}" />
                                                    </StackPanel>
                                                </CheckBox>
                                               
                                                <ListView ItemsSource="{x:Bind Path=AdditionalOptions}"
                                                          SelectionMode="None"
                                                          IsEnabled="{x:Bind Enabled, Mode=OneWay}">

                                                    <ListView.ItemTemplate>
                                                        <DataTemplate x:DataType="ViewModels:PluginAdditionalOptionViewModel">
                                                            <StackPanel Orientation="Vertical">
                                                                <Rectangle Style="{StaticResource ExpanderSeparatorStyle}" />
                                                                <CheckBox Content="{x:Bind Path=DisplayLabel}" 
                                                                      IsChecked="{x:Bind Path=Value, Mode=TwoWay}"
                                                                      Margin="{StaticResource ExpanderSettingMargin}"/>
                                                            </StackPanel>
                                                        
                                                        </DataTemplate>
                                                    </ListView.ItemTemplate>
                                                </ListView>


                                                <Rectangle Style="{StaticResource ExpanderSeparatorStyle}" />
                                                <TextBlock Opacity="{x:Bind DisabledOpacity}"
                                                           HorizontalAlignment="Right"
                                                           Style="{ThemeResource SecondaryTextStyle}"
                                                           Margin="{StaticResource ExpanderSettingMargin}">
                                                               <Run x:Uid="PowerLauncher_AuthoredBy" />
                                                               <Run FontWeight="SemiBold" Text="{x:Bind Author}" />
                                                </TextBlock>
                                            </StackPanel>

                                       

                                        </controls:SettingExpander.Content>
                                    </controls:SettingExpander>
                                </Grid>
                            </DataTemplate>
>>>>>>> fe1ee08d
                </ListView.ItemTemplate>
            </ListView>
                </controls:SettingsGroup>
            </StackPanel>

    </controls:SettingsPageControl.ModuleContent>
        <controls:SettingsPageControl.PrimaryLinks>
            <controls:PageLink x:Uid="LearnMore_Run" Link="https://aka.ms/PowerToysOverview_PowerToysRun"/>
        </controls:SettingsPageControl.PrimaryLinks>
        <controls:SettingsPageControl.SecondaryLinks>
            <controls:PageLink Text="Wox" Link="https://github.com/Wox-launcher/Wox/"/>
            <controls:PageLink Text="Beta Tadele's Window Walker" Link="https://github.com/betsegaw/windowwalker/"/>
        </controls:SettingsPageControl.SecondaryLinks>
    </controls:SettingsPageControl>
</Page><|MERGE_RESOLUTION|>--- conflicted
+++ resolved
@@ -186,116 +186,6 @@
                               x:Name="PluginsListView">
                         <ListView.ItemTemplate>
                     <DataTemplate x:DataType="ViewModels:PowerLauncherPluginViewModel" x:DefaultBindMode="OneWay">
-<<<<<<< HEAD
-                        <StackPanel Orientation="Vertical" Background="Transparent"
-                                    Padding="0,12,12,12">
-                            <Grid ColumnSpacing="0">
-                                <Grid.ColumnDefinitions>
-                                    <ColumnDefinition Width="60" />
-                                    <ColumnDefinition Width="*" />
-                                    <ColumnDefinition Width="52" />
-                                </Grid.ColumnDefinitions>
-
-                                <Image Source="{x:Bind IconPath}"
-                                       Width="36"
-                                       Opacity="{x:Bind DisabledOpacity, Mode=OneWay}"
-                                       HorizontalAlignment="Left"
-                                       VerticalAlignment="Top"
-                                       Margin="12,0,12,0"
-                                       Height="36" />
-
-                                <StackPanel Orientation="Vertical"
-                                            Grid.Column="1" Margin="0,0,16,0">
-                                    <TextBlock FontSize="18"
-                                               Text="{x:Bind Path=Name}"
-                                               Opacity="{x:Bind DisabledOpacity}"/>
-                                    <TextBlock 
-                                               Opacity="{x:Bind DisabledOpacity}"
-                                               Foreground="{ThemeResource SystemBaseMediumColor}"
-                                               Text="{x:Bind Description}"
-                                               TextWrapping="Wrap"/>
-                                    <TextBlock 
-                                        x:Uid="Run_NotAccessibleWarning"
-                                        Foreground="{ThemeResource SystemControlErrorTextForegroundBrush}"
-                                        Visibility="{x:Bind ShowNotAccessibleWarning, Converter={StaticResource BoolToVisibilityConverter}}"
-                                        TextWrapping="Wrap" />
-
-                                    <TextBlock 
-                                        x:Uid="Run_NotAllowedActionKeyword"
-                                        Foreground="{ThemeResource SystemControlErrorTextForegroundBrush}"
-                                        Visibility="{x:Bind ShowNotAllowedKeywordWarning, Converter={StaticResource BoolToVisibilityConverter}}"
-                                        TextWrapping="Wrap" />
-                                </StackPanel>
-
-                                <ToggleSwitch x:Uid="PowerLauncher_EnablePluginToggle"
-                                              x:Name="ToggleSwitch"
-                                              HorizontalAlignment="Center"
-                                              IsOn="{x:Bind Path=Disabled, Converter={StaticResource BoolNegationConverter}, Mode=TwoWay}"
-                                              Grid.Column="2" />
-                            </Grid>
-
-                            <StackPanel Margin="60,0,0,0" 
-                                        x:Name="AdditionalInfoPanel" 
-                                        Visibility="{x:Bind ShowAdditionalInfoPanel, Mode=OneWay, Converter={StaticResource BoolToVisibilityConverter}}">
-                                <TextBlock x:Uid="PowerLauncher_ActionKeyword"
-                                           x:Name="ActionKeywordHeaderTextBlock"
-                                           Margin="{StaticResource SmallTopMargin}"
-                                           Opacity="{x:Bind DisabledOpacity}" />
-
-                                <TextBox x:Uid="PowerLauncher_ActionKeyword"
-                                         Text="{x:Bind Path=ActionKeyword, Mode=TwoWay}"
-                                         Width="86"
-                                         Margin="0,6,0,0"
-                                         AutomationProperties.LabeledBy="{Binding ElementName=ActionKeywordHeaderTextBlock}"
-                                         HorizontalAlignment="Left"
-                                         IsEnabled="{x:Bind Enabled, Mode=OneWay}" />
-
-                                    <CheckBox x:Uid="PowerLauncher_IncludeInGlobalResult"
-                                          IsChecked="{x:Bind Path=IsGlobal, Mode=TwoWay}"
-                                          IsEnabled="{x:Bind Enabled, Mode=OneWay}"
-                                          Margin="{StaticResource SmallTopMargin}"/>
-
-
-
-                                <TextBlock x:Name="AdditionalOptionsTextBlock"
-                                           x:Uid="Run_AdditionalOptions"
-                                           Margin="{StaticResource SmallTopMargin}"
-                                           Visibility="{x:Bind ShowAdditionalOptions, Converter={StaticResource BoolToVisibilityConverter}}"
-                                           Style="{StaticResource SettingsGroupTitleStyle}"
-                                           Opacity="{x:Bind DisabledOpacity}"/>
-
-                                <ListView ItemsSource="{x:Bind Path=AdditionalOptions}"
-                                          SelectionMode="None"
-                                          IsEnabled="{x:Bind Enabled, Mode=OneWay}">
-                                    <ListView.ItemContainerStyle>
-                                        <Style TargetType="ListViewItem">
-                                            <Setter Property="HorizontalContentAlignment"
-                                                Value="Stretch" />
-                                            <Setter Property="VerticalContentAlignment"
-                                                Value="Stretch" />
-                                            <Setter Property="Padding"
-                                                Value="0,0,0,0" />
-                                        </Style>
-                                    </ListView.ItemContainerStyle>
-                                    <ListView.ItemTemplate>
-                                        <DataTemplate x:DataType="ViewModels:PluginAdditionalOptionViewModel">
-                                            <CheckBox Content="{x:Bind Path=DisplayLabel}" 
-                                                      IsChecked="{x:Bind Path=Value, Mode=TwoWay}" />
-                                        </DataTemplate>
-                                    </ListView.ItemTemplate>
-                                </ListView>
-
-                                <TextBlock Opacity="{x:Bind DisabledOpacity}"
-                                           Foreground="{ThemeResource SystemBaseMediumColor}"
-                                           HorizontalAlignment="Right"
-                                           Margin="0,0,12,0">
-                                           <Run x:Uid="PowerLauncher_AuthoredBy" />
-                                           <Run FontWeight="SemiBold" Text="{x:Bind Author}" />
-                                </TextBlock>
-                            </StackPanel>
-                        </StackPanel>
-                    </DataTemplate>
-=======
                                 <Grid>
                                     <controls:SettingExpander>
                                         <controls:SettingExpander.Header>
@@ -387,7 +277,6 @@
                                     </controls:SettingExpander>
                                 </Grid>
                             </DataTemplate>
->>>>>>> fe1ee08d
                 </ListView.ItemTemplate>
             </ListView>
                 </controls:SettingsGroup>
