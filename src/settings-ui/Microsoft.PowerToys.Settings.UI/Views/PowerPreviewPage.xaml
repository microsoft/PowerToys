﻿<Page
    x:Class="Microsoft.PowerToys.Settings.UI.Views.PowerPreviewPage"
    xmlns="http://schemas.microsoft.com/winfx/2006/xaml/presentation"
    xmlns:x="http://schemas.microsoft.com/winfx/2006/xaml"
    xmlns:d="http://schemas.microsoft.com/expression/blend/2008"
    xmlns:mc="http://schemas.openxmlformats.org/markup-compatibility/2006"
    xmlns:converters="using:Microsoft.Toolkit.Uwp.UI.Converters"
    xmlns:controls="using:Microsoft.PowerToys.Settings.UI.Controls"
    xmlns:muxc="using:Microsoft.UI.Xaml.Controls"
    mc:Ignorable="d"
    AutomationProperties.LandmarkType="Main">

    <Page.Resources>
        <converters:BoolToObjectConverter x:Key="BoolToVisibilityConverter" TrueValue="Collapsed" FalseValue="Visible"/>
    </Page.Resources>

    <controls:SettingsPageControl x:Uid="FileExplorerPreview"
                                  ModuleImageSource="ms-appx:///Assets/Modules/PowerPreview.png">
        <controls:SettingsPageControl.ModuleContent>
            
            
            <StackPanel Orientation="Vertical">

                <muxc:InfoBar Severity="Warning"
                                   x:Uid="FileExplorerPreview_RunAsAdminRequired"
                                   IsOpen="True"
                                   IsClosable="False"
                                   Visibility="{Binding Mode=OneWay, Path=IsElevated, Converter={StaticResource BoolToVisibilityConverter}}" />

                <muxc:InfoBar Severity="Informational"
                                   x:Uid="FileExplorerPreview_AffectsAllUsers"
                                   IsOpen="True"
                                   IsClosable="False"
                                   />

                <controls:SettingsGroup x:Uid="FileExplorerPreview_PreviewPane_GroupSettings">
                    <controls:Setting x:Uid="FileExplorerPreview_ToggleSwitch_Preview_SVG" Icon="&#xE91B;">
                        <controls:Setting.ActionContent>
                            <ToggleSwitch IsOn="{x:Bind Mode=TwoWay, Path=ViewModel.SVGRenderIsEnabled}"
                                          IsEnabled="{Binding Mode=OneWay, Path=IsElevated}"/>
                        </controls:Setting.ActionContent>
                    </controls:Setting>

                    <controls:Setting x:Uid="FileExplorerPreview_ToggleSwitch_Preview_MD" Icon="&#xE943;">
                        <controls:Setting.ActionContent>
                            <ToggleSwitch IsOn="{x:Bind Mode=TwoWay, Path=ViewModel.MDRenderIsEnabled}"
                                          IsEnabled="{Binding Mode=OneWay, Path=IsElevated}"/>
                        </controls:Setting.ActionContent>
                    </controls:Setting>
                </controls:SettingsGroup>

                <controls:SettingsGroup x:Uid="FileExplorerPreview_IconThumbnail_GroupSettings">

<<<<<<< HEAD
            <ToggleSwitch x:Uid="FileExplorerPreview_ToggleSwitch_Preview_PDF"
                          Margin="{StaticResource SmallTopMargin}"
                          IsOn="{Binding Mode=TwoWay, Path=PDFRenderIsEnabled}"
                          IsEnabled="{Binding Mode=OneWay, Path=IsElevated}" />

            <TextBlock x:Uid="FileExplorerPreview_IconThumbnail_GroupSettings"
                       Style="{StaticResource SettingsGroupTitleStyle}"
                       Opacity="{x:Bind Mode=OneWay, Path=ViewModel.IsElevated, Converter={StaticResource ModuleEnabledToOpacityConverter}}"/>
=======
                    <muxc:InfoBar Severity="Informational"
                                   x:Uid="FileExplorerPreview_RebootRequired"
                                   IsOpen="True"
                                   IsClosable="False"
                                   />
                    <controls:Setting x:Uid="FileExplorerPreview_ToggleSwitch_SVG_Thumbnail" Icon="&#xE91B;">
                        <controls:Setting.ActionContent>
                            <ToggleSwitch IsOn="{x:Bind Mode=TwoWay, Path=ViewModel.SVGThumbnailIsEnabled}"
                                          IsEnabled="{Binding Mode=OneWay, Path=IsElevated}"/>
                        </controls:Setting.ActionContent>
                    </controls:Setting>
>>>>>>> 39d46074


                </controls:SettingsGroup>
            </StackPanel>
        </controls:SettingsPageControl.ModuleContent>

        <controls:SettingsPageControl.PrimaryLinks>
            <controls:PageLink x:Uid="LearnMore_PowerPreview" Link="https://aka.ms/PowerToysOverview_FileExplorerAddOns"/>
        </controls:SettingsPageControl.PrimaryLinks>
    </controls:SettingsPageControl>
</Page><|MERGE_RESOLUTION|>--- conflicted
+++ resolved
@@ -17,7 +17,6 @@
     <controls:SettingsPageControl x:Uid="FileExplorerPreview"
                                   ModuleImageSource="ms-appx:///Assets/Modules/PowerPreview.png">
         <controls:SettingsPageControl.ModuleContent>
-            
             
             <StackPanel Orientation="Vertical">
 
@@ -51,16 +50,6 @@
 
                 <controls:SettingsGroup x:Uid="FileExplorerPreview_IconThumbnail_GroupSettings">
 
-<<<<<<< HEAD
-            <ToggleSwitch x:Uid="FileExplorerPreview_ToggleSwitch_Preview_PDF"
-                          Margin="{StaticResource SmallTopMargin}"
-                          IsOn="{Binding Mode=TwoWay, Path=PDFRenderIsEnabled}"
-                          IsEnabled="{Binding Mode=OneWay, Path=IsElevated}" />
-
-            <TextBlock x:Uid="FileExplorerPreview_IconThumbnail_GroupSettings"
-                       Style="{StaticResource SettingsGroupTitleStyle}"
-                       Opacity="{x:Bind Mode=OneWay, Path=ViewModel.IsElevated, Converter={StaticResource ModuleEnabledToOpacityConverter}}"/>
-=======
                     <muxc:InfoBar Severity="Informational"
                                    x:Uid="FileExplorerPreview_RebootRequired"
                                    IsOpen="True"
@@ -72,7 +61,31 @@
                                           IsEnabled="{Binding Mode=OneWay, Path=IsElevated}"/>
                         </controls:Setting.ActionContent>
                     </controls:Setting>
->>>>>>> 39d46074
+
+                </controls:SettingsGroup>
+                
+                  <!--<ToggleSwitch x:Uid="FileExplorerPreview_ToggleSwitch_Preview_PDF"
+                          Margin="{StaticResource SmallTopMargin}"
+                          IsOn="{Binding Mode=TwoWay, Path=PDFRenderIsEnabled}"
+                          IsEnabled="{Binding Mode=OneWay, Path=IsElevated}" />
+
+            <TextBlock x:Uid="FileExplorerPreview_IconThumbnail_GroupSettings"
+                       Style="{StaticResource SettingsGroupTitleStyle}"
+                       Opacity="{x:Bind Mode=OneWay, Path=ViewModel.IsElevated, Converter={StaticResource ModuleEnabledToOpacityConverter}}"/>-->
+
+                  <controls:SettingsGroup x:Uid="FileExplorerPreview_IconThumbnail_GroupSettings">
+
+                    <muxc:InfoBar Severity="Informational"
+                                   x:Uid="FileExplorerPreview_RebootRequired"
+                                   IsOpen="True"
+                                   IsClosable="False"
+                                   />
+                    <controls:Setting x:Uid="FileExplorerPreview_ToggleSwitch_PDF_Thumbnail" Icon="&#xE91B;">
+                        <controls:Setting.ActionContent>
+                            <ToggleSwitch IsOn="{x:Bind Mode=TwoWay, Path=ViewModel.PDFThumbnailIsEnabled}"
+                                          IsEnabled="{Binding Mode=OneWay, Path=IsElevated}"/>
+                        </controls:Setting.ActionContent>
+                    </controls:Setting>
 
 
                 </controls:SettingsGroup>
