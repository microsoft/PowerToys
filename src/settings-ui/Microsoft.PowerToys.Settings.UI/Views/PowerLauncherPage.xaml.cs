--- conflicted
+++ resolved
@@ -40,7 +40,6 @@
             searchTypePreferencesOptions.Add(Tuple.Create(loader.GetString("PowerLauncher_SearchTypePreference_ExecutableName"), "executable_name"));
         }
 
-<<<<<<< HEAD
         private void ListView_ItemClick(object sender, ItemClickEventArgs e)
         {
             var plugin = e.ClickedItem as PowerLauncherPluginViewModel;
@@ -50,11 +49,11 @@
             }
 
             plugin.IsVisible = plugin.IsVisible != true;
-=======
+        }
+
         private void OpenColorsSettings_Click(object sender, Windows.UI.Xaml.RoutedEventArgs e)
         {
             Helpers.StartProcessHelper.Start(Helpers.StartProcessHelper.ColorsSettings);
->>>>>>> 3715b8c5
         }
 
         /*
