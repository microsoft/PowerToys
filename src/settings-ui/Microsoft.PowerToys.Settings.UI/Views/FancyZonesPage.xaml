<Page
    x:Class="Microsoft.PowerToys.Settings.UI.Views.FancyZonesPage"
    xmlns="http://schemas.microsoft.com/winfx/2006/xaml/presentation"
    xmlns:x="http://schemas.microsoft.com/winfx/2006/xaml"
    xmlns:d="http://schemas.microsoft.com/expression/blend/2008"
    xmlns:mc="http://schemas.openxmlformats.org/markup-compatibility/2006"
    xmlns:muxc="using:Microsoft.UI.Xaml.Controls"
    xmlns:controls="using:Microsoft.PowerToys.Settings.UI.Controls"
    xmlns:converters="using:Microsoft.Toolkit.Uwp.UI.Converters"     
    mc:Ignorable="d"
    AutomationProperties.LandmarkType="Main">

    <Page.Resources>
        <converters:BoolToObjectConverter x:Key="BoolToComboBoxIndexConverter" TrueValue="1" FalseValue="0"/>
        <converters:StringFormatConverter x:Key="StringFormatConverter"/>
    </Page.Resources>

    <controls:SettingsPageControl x:Uid="FancyZones"
                                  ModuleImageSource="ms-appx:///Assets/Modules/FancyZones.png">
        <controls:SettingsPageControl.ModuleContent>
            <StackPanel Orientation="Vertical">

                <controls:Setting x:Uid="FancyZones_EnableToggleControl_HeaderText">
                    <controls:Setting.Icon>
                        <BitmapIcon UriSource="ms-appx:///Assets/FluentIcons/FluentIconsFancyZones.png" ShowAsMonochrome="False" />
                    </controls:Setting.Icon>
                    <controls:Setting.ActionContent>
                        <ToggleSwitch IsOn="{x:Bind ViewModel.IsEnabled, Mode=TwoWay}"/>
                    </controls:Setting.ActionContent>
                </controls:Setting>


                <controls:SettingsGroup x:Uid="FancyZones_Editor_GroupSettings" IsEnabled="{x:Bind Mode=OneWay, Path=ViewModel.IsEnabled}">
                    <Button Style="{StaticResource SettingButtonStyle}" x:Uid="FancyZones_LaunchEditorButton_Accessible" Command="{x:Bind ViewModel.LaunchEditorEventHandler}">
                        <controls:Setting x:Uid="FancyZones_LaunchEditorButtonControl" Style="{StaticResource ExpanderHeaderSettingStyle}" Icon="&#xEB3C;">
                            <!--<controls:Setting.Icon>
                                <PathIcon Data="M45,48H25.5V45H45V25.5H25.5v-3H45V3H25.5V0H48V48ZM22.5,48H3V45H22.5V3H3V0H25.5V48ZM0,48V0H3V48Z"/>
                            </controls:Setting.Icon>-->
                            <controls:Setting.ActionContent>
                                <FontIcon Glyph="&#xE2B4;" FontFamily="{ThemeResource SymbolThemeFontFamily}" />
                            </controls:Setting.ActionContent>
                        </controls:Setting>
                    </Button>
<<<<<<< HEAD
                    
                    <controls:Setting x:Uid="Activation_Shortcut" Icon="&#xEDA7;">
                        <controls:Setting.ActionContent>
                            <controls:ShortcutControl MinWidth="{StaticResource SettingActionControlMinWidth}"
                                                      HotkeySettings="{x:Bind Path=ViewModel.EditorHotkey, Mode=TwoWay}"/>
                        </controls:Setting.ActionContent>
                    </controls:Setting>

                    <controls:Setting x:Uid="FancyZones_UseCursorPosEditorStartupScreen" Icon="&#xE7F9;">
                        <controls:Setting.ActionContent>
                            <ComboBox SelectedIndex="{x:Bind Mode=TwoWay, Path=ViewModel.UseCursorPosEditorStartupScreen, Converter={StaticResource BoolToComboBoxIndexConverter}}" MinWidth="{StaticResource SettingActionControlMinWidth}">
                                <ComboBoxItem x:Uid="FancyZones_LaunchPositionScreen" />
                                <ComboBoxItem x:Uid="FancyZones_LaunchPositionMouse" />
                            </ComboBox>
                        </controls:Setting.ActionContent>
                    </controls:Setting>
                    
=======



                    <controls:SettingExpander IsExpanded="True">
                        <controls:SettingExpander.Header>
                            <controls:Setting x:Uid="Activation_Shortcut" Icon="&#xEDA7;" Style="{StaticResource ExpanderHeaderSettingStyle}">
                                <controls:Setting.ActionContent>
                                    <controls:ShortcutControl MinWidth="{StaticResource SettingActionControlMinWidth}"
                                                              HotkeySettings="{x:Bind Path=ViewModel.EditorHotkey, Mode=TwoWay}"/>
                                </controls:Setting.ActionContent>
                            </controls:Setting>
                        </controls:SettingExpander.Header>

                        <controls:SettingExpander.Content>
                            <StackPanel>
                                <controls:Setting x:Uid="FancyZones_UseCursorPosEditorStartupScreen" Style="{StaticResource ExpanderContentSettingStyle}">
                                    <controls:Setting.ActionContent>
                                        <ToggleSwitch IsOn="{x:Bind Mode=TwoWay, Path=ViewModel.UseCursorPosEditorStartupScreen}"/>
                                    </controls:Setting.ActionContent>
                                </controls:Setting>
                            </StackPanel>
                        </controls:SettingExpander.Content>
                    </controls:SettingExpander>
>>>>>>> 4f335b94
                </controls:SettingsGroup>


                <controls:SettingsGroup x:Uid="FancyZones_Zones" x:Name="ZonesSettingsGroup" IsEnabled="{x:Bind Mode=OneWay, Path=ViewModel.IsEnabled}">
                    <controls:SettingExpander IsExpanded="True">
                        <controls:SettingExpander.Header>
                            <controls:Setting x:Uid="FancyZones_ZoneBehavior_GroupSettings" Icon="&#xE620;" Style="{StaticResource ExpanderHeaderSettingStyle}" />
                        </controls:SettingExpander.Header>
                        <controls:SettingExpander.Content>
                            <StackPanel>

                                <CheckBox x:Uid="FancyZones_ShiftDragCheckBoxControl_Header" IsChecked="{x:Bind Mode=TwoWay, Path=ViewModel.ShiftDrag}" Margin="{StaticResource ExpanderSettingMargin}"  />
                                <Rectangle Style="{StaticResource ExpanderSeparatorStyle}" />
                                <CheckBox x:Uid="FancyZones_MouseDragCheckBoxControl_Header" IsChecked="{x:Bind Mode=TwoWay, Path=ViewModel.MouseSwitch}" Margin="{StaticResource ExpanderSettingMargin}"  />
                                <Rectangle Style="{StaticResource ExpanderSeparatorStyle}" />
                                <CheckBox x:Uid="FancyZones_ShowZonesOnAllMonitorsCheckBoxControl" IsChecked="{x:Bind Mode=TwoWay, Path=ViewModel.ShowOnAllMonitors}" Margin="{StaticResource ExpanderSettingMargin}"  />
                                <Rectangle Style="{StaticResource ExpanderSeparatorStyle}" />
                                <controls:CheckBoxWithDescriptionControl IsChecked="{x:Bind Mode=TwoWay, Path=ViewModel.SpanZonesAcrossMonitors}"
                                                                 Margin="56, -2, 40, 14"
                                                                 x:Uid="FancyZones_SpanZonesAcrossMonitors"/>

                                <controls:Setting x:Uid="FancyZones_OverlappingZones" Style="{StaticResource ExpanderContentSettingStyle}">
                                    <controls:Setting.ActionContent>
                                        <ComboBox SelectedIndex="{x:Bind Path=ViewModel.OverlappingZonesAlgorithmIndex, Mode=TwoWay}" MinWidth="{StaticResource SettingActionControlMinWidth}">
                                            <ComboBoxItem x:Uid="FancyZones_OverlappingZonesSmallest" />
                                            <ComboBoxItem x:Uid="FancyZones_OverlappingZonesLargest" />
                                            <ComboBoxItem x:Uid="FancyZones_OverlappingZonesPositional" />
                                            <ComboBoxItem x:Uid="FancyZones_OverlappingZonesClosestCenter" />
                                        </ComboBox>
                                    </controls:Setting.ActionContent>
                                </controls:Setting>

                                <controls:Setting x:Uid="FancyZones_HighlightOpacity" Style="{StaticResource ExpanderContentSettingStyle}">
                                    <controls:Setting.ActionContent>
                                        <Slider Minimum="0"
                                            Maximum="100"
                                            MinWidth="{StaticResource SettingActionControlMinWidth}"
                                            Value="{x:Bind Mode=TwoWay, Path=ViewModel.HighlightOpacity}"
                                            HorizontalAlignment="Right"/>
                                    </controls:Setting.ActionContent>
                                </controls:Setting>

                                <controls:Setting  x:Uid="FancyZones_ZoneHighlightColor" Style="{StaticResource ExpanderContentSettingStyle}">
                                    <controls:Setting.ActionContent>
                                        <muxc:DropDownButton Padding="4,4,8,4">
                                            <Border Width="48" CornerRadius="2" Height="24">
                                                <Border.Background>
                                                    <SolidColorBrush Color="{x:Bind Path=ViewModel.ZoneHighlightColor, Mode=TwoWay}"/>
                                                </Border.Background>
                                            </Border>
                                            <muxc:DropDownButton.Flyout>
                                                <Flyout>
                                                    <muxc:ColorPicker IsColorSliderVisible="True"
                                                                      IsColorChannelTextInputVisible="True"
                                                                      IsHexInputVisible="True"
                                                                      IsAlphaEnabled="False"
                                                                      IsAlphaSliderVisible="False"
                                                                      IsAlphaTextInputVisible="False"
                                                                      Color="{x:Bind Path=ViewModel.ZoneHighlightColor, Mode=TwoWay}" />
                                                </Flyout>
                                            </muxc:DropDownButton.Flyout>
                                        </muxc:DropDownButton>
                                    </controls:Setting.ActionContent>
                                </controls:Setting>


                                <controls:Setting  x:Uid="FancyZones_InActiveColor" Style="{StaticResource ExpanderContentSettingStyle}">
                                    <controls:Setting.ActionContent>
                                        <muxc:DropDownButton Padding="4,4,8,4">
                                            <Border Width="48" CornerRadius="2" Height="24">
                                                <Border.Background>
                                                    <SolidColorBrush Color="{x:Bind Path=ViewModel.ZoneInActiveColor, Mode=TwoWay}"/>
                                                </Border.Background>
                                            </Border>
                                            <muxc:DropDownButton.Flyout>
                                                <Flyout>
                                                    <muxc:ColorPicker IsColorSliderVisible="True"
                                                                      IsColorChannelTextInputVisible="True"
                                                                      IsHexInputVisible="True"
                                                                      IsAlphaEnabled="False"
                                                                      IsAlphaSliderVisible="False"
                                                                      IsAlphaTextInputVisible="False"
                                                                      Color="{x:Bind Path=ViewModel.ZoneInActiveColor, Mode=TwoWay}" />
                                                </Flyout>
                                            </muxc:DropDownButton.Flyout>
                                        </muxc:DropDownButton>
                                    </controls:Setting.ActionContent>
                                </controls:Setting>

                                <controls:Setting  x:Uid="FancyZones_BorderColor" Style="{StaticResource ExpanderContentSettingStyle}">
                                    <controls:Setting.ActionContent>
                                        <muxc:DropDownButton Padding="4,4,8,4">
                                            <Border Width="48" CornerRadius="2" Height="24">
                                                <Border.Background>
                                                    <SolidColorBrush Color="{x:Bind Path=ViewModel.ZoneBorderColor, Mode=TwoWay}"/>
                                                </Border.Background>
                                            </Border>
                                            <muxc:DropDownButton.Flyout>
                                                <Flyout>
                                                    <muxc:ColorPicker IsColorSliderVisible="True"
                                                                      IsColorChannelTextInputVisible="True"
                                                                      IsHexInputVisible="True"
                                                                      IsAlphaEnabled="False"
                                                                      IsAlphaSliderVisible="False"
                                                                      IsAlphaTextInputVisible="False"
                                                                      Color="{x:Bind Path=ViewModel.ZoneBorderColor, Mode=TwoWay}" />
                                                </Flyout>
                                            </muxc:DropDownButton.Flyout>
                                        </muxc:DropDownButton>
                                    </controls:Setting.ActionContent>
                                </controls:Setting>

                            </StackPanel>
                        </controls:SettingExpander.Content>
                    </controls:SettingExpander>
                </controls:SettingsGroup>

                
                <controls:SettingsGroup x:Uid="FancyZones_Windows" IsEnabled="{x:Bind Mode=OneWay, Path=ViewModel.IsEnabled}">

                    <controls:SettingExpander IsExpanded="True">
                        <controls:SettingExpander.Header>
                            <controls:Setting x:Uid="FancyZones_WindowBehavior_GroupSettings" Icon="&#xE737;" Style="{StaticResource ExpanderHeaderSettingStyle}" />
                        </controls:SettingExpander.Header>
                        <controls:SettingExpander.Content>
                            <StackPanel>
                                <CheckBox x:Uid="FancyZones_DisplayChangeMoveWindowsCheckBoxControl" IsChecked="{x:Bind Mode=TwoWay, Path=ViewModel.DisplayChangeMoveWindows}" Margin="{StaticResource ExpanderSettingMargin}"/>
                                <Rectangle Style="{StaticResource ExpanderSeparatorStyle}" />
                                <CheckBox x:Uid="FancyZones_ZoneSetChangeMoveWindows" IsChecked="{x:Bind Mode=TwoWay, Path=ViewModel.ZoneSetChangeMoveWindows}" Margin="{StaticResource ExpanderSettingMargin}"/>
                                <Rectangle Style="{StaticResource ExpanderSeparatorStyle}" />
                                <CheckBox x:Uid="FancyZones_AppLastZoneMoveWindows" IsChecked="{x:Bind Mode=TwoWay, Path=ViewModel.AppLastZoneMoveWindows}" Margin="{StaticResource ExpanderSettingMargin}"/>
                                <Rectangle Style="{StaticResource ExpanderSeparatorStyle}" />
                                <CheckBox x:Uid="FancyZones_OpenWindowOnActiveMonitor" IsChecked="{ Binding Mode=TwoWay, Path=OpenWindowOnActiveMonitor}" Margin="{StaticResource ExpanderSettingMargin}"/>
                                <Rectangle Style="{StaticResource ExpanderSeparatorStyle}" />
                                <CheckBox x:Uid="FancyZones_RestoreSize" IsChecked="{x:Bind Mode=TwoWay, Path=ViewModel.RestoreSize}" Margin="{StaticResource ExpanderSettingMargin}"/>
                                <Rectangle Style="{StaticResource ExpanderSeparatorStyle}" />
                                <CheckBox x:Uid="FancyZones_MakeDraggedWindowTransparentCheckBoxControl" IsChecked="{x:Bind Mode=TwoWay, Path=ViewModel.MakeDraggedWindowsTransparent}" Margin="{StaticResource ExpanderSettingMargin}"/>
                            </StackPanel>

                        </controls:SettingExpander.Content>
                    </controls:SettingExpander>

                    <controls:SettingExpander IsExpanded="True">
                        <controls:SettingExpander.Header>
                            <controls:Setting x:Uid="FancyZones_OverrideSnapHotkeys" Icon="&#xE145;" Style="{StaticResource ExpanderHeaderSettingStyle}">
                                <controls:Setting.ActionContent>
                                    <ToggleSwitch IsOn="{x:Bind Mode=TwoWay, Path=ViewModel.OverrideSnapHotkeys}"/>
                                </controls:Setting.ActionContent>
                            </controls:Setting>
                        </controls:SettingExpander.Header>

                        <controls:SettingExpander.Content>
                            <StackPanel>
                                <controls:Setting x:Uid="FancyZones_MoveWindow" IsEnabled="{x:Bind Mode=OneWay, Path=ViewModel.SnapHotkeysCategoryEnabled}" Style="{StaticResource ExpanderContentSettingStyle}">
                                    <controls:Setting.ActionContent>
                                        <ComboBox SelectedIndex="{x:Bind Mode=TwoWay, Path=ViewModel.MoveWindowsBasedOnPosition, Converter={StaticResource BoolToComboBoxIndexConverter}}" MinHeight="56" MinWidth="{StaticResource SettingActionControlMinWidth}">
                                            <ComboBoxItem x:Uid="FancyZones_MoveWindowLeftRightBasedOnZoneIndex_Accessible">
                                                <StackPanel Orientation="Vertical" Spacing="4">
                                                    <controls:IsEnabledTextBlock x:Uid="FancyZones_MoveWindowLeftRightBasedOnZoneIndex"/>
                                                    <TextBlock FontFamily="{ThemeResource SymbolThemeFontFamily}" Style="{StaticResource SecondaryTextStyle}">
                                                        <Run x:Uid="FancyZones_MoveWindowLeftRightBasedOnZoneIndex_Description" />
                                                    </TextBlock>
                                                </StackPanel>
                                            </ComboBoxItem>
                                            <ComboBoxItem x:Uid="FancyZones_MoveWindowBasedOnRelativePosition_Accessible">
                                                <StackPanel Orientation="Vertical" Spacing="4">
                                                    <controls:IsEnabledTextBlock x:Uid="FancyZones_MoveWindowBasedOnRelativePosition"/>
                                                    <TextBlock FontFamily="{ThemeResource SymbolThemeFontFamily}" Style="{StaticResource SecondaryTextStyle}">
                                                        <Run x:Uid="FancyZones_MoveWindowBasedOnRelativePosition_Description" />
                                                    </TextBlock>
                                                </StackPanel>
                                            </ComboBoxItem>
                                        </ComboBox>
                                    </controls:Setting.ActionContent>
                                </controls:Setting>

                                <Rectangle Style="{StaticResource ExpanderSeparatorStyle}" />
                                <CheckBox x:Uid="FancyZones_MoveWindowsAcrossAllMonitorsCheckBoxControl"
                                          Margin="56,8,16,8"
                                          IsChecked="{x:Bind Mode=TwoWay, Path=ViewModel.MoveWindowsAcrossMonitors}"
                                          IsEnabled="{x:Bind Mode=OneWay, Path=ViewModel.SnapHotkeysCategoryEnabled}"/>
                            </StackPanel>
                        </controls:SettingExpander.Content>
                    </controls:SettingExpander>
                </controls:SettingsGroup>

                <controls:SettingsGroup x:Uid="FancyZones_Layouts" IsEnabled="{x:Bind Mode=OneWay, Path=ViewModel.IsEnabled}">
                    <controls:SettingExpander IsExpanded="True">
                        <controls:SettingExpander.Header>
                            <controls:Setting x:Uid="FancyZones_QuickLayoutSwitch" Icon="&#xE737;" Style="{StaticResource ExpanderHeaderSettingStyle}" >
                                <controls:Setting.ActionContent>
                                    <ToggleSwitch IsOn="{x:Bind Mode=TwoWay, Path=ViewModel.QuickLayoutSwitch}"/>
                                </controls:Setting.ActionContent>
                            </controls:Setting>
                        </controls:SettingExpander.Header>

                        <controls:SettingExpander.Content>
                            <StackPanel>
                                <CheckBox x:Uid="FancyZones_FlashZonesOnQuickSwitch" IsChecked="{x:Bind Mode=TwoWay, Path=ViewModel.FlashZonesOnQuickSwitch}" IsEnabled="{x:Bind Mode=OneWay, Path=ViewModel.QuickSwitchEnabled}" Margin="{StaticResource ExpanderSettingMargin}"/>
                            </StackPanel>
                        </controls:SettingExpander.Content>
                    </controls:SettingExpander>
                </controls:SettingsGroup>






                <controls:SettingsGroup x:Uid="ExcludedApps" IsEnabled="{x:Bind Mode=OneWay, Path=ViewModel.IsEnabled}">
                    <controls:SettingExpander IsExpanded="True">
                        <controls:SettingExpander.Header>
                            <controls:Setting x:Uid="FancyZones_ExcludeApps" Icon="&#xECE4;" Style="{StaticResource ExpanderHeaderSettingStyle}"/>
                        </controls:SettingExpander.Header>
                        <controls:SettingExpander.Content>
                            <TextBox x:Uid="FancyZones_ExcludeApps_TextBoxControl"
                                 Margin="{StaticResource ExpanderSettingMargin}"
                                         Text="{x:Bind Mode=TwoWay, Path=ViewModel.ExcludedApps, UpdateSourceTrigger=PropertyChanged}"
                                         ScrollViewer.VerticalScrollBarVisibility ="Visible"
                                         ScrollViewer.VerticalScrollMode="Enabled"
                                         ScrollViewer.IsVerticalRailEnabled="True"
                                         TextWrapping="Wrap"
                                         AcceptsReturn="True"
                                         MinWidth="240"
                                         MinHeight="160" />
                        </controls:SettingExpander.Content>
                    </controls:SettingExpander>
                </controls:SettingsGroup>
            </StackPanel>

        
</controls:SettingsPageControl.ModuleContent>

<controls:SettingsPageControl.PrimaryLinks>
            <controls:PageLink x:Uid="LearnMore_FancyZones" Link="https://aka.ms/PowerToysOverview_FancyZones"/>
        </controls:SettingsPageControl.PrimaryLinks>
</controls:SettingsPageControl>
</Page><|MERGE_RESOLUTION|>--- conflicted
+++ resolved
@@ -41,8 +41,7 @@
                             </controls:Setting.ActionContent>
                         </controls:Setting>
                     </Button>
-<<<<<<< HEAD
-                    
+                  
                     <controls:Setting x:Uid="Activation_Shortcut" Icon="&#xEDA7;">
                         <controls:Setting.ActionContent>
                             <controls:ShortcutControl MinWidth="{StaticResource SettingActionControlMinWidth}"
@@ -58,32 +57,6 @@
                             </ComboBox>
                         </controls:Setting.ActionContent>
                     </controls:Setting>
-                    
-=======
-
-
-
-                    <controls:SettingExpander IsExpanded="True">
-                        <controls:SettingExpander.Header>
-                            <controls:Setting x:Uid="Activation_Shortcut" Icon="&#xEDA7;" Style="{StaticResource ExpanderHeaderSettingStyle}">
-                                <controls:Setting.ActionContent>
-                                    <controls:ShortcutControl MinWidth="{StaticResource SettingActionControlMinWidth}"
-                                                              HotkeySettings="{x:Bind Path=ViewModel.EditorHotkey, Mode=TwoWay}"/>
-                                </controls:Setting.ActionContent>
-                            </controls:Setting>
-                        </controls:SettingExpander.Header>
-
-                        <controls:SettingExpander.Content>
-                            <StackPanel>
-                                <controls:Setting x:Uid="FancyZones_UseCursorPosEditorStartupScreen" Style="{StaticResource ExpanderContentSettingStyle}">
-                                    <controls:Setting.ActionContent>
-                                        <ToggleSwitch IsOn="{x:Bind Mode=TwoWay, Path=ViewModel.UseCursorPosEditorStartupScreen}"/>
-                                    </controls:Setting.ActionContent>
-                                </controls:Setting>
-                            </StackPanel>
-                        </controls:SettingExpander.Content>
-                    </controls:SettingExpander>
->>>>>>> 4f335b94
                 </controls:SettingsGroup>
 
 
