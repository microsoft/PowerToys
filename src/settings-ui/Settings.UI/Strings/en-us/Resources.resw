--- conflicted
+++ resolved
@@ -1,4 +1,4 @@
-<?xml version="1.0" encoding="utf-8"?>
+﻿<?xml version="1.0" encoding="utf-8"?>
 <root>
   <!-- 
     Microsoft ResX Schema 
@@ -5202,16 +5202,6 @@
   <data name="GeneralPage_EnableViewDiagnosticDataText.Text" xml:space="preserve">
     <value>Stores diagnostic data locally in .xml format; folder may include .etl files as well. May use up 1 GB or more of disk space.</value>
   </data>
-<<<<<<< HEAD
-  <data name="Oobe_CropAndLock_HowToUse_Screenshot.Text" xml:space="preserve">
-    <value>to crop and create a temporary screenshot of another window.</value>
-  </data>
-  <data name="CropAndLock_ScreenshotActivation_Shortcut.Description" xml:space="preserve">
-    <value>Creates a cropped, not-updating copy of another window</value>
-  </data>
-  <data name="CropAndLock_ScreenshotActivation_Shortcut.Header" xml:space="preserve">
-    <value>Temporary screenshot shortcut</value>
-=======
   <data name="Close_NavViewItem.Content" xml:space="preserve">
     <value>Close PowerToys</value>
     <comment>Don't loc "PowerToys"</comment>
@@ -5305,6 +5295,14 @@
   <data name="Search_ResultsFor" xml:space="preserve">
     <value>Results for</value>
     <comment>Prefix for search string. E.g. "Results for 'shortcut'"</comment>
->>>>>>> 7455d63b
+  </data>
+  <data name="Oobe_CropAndLock_HowToUse_Screenshot.Text" xml:space="preserve">
+    <value>to crop and create a temporary screenshot of another window.</value>
+  </data>
+  <data name="CropAndLock_ScreenshotActivation_Shortcut.Description" xml:space="preserve">
+    <value>Creates a cropped, not-updating copy of another window</value>
+  </data>
+  <data name="CropAndLock_ScreenshotActivation_Shortcut.Header" xml:space="preserve">
+    <value>Temporary screenshot shortcut</value>
   </data>
 </root>