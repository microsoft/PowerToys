--- conflicted
+++ resolved
@@ -5707,9 +5707,6 @@
     <value>Keystroke Overlay</value>
   </data>
   <data name="KeystrokeOverlay.ModuleDescription" xml:space="preserve">
-<<<<<<< HEAD
-    <value>Sample Description for now</value>
-=======
     <value>Displays your keystrokes, shortcuts, and mouse clicks on-screen in real-time. This is perfect for screen recordings, presentations, or tutorials where you want to show your audience exactly what you are doing.</value>
   </data>
   <data name="KeystrokeOverlay_Appearance.Description" xml:space="preserve">
@@ -5762,6 +5759,5 @@
   </data>
   <data name="Hosts_Backup_CountInput_Header" xml:space="preserve">
     <value>Backup count</value>
->>>>>>> a2ee3691
   </data>
 </root>