<?xml version="1.0" encoding="utf-8"?>
<root>
  <!-- 
    Microsoft ResX Schema 
    
    Version 2.0
    
    The primary goals of this format is to allow a simple XML format 
    that is mostly human readable. The generation and parsing of the 
    various data types are done through the TypeConverter classes 
    associated with the data types.
    
    Example:
    
    ... ado.net/XML headers & schema ...
    <resheader name="resmimetype">text/microsoft-resx</resheader>
    <resheader name="version">2.0</resheader>
    <resheader name="reader">System.Resources.ResXResourceReader, System.Windows.Forms, ...</resheader>
    <resheader name="writer">System.Resources.ResXResourceWriter, System.Windows.Forms, ...</resheader>
    <data name="Name1"><value>this is my long string</value><comment>this is a comment</comment></data>
    <data name="Color1" type="System.Drawing.Color, System.Drawing">Blue</data>
    <data name="Bitmap1" mimetype="application/x-microsoft.net.object.binary.base64">
        <value>[base64 mime encoded serialized .NET Framework object]</value>
    </data>
    <data name="Icon1" type="System.Drawing.Icon, System.Drawing" mimetype="application/x-microsoft.net.object.bytearray.base64">
        <value>[base64 mime encoded string representing a byte array form of the .NET Framework object]</value>
        <comment>This is a comment</comment>
    </data>
                
    There are any number of "resheader" rows that contain simple 
    name/value pairs.
    
    Each data row contains a name, and value. The row also contains a 
    type or mimetype. Type corresponds to a .NET class that support 
    text/value conversion through the TypeConverter architecture. 
    Classes that don't support this are serialized and stored with the 
    mimetype set.
    
    The mimetype is used for serialized objects, and tells the 
    ResXResourceReader how to depersist the object. This is currently not 
    extensible. For a given mimetype the value must be set accordingly:
    
    Note - application/x-microsoft.net.object.binary.base64 is the format 
    that the ResXResourceWriter will generate, however the reader can 
    read any of the formats listed below.
    
    mimetype: application/x-microsoft.net.object.binary.base64
    value   : The object must be serialized with 
            : System.Runtime.Serialization.Formatters.Binary.BinaryFormatter
            : and then encoded with base64 encoding.
    
    mimetype: application/x-microsoft.net.object.soap.base64
    value   : The object must be serialized with 
            : System.Runtime.Serialization.Formatters.Soap.SoapFormatter
            : and then encoded with base64 encoding.

    mimetype: application/x-microsoft.net.object.bytearray.base64
    value   : The object must be serialized into a byte array 
            : using a System.ComponentModel.TypeConverter
            : and then encoded with base64 encoding.
    -->
  <xsd:schema id="root" xmlns="" xmlns:xsd="http://www.w3.org/2001/XMLSchema" xmlns:msdata="urn:schemas-microsoft-com:xml-msdata">
    <xsd:import namespace="http://www.w3.org/XML/1998/namespace" />
    <xsd:element name="root" msdata:IsDataSet="true">
      <xsd:complexType>
        <xsd:choice maxOccurs="unbounded">
          <xsd:element name="metadata">
            <xsd:complexType>
              <xsd:sequence>
                <xsd:element name="value" type="xsd:string" minOccurs="0" />
              </xsd:sequence>
              <xsd:attribute name="name" use="required" type="xsd:string" />
              <xsd:attribute name="type" type="xsd:string" />
              <xsd:attribute name="mimetype" type="xsd:string" />
              <xsd:attribute ref="xml:space" />
            </xsd:complexType>
          </xsd:element>
          <xsd:element name="assembly">
            <xsd:complexType>
              <xsd:attribute name="alias" type="xsd:string" />
              <xsd:attribute name="name" type="xsd:string" />
            </xsd:complexType>
          </xsd:element>
          <xsd:element name="data">
            <xsd:complexType>
              <xsd:sequence>
                <xsd:element name="value" type="xsd:string" minOccurs="0" msdata:Ordinal="1" />
                <xsd:element name="comment" type="xsd:string" minOccurs="0" msdata:Ordinal="2" />
              </xsd:sequence>
              <xsd:attribute name="name" type="xsd:string" use="required" msdata:Ordinal="1" />
              <xsd:attribute name="type" type="xsd:string" msdata:Ordinal="3" />
              <xsd:attribute name="mimetype" type="xsd:string" msdata:Ordinal="4" />
              <xsd:attribute ref="xml:space" />
            </xsd:complexType>
          </xsd:element>
          <xsd:element name="resheader">
            <xsd:complexType>
              <xsd:sequence>
                <xsd:element name="value" type="xsd:string" minOccurs="0" msdata:Ordinal="1" />
              </xsd:sequence>
              <xsd:attribute name="name" type="xsd:string" use="required" />
            </xsd:complexType>
          </xsd:element>
        </xsd:choice>
      </xsd:complexType>
    </xsd:element>
  </xsd:schema>
  <resheader name="resmimetype">
    <value>text/microsoft-resx</value>
  </resheader>
  <resheader name="version">
    <value>2.0</value>
  </resheader>
  <resheader name="reader">
    <value>System.Resources.ResXResourceReader, System.Windows.Forms, Version=4.0.0.0, Culture=neutral, PublicKeyToken=b77a5c561934e089</value>
  </resheader>
  <resheader name="writer">
    <value>System.Resources.ResXResourceWriter, System.Windows.Forms, Version=4.0.0.0, Culture=neutral, PublicKeyToken=b77a5c561934e089</value>
  </resheader>
  <data name="Shell_VideoConference.Content" xml:space="preserve">
    <value>Video Conference Mute</value>
    <comment>Navigation view item name for Video Conference</comment>
  </data>
  <data name="VideoConference_Enable.Header" xml:space="preserve">
    <value>Enable Video Conference Mute</value>
  </data>
  <data name="VideoConference.ModuleDescription" xml:space="preserve">
    <value>Video Conference Mute is a quick and easy way to do a global "mute" of both your microphone and webcam. Disabling this module or closing PowerToys will unmute the microphone and camera.</value>
  </data>
  <data name="VideoConference_CameraAndMicrophoneMuteHotkeyControl_Header.Header" xml:space="preserve">
    <value>Mute camera &amp; microphone</value>
  </data>
  <data name="VideoConference_MicrophoneMuteHotkeyControl_Header.Header" xml:space="preserve">
    <value>Mute microphone</value>
  </data>
  <data name="VideoConference_CameraMuteHotkeyControl_Header.Header" xml:space="preserve">
    <value>Mute camera</value>
  </data>
  <data name="VideoConference_SelectedCamera.Header" xml:space="preserve">
    <value>Selected camera</value>
  </data>
  <data name="VideoConference_SelectedMicrophone.Header" xml:space="preserve">
    <value>Selected microphone</value>
  </data>
  <data name="VideoConference_CameraOverlayImagePathHeader.Header" xml:space="preserve">
    <value>Camera overlay image</value>
  </data>
  <data name="VideoConference_ToolbarPosition.Header" xml:space="preserve">
    <value>Toolbar position</value>
  </data>
  <data name="VideoConference_ToolbarPosition_TopCenter.Content" xml:space="preserve">
    <value>Top center</value>
  </data>
  <data name="VideoConference_ToolbarPosition_TopLeftCorner.Content" xml:space="preserve">
    <value>Top left corner</value>
  </data>
  <data name="VideoConference_ToolbarPosition_TopRightCorner.Content" xml:space="preserve">
    <value>Top right corner</value>
  </data>
  <data name="VideoConference_ToolbarPosition_BottomLeftCorner.Content" xml:space="preserve">
    <value>Bottom left corner</value>
  </data>
  <data name="VideoConference_ToolbarPosition_BottomCenter.Content" xml:space="preserve">
    <value>Bottom center</value>
  </data>
  <data name="VideoConference_ToolbarPosition_BottomRightCorner.Content" xml:space="preserve">
    <value>Bottom right corner</value>
  </data>
  <data name="VideoConference_ToolbarMonitor.Header" xml:space="preserve">
    <value>Show toolbar on</value>
  </data>
  <data name="VideoConference_ToolbarMonitor_Main.Content" xml:space="preserve">
    <value>Main monitor</value>
  </data>
  <data name="VideoConference_ToolbarMonitor_UnderCursor.Content" xml:space="preserve">
    <value>Monitor under cursor</value>
  </data>
  <data name="VideoConference_ToolbarMonitor_ActiveWindow.Content" xml:space="preserve">
    <value>Active window monitor</value>
  </data>
  <data name="VideoConference_ToolbarMonitor_All.Content" xml:space="preserve">
    <value>All monitors</value>
  </data>
  <data name="VideoConference_HideToolbarWhenUnmuted.Content" xml:space="preserve">
    <value>Hide toolbar when both camera and microphone are unmuted</value>
  </data>
  <data name="VideoConference.ModuleTitle" xml:space="preserve">
    <value>Video Conference Mute</value>
  </data>
  <data name="VideoConference_Camera.Header" xml:space="preserve">
    <value>Camera</value>
  </data>
  <data name="VideoConference_Camera.Description" xml:space="preserve">
    <value>To use this feature, make sure to select PowerToys VideoConference Mute as your camera source in your apps.</value>
  </data>
  <data name="VideoConference_Microphone.Header" xml:space="preserve">
    <value>Microphone</value>
  </data>
  <data name="VideoConference_Toolbar.Header" xml:space="preserve">
    <value>Toolbar</value>
  </data>
  <data name="VideoConference_Shortcuts.Header" xml:space="preserve">
    <value>Shortcuts</value>
  </data>
  <data name="VideoConference_CameraOverlayImageAlt.AutomationProperties.Name" xml:space="preserve">
    <value>Camera overlay image preview</value>
  </data>
  <data name="VideoConference_CameraOverlayImageBrowse.Content" xml:space="preserve">
    <value>Browse</value>
  </data>
  <data name="VideoConference_CameraOverlayImageClear.Content" xml:space="preserve">
    <value>Clear</value>
  </data>
  <data name="Shell_General.Content" xml:space="preserve">
    <value>General</value>
    <comment>Navigation view item name for General</comment>
  </data>
  <data name="Shell_Awake.Content" xml:space="preserve">
    <value>Awake</value>
    <comment>Product name: Navigation view item name for Awake</comment>
  </data>
  <data name="Shell_PowerLauncher.Content" xml:space="preserve">
    <value>PowerToys Run</value>
    <comment>Product name: Navigation view item name for PowerToys Run</comment>
  </data>
  <data name="Shell_PowerRename.Content" xml:space="preserve">
    <value>PowerRename</value>
    <comment>Product name: Navigation view item name for PowerRename</comment>
  </data>
  <data name="Shell_ShortcutGuide.Content" xml:space="preserve">
    <value>Shortcut Guide</value>
    <comment>Product name: Navigation view item name for Shortcut Guide</comment>
  </data>
  <data name="Shell_PowerPreview.Content" xml:space="preserve">
    <value>File Explorer add-ons</value>
    <comment>Product name: Navigation view item name for File Explorer.  Please use File Explorer as in the context of File Explorer in Windows</comment>
  </data>
  <data name="Shell_FancyZones.Content" xml:space="preserve">
    <value>FancyZones</value>
    <comment>Product name: Navigation view item name for FancyZones</comment>
  </data>
  <data name="Shell_ImageResizer.Content" xml:space="preserve">
    <value>Image Resizer</value>
    <comment>Product name: Navigation view item name for Image Resizer</comment>
  </data>
  <data name="Shell_ColorPicker.Content" xml:space="preserve">
    <value>Color Picker</value>
    <comment>Product name: Navigation view item name for Color Picker</comment>
  </data>
  <data name="Shell_KeyboardManager.Content" xml:space="preserve">
    <value>Keyboard Manager</value>
    <comment>Product name: Navigation view item name for Keyboard Manager</comment>
  </data>
  <data name="Shell_MouseUtilities.Content" xml:space="preserve">
    <value>Mouse utilities</value>
    <comment>Product name: Navigation view item name for Mouse utilities</comment>
  </data>
  <data name="Shell_NavigationMenu_Announce_Collapse" xml:space="preserve">
    <value>Navigation closed</value>
    <comment>Accessibility announcement when the navigation pane collapses</comment>
  </data>
  <data name="Shell_NavigationMenu_Announce_Open" xml:space="preserve">
    <value>Navigation opened</value>
    <comment>Accessibility announcement when the navigation pane opens</comment>
  </data>
  <data name="KeyboardManager_ConfigHeader.Text" xml:space="preserve">
    <value>Current configuration</value>
    <comment>Keyboard Manager current configuration header</comment>
  </data>
  <data name="KeyboardManager.ModuleDescription" xml:space="preserve">
    <value>Reconfigure your keyboard by remapping keys and shortcuts</value>
    <comment>Keyboard Manager page description</comment>
  </data>
  <data name="KeyboardManager_EnableToggle.Header" xml:space="preserve">
    <value>Enable Keyboard Manager</value>
    <comment>
      Keyboard Manager enable toggle header
      do not loc the Product name.  Do you want this feature on / off
    </comment>
  </data>
  <data name="KeyboardManager_ProfileDescription.Text" xml:space="preserve">
    <value>Select the profile to display the active key remap and shortcuts</value>
    <comment>Keyboard Manager configuration dropdown description</comment>
  </data>
  <data name="KeyboardManager_RemapKeyboardButton.Header" xml:space="preserve">
    <value>Remap a key</value>
    <comment>Keyboard Manager remap keyboard button content</comment>
  </data>
  <data name="KeyboardManager_RemapKeyboardButton_Accessible.AutomationProperties.Name" xml:space="preserve">
    <value>Remap a key</value>
    <comment>Keyboard Manager remap keyboard button content</comment>
  </data>
  <data name="KeyboardManager_Keys.Header" xml:space="preserve">
    <value>Keys</value>
    <comment>Keyboard Manager remap keyboard header</comment>
  </data>
  <data name="KeyboardManager_RemapShortcutsButton.Header" xml:space="preserve">
    <value>Remap a shortcut</value>
    <comment>Keyboard Manager remap shortcuts button</comment>
  </data>
  <data name="KeyboardManager_RemapShortcutsButton_Accessible.AutomationProperties.Name" xml:space="preserve">
    <value>Remap a shortcut</value>
    <comment>Keyboard Manager remap shortcuts button</comment>
  </data>
  <data name="KeyboardManager_Shortcuts.Header" xml:space="preserve">
    <value>Shortcuts</value>
    <comment>Keyboard Manager remap keyboard header</comment>
  </data>
  <data name="Shortcuts.Header" xml:space="preserve">
    <value>Shortcuts</value>
  </data>
  <data name="Shortcut.Header" xml:space="preserve">
    <value>Shortcut</value>
  </data>
  <data name="RemapKeysList.AutomationProperties.Name" xml:space="preserve">
    <value>Current Key Remappings</value>
  </data>
  <data name="RemapShortcutsList.AutomationProperties.Name" xml:space="preserve">
    <value>Current Shortcut Remappings</value>
  </data>
  <data name="KeyboardManager_RemappedKeysListItem.AutomationProperties.Name" xml:space="preserve">
    <value>Key Remapping</value>
    <comment>key as in keyboard key</comment>
  </data>
  <data name="KeyboardManager_RemappedShortcutsListItem.AutomationProperties.Name" xml:space="preserve">
    <value>Shortcut Remapping</value>
  </data>
  <data name="KeyboardManager_RemappedTo.AutomationProperties.Name" xml:space="preserve">
    <value>Remapped to</value>
  </data>
  <data name="KeyboardManager_ShortcutRemappedTo.AutomationProperties.Name" xml:space="preserve">
    <value>Remapped to</value>
  </data>
  <data name="KeyboardManager_TargetApp.AutomationProperties.Name" xml:space="preserve">
    <value>For Target Application</value>
    <comment>What computer application would this be for</comment>
  </data>
  <data name="KeyboardManager_Image.AutomationProperties.Name" xml:space="preserve">
    <value>Keyboard Manager</value>
    <comment>do not loc, product name</comment>
  </data>
  <data name="ColorPicker.ModuleDescription" xml:space="preserve">
    <value>Quick and simple system-wide color picker.</value>
  </data>
  <data name="ColorPicker_EnableColorPicker.Header" xml:space="preserve">
    <value>Enable Color Picker</value>
    <comment>do not loc the Product name.  Do you want this feature on / off</comment>
  </data>
  <data name="ColorPicker_ChangeCursor.Content" xml:space="preserve">
    <value>Change cursor when picking a color</value>
  </data>
  <data name="PowerLauncher.ModuleDescription" xml:space="preserve">
    <value>A quick launcher that has additional capabilities without sacrificing performance.</value>
  </data>
  <data name="PowerLauncher_EnablePowerLauncher.Header" xml:space="preserve">
    <value>Enable PowerToys Run</value>
    <comment>do not loc the Product name.  Do you want this feature on / off</comment>
  </data>
  <data name="PowerLauncher_SearchResults.Header" xml:space="preserve">
    <value>Search &amp; results</value>
  </data>
  <data name="PowerLauncher_SearchResultPreference.Header" xml:space="preserve">
    <value>Search result preference</value>
  </data>
  <data name="PowerLauncher_SearchResultPreference_MostRecentlyUsed" xml:space="preserve">
    <value>Most recently used</value>
  </data>
  <data name="PowerLauncher_SearchResultPreference_AlphabeticalOrder" xml:space="preserve">
    <value>Alphabetical order</value>
  </data>
  <data name="PowerLauncher_SearchResultPreference_RunningProcessesOpenApplications" xml:space="preserve">
    <value>Running processes/open applications</value>
  </data>
  <data name="PowerLauncher_SearchTypePreference.Header" xml:space="preserve">
    <value>Search type preference</value>
  </data>
  <data name="PowerLauncher_SearchTypePreference_ApplicationName" xml:space="preserve">
    <value>Application name</value>
  </data>
  <data name="PowerLauncher_SearchTypePreference_StringInApplication" xml:space="preserve">
    <value>A string that is contained in the application</value>
  </data>
  <data name="PowerLauncher_SearchTypePreference_ExecutableName" xml:space="preserve">
    <value>Executable name</value>
  </data>
  <data name="PowerLauncher_MaximumNumberOfResults.Header" xml:space="preserve">
    <value>Number of results shown before scrolling</value>
  </data>
  <data name="PowerLauncher_OpenPowerLauncher.Header" xml:space="preserve">
    <value>Open PowerToys Run</value>
  </data>
  <data name="PowerLauncher_OpenFileLocation.Header" xml:space="preserve">
    <value>Open file location</value>
  </data>
  <data name="PowerLauncher_CopyPathLocation.Header" xml:space="preserve">
    <value>Copy path location</value>
  </data>
  <data name="PowerLauncher_OpenConsole.Header" xml:space="preserve">
    <value>Open console</value>
    <comment>console refers to Windows command prompt</comment>
  </data>
  <data name="PowerLauncher_OverrideWinRKey.Content" xml:space="preserve">
    <value>Override Win+R shortcut</value>
  </data>
  <data name="PowerLauncher_OverrideWinSKey.Content" xml:space="preserve">
    <value>Override Win+S shortcut</value>
  </data>
  <data name="PowerLauncher_IgnoreHotkeysInFullScreen.Content" xml:space="preserve">
    <value>Ignore shortcuts in fullscreen mode</value>
  </data>
  <data name="PowerLauncher_UseCentralizedKeyboardHook.Header" xml:space="preserve">
    <value>Use centralized keyboard hook</value>
  </data>
  <data name="PowerLauncher_UseCentralizedKeyboardHook.Description" xml:space="preserve">
    <value>Try this if there are issues with the shortcut</value>
  </data>
  <data name="PowerLauncher_ClearInputOnLaunch.Content" xml:space="preserve">
    <value>Clear the previous query on launch</value>
  </data>
  <data name="KeyboardManager_KeysMappingLayoutRightHeader.Text" xml:space="preserve">
    <value>To:</value>
    <comment>Keyboard Manager mapping keys view right header</comment>
  </data>
  <data name="Appearance_GroupSettings.Text" xml:space="preserve">
    <value>Appearance</value>
  </data>
  <data name="Fancyzones_ImageHyperlinkToDocs.AutomationProperties.Name" xml:space="preserve">
    <value>FancyZones windows</value>
    <comment>do not loc the Product name</comment>
  </data>
  <data name="FancyZones.ModuleDescription" xml:space="preserve">
    <value>Create window layouts to help make multi-tasking easy.</value>
    <comment>windows refers to application windows</comment>
  </data>
  <data name="FancyZones_DisplayChangeMoveWindowsCheckBoxControl.Content" xml:space="preserve">
    <value>Keep windows in their zones when the screen resolution changes</value>
    <comment>windows refers to application windows</comment>
  </data>
  <data name="FancyZones_EnableToggleControl_HeaderText.Header" xml:space="preserve">
    <value>Enable FancyZones</value>
    <comment>do not loc the Product name.  Do you want this feature on / off</comment>
  </data>
  <data name="FancyZones_ExcludeApps.Header" xml:space="preserve">
    <value>Excluded apps</value>
  </data>
  <data name="FancyZones_ExcludeApps.Description" xml:space="preserve">
    <value>Excludes an application from snapping to zones and will only react to Windows Snap - add one application name per line</value>
  </data>
  <data name="FancyZones_HighlightOpacity.Header" xml:space="preserve">
    <value>Opacity</value>
  </data>
  <data name="FancyZones_HotkeyEditorControl.Header" xml:space="preserve">
    <value>Open layout editor</value>
    <comment>Shortcut to launch the FancyZones layout editor application</comment>
  </data>
  <data name="FancyZones_WindowSwitching_GroupSettings.Header" xml:space="preserve">
    <value>Window switching</value>
  </data>
  <data name="FancyZones_WindowSwitching_GroupSettings.Description" xml:space="preserve">
    <value>Shortcuts for switching between windows in the current zone</value>
  </data>
  <data name="FancyZones_HotkeyNextTabControl.Header" xml:space="preserve">
    <value>Next window</value>
  </data>
  <data name="FancyZones_HotkeyNextTabControl.Description" xml:space="preserve">
    <value>Shortcut for switching to the next window in the current zone</value>
  </data>
  <data name="FancyZones_HotkeyPrevTabControl.Header" xml:space="preserve">
    <value>Previous window</value>
  </data>
  <data name="FancyZones_HotkeyPrevTabControl.Description" xml:space="preserve">
    <value>Shortcut for switching to the previous window in the current zone</value>
  </data>
  <data name="SettingsPage_SetShortcut.AutomationProperties.Name" xml:space="preserve">
    <value>Shortcut setting</value>
  </data>
  <data name="SettingsPage_SetShortcut_Glyph.AutomationProperties.Name" xml:space="preserve">
    <value>Information Symbol</value>
  </data>
  <data name="FancyZones_LaunchEditorButtonControl.Header" xml:space="preserve">
    <value>Launch layout editor</value>
    <comment>launches the FancyZones layout editor application</comment>
  </data>
  <data name="FancyZones_LaunchEditorButton_Accessible.AutomationProperties.Name" xml:space="preserve">
    <value>Launch layout editor</value>
    <comment>launches the FancyZones layout editor application</comment>
  </data>
  <data name="FancyZones_LaunchEditorButtonControl.Description" xml:space="preserve">
    <value>Set and manage your layouts</value>
    <comment>launches the FancyZones layout editor application</comment>
  </data>
  <data name="FancyZones_MakeDraggedWindowTransparentCheckBoxControl.Content" xml:space="preserve">
    <value>Make dragged window transparent</value>
  </data>
  <data name="FancyZones_MouseDragCheckBoxControl_Header.Content" xml:space="preserve">
    <value>Use a non-primary mouse button to toggle zone activation</value>
  </data>
  <data name="FancyZones_MoveWindowsAcrossAllMonitorsCheckBoxControl.Content" xml:space="preserve">
    <value>Move windows between zones across all monitors</value>
  </data>
  <data name="FancyZones_OverrideSnapHotkeys.Header" xml:space="preserve">
    <value>Override Windows Snap</value>
  </data>
  <data name="FancyZones_OverrideSnapHotkeys.Description" xml:space="preserve">
    <value>This overrides the Windows Snap shortcut (Win + arrow) to move windows between zones</value>
  </data>
  <data name="FancyZones_ShiftDragCheckBoxControl_Header.Content" xml:space="preserve">
    <value>Hold Shift key to activate zones while dragging</value>
  </data>
  <data name="FancyZones_ShowZonesOnAllMonitorsCheckBoxControl.Content" xml:space="preserve">
    <value>Show zones on all monitors while dragging a window</value>
  </data>
  <data name="FancyZones_AppLastZoneMoveWindows.Content" xml:space="preserve">
    <value>Move newly created windows to their last known zone</value>
    <comment>windows refers to application windows</comment>
  </data>
  <data name="FancyZones_OpenWindowOnActiveMonitor.Content" xml:space="preserve">
    <value>Move newly created windows to the current active monitor (Experimental)</value>
  </data>
  <data name="FancyZones_UseCursorPosEditorStartupScreen.Header" xml:space="preserve">
    <value>Launch editor on the display</value>
  </data>
  <data name="FancyZones_UseCursorPosEditorStartupScreen.Description" xml:space="preserve">
    <value>When using multiple displays</value>
  </data>
  <data name="FancyZones_LaunchPositionMouse.Content" xml:space="preserve">
    <value>Where the mouse pointer is</value>
  </data>
  <data name="FancyZones_LaunchPositionScreen.Content" xml:space="preserve">
    <value>With active focus</value>
  </data>
  <data name="FancyZones_ZoneBehavior_GroupSettings.Header" xml:space="preserve">
    <value>Zone behavior</value>
  </data>
  <data name="FancyZones_ZoneBehavior_GroupSettings.Description" xml:space="preserve">
    <value>Manage how zones behave when using FancyZones</value>
  </data>
  <data name="FancyZones_Zones.Header" xml:space="preserve">
    <value>Zones</value>
  </data>
  <data name="FancyZones_ZoneHighlightColor.Header" xml:space="preserve">
    <value>Highlight color</value>
  </data>
  <data name="FancyZones_ZoneSetChangeMoveWindows.Content" xml:space="preserve">
    <value>During zone layout changes, windows assigned to a zone will match new size/positions</value>
  </data>
  <data name="AttributionTitle.Text" xml:space="preserve">
    <value>Attribution</value>
    <comment>giving credit to the projects this utility was based on</comment>
  </data>
  <data name="General.ModuleTitle" xml:space="preserve">
    <value>General</value>
  </data>
  <data name="GeneralPage_CheckForUpdates.Content" xml:space="preserve">
    <value>Check for updates</value>
  </data>
  <data name="GeneralPage_UpdateNow.Content" xml:space="preserve">
    <value>Update now</value>
  </data>
  <data name="GeneralPage_PrivacyStatement_URL.Text" xml:space="preserve">
    <value>Privacy statement</value>
  </data>
  <data name="GeneralPage_ReportAbug.Text" xml:space="preserve">
    <value>Report a bug</value>
    <comment>Report an issue inside powertoys</comment>
  </data>
  <data name="GeneralPage_RequestAFeature_URL.Text" xml:space="preserve">
    <value>Request a feature</value>
    <comment>Tell our team what we should build</comment>
  </data>
  <data name="GeneralPage_RestartAsAdmin_Button.Content" xml:space="preserve">
    <value>Restart PowerToys as administrator</value>
    <comment>running PowerToys as a higher level user, account is typically referred to as an admin / administrator</comment>
  </data>
  <data name="GeneralPage_RunAtStartUp.Header" xml:space="preserve">
    <value>Run at startup</value>
  </data>
  <data name="GeneralPage_RunAtStartUp.Description" xml:space="preserve">
    <value>PowerToys will launch automatically</value>
  </data>
  <data name="PowerRename.ModuleDescription" xml:space="preserve">
    <value>A Windows Shell extension for more advanced bulk renaming using search and replace or regular expressions.</value>
  </data>
  <data name="PowerRename_ShellIntegration.Header" xml:space="preserve">
    <value>Shell integration</value>
    <comment>This refers to directly integrating in with Windows</comment>
  </data>
  <data name="PowerRename_Toggle_Enable.Header" xml:space="preserve">
    <value>Enable PowerRename</value>
    <comment>do not loc the Product name.  Do you want this feature on / off</comment>
  </data>
  <data name="RadioButtons_Name_Theme.Text" xml:space="preserve">
    <value>Settings theme</value>
  </data>
  <data name="PowerRename_Toggle_HideIcon.Content" xml:space="preserve">
    <value>Hide icon in context menu</value>
  </data>
  <data name="PowerRename_Toggle_ContextMenu.Header" xml:space="preserve">
    <value>Show PowerRename in</value>
  </data>
  <data name="PowerRename_Toggle_ContextMenu.Description" xml:space="preserve">
    <value>Press shift + right-click on files to open the extended menu</value>
  </data>
  <data name="PowerRename_Toggle_StandardContextMenu.Content" xml:space="preserve">
    <value>Default and extended context menu</value>
  </data>
  <data name="PowerRename_Toggle_ExtendedContextMenu.Content" xml:space="preserve">
    <value>Extended context menu only</value>
  </data>
  <data name="PowerRename_Toggle_EnableOnExtendedContextMenu.Description" xml:space="preserve">
    <value>Press Shift + right-click on files to open the extended menu</value>
  </data>
  <data name="PowerRename_Toggle_MaxDispListNum.Header" xml:space="preserve">
    <value>Maximum number of items</value>
  </data>
  <data name="PowerRename_Toggle_RestoreFlagsOnLaunch.Header" xml:space="preserve">
    <value>Show recently used strings</value>
  </data>
  <data name="FileExplorerPreview_ToggleSwitch_Preview_MD.Header" xml:space="preserve">
    <value>Enable Markdown (.md) preview</value>
    <comment>Do not loc "Markdown".  Do you want this feature on / off</comment>
  </data>
  <data name="FileExplorerPreview_ToggleSwitch_Preview_SVG.Header" xml:space="preserve">
    <value>Enable SVG (.svg) preview</value>
    <comment>Do you want this feature on / off</comment>
  </data>
  <data name="FileExplorerPreview_ToggleSwitch_Preview_PDF.Header" xml:space="preserve">
    <value>Enable PDF (.pdf) preview</value>
    <comment>Do you want this feature on / off</comment>
  </data>
  <data name="FileExplorerPreview_ToggleSwitch_SVG_Thumbnail.Header" xml:space="preserve">
    <value>Enable SVG (.svg) thumbnails</value>
    <comment>Do you want this feature on / off</comment>
  </data>
  <data name="FileExplorerPreview_ToggleSwitch_PDF_Thumbnail.Header" xml:space="preserve">
    <value>Enable PDF (.pdf) thumbnails</value>
    <comment>Do you want this feature on / off</comment>
  </data>
  <data name="FileExplorerPreview.ModuleDescription" xml:space="preserve">
    <value>These settings allow you to manage your Windows File Explorer custom preview handlers.</value>
  </data>
  <data name="PowerRename_AutoCompleteHeader.Header" xml:space="preserve">
    <value>Auto-complete</value>
  </data>
  <data name="OpenSource_Notice.Text" xml:space="preserve">
    <value>Open-source notice</value>
  </data>
  <data name="PowerRename_Toggle_AutoComplete.Header" xml:space="preserve">
    <value>Enable auto-complete for the search and replace fields</value>
  </data>
  <data name="FancyZones_BorderColor.Header" xml:space="preserve">
    <value>Border color</value>
  </data>
  <data name="FancyZones_InActiveColor.Header" xml:space="preserve">
    <value>Inactive color</value>
  </data>
  <data name="ShortcutGuide.ModuleDescription" xml:space="preserve">
    <value>Shows a help overlay with Windows shortcuts.</value>
  </data>
  <data name="ShortcutGuide_PressTime.Header" xml:space="preserve">
    <value>Press duration before showing</value>
    <comment>pressing a key in milliseconds</comment>
  </data>
  <data name="ShortcutGuide_PressTime.Description" xml:space="preserve">
    <value>How long to press the Windows key to activate the module (in ms)</value>
  </data>
  <data name="ShortcutGuide_ActivationMethod.Header" xml:space="preserve">
    <value>Activation method</value>
  </data>
  <data name="ShortcutGuide_ActivationMethod.Description" xml:space="preserve">
    <value>Use a shortcut or press the Windows key for some time to activate</value>
  </data>
  <data name="Radio_ShortcutGuide_ActivationMethod_CustomizedShortcut.Content" xml:space="preserve">
    <value>Customized shortcut</value>
  </data>
  <data name="Radio_ShortcutGuide_ActivationMethod_LongPressWindowsKey.Content" xml:space="preserve">
    <value>Hold down Windows key</value>
  </data>
  <data name="ShortcutGuide_PressWinKeyWarning.Title" xml:space="preserve">
    <value>In some edge cases Shortcut Guide might not function correctly when using this activation method</value>
  </data>
  <data name="ShortcutGuide_Appearance_Behavior.Header" xml:space="preserve">
    <value>Appearance &amp; behavior</value>
  </data>
  <data name="ShortcutGuide_Enable.Header" xml:space="preserve">
    <value>Enable Shortcut Guide</value>
    <comment>do not loc the Product name.  Do you want this feature on / off</comment>
  </data>
  <data name="ShortcutGuide_OverlayOpacity.Header" xml:space="preserve">
    <value>Opacity of background</value>
  </data>
  <data name="ShortcutGuide_DisabledApps.Header" xml:space="preserve">
    <value>Exclude apps</value>
  </data>
  <data name="ShortcutGuide_DisabledApps.Description" xml:space="preserve">
    <value>Turns off Shortcut Guide when these applications have focus - add one application name per line</value>
  </data>
  <data name="ShortcutGuide_DisabledApps_TextBoxControl.PlaceholderText" xml:space="preserve">
    <value>Example: outlook.exe</value>
    <comment>Don't translate outlook.exe</comment>
  </data>
  <data name="ImageResizer_CustomSizes.Header" xml:space="preserve">
    <value>Image sizes</value>
  </data>
  <data name="ImageResizer_Presets.Header" xml:space="preserve">
    <value>Presets</value>
  </data>
  <data name="ImageResizer_Presets.Description" xml:space="preserve">
    <value>Manage preset sizes that can be used in the editor</value>
  </data>
  <data name="ImageResizer_FilenameFormatHeader.Description" xml:space="preserve">
    <value>This format is used as the filename for resized images</value>
  </data>
  <data name="ImageResizer.ModuleDescription" xml:space="preserve">
    <value>Lets you resize images by right-clicking.</value>
  </data>
  <data name="ImageResizer_EnableToggle.Header" xml:space="preserve">
    <value>Enable Image Resizer</value>
    <comment>do not loc the Product name.  Do you want this feature on / off</comment>
  </data>
  <data name="ImagesSizesListView.AutomationProperties.Name" xml:space="preserve">
    <value>Image Size</value>
  </data>
  <data name="ImageResizer_Configurations.AutomationProperties.Name" xml:space="preserve">
    <value>Configurations</value>
  </data>
  <data name="ImageResizer_Name.Header" xml:space="preserve">
    <value>Name</value>
  </data>
  <data name="ImageResizer_Fit.Header" xml:space="preserve">
    <value>Fit</value>
  </data>
  <data name="ImageResizer_Width.Header" xml:space="preserve">
    <value>Width</value>
  </data>
  <data name="ImageResizer_Height.Header" xml:space="preserve">
    <value>Height</value>
  </data>
  <data name="ImageResizer_Size.Header" xml:space="preserve">
    <value>Unit</value>
  </data>
  <data name="RemoveButton.AutomationProperties.Name" xml:space="preserve">
    <value>Remove</value>
    <comment>Removes a user defined setting group for Image Resizer</comment>
  </data>
  <data name="ImageResizer_Image.AutomationProperties.Name" xml:space="preserve">
    <value>Image Resizer</value>
  </data>
  <data name="ImageResizer_AddSizeButton.Content" xml:space="preserve">
    <value>Add a size</value>
  </data>
  <data name="ImageResizer_SaveSizeButton.Label" xml:space="preserve">
    <value>Save sizes</value>
  </data>
  <data name="ImageResizer_Encoding.Header" xml:space="preserve">
    <value>JPEG quality level</value>
  </data>
  <data name="ImageResizer_PNGInterlacing.Header" xml:space="preserve">
    <value>PNG interlacing</value>
  </data>
  <data name="ImageResizer_TIFFCompression.Header" xml:space="preserve">
    <value>TIFF compression</value>
  </data>
  <data name="File.Header" xml:space="preserve">
    <value>File</value>
    <comment>as in a computer file</comment>
  </data>
  <data name="Default.Content" xml:space="preserve">
    <value>Default</value>
  </data>
  <data name="ImageResizer_ENCODER_TIFF_CCITT3.Content" xml:space="preserve">
    <value>CCITT3</value>
    <comment>do not loc</comment>
  </data>
  <data name="ImageResizer_ENCODER_TIFF_CCITT4.Content" xml:space="preserve">
    <value>CCITT4</value>
    <comment>do not loc</comment>
  </data>
  <data name="ImageResizer_ENCODER_TIFF_Default.Content" xml:space="preserve">
    <value>Default</value>
  </data>
  <data name="ImageResizer_ENCODER_TIFF_LZW.Content" xml:space="preserve">
    <value>LZW</value>
    <comment>do not loc</comment>
  </data>
  <data name="ImageResizer_ENCODER_TIFF_None.Content" xml:space="preserve">
    <value>None</value>
  </data>
  <data name="ImageResizer_ENCODER_TIFF_RLE.Content" xml:space="preserve">
    <value>RLE</value>
    <comment>do not loc</comment>
  </data>
  <data name="ImageResizer_ENCODER_TIFF_Zip.Content" xml:space="preserve">
    <value>Zip</value>
    <comment>do not loc</comment>
  </data>
  <data name="ImageResizer_FallbackEncoder_BMP.Content" xml:space="preserve">
    <value>BMP encoder</value>
  </data>
  <data name="ImageResizer_FallbackEncoder_GIF.Content" xml:space="preserve">
    <value>GIF encoder</value>
  </data>
  <data name="ImageResizer_FallbackEncoder_JPEG.Content" xml:space="preserve">
    <value>JPEG encoder</value>
  </data>
  <data name="ImageResizer_FallbackEncoder_PNG.Content" xml:space="preserve">
    <value>PNG encoder</value>
  </data>
  <data name="ImageResizer_FallbackEncoder_TIFF.Content" xml:space="preserve">
    <value>TIFF encoder</value>
  </data>
  <data name="ImageResizer_FallbackEncoder_WMPhoto.Content" xml:space="preserve">
    <value>WMPhoto encoder</value>
  </data>
  <data name="ImageResizer_Sizes_Fit_Fill.Content" xml:space="preserve">
    <value>Fill</value>
    <comment>Refers to filling an image into a certain size. It could overflow</comment>
  </data>
  <data name="ImageResizer_Sizes_Fit_Fill_ThirdPersonSingular.Text" xml:space="preserve">
    <value>Fill</value>
    <comment>Refers to filling an image into a certain size. It could overflow</comment>
  </data>
  <data name="ImageResizer_Sizes_Fit_Fit.Content" xml:space="preserve">
    <value>Fit</value>
    <comment>Refers to fitting an image into a certain size. It won't overflow</comment>
  </data>
  <data name="ImageResizer_Sizes_Fit_Stretch.Content" xml:space="preserve">
    <value>Stretch</value>
    <comment>Refers to stretching an image into a certain size. Won't overflow but could distort.</comment>
  </data>
  <data name="ImageResizer_Sizes_Units_CM.Content" xml:space="preserve">
    <value>Centimeters</value>
  </data>
  <data name="ImageResizer_Sizes_Units_Inches.Content" xml:space="preserve">
    <value>Inches</value>
  </data>
  <data name="ImageResizer_Sizes_Units_Percent.Content" xml:space="preserve">
    <value>Percent</value>
  </data>
  <data name="ImageResizer_Sizes_Units_Pixels.Content" xml:space="preserve">
    <value>Pixels</value>
  </data>
  <data name="Off.Content" xml:space="preserve">
    <value>Off</value>
  </data>
  <data name="On.Content" xml:space="preserve">
    <value>On</value>
  </data>
  <data name="GeneralPage_ToggleSwitch_AlwaysRunElevated_Link.Content" xml:space="preserve">
    <value>Learn more about administrator mode</value>
  </data>
  <data name="GeneralPage_ToggleSwitch_AutoDownloadUpdates.Header" xml:space="preserve">
    <value>Download updates automatically</value>
  </data>
  <data name="GeneralPage_ToggleSwitch_AutoDownloadUpdates.Description" xml:space="preserve">
    <value>Except on metered connections</value>
  </data>
  <data name="GeneralPage_ToggleSwitch_RunningAsAdminNote.Text" xml:space="preserve">
    <value>Currently running as administrator</value>
  </data>
  <data name="GeneralSettings_AlwaysRunAsAdminText.Header" xml:space="preserve">
    <value>Always run as administrator</value>
  </data>
  <data name="GeneralSettings_RunningAsUserText" xml:space="preserve">
    <value>Running as user</value>
  </data>
  <data name="GeneralSettings_RunningAsAdminText" xml:space="preserve">
    <value>Running as administrator</value>
  </data>
  <data name="FancyZones.ModuleTitle" xml:space="preserve">
    <value>FancyZones</value>
  </data>
  <data name="FileExplorerPreview.ModuleTitle" xml:space="preserve">
    <value>File Explorer</value>
  </data>
  <data name="FileExplorerPreview_Image.AutomationProperties.Name" xml:space="preserve">
    <value>File Explorer</value>
    <comment>Use same translation as Windows does for File Explorer</comment>
  </data>
  <data name="ImageResizer.ModuleTitle" xml:space="preserve">
    <value>Image Resizer</value>
  </data>
  <data name="KeyboardManager.ModuleTitle" xml:space="preserve">
    <value>Keyboard Manager</value>
  </data>
  <data name="ColorPicker.ModuleTitle" xml:space="preserve">
    <value>Color Picker</value>
  </data>
  <data name="PowerLauncher.ModuleTitle" xml:space="preserve">
    <value>PowerToys Run</value>
  </data>
  <data name="PowerToys_Run_Image.AutomationProperties.Name" xml:space="preserve">
    <value>PowerToys Run</value>
  </data>
  <data name="PowerRename.ModuleTitle" xml:space="preserve">
    <value>PowerRename</value>
    <comment>do not loc the product name</comment>
  </data>
  <data name="PowerRename_Image.AutomationProperties.Name" xml:space="preserve">
    <value>PowerRename</value>
    <comment>do not loc</comment>
  </data>
  <data name="ShortcutGuide.ModuleTitle" xml:space="preserve">
    <value>Shortcut Guide</value>
  </data>
  <data name="Shortcut_Guide_Image.AutomationProperties.Name" xml:space="preserve">
    <value>Shortcut Guide</value>
  </data>
  <data name="General_Repository.Text" xml:space="preserve">
    <value>GitHub repository</value>
  </data>
  <data name="General_Version.Header" xml:space="preserve">
    <value>Version</value>
  </data>
  <data name="General_VersionLastChecked.Text" xml:space="preserve">
    <value>Last checked: </value>
  </data>
  <data name="General_Version.AutomationProperties.Name" xml:space="preserve">
    <value>Version</value>
  </data>
  <data name="Admin_mode.Header" xml:space="preserve">
    <value>Administrator mode</value>
  </data>
  <data name="General_RunAsAdminRequired.Title" xml:space="preserve">
    <value>You need to run as administrator to use this setting.</value>
  </data>
  <data name="FancyZones_RestoreSize.Content" xml:space="preserve">
    <value>Restore the original size of windows when unsnapping</value>
  </data>
  <data name="ImageResizer_FallBackEncoderText.Header" xml:space="preserve">
    <value>Fallback encoder</value>
  </data>
  <data name="ImageResizer_FileFormatDescription.Text" xml:space="preserve">
    <value>The following parameters can be used:</value>
  </data>
  <data name="ImageResizer_FilenameFormatHeader.Header" xml:space="preserve">
    <value>Filename format</value>
  </data>
  <data name="ImageResizer_FileModifiedDate.Header" xml:space="preserve">
    <value>File modified timestamp</value>
  </data>
  <data name="ImageResizer_FileModifiedDate.Description" xml:space="preserve">
    <value>Used as the 'modified timestamp' in the file properties</value>
  </data>
  <data name="ImageResizer_UseOriginalDate.Content" xml:space="preserve">
    <value>Original file timestamp</value>
  </data>
  <data name="ImageResizer_UseResizeDate.Content" xml:space="preserve">
    <value>Timestamp of resize action</value>
  </data>
  <data name="Encoding.Header" xml:space="preserve">
    <value>Encoding</value>
  </data>
  <data name="KeyboardManager_RemapKeyboardButton.Description" xml:space="preserve">
    <value>Remap keys to other keys or shortcuts</value>
  </data>
  <data name="KeyboardManager_RemapShortcutsButton.Description" xml:space="preserve">
    <value>Remap shortcuts to other shortcuts or keys for all or specific applications</value>
  </data>
  <data name="General.ModuleDescription" xml:space="preserve">
    <value>Microsoft PowerToys is a set of utilities for power users to tune and streamline their Windows experience for greater productivity.
Made with 💗 by Microsoft and the PowerToys community.</value>
    <comment>Windows refers to the OS</comment>
  </data>
  <data name="FancyZones_SpanZonesAcrossMonitors.Header" xml:space="preserve">
    <value>Allow zones to span across monitors</value>
  </data>
  <data name="ImageResizer_Formatting_ActualHeight.Text" xml:space="preserve">
    <value>Actual height</value>
  </data>
  <data name="ImageResizer_Formatting_ActualWidth.Text" xml:space="preserve">
    <value>Actual width</value>
  </data>
  <data name="ImageResizer_Formatting_Filename.Text" xml:space="preserve">
    <value>Original filename</value>
  </data>
  <data name="ImageResizer_Formatting_SelectedHeight.Text" xml:space="preserve">
    <value>Selected height</value>
  </data>
  <data name="ImageResizer_Formatting_SelectedWidth.Text" xml:space="preserve">
    <value>Selected width</value>
  </data>
  <data name="ImageResizer_Formatting_Sizename.Text" xml:space="preserve">
    <value>Size name</value>
  </data>
  <data name="FancyZones_MoveWindowsBasedOnPositionCheckBoxControl.Content" xml:space="preserve">
    <value>Move windows based on their position</value>
    <comment>Windows refers to application windows</comment>
  </data>
  <data name="GeneralSettings_NewVersionIsAvailable" xml:space="preserve">
    <value>New update available</value>
  </data>
  <data name="GeneralSettings_VersionIsLatest" xml:space="preserve">
    <value>PowerToys is up to date.</value>
  </data>
  <data name="FileExplorerPreview_IconThumbnail_GroupSettings.Header" xml:space="preserve">
    <value>Icon Preview</value>
  </data>
  <data name="FileExplorerPreview_PreviewPane.Header" xml:space="preserve">
    <value>Preview Pane</value>
  </data>
  <data name="FileExplorerPreview_PreviewPane.Description" xml:space="preserve">
    <value>Ensure that Preview Pane is open by toggling the view with Alt + P in File Explorer.</value>
    <comment>Preview Pane and File Explorer are app/feature names in Windows. 'Alt + P' is a shortcut</comment>
  </data>
  <data name="FileExplorerPreview_RunAsAdminRequired.Title" xml:space="preserve">
    <value>You need to run as administrator to modify these settings.</value>
  </data>
  <data name="FileExplorerPreview_AffectsAllUsers.Title" xml:space="preserve">
    <value>The settings on this page affect all users on the system</value>
  </data>
  <data name="FileExplorerPreview_RebootRequired.Title" xml:space="preserve">
    <value>A reboot may be required for changes to these settings to take effect</value>
  </data>
  <data name="FancyZones_ExcludeApps_TextBoxControl.PlaceholderText" xml:space="preserve">
    <value>Example: outlook.exe</value>
    <comment>Don't translate outlook.exe</comment>
  </data>
  <data name="ImageResizer_FilenameFormatPlaceholder.PlaceholderText" xml:space="preserve">
    <value>Example: %1 (%2)</value>
  </data>
  <data name="ImageResizer_FilenameParameters.AutomationProperties.Name" xml:space="preserve">
    <value>Filename parameters</value>
  </data>
  <data name="Radio_Theme_Dark.Content" xml:space="preserve">
    <value>Dark</value>
    <comment>Dark refers to color, not weight</comment>
  </data>
  <data name="Radio_Theme_Light.Content" xml:space="preserve">
    <value>Light</value>
    <comment>Light refers to color, not weight</comment>
  </data>
  <data name="Radio_Theme_Default.Content" xml:space="preserve">
    <value>Windows default</value>
    <comment>Windows refers to the Operating system</comment>
  </data>
  <data name="Windows_Color_Settings.Content" xml:space="preserve">
    <value>Windows color settings</value>
    <comment>Windows refers to the Operating system</comment>
  </data>
  <data name="ColorPicker_CopiedColorRepresentation.Header" xml:space="preserve">
    <value>Default color format</value>
  </data>
  <data name="ColorPickerFirst.Content" xml:space="preserve">
    <value>Pick a color and open editor</value>
  </data>
  <data name="EditorFirst.Content" xml:space="preserve">
    <value>Open editor</value>
  </data>
  <data name="ColorPickerOnly.Content" xml:space="preserve">
    <value>Only pick a color</value>
  </data>
  <data name="ColorPicker_ActivationAction.Header" xml:space="preserve">
    <value>Activation behavior</value>
  </data>
  <data name="ColorFormats.Header" xml:space="preserve">
    <value>Picker behavior</value>
  </data>
  <data name="ColorPicker_CopiedColorRepresentation.Description" xml:space="preserve">
    <value>This format will be copied to your clipboard</value>
  </data>
  <data name="KBM_KeysCannotBeRemapped.Text" xml:space="preserve">
    <value>Learn more about remapping limitations</value>
    <comment>This is a link that will discuss what is and is not possible for Keyboard manager to remap</comment>
  </data>
  <data name="FancyZones_Editor_GroupSettings.Header" xml:space="preserve">
    <value>Editor</value>
    <comment>refers to the FancyZone editor</comment>
  </data>
  <data name="FancyZones_WindowBehavior_GroupSettings.Header" xml:space="preserve">
    <value>Window behavior</value>
  </data>
  <data name="FancyZones_WindowBehavior_GroupSettings.Description" xml:space="preserve">
    <value>Manage how windows behave when using FancyZones</value>
  </data>
  <data name="FancyZones_Windows.Header" xml:space="preserve">
    <value>Windows</value>
    <comment>refers to a set of windows, not the product name</comment>
  </data>
  <data name="PowerRename_BehaviorHeader.Header" xml:space="preserve">
    <value>Behavior</value>
  </data>
  <data name="PowerRename_Toggle_UseBoostLib.Header" xml:space="preserve">
    <value>Use Boost library</value>
    <comment>Boost is a product name, should not be translated</comment>
  </data>
  <data name="PowerRename_Toggle_UseBoostLib.Description" xml:space="preserve">
    <value>Provides extended features but may use different regex syntax</value>
    <comment>Boost is a product name, should not be translated</comment>
  </data>
  <data name="MadeWithOssLove.Text" xml:space="preserve">
    <value>Made with 💗 by Microsoft and the PowerToys community.</value>
  </data>
  <data name="ColorPicker_ColorFormats.Header" xml:space="preserve">
    <value>Color formats</value>
  </data>
  <data name="ColorPicker_ColorFormats.Description" xml:space="preserve">
    <value>Select which color formats (and in what order) should show up in the editor</value>
  </data>
  <data name="MoveUp.Text" xml:space="preserve">
    <value>Move up</value>
  </data>
  <data name="MoveDown.Text" xml:space="preserve">
    <value>Move down</value>
  </data>
  <data name="ColorPicker_ShowColorName.Header" xml:space="preserve">
    <value>Show color name</value>
  </data>
  <data name="ColorPicker_ShowColorName.Description" xml:space="preserve">
    <value>This will show the name of the color when picking a color</value>
  </data>
  <data name="ImageResizer_DefaultSize_Large" xml:space="preserve">
    <value>Large</value>
    <comment>The size of the image</comment>
  </data>
  <data name="ImageResizer_DefaultSize_Medium" xml:space="preserve">
    <value>Medium</value>
    <comment>The size of the image</comment>
  </data>
  <data name="ImageResizer_DefaultSize_Phone" xml:space="preserve">
    <value>Phone</value>
    <comment>The size of the image referring to a Mobile Phone typical image size</comment>
  </data>
  <data name="ImageResizer_DefaultSize_Small" xml:space="preserve">
    <value>Small</value>
    <comment>The size of the image</comment>
  </data>
  <data name="FancyZones_MoveWindowBasedOnRelativePosition_Accessible.AutomationProperties.Name" xml:space="preserve">
    <value>Windows key + Up, down, left or right arrow key to move windows based on relative position</value>
  </data>
  <data name="FancyZones_MoveWindowLeftRightBasedOnZoneIndex_Accessible.AutomationProperties.Name" xml:space="preserve">
    <value>Windows key + Left or right arrow keys to move windows based on zone index</value>
  </data>
  <data name="FancyZones_MoveWindowBasedOnRelativePosition_Description.Text" xml:space="preserve">
    <value>Windows key +    or </value>
    <comment>Do not loc the icons (hex numbers)</comment>
  </data>
  <data name="FancyZones_MoveWindowLeftRightBasedOnZoneIndex_Description.Text" xml:space="preserve">
    <value>Windows key +  or </value>
    <comment>Do not loc the icons (hex numbers)</comment>
  </data>
  <data name="FancyZones_MoveWindowBasedOnRelativePosition.Text" xml:space="preserve">
    <value>Relative position</value>
  </data>
  <data name="FancyZones_MoveWindow.Header" xml:space="preserve">
    <value>Move windows based on</value>
  </data>
  <data name="FancyZones_MoveWindowLeftRightBasedOnZoneIndex.Text" xml:space="preserve">
    <value>Zone index</value>
  </data>
  <data name="ColorPicker_Editor.Header" xml:space="preserve">
    <value>Editor</value>
  </data>
  <data name="FancyZones_OverlappingZonesClosestCenter.Content" xml:space="preserve">
    <value>Activate the zone whose center is closest to the cursor</value>
  </data>
  <data name="FancyZones_OverlappingZonesLargest.Content" xml:space="preserve">
    <value>Activate the largest zone by area</value>
  </data>
  <data name="FancyZones_OverlappingZonesPositional.Content" xml:space="preserve">
    <value>Split the overlapped area into multiple activation targets</value>
  </data>
  <data name="FancyZones_OverlappingZonesSmallest.Content" xml:space="preserve">
    <value>Activate the smallest zone by area</value>
  </data>
  <data name="FancyZones_OverlappingZones.Header" xml:space="preserve">
    <value>When multiple zones overlap</value>
  </data>
  <data name="PowerLauncher_Plugins.Header" xml:space="preserve">
    <value>Plugins</value>
  </data>
  <data name="PowerLauncher_ActionKeyword.Header" xml:space="preserve">
    <value>Direct activation command</value>
  </data>
  <data name="PowerLauncher_AuthoredBy.Text" xml:space="preserve">
    <value>Authored by</value>
    <comment>example: Authored by Microsoft</comment>
  </data>
  <data name="PowerLauncher_IncludeInGlobalResultTitle.Text" xml:space="preserve">
    <value>Include in global result</value>
  </data>
  <data name="PowerLauncher_IncludeInGlobalResultDescription.Text" xml:space="preserve">
    <value>Show results on queries without direct activation command</value>
  </data>
  <data name="PowerLauncher_EnablePluginToggle.AutomationProperties.Name" xml:space="preserve">
    <value>Enable plugin</value>
  </data>
	<data name="PowerLauncher_EnablePluginToggle.OnContent" xml:space="preserve">
    <value>On</value>
  </data>
	<data name="PowerLauncher_EnablePluginToggle.OffContent" xml:space="preserve">
    <value>Off</value>
  </data>
  <data name="Run_AdditionalOptions.Text" xml:space="preserve">
    <value>Additional options</value>
  </data>
  <data name="Run_NotAccessibleWarning.Title" xml:space="preserve">
    <value>Please define an activation command or allow this plugin for the global results to use it.</value>
  </data>
  <data name="Run_AllPluginsDisabled.Title" xml:space="preserve">
    <value>PowerToys Run can't provide any results without plugins</value>
  </data>
  <data name="Run_AllPluginsDisabled.Message" xml:space="preserve">
    <value>Enable at least one plugin to get started</value>
  </data>
  <data name="Run_NotAllowedActionKeyword.Title" xml:space="preserve">
    <value>This activation command is already in use by another plugin.</value>
  </data>
  <data name="Run_PluginUseDescription.Header" xml:space="preserve">
    <value>Plugins</value>
  </data>
  <data name="Run_PluginUseDescription.Description" xml:space="preserve">
    <value>Include or remove plugins from the global results, change the direct activation phrase and configure additional options</value>
  </data>
  <data name="Run_PositionAppearance_GroupSettings.Header" xml:space="preserve">
    <value>Position &amp; appearance</value>
  </data>
  <data name="Run_PositionHeader.Header" xml:space="preserve">
    <value>Preferred monitor position</value>
    <comment>as in Show PowerToys Run on primary monitor</comment>
  </data>
  <data name="Run_PositionHeader.Description" xml:space="preserve">
    <value>If multiple monitors are in use, PowerToys Run can be launched on the desired monitor</value>
    <comment>as in Show PowerToys Run on primary monitor</comment>
  </data>
  <data name="Run_Radio_Position_Cursor.Content" xml:space="preserve">
    <value>Monitor with mouse cursor</value>
  </data>
  <data name="Run_Radio_Position_Focus.Content" xml:space="preserve">
    <value>Monitor with focused window</value>
  </data>
  <data name="Run_Radio_Position_Primary_Monitor.Content" xml:space="preserve">
    <value>Primary monitor</value>
  </data>
  <data name="Run_PluginsLoading.Text" xml:space="preserve">
    <value>Plugins are loading...</value>
  </data>
  <data name="ColorPicker_ButtonDown.AutomationProperties.Name" xml:space="preserve">
    <value>Move the color down</value>
  </data>
  <data name="ColorPicker_ButtonUp.AutomationProperties.Name" xml:space="preserve">
    <value>Move the color up</value>
  </data>
  <data name="FancyZones_FlashZonesOnQuickSwitch.Content" xml:space="preserve">
    <value>Flash zones when switching layout</value>
  </data>
  <data name="FancyZones_Layouts.Header" xml:space="preserve">
    <value>Layouts</value>
  </data>
  <data name="FancyZones_QuickLayoutSwitch.Header" xml:space="preserve">
    <value>Enable quick layout switch</value>
  </data>
  <data name="FancyZones_QuickLayoutSwitch.Description" xml:space="preserve">
    <value>Layout-specific shortcuts can be configured in the editor</value>
  </data>
  <data name="FancyZones_QuickLayoutSwitch_GroupSettings.Text" xml:space="preserve">
    <value>Quick layout switch</value>
  </data>
  <data name="Activation_Shortcut.Header" xml:space="preserve">
    <value>Activation shortcut</value>
  </data>
  <data name="Activation_Shortcut.Description" xml:space="preserve">
    <value>Customize the shortcut to activate this module</value>
  </data>
  <data name="Oobe_GetStarted.Text" xml:space="preserve">
    <value>Let's get started!</value>
  </data>
  <data name="Oobe_PowerToysDescription.Text" xml:space="preserve">
    <value>Welcome to PowerToys!  These overviews will help you quickly learn the basics of all our utilities.</value>
  </data>
  <data name="Oobe_GettingStarted.Text" xml:space="preserve">
    <value>Getting started</value>
  </data>
  <data name="Oobe_Launch.Text" xml:space="preserve">
    <value>Launch</value>
  </data>
  <data name="Launch_ColorPicker.Content" xml:space="preserve">
    <value>Launch Color Picker</value>
  </data>
  <data name="Oobe_LearnMore.Text" xml:space="preserve">
    <value>Learn more about</value>
  </data>
  <data name="Oobe_ColorPicker_Description" xml:space="preserve">
    <value>Color Picker is a system-wide color selection tool for Windows that enables you to pick colors from any currently running application and automatically copies it in a configurable format to your clipboard.</value>
  </data>
  <data name="Oobe_FancyZones_Description" xml:space="preserve">
    <value>FancyZones is a window manager that makes it easy to create complex window layouts and quickly position windows into those layouts.</value>
  </data>
  <data name="Oobe_FileExplorer_Description" xml:space="preserve">
    <value>PowerToys introduces add-ons to the Window’s File Explorer that will currently enable Markdown files (.md), PDF files (.pdf) and SVG icons (.svg) to be viewed in the preview pane.</value>
  </data>
  <data name="Oobe_ImageResizer_Description" xml:space="preserve">
    <value>Image Resizer is a Windows shell extension for simple bulk image-resizing.</value>
  </data>
  <data name="Oobe_KBM_Description" xml:space="preserve">
    <value>Keyboard Manager allows you to customize the keyboard to be more productive by remapping keys and creating your own keyboard shortcuts.</value>
  </data>
  <data name="Oobe_PowerRename_Description" xml:space="preserve">
    <value>PowerRename enables you to perform simple bulk renaming, searching and replacing file names.</value>
  </data>
  <data name="Oobe_PowerRun_Description" xml:space="preserve">
    <value>PowerToys Run is a quick launcher for power users that contains some additional features without sacrificing performance.</value>
  </data>
  <data name="Oobe_ShortcutGuide_Description" xml:space="preserve">
    <value>Shortcut Guide presents the user with a listing of available shortcuts for the current state of the desktop.</value>
  </data>
  <data name="Oobe_VideoConference_Description" xml:space="preserve">
    <value>Video Conference Mute allows users to quickly mute the microphone and turn off the camera while on a conference call with a single keystroke, regardless of what application has focus on your computer.</value>
  </data>
  <data name="Oobe_MouseUtils_Description" xml:space="preserve">
    <value>A collection of utilities to enhance your mouse.</value>
    <comment>Mouse as in the hardware peripheral</comment>
  </data>
  <data name="Oobe_Overview_Description.Text" xml:space="preserve">
    <value>Microsoft PowerToys is a set of utilities for power users to tune and streamline their Windows experience for greater productivity.
    
Take a moment to preview the various utilities listed or view our comprehensive documentation.</value>
  </data>
  <data name="Oobe_Overview_DescriptionLinkText.Text" xml:space="preserve">
    <value>Documentation on Microsoft Docs</value>
  </data>
  <data name="Oobe_Overview_LatestVersionLink.Text" xml:space="preserve">
    <value>Release notes</value>
  </data>
  <data name="ReleaseNotes.Content" xml:space="preserve">
    <value>Release notes</value>
  </data>
  <data name="Oobe_ColorPicker_HowToUse.Text" xml:space="preserve">
    <value>to open Color Picker.</value>
  </data>
  <data name="Oobe_ColorPicker_TipsAndTricks.Text" xml:space="preserve">
    <value>To select a color with more precision, **scroll the mouse wheel** to zoom in.</value>
  </data>
  <data name="Oobe_FancyZones_HowToUse.Text" xml:space="preserve">
    <value>**Shift** + **drag the window** to snap a window to a zone, and release the window in the desired zone.</value>
  </data>
  <data name="Oobe_FancyZones_HowToUse_Shortcut.Text" xml:space="preserve">
    <value>to open the FancyZones editor.</value>
  </data>
  <data name="Oobe_FancyZones_TipsAndTricks.Text" xml:space="preserve">
    <value>Snap a window to multiple zones by holding the **Ctrl** key (while also holding **Shift**) when dragging a window.</value>
  </data>
  <data name="Oobe_FileExplorer_HowToEnable.Text" xml:space="preserve">
    <value>Open File Explorer, **select the View tab** in the File Explorer ribbon, then **select Preview Pane**. 
From there, simply click on a Markdown file, PDF file or SVG icon in the File Explorer and observe the content on the preview pane!</value>
  </data>
  <data name="Oobe_HowToCreateMappings.Text" xml:space="preserve">
    <value>How to create mappings</value>
  </data>
  <data name="Oobe_HowToEnable.Text" xml:space="preserve">
    <value>How to enable</value>
  </data>
  <data name="Oobe_HowToLaunch.Text" xml:space="preserve">
    <value>How to launch</value>
  </data>
  <data name="Oobe_HowToUse.Text" xml:space="preserve">
    <value>How to use</value>
  </data>
  <data name="Oobe_ImageResizer_HowToLaunch.Text" xml:space="preserve">
    <value>In File Explorer, **right-clicking one or more image files** and **clicking on Resize pictures** from the context menu.</value>
  </data>
  <data name="Oobe_ImageResizer_TipsAndTricks.Text" xml:space="preserve">
    <value>Want a custom size? You can add them in the PowerToys Settings!</value>
  </data>
  <data name="Oobe_KBM_HowToCreateMappings.Text" xml:space="preserve">
    <value>Launch **PowerToys settings**, navigate to the Keyboard Manager menu, and select either **Remap a key** or **Remap a shortcut**.</value>
  </data>
  <data name="Oobe_KBM_TipsAndTricks.Text" xml:space="preserve">
    <value>Want to only have a shortcut work for a single application? Use the Target App field when creating the shortcut remapping.</value>
  </data>
  <data name="Oobe_PowerRename_HowToUse.Text" xml:space="preserve">
    <value>In File Explorer, **right-clicking one or more selected files** and **clicking on PowerRename** from the context menu.</value>
  </data>
  <data name="Oobe_PowerRename_TipsAndTricks.Text" xml:space="preserve">
    <value>PowerRename supports searching for files using regular expressions to enable more advanced renaming functionalities.</value>
  </data>
  <data name="Oobe_Run_HowToLaunch.Text" xml:space="preserve">
    <value>to open Run and just start typing.</value>
  </data>
  <data name="Oobe_Run_TipsAndTricks.Text" xml:space="preserve">
    <value>PowerToys Run supports various action keys to funnel search queries for a specific subset of results. Typing **&lt;** searches for running processes only, **?** will search only for file, or **.** for installed applications! See PowerToys documentation for the complete set of 'Action Keys' available.</value>
  </data>
  <data name="Oobe_ShortcutGuide_HowToLaunch.Text" xml:space="preserve">
    <value>to open Shortcut Guide, press it again to close or press **Esc**.</value>
  </data>
  <data name="Oobe_TipsAndTricks.Text" xml:space="preserve">
    <value>Tips &amp; tricks</value>
  </data>
  <data name="Oobe_VideoConference_ToggleMicVid.Text" xml:space="preserve">
    <value>to toggle both your microphone and video</value>
  </data>
  <data name="Oobe_VideoConference_ToggleMic.Text" xml:space="preserve">
    <value>to toggle your microphone</value>
  </data>
  <data name="Oobe_VideoConference_ToggleVid.Text" xml:space="preserve">
    <value>to toggle your video</value>
  </data>
  <data name="Oobe_ColorPicker" xml:space="preserve">
    <value>Color Picker</value>
    <comment>Do not localize this string</comment>
  </data>
  <data name="Oobe_FancyZones" xml:space="preserve">
    <value>FancyZones</value>
    <comment>Do not localize this string</comment>
  </data>
  <data name="Oobe_ImageResizer" xml:space="preserve">
    <value>Image Resizer</value>
    <comment>Do not localize this string</comment>
  </data>
  <data name="Oobe_KBM" xml:space="preserve">
    <value>Keyboard Manager</value>
    <comment>Do not localize this string</comment>
  </data>
  <data name="Oobe_Overview" xml:space="preserve">
    <value>Overview</value>
  </data>
  <data name="Oobe_PowerRename" xml:space="preserve">
    <value>PowerRename</value>
    <comment>Do not localize this string</comment>
  </data>
  <data name="Oobe_Run" xml:space="preserve">
    <value>PowerToys Run</value>
    <comment>Do not localize this string</comment>
  </data>
  <data name="Oobe_ShortcutGuide" xml:space="preserve">
    <value>Shortcut Guide</value>
    <comment>Do not localize this string</comment>
  </data>
  <data name="Oobe_VideoConference" xml:space="preserve">
    <value>Video Conference Mute</value>
    <comment>Do not localize this string</comment>
  </data>
  <data name="Oobe_Welcome" xml:space="preserve">
    <value>Welcome</value>
  </data>
  <data name="OOBE_Settings.Content" xml:space="preserve">
    <value>Open Settings</value>
  </data>
  <data name="Oobe_NavViewItem.Content" xml:space="preserve">
    <value>Welcome to PowerToys</value>
    <comment>Don't loc "PowerToys"</comment>
  </data>
  <data name="Feedback_NavViewItem.Content" xml:space="preserve">
    <value>Give feedback</value>
  </data>
  <data name="OobeWindow_Title" xml:space="preserve">
    <value>Welcome to PowerToys</value>
  </data>
  <data name="SettingsWindow_Title" xml:space="preserve">
    <value>PowerToys Settings</value>
  </data>
  <data name="Awake.ModuleTitle" xml:space="preserve">
    <value>Awake</value>
  </data>
  <data name="Awake.ModuleDescription" xml:space="preserve">
    <value>A convenient way to keep your PC awake on-demand.</value>
  </data>
  <data name="Awake_EnableAwake.Header" xml:space="preserve">
    <value>Enable Awake</value>
    <comment>Awake is a product name, do not loc</comment>
  </data>
  <data name="Awake_NoKeepAwake.Content" xml:space="preserve">
    <value>Keep using the selected power plan</value>
  </data>
  <data name="Awake_IndefiniteKeepAwake.Content" xml:space="preserve">
    <value>Keep awake indefinitely</value>
  </data>
  <data name="Awake_TemporaryKeepAwake.Content" xml:space="preserve">
    <value>Keep awake temporarily</value>
  </data>
  <data name="Awake_EnableDisplayKeepAwake.Header" xml:space="preserve">
    <value>Keep screen on</value>
  </data>
  <data name="Awake_Mode.Header" xml:space="preserve">
    <value>Mode</value>
  </data>
  <data name="Awake_Behavior_GroupSettings.Header" xml:space="preserve">
    <value>Behavior</value>
  </data>
  <data name="Awake_TemporaryKeepAwake_Hours.Header" xml:space="preserve">
    <value>Hours</value>
  </data>
  <data name="Awake_TemporaryKeepAwake_Minutes.Header" xml:space="preserve">
    <value>Minutes</value>
  </data>
  <data name="Oobe_Awake" xml:space="preserve">
    <value>Awake</value>
    <comment>Module name, do not loc</comment>
  </data>
  <data name="Oobe_Awake_Description" xml:space="preserve">
    <value>Awake is a Windows tool designed to keep your PC awake on-demand without having to manage its power settings. This behavior can be helpful when running time-consuming tasks while ensuring that your PC does not go to sleep or turn off its screens.</value>
  </data>
  <data name="Oobe_Awake_HowToUse.Text" xml:space="preserve">
    <value>Open **PowerToys Settings** and enable Awake</value>
  </data>
  <data name="Oobe_Awake_TipsAndTricks.Text" xml:space="preserve">
    <value>You can always change modes quickly by **right-clicking the Awake icon** in the system tray.</value>
  </data>
  <data name="General_FailedToDownloadTheNewVersion.Title" xml:space="preserve">
    <value>An error occurred trying to install this update:</value>
  </data>
  <data name="General_InstallNow.Content" xml:space="preserve">
    <value>Install now</value>
  </data>
  <data name="General_ReadMore.Text" xml:space="preserve">
    <value>Read more</value>
  </data>
  <data name="General_NewVersionAvailable.Title" xml:space="preserve">
    <value>An update is available:</value>
  </data>
  <data name="General_Downloading.Text" xml:space="preserve">
    <value>Downloading...</value>
  </data>
  <data name="General_TryAgainToDownloadAndInstall.Content" xml:space="preserve">
    <value>Try again to download &amp; install</value>
  </data>
  <data name="General_CheckingForUpdates.Text" xml:space="preserve">
    <value>Checking for updates...</value>
  </data>
  <data name="General_NewVersionReadyToInstall.Title" xml:space="preserve">
    <value>An update is ready to install:</value>
  </data>
  <data name="General_UpToDate.Title" xml:space="preserve">
    <value>PowerToys is up to date</value>
  </data>
  <data name="General_DownloadAndInstall.Content" xml:space="preserve">
    <value>Download and install</value>
  </data>
  <data name="ImageResizer_Fit_Fill_ThirdPersonSingular" xml:space="preserve">
    <value>Fills</value>
  </data>
  <data name="ImageResizer_Fit_Fit_ThirdPersonSingular" xml:space="preserve">
    <value>Fits within</value>
  </data>
  <data name="ImageResizer_Fit_Stretch_ThirdPersonSingular" xml:space="preserve">
    <value>Stretches to</value>
  </data>
  <data name="ImageResizer_Unit_Centimeter" xml:space="preserve">
    <value>Centimeters</value>
  </data>
  <data name="ImageResizer_Unit_Inch" xml:space="preserve">
    <value>Inches</value>
  </data>
  <data name="ImageResizer_Unit_Percent" xml:space="preserve">
    <value>Percent</value>
  </data>
  <data name="ImageResizer_Unit_Pixel" xml:space="preserve">
    <value>Pixels</value>
  </data>
  <data name="EditButton.AutomationProperties.Name" xml:space="preserve">
    <value>Edit</value>
  </data>
    <data name="ImageResizer_EditSize.AutomationProperties.Name" xml:space="preserve">
    <value>Edit size</value>
  </data>
  <data name="No" xml:space="preserve">
    <value>No</value>
    <comment>Label of a cancel button</comment>
  </data>
  <data name="Delete_Dialog_Description" xml:space="preserve">
    <value>Are you sure you want to delete this item?</value>
  </data>
  <data name="Yes" xml:space="preserve">
    <value>Yes</value>
    <comment>Label of a confirmation button</comment>
  </data>
  <data name="SeeWhatsNew.Content" xml:space="preserve">
    <value>See what's new</value>
  </data>
  <data name="Awake_Mode.Description" xml:space="preserve">
    <value>Manage the state of your device when Awake is active</value>
  </data>
  <data name="ExcludedApps.Header" xml:space="preserve">
    <value>Excluded apps</value>
  </data>
  <data name="Enable_ColorFormat.AutomationProperties.Name" xml:space="preserve">
    <value>Enable colorformat</value>
  </data>
  <data name="More_Options_Button.AutomationProperties.Name" xml:space="preserve">
    <value>More options</value>
  </data>
  <data name="More_Options_ButtonTooltip.Text" xml:space="preserve">
    <value>More options</value>
  </data>
  <data name="To.Text" xml:space="preserve">
    <value>to</value>
    <comment>as in: from x to y</comment>
  </data>
  <data name="LearnMore_Awake.Text" xml:space="preserve">
    <value>Learn more about Awake</value>
    <comment>Awake is a product name, do not loc</comment>
  </data>
  <data name="LearnMore_ColorPicker.Text" xml:space="preserve">
    <value>Learn more about Color Picker</value>
    <comment>Color Picker is a product name, do not loc</comment>
  </data>
  <data name="LearnMore_FancyZones.Text" xml:space="preserve">
    <value>Learn more about FancyZones</value>
    <comment>FancyZones is a product name, do not loc</comment>
  </data>
  <data name="LearnMore_ImageResizer.Text" xml:space="preserve">
    <value>Learn more about Image Resizer</value>
    <comment>Image Resizer is a product name, do not loc</comment>
  </data>
  <data name="LearnMore_KBM.Text" xml:space="preserve">
    <value>Learn more about Keyboard Manager</value>
    <comment>Keyboard Manager is a product name, do not loc</comment>
  </data>
  <data name="LearnMore_MouseUtils.Text" xml:space="preserve">
    <value>Learn more about Mouse utilities</value>
    <comment>Mouse utilities is a product name, do not loc</comment>
  </data>
  <data name="LearnMore_PowerPreview.Text" xml:space="preserve">
    <value>Learn more about File Explorer add-ons</value>
    <comment>File Explorer is a product name, do not loc</comment>
  </data>
  <data name="LearnMore_PowerRename.Text" xml:space="preserve">
    <value>Learn more about PowerRename</value>
    <comment>PowerRename is a product name, do not loc</comment>
  </data>
  <data name="LearnMore_Run.Text" xml:space="preserve">
    <value>Learn more about PowerToys Run</value>
    <comment>PowerToys Run is a product name, do not loc</comment>
  </data>
  <data name="LearnMore_ShortcutGuide.Text" xml:space="preserve">
    <value>Learn more about Shortcut Guide</value>
    <comment>Shortcut Guide is a product name, do not loc</comment>
  </data>
  <data name="LearnMore_VCM.Text" xml:space="preserve">
    <value>Learn more about Video Conference Mute</value>
    <comment>Video Conference Mute is a product name, do not loc</comment>
  </data>
  <data name="Oobe_FileExplorer" xml:space="preserve">
    <value>File Explorer add-ons</value>
    <comment>Do not localize this string</comment>
  </data>
  <data name="Oobe_MouseUtils" xml:space="preserve">
    <value>Mouse utilities</value>
    <comment>Mouse as in the hardware peripheral</comment>
  </data>
  <data name="Oobe_MouseUtils_FindMyMouse.Text" xml:space="preserve">
    <value>Find My Mouse</value>
    <comment>Mouse as in the hardware peripheral</comment>
  </data>
  <data name="Oobe_MouseUtils_FindMyMouse_Description.Text" xml:space="preserve">
    <value>Press the left Ctrl key twice to focus the mouse pointer.</value>
    <comment>Mouse as in the hardware peripheral. Key as in a keyboard key</comment>
  </data>
  <data name="Oobe_MouseUtils_MouseHighlighter.Text" xml:space="preserve">
    <value>Mouse Highlighter</value>
    <comment>Mouse as in the hardware peripheral.</comment>
  </data>
  <data name="Oobe_MouseUtils_MouseHighlighter_Description.Text" xml:space="preserve">
    <value>Use a keyboard shortcut highlight left and right mouse clicks.</value>
    <comment>Mouse as in the hardware peripheral.</comment>
  </data>
  <data name="Launch_Run.Content" xml:space="preserve">
    <value>Launch PowerToys Run</value>
  </data>
  <data name="Launch_ShortcutGuide.Content" xml:space="preserve">
    <value>Launch Shortcut Guide</value>
  </data>
  <data name="ColorPicker_ColorFormat_ToggleSwitch.AutomationProperties.Name" xml:space="preserve">
    <value>Show format in editor</value>
  </data>
  <data name="GeneralPage_Documentation.Text" xml:space="preserve">
    <value>Documentation</value>
  </data>
  <data name="PowerLauncher_SearchList.PlaceholderText" xml:space="preserve">
    <value>Search this list</value>
  </data>
  <data name="PowerLauncher_SearchList.AutomationProperties.Name" xml:space="preserve">
    <value>Search this list</value>
  </data>
  <data name="Awake.SecondaryLinksHeader" xml:space="preserve">
    <value>Attribution</value>
  </data>
  <data name="ColorPicker.SecondaryLinksHeader" xml:space="preserve">
    <value>Attribution</value>
  </data>
  <data name="General.SecondaryLinksHeader" xml:space="preserve">
    <value>Related information</value>
  </data>
  <data name="ImageResizer.SecondaryLinksHeader" xml:space="preserve">
    <value>Attribution</value>
  </data>
  <data name="MouseUtils.SecondaryLinksHeader" xml:space="preserve">
    <value>Attribution</value>
  </data>
  <data name="PowerLauncher.SecondaryLinksHeader" xml:space="preserve">
    <value>Attribution</value>
  </data>
  <data name="PowerRename.SecondaryLinksHeader" xml:space="preserve">
    <value>Attribution</value>
  </data>
  <data name="EditTooltip.Text" xml:space="preserve">
    <value>Edit</value>
  </data>
  <data name="RemoveTooltip.Text" xml:space="preserve">
    <value>Remove</value>
  </data>
  <data name="Activation_Shortcut_Cancel" xml:space="preserve">
    <value>Cancel</value>
  </data>
  <data name="Activation_Shortcut_Description.Text" xml:space="preserve">
    <value>Press a combination of keys to change this shortcut</value>
  </data>
  <data name="Activation_Shortcut_Save" xml:space="preserve">
    <value>Save</value>
  </data>
  <data name="Activation_Shortcut_Title" xml:space="preserve">
    <value>Activation shortcut</value>
  </data>
  <data name="InvalidShortcut.Text" xml:space="preserve">
    <value>Invalid shortcut</value>
  </data>
  <data name="InvalidShortcutWarningLabel.Text" xml:space="preserve">
    <value>Only shortcuts that start with **Windows key**, **Ctrl**, **Alt** or **Shift** are valid.</value>
  </data>
  <data name="FancyZones_SpanZonesAcrossMonitors.Description" xml:space="preserve">
    <value>All monitors must have the same DPI scaling and will be treated as one large combined rectangle which contains all monitors</value>
  </data>
  <data name="ImageResizer_DefaultSize_NewSizePrefix" xml:space="preserve">
    <value>New size</value>
    <comment>First part of the default name of new sizes that can be added in PT's settings ui.</comment>
  </data>
  <data name="Awake_TimeBeforeAwake.Header" xml:space="preserve">
    <value>Time before returning to the previous awakeness state</value>
  </data>
  <data name="MouseUtils.ModuleTitle" xml:space="preserve">
    <value>Mouse utilities</value>
  </data>
  <data name="MouseUtils.ModuleDescription" xml:space="preserve">
    <value>A collection of mouse utilities.</value>
  </data>
  <data name="MouseUtils_FindMyMouse.Header" xml:space="preserve">
    <value>Find My Mouse</value>
    <comment>Refers to the utility name</comment>
  </data>
  <data name="MouseUtils_FindMyMouse.Description" xml:space="preserve">
    <value>Find My Mouse highlights the position of the cursor when pressing the left Ctrl key twice.</value>
    <comment>"Ctrl" is a keyboard key. "Find My Mouse" is the name of the utility</comment>
  </data>
  <data name="MouseUtils_Enable_FindMyMouse.Header" xml:space="preserve">
    <value>Enable Find My Mouse</value>
    <comment>"Find My Mouse" is the name of the utility.</comment>
  </data>
  <data name="MouseUtils_Prevent_Activation_On_Game_Mode.Content" xml:space="preserve">
    <value>Do not activate when Game Mode is on</value>
    <comment>"Game mode" is the Windows feature to prevent notification when playing a game.</comment>
  </data>
  <data name="MouseUtils_FindMyMouse_BackgroundColor.Header" xml:space="preserve">
    <value>Background color</value>
  </data>
  <data name="MouseUtils_FindMyMouse_SpotlightColor.Header" xml:space="preserve">
    <value>Spotlight color</value>
  </data>
  <data name="MouseUtils_FindMyMouse_OverlayOpacity.Header" xml:space="preserve">
    <value>Overlay opacity</value>
  </data>
  <data name="MouseUtils_FindMyMouse_SpotlightRadius.Header" xml:space="preserve">
    <value>Spotlight radius</value>
  </data>
  <data name="MouseUtils_FindMyMouse_SpotlightInitialZoom.Header" xml:space="preserve">
    <value>Spotlight initial zoom</value>
  </data>
  <data name="MouseUtils_FindMyMouse_SpotlightInitialZoom.Description" xml:space="preserve">
    <value>Spotlight zoom factor at animation start</value>
  </data>
  <data name="MouseUtils_FindMyMouse_AnimationDurationMs.Header" xml:space="preserve">
    <value>Animation duration</value>
  </data>
  <data name="MouseUtils_FindMyMouse_AnimationDurationMs.Description" xml:space="preserve">
    <value>How long it takes for the spotlight to appear/disappear (in ms)</value>
  </data>
  <data name="MouseUtils_MouseHighlighter.Header" xml:space="preserve">
    <value>Mouse Highlighter</value>
    <comment>Refers to the utility name</comment>
  </data>
  <data name="MouseUtils_MouseHighlighter.Description" xml:space="preserve">
    <value>Mouse Highlighter mode will highlight mouse clicks.</value>
    <comment>"Mouse Highlighter" is the name of the utility. Mouse is the hardware mouse.</comment>
  </data>
  <data name="MouseUtils_Enable_MouseHighlighter.Header" xml:space="preserve">
    <value>Enable Mouse Highlighter</value>
    <comment>"Find My Mouse" is the name of the utility.</comment>
  </data>
  <data name="MouseUtils_MouseHighlighter_ActivationShortcut.Header" xml:space="preserve">
    <value>Activation shortcut</value>
  </data>
  <data name="MouseUtils_MouseHighlighter_ActivationShortcut.Description" xml:space="preserve">
    <value>Customize the shortcut to turn on or off this mode</value>
    <comment>"Mouse Highlighter" is the name of the utility. Mouse is the hardware mouse.</comment>
  </data>
  <data name="MouseUtils_MouseHighlighter_LeftButtonClickColor.Header" xml:space="preserve">
    <value>Left button highlight color</value>
  </data>
  <data name="MouseUtils_MouseHighlighter_RightButtonClickColor.Header" xml:space="preserve">
    <value>Right button highlight color</value>
  </data>
  <data name="MouseUtils_MouseHighlighter_HighlightOpacity.Header" xml:space="preserve">
    <value>Opacity</value>
  </data>
  <data name="MouseUtils_MouseHighlighter_HighlightRadius.Header" xml:space="preserve">
    <value>Radius</value>
  </data>
  <data name="MouseUtils_MouseHighlighter_FadeDelayMs.Header" xml:space="preserve">
    <value>Fade delay</value>
  </data>
  <data name="MouseUtils_MouseHighlighter_FadeDelayMs.Description" xml:space="preserve">
    <value>How long it takes before a highlight starts to disappear (in ms)</value>
  </data>
  <data name="MouseUtils_MouseHighlighter_FadeDurationMs.Header" xml:space="preserve">
    <value>Fade duration</value>
  </data>
  <data name="MouseUtils_MouseHighlighter_FadeDurationMs.Description" xml:space="preserve">
    <value>Duration of the disappear animation (in ms)</value>
  </data>
  <data name="FancyZones_Radio_Custom_Colors.Content" xml:space="preserve">
    <value>Custom colors</value>
  </data>
  <data name="FancyZones_Radio_Default_Theme.Content" xml:space="preserve">
    <value>Windows default</value>
  </data>
  <data name="ColorModeHeader.Header" xml:space="preserve">
    <value>App theme</value>
  </data>
  <data name="FancyZones_Zone_Appearance.Description" xml:space="preserve">
    <value>Customize the way zones look</value>
  </data>
  <data name="FancyZones_Zone_Appearance.Header" xml:space="preserve">
    <value>Zone appearance</value>
  </data>
  <data name="VideoConference_RunAsAdminRequired.Title" xml:space="preserve">
    <value>You need to run as administrator to modify these settings.</value>
  </data>
  <data name="FileExplorerPreview_ToggleSwitch_GCODE_Thumbnail.Header" xml:space="preserve">
    <value>Enable G-code (.gcode) thumbnails</value>
    <comment>Do you want this feature on / off</comment>
  </data>
  <data name="FileExplorerPreview_ToggleSwitch_GCODE_Thumbnail.Description" xml:space="preserve">
    <value>Only .gcode files with embedded thumbnails are supported</value>
  </data>
  <data name="FileExplorerPreview_ToggleSwitch_Preview_GCODE.Description" xml:space="preserve">
    <value>Only .gcode files with embedded thumbnails are supported</value>
  </data>
  <data name="FileExplorerPreview_ToggleSwitch_Preview_GCODE.Header" xml:space="preserve">
    <value>Enable G-code (.gcode) preview</value>
    <comment>Do you want this feature on / off</comment>
  </data>
<<<<<<< HEAD
  <data name="FancyZones_NumberColor.Header" xml:space="preserve">
    <value>Number color</value>
  </data>
  <data name="FancyZones_ShowZoneNumberCheckBoxControl.Content" xml:space="preserve">
    <value>Show zone number</value>
=======
  <data name="ToggleSwitch.OffContent" xml:space="preserve">
    <value>Off</value>
    <comment>The state of a ToggleSwitch when it's off</comment>
  </data>
  <data name="ToggleSwitch.OnContent" xml:space="preserve">
    <value>On</value>
    <comment>The state of a ToggleSwitch when it's on</comment>
>>>>>>> 3805348a
  </data>
</root><|MERGE_RESOLUTION|>--- conflicted
+++ resolved
@@ -1848,13 +1848,12 @@
     <value>Enable G-code (.gcode) preview</value>
     <comment>Do you want this feature on / off</comment>
   </data>
-<<<<<<< HEAD
   <data name="FancyZones_NumberColor.Header" xml:space="preserve">
     <value>Number color</value>
   </data>
   <data name="FancyZones_ShowZoneNumberCheckBoxControl.Content" xml:space="preserve">
     <value>Show zone number</value>
-=======
+  </data>
   <data name="ToggleSwitch.OffContent" xml:space="preserve">
     <value>Off</value>
     <comment>The state of a ToggleSwitch when it's off</comment>
@@ -1862,6 +1861,5 @@
   <data name="ToggleSwitch.OnContent" xml:space="preserve">
     <value>On</value>
     <comment>The state of a ToggleSwitch when it's on</comment>
->>>>>>> 3805348a
   </data>
 </root>