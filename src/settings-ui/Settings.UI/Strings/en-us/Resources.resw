--- conflicted
+++ resolved
@@ -3022,7 +3022,6 @@
     <value>The maximum size, in kilobytes, for files to be displayed. This is a safety mechanism to prevent loading large files into RAM.</value>
     <comment>"RAM" refers to random access memory; "size" refers to disk space; "bytes" refer to the measurement unit</comment>
   </data>
-<<<<<<< HEAD
   <data name="RegistryPreview.ModuleDescription" xml:space="preserve">
     <value>This is a quick little utility to visualize complex registry files.</value>
   </data>
@@ -3057,7 +3056,6 @@
 	<data name="Launch_RegistryPreview.Content" xml:space="preserve">
     <value>Launch Registry Preview</value>
     <comment>"Registry Preview" is the name of the utility</comment>
-=======
   <data name="MouseUtils_MouseJump.Description" xml:space="preserve">
     <value>Quickly move the mouse pointer long distances.</value>
     <comment>"Mouse Jump" is the name of the utility. Mouse is the hardware mouse.</comment>
@@ -3085,6 +3083,5 @@
   </data>
   <data name="Hosts_Toggle_LoopbackDuplicates.Header" xml:space="preserve">
     <value>Consider loopback addresses as duplicates</value>
->>>>>>> 1fac3d3d
   </data>
 </root>