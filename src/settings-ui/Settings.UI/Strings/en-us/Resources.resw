--- conflicted
+++ resolved
@@ -2125,7 +2125,6 @@
   <data name="FancyZones_DisableRoundCornersOnWindowSnap.Content" xml:space="preserve">
     <value>Disable round corners when window is snapped</value>
   </data>
-<<<<<<< HEAD
   <data name="PowerLauncher_SearchQueryTuningEnabled.Description" xml:space="preserve">
     <value>Fine tune results ordering</value>
   </data>
@@ -2149,9 +2148,8 @@
   </data>
   <data name="PowerLauncher_PluginWeightBoost.Header" xml:space="preserve">
     <value>Global sort order score modifier</value>
-=======
+  </data>
   <data name="AlwaysOnTop_RoundCorners.Content" xml:space="preserve">
     <value>Enable round corners</value>
->>>>>>> 0c238a8e
   </data>
 </root>