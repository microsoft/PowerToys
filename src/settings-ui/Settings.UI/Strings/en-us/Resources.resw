<?xml version="1.0" encoding="utf-8"?>
<root>
  <!-- 
    Microsoft ResX Schema 
    
    Version 2.0
    
    The primary goals of this format is to allow a simple XML format 
    that is mostly human readable. The generation and parsing of the 
    various data types are done through the TypeConverter classes 
    associated with the data types.
    
    Example:
    
    ... ado.net/XML headers & schema ...
    <resheader name="resmimetype">text/microsoft-resx</resheader>
    <resheader name="version">2.0</resheader>
    <resheader name="reader">System.Resources.ResXResourceReader, System.Windows.Forms, ...</resheader>
    <resheader name="writer">System.Resources.ResXResourceWriter, System.Windows.Forms, ...</resheader>
    <data name="Name1"><value>this is my long string</value><comment>this is a comment</comment></data>
    <data name="Color1" type="System.Drawing.Color, System.Drawing">Blue</data>
    <data name="Bitmap1" mimetype="application/x-microsoft.net.object.binary.base64">
        <value>[base64 mime encoded serialized .NET Framework object]</value>
    </data>
    <data name="Icon1" type="System.Drawing.Icon, System.Drawing" mimetype="application/x-microsoft.net.object.bytearray.base64">
        <value>[base64 mime encoded string representing a byte array form of the .NET Framework object]</value>
        <comment>This is a comment</comment>
    </data>
                
    There are any number of "resheader" rows that contain simple 
    name/value pairs.
    
    Each data row contains a name, and value. The row also contains a 
    type or mimetype. Type corresponds to a .NET class that support 
    text/value conversion through the TypeConverter architecture. 
    Classes that don't support this are serialized and stored with the 
    mimetype set.
    
    The mimetype is used for serialized objects, and tells the 
    ResXResourceReader how to depersist the object. This is currently not 
    extensible. For a given mimetype the value must be set accordingly:
    
    Note - application/x-microsoft.net.object.binary.base64 is the format 
    that the ResXResourceWriter will generate, however the reader can 
    read any of the formats listed below.
    
    mimetype: application/x-microsoft.net.object.binary.base64
    value   : The object must be serialized with 
            : System.Runtime.Serialization.Formatters.Binary.BinaryFormatter
            : and then encoded with base64 encoding.
    
    mimetype: application/x-microsoft.net.object.soap.base64
    value   : The object must be serialized with 
            : System.Runtime.Serialization.Formatters.Soap.SoapFormatter
            : and then encoded with base64 encoding.

    mimetype: application/x-microsoft.net.object.bytearray.base64
    value   : The object must be serialized into a byte array 
            : using a System.ComponentModel.TypeConverter
            : and then encoded with base64 encoding.
    -->
  <xsd:schema id="root" xmlns="" xmlns:xsd="http://www.w3.org/2001/XMLSchema" xmlns:msdata="urn:schemas-microsoft-com:xml-msdata">
    <xsd:import namespace="http://www.w3.org/XML/1998/namespace" />
    <xsd:element name="root" msdata:IsDataSet="true">
      <xsd:complexType>
        <xsd:choice maxOccurs="unbounded">
          <xsd:element name="metadata">
            <xsd:complexType>
              <xsd:sequence>
                <xsd:element name="value" type="xsd:string" minOccurs="0" />
              </xsd:sequence>
              <xsd:attribute name="name" use="required" type="xsd:string" />
              <xsd:attribute name="type" type="xsd:string" />
              <xsd:attribute name="mimetype" type="xsd:string" />
              <xsd:attribute ref="xml:space" />
            </xsd:complexType>
          </xsd:element>
          <xsd:element name="assembly">
            <xsd:complexType>
              <xsd:attribute name="alias" type="xsd:string" />
              <xsd:attribute name="name" type="xsd:string" />
            </xsd:complexType>
          </xsd:element>
          <xsd:element name="data">
            <xsd:complexType>
              <xsd:sequence>
                <xsd:element name="value" type="xsd:string" minOccurs="0" msdata:Ordinal="1" />
                <xsd:element name="comment" type="xsd:string" minOccurs="0" msdata:Ordinal="2" />
              </xsd:sequence>
              <xsd:attribute name="name" type="xsd:string" use="required" msdata:Ordinal="1" />
              <xsd:attribute name="type" type="xsd:string" msdata:Ordinal="3" />
              <xsd:attribute name="mimetype" type="xsd:string" msdata:Ordinal="4" />
              <xsd:attribute ref="xml:space" />
            </xsd:complexType>
          </xsd:element>
          <xsd:element name="resheader">
            <xsd:complexType>
              <xsd:sequence>
                <xsd:element name="value" type="xsd:string" minOccurs="0" msdata:Ordinal="1" />
              </xsd:sequence>
              <xsd:attribute name="name" type="xsd:string" use="required" />
            </xsd:complexType>
          </xsd:element>
        </xsd:choice>
      </xsd:complexType>
    </xsd:element>
  </xsd:schema>
  <resheader name="resmimetype">
    <value>text/microsoft-resx</value>
  </resheader>
  <resheader name="version">
    <value>2.0</value>
  </resheader>
  <resheader name="reader">
    <value>System.Resources.ResXResourceReader, System.Windows.Forms, Version=4.0.0.0, Culture=neutral, PublicKeyToken=b77a5c561934e089</value>
  </resheader>
  <resheader name="writer">
    <value>System.Resources.ResXResourceWriter, System.Windows.Forms, Version=4.0.0.0, Culture=neutral, PublicKeyToken=b77a5c561934e089</value>
  </resheader>
  <data name="Attribution_Rooler.Text" xml:space="preserve">
    <value>Inspired by Rooler</value>
    <comment>Rooler is a name of the tool.</comment>
  </data>
  <data name="Shell_VideoConference.Content" xml:space="preserve">
    <value>Video Conference Mute</value>
    <comment>Navigation view item name for Video Conference</comment>
  </data>
  <data name="Shell_MeasureTool.Content" xml:space="preserve">
    <value>Screen Ruler</value>
    <comment>Product name: Navigation view item name for Screen Ruler</comment>
  </data>
  <data name="MeasureTool.SecondaryLinksHeader" xml:space="preserve">
    <value>Attribution</value>
    <comment>giving credit to the projects this utility was based on</comment>
  </data>
  <data name="MeasureTool.ModuleDescription" xml:space="preserve">
    <value>Screen Ruler is a quick and easy way to measure pixels on your screen.</value>
    <comment>"Screen Ruler" is the name of the utility</comment>
  </data>
  <data name="MeasureTool.ModuleTitle" xml:space="preserve">
    <value>Screen Ruler</value>
    <comment>"Screen Ruler" is the name of the utility</comment>
  </data>
  <data name="MeasureTool_ActivationSettings.Header" xml:space="preserve">
    <value>Activation</value>
  </data>
  <data name="MeasureTool_Settings.Header" xml:space="preserve">
    <value>Behavior</value>
    <comment>"Screen Ruler" is the name of the utility</comment>
  </data>
  <data name="MeasureTool_ActivationShortcut.Header" xml:space="preserve">
    <value>Activation shortcut</value>
  </data>
  <data name="MeasureTool_ActivationShortcut.Description" xml:space="preserve">
    <value>Customize the shortcut to bring up the command bar</value>
    <comment>"Screen Ruler" is the name of the utility</comment>
  </data>
  <data name="MeasureTool_UnitsOfMeasure.Header" xml:space="preserve">
    <value>Units of measurement</value>
  </data>
  <data name="MeasureTool_UnitsOfMeasure_Pixels.Content" xml:space="preserve">
    <value>Pixels</value>
  </data>
  <data name="MeasureTool_UnitsOfMeasure_Inches.Content" xml:space="preserve">
    <value>Inches</value>
  </data>
  <data name="MeasureTool_UnitsOfMeasure_Centimeters.Content" xml:space="preserve">
    <value>Centimeters</value>
  </data>
  <data name="MeasureTool_PixelTolerance.Header" xml:space="preserve">
    <value>Pixel tolerance for edge detection</value>
  </data>
  <data name="MeasureTool_MeasureCrossColor.Header" xml:space="preserve">
    <value>Line color</value>
  </data>
  <data name="MeasureTool_ContinuousCapture.Header" xml:space="preserve">
    <value>Capture screen continuously during measuring</value>
  </data>
  <data name="MeasureTool_ContinuousCapture.Description" xml:space="preserve">
    <value>Refresh screen contexts in real-time instead of making a screenshot once</value>
  </data>
  <data name="MeasureTool_PerColorChannelEdgeDetection.Header" xml:space="preserve">
    <value>Per color channel edge detection</value>
  </data>
  <data name="MeasureTool_PerColorChannelEdgeDetection.Description" xml:space="preserve">
    <value>If enabled, test that all color channels are within a tolerance distance from each other. Otherwise, check that the sum of all color channels differences is smaller than the tolerance.</value>
  </data>
  <data name="MeasureTool_DrawFeetOnCross.Header" xml:space="preserve">
    <value>Draw feet on cross</value>
  </data>
  <data name="MeasureTool_DrawFeetOnCross.Description" xml:space="preserve">
    <value>Adds feet to the end of cross lines</value>
  </data>
  <data name="MeasureTool_EnableMeasureTool.Header" xml:space="preserve">
    <value>Enable Screen Ruler</value>
    <comment>"Screen Ruler" is the name of the utility</comment>
  </data>
  <data name="VideoConference_Enable.Header" xml:space="preserve">
    <value>Enable Video Conference Mute</value>
  </data>
  <data name="VideoConference.ModuleDescription" xml:space="preserve">
    <value>Video Conference Mute is a quick and easy way to do a global "mute" of both your microphone and webcam. Disabling this module or closing PowerToys will unmute the microphone and camera.</value>
  </data>
  <data name="VideoConference_CameraAndMicrophoneMuteHotkeyControl_Header.Header" xml:space="preserve">
    <value>Mute camera &amp; microphone</value>
  </data>
  <data name="VideoConference_MicrophoneMuteHotkeyControl_Header.Header" xml:space="preserve">
    <value>Mute microphone</value>
  </data>
  <data name="VideoConference_CameraMuteHotkeyControl_Header.Header" xml:space="preserve">
    <value>Mute camera</value>
  </data>
  <data name="VideoConference_SelectedCamera.Header" xml:space="preserve">
    <value>Selected camera</value>
  </data>
  <data name="VideoConference_SelectedMicrophone.Header" xml:space="preserve">
    <value>Selected microphone</value>
  </data>
  <data name="VideoConference_CameraOverlayImagePathHeader.Header" xml:space="preserve">
    <value>Image displayed when camera is muted</value>
  </data>
  <data name="VideoConference_ToolbarPosition.Header" xml:space="preserve">
    <value>Toolbar position</value>
  </data>
  <data name="VideoConference_ToolbarPosition_TopCenter.Content" xml:space="preserve">
    <value>Top center</value>
  </data>
  <data name="VideoConference_ToolbarPosition_TopLeftCorner.Content" xml:space="preserve">
    <value>Top left corner</value>
  </data>
  <data name="VideoConference_ToolbarPosition_TopRightCorner.Content" xml:space="preserve">
    <value>Top right corner</value>
  </data>
  <data name="VideoConference_ToolbarPosition_BottomLeftCorner.Content" xml:space="preserve">
    <value>Bottom left corner</value>
  </data>
  <data name="VideoConference_ToolbarPosition_BottomCenter.Content" xml:space="preserve">
    <value>Bottom center</value>
  </data>
  <data name="VideoConference_ToolbarPosition_BottomRightCorner.Content" xml:space="preserve">
    <value>Bottom right corner</value>
  </data>
  <data name="VideoConference_ToolbarMonitor.Header" xml:space="preserve">
    <value>Show toolbar on</value>
  </data>
  <data name="VideoConference_ToolbarMonitor_Main.Content" xml:space="preserve">
    <value>Main monitor</value>
  </data>
  <data name="VideoConference_ToolbarMonitor_UnderCursor.Content" xml:space="preserve">
    <value>Monitor under cursor</value>
  </data>
  <data name="VideoConference_ToolbarMonitor_ActiveWindow.Content" xml:space="preserve">
    <value>Active window monitor</value>
  </data>
  <data name="VideoConference_ToolbarMonitor_All.Content" xml:space="preserve">
    <value>All monitors</value>
  </data>
  <data name="VideoConference_ToolbarHide.Header" xml:space="preserve">
    <value>Hide toolbar</value>
  </data>
  <data name="VideoConference_ToolbarHideMuted.Content" xml:space="preserve">
    <value>When both camera and microphone are muted</value>
  </data>
  <data name="VideoConference_ToolbarHideNever.Content" xml:space="preserve">
    <value>Never</value>
  </data>
  <data name="VideoConference_ToolbarHideUnmuted.Content" xml:space="preserve">
    <value>When both camera and microphone are unmuted</value>
  </data>
  <data name="VideoConference.ModuleTitle" xml:space="preserve">
    <value>Video Conference Mute</value>
  </data>
  <data name="VideoConference_Camera.Header" xml:space="preserve">
    <value>Camera</value>
  </data>
  <data name="VideoConference_Camera.Description" xml:space="preserve">
    <value>To use this feature, make sure to select PowerToys VideoConference Mute as your camera source in your apps.</value>
  </data>
  <data name="VideoConference_Microphone.Header" xml:space="preserve">
    <value>Microphone</value>
  </data>
  <data name="VideoConference_Toolbar.Header" xml:space="preserve">
    <value>Toolbar</value>
  </data>
  <data name="VideoConference_Shortcuts.Header" xml:space="preserve">
    <value>Shortcuts</value>
  </data>
  <data name="VideoConference_CameraOverlayImageAlt.[using:Microsoft.UI.Xaml.Automation]AutomationProperties.Name" xml:space="preserve">
    <value>Camera overlay image preview</value>
  </data>
  <data name="VideoConference_CameraOverlayImageBrowse.Content" xml:space="preserve">
    <value>Browse</value>
  </data>
  <data name="VideoConference_CameraOverlayImageClear.Content" xml:space="preserve">
    <value>Clear</value>
  </data>
  <data name="Shell_General.Content" xml:space="preserve">
    <value>General</value>
    <comment>Navigation view item name for General</comment>
  </data>
  <data name="Shell_Awake.Content" xml:space="preserve">
    <value>Awake</value>
    <comment>Product name: Navigation view item name for Awake</comment>
  </data>
  <data name="Shell_PowerLauncher.Content" xml:space="preserve">
    <value>PowerToys Run</value>
    <comment>Product name: Navigation view item name for PowerToys Run</comment>
  </data>
  <data name="Shell_PowerRename.Content" xml:space="preserve">
    <value>PowerRename</value>
    <comment>Product name: Navigation view item name for PowerRename</comment>
  </data>
  <data name="Shell_ShortcutGuide.Content" xml:space="preserve">
    <value>Shortcut Guide</value>
    <comment>Product name: Navigation view item name for Shortcut Guide</comment>
  </data>
  <data name="Shell_PowerPreview.Content" xml:space="preserve">
    <value>File Explorer add-ons</value>
    <comment>Product name: Navigation view item name for File Explorer.  Please use File Explorer as in the context of File Explorer in Windows</comment>
  </data>
  <data name="Shell_FancyZones.Content" xml:space="preserve">
    <value>FancyZones</value>
    <comment>Product name: Navigation view item name for FancyZones</comment>
  </data>
  <data name="Shell_ImageResizer.Content" xml:space="preserve">
    <value>Image Resizer</value>
    <comment>Product name: Navigation view item name for Image Resizer</comment>
  </data>
  <data name="Shell_ColorPicker.Content" xml:space="preserve">
    <value>Color Picker</value>
    <comment>Product name: Navigation view item name for Color Picker</comment>
  </data>
  <data name="Shell_KeyboardManager.Content" xml:space="preserve">
    <value>Keyboard Manager</value>
    <comment>Product name: Navigation view item name for Keyboard Manager</comment>
  </data>
  <data name="Shell_MouseUtilities.Content" xml:space="preserve">
    <value>Mouse utilities</value>
    <comment>Product name: Navigation view item name for Mouse utilities</comment>
  </data>
  <data name="Shell_NavigationMenu_Announce_Collapse" xml:space="preserve">
    <value>Navigation closed</value>
    <comment>Accessibility announcement when the navigation pane collapses</comment>
  </data>
  <data name="Shell_NavigationMenu_Announce_Open" xml:space="preserve">
    <value>Navigation opened</value>
    <comment>Accessibility announcement when the navigation pane opens</comment>
  </data>
  <data name="KeyboardManager_ConfigHeader.Text" xml:space="preserve">
    <value>Current configuration</value>
    <comment>Keyboard Manager current configuration header</comment>
  </data>
  <data name="KeyboardManager.ModuleDescription" xml:space="preserve">
    <value>Reconfigure your keyboard by remapping keys and shortcuts</value>
    <comment>Keyboard Manager page description</comment>
  </data>
  <data name="KeyboardManager_EnableToggle.Header" xml:space="preserve">
    <value>Enable Keyboard Manager</value>
    <comment>Keyboard Manager enable toggle header. Do not loc the Product name. Do you want this feature on / off</comment>
  </data>
  <data name="KeyboardManager_ProfileDescription.Text" xml:space="preserve">
    <value>Select the profile to display the active key remap and shortcuts</value>
    <comment>Keyboard Manager configuration dropdown description</comment>
  </data>
  <data name="KeyboardManager_RemapKeyboardButton.Header" xml:space="preserve">
    <value>Remap a key</value>
    <comment>Keyboard Manager remap keyboard button content</comment>
  </data>
  <data name="KeyboardManager_Keys.Header" xml:space="preserve">
    <value>Keys</value>
    <comment>Keyboard Manager remap keyboard header</comment>
  </data>
  <data name="KeyboardManager_RemapShortcutsButton.Header" xml:space="preserve">
    <value>Remap a shortcut</value>
    <comment>Keyboard Manager remap shortcuts button</comment>
  </data>
  <data name="KeyboardManager_Shortcuts.Header" xml:space="preserve">
    <value>Shortcuts</value>
    <comment>Keyboard Manager remap keyboard header</comment>
  </data>
  <data name="KeyboardManager_All_Apps_Description" xml:space="preserve">
    <value>All Apps</value>
    <comment>Should be the same as EditShortcuts_AllApps from keyboard manager editor</comment>
  </data>
  <data name="Shortcuts.Header" xml:space="preserve">
    <value>Shortcuts</value>
  </data>
  <data name="Shortcut.Header" xml:space="preserve">
    <value>Shortcut</value>
  </data>
  <data name="RemapKeysList.[using:Microsoft.UI.Xaml.Automation]AutomationProperties.Name" xml:space="preserve">
    <value>Current Key Remappings</value>
  </data>
  <data name="RemapShortcutsList.[using:Microsoft.UI.Xaml.Automation]AutomationProperties.Name" xml:space="preserve">
    <value>Current Shortcut Remappings</value>
  </data>
  <data name="KeyboardManager_RemappedKeysListItem.[using:Microsoft.UI.Xaml.Automation]AutomationProperties.Name" xml:space="preserve">
    <value>Key Remapping</value>
    <comment>key as in keyboard key</comment>
  </data>
  <data name="KeyboardManager_RemappedShortcutsListItem.[using:Microsoft.UI.Xaml.Automation]AutomationProperties.Name" xml:space="preserve">
    <value>Shortcut Remapping</value>
  </data>
  <data name="KeyboardManager_RemappedTo.[using:Microsoft.UI.Xaml.Automation]AutomationProperties.Name" xml:space="preserve">
    <value>Remapped to</value>
  </data>
  <data name="KeyboardManager_ShortcutRemappedTo.[using:Microsoft.UI.Xaml.Automation]AutomationProperties.Name" xml:space="preserve">
    <value>Remapped to</value>
  </data>
  <data name="KeyboardManager_TargetApp.[using:Microsoft.UI.Xaml.Automation]AutomationProperties.Name" xml:space="preserve">
    <value>For Target Application</value>
    <comment>What computer application would this be for</comment>
  </data>
  <data name="KeyboardManager_Image.[using:Microsoft.UI.Xaml.Automation]AutomationProperties.Name" xml:space="preserve">
    <value>Keyboard Manager</value>
    <comment>do not loc, product name</comment>
  </data>
  <data name="ColorPicker.ModuleDescription" xml:space="preserve">
    <value>Quick and simple system-wide color picker.</value>
  </data>
  <data name="ColorPicker_EnableColorPicker.Header" xml:space="preserve">
    <value>Enable Color Picker</value>
    <comment>do not loc the Product name.  Do you want this feature on / off</comment>
  </data>
  <data name="ColorPicker_ChangeCursor.Content" xml:space="preserve">
    <value>Change cursor when picking a color</value>
  </data>
  <data name="PowerLauncher.ModuleDescription" xml:space="preserve">
    <value>A quick launcher that has additional capabilities without sacrificing performance.</value>
  </data>
  <data name="PowerLauncher_EnablePowerLauncher.Header" xml:space="preserve">
    <value>Enable PowerToys Run</value>
    <comment>do not loc the Product name.  Do you want this feature on / off</comment>
  </data>
  <data name="PowerLauncher_SearchResults.Header" xml:space="preserve">
    <value>Search &amp; results</value>
  </data>
  <data name="PowerLauncher_SearchResultPreference.Header" xml:space="preserve">
    <value>Search result preference</value>
  </data>
  <data name="PowerLauncher_SearchResultPreference_MostRecentlyUsed" xml:space="preserve">
    <value>Most recently used</value>
  </data>
  <data name="PowerLauncher_SearchResultPreference_AlphabeticalOrder" xml:space="preserve">
    <value>Alphabetical order</value>
  </data>
  <data name="PowerLauncher_SearchResultPreference_RunningProcessesOpenApplications" xml:space="preserve">
    <value>Running processes/open applications</value>
  </data>
  <data name="PowerLauncher_SearchTypePreference.Header" xml:space="preserve">
    <value>Search type preference</value>
  </data>
  <data name="PowerLauncher_SearchTypePreference_ApplicationName" xml:space="preserve">
    <value>Application name</value>
  </data>
  <data name="PowerLauncher_SearchTypePreference_StringInApplication" xml:space="preserve">
    <value>A string that is contained in the application</value>
  </data>
  <data name="PowerLauncher_SearchTypePreference_ExecutableName" xml:space="preserve">
    <value>Executable name</value>
  </data>
  <data name="PowerLauncher_MaximumNumberOfResults.Header" xml:space="preserve">
    <value>Number of results shown before scrolling</value>
  </data>
  <data name="PowerLauncher_OpenPowerLauncher.Header" xml:space="preserve">
    <value>Open PowerToys Run</value>
  </data>
  <data name="PowerLauncher_OpenFileLocation.Header" xml:space="preserve">
    <value>Open file location</value>
  </data>
  <data name="PowerLauncher_CopyPathLocation.Header" xml:space="preserve">
    <value>Copy path location</value>
  </data>
  <data name="PowerLauncher_OpenConsole.Header" xml:space="preserve">
    <value>Open console</value>
    <comment>console refers to Windows command prompt</comment>
  </data>
  <data name="PowerLauncher_OverrideWinRKey.Content" xml:space="preserve">
    <value>Override Win+R shortcut</value>
  </data>
  <data name="PowerLauncher_OverrideWinSKey.Content" xml:space="preserve">
    <value>Override Win+S shortcut</value>
  </data>
  <data name="PowerLauncher_IgnoreHotkeysInFullScreen.Content" xml:space="preserve">
    <value>Ignore shortcuts in fullscreen mode</value>
  </data>
  <data name="PowerLauncher_UseCentralizedKeyboardHook.Header" xml:space="preserve">
    <value>Use centralized keyboard hook</value>
  </data>
  <data name="PowerLauncher_UseCentralizedKeyboardHook.Description" xml:space="preserve">
    <value>Try this if there are issues with the shortcut</value>
  </data>
  <data name="PowerLauncher_ClearInputOnLaunch.Content" xml:space="preserve">
    <value>Clear the previous query on launch</value>
  </data>
  <data name="PowerLauncher_TabSelectsContextButtons.Header" xml:space="preserve">
    <value>Tab through context buttons</value>
  </data>
  <data name="PowerLauncher_TabSelectsContextButtons.Description" xml:space="preserve">
    <value>Pressing tab will first select through the available context buttons of the current selection before moving onto the next result</value>
  </data>
  <data name="PowerLauncher_SearchQueryResultsWithDelay.Header" xml:space="preserve">
    <value>Input Smoothing</value>
    <comment>This is about adding a delay to wait for more input before executing a search</comment>
  </data>
  <data name="PowerLauncher_SearchQueryResultsWithDelay.Description" xml:space="preserve">
    <value>Wait for more input before searching. This reduces interface jumpiness and system load.</value>
  </data>
  <data name="PowerLauncher_FastSearchInputDelayMs.Header" xml:space="preserve">
    <value>Immediate plugins</value>
  </data>
  <data name="PowerLauncher_FastSearchInputDelayMs.Description" xml:space="preserve">
    <value>Affects the plugins that make the UI wait for their results by this amount. Recommended: 30-50 ms.</value>
  </data>
  <data name="PowerLauncher_SlowSearchInputDelayMs.Header" xml:space="preserve">
    <value>Background execution plugins</value>
  </data>
  <data name="PowerLauncher_SlowSearchInputDelayMs.Description" xml:space="preserve">
    <value>Affects the plugins that execute in the background by this amount. Recommended: 100-150 ms.</value>
  </data>
  <data name="PowerLauncher_SearchInputDelayMs.Header" xml:space="preserve">
    <value>Fast plugin throttle (ms)</value>
    <comment>ms = milliseconds</comment>
  </data>
  <data name="KeyboardManager_KeysMappingLayoutRightHeader.Text" xml:space="preserve">
    <value>To:</value>
    <comment>Keyboard Manager mapping keys view right header</comment>
  </data>
  <data name="Appearance_GroupSettings.Text" xml:space="preserve">
    <value>Appearance</value>
  </data>
  <data name="Fancyzones_ImageHyperlinkToDocs.[using:Microsoft.UI.Xaml.Automation]AutomationProperties.Name" xml:space="preserve">
    <value>FancyZones windows</value>
    <comment>do not loc the Product name</comment>
  </data>
  <data name="FancyZones.ModuleDescription" xml:space="preserve">
    <value>Create window layouts to help make multi-tasking easy.</value>
    <comment>windows refers to application windows</comment>
  </data>
  <data name="FancyZones_DisplayChangeMoveWindowsCheckBoxControl.Content" xml:space="preserve">
    <value>Keep windows in their zones when the screen resolution changes</value>
    <comment>windows refers to application windows</comment>
  </data>
  <data name="FancyZones_EnableToggleControl_HeaderText.Header" xml:space="preserve">
    <value>Enable FancyZones</value>
    <comment>do not loc the Product name.  Do you want this feature on / off</comment>
  </data>
  <data name="FancyZones_ExcludeApps.Header" xml:space="preserve">
    <value>Excluded apps</value>
  </data>
  <data name="FancyZones_ExcludeApps.Description" xml:space="preserve">
    <value>Excludes an application from snapping to zones and will only react to Windows Snap - add one application name per line</value>
  </data>
  <data name="FancyZones_HighlightOpacity.Header" xml:space="preserve">
    <value>Opacity (%)</value>
  </data>
  <data name="FancyZones_HotkeyEditorControl.Header" xml:space="preserve">
    <value>Open layout editor</value>
    <comment>Shortcut to launch the FancyZones layout editor application</comment>
  </data>
  <data name="FancyZones_WindowSwitching_GroupSettings.Header" xml:space="preserve">
    <value>Switch between windows in the current zone</value>
  </data>
  <data name="FancyZones_HotkeyNextTabControl.Header" xml:space="preserve">
    <value>Next window</value>
  </data>
  <data name="FancyZones_HotkeyPrevTabControl.Header" xml:space="preserve">
    <value>Previous window</value>
  </data>
  <data name="SettingsPage_SetShortcut.[using:Microsoft.UI.Xaml.Automation]AutomationProperties.Name" xml:space="preserve">
    <value>Shortcut setting</value>
  </data>
  <data name="SettingsPage_SetShortcut_Glyph.[using:Microsoft.UI.Xaml.Automation]AutomationProperties.Name" xml:space="preserve">
    <value>Information Symbol</value>
  </data>
  <data name="FancyZones_LaunchEditorButtonControl.Header" xml:space="preserve">
    <value>Launch layout editor</value>
    <comment>launches the FancyZones layout editor application</comment>
  </data>
  <data name="FancyZones_LaunchEditorButtonControl.Description" xml:space="preserve">
    <value>Set and manage your layouts</value>
    <comment>launches the FancyZones layout editor application</comment>
  </data>
  <data name="FancyZones_MakeDraggedWindowTransparentCheckBoxControl.Content" xml:space="preserve">
    <value>Make dragged window transparent</value>
  </data>
  <data name="FancyZones_MouseDragCheckBoxControl_Header.Content" xml:space="preserve">
    <value>Use a non-primary mouse button to toggle zone activation</value>
  </data>
  <data name="FancyZones_MoveWindowsAcrossAllMonitorsCheckBoxControl.Content" xml:space="preserve">
    <value>Move windows between zones across all monitors</value>
  </data>
  <data name="FancyZones_OverrideSnapHotkeys.Header" xml:space="preserve">
    <value>Override Windows Snap</value>
  </data>
  <data name="FancyZones_OverrideSnapHotkeys.Description" xml:space="preserve">
    <value>This overrides the Windows Snap shortcut (Win + arrow) to move windows between zones</value>
  </data>
  <data name="FancyZones_ShiftDragCheckBoxControl_Header.Content" xml:space="preserve">
    <value>Hold Shift key to activate zones while dragging</value>
  </data>
  <data name="FancyZones_ShowZonesOnAllMonitorsCheckBoxControl.Content" xml:space="preserve">
    <value>Show zones on all monitors while dragging a window</value>
  </data>
  <data name="FancyZones_AppLastZoneMoveWindows.Content" xml:space="preserve">
    <value>Move newly created windows to their last known zone</value>
    <comment>windows refers to application windows</comment>
  </data>
  <data name="FancyZones_OpenWindowOnActiveMonitor.Content" xml:space="preserve">
    <value>Move newly created windows to the current active monitor (Experimental)</value>
  </data>
  <data name="FancyZones_UseCursorPosEditorStartupScreen.Header" xml:space="preserve">
    <value>Launch editor on the display</value>
  </data>
  <data name="FancyZones_UseCursorPosEditorStartupScreen.Description" xml:space="preserve">
    <value>When using multiple displays</value>
  </data>
  <data name="FancyZones_LaunchPositionMouse.Content" xml:space="preserve">
    <value>Where the mouse pointer is</value>
  </data>
  <data name="FancyZones_LaunchPositionScreen.Content" xml:space="preserve">
    <value>With active focus</value>
  </data>
  <data name="FancyZones_ZoneBehavior_GroupSettings.Header" xml:space="preserve">
    <value>Zone behavior</value>
  </data>
  <data name="FancyZones_ZoneBehavior_GroupSettings.Description" xml:space="preserve">
    <value>Manage how zones behave when using FancyZones</value>
  </data>
  <data name="FancyZones_Zones.Header" xml:space="preserve">
    <value>Zones</value>
  </data>
  <data name="FancyZones_ZoneHighlightColor.Header" xml:space="preserve">
    <value>Highlight color</value>
  </data>
  <data name="FancyZones_ZoneSetChangeMoveWindows.Content" xml:space="preserve">
    <value>During zone layout changes, windows assigned to a zone will match new size/positions</value>
  </data>
  <data name="AttributionTitle.Text" xml:space="preserve">
    <value>Attribution</value>
    <comment>giving credit to the projects this utility was based on</comment>
  </data>
  <data name="General.ModuleTitle" xml:space="preserve">
    <value>General</value>
  </data>
  <data name="GeneralPage_CheckForUpdates.Content" xml:space="preserve">
    <value>Check for updates</value>
  </data>
  <data name="General_SettingsBackupAndRestoreLocationText.Header" xml:space="preserve">
    <value>Location</value>
  </data>
  <data name="General_SettingsBackupAndRestore_ButtonBackup.Content" xml:space="preserve">
    <value>Backup</value>
  </data>
  <data name="General_SettingsBackupInfo_FileNameHeader.Text" xml:space="preserve">
    <value>File name:</value>
  </data>
  <data name="General_SettingsBackupAndRestore_LinkRefresh.Text" xml:space="preserve">
    <value>Refresh</value>
  </data>
  <data name="General_SettingsBackupAndRestore_ButtonRestore.Content" xml:space="preserve">
    <value>Restore</value>
  </data>
  <data name="General_SettingsBackupAndRestore_ButtonSelectLocation.Text" xml:space="preserve">
    <value>Select folder</value>
  </data>
  <data name="GeneralPage_UpdateNow.Content" xml:space="preserve">
    <value>Update now</value>
  </data>
  <data name="GeneralPage_PrivacyStatement_URL.Text" xml:space="preserve">
    <value>Privacy statement</value>
  </data>
  <data name="GeneralPage_ReportAbug.Text" xml:space="preserve">
    <value>Report a bug</value>
    <comment>Report an issue inside powertoys</comment>
  </data>
  <data name="GeneralPage_RequestAFeature_URL.Text" xml:space="preserve">
    <value>Request a feature</value>
    <comment>Tell our team what we should build</comment>
  </data>
  <data name="GeneralPage_RestartAsAdmin_Button.Content" xml:space="preserve">
    <value>Restart PowerToys as administrator</value>
    <comment>running PowerToys as a higher level user, account is typically referred to as an admin / administrator</comment>
  </data>
  <data name="GeneralPage_RunAtStartUp.Header" xml:space="preserve">
    <value>Run at startup</value>
  </data>
  <data name="GeneralPage_RunAtStartUp.Description" xml:space="preserve">
    <value>PowerToys will launch automatically</value>
  </data>
  <data name="PowerRename.ModuleDescription" xml:space="preserve">
    <value>A Windows Shell extension for more advanced bulk renaming using search &amp; replace or regular expressions.</value>
  </data>
  <data name="PowerRename_ShellIntegration.Header" xml:space="preserve">
    <value>Shell integration</value>
    <comment>This refers to directly integrating in with Windows</comment>
  </data>
  <data name="PowerRename_Toggle_Enable.Header" xml:space="preserve">
    <value>Enable PowerRename</value>
    <comment>do not loc the Product name.  Do you want this feature on / off</comment>
  </data>
  <data name="RadioButtons_Name_Theme.Text" xml:space="preserve">
    <value>Settings theme</value>
  </data>
  <data name="PowerRename_Toggle_HideIcon.Content" xml:space="preserve">
    <value>Hide icon in context menu</value>
  </data>
  <data name="PowerRename_Toggle_ContextMenu.Header" xml:space="preserve">
    <value>Show PowerRename in</value>
  </data>
  <data name="PowerRename_Toggle_StandardContextMenu.Content" xml:space="preserve">
    <value>Default and extended context menu</value>
  </data>
  <data name="PowerRename_Toggle_ExtendedContextMenu.Content" xml:space="preserve">
    <value>Extended context menu only</value>
  </data>
  <data name="PowerRename_Toggle_EnableOnExtendedContextMenu.Description" xml:space="preserve">
    <value>Press Shift + right-click on files to open the extended menu</value>
  </data>
  <data name="PowerRename_Toggle_MaxDispListNum.Header" xml:space="preserve">
    <value>Maximum number of items</value>
  </data>
  <data name="PowerRename_Toggle_RestoreFlagsOnLaunch.Header" xml:space="preserve">
    <value>Show recently used strings</value>
  </data>
  <data name="FileExplorerPreview_ToggleSwitch_Preview_MD.Header" xml:space="preserve">
    <value>Markdown</value>
    <comment>File type, do not translate</comment>
  </data>
  <data name="FileExplorerPreview_ToggleSwitch_Preview_MD.Description" xml:space="preserve">
    <value>.md, .markdown, .mdown, .mkdn, .mkd, .mdwn, .mdtxt, .mdtext</value>
    <comment>File extensions, should not be altered</comment>
  </data>
  <data name="FileExplorerPreview_ToggleSwitch_Preview_Monaco.Header" xml:space="preserve">
    <value>Source code files (Monaco)</value>
    <comment>File type, do not translate</comment>
  </data>
  <data name="FileExplorerPreview_ToggleSwitch_Preview_Monaco.Description" xml:space="preserve">
    <value>.cpp, .py, .json, .xml, .csproj, ...</value>
    <comment>File extensions should not be altered</comment>
  </data>
  <data name="FileExplorerPreview_ToggleSwitch_Preview_SVG.Header" xml:space="preserve">
    <value>Scalable Vector Graphics</value>
    <comment>File type, do not translate</comment>
  </data>
  <data name="FileExplorerPreview_ToggleSwitch_Preview_SVG.Description" xml:space="preserve">
    <value>.svg</value>
    <comment>File extension, should not be altered</comment>
  </data>
  <data name="FileExplorerPreview_ToggleSwitch_Preview_PDF.Header" xml:space="preserve">
    <value>Portable Document Format</value>
    <comment>File type, do not translate</comment>
  </data>
  <data name="FileExplorerPreview_ToggleSwitch_Preview_PDF.Description" xml:space="preserve">
    <value>.pdf</value>
    <comment>File extension, should not be altered</comment>
  </data>
  <data name="FileExplorerPreview_ToggleSwitch_Thumbnail_SVG.Header" xml:space="preserve">
    <value>Scalable Vector Graphics</value>
    <comment>File type, do not translate</comment>
  </data>
  <data name="FileExplorerPreview_ToggleSwitch_Thumbnail_SVG.Description" xml:space="preserve">
    <value>.svg</value>
    <comment>File extension, should not be altered</comment>
  </data>
  <data name="FileExplorerPreview_ToggleSwitch_Thumbnail_STL.Header" xml:space="preserve">
    <value>Stereolithography</value>
    <comment>File type, do not translate</comment>
  </data>
  <data name="FileExplorerPreview_ToggleSwitch_Thumbnail_STL.Description" xml:space="preserve">
    <value>.stl</value>
    <comment>File extension, should not be altered</comment>
  </data>
  <data name="FileExplorerPreview_Color_Thumbnail_STL.Header" xml:space="preserve">
    <value>Color</value>
  </data>
  <data name="FileExplorerPreview_ToggleSwitch_Thumbnail_PDF.Header" xml:space="preserve">
    <value>Portable Document Format</value>
    <comment>File type, do not translate</comment>
  </data>
  <data name="FileExplorerPreview_ToggleSwitch_Thumbnail_PDF.Description" xml:space="preserve">
    <value>.pdf</value>
    <comment>File extension, should not be altered</comment>
  </data>
  <data name="FileExplorerPreview.ModuleDescription" xml:space="preserve">
    <value>These settings allow you to manage your Windows File Explorer custom preview handlers.</value>
  </data>
  <data name="PowerRename_AutoCompleteHeader.Header" xml:space="preserve">
    <value>Auto-complete</value>
  </data>
  <data name="OpenSource_Notice.Text" xml:space="preserve">
    <value>Open-source notice</value>
  </data>
  <data name="PowerRename_Toggle_AutoComplete.Header" xml:space="preserve">
    <value>Enable auto-complete for the search &amp; replace fields</value>
  </data>
  <data name="FancyZones_BorderColor.Header" xml:space="preserve">
    <value>Border color</value>
  </data>
  <data name="FancyZones_InActiveColor.Header" xml:space="preserve">
    <value>Inactive color</value>
  </data>
  <data name="ShortcutGuide.ModuleDescription" xml:space="preserve">
    <value>Shows a help overlay with Windows shortcuts.</value>
  </data>
  <data name="ShortcutGuide_PressTimeForGlobalWindowsShortcuts.Header" xml:space="preserve">
    <value>Press duration before showing global Windows shortcuts (ms)</value>
    <comment>ms = milliseconds</comment>
  </data>
  <data name="ShortcutGuide_ActivationMethod.Header" xml:space="preserve">
    <value>Activation method</value>
  </data>
  <data name="ShortcutGuide_ActivationMethod.Description" xml:space="preserve">
    <value>Use a shortcut or press the Windows key for some time to activate</value>
  </data>
  <data name="Radio_ShortcutGuide_ActivationMethod_CustomizedShortcut.Content" xml:space="preserve">
    <value>Customized shortcut</value>
  </data>
  <data name="Radio_ShortcutGuide_ActivationMethod_LongPressWindowsKey.Content" xml:space="preserve">
    <value>Hold down Windows key</value>
  </data>
  <data name="ShortcutGuide_PressWinKeyWarning.Title" xml:space="preserve">
    <value>In some edge cases Shortcut Guide might not function correctly when using this activation method</value>
  </data>
  <data name="Appearance_Behavior.Header" xml:space="preserve">
    <value>Appearance &amp; behavior</value>
  </data>
  <data name="General_SettingsBackupAndRestoreTitle.Header" xml:space="preserve">
    <value>Backup &amp; restore</value>
  </data>
  <data name="General_SettingsBackupAndRestore.Header" xml:space="preserve">
    <value>Backup and restore your settings</value>
  </data>
  <data name="General_SettingsBackupAndRestore.Description" xml:space="preserve">
    <value>PowerToys will restart automatically if needed</value>
  </data>
  <data name="ShortcutGuide_Enable.Header" xml:space="preserve">
    <value>Enable Shortcut Guide</value>
    <comment>do not loc the Product name. Do you want this feature on / off</comment>
  </data>
  <data name="ShortcutGuide_OverlayOpacity.Header" xml:space="preserve">
    <value>Background opacity (%)</value>
  </data>
  <data name="ShortcutGuide_DisabledApps.Header" xml:space="preserve">
    <value>Exclude apps</value>
  </data>
  <data name="ShortcutGuide_DisabledApps.Description" xml:space="preserve">
    <value>Turns off Shortcut Guide when these applications have focus - add one application name per line</value>
  </data>
  <data name="ShortcutGuide_DisabledApps_TextBoxControl.PlaceholderText" xml:space="preserve">
    <value>Example: outlook.exe</value>
    <comment>Don't translate outlook.exe</comment>
  </data>
  <data name="ImageResizer_CustomSizes.Header" xml:space="preserve">
    <value>Image sizes</value>
  </data>
  <data name="ImageResizer_Presets.Header" xml:space="preserve">
    <value>Presets</value>
  </data>
  <data name="ImageResizer_Presets.Description" xml:space="preserve">
    <value>Manage preset sizes that can be used in the editor</value>
  </data>
  <data name="ImageResizer_FilenameFormatHeader.Description" xml:space="preserve">
    <value>This format is used as the filename for resized images</value>
  </data>
  <data name="ImageResizer.ModuleDescription" xml:space="preserve">
    <value>Lets you resize images by right-clicking.</value>
  </data>
  <data name="ImageResizer_EnableToggle.Header" xml:space="preserve">
    <value>Enable Image Resizer</value>
    <comment>do not loc the Product name.  Do you want this feature on / off</comment>
  </data>
  <data name="ImagesSizesListView.[using:Microsoft.UI.Xaml.Automation]AutomationProperties.Name" xml:space="preserve">
    <value>Image Size</value>
  </data>
  <data name="ImageResizer_Configurations.[using:Microsoft.UI.Xaml.Automation]AutomationProperties.Name" xml:space="preserve">
    <value>Configurations</value>
  </data>
  <data name="ImageResizer_Name.Header" xml:space="preserve">
    <value>Name</value>
  </data>
  <data name="ImageResizer_Fit.Header" xml:space="preserve">
    <value>Fit</value>
  </data>
  <data name="ImageResizer_Width.Header" xml:space="preserve">
    <value>Width</value>
  </data>
  <data name="ImageResizer_Height.Header" xml:space="preserve">
    <value>Height</value>
  </data>
  <data name="ImageResizer_Size.Header" xml:space="preserve">
    <value>Unit</value>
  </data>
  <data name="RemoveButton.[using:Microsoft.UI.Xaml.Automation]AutomationProperties.Name" xml:space="preserve">
    <value>Remove</value>
    <comment>Removes a user defined setting group for Image Resizer</comment>
  </data>
  <data name="RemoveItem.Text" xml:space="preserve">
    <value>Delete</value>
  </data>
  <data name="ImageResizer_Image.[using:Microsoft.UI.Xaml.Automation]AutomationProperties.Name" xml:space="preserve">
    <value>Image Resizer</value>
  </data>
  <data name="ImageResizer_AddSizeButton.Content" xml:space="preserve">
    <value>Add new size</value>
  </data>
  <data name="ImageResizer_SaveSizeButton.Label" xml:space="preserve">
    <value>Save sizes</value>
  </data>
  <data name="ImageResizer_Encoding.Header" xml:space="preserve">
    <value>JPEG quality level (%)</value>
  </data>
  <data name="ImageResizer_PNGInterlacing.Header" xml:space="preserve">
    <value>PNG interlacing</value>
  </data>
  <data name="ImageResizer_TIFFCompression.Header" xml:space="preserve">
    <value>TIFF compression</value>
  </data>
  <data name="File.Header" xml:space="preserve">
    <value>File</value>
    <comment>as in a computer file</comment>
  </data>
  <data name="Default.Content" xml:space="preserve">
    <value>Default</value>
  </data>
  <data name="ImageResizer_ENCODER_TIFF_CCITT3.Content" xml:space="preserve">
    <value>CCITT3</value>
    <comment>do not loc</comment>
  </data>
  <data name="ImageResizer_ENCODER_TIFF_CCITT4.Content" xml:space="preserve">
    <value>CCITT4</value>
    <comment>do not loc</comment>
  </data>
  <data name="ImageResizer_ENCODER_TIFF_Default.Content" xml:space="preserve">
    <value>Default</value>
  </data>
  <data name="ImageResizer_ENCODER_TIFF_LZW.Content" xml:space="preserve">
    <value>LZW</value>
    <comment>do not loc</comment>
  </data>
  <data name="ImageResizer_ENCODER_TIFF_None.Content" xml:space="preserve">
    <value>None</value>
  </data>
  <data name="ImageResizer_ENCODER_TIFF_RLE.Content" xml:space="preserve">
    <value>RLE</value>
    <comment>do not loc</comment>
  </data>
  <data name="ImageResizer_ENCODER_TIFF_Zip.Content" xml:space="preserve">
    <value>Zip</value>
    <comment>do not loc</comment>
  </data>
  <data name="ImageResizer_FallbackEncoder_BMP.Content" xml:space="preserve">
    <value>BMP encoder</value>
  </data>
  <data name="ImageResizer_FallbackEncoder_GIF.Content" xml:space="preserve">
    <value>GIF encoder</value>
  </data>
  <data name="ImageResizer_FallbackEncoder_JPEG.Content" xml:space="preserve">
    <value>JPEG encoder</value>
  </data>
  <data name="ImageResizer_FallbackEncoder_PNG.Content" xml:space="preserve">
    <value>PNG encoder</value>
  </data>
  <data name="ImageResizer_FallbackEncoder_TIFF.Content" xml:space="preserve">
    <value>TIFF encoder</value>
  </data>
  <data name="ImageResizer_FallbackEncoder_WMPhoto.Content" xml:space="preserve">
    <value>WMPhoto encoder</value>
  </data>
  <data name="ImageResizer_Sizes_Fit_Fill.Content" xml:space="preserve">
    <value>Fill</value>
    <comment>Refers to filling an image into a certain size. It could overflow</comment>
  </data>
  <data name="ImageResizer_Sizes_Fit_Fill_ThirdPersonSingular.Text" xml:space="preserve">
    <value>Fill</value>
    <comment>Refers to filling an image into a certain size. It could overflow</comment>
  </data>
  <data name="ImageResizer_Sizes_Fit_Fit.Content" xml:space="preserve">
    <value>Fit</value>
    <comment>Refers to fitting an image into a certain size. It won't overflow</comment>
  </data>
  <data name="ImageResizer_Sizes_Fit_Stretch.Content" xml:space="preserve">
    <value>Stretch</value>
    <comment>Refers to stretching an image into a certain size. Won't overflow but could distort.</comment>
  </data>
  <data name="ImageResizer_Sizes_Units_CM.Content" xml:space="preserve">
    <value>Centimeters</value>
  </data>
  <data name="ImageResizer_Sizes_Units_Inches.Content" xml:space="preserve">
    <value>Inches</value>
  </data>
  <data name="ImageResizer_Sizes_Units_Percent.Content" xml:space="preserve">
    <value>Percent</value>
  </data>
  <data name="ImageResizer_Sizes_Units_Pixels.Content" xml:space="preserve">
    <value>Pixels</value>
  </data>
  <data name="Off.Content" xml:space="preserve">
    <value>Off</value>
  </data>
  <data name="On.Content" xml:space="preserve">
    <value>On</value>
  </data>
  <data name="GeneralPage_ToggleSwitch_AlwaysRunElevated_Link.Content" xml:space="preserve">
    <value>Learn more about administrator mode</value>
  </data>
  <data name="GeneralPage_ToggleSwitch_AutoDownloadUpdates.Header" xml:space="preserve">
    <value>Download updates automatically</value>
  </data>
  <data name="GeneralPage_ToggleSwitch_AutoDownloadUpdates.Description" xml:space="preserve">
    <value>Except on metered connections</value>
  </data>
  <data name="GeneralPage_ToggleSwitch_RunningAsAdminNote.Text" xml:space="preserve">
    <value>Currently running as administrator</value>
  </data>
  <data name="GeneralSettings_AlwaysRunAsAdminText.Header" xml:space="preserve">
    <value>Always run as administrator</value>
  </data>
  <data name="GeneralSettings_AlwaysRunAsAdminText.Description" xml:space="preserve">
    <value>You need to run as administrator to use this setting</value>
  </data>
  <data name="GeneralSettings_RunningAsUserText" xml:space="preserve">
    <value>Running as user</value>
  </data>
  <data name="GeneralSettings_RunningAsAdminText" xml:space="preserve">
    <value>Running as administrator</value>
  </data>
  <data name="FancyZones.ModuleTitle" xml:space="preserve">
    <value>FancyZones</value>
  </data>
  <data name="FileExplorerPreview.ModuleTitle" xml:space="preserve">
    <value>File Explorer</value>
  </data>
  <data name="FileExplorerPreview_Image.[using:Microsoft.UI.Xaml.Automation]AutomationProperties.Name" xml:space="preserve">
    <value>File Explorer</value>
    <comment>Use same translation as Windows does for File Explorer</comment>
  </data>
  <data name="ImageResizer.ModuleTitle" xml:space="preserve">
    <value>Image Resizer</value>
  </data>
  <data name="KeyboardManager.ModuleTitle" xml:space="preserve">
    <value>Keyboard Manager</value>
  </data>
  <data name="ColorPicker.ModuleTitle" xml:space="preserve">
    <value>Color Picker</value>
  </data>
  <data name="PowerLauncher.ModuleTitle" xml:space="preserve">
    <value>PowerToys Run</value>
  </data>
  <data name="PowerToys_Run_Image.[using:Microsoft.UI.Xaml.Automation]AutomationProperties.Name" xml:space="preserve">
    <value>PowerToys Run</value>
  </data>
  <data name="PowerRename.ModuleTitle" xml:space="preserve">
    <value>PowerRename</value>
    <comment>do not loc the product name</comment>
  </data>
  <data name="PowerRename_Image.[using:Microsoft.UI.Xaml.Automation]AutomationProperties.Name" xml:space="preserve">
    <value>PowerRename</value>
    <comment>do not loc</comment>
  </data>
  <data name="ShortcutGuide.ModuleTitle" xml:space="preserve">
    <value>Shortcut Guide</value>
  </data>
  <data name="Shortcut_Guide_Image.[using:Microsoft.UI.Xaml.Automation]AutomationProperties.Name" xml:space="preserve">
    <value>Shortcut Guide</value>
  </data>
  <data name="General_Repository.Text" xml:space="preserve">
    <value>GitHub repository</value>
  </data>
  <data name="General_Version.Header" xml:space="preserve">
    <value>Version</value>
  </data>
  <data name="General_VersionLastChecked.Text" xml:space="preserve">
    <value>Last checked: </value>
  </data>
  <data name="General_SettingsBackupInfo_DateHeader.Text" xml:space="preserve">
    <value>Created at:</value>
  </data>
  <data name="General_SettingsBackupAndRestoreStatusInfo.Header" xml:space="preserve">
    <value>Backup information</value>
  </data>
  <data name="General_SettingsBackupInfo_SourceHeader.Text" xml:space="preserve">
    <value>Source machine:</value>
  </data>
  <data name="General_SettingsBackupInfo_StatusHeader.Text" xml:space="preserve">
    <value>Status:</value>
  </data>
  <data name="General_Version.[using:Microsoft.UI.Xaml.Automation]AutomationProperties.Name" xml:space="preserve">
    <value>Version</value>
  </data>
  <data name="Admin_mode.Header" xml:space="preserve">
    <value>Administrator mode</value>
  </data>
  <data name="FancyZones_RestoreSize.Content" xml:space="preserve">
    <value>Restore the original size of windows when unsnapping</value>
  </data>
  <data name="ImageResizer_FallBackEncoderText.Header" xml:space="preserve">
    <value>Fallback encoder</value>
  </data>
  <data name="ImageResizer_FileFormatDescription.Text" xml:space="preserve">
    <value>The following parameters can be used:</value>
  </data>
  <data name="ImageResizer_FilenameFormatHeader.Header" xml:space="preserve">
    <value>Filename format</value>
  </data>
  <data name="ImageResizer_FileModifiedDate.Header" xml:space="preserve">
    <value>File modified timestamp</value>
  </data>
  <data name="ImageResizer_FileModifiedDate.Description" xml:space="preserve">
    <value>Used as the 'modified timestamp' in the file properties</value>
  </data>
  <data name="ImageResizer_UseOriginalDate.Content" xml:space="preserve">
    <value>Original file timestamp</value>
  </data>
  <data name="ImageResizer_UseResizeDate.Content" xml:space="preserve">
    <value>Timestamp of resize action</value>
  </data>
  <data name="Encoding.Header" xml:space="preserve">
    <value>Encoding</value>
  </data>
  <data name="KeyboardManager_RemapKeyboardButton.Description" xml:space="preserve">
    <value>Remap keys to other keys or shortcuts</value>
  </data>
  <data name="KeyboardManager_RemapShortcutsButton.Description" xml:space="preserve">
    <value>Remap shortcuts to other shortcuts or keys for all or specific applications</value>
  </data>
  <data name="General.ModuleDescription" xml:space="preserve">
    <value>Microsoft PowerToys is a set of utilities for power users to tune and streamline their Windows experience for greater productivity.
Made with 💗 by Microsoft and the PowerToys community.</value>
    <comment>Windows refers to the OS</comment>
  </data>
  <data name="FancyZones_SpanZonesAcrossMonitors.Header" xml:space="preserve">
    <value>Allow zones to span across monitors</value>
  </data>
  <data name="ImageResizer_Formatting_ActualHeight.Text" xml:space="preserve">
    <value>Actual height</value>
  </data>
  <data name="ImageResizer_Formatting_ActualWidth.Text" xml:space="preserve">
    <value>Actual width</value>
  </data>
  <data name="ImageResizer_Formatting_Filename.Text" xml:space="preserve">
    <value>Original filename</value>
  </data>
  <data name="ImageResizer_Formatting_SelectedHeight.Text" xml:space="preserve">
    <value>Selected height</value>
  </data>
  <data name="ImageResizer_Formatting_SelectedWidth.Text" xml:space="preserve">
    <value>Selected width</value>
  </data>
  <data name="ImageResizer_Formatting_Sizename.Text" xml:space="preserve">
    <value>Size name</value>
  </data>
  <data name="FancyZones_MoveWindowsBasedOnPositionCheckBoxControl.Content" xml:space="preserve">
    <value>Move windows based on their position</value>
    <comment>Windows refers to application windows</comment>
  </data>
  <data name="GeneralSettings_NewVersionIsAvailable" xml:space="preserve">
    <value>New update available</value>
  </data>
  <data name="GeneralSettings_VersionIsLatest" xml:space="preserve">
    <value>PowerToys is up to date.</value>
  </data>
  <data name="FileExplorerPreview_IconThumbnail_GroupSettings.Header" xml:space="preserve">
    <value>Thumbnail icon Preview</value>
  </data>
  <data name="FileExplorerPreview_IconThumbnail_GroupSettings.Description" xml:space="preserve">
    <value>Select the file types for which thumbnail previews must be rendered.</value>
  </data>
  <data name="FileExplorerPreview_PreviewPane.Header" xml:space="preserve">
    <value>Preview Pane</value>
  </data>
  <data name="FileExplorerPreview_PreviewPane.Description" xml:space="preserve">
    <value>Select the file types which must be rendered in the Preview Pane. Ensure that Preview Pane is open by toggling the view with Alt + P in File Explorer.</value>
    <comment>Preview Pane and File Explorer are app/feature names in Windows. 'Alt + P' is a shortcut</comment>
  </data>
  <data name="FileExplorerPreview_RunAsAdminRequired.Title" xml:space="preserve">
    <value>You need to run as administrator to modify these settings.</value>
  </data>
  <data name="FileExplorerPreview_RebootRequired.Title" xml:space="preserve">
    <value>A reboot may be required for changes to these settings to take effect</value>
  </data>
  <data name="FileExplorerPreview_PreviewHandlerOutlookIncompatibility.Title" xml:space="preserve">
    <value>Enabling the preview handlers will override other preview handlers already installed - there have been reports of incompatibility between Outlook and the PDF Preview Handler.</value>
    <comment>Outlook is the name of a Microsoft product</comment>
  </data>
  <data name="FileExplorerPreview_ThumbnailsMightNotAppearOnRemoteFolders.Title" xml:space="preserve">
    <value>Thumbnails might not appear on paths managed by cloud storage solutions like OneDrive, since these solutions may get their thumbnails from the cloud instead of generating them locally.</value>
    <comment>OneDrive is the name of a Microsoft product</comment>
  </data>
  <data name="FancyZones_ExcludeApps_TextBoxControl.PlaceholderText" xml:space="preserve">
    <value>Example: outlook.exe</value>
    <comment>Don't translate outlook.exe</comment>
  </data>
  <data name="ImageResizer_FilenameFormatPlaceholder.PlaceholderText" xml:space="preserve">
    <value>Example: %1 (%2)</value>
  </data>
  <data name="ImageResizer_FilenameParameters.[using:Microsoft.UI.Xaml.Automation]AutomationProperties.Name" xml:space="preserve">
    <value>Filename parameters</value>
  </data>
  <data name="Radio_Theme_Dark.Content" xml:space="preserve">
    <value>Dark</value>
    <comment>Dark refers to color, not weight</comment>
  </data>
  <data name="Radio_Theme_Light.Content" xml:space="preserve">
    <value>Light</value>
    <comment>Light refers to color, not weight</comment>
  </data>
  <data name="Radio_Theme_Default.Content" xml:space="preserve">
    <value>Windows default</value>
    <comment>Windows refers to the Operating system</comment>
  </data>
  <data name="Windows_Color_Settings.Content" xml:space="preserve">
    <value>Windows color settings</value>
    <comment>Windows refers to the Operating system</comment>
  </data>
  <data name="ColorPicker_CopiedColorRepresentation.Header" xml:space="preserve">
    <value>Default color format</value>
  </data>
  <data name="ColorPickerFirst.Content" xml:space="preserve">
    <value>Pick a color and open editor</value>
  </data>
  <data name="EditorFirst.Content" xml:space="preserve">
    <value>Open editor</value>
  </data>
  <data name="ColorPickerOnly.Content" xml:space="preserve">
    <value>Only pick a color</value>
  </data>
  <data name="ColorPicker_ActivationAction.Header" xml:space="preserve">
    <value>Activation behavior</value>
  </data>
  <data name="ColorFormats.Header" xml:space="preserve">
    <value>Picker behavior</value>
  </data>
  <data name="ColorPicker_CopiedColorRepresentation.Description" xml:space="preserve">
    <value>This format will be copied to your clipboard</value>
  </data>
  <data name="KBM_KeysCannotBeRemapped.Text" xml:space="preserve">
    <value>Learn more about remapping limitations</value>
    <comment>This is a link that will discuss what is and is not possible for Keyboard manager to remap</comment>
  </data>
  <data name="FancyZones_Editor_GroupSettings.Header" xml:space="preserve">
    <value>Editor</value>
    <comment>refers to the FancyZone editor</comment>
  </data>
  <data name="FancyZones_WindowBehavior_GroupSettings.Header" xml:space="preserve">
    <value>Window behavior</value>
  </data>
  <data name="FancyZones_WindowBehavior_GroupSettings.Description" xml:space="preserve">
    <value>Manage how windows behave when using FancyZones</value>
  </data>
  <data name="FancyZones_Windows.Header" xml:space="preserve">
    <value>Windows</value>
    <comment>Do translate: refers to a set of application windows, not the product name</comment>
  </data>
  <data name="PowerRename_BehaviorHeader.Header" xml:space="preserve">
    <value>Behavior</value>
  </data>
  <data name="PowerRename_Toggle_UseBoostLib.Header" xml:space="preserve">
    <value>Use Boost library</value>
    <comment>Boost is a product name, should not be translated</comment>
  </data>
  <data name="PowerRename_Toggle_UseBoostLib.Description" xml:space="preserve">
    <value>Provides extended features but may use different regex syntax</value>
    <comment>Boost is a product name, should not be translated</comment>
  </data>
  <data name="MadeWithOssLove.Text" xml:space="preserve">
    <value>Made with 💗 by Microsoft and the PowerToys community.</value>
  </data>
  <data name="ColorPicker_ColorFormats.Header" xml:space="preserve">
    <value>Color formats</value>
  </data>
  <data name="ColorPicker_ColorFormats.Description" xml:space="preserve">
    <value>Configure the color formats (edit, delete, hide, reorder them)</value>
  </data>
  <data name="MoveUp.Text" xml:space="preserve">
    <value>Move up</value>
  </data>
  <data name="MoveDown.Text" xml:space="preserve">
    <value>Move down</value>
  </data>
  <data name="ColorPickerAddNewFormat.Content" xml:space="preserve">
    <value>Add new format</value>
  </data>
  <data name="NewColorFormat.Header" xml:space="preserve">
    <value>Format</value>
  </data>
  <data name="NewColorName.Header" xml:space="preserve">
    <value>Name</value>
  </data>
  <data name="AddCustomColorFormat" xml:space="preserve">
    <value>Add custom color format</value>
  </data>
  <data name="ColorFormatSave" xml:space="preserve">
    <value>Save</value>
  </data>
  <data name="EditCustomColorFormat" xml:space="preserve">
    <value>Edit custom color format</value>
  </data>
  <data name="ColorFormatUpdate" xml:space="preserve">
    <value>Update</value>
  </data>
  <data name="CustomColorFormatDefaultName" xml:space="preserve">
    <value>My Format</value>
  </data>
  <data name="ColorFormatDialog.SecondaryButtonText" xml:space="preserve">
    <value>Cancel</value>
  </data>
  <data name="ColorFormatEditorHelpline1.Text" xml:space="preserve">
    <value>The following parameters can be used:</value>
  </data>
  <data name="Help_red" xml:space="preserve">
    <value>red</value>
  </data>
  <data name="Help_green" xml:space="preserve">
    <value>green</value>
  </data>
  <data name="Help_blue" xml:space="preserve">
    <value>blue</value>
  </data>
  <data name="Help_alpha" xml:space="preserve">
    <value>alpha</value>
  </data>
  <data name="Help_cyan" xml:space="preserve">
    <value>cyan</value>
  </data>
  <data name="Help_magenta" xml:space="preserve">
    <value>magenta</value>
  </data>
  <data name="Help_yellow" xml:space="preserve">
    <value>yellow</value>
  </data>
  <data name="Help_black_key" xml:space="preserve">
    <value>black key</value>
  </data>
  <data name="Help_hue" xml:space="preserve">
    <value>hue</value>
  </data>
  <data name="Help_hueNat" xml:space="preserve">
    <value>hue (natural)</value>
  </data>
  <data name="Help_saturationI" xml:space="preserve">
    <value>saturation (HSI)</value>
  </data>
  <data name="Help_saturationL" xml:space="preserve">
    <value>saturation (HSL)</value>
  </data>
  <data name="Help_saturationB" xml:space="preserve">
    <value>saturation (HSB)</value>
  </data>
  <data name="Help_brightness" xml:space="preserve">
    <value>brightness</value>
  </data>
  <data name="Help_intensity" xml:space="preserve">
    <value>intensity</value>
  </data>
  <data name="Help_lightnessNat" xml:space="preserve">
    <value>lightness (nat)</value>
  </data>
  <data name="Help_lightnessCIE" xml:space="preserve">
    <value>lightness (CIE)</value>
  </data>
  <data name="Help_value" xml:space="preserve">
    <value>value</value>
  </data>
  <data name="Help_whiteness" xml:space="preserve">
    <value>whiteness</value>
  </data>
  <data name="Help_blackness" xml:space="preserve">
    <value>blackness</value>
  </data>
  <data name="Help_chromaticityA" xml:space="preserve">
    <value>chromaticityA</value>
  </data>
  <data name="Help_chromaticityB" xml:space="preserve">
    <value>chromaticityB</value>
  </data>
  <data name="Help_X_value" xml:space="preserve">
    <value>X value</value>
  </data>
  <data name="Help_Y_value" xml:space="preserve">
    <value>Y value</value>
  </data>
  <data name="Help_Z_value" xml:space="preserve">
    <value>Z value</value>
  </data>
  <data name="Help_decimal_value_RGB" xml:space="preserve">
    <value>decimal value (RGB)</value>
  </data>
  <data name="Help_decimal_value_BGR" xml:space="preserve">
    <value>decimal value (BGR)</value>
  </data>
  <data name="Help_color_name" xml:space="preserve">
    <value>color name</value>
  </data>
  <data name="ColorFormatEditorHelpline2.Text" xml:space="preserve">
    <value>The red, green, blue and alpha values can be formatted to the following formats:</value>
  </data>
  <data name="Help_byte" xml:space="preserve">
    <value>byte value (default)</value>
  </data>
  <data name="Help_hexL1" xml:space="preserve">
    <value>hex lowercase one digit</value>
  </data>
  <data name="Help_hexU1" xml:space="preserve">
    <value>hex uppercase one digit</value>
  </data>
  <data name="Help_hexL2" xml:space="preserve">
    <value>hex lowercase two digits</value>
  </data>
  <data name="Help_hexU2" xml:space="preserve">
    <value>hex uppercase two digits</value>
  </data>
  <data name="Help_floatWith" xml:space="preserve">
    <value>float with leading zero</value>
  </data>
  <data name="Help_floatWithout" xml:space="preserve">
    <value>float without leading zero</value>
  </data>
  <data name="ColorFormatEditorHelpline3.Text" xml:space="preserve">
    <value>Example:  %ReX means red value in hex uppercase two digits format.</value>
  </data>
  <data name="ColorPicker_ShowColorName.Header" xml:space="preserve">
    <value>Show color name</value>
  </data>
  <data name="ColorPicker_ShowColorName.Description" xml:space="preserve">
    <value>This will show the name of the color when picking a color</value>
  </data>
  <data name="ImageResizer_DefaultSize_Large" xml:space="preserve">
    <value>Large</value>
    <comment>The size of the image</comment>
  </data>
  <data name="ImageResizer_DefaultSize_Medium" xml:space="preserve">
    <value>Medium</value>
    <comment>The size of the image</comment>
  </data>
  <data name="ImageResizer_DefaultSize_Phone" xml:space="preserve">
    <value>Phone</value>
    <comment>The size of the image referring to a Mobile Phone typical image size</comment>
  </data>
  <data name="ImageResizer_DefaultSize_Small" xml:space="preserve">
    <value>Small</value>
    <comment>The size of the image</comment>
  </data>
  <data name="FancyZones_MoveWindowBasedOnRelativePosition_Accessible.[using:Microsoft.UI.Xaml.Automation]AutomationProperties.Name" xml:space="preserve">
    <value>Windows key + Up, down, left or right arrow key to move windows based on relative position</value>
  </data>
  <data name="FancyZones_MoveWindowLeftRightBasedOnZoneIndex_Accessible.[using:Microsoft.UI.Xaml.Automation]AutomationProperties.Name" xml:space="preserve">
    <value>Windows key + Left or right arrow keys to move windows based on zone index</value>
  </data>
  <data name="FancyZones_MoveWindowBasedOnRelativePosition_Description.Text" xml:space="preserve">
    <value>Windows key +    or </value>
    <comment>Do not loc the icons (hex numbers)</comment>
  </data>
  <data name="FancyZones_MoveWindowLeftRightBasedOnZoneIndex_Description.Text" xml:space="preserve">
    <value>Windows key +  or </value>
    <comment>Do not loc the icons (hex numbers)</comment>
  </data>
  <data name="FancyZones_MoveWindowBasedOnRelativePosition.Text" xml:space="preserve">
    <value>Relative position</value>
  </data>
  <data name="FancyZones_MoveWindow.Header" xml:space="preserve">
    <value>Move windows based on</value>
  </data>
  <data name="FancyZones_MoveWindowLeftRightBasedOnZoneIndex.Text" xml:space="preserve">
    <value>Zone index</value>
  </data>
  <data name="ColorPicker_Editor.Header" xml:space="preserve">
    <value>Color formats</value>
  </data>
  <data name="FancyZones_OverlappingZonesClosestCenter.Content" xml:space="preserve">
    <value>Activate the zone whose center is closest to the cursor</value>
  </data>
  <data name="FancyZones_OverlappingZonesLargest.Content" xml:space="preserve">
    <value>Activate the largest zone by area</value>
  </data>
  <data name="FancyZones_OverlappingZonesPositional.Content" xml:space="preserve">
    <value>Split the overlapped area into multiple activation targets</value>
  </data>
  <data name="FancyZones_OverlappingZonesSmallest.Content" xml:space="preserve">
    <value>Activate the smallest zone by area</value>
  </data>
  <data name="FancyZones_OverlappingZones.Header" xml:space="preserve">
    <value>When multiple zones overlap</value>
  </data>
  <data name="PowerLauncher_Plugins.Header" xml:space="preserve">
    <value>Plugins</value>
  </data>
  <data name="PowerLauncher_ActionKeyword.Header" xml:space="preserve">
    <value>Direct activation command</value>
  </data>
  <data name="PowerLauncher_AuthoredBy.Text" xml:space="preserve">
    <value>Authored by</value>
    <comment>example: Authored by Microsoft</comment>
  </data>
  <data name="PowerLauncher_IncludeInGlobalResultTitle.Text" xml:space="preserve">
    <value>Include in global result</value>
  </data>
  <data name="PowerLauncher_IncludeInGlobalResultDescription.Text" xml:space="preserve">
    <value>Show results on queries without direct activation command</value>
  </data>
  <data name="PowerLauncher_EnablePluginToggle.[using:Microsoft.UI.Xaml.Automation]AutomationProperties.Name" xml:space="preserve">
    <value>Enable plugin</value>
  </data>
  <data name="PowerLauncher_EnablePluginToggle.OnContent" xml:space="preserve">
    <value>On</value>
  </data>
  <data name="PowerLauncher_EnablePluginToggle.OffContent" xml:space="preserve">
    <value>Off</value>
  </data>
  <data name="Run_AdditionalOptions.Text" xml:space="preserve">
    <value>Additional options</value>
  </data>
  <data name="Run_NotAccessibleWarning.Title" xml:space="preserve">
    <value>Please define an activation command or allow this plugin to be used in the global results.</value>
  </data>
  <data name="Run_AllPluginsDisabled.Title" xml:space="preserve">
    <value>PowerToys Run can't provide any results without plugins</value>
  </data>
  <data name="Run_AllPluginsDisabled.Message" xml:space="preserve">
    <value>Enable at least one plugin to get started</value>
  </data>
  <data name="Run_PluginUseDescription.Header" xml:space="preserve">
    <value>Plugins</value>
  </data>
  <data name="Run_PluginUseDescription.Description" xml:space="preserve">
    <value>Include or remove plugins from the global results, change the direct activation phrase and configure additional options</value>
  </data>
  <data name="Run_PositionAppearance_GroupSettings.Header" xml:space="preserve">
    <value>Position &amp; appearance</value>
  </data>
  <data name="Run_PositionHeader.Header" xml:space="preserve">
    <value>Preferred monitor position</value>
    <comment>as in Show PowerToys Run on primary monitor</comment>
  </data>
  <data name="Run_PositionHeader.Description" xml:space="preserve">
    <value>If multiple monitors are in use, PowerToys Run can be launched on the desired monitor</value>
    <comment>as in Show PowerToys Run on primary monitor</comment>
  </data>
  <data name="Run_Radio_Position_Cursor.Content" xml:space="preserve">
    <value>Monitor with mouse cursor</value>
  </data>
  <data name="Run_Radio_Position_Focus.Content" xml:space="preserve">
    <value>Monitor with focused window</value>
  </data>
  <data name="Run_Radio_Position_Primary_Monitor.Content" xml:space="preserve">
    <value>Primary monitor</value>
  </data>
  <data name="Run_PluginsLoading.Text" xml:space="preserve">
    <value>Plugins are loading...</value>
  </data>
  <data name="ColorPicker_ButtonDown.[using:Microsoft.UI.Xaml.Automation]AutomationProperties.Name" xml:space="preserve">
    <value>Move the color down</value>
  </data>
  <data name="ColorPicker_ButtonUp.[using:Microsoft.UI.Xaml.Automation]AutomationProperties.Name" xml:space="preserve">
    <value>Move the color up</value>
  </data>
  <data name="FancyZones_FlashZonesOnQuickSwitch.Content" xml:space="preserve">
    <value>Flash zones when switching layout</value>
  </data>
  <data name="FancyZones_Layouts.Header" xml:space="preserve">
    <value>Layouts</value>
  </data>
  <data name="FancyZones_QuickLayoutSwitch.Header" xml:space="preserve">
    <value>Enable quick layout switch</value>
  </data>
  <data name="FancyZones_QuickLayoutSwitch.Description" xml:space="preserve">
    <value>Layout-specific shortcuts can be configured in the editor</value>
  </data>
  <data name="FancyZones_QuickLayoutSwitch_GroupSettings.Text" xml:space="preserve">
    <value>Quick layout switch</value>
  </data>
  <data name="Activation_Shortcut.Header" xml:space="preserve">
    <value>Activation shortcut</value>
  </data>
  <data name="Activation_Shortcut.Description" xml:space="preserve">
    <value>Customize the shortcut to activate this module</value>
  </data>
  <data name="Oobe_GetStarted.Text" xml:space="preserve">
    <value>Let's get started!</value>
  </data>
  <data name="Oobe_PowerToysDescription.Text" xml:space="preserve">
    <value>Welcome to PowerToys! These overviews will help you quickly learn the basics of all our utilities.</value>
  </data>
  <data name="Oobe_GettingStarted.Text" xml:space="preserve">
    <value>Getting started</value>
  </data>
  <data name="Oobe_Launch.Text" xml:space="preserve">
    <value>Launch</value>
  </data>
  <data name="Launch_ColorPicker.Content" xml:space="preserve">
    <value>Launch Color Picker</value>
  </data>
  <data name="Oobe_LearnMore.Text" xml:space="preserve">
    <value>Learn more about</value>
  </data>
  <data name="Oobe_ColorPicker.Description" xml:space="preserve">
    <value>Color Picker is a system-wide color selection tool for Windows that enables you to pick colors from any currently running application and automatically copies it in a configurable format to your clipboard.</value>
  </data>
  <data name="Oobe_FancyZones.Description" xml:space="preserve">
    <value>FancyZones is a window manager that makes it easy to create complex window layouts and quickly position windows into those layouts.</value>
  </data>
  <data name="Oobe_FileLocksmith.Description" xml:space="preserve">
    <value>File Locksmith lists which processes are using the selected files or directories and allows closing those processes.</value>
  </data>
  <data name="Oobe_FileExplorer.Description" xml:space="preserve">
    <value>PowerToys introduces add-ons to the Windows File Explorer that will enable files like Markdown (.md), PDF (.pdf), SVG (.svg), STL (.stl), G-code (.gcode) and developer files to be viewed in the preview pane. It introduces File Explorer thumbnail support for a number of these file types as well.</value>
  </data>
  <data name="Oobe_ImageResizer.Description" xml:space="preserve">
    <value>Image Resizer is a Windows shell extension for simple bulk image-resizing.</value>
  </data>
  <data name="Oobe_KBM.Description" xml:space="preserve">
    <value>Keyboard Manager allows you to customize the keyboard to be more productive by remapping keys and creating your own keyboard shortcuts.</value>
  </data>
  <data name="Oobe_PowerRename.Description" xml:space="preserve">
    <value>PowerRename enables you to perform simple bulk renaming, searching and replacing file names.</value>
  </data>
  <data name="Oobe_Run.Description" xml:space="preserve">
    <value>PowerToys Run is a quick launcher for power users that contains some additional features without sacrificing performance.</value>
  </data>
  <data name="Oobe_MeasureTool.Description" xml:space="preserve">
    <value>Screen Ruler is a quick and easy way to measure pixels on your screen.</value>
  </data>
  <data name="Oobe_ShortcutGuide.Description" xml:space="preserve">
    <value>Shortcut Guide presents the user with a listing of available shortcuts for the current state of the desktop.</value>
  </data>
  <data name="Oobe_VideoConference.Description" xml:space="preserve">
    <value>Video Conference Mute allows users to quickly mute the microphone and turn off the camera while on a conference call with a single keystroke, regardless of what application has focus on your computer.</value>
  </data>
  <data name="Oobe_MouseUtils.Description" xml:space="preserve">
    <value>A collection of utilities to enhance your mouse.</value>
    <comment>Mouse as in the hardware peripheral</comment>
  </data>
  <data name="Oobe_Overview.Description" xml:space="preserve">
    <value>Microsoft PowerToys is a set of utilities for power users to tune and streamline their Windows experience for greater productivity.

Take a moment to preview the various utilities listed or view our comprehensive documentation.</value>
  </data>
  <data name="Oobe_Overview_DescriptionLinkText.Text" xml:space="preserve">
    <value>Documentation on Microsoft Docs</value>
  </data>
  <data name="ReleaseNotes.Content" xml:space="preserve">
    <value>Release notes</value>
  </data>
  <data name="Oobe_ColorPicker_HowToUse.Text" xml:space="preserve">
    <value>to open Color Picker.</value>
  </data>
  <data name="Oobe_ColorPicker_TipsAndTricks.Text" xml:space="preserve">
    <value>To select a color with more precision, **scroll the mouse wheel** to zoom in.</value>
  </data>
  <data name="Oobe_FancyZones_HowToUse.Text" xml:space="preserve">
    <value>**Shift** + **drag the window** to snap a window to a zone, and release the window in the desired zone.</value>
  </data>
  <data name="Oobe_FancyZones_HowToUse_Shortcut.Text" xml:space="preserve">
    <value>to open the FancyZones editor.</value>
  </data>
  <data name="Oobe_FancyZones_TipsAndTricks.Text" xml:space="preserve">
    <value>Snap a window to multiple zones by holding the **Ctrl** key (while also holding **Shift**) when dragging a window.</value>
  </data>
  <data name="Oobe_FileLocksmith_HowToUse.Text" xml:space="preserve">
    <value>In File Explorer, right-click one or more selected files and select **What's using this file?** from the context menu.</value>
  </data>
  <data name="Oobe_FileLocksmith_TipsAndTricks.Text" xml:space="preserve">
    <value>Press the **Restart Elevated** button from the File Locksmith UI to also get information on elevated processes that might be using the files.</value>
  </data>
  <data name="Oobe_FileExplorer_HowToEnable.Text" xml:space="preserve">
    <value>Open File Explorer, select the **View** tab in the File Explorer ribbon, then select **Preview Pane**. 
From there, simply click on one of the supported files in the File Explorer and observe the content on the preview pane!</value>
  </data>
  <data name="Oobe_HowToCreateMappings.Text" xml:space="preserve">
    <value>How to create mappings</value>
  </data>
  <data name="Oobe_HowToEnable.Text" xml:space="preserve">
    <value>How to enable</value>
  </data>
  <data name="Oobe_HowToLaunch.Text" xml:space="preserve">
    <value>How to launch</value>
  </data>
  <data name="Oobe_HowToUse.Text" xml:space="preserve">
    <value>How to use</value>
  </data>
  <data name="Oobe_ImageResizer_HowToLaunch.Text" xml:space="preserve">
    <value>In File Explorer, right-click one or more image files and select **Resize pictures** from the context menu.</value>
  </data>
  <data name="Oobe_ImageResizer_TipsAndTricks.Text" xml:space="preserve">
    <value>Want a custom size? You can add them in the PowerToys Settings!</value>
  </data>
  <data name="Oobe_KBM_HowToCreateMappings.Text" xml:space="preserve">
    <value>Launch **PowerToys Settings**, navigate to the Keyboard Manager menu, and select either **Remap a key** or **Remap a shortcut**.</value>
  </data>
  <data name="Oobe_KBM_TipsAndTricks.Text" xml:space="preserve">
    <value>Want to only have a shortcut work for a single application? Use the Target App field when creating the shortcut remapping.</value>
  </data>
  <data name="Oobe_PowerRename_HowToUse.Text" xml:space="preserve">
    <value>In File Explorer, right-click one or more selected files and select **PowerRename** from the context menu.</value>
  </data>
  <data name="Oobe_PowerRename_TipsAndTricks.Text" xml:space="preserve">
    <value>PowerRename supports searching for files using regular expressions to enable more advanced renaming functionalities.</value>
  </data>
  <data name="Oobe_Run_HowToLaunch.Text" xml:space="preserve">
    <value>to open Run and just start typing.</value>
  </data>
  <data name="Oobe_Run_TipsAndTricks.Text" xml:space="preserve">
    <value>PowerToys Run supports various action keys to funnel search queries for a specific subset of results. Typing `&lt;` searches for running processes only, `?` will search only for file, or `.` for installed applications! See PowerToys documentation for the complete set of 'Action Keys' available.</value>
  </data>
  <data name="Oobe_ShortcutGuide_HowToLaunch.Text" xml:space="preserve">
    <value>to open Shortcut Guide, press it again to close or press **Esc**.</value>
  </data>
  <data name="Oobe_TipsAndTricks.Text" xml:space="preserve">
    <value>Tips &amp; tricks</value>
  </data>
  <data name="Oobe_VideoConference_ToggleMicVid.Text" xml:space="preserve">
    <value>to toggle both your microphone and video</value>
  </data>
  <data name="Oobe_VideoConference_ToggleMic.Text" xml:space="preserve">
    <value>to toggle your microphone</value>
  </data>
  <data name="Oobe_VideoConference_ToggleVid.Text" xml:space="preserve">
    <value>to toggle your video</value>
  </data>
  <data name="Oobe_MeasureTool_Activation.Text" xml:space="preserve">
    <value>to bring up the Screen Ruler command bar.</value>
  </data>
  <data name="Oobe_MeasureTool_HowToLaunch.Text" xml:space="preserve">
    <value>The Bounds mode lets you select a specific area to measure. You can also shift-drag an area to persist in on screen. The various Spacing modes allows tracing similar pixels along horizontal and vertical axes with a customizable pixel tolerance threshold (use settings or mouse wheel to adjust it).</value>
  </data>
  <data name="Oobe_MeasureTool.Title" xml:space="preserve">
    <value>Screen Ruler</value>
    <comment>Do not localize this string</comment>
  </data>
  <data name="Oobe_ColorPicker.Title" xml:space="preserve">
    <value>Color Picker</value>
    <comment>Do not localize this string</comment>
  </data>
  <data name="Oobe_FancyZones.Title" xml:space="preserve">
    <value>FancyZones</value>
    <comment>Do not localize this string</comment>
  </data>
  <data name="Oobe_FileLocksmith.Title" xml:space="preserve">
    <value>File Locksmith</value>
  </data>
  <data name="Oobe_ImageResizer.Title" xml:space="preserve">
    <value>Image Resizer</value>
    <comment>Do not localize this string</comment>
  </data>
  <data name="Oobe_KBM.Title" xml:space="preserve">
    <value>Keyboard Manager</value>
    <comment>Do not localize this string</comment>
  </data>
  <data name="Oobe_PowerRename.Title" xml:space="preserve">
    <value>PowerRename</value>
    <comment>Do not localize this string</comment>
  </data>
  <data name="Oobe_Run.Title" xml:space="preserve">
    <value>PowerToys Run</value>
    <comment>Do not localize this string</comment>
  </data>
  <data name="Oobe_ShortcutGuide.Title" xml:space="preserve">
    <value>Shortcut Guide</value>
    <comment>Do not localize this string</comment>
  </data>
  <data name="Oobe_VideoConference.Title" xml:space="preserve">
    <value>Video Conference Mute</value>
    <comment>Do not localize this string</comment>
  </data>
  <data name="Oobe_Overview.Title" xml:space="preserve">
    <value>Welcome</value>
  </data>
  <data name="Oobe_WhatsNew.Text" xml:space="preserve">
    <value>What's new</value>
  </data>
  <data name="Oobe_WhatsNew_LoadingError.Title" xml:space="preserve">
    <value>Couldn't load the release notes.</value>
  </data>
  <data name="Oobe_WhatsNew_LoadingError.Message" xml:space="preserve">
    <value>Please check your internet connection.</value>
  </data>
  <data name="Oobe_WhatsNew_ProxyAuthenticationWarning.Title" xml:space="preserve">
    <value>Couldn't load the release notes.</value>
  </data>
  <data name="Oobe_WhatsNew_ProxyAuthenticationWarning.Message" xml:space="preserve">
    <value>Your proxy server requires authentication.</value>
  </data>
  <data name="Oobe_WhatsNew_DetailedReleaseNotesLink.Text" xml:space="preserve">
    <value>See more detailed release notes on GitHub</value>
    <comment>Don't loc "GitHub", it's the name of a product</comment>
  </data>
  <data name="OOBE_Settings.Content" xml:space="preserve">
    <value>Open Settings</value>
  </data>
  <data name="Oobe_NavViewItem.Content" xml:space="preserve">
    <value>Welcome to PowerToys</value>
    <comment>Don't loc "PowerToys"</comment>
  </data>
  <data name="Feedback_NavViewItem.Content" xml:space="preserve">
    <value>Give feedback</value>
  </data>
  <data name="OobeWindow_Title" xml:space="preserve">
    <value>Welcome to PowerToys</value>
  </data>
  <data name="SettingsWindow_Title" xml:space="preserve">
    <value>PowerToys Settings</value>
  </data>
  <data name="Awake.ModuleTitle" xml:space="preserve">
    <value>Awake</value>
  </data>
  <data name="Awake.ModuleDescription" xml:space="preserve">
    <value>A convenient way to keep your PC awake on-demand.</value>
  </data>
  <data name="Awake_EnableAwake.Header" xml:space="preserve">
    <value>Enable Awake</value>
    <comment>Awake is a product name, do not loc</comment>
  </data>
  <data name="Awake_NoKeepAwake.Content" xml:space="preserve">
    <value>Keep using the selected power plan</value>
  </data>
  <data name="Awake_IndefiniteKeepAwake.Content" xml:space="preserve">
    <value>Keep awake indefinitely</value>
  </data>
  <data name="Awake_TemporaryKeepAwake.Content" xml:space="preserve">
    <value>Keep awake temporarily</value>
  </data>
  <data name="Awake_EnableDisplayKeepAwake.Header" xml:space="preserve">
    <value>Keep screen on</value>
  </data>
  <data name="Awake_EnableDisplayKeepAwake.Description" xml:space="preserve">
    <value>This setting is only available when keeping the PC awake</value>
  </data>
  <data name="Awake_Mode.Header" xml:space="preserve">
    <value>Mode</value>
  </data>
  <data name="Awake_Behavior_GroupSettings.Header" xml:space="preserve">
    <value>Behavior</value>
  </data>
  <data name="Awake_TemporaryKeepAwake_Hours.Header" xml:space="preserve">
    <value>Hours</value>
  </data>
  <data name="Awake_TemporaryKeepAwake_Minutes.Header" xml:space="preserve">
    <value>Minutes</value>
  </data>
  <data name="Oobe_Awake.Title" xml:space="preserve">
    <value>Awake</value>
    <comment>Module name, do not loc</comment>
  </data>
  <data name="Oobe_Awake.Description" xml:space="preserve">
    <value>Awake is a Windows tool designed to keep your PC awake on-demand without having to manage its power settings. This behavior can be helpful when running time-consuming tasks while ensuring that your PC does not go to sleep or turn off its screens.</value>
  </data>
  <data name="Oobe_Awake_HowToUse.Text" xml:space="preserve">
    <value>Open **PowerToys Settings** and enable Awake</value>
  </data>
  <data name="Oobe_Awake_TipsAndTricks.Text" xml:space="preserve">
    <value>You can always change modes quickly by **right-clicking the Awake icon** in the system tray.</value>
  </data>
  <data name="General_FailedToDownloadTheNewVersion.Title" xml:space="preserve">
    <value>An error occurred trying to install this update:</value>
  </data>
  <data name="General_InstallNow.Content" xml:space="preserve">
    <value>Install now</value>
  </data>
  <data name="General_ReadMore.Text" xml:space="preserve">
    <value>Read more</value>
  </data>
  <data name="General_NewVersionAvailable.Title" xml:space="preserve">
    <value>An update is available:</value>
  </data>
  <data name="General_Downloading.Text" xml:space="preserve">
    <value>Downloading...</value>
  </data>
  <data name="General_TryAgainToDownloadAndInstall.Content" xml:space="preserve">
    <value>Try again to download and install</value>
  </data>
  <data name="General_CheckingForUpdates.Text" xml:space="preserve">
    <value>Checking for updates...</value>
  </data>
  <data name="General_NewVersionReadyToInstall.Title" xml:space="preserve">
    <value>An update is ready to install:</value>
  </data>
  <data name="General_UpToDate.Title" xml:space="preserve">
    <value>PowerToys is up to date</value>
  </data>
  <data name="General_CantCheck.Title" xml:space="preserve">
    <value>Network error. Please try again later</value>
  </data>
  <data name="General_DownloadAndInstall.Content" xml:space="preserve">
    <value>Download &amp; install</value>
  </data>
  <data name="ImageResizer_Fit_Fill_ThirdPersonSingular" xml:space="preserve">
    <value>Fills</value>
  </data>
  <data name="ImageResizer_Fit_Fit_ThirdPersonSingular" xml:space="preserve">
    <value>Fits within</value>
  </data>
  <data name="ImageResizer_Fit_Stretch_ThirdPersonSingular" xml:space="preserve">
    <value>Stretches to</value>
  </data>
  <data name="ImageResizer_Unit_Centimeter" xml:space="preserve">
    <value>Centimeters</value>
  </data>
  <data name="ImageResizer_Unit_Inch" xml:space="preserve">
    <value>Inches</value>
  </data>
  <data name="ImageResizer_Unit_Percent" xml:space="preserve">
    <value>Percent</value>
  </data>
  <data name="ImageResizer_Unit_Pixel" xml:space="preserve">
    <value>Pixels</value>
  </data>
  <data name="EditButton.[using:Microsoft.UI.Xaml.Automation]AutomationProperties.Name" xml:space="preserve">
    <value>Edit</value>
  </data>
  <data name="ImageResizer_EditSize.[using:Microsoft.UI.Xaml.Automation]AutomationProperties.Name" xml:space="preserve">
    <value>Edit size</value>
  </data>
  <data name="No" xml:space="preserve">
    <value>No</value>
    <comment>Label of a cancel button</comment>
  </data>
  <data name="Delete_Dialog_Description" xml:space="preserve">
    <value>Are you sure you want to delete this item?</value>
  </data>
  <data name="Yes" xml:space="preserve">
    <value>Yes</value>
    <comment>Label of a confirmation button</comment>
  </data>
  <data name="SeeWhatsNew.Content" xml:space="preserve">
    <value>See what's new</value>
  </data>
  <data name="Awake_Mode.Description" xml:space="preserve">
    <value>Manage the state of your device when Awake is active</value>
  </data>
  <data name="ExcludedApps.Header" xml:space="preserve">
    <value>Excluded apps</value>
  </data>
  <data name="Enable_ColorFormat.[using:Microsoft.UI.Xaml.Automation]AutomationProperties.Name" xml:space="preserve">
    <value>Enable colorformat</value>
  </data>
  <data name="More_Options_Button.[using:Microsoft.UI.Xaml.Automation]AutomationProperties.Name" xml:space="preserve">
    <value>More options</value>
  </data>
  <data name="More_Options_ButtonTooltip.Text" xml:space="preserve">
    <value>More options</value>
  </data>
  <data name="To.Text" xml:space="preserve">
    <value>to</value>
    <comment>as in: from x to y</comment>
  </data>
  <data name="LearnMore_Awake.Text" xml:space="preserve">
    <value>Learn more about Awake</value>
    <comment>Awake is a product name, do not loc</comment>
  </data>
  <data name="LearnMore_ColorPicker.Text" xml:space="preserve">
    <value>Learn more about Color Picker</value>
    <comment>Color Picker is a product name, do not loc</comment>
  </data>
  <data name="LearnMore_FancyZones.Text" xml:space="preserve">
    <value>Learn more about FancyZones</value>
    <comment>FancyZones is a product name, do not loc</comment>
  </data>
  <data name="LearnMore_FileLocksmith.Text" xml:space="preserve">
    <value>Learn more about File Locksmith</value>
  </data>
  <data name="LearnMore_ImageResizer.Text" xml:space="preserve">
    <value>Learn more about Image Resizer</value>
    <comment>Image Resizer is a product name, do not loc</comment>
  </data>
  <data name="LearnMore_KBM.Text" xml:space="preserve">
    <value>Learn more about Keyboard Manager</value>
    <comment>Keyboard Manager is a product name, do not loc</comment>
  </data>
  <data name="LearnMore_MouseUtils.Text" xml:space="preserve">
    <value>Learn more about Mouse utilities</value>
    <comment>Mouse utilities is a product name, do not loc</comment>
  </data>
  <data name="LearnMore_PowerPreview.Text" xml:space="preserve">
    <value>Learn more about File Explorer add-ons</value>
    <comment>File Explorer is a product name, localize as Windows does</comment>
  </data>
  <data name="LearnMore_PowerRename.Text" xml:space="preserve">
    <value>Learn more about PowerRename</value>
    <comment>PowerRename is a product name, do not loc</comment>
  </data>
  <data name="LearnMore_Run.Text" xml:space="preserve">
    <value>Learn more about PowerToys Run</value>
    <comment>PowerToys Run is a product name, do not loc</comment>
  </data>
  <data name="LearnMore_MeasureTool.Text" xml:space="preserve">
    <value>Learn more about Screen Ruler</value>
    <comment>Screen Ruler is a product name, do not loc</comment>
  </data>
  <data name="LearnMore_ShortcutGuide.Text" xml:space="preserve">
    <value>Learn more about Shortcut Guide</value>
    <comment>Shortcut Guide is a product name, do not loc</comment>
  </data>
  <data name="LearnMore_VCM.Text" xml:space="preserve">
    <value>Learn more about Video Conference Mute</value>
    <comment>Video Conference Mute is a product name, do not loc</comment>
  </data>
  <data name="Oobe_FileExplorer.Title" xml:space="preserve">
    <value>File Explorer add-ons</value>
    <comment>Do not localize this string</comment>
  </data>
  <data name="Oobe_MouseUtils.Title" xml:space="preserve">
    <value>Mouse utilities</value>
    <comment>Mouse as in the hardware peripheral</comment>
  </data>
  <data name="Oobe_MouseUtils_FindMyMouse.Text" xml:space="preserve">
    <value>Find My Mouse</value>
    <comment>Mouse as in the hardware peripheral</comment>
  </data>
  <data name="Oobe_MouseUtils_FindMyMouse_Description.Text" xml:space="preserve">
    <value>Shake the mouse or press the left Ctrl key twice to focus the mouse pointer.</value>
    <comment>Mouse as in the hardware peripheral. Key as in a keyboard key</comment>
  </data>
  <data name="Oobe_MouseUtils_MouseHighlighter.Text" xml:space="preserve">
    <value>Mouse Highlighter</value>
    <comment>Mouse as in the hardware peripheral.</comment>
  </data>
  <data name="Oobe_MouseUtils_MouseHighlighter_Description.Text" xml:space="preserve">
    <value>Use a keyboard shortcut highlight left and right mouse clicks.</value>
    <comment>Mouse as in the hardware peripheral.</comment>
  </data>
  <data name="Oobe_MouseUtils_MousePointerCrosshairs.Text" xml:space="preserve">
    <value>Mouse Pointer Crosshairs</value>
    <comment>Mouse as in the hardware peripheral.</comment>
  </data>
  <data name="Oobe_MouseUtils_MousePointerCrosshairs_Description.Text" xml:space="preserve">
    <value>Draw crosshairs centered around the mouse pointer.</value>
    <comment>Mouse as in the hardware peripheral.</comment>
  </data>
  <data name="Launch_Run.Content" xml:space="preserve">
    <value>Launch PowerToys Run</value>
  </data>
  <data name="Launch_ShortcutGuide.Content" xml:space="preserve">
    <value>Launch Shortcut Guide</value>
  </data>
  <data name="ColorPicker_ColorFormat_ToggleSwitch.[using:Microsoft.UI.Xaml.Automation]AutomationProperties.Name" xml:space="preserve">
    <value>Show format in editor</value>
  </data>
  <data name="GeneralPage_Documentation.Text" xml:space="preserve">
    <value>Documentation</value>
  </data>
  <data name="PowerLauncher_SearchList.PlaceholderText" xml:space="preserve">
    <value>Search this list</value>
  </data>
  <data name="PowerLauncher_SearchList.[using:Microsoft.UI.Xaml.Automation]AutomationProperties.Name" xml:space="preserve">
    <value>Search this list</value>
  </data>
  <data name="Awake.SecondaryLinksHeader" xml:space="preserve">
    <value>Attribution</value>
    <comment>giving credit to the projects this utility was based on</comment>
  </data>
  <data name="ColorPicker.SecondaryLinksHeader" xml:space="preserve">
    <value>Attribution</value>
    <comment>giving credit to the projects this utility was based on</comment>
  </data>
  <data name="General.SecondaryLinksHeader" xml:space="preserve">
    <value>Related information</value>
  </data>
  <data name="ImageResizer.SecondaryLinksHeader" xml:space="preserve">
    <value>Attribution</value>
    <comment>giving credit to the projects this utility was based on</comment>
  </data>
  <data name="MouseUtils.SecondaryLinksHeader" xml:space="preserve">
    <value>Attribution</value>
    <comment>giving credit to the projects this utility was based on</comment>
  </data>
  <data name="PowerLauncher.SecondaryLinksHeader" xml:space="preserve">
    <value>Attribution</value>
    <comment>giving credit to the projects this utility was based on</comment>
  </data>
  <data name="PowerRename.SecondaryLinksHeader" xml:space="preserve">
    <value>Attribution</value>
    <comment>giving credit to the projects this utility was based on</comment>
  </data>
  <data name="EditTooltip.Text" xml:space="preserve">
    <value>Edit</value>
  </data>
  <data name="RemoveTooltip.Text" xml:space="preserve">
    <value>Remove</value>
  </data>
  <data name="Activation_Shortcut_Cancel" xml:space="preserve">
    <value>Cancel</value>
  </data>
  <data name="Activation_Shortcut_Description.Text" xml:space="preserve">
    <value>Press a combination of keys to change this shortcut</value>
  </data>
  <data name="Activation_Shortcut_Save" xml:space="preserve">
    <value>Save</value>
  </data>
  <data name="Activation_Shortcut_Title" xml:space="preserve">
    <value>Activation shortcut</value>
  </data>
  <data name="InvalidShortcut.Text" xml:space="preserve">
    <value>Invalid shortcut</value>
  </data>
  <data name="InvalidShortcutWarningLabel.Text" xml:space="preserve">
    <value>Only shortcuts that start with **Windows key**, **Ctrl**, **Alt** or **Shift** are valid.</value>
  </data>
  <data name="FancyZones_SpanZonesAcrossMonitors.Description" xml:space="preserve">
    <value>All monitors must have the same DPI scaling and will be treated as one large combined rectangle which contains all monitors</value>
  </data>
  <data name="ImageResizer_DefaultSize_NewSizePrefix" xml:space="preserve">
    <value>New size</value>
    <comment>First part of the default name of new sizes that can be added in PT's settings ui.</comment>
  </data>
  <data name="Awake_TimeBeforeAwake.Header" xml:space="preserve">
    <value>Time before returning to the previous awakeness state</value>
  </data>
  <data name="MouseUtils.ModuleTitle" xml:space="preserve">
    <value>Mouse utilities</value>
  </data>
  <data name="MouseUtils.ModuleDescription" xml:space="preserve">
    <value>A collection of mouse utilities.</value>
  </data>
  <data name="MouseUtils_FindMyMouse.Header" xml:space="preserve">
    <value>Find My Mouse</value>
    <comment>Refers to the utility name</comment>
  </data>
  <data name="MouseUtils_FindMyMouse.Description" xml:space="preserve">
    <value>Find My Mouse highlights the position of the cursor when shaking the mouse or pressing the left Ctrl key twice.</value>
    <comment>"Ctrl" is a keyboard key. "Find My Mouse" is the name of the utility</comment>
  </data>
  <data name="MouseUtils_Enable_FindMyMouse.Header" xml:space="preserve">
    <value>Enable Find My Mouse</value>
    <comment>"Find My Mouse" is the name of the utility.</comment>
  </data>
  <data name="MouseUtils_FindMyMouse_ActivationMethod.Header" xml:space="preserve">
    <value>Activation method</value>
  </data>
  <data name="MouseUtils_FindMyMouse_ActivationDoubleControlPress.Content" xml:space="preserve">
    <value>Press Left Control twice</value>
    <comment>Left control is the physical key on the keyboard.</comment>
  </data>
  <data name="MouseUtils_FindMyMouse_ActivationShakeMouse.Content" xml:space="preserve">
    <value>Shake mouse</value>
    <comment>Mouse is the hardware peripheral.</comment>
  </data>
  <data name="MouseUtils_FindMyMouse_ExcludedApps.Description" xml:space="preserve">
    <value>Prevents module activation when an excluded application is the foreground application</value>
  </data>
  <data name="MouseUtils_FindMyMouse_ExcludedApps.Header" xml:space="preserve">
    <value>Excluded apps</value>
  </data>
  <data name="MouseUtils_FindMyMouse_ExcludedApps_TextBoxControl.PlaceholderText" xml:space="preserve">
    <value>Example: outlook.exe</value>
  </data>
  <data name="MouseUtils_Prevent_Activation_On_Game_Mode.Content" xml:space="preserve">
    <value>Do not activate when Game Mode is on</value>
    <comment>"Game mode" is the Windows feature to prevent notification when playing a game.</comment>
  </data>
  <data name="MouseUtils_FindMyMouse_BackgroundColor.Header" xml:space="preserve">
    <value>Background color</value>
  </data>
  <data name="MouseUtils_FindMyMouse_SpotlightColor.Header" xml:space="preserve">
    <value>Spotlight color</value>
  </data>
  <data name="MouseUtils_FindMyMouse_OverlayOpacity.Header" xml:space="preserve">
    <value>Overlay opacity (%)</value>
  </data>
  <data name="MouseUtils_FindMyMouse_SpotlightRadius.Header" xml:space="preserve">
    <value>Spotlight radius (px)</value>
    <comment>px = pixels</comment>
  </data>
  <data name="MouseUtils_FindMyMouse_SpotlightInitialZoom.Header" xml:space="preserve">
    <value>Spotlight initial zoom</value>
  </data>
  <data name="MouseUtils_FindMyMouse_SpotlightInitialZoom.Description" xml:space="preserve">
    <value>Spotlight zoom factor at animation start</value>
  </data>
  <data name="MouseUtils_FindMyMouse_AnimationDurationMs.Header" xml:space="preserve">
    <value>Animation duration (ms)</value>
    <comment>ms = milliseconds</comment>
  </data>
  <data name="MouseUtils_FindMyMouse_AnimationDurationMs.Description" xml:space="preserve">
    <value>Time before the spotlight appears (ms)</value>
    <comment>ms = milliseconds</comment>
  </data>
  <data name="MouseUtils_FindMyMouse_ShakingMinimumDistance.Header" xml:space="preserve">
    <value>Shake minimum distance</value>
  </data>
  <data name="MouseUtils_FindMyMouse_ShakingMinimumDistance.Description" xml:space="preserve">
    <value>The minimum distance for mouse shaking activation, for adjusting sensitivity</value>
  </data>
  <data name="MouseUtils_MouseHighlighter.Header" xml:space="preserve">
    <value>Mouse Highlighter</value>
    <comment>Refers to the utility name</comment>
  </data>
  <data name="MouseUtils_MouseHighlighter.Description" xml:space="preserve">
    <value>Mouse Highlighter mode will highlight mouse clicks.</value>
    <comment>"Mouse Highlighter" is the name of the utility. Mouse is the hardware mouse.</comment>
  </data>
  <data name="MouseUtils_Enable_MouseHighlighter.Header" xml:space="preserve">
    <value>Enable Mouse Highlighter</value>
    <comment>"Find My Mouse" is the name of the utility.</comment>
  </data>
  <data name="MouseUtils_MouseHighlighter_ActivationShortcut.Header" xml:space="preserve">
    <value>Activation shortcut</value>
  </data>
  <data name="MouseUtils_MouseHighlighter_ActivationShortcut.Description" xml:space="preserve">
    <value>Customize the shortcut to turn on or off this mode</value>
    <comment>"Mouse Highlighter" is the name of the utility. Mouse is the hardware mouse.</comment>
  </data>
  <data name="MouseUtils_MouseHighlighter_PrimaryButtonClickColor.Header" xml:space="preserve">
    <value>Primary button highlight color</value>
  </data>
  <data name="MouseUtils_MouseHighlighter_SecondaryButtonClickColor.Header" xml:space="preserve">
    <value>Secondary button highlight color</value>
  </data>
  <data name="MouseUtils_MouseHighlighter_HighlightOpacity.Header" xml:space="preserve">
    <value>Opacity (%)</value>
  </data>
  <data name="MouseUtils_MouseHighlighter_HighlightRadius.Header" xml:space="preserve">
    <value>Radius (px)</value>
    <comment>px = pixels</comment>
  </data>
  <data name="MouseUtils_MouseHighlighter_FadeDelayMs.Header" xml:space="preserve">
    <value>Fade delay (ms)</value>
    <comment>ms = milliseconds</comment>
  </data>
  <data name="MouseUtils_MouseHighlighter_FadeDelayMs.Description" xml:space="preserve">
    <value>Time before the highlight begins to fade (ms)</value>
    <comment>ms = milliseconds</comment>
  </data>
  <data name="MouseUtils_MouseHighlighter_FadeDurationMs.Header" xml:space="preserve">
    <value>Fade duration (ms)</value>
    <comment>ms = milliseconds</comment>
  </data>
  <data name="MouseUtils_MouseHighlighter_FadeDurationMs.Description" xml:space="preserve">
    <value>Duration of the disappear animation (ms)</value>
    <comment>ms = milliseconds</comment>
  </data>
  <data name="MouseUtils_MousePointerCrosshairs.Header" xml:space="preserve">
    <value>Mouse Pointer Crosshairs</value>
    <comment>Refers to the utility name</comment>
  </data>
  <data name="MouseUtils_MousePointerCrosshairs.Description" xml:space="preserve">
    <value>Mouse Pointer Crosshairs draws crosshairs centered on the mouse pointer.</value>
    <comment>"Mouse Pointer Crosshairs" is the name of the utility. Mouse is the hardware mouse.</comment>
  </data>
  <data name="MouseUtils_Enable_MousePointerCrosshairs.Header" xml:space="preserve">
    <value>Enable Mouse Pointer Crosshairs</value>
    <comment>"Mouse Pointer Crosshairs" is the name of the utility.</comment>
  </data>
  <data name="MouseUtils_MousePointerCrosshairs_ActivationShortcut.Header" xml:space="preserve">
    <value>Activation shortcut</value>
  </data>
  <data name="MouseUtils_MousePointerCrosshairs_ActivationShortcut.Description" xml:space="preserve">
    <value>Customize the shortcut to show/hide the crosshairs</value>
  </data>
  <data name="MouseUtils_MousePointerCrosshairs_CrosshairsColor.Header" xml:space="preserve">
    <value>Crosshairs color</value>
  </data>
  <data name="MouseUtils_MousePointerCrosshairs_CrosshairsOpacity.Header" xml:space="preserve">
    <value>Crosshairs opacity (%)</value>
  </data>
  <data name="MouseUtils_MousePointerCrosshairs_CrosshairsRadius.Header" xml:space="preserve">
    <value>Crosshairs center radius (px)</value>
    <comment>px = pixels</comment>
  </data>
  <data name="MouseUtils_MousePointerCrosshairs_CrosshairsThickness.Header" xml:space="preserve">
    <value>Crosshairs thickness (px)</value>
    <comment>px = pixels</comment>
  </data>
  <data name="MouseUtils_MousePointerCrosshairs_CrosshairsBorderColor.Header" xml:space="preserve">
    <value>Crosshairs border color</value>
  </data>
  <data name="MouseUtils_MousePointerCrosshairs_CrosshairsBorderSize.Header" xml:space="preserve">
    <value>Crosshairs border size (px)</value>
    <comment>px = pixels</comment>
  </data>
  <data name="FancyZones_Radio_Custom_Colors.Content" xml:space="preserve">
    <value>Custom colors</value>
  </data>
  <data name="FancyZones_Radio_Default_Theme.Content" xml:space="preserve">
    <value>Windows default</value>
  </data>
  <data name="ColorModeHeader.Header" xml:space="preserve">
    <value>App theme</value>
  </data>
  <data name="FancyZones_Zone_Appearance.Description" xml:space="preserve">
    <value>Customize the way zones look</value>
  </data>
  <data name="FancyZones_Zone_Appearance.Header" xml:space="preserve">
    <value>Zone appearance</value>
  </data>
  <data name="VideoConference_DeprecationWarning.Title" xml:space="preserve">
    <value>VCM is moving into legacy mode (maintenance only).</value>
  </data>
  <data name="VideoConference_DeprecationWarningButton.Content" xml:space="preserve">
    <value>Learn more</value>
  </data>
  <data name="VideoConference_RunAsAdminRequired.Title" xml:space="preserve">
    <value>You need to run as administrator to modify these settings.</value>
  </data>
  <data name="FileExplorerPreview_ToggleSwitch_Thumbnail_GCODE.Header" xml:space="preserve">
    <value>Geometric Code</value>
    <comment>File type, do not translate</comment>
  </data>
  <data name="FileExplorerPreview_ToggleSwitch_Thumbnail_GCODE.Description" xml:space="preserve">
    <value>Only .gcode files with embedded thumbnails are supported</value>
  </data>
  <data name="FileExplorerPreview_ToggleSwitch_Preview_GCODE.Header" xml:space="preserve">
    <value>Geometric Code</value>
    <comment>File type, do not translate</comment>
  </data>
  <data name="FileExplorerPreview_ToggleSwitch_Preview_GCODE.Description" xml:space="preserve">
    <value>Only .gcode files with embedded thumbnails are supported</value>
  </data>
  <data name="FancyZones_NumberColor.Header" xml:space="preserve">
    <value>Number color</value>
  </data>
  <data name="FancyZones_ShowZoneNumberCheckBoxControl.Content" xml:space="preserve">
    <value>Show zone number</value>
  </data>
  <data name="ToggleSwitch.OffContent" xml:space="preserve">
    <value>Off</value>
    <comment>The state of a ToggleSwitch when it's off</comment>
  </data>
  <data name="ToggleSwitch.OnContent" xml:space="preserve">
    <value>On</value>
    <comment>The state of a ToggleSwitch when it's on</comment>
  </data>
  <data name="AlwaysOnTop.ModuleDescription" xml:space="preserve">
    <value>Always On Top is a quick and easy way to pin windows on top.</value>
    <comment>"Always On Top" is the name of the utility</comment>
  </data>
  <data name="AlwaysOnTop.ModuleTitle" xml:space="preserve">
    <value>Always On Top </value>
    <comment>"Always On Top" is the name of the utility</comment>
  </data>
  <data name="AlwaysOnTop_Activation_GroupSettings.Header" xml:space="preserve">
    <value>Activation</value>
  </data>
  <data name="AlwaysOnTop_EnableToggleControl_HeaderText.Header" xml:space="preserve">
    <value>Enable Always On Top</value>
    <comment>"Always On Top" is the name of the utility</comment>
  </data>
  <data name="AlwaysOnTop_ExcludedApps.Description" xml:space="preserve">
    <value>Excludes an application from pinning on top</value>
  </data>
  <data name="AlwaysOnTop_ExcludedApps.Header" xml:space="preserve">
    <value>Excluded apps</value>
  </data>
  <data name="AlwaysOnTop_ExcludedApps_TextBoxControl.PlaceholderText" xml:space="preserve">
    <value>Example: outlook.exe</value>
  </data>
  <data name="AlwaysOnTop_FrameColor.Header" xml:space="preserve">
    <value>Color</value>
  </data>
  <data name="AlwaysOnTop_FrameEnabled.Header" xml:space="preserve">
    <value>Show a border around the pinned window</value>
  </data>
  <data name="AlwaysOnTop_FrameThickness.Header" xml:space="preserve">
    <value>Thickness (px)</value>
    <comment>px = pixels</comment>
  </data>
  <data name="AlwaysOnTop_Behavior_GroupSettings.Header" xml:space="preserve">
    <value>Appearance &amp; behavior</value>
  </data>
  <data name="Shell_AlwaysOnTop.Content" xml:space="preserve">
    <value>Always On Top</value>
    <comment>"Always On Top" is the name of the utility</comment>
  </data>
  <data name="AlwaysOnTop_GameMode.Content" xml:space="preserve">
    <value>Do not activate when Game Mode is on</value>
    <comment>Game Mode is a Windows feature</comment>
  </data>
  <data name="AlwaysOnTop_SoundTitle.Header" xml:space="preserve">
    <value>Sound</value>
  </data>
  <data name="AlwaysOnTop_Sound.Content" xml:space="preserve">
    <value>Play a sound when pinning a window</value>
  </data>
  <data name="AlwaysOnTop_Behavior.Header" xml:space="preserve">
    <value>Behavior</value>
  </data>
  <data name="LearnMore_AlwaysOnTop.Text" xml:space="preserve">
    <value>Learn more about Always On Top</value>
    <comment>"Always On Top" is the name of the utility</comment>
  </data>
  <data name="AlwaysOnTop_ActivationShortcut.Header" xml:space="preserve">
    <value>Activation shortcut</value>
  </data>
  <data name="AlwaysOnTop_ActivationShortcut.Description" xml:space="preserve">
    <value>Customize the shortcut to pin or unpin an app window</value>
    <comment>"Always On Top" is the name of the utility</comment>
  </data>
  <data name="Oobe_AlwaysOnTop.Title" xml:space="preserve">
    <value>Always On Top</value>
    <comment>"Always On Top" is the name of the utility</comment>
  </data>
  <data name="Oobe_AlwaysOnTop.Description" xml:space="preserve">
    <value>Always On Top improves your multitasking workflow by pinning an application window so it's always in front - even when focus changes to another window after that.</value>
    <comment>"Always On Top" is the name of the utility</comment>
  </data>
  <data name="Oobe_AlwaysOnTop_HowToUse.Text" xml:space="preserve">
    <value>to pin or unpin the selected window so it's always on top of all other windows.</value>
  </data>
  <data name="Oobe_AlwaysOnTop_TipsAndTricks.Text" xml:space="preserve">
    <value>You can tweak the visual outline of the pinned windows in PowerToys settings.</value>
  </data>
  <data name="AlwaysOnTop_FrameColor_Mode.Header" xml:space="preserve">
    <value>Color mode</value>
  </data>
  <data name="AlwaysOnTop_Radio_Custom_Color.Content" xml:space="preserve">
    <value>Custom color</value>
  </data>
  <data name="AlwaysOnTop_Radio_Windows_Default.Content" xml:space="preserve">
    <value>Windows default</value>
  </data>
  <data name="FileExplorerPreview.SecondaryLinksHeader" xml:space="preserve">
    <value>Attribution</value>
    <comment>giving credit to the projects this utility was based on</comment>
  </data>
  <data name="FileExplorerPreview_ToggleSwitch_Monaco_Wrap_Text.Content" xml:space="preserve">
    <value>Wrap text</value>
    <comment>Feature on or off</comment>
  </data>
  <data name="FancyZones_AllowPopupWindowSnap.Description" xml:space="preserve">
    <value>This setting can affect all popup windows including notifications</value>
  </data>
  <data name="FancyZones_AllowPopupWindowSnap.Header" xml:space="preserve">
    <value>Allow popup windows snapping</value>
  </data>
  <data name="FancyZones_AllowChildWindowSnap.Content" xml:space="preserve">
    <value>Allow child windows snapping</value>
  </data>
  <data name="Shell_WhatsNew.Content" xml:space="preserve">
    <value>What's new</value>
  </data>
  <data name="FancyZones_DisableRoundCornersOnWindowSnap.Content" xml:space="preserve">
    <value>Disable round corners when window is snapped</value>
  </data>
  <data name="PowerLauncher_SearchQueryTuningEnabled.Description" xml:space="preserve">
    <value>Fine tune results ordering</value>
  </data>
  <data name="PowerLauncher_SearchQueryTuningEnabled.Header" xml:space="preserve">
    <value>Results order tuning</value>
  </data>
  <data name="PowerLauncher_SearchClickedItemWeight.Description" xml:space="preserve">
    <value>Use a higher number to get selected results to rise faster. The default is 5, 0 to disable.</value>
  </data>
  <data name="PowerLauncher_SearchClickedItemWeight.Header" xml:space="preserve">
    <value>Selected item weight</value>
  </data>
  <data name="PowerLauncher_WaitForSlowResults.Description" xml:space="preserve">
    <value>Selecting this can help preselect the top, more relevant result, but at the risk of jumpiness</value>
  </data>
  <data name="PowerLauncher_WaitForSlowResults.Header" xml:space="preserve">
    <value>Wait on slower plugin results before selecting top item in results</value>
  </data>
  <data name="PowerLauncher_PluginWeightBoost.Description" xml:space="preserve">
    <value>Use a higher number to have this plugin's result show higher in the global results. Default is 0.</value>
  </data>
  <data name="PowerLauncher_PluginWeightBoost.Header" xml:space="preserve">
    <value>Global sort order score modifier</value>
  </data>
  <data name="AlwaysOnTop_RoundCorners.Content" xml:space="preserve">
    <value>Enable round corners</value>
  </data>
  <data name="LearnMore_QuickAccent.Text" xml:space="preserve">
    <value>Learn more about Quick Accent</value>
    <comment>Quick Accent is a product name, do not loc</comment>
  </data>
  <data name="QuickAccent_EnableQuickAccent.Header" xml:space="preserve">
    <value>Enable Quick Accent</value>
  </data>
  <data name="Shell_QuickAccent.Content" xml:space="preserve">
    <value>Quick Accent</value>
  </data>
  <data name="QuickAccent.ModuleDescription" xml:space="preserve">
    <value>Quick Accent is an alternative way to type accented characters, useful for when a keyboard doesn't support that specific accent.

Activate by holding the key for the character you want to add an accent to, then press the activation key (space, left or right arrow keys) and an overlay to select accented characters will appear!</value>
    <comment>key refers to a physical key on a keyboard</comment>
  </data>
  <data name="QuickAccent.ModuleTitle" xml:space="preserve">
    <value>Quick Accent</value>
  </data>
  <data name="QuickAccent.SecondaryLinksHeader" xml:space="preserve">
    <value>Attribution</value>
  </data>
  <data name="Oobe_QuickAccent.Description" xml:space="preserve">
    <value>Quick Accent is an easy way to write letters with accents, like on a smartphone.</value>
  </data>
  <data name="Oobe_QuickAccent.Title" xml:space="preserve">
    <value>Quick Accent</value>
  </data>
  <data name="Oobe_QuickAccent_HowToUse.Text" xml:space="preserve">
    <value>Open **PowerToys Settings** and enable Quick Accent. While holding the key for the character you want to add an accent to, press the Activation Key and an overlay to select the accented character will appear.</value>
    <comment>key refers to a physical key on a keyboard</comment>
  </data>
  <data name="QuickAccent_Activation_GroupSettings.Header" xml:space="preserve">
    <value>Activation</value>
  </data>
  <data name="QuickAccent_Activation_Shortcut.Header" xml:space="preserve">
    <value>Activation key</value>
    <comment>key refers to a physical key on a keyboard</comment>
  </data>
  <data name="QuickAccent_Activation_Shortcut.Description" xml:space="preserve">
    <value>Press this key after holding down the target letter</value>
    <comment>key refers to a physical key on a keyboard</comment>
  </data>
  <data name="QuickAccent_Activation_Key_Arrows.Content" xml:space="preserve">
    <value>Left/Right Arrow</value>
    <comment>Left/Right arrow keyboard keys</comment>
  </data>
  <data name="QuickAccent_Activation_Key_Space.Content" xml:space="preserve">
    <value>Space</value>
    <comment>Space is the space keyboard key</comment>
  </data>
  <data name="QuickAccent_Activation_Key_Either.Content" xml:space="preserve">
    <value>Left, Right or Space</value>
    <comment>All are keys on a keyboard</comment>
  </data>
  <data name="QuickAccent_Toolbar.Header" xml:space="preserve">
    <value>Toolbar</value>
  </data>
  <data name="QuickAccent_ToolbarPosition.Header" xml:space="preserve">
    <value>Toolbar position</value>
  </data>
  <data name="QuickAccent_ToolbarPosition_TopCenter.Content" xml:space="preserve">
    <value>Top center</value>
  </data>
  <data name="QuickAccent_ToolbarPosition_TopLeftCorner.Content" xml:space="preserve">
    <value>Top left corner</value>
  </data>
  <data name="QuickAccent_ToolbarPosition_TopRightCorner.Content" xml:space="preserve">
    <value>Top right corner</value>
  </data>
  <data name="QuickAccent_ToolbarPosition_BottomLeftCorner.Content" xml:space="preserve">
    <value>Bottom left corner</value>
  </data>
  <data name="QuickAccent_ToolbarPosition_BottomCenter.Content" xml:space="preserve">
    <value>Bottom center</value>
  </data>
  <data name="QuickAccent_ToolbarPosition_BottomRightCorner.Content" xml:space="preserve">
    <value>Bottom right corner</value>
  </data>
  <data name="QuickAccent_ToolbarPosition_Center.Content" xml:space="preserve">
    <value>Center</value>
  </data>
  <data name="QuickAccent_ToolbarPosition_Left.Content" xml:space="preserve">
    <value>Left</value>
  </data>
  <data name="QuickAccent_ToolbarPosition_Right.Content" xml:space="preserve">
    <value>Right</value>
  </data>
  <data name="QuickAccent_Behavior.Header" xml:space="preserve">
    <value>Behavior</value>
  </data>
  <data name="QuickAccent_InputTimeMs.Header" xml:space="preserve">
    <value>Input delay (ms)</value>
    <comment>ms = milliseconds</comment>
  </data>
  <data name="QuickAccent_InputTimeMs.Description" xml:space="preserve">
    <value>Hold the key down for this much time to make the accent menu appear (ms)</value>
    <comment>ms = milliseconds</comment>
  </data>
  <data name="QuickAccent_ExcludedApps.Description" xml:space="preserve">
    <value>Prevents module activation if a foreground application is excluded. Add one application name per line.</value>
  </data>
  <data name="QuickAccent_ExcludedApps.Header" xml:space="preserve">
    <value>Excluded apps</value>
  </data>
  <data name="QuickAccent_ExcludedApps_TextBoxControl.PlaceholderText" xml:space="preserve">
    <value>Example: Teams.exe</value>
  </data>
  <data name="LearnMore_TextExtractor.Text" xml:space="preserve">
    <value>Learn more about Text Extractor</value>
  </data>
  <data name="TextExtractor_Cancel" xml:space="preserve">
    <value>cancel</value>
  </data>
  <data name="General_SettingsBackupAndRestore_NothingToBackup" xml:space="preserve">
    <value>A new backup was not created because no settings have been changed since last backup.</value>
  </data>
  <data name="General_SettingsBackupAndRestore_NoBackupFound" xml:space="preserve">
    <value>No backup found</value>
  </data>
  <data name="General_SettingsBackupAndRestore_FailedToParseTime" xml:space="preserve">
    <value>Failed to parse time</value>
  </data>
  <data name="General_SettingsBackupAndRestore_UnknownBackupTime" xml:space="preserve">
    <value>Unknown</value>
  </data>
  <data name="General_SettingsBackupAndRestore_UnknownBackupSource" xml:space="preserve">
    <value>Unknown</value>
  </data>
  <data name="General_SettingsBackupAndRestore_ThisMachine" xml:space="preserve">
    <value>This computer</value>
  </data>
  <data name="General_SettingsBackupAndRestore_CurrentSettingsMatch" xml:space="preserve">
    <value>Current settings match</value>
  </data>
  <data name="General_SettingsBackupAndRestore_CurrentSettingsStatusAt" xml:space="preserve">
    <value>at</value>
    <comment>E.g., Food was served 'at' noon.</comment>
  </data>
  <data name="General_SettingsBackupAndRestore_CurrentSettingsDiffer" xml:space="preserve">
    <value>Current settings differ</value>
  </data>
  <data name="General_SettingsBackupAndRestore_CurrentSettingsNoChecked" xml:space="preserve">
    <value>Checking...</value>
  </data>
  <data name="General_SettingsBackupAndRestore_CurrentSettingsUnknown" xml:space="preserve">
    <value>Unknown</value>
  </data>
  <data name="General_SettingsBackupAndRestore_NeverRestored" xml:space="preserve">
    <value>Never restored</value>
  </data>
  <data name="General_SettingsBackupAndRestore_NothingToRestore" xml:space="preserve">
    <value>Nothing to restore.</value>
  </data>
  <data name="General_SettingsBackupAndRestore_NoSettingsFilesFound" xml:space="preserve">
    <value>No settings files found.</value>
  </data>
  <data name="General_SettingsBackupAndRestore_BackupError" xml:space="preserve">
    <value>There was an error. Try another backup location.</value>
  </data>
  <data name="General_SettingsBackupAndRestore_BackupComplete" xml:space="preserve">
    <value>Backup completed.</value>
  </data>
  <data name="General_SettingsBackupAndRestore_NoBackupSyncPath" xml:space="preserve">
    <value>No backup location selected.</value>
  </data>
  <data name="General_SettingsBackupAndRestore_NoBackupsFound" xml:space="preserve">
    <value>No backups found to restore.</value>
  </data>
  <data name="General_SettingsBackupAndRestore_InvalidBackupLocation" xml:space="preserve">
    <value>Invalid backup location.</value>
  </data>
  <data name="TextExtractor.ModuleDescription" xml:space="preserve">
    <value>Text Extractor is a convenient way to copy text from anywhere on screen</value>
  </data>
  <data name="TextExtractor.ModuleTitle" xml:space="preserve">
    <value>Text Extractor</value>
  </data>
  <data name="TextExtractor_EnableToggleControl_HeaderText.Header" xml:space="preserve">
    <value>Enable Text Extractor</value>
  </data>
  <data name="TextExtractor_SupportedLanguages.Title" xml:space="preserve">
    <value>Text Extractor can only recognize languages that have the OCR pack installed.</value>
  </data>
  <data name="TextExtractor_SupportedLanguages_Link.Content" xml:space="preserve">
    <value>Learn more about supported languages</value>
  </data>
  <data name="Shell_TextExtractor.Content" xml:space="preserve">
    <value>Text Extractor</value>
  </data>
  <data name="Launch_TextExtractor.Content" xml:space="preserve">
    <value>Launch Text Extractor</value>
  </data>
  <data name="Oobe_TextExtractor.Title" xml:space="preserve">
    <value>Text Extractor</value>
  </data>
  <data name="Oobe_TextExtractor_HowToUse.Text" xml:space="preserve">
    <value>to open Text Extractor and then selecting a region to copy the text from.</value>
  </data>
  <data name="Oobe_TextExtractor_TipsAndTricks.Text" xml:space="preserve">
    <value>Hold the shift key to move the selection region around.</value>
  </data>
  <data name="TextExtractor.SecondaryLinksHeader" xml:space="preserve">
    <value>Attribution</value>
  </data>
  <data name="Oobe_TextExtractor.Description" xml:space="preserve">
    <value>Text Extractor works like Snipping Tool, but copies the text out of the selected region using OCR and puts it on the clipboard.</value>
  </data>
  <data name="FileExplorerPreview_ToggleSwitch_Monaco_Try_Format.Description" xml:space="preserve">
    <value>Applies to json and xml. Files remain unchanged.</value>
  </data>
  <data name="FileExplorerPreview_ToggleSwitch_Monaco_Try_Format.Header" xml:space="preserve">
    <value>Try to format the source for preview</value>
  </data>
  <data name="Run_ConflictingKeywordInfo.Title" xml:space="preserve">
    <value>Some characters and phrases may conflict with global queries of other plugins if you use them as activation command.</value>
  </data>
  <data name="Run_ConflictingKeywordInfo_Link.Content" xml:space="preserve">
    <value>Learn more about conflicting activation commands</value>
  </data>
  <data name="MeasureTool_ContinuousCapture_Information.Title" xml:space="preserve">
    <value>The continuous capture mode will consume more resources when in use. Also, measurements will be excluded from screenshots and screen capture.</value>
    <comment>pointer as in mouse pointer. Resources refer to things like CPU, GPU, RAM</comment>
  </data>
  <data name="QuickAccent_Description_Indicator.Header" xml:space="preserve">
    <value>Show the Unicode code and name of the currently selected character</value>
  </data>
  <data name="QuickAccent_SortByUsageFrequency_Indicator.Header" xml:space="preserve">
    <value>Sort characters by usage frequency</value>
  </data>
  <data name="QuickAccent_SortByUsageFrequency_Indicator.Description" xml:space="preserve">
    <value>Track characters usage frequency and sort them accordingly</value>
  </data>
  <data name="QuickAccent_StartSelectionFromTheLeft_Indicator.Header" xml:space="preserve">
    <value>Start selection from the left</value>
  </data>
  <data name="QuickAccent_StartSelectionFromTheLeft_Indicator.Description" xml:space="preserve">
    <value>Start selection from the leftmost character for all activation keys, including left and right arrows</value>
  </data>
  <data name="QuickAccent_DisableFullscreen.Header" xml:space="preserve">
    <value>Disable when Game Mode is On</value>
  </data>
  <data name="QuickAccent_Language.Header" xml:space="preserve">
    <value>Characters</value>
  </data>
  <data name="QuickAccent_SelectedLanguage.Header" xml:space="preserve">
    <value>Choose a character set</value>
  </data>
  <data name="QuickAccent_SelectedLanguage.Description" xml:space="preserve">
    <value>Show only accented characters common to the selected set</value>
  </data>
  <data name="QuickAccent_SelectedLanguage_All.Content" xml:space="preserve">
    <value>All available</value>
  </data>
  <data name="QuickAccent_SelectedLanguage_Catalan.Content" xml:space="preserve">
    <value>Catalan</value>
  </data>
  <data name="QuickAccent_SelectedLanguage_Currency.Content" xml:space="preserve">
    <value>Currency</value>
  </data>
  <data name="QuickAccent_SelectedLanguage_Croatian.Content" xml:space="preserve">
    <value>Croatian</value>
  </data>
  <data name="QuickAccent_SelectedLanguage_Czech.Content" xml:space="preserve">
    <value>Czech</value>
  </data>
  <data name="QuickAccent_SelectedLanguage_Gaeilge.Content" xml:space="preserve">
    <value>Gaeilge</value>
    <comment>Irish Gaelic</comment>
  </data>
  <data name="QuickAccent_SelectedLanguage_Gaidhlig.Content" xml:space="preserve">
    <value>Gàidhlig</value>
    <comment>Scottish Gaelic</comment>
  </data>
  <data name="QuickAccent_SelectedLanguage_German.Content" xml:space="preserve">
    <value>German</value>
  </data>
  <data name="QuickAccent_SelectedLanguage_Hebrew.Content" xml:space="preserve">
    <value>Hebrew</value>
  </data>
  <data name="QuickAccent_SelectedLanguage_French.Content" xml:space="preserve">
    <value>French</value>
  </data>
  <data name="QuickAccent_SelectedLanguage_Estonian.Content" xml:space="preserve">
    <value>Estonian</value>
  </data>
  <data name="QuickAccent_SelectedLanguage_Macedonian.Content" xml:space="preserve">
    <value>Macedonian</value>
  </data>
  <data name="QuickAccent_SelectedLanguage_Maori.Content" xml:space="preserve">
    <value>Maori</value>
  </data>
  <data name="QuickAccent_SelectedLanguage_Dutch.Content" xml:space="preserve">
    <value>Dutch</value>
  </data>
  <data name="QuickAccent_SelectedLanguage_Norwegian.Content" xml:space="preserve">
    <value>Norwegian</value>
  </data>
  <data name="QuickAccent_SelectedLanguage_Pinyin.Content" xml:space="preserve">
    <value>Pinyin</value>
  </data>
  <data name="QuickAccent_SelectedLanguage_Polish.Content" xml:space="preserve">
    <value>Polish</value>
  </data>
  <data name="QuickAccent_SelectedLanguage_Portuguese.Content" xml:space="preserve">
    <value>Portuguese</value>
  </data>
  <data name="QuickAccent_SelectedLanguage_Slovakian.Content" xml:space="preserve">
    <value>Slovakian</value>
  </data>
  <data name="QuickAccent_SelectedLanguage_Spanish.Content" xml:space="preserve">
    <value>Spanish</value>
  </data>
  <data name="QuickAccent_SelectedLanguage_Swedish.Content" xml:space="preserve">
    <value>Swedish</value>
  </data>
  <data name="QuickAccent_SelectedLanguage_Turkish.Content" xml:space="preserve">
    <value>Turkish</value>
  </data>
  <data name="QuickAccent_SelectedLanguage_Icelandic.Content" xml:space="preserve">
    <value>Icelandic</value>
  </data>
  <data name="QuickAccent_SelectedLanguage_Romanian.Content" xml:space="preserve">
    <value>Romanian</value>
  </data>
  <data name="QuickAccent_SelectedLanguage_Serbian.Content" xml:space="preserve">
    <value>Serbian</value>
  </data>
  <data name="QuickAccent_SelectedLanguage_Hungarian.Content" xml:space="preserve">
    <value>Hungarian</value>
  </data>
  <data name="QuickAccent_SelectedLanguage_Italian.Content" xml:space="preserve">
    <value>Italian</value>
  </data>
  <data name="QuickAccent_SelectedLanguage_Kurdish.Content" xml:space="preserve">
    <value>Kurdish</value>
  </data>
  <data name="QuickAccent_SelectedLanguage_Welsh.Content" xml:space="preserve">
    <value>Welsh</value>
  </data>
  <data name="Hosts.ModuleDescription" xml:space="preserve">
    <value>Quick and simple utility for managing hosts file.</value>
    <comment>"Hosts" refers to the system hosts file, do not loc</comment>
  </data>
  <data name="Hosts.ModuleTitle" xml:space="preserve">
    <value>Hosts File Editor</value>
    <comment>"Hosts" refers to the system hosts file, do not loc</comment>
  </data>
  <data name="Shell_Hosts.Content" xml:space="preserve">
    <value>Hosts File Editor</value>
    <comment>Products name: Navigation view item name for Hosts File Editor</comment>
  </data>
  <data name="Hosts_EnableToggleControl_HeaderText.Header" xml:space="preserve">
    <value>Enable Hosts File Editor</value>
    <comment>"Hosts File Editor" is the name of the utility</comment>
  </data>
  <data name="Hosts_Toggle_ShowStartupWarning.Header" xml:space="preserve">
    <value>Show a warning at startup</value>
  </data>
  <data name="Hosts_Activation_GroupSettings.Header" xml:space="preserve">
    <value>Activation</value>
  </data>
  <data name="Hosts_LaunchButtonControl.Description" xml:space="preserve">
    <value>Manage your hosts file</value>
    <comment>"Hosts" refers to the system hosts file, do not loc</comment>
  </data>
  <data name="Hosts_LaunchButtonControl.Header" xml:space="preserve">
    <value>Launch Host File Editor</value>
    <comment>"Host File Editor" is a product name</comment>
  </data>
  <data name="Hosts_LaunchButton_Accessible.[using:Microsoft.UI.Xaml.Automation]AutomationProperties.Name" xml:space="preserve">
    <value>Launch Host File Editor</value>
    <comment>"Host File Editor" is a product name</comment>
  </data>
  <data name="Hosts_AdditionalLinesPosition.Header" xml:space="preserve">
    <value>Position of additional content</value>
  </data>
  <data name="Hosts_AdditionalLinesPosition_Bottom.Content" xml:space="preserve">
    <value>Bottom</value>
  </data>
  <data name="Hosts_AdditionalLinesPosition_Top.Content" xml:space="preserve">
    <value>Top</value>
  </data>
  <data name="Hosts_File_GroupSettings.Header" xml:space="preserve">
    <value>File</value>
  </data>
  <data name="Launch_Hosts.Content" xml:space="preserve">
    <value>Launch Hosts File Editor</value>
    <comment>"Hosts File Editor" is the name of the utility</comment>
  </data>
  <data name="LearnMore_Hosts.Text" xml:space="preserve">
    <value>Learn more about Hosts File Editor</value>
    <comment>"Hosts File Editor" is the name of the utility</comment>
  </data>
  <data name="Oobe_Hosts.Description" xml:space="preserve">
    <value>Hosts File Editor is a quick and simple utility for managing hosts file.</value>
    <comment>"Hosts File Editor" is the name of the utility</comment>
  </data>
  <data name="Oobe_Hosts.Title" xml:space="preserve">
    <value>Hosts File Editor</value>
    <comment>"Hosts File Editor" is the name of the utility</comment>
  </data>
  <data name="Hosts_Toggle_LaunchAdministrator.Description" xml:space="preserve">
    <value>Needs to be launched as administrator in order to make changes to the hosts file</value>
  </data>
  <data name="Hosts_Toggle_LaunchAdministrator.Header" xml:space="preserve">
    <value>Launch as administrator</value>
  </data>
  <data name="ShortcutGuide_PressTimeForTaskbarIconShortcuts.Header" xml:space="preserve">
    <value>Press duration before showing taskbar icon shortcuts (ms)</value>
    <comment>ms = milliseconds</comment>
  </data>
  <data name="FileLocksmith.ModuleDescription" xml:space="preserve">
    <value>A Windows shell extension to find out which processes are using the selected files and directories.</value>
  </data>
  <data name="FileLocksmith.ModuleTitle" xml:space="preserve">
    <value>File Locksmith</value>
  </data>
  <data name="Shell_FileLocksmith.Content" xml:space="preserve">
    <value>File Locksmith</value>
    <comment>Product name: Navigation view item name for FileLocksmith</comment>
  </data>
  <data name="FileLocksmith_Enable_FileLocksmith.Header" xml:space="preserve">
    <value>Enable File Locksmith</value>
    <comment>File Locksmith is the name of the utility</comment>
  </data>
  <data name="GPO_IsSettingForced.Title" xml:space="preserve">
    <value>The systems administrator is forcing this setting.</value>
  </data>
  <data name="Hosts_AdditionalLinesPosition.Description" xml:space="preserve">
    <value>Additional content includes the file header and lines that can't parse</value>
  </data>
  <data name="TextExtractor_Languages.Header" xml:space="preserve">
    <value>Preferred language</value>
  </data>
<<<<<<< HEAD
  <data name="Alternate_OOBE_AlwaysOnTop_Description.Text" xml:space="preserve">
    <value>Pin a window so that:</value>
  </data>
  <data name="Alternate_OOBE_AlwaysOnTop_Title.Text" xml:space="preserve">
    <value>Always On Top</value>
  </data>
  <data name="Alternate_OOBE_ColorPicker_Description.Text" xml:space="preserve">
    <value>To pick a color:</value>
  </data>
  <data name="Alternate_OOBE_ColorPicker_Title.Text" xml:space="preserve">
    <value>Color Picker</value>
  </data>
  <data name="Alternate_OOBE_Description.Text" xml:space="preserve">
    <value>Here are a few shortcuts to get you started:</value>
  </data>
  <data name="Alternate_OOBE_FancyZones_Description.Text" xml:space="preserve">
    <value>To open the FancyZones editor, press:</value>
  </data>
  <data name="Alternate_OOBE_FancyZones_Title.Text" xml:space="preserve">
    <value>FancyZones</value>
  </data>
  <data name="Alternate_OOBE_Run_Description.Text" xml:space="preserve">
    <value>Get access to your files and more:</value>
  </data>
  <data name="Alternate_OOBE_Run_Title.Text" xml:space="preserve">
    <value>PowerToys Run</value>
  </data>
  <data name="GeneralPage_EnableExperimentation.Description" xml:space="preserve">
    <value>Only affects Windows Insider builds</value>
  </data>
  <data name="GeneralPage_EnableExperimentation.Header" xml:space="preserve">
    <value>Enable experimentation</value>
=======
  <data name="AllAppsTxt.Text" xml:space="preserve">
    <value>All apps</value>
  </data>
  <data name="BackBtn.[using:Microsoft.UI.Xaml.Automation]AutomationProperties.Name" xml:space="preserve">
    <value>Back</value>
  </data>
  <data name="BackLabel.Text" xml:space="preserve">
    <value>Back</value>
  </data>
  <data name="BugReportBtn.[using:Microsoft.UI.Xaml.Automation]AutomationProperties.Name" xml:space="preserve">
    <value>Bug report</value>
  </data>
  <data name="BugReportTooltip.Text" xml:space="preserve">
    <value>Bug report</value>
  </data>
  <data name="DocsBtn.[using:Microsoft.UI.Xaml.Automation]AutomationProperties.Name" xml:space="preserve">
    <value>Documentation</value>
  </data>
  <data name="DocsTooltip.Text" xml:space="preserve">
    <value>Documentation</value>
  </data>
  <data name="FZEditorString" xml:space="preserve">
    <value>FancyZones Editor</value>
    <comment>Do not localize this string</comment>
  </data>
  <data name="MoreBtn.[using:Microsoft.UI.Xaml.Automation]AutomationProperties.Name" xml:space="preserve">
    <value>More</value>
  </data>
  <data name="MoreLabel.Text" xml:space="preserve">
    <value>More</value>
  </data>
  <data name="SettingsBtn.[using:Microsoft.UI.Xaml.Automation]AutomationProperties.Name" xml:space="preserve">
    <value>Settings</value>
  </data>
  <data name="SettingsTooltip.Text" xml:space="preserve">
    <value>Settings</value>
  </data>
  <data name="ShortcutsTxt.Text" xml:space="preserve">
    <value>Shortcuts</value>
  </data>
  <data name="UpdateAvailable.Title" xml:space="preserve">
    <value>Update available</value>
>>>>>>> b09ce1bb
  </data>
</root><|MERGE_RESOLUTION|>--- conflicted
+++ resolved
@@ -2892,7 +2892,6 @@
   <data name="TextExtractor_Languages.Header" xml:space="preserve">
     <value>Preferred language</value>
   </data>
-<<<<<<< HEAD
   <data name="Alternate_OOBE_AlwaysOnTop_Description.Text" xml:space="preserve">
     <value>Pin a window so that:</value>
   </data>
@@ -2925,7 +2924,8 @@
   </data>
   <data name="GeneralPage_EnableExperimentation.Header" xml:space="preserve">
     <value>Enable experimentation</value>
-=======
+  </data>
+</root>
   <data name="AllAppsTxt.Text" xml:space="preserve">
     <value>All apps</value>
   </data>
@@ -2968,6 +2968,5 @@
   </data>
   <data name="UpdateAvailable.Title" xml:space="preserve">
     <value>Update available</value>
->>>>>>> b09ce1bb
   </data>
 </root>