--- conflicted
+++ resolved
@@ -4554,7 +4554,12 @@
   <data name="Chinese_Traditional_Language" xml:space="preserve">
     <value>Chinese (Traditional)</value>
   </data>
-<<<<<<< HEAD
+  <data name="GeneralPage_ViewDiagnosticDataViewerInfo.Title" xml:space="preserve">
+    <value>Restart PowerToys for enable viewing change to take effect.</value>
+  </data>
+  <data name="GeneralPage_ViewDiagnosticDataViewerInfoButton.Content" xml:space="preserve">
+    <value>Restart</value>
+  </data>
   <data name="Shell_TopLevelAdvanced.Content" xml:space="preserve">
     <value>Advanced</value>
   </data>
@@ -4569,12 +4574,5 @@
   </data>
   <data name="Shell_TopLevelSystemTools.Content" xml:space="preserve">
     <value>System Tools</value>
-=======
-  <data name="GeneralPage_ViewDiagnosticDataViewerInfo.Title" xml:space="preserve">
-    <value>Restart PowerToys for enable viewing change to take effect.</value>
-  </data>
-  <data name="GeneralPage_ViewDiagnosticDataViewerInfoButton.Content" xml:space="preserve">
-    <value>Restart</value>
->>>>>>> 133aa85f
   </data>
 </root>