--- conflicted
+++ resolved
@@ -3586,12 +3586,10 @@
   <data name="Hosts_Encoding_Utf8Bom.Content" xml:space="preserve">
     <value>UTF-8 with BOM</value>
   </data>
-<<<<<<< HEAD
   <data name="MouseUtils_MouseHighlighter_AlwaysColor.Header" xml:space="preserve">
     <value>Always highlight color</value>
-=======
+  </data>
   <data name="MouseUtils_MousePointerCrosshairs_CrosshairsAutoHide.Content" xml:space="preserve">
     <value>Automatically hide crosshairs when the mouse pointer is hidden</value>
->>>>>>> 082c3123
   </data>
 </root>