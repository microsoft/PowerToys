<?xml version="1.0" encoding="utf-8"?>
<root>
  <!-- 
    Microsoft ResX Schema 
    
    Version 2.0
    
    The primary goals of this format is to allow a simple XML format 
    that is mostly human readable. The generation and parsing of the 
    various data types are done through the TypeConverter classes 
    associated with the data types.
    
    Example:
    
    ... ado.net/XML headers & schema ...
    <resheader name="resmimetype">text/microsoft-resx</resheader>
    <resheader name="version">2.0</resheader>
    <resheader name="reader">System.Resources.ResXResourceReader, System.Windows.Forms, ...</resheader>
    <resheader name="writer">System.Resources.ResXResourceWriter, System.Windows.Forms, ...</resheader>
    <data name="Name1"><value>this is my long string</value><comment>this is a comment</comment></data>
    <data name="Color1" type="System.Drawing.Color, System.Drawing">Blue</data>
    <data name="Bitmap1" mimetype="application/x-microsoft.net.object.binary.base64">
        <value>[base64 mime encoded serialized .NET Framework object]</value>
    </data>
    <data name="Icon1" type="System.Drawing.Icon, System.Drawing" mimetype="application/x-microsoft.net.object.bytearray.base64">
        <value>[base64 mime encoded string representing a byte array form of the .NET Framework object]</value>
        <comment>This is a comment</comment>
    </data>
                
    There are any number of "resheader" rows that contain simple 
    name/value pairs.
    
    Each data row contains a name, and value. The row also contains a 
    type or mimetype. Type corresponds to a .NET class that support 
    text/value conversion through the TypeConverter architecture. 
    Classes that don't support this are serialized and stored with the 
    mimetype set.
    
    The mimetype is used for serialized objects, and tells the 
    ResXResourceReader how to depersist the object. This is currently not 
    extensible. For a given mimetype the value must be set accordingly:
    
    Note - application/x-microsoft.net.object.binary.base64 is the format 
    that the ResXResourceWriter will generate, however the reader can 
    read any of the formats listed below.
    
    mimetype: application/x-microsoft.net.object.binary.base64
    value   : The object must be serialized with 
            : System.Runtime.Serialization.Formatters.Binary.BinaryFormatter
            : and then encoded with base64 encoding.
    
    mimetype: application/x-microsoft.net.object.soap.base64
    value   : The object must be serialized with 
            : System.Runtime.Serialization.Formatters.Soap.SoapFormatter
            : and then encoded with base64 encoding.

    mimetype: application/x-microsoft.net.object.bytearray.base64
    value   : The object must be serialized into a byte array 
            : using a System.ComponentModel.TypeConverter
            : and then encoded with base64 encoding.
    -->
  <xsd:schema id="root" xmlns="" xmlns:xsd="http://www.w3.org/2001/XMLSchema" xmlns:msdata="urn:schemas-microsoft-com:xml-msdata">
    <xsd:import namespace="http://www.w3.org/XML/1998/namespace" />
    <xsd:element name="root" msdata:IsDataSet="true">
      <xsd:complexType>
        <xsd:choice maxOccurs="unbounded">
          <xsd:element name="metadata">
            <xsd:complexType>
              <xsd:sequence>
                <xsd:element name="value" type="xsd:string" minOccurs="0" />
              </xsd:sequence>
              <xsd:attribute name="name" use="required" type="xsd:string" />
              <xsd:attribute name="type" type="xsd:string" />
              <xsd:attribute name="mimetype" type="xsd:string" />
              <xsd:attribute ref="xml:space" />
            </xsd:complexType>
          </xsd:element>
          <xsd:element name="assembly">
            <xsd:complexType>
              <xsd:attribute name="alias" type="xsd:string" />
              <xsd:attribute name="name" type="xsd:string" />
            </xsd:complexType>
          </xsd:element>
          <xsd:element name="data">
            <xsd:complexType>
              <xsd:sequence>
                <xsd:element name="value" type="xsd:string" minOccurs="0" msdata:Ordinal="1" />
                <xsd:element name="comment" type="xsd:string" minOccurs="0" msdata:Ordinal="2" />
              </xsd:sequence>
              <xsd:attribute name="name" type="xsd:string" use="required" msdata:Ordinal="1" />
              <xsd:attribute name="type" type="xsd:string" msdata:Ordinal="3" />
              <xsd:attribute name="mimetype" type="xsd:string" msdata:Ordinal="4" />
              <xsd:attribute ref="xml:space" />
            </xsd:complexType>
          </xsd:element>
          <xsd:element name="resheader">
            <xsd:complexType>
              <xsd:sequence>
                <xsd:element name="value" type="xsd:string" minOccurs="0" msdata:Ordinal="1" />
              </xsd:sequence>
              <xsd:attribute name="name" type="xsd:string" use="required" />
            </xsd:complexType>
          </xsd:element>
        </xsd:choice>
      </xsd:complexType>
    </xsd:element>
  </xsd:schema>
  <resheader name="resmimetype">
    <value>text/microsoft-resx</value>
  </resheader>
  <resheader name="version">
    <value>2.0</value>
  </resheader>
  <resheader name="reader">
    <value>System.Resources.ResXResourceReader, System.Windows.Forms, Version=4.0.0.0, Culture=neutral, PublicKeyToken=b77a5c561934e089</value>
  </resheader>
  <resheader name="writer">
    <value>System.Resources.ResXResourceWriter, System.Windows.Forms, Version=4.0.0.0, Culture=neutral, PublicKeyToken=b77a5c561934e089</value>
  </resheader>
  <data name="Attribution_Rooler.Text" xml:space="preserve">
    <value>Inspired by Rooler</value>
    <comment>Rooler is a name of the tool.</comment>
  </data>
  <data name="Shell_MeasureTool.Content" xml:space="preserve">
    <value>Screen Ruler</value>
    <comment>Product name: Navigation view item name for Screen Ruler</comment>
  </data>
  <data name="MeasureTool.SecondaryLinksHeader" xml:space="preserve">
    <value>Attribution</value>
    <comment>giving credit to the projects this utility was based on</comment>
  </data>
  <data name="MeasureTool.ModuleDescription" xml:space="preserve">
    <value>Screen Ruler is a quick and easy way to measure pixels on your screen.</value>
    <comment>"Screen Ruler" is the name of the utility</comment>
  </data>
  <data name="MeasureTool.ModuleTitle" xml:space="preserve">
    <value>Screen Ruler</value>
    <comment>"Screen Ruler" is the name of the utility</comment>
  </data>
  <data name="MeasureTool_ActivationSettings.Header" xml:space="preserve">
    <value>Activation</value>
  </data>
  <data name="MeasureTool_Settings.Header" xml:space="preserve">
    <value>Behavior</value>
    <comment>"Screen Ruler" is the name of the utility</comment>
  </data>
  <data name="MeasureTool_ActivationShortcut.Header" xml:space="preserve">
    <value>Activation shortcut</value>
  </data>
  <data name="MeasureTool_ActivationShortcut.Description" xml:space="preserve">
    <value>Customize the shortcut to bring up the command bar</value>
    <comment>"Screen Ruler" is the name of the utility</comment>
  </data>
  <data name="MeasureTool_DefaultMeasureStyle.Header" xml:space="preserve">
    <value>Default mode</value>
  </data>
  <data name="MeasureTool_DefaultMeasureStyle.Description" xml:space="preserve">
    <value>The measuring mode that is used when activated</value>
  </data>
  <data name="MeasureTool_DefaultMeasureStyle_None.Content" xml:space="preserve">
    <value>None</value>
  </data>
  <data name="MeasureTool_DefaultMeasureStyle_Bounds.Content" xml:space="preserve">
    <value>Bounds</value>
  </data>
  <data name="MeasureTool_DefaultMeasureStyle_Spacing.Content" xml:space="preserve">
    <value>Spacing</value>
  </data>
  <data name="MeasureTool_DefaultMeasureStyle_Horizontal_Spacing.Content" xml:space="preserve">
    <value>Horizontal spacing</value>
  </data>
  <data name="MeasureTool_DefaultMeasureStyle_Vertical_Spacing.Content" xml:space="preserve">
    <value>Vertical spacing</value>
  </data>
  <data name="MeasureTool_UnitsOfMeasure.Header" xml:space="preserve">
    <value>Extra units of measurement</value>
  </data>
  <data name="MeasureTool_UnitsOfMeasure_Pixels.Content" xml:space="preserve">
    <value>Show only pixels</value>
  </data>
  <data name="MeasureTool_UnitsOfMeasure_Inches.Content" xml:space="preserve">
    <value>Inches</value>
  </data>
  <data name="MeasureTool_UnitsOfMeasure_Centimeters.Content" xml:space="preserve">
    <value>Centimeters</value>
  </data>
  <data name="MeasureTool_UnitsOfMeasure_Millimeters.Content" xml:space="preserve">
    <value>Millimeters</value>
  </data>
  <data name="MeasureTool_PixelTolerance.Header" xml:space="preserve">
    <value>Pixel tolerance for edge detection</value>
  </data>
  <data name="MeasureTool_MeasureCrossColor.Header" xml:space="preserve">
    <value>Line color</value>
  </data>
  <data name="MeasureTool_ContinuousCapture.Header" xml:space="preserve">
    <value>Capture screen continuously during measuring</value>
  </data>
  <data name="MeasureTool_ContinuousCapture.Description" xml:space="preserve">
    <value>Refresh screen contexts in real-time instead of making a screenshot once</value>
  </data>
  <data name="MeasureTool_PerColorChannelEdgeDetection.Header" xml:space="preserve">
    <value>Per color channel edge detection</value>
  </data>
  <data name="MeasureTool_PerColorChannelEdgeDetection.Description" xml:space="preserve">
    <value>If enabled, test that all color channels are within a tolerance distance from each other. Otherwise, check that the sum of all color channels differences is smaller than the tolerance.</value>
  </data>
  <data name="MeasureTool_DrawFeetOnCross.Header" xml:space="preserve">
    <value>Draw feet on cross</value>
  </data>
  <data name="MeasureTool_DrawFeetOnCross.Description" xml:space="preserve">
    <value>Adds feet to the end of cross lines</value>
  </data>
  <data name="MeasureTool_EnableMeasureTool.Header" xml:space="preserve">
    <value>Enable Screen Ruler</value>
    <comment>"Screen Ruler" is the name of the utility</comment>
  </data>
  <data name="MouseWithoutBorders_ActivationSettings.Header" xml:space="preserve">
    <value>Activation</value>
  </data>
  <data name="MouseWithoutBorders_DeviceLayoutSettings.Header" xml:space="preserve">
    <value>Device layout</value>
  </data>
  <data name="MouseWithoutBorders_DeviceLayoutSettings.Description" xml:space="preserve">
    <value>Drag and drop a machine to rearrange the order.</value>
  </data>
  <data name="MouseWithoutBorders_CannotDragDropAsAdmin.Title" xml:space="preserve">
    <value>It is not possible to use drag and drop while running PowerToys elevated. As a workaround, please restart PowerToys without elevation to edit the device layout.</value>
  </data>
  <data name="MouseWithoutBorders_KeySettings.Header" xml:space="preserve">
    <value>Encryption key</value>
  </data>
  <data name="MouseWithoutBorders_SecurityKey.Header" xml:space="preserve">
    <value>Security key</value>
  </data>
  <data name="MouseWithoutBorders_SecurityKey.Description" xml:space="preserve">
    <value>To set up, generate the key on one machine, and enter it manually on other machines.</value>
  </data>
  <data name="MouseWithoutBorders_NewKey.Content" xml:space="preserve">
    <value>New key</value>
  </data>
  <data name="MouseWithoutBorders_CopyMachineName.Text" xml:space="preserve">
    <value>Copy to clipboard</value>
  </data>
  <data name="MouseWithoutBorders_ReconnectButton.Text" xml:space="preserve">
    <value>Refresh connections</value>
  </data>
  <data name="MouseWithoutBorders_ReconnectTooltip.Text" xml:space="preserve">
    <value>Reestablishes connections with other devices if you are experiencing issues.</value>
  </data>
  <data name="MouseWithoutBorders_ThisMachineNameLabel.Header" xml:space="preserve">
    <value>Host name of this device</value>
  </data>
  <data name="MouseWithoutBorders_Connect.Content" xml:space="preserve">
    <value>Connect</value>
  </data>
  <data name="MouseWithoutBorders_UninstallService.Header" xml:space="preserve">
    <value>Uninstall service</value>
  </data>
  <data name="MouseWithoutBorders_UninstallService.Description" xml:space="preserve">
    <value>Removes the service from the computer. Needs to run as administrator.</value>
  </data>
  <data name="MouseWithoutBorders_Settings.Header" xml:space="preserve">
    <value>Behavior</value>
  </data>
  <data name="MouseWithoutBorders_TroubleShooting.Header" xml:space="preserve">
    <value>Troubleshooting</value>
  </data>
  <data name="MouseWithoutBorders_AddFirewallRuleButtonControl.Header" xml:space="preserve">
    <value>Add a firewall rule for Mouse Without Borders</value>
    <comment>"Mouse Without Borders" is a product name</comment>
  </data>
  <data name="MouseWithoutBorders_AddFirewallRuleButtonControl.Description" xml:space="preserve">
    <value>Adding a firewall rule might help solve connection issues.</value>
  </data>
  <data name="MouseWithoutBorders_RunAsAdminText.Title" xml:space="preserve">
    <value>This setting can only be changed when running as administrator</value>
  </data>
  <data name="MouseWithoutBorders_ServiceUserUninstallWarning.Title" xml:space="preserve">
    <value>If PowerToys is installed as a user, uninstalling/upgrading may require the Mouse Without Borders service to be removed manually later.</value>
  </data>
  <data name="MouseWithoutBorders_ServiceSettings.Header" xml:space="preserve">
    <value>Service</value>
  </data>
  <data name="MouseWithoutBorders_Toggle_Enable.Header" xml:space="preserve">
    <value>Enable Mouse Without Borders</value>
  </data>
  <data name="MouseWithoutBorders.SecondaryLinksHeader" xml:space="preserve">
    <value>Attribution</value>
    <comment>giving credit to the projects this utility was based on</comment>
  </data>
  <data name="MouseWithoutBorders.ModuleDescription" xml:space="preserve">
    <value>Mouse Without Borders is a quick and easy way to move your cursor across multiple devices.</value>
    <comment>"Mouse Without Borders" is the name of the utility</comment>
  </data>
  <data name="MouseWithoutBorders.ModuleTitle" xml:space="preserve">
    <value>Mouse Without Borders</value>
    <comment>"Mouse Without Borders" is the name of the utility</comment>
  </data>
  <data name="MouseWithoutBorders_UseService.Header" xml:space="preserve">
    <value>Use Service</value>
  </data>
  <data name="MouseWithoutBorders_UseService.Description" xml:space="preserve">
    <value>Runs in service mode, that allows MWB to control remote machines when they're locked. Also allows control of system and administrator applications.</value>
  </data>
  <data name="MouseWithoutBorders_MatrixOneRow.Header" xml:space="preserve">
    <value>Devices in a single row</value>
  </data>
  <data name="MouseWithoutBorders_MatrixOneRow.Description" xml:space="preserve">
    <value>Sets whether the devices are aligned on a single row. A two by two matrix is considered otherwise.</value>
  </data>
  <data name="MouseWithoutBorders_WrapMouse.Header" xml:space="preserve">
    <value>Wrap mouse</value>
  </data>
  <data name="MouseWithoutBorders_WrapMouse.Description" xml:space="preserve">
    <value>Move control back to the first machine when mouse moves past the last one.</value>
  </data>
  <data name="MouseWithoutBorders_ShareClipboard.Header" xml:space="preserve">
    <value>Share clipboard</value>
  </data>
  <data name="MouseWithoutBorders_TransferFile.Header" xml:space="preserve">
    <value>Transfer file</value>
  </data>
  <data name="MouseWithoutBorders_HideMouseAtScreenEdge.Header" xml:space="preserve">
    <value>Hide mouse at the screen edge</value>
  </data>
  <data name="MouseWithoutBorders_DrawMouseCursor.Header" xml:space="preserve">
    <value>Draw mouse cursor</value>
  </data>
  <data name="MouseWithoutBorders_ValidateRemoteMachineIP.Header" xml:space="preserve">
    <value>Validate remote machine IP</value>
  </data>
  <data name="MouseWithoutBorders_SameSubnetOnly.Header" xml:space="preserve">
    <value>Same subnet only</value>
  </data>
  <data name="MouseWithoutBorders_BlockScreenSaverOnOtherMachines.Header" xml:space="preserve">
    <value>Block screen saver on other machines</value>
  </data>
  <data name="MouseWithoutBorders_MoveMouseRelatively.Header" xml:space="preserve">
    <value>Move mouse relatively</value>
  </data>
  <data name="MouseWithoutBorders_BlockMouseAtScreenCorners.Header" xml:space="preserve">
    <value>Block mouse at screen corners</value>
  </data>
  <data name="MouseWithoutBorders_ShowClipboardAndNetworkStatusMessages.Header" xml:space="preserve">
    <value>Show clipboard and network status messages</value>
  </data>
  <data name="MouseWithoutBorders_ShowOriginalUI.Header" xml:space="preserve">
    <value>Show the original Mouse Without Borders UI</value>
  </data>
  <data name="MouseWithoutBorders_ShowOriginalUI.Description" xml:space="preserve">
    <value>This is accessible from the system tray and requires a restart.</value>
  </data>
  <data name="MouseWithoutBorders_ShareClipboard.Description" xml:space="preserve">
    <value>If share clipboard stops working, Ctrl+Alt+Del then Esc may solve the problem.</value>
  </data>
  <data name="MouseWithoutBorders_TransferFile.Description" xml:space="preserve">
    <value>If a file (&lt;100MB) is copied, it will be transferred to the remote machine clipboard.</value>
  </data>
  <data name="MouseWithoutBorders_HideMouseAtScreenEdge.Description" xml:space="preserve">
    <value>Hide the mouse cursor at the top edge of the screen when switching to other machine. This option also steals the focus from any full-screen app to ensure the keyboard input is redirected.</value>
  </data>
  <data name="MouseWithoutBorders_DrawMouseCursor.Description" xml:space="preserve">
    <value>The mouse cursor may not appear on Windows 10 and later if no physical mouse is connected.</value>
  </data>
  <data name="MouseWithoutBorders_ValidateRemoteMachineIP.Description" xml:space="preserve">
    <value>Reverse DNS lookup to validate machine IP Address.</value>
  </data>
  <data name="MouseWithoutBorders_SameSubnetOnly.Description" xml:space="preserve">
    <value>Only connect to machines in the same intranet NNN.NNN.*.* (only works when both machines have IPv4 enabled)</value>
  </data>
  <data name="MouseWithoutBorders_IPAddressMapping_TextBoxControl.PlaceholderText" xml:space="preserve">
    <value>Example: MyLaptop 192.168.0.24</value>
    <comment>Don't translate MyLaptop</comment>
  </data>
  <data name="MouseWithoutBorders_IPAddressMapping.Header" xml:space="preserve">
    <value>IP address mapping</value>
  </data>
  <data name="MouseWithoutBorders_IPAddressMapping.Description" xml:space="preserve">
    <value>Resolve machine's IP address using manually entered mappings below.</value>
  </data>
  <data name="MouseWithoutBorders_BlockScreenSaverOnOtherMachines.Description" xml:space="preserve">
    <value>Prevent screen saver from starting on other machines when user is actively working on this machine.</value>
  </data>
  <data name="MouseWithoutBorders_MoveMouseRelatively.Description" xml:space="preserve">
    <value>Use this option when remote machine's monitor settings are different, or remote machine has multiple monitors.</value>
  </data>
  <data name="MouseWithoutBorders_BlockMouseAtScreenCorners.Description" xml:space="preserve">
    <value>To avoid accident machine-switch at screen corners.</value>
  </data>
  <data name="MouseWithoutBorders_ShowClipboardAndNetworkStatusMessages.Description" xml:space="preserve">
    <value>Show clipboard activities and network status in system tray notifications</value>
  </data>
  <data name="MouseWithoutBorders_KeyboardShortcuts_Group.Header" xml:space="preserve">
    <value>Keyboard shortcuts</value>
    <comment>keyboard is the hardware peripheral</comment>
  </data>
  <data name="MouseWithoutBorders_AdvancedSettings_Group.Header" xml:space="preserve">
    <value>Advanced Settings</value>
  </data>
  <data name="MouseWithoutBorders_EasyMouseOption.Header" xml:space="preserve">
    <value>Easy Mouse: move between machines by moving the mouse pointer to the screen edges.</value>
  </data>
  <data name="MouseWithoutBorders_EasyMouseOption.Description" xml:space="preserve">
    <value>Can also be set to move only when pressing Shift or Ctrl.</value>
    <comment>Shift and Ctrl are the keyboard keys</comment>
  </data>
  <data name="MouseWithoutBorders_EasyMouseOption_Disabled.Content" xml:space="preserve">
    <value>Disabled</value>
  </data>
  <data name="MouseWithoutBorders_EasyMouseOption_Enabled.Content" xml:space="preserve">
    <value>Enabled</value>
  </data>
  <data name="MouseWithoutBorders_EasyMouseOption_Ctrl.Content" xml:space="preserve">
    <value>Ctrl</value>
    <comment>This is the Ctrl keyboard key</comment>
  </data>
  <data name="MouseWithoutBorders_EasyMouseOption_Shift.Content" xml:space="preserve">
    <value>Shift</value>
    <comment>This is the Shift keyboard key</comment>
  </data>
  <data name="MouseWithoutBorders_LockMachinesShortcut.Header" xml:space="preserve">
    <value>Shortcut to lock all machines.</value>
  </data>
  <data name="MouseWithoutBorders_LockMachinesShortcut.Description" xml:space="preserve">
    <value>Hit this hotkey twice to lock all machines. Note: Only the machines which have the same shortcut configured will be locked.</value>
  </data>
  <data name="MouseWithoutBorders_ToggleEasyMouseShortcut.Header" xml:space="preserve">
    <value>Shortcut to toggle Easy Mouse.</value>
    <comment>Ctrl and Alt are the keyboard keys</comment>
  </data>
  <data name="MouseWithoutBorders_ToggleEasyMouseShortcut.Description" xml:space="preserve">
    <value>Only works if EasyMouse is set to Enabled or Disabled.</value>
  </data>
  <data name="MouseWithoutBorders_ToggleEasyMouseShortcut_Disabled.Content" xml:space="preserve">
    <value>Disabled</value>
  </data>
  <data name="MouseWithoutBorders_SwitchBetweenMachineShortcut.Header" xml:space="preserve">
    <value>Shortcut to switch between machines. Ctrl+Alt+:</value>
    <comment>Ctrl and Alt are the keyboard keys</comment>
  </data>
  <data name="MouseWithoutBorders_SwitchBetweenMachineShortcut.Description" xml:space="preserve">
    <value>Click on Ctrl+Alt+ the chosen option to switch between machines.</value>
    <comment>Ctrl and Alt are the keyboard keys</comment>
  </data>
  <data name="MouseWithoutBorders_SwitchBetweenMachineShortcut_F1.Content" xml:space="preserve">
    <value>F1, F2, F3, F4</value>
    <comment>Don't localize. These are keyboard keys</comment>
  </data>
  <data name="MouseWithoutBorders_SwitchBetweenMachineShortcut_1.Content" xml:space="preserve">
    <value>1, 2, 3, 4</value>
    <comment>Don't localize. These are keyboard keys</comment>
  </data>
  <data name="MouseWithoutBorders_SwitchBetweenMachineShortcut_Disabled.Content" xml:space="preserve">
    <value>Disabled</value>
  </data>
  <data name="MouseWithoutBorders_LockMachinesShortcut_Disabled.Content" xml:space="preserve">
    <value>Disabled</value>
  </data>
  <data name="MouseWithoutBorders_ReconnectShortcut.Header" xml:space="preserve">
    <value>Shortcut to try reconnecting</value>
  </data>
  <data name="MouseWithoutBorders_ReconnectShortcut.Description" xml:space="preserve">
    <value>Just in case the connection is lost for any reason.</value>
  </data>
  <data name="MouseWithoutBorders_ReconnectShortcut_Disabled.Content" xml:space="preserve">
    <value>Disabled</value>
  </data>
  <data name="MouseWithoutBorders_Switch2AllPcShortcut.Header" xml:space="preserve">
    <value>Shortcut to switch to multiple machine mode.</value>
  </data>
  <data name="MouseWithoutBorders_Switch2AllPcShortcut.Description" xml:space="preserve">
    <value>Allows controlling all computers at once.</value>
  </data>
  <data name="MouseWithoutBorders_Switch2AllPcShortcut_Disabled.Content" xml:space="preserve">
    <value>Disabled</value>
  </data>
  <data name="MouseWithoutBorders_Switch2AllPcShortcut_Ctrl3.Content" xml:space="preserve">
    <value>Ctrl three times</value>
    <comment>This is the Ctrl keyboard key</comment>
  </data>
  <data name="Shell_General.Content" xml:space="preserve">
    <value>General</value>
    <comment>Navigation view item name for General</comment>
  </data>
  <data name="Shell_Awake.Content" xml:space="preserve">
    <value>Awake</value>
    <comment>Product name: Navigation view item name for Awake</comment>
  </data>
  <data name="Shell_PowerLauncher.Content" xml:space="preserve">
    <value>PowerToys Run</value>
    <comment>Product name: Navigation view item name for PowerToys Run</comment>
  </data>
  <data name="Shell_PowerRename.Content" xml:space="preserve">
    <value>PowerRename</value>
    <comment>Product name: Navigation view item name for PowerRename</comment>
  </data>
  <data name="Shell_ShortcutGuide.Content" xml:space="preserve">
    <value>Shortcut Guide</value>
    <comment>Product name: Navigation view item name for Shortcut Guide</comment>
  </data>
  <data name="Shell_PowerPreview.Content" xml:space="preserve">
    <value>File Explorer add-ons</value>
    <comment>Product name: Navigation view item name for File Explorer.  Please use File Explorer as in the context of File Explorer in Windows</comment>
  </data>
  <data name="Shell_FancyZones.Content" xml:space="preserve">
    <value>FancyZones</value>
    <comment>{Locked}</comment>
  </data>
  <data name="Shell_ImageResizer.Content" xml:space="preserve">
    <value>Image Resizer</value>
    <comment>Product name: Navigation view item name for Image Resizer</comment>
  </data>
  <data name="Shell_ColorPicker.Content" xml:space="preserve">
    <value>Color Picker</value>
    <comment>Product name: Navigation view item name for Color Picker</comment>
  </data>
  <data name="Shell_KeyboardManager.Content" xml:space="preserve">
    <value>Keyboard Manager</value>
    <comment>Product name: Navigation view item name for Keyboard Manager</comment>
  </data>
  <data name="Shell_MouseWithoutBorders.Content" xml:space="preserve">
    <value>Mouse Without Borders</value>
    <comment>Product name: Navigation view item name for Mouse Without Borders</comment>
  </data>
  <data name="Shell_MouseUtilities.Content" xml:space="preserve">
    <value>Mouse utilities</value>
    <comment>Product name: Navigation view item name for Mouse utilities</comment>
  </data>
  <data name="Shell_NavigationMenu_Announce_Collapse" xml:space="preserve">
    <value>Navigation closed</value>
    <comment>Accessibility announcement when the navigation pane collapses</comment>
  </data>
  <data name="Shell_NavigationMenu_Announce_Open" xml:space="preserve">
    <value>Navigation opened</value>
    <comment>Accessibility announcement when the navigation pane opens</comment>
  </data>
  <data name="KeyboardManager_ConfigHeader.Text" xml:space="preserve">
    <value>Current configuration</value>
    <comment>Keyboard Manager current configuration header</comment>
  </data>
  <data name="KeyboardManager.ModuleDescription" xml:space="preserve">
    <value>Reconfigure your keyboard by remapping keys and shortcuts</value>
    <comment>Keyboard Manager page description</comment>
  </data>
  <data name="KeyboardManager_EnableToggle.Header" xml:space="preserve">
    <value>Enable Keyboard Manager</value>
    <comment>Keyboard Manager enable toggle header. Do not loc the Product name. Do you want this feature on / off</comment>
  </data>
  <data name="KeyboardManager_ProfileDescription.Text" xml:space="preserve">
    <value>Select the profile to display the active key remap and shortcuts</value>
    <comment>Keyboard Manager configuration dropdown description</comment>
  </data>
  <data name="KeyboardManager_RemapKeyboardButton.Header" xml:space="preserve">
    <value>Remap a key</value>
    <comment>Keyboard Manager remap keyboard button content</comment>
  </data>
  <data name="KeyboardManager_Keys.Header" xml:space="preserve">
    <value>Keys</value>
    <comment>Keyboard Manager remap keyboard header</comment>
  </data>
  <data name="KeyboardManager_RemapShortcutsButton.Header" xml:space="preserve">
    <value>Remap a shortcut</value>
    <comment>Keyboard Manager remap shortcuts button</comment>
  </data>
  <data name="KeyboardManager_Shortcuts.Header" xml:space="preserve">
    <value>Shortcuts</value>
    <comment>Keyboard Manager remap keyboard header</comment>
  </data>
  <data name="KeyboardManager_All_Apps_Description" xml:space="preserve">
    <value>All Apps</value>
    <comment>Should be the same as EditShortcuts_AllApps from keyboard manager editor</comment>
  </data>
  <data name="Shortcuts.Header" xml:space="preserve">
    <value>Shortcuts</value>
  </data>
  <data name="Shortcut.Header" xml:space="preserve">
    <value>Shortcut</value>
  </data>
  <data name="AdvancedPaste_EnableAIButton.Content" xml:space="preserve">
    <value>Enable</value>
  </data>
  <data name="AdvancedPaste_DisableAIButton.Content" xml:space="preserve">
    <value>Disable</value>
  </data>
  <data name="AdvancedPaste_EnableAISettingsCard.Header" xml:space="preserve">
    <value>Enable Paste with AI</value>
  </data>
  <data name="AdvancedPaste_Clipboard_History_Enabled_SettingsCard.Header" xml:space="preserve">
    <value>Clipboard history</value>
  </data>
  <data name="AdvancedPaste_Clipboard_History_Enabled_SettingsCard.Description" xml:space="preserve">
    <value>Save multiple items to your clipboard. This is an OS feature.</value>
  </data>
  <data name="AdvancedPaste_Direct_Access_Hotkeys_GroupSettings.Header" xml:space="preserve">
    <value>Actions</value>
  </data>
  <data name="AdvancedPaste_Additional_Actions_GroupSettings.Header" xml:space="preserve">
    <value>Additional actions</value>
  </data>
  <data name="RemapKeysList.[using:Microsoft.UI.Xaml.Automation]AutomationProperties.Name" xml:space="preserve">
    <value>Current Key Remappings</value>
  </data>
  <data name="RemapShortcutsList.[using:Microsoft.UI.Xaml.Automation]AutomationProperties.Name" xml:space="preserve">
    <value>Current Shortcut Remappings</value>
  </data>
  <data name="KeyboardManager_RemappedKeysListItem.[using:Microsoft.UI.Xaml.Automation]AutomationProperties.Name" xml:space="preserve">
    <value>Key Remapping</value>
    <comment>key as in keyboard key</comment>
  </data>
  <data name="KeyboardManager_RemappedShortcutsListItem.[using:Microsoft.UI.Xaml.Automation]AutomationProperties.Name" xml:space="preserve">
    <value>Shortcut Remapping</value>
  </data>
  <data name="KeyboardManager_RemappedTo.[using:Microsoft.UI.Xaml.Automation]AutomationProperties.Name" xml:space="preserve">
    <value>Remapped to</value>
  </data>
  <data name="KeyboardManager_ShortcutRemappedTo.[using:Microsoft.UI.Xaml.Automation]AutomationProperties.Name" xml:space="preserve">
    <value>Remapped to</value>
  </data>
  <data name="KeyboardManager_TargetApp.[using:Microsoft.UI.Xaml.Automation]AutomationProperties.Name" xml:space="preserve">
    <value>For Target Application</value>
    <comment>What computer application would this be for</comment>
  </data>
  <data name="KeyboardManager_Image.[using:Microsoft.UI.Xaml.Automation]AutomationProperties.Name" xml:space="preserve">
    <value>Keyboard Manager</value>
    <comment>do not loc, product name</comment>
  </data>
  <data name="ColorPicker.ModuleDescription" xml:space="preserve">
    <value>Quick and simple system-wide color picker.</value>
  </data>
  <data name="ColorPicker_EnableColorPicker.Header" xml:space="preserve">
    <value>Enable Color Picker</value>
    <comment>do not loc the Product name.  Do you want this feature on / off</comment>
  </data>
  <data name="ColorPicker_ChangeCursor.Content" xml:space="preserve">
    <value>Change cursor when picking a color</value>
  </data>
  <data name="PowerLauncher.ModuleDescription" xml:space="preserve">
    <value>A quick launcher that has additional capabilities without sacrificing performance.</value>
  </data>
  <data name="PowerLauncher_EnablePowerLauncher.Header" xml:space="preserve">
    <value>Enable PowerToys Run</value>
    <comment>do not loc the Product name.  Do you want this feature on / off</comment>
  </data>
  <data name="PowerLauncher_SearchResults.Header" xml:space="preserve">
    <value>Search &amp; results</value>
  </data>
  <data name="PowerLauncher_SearchResultPreference.Header" xml:space="preserve">
    <value>Search result preference</value>
  </data>
  <data name="PowerLauncher_UsePinyin.Header" xml:space="preserve">
    <value>Use Pinyin</value>
  </data>
  <data name="PowerLauncher_UsePinyin.Description" xml:space="preserve">
    <value>Experimental: Use Pinyin on the search query. May not work for every plugin.</value>
  </data>
  <data name="PowerLauncher_SearchResultPreference_MostRecentlyUsed" xml:space="preserve">
    <value>Most recently used</value>
  </data>
  <data name="PowerLauncher_SearchResultPreference_AlphabeticalOrder" xml:space="preserve">
    <value>Alphabetical order</value>
  </data>
  <data name="PowerLauncher_SearchResultPreference_RunningProcessesOpenApplications" xml:space="preserve">
    <value>Running processes/open applications</value>
  </data>
  <data name="PowerLauncher_SearchTypePreference.Header" xml:space="preserve">
    <value>Search type preference</value>
  </data>
  <data name="PowerLauncher_SearchTypePreference_ApplicationName" xml:space="preserve">
    <value>Application name</value>
  </data>
  <data name="PowerLauncher_SearchTypePreference_StringInApplication" xml:space="preserve">
    <value>A string that is contained in the application</value>
  </data>
  <data name="PowerLauncher_SearchTypePreference_ExecutableName" xml:space="preserve">
    <value>Executable name</value>
  </data>
  <data name="PowerLauncher_MaximumNumberOfResults.Header" xml:space="preserve">
    <value>Number of results shown before scrolling</value>
  </data>
  <data name="PowerLauncher_OpenPowerLauncher.Header" xml:space="preserve">
    <value>Open PowerToys Run</value>
  </data>
  <data name="PowerLauncher_OpenFileLocation.Header" xml:space="preserve">
    <value>Open file location</value>
  </data>
  <data name="PowerLauncher_CopyPathLocation.Header" xml:space="preserve">
    <value>Copy path location</value>
  </data>
  <data name="PowerLauncher_OpenConsole.Header" xml:space="preserve">
    <value>Open console</value>
    <comment>console refers to Windows command prompt</comment>
  </data>
  <data name="PowerLauncher_OverrideWinRKey.Content" xml:space="preserve">
    <value>Override Win+R shortcut</value>
  </data>
  <data name="PowerLauncher_OverrideWinSKey.Content" xml:space="preserve">
    <value>Override Win+S shortcut</value>
  </data>
  <data name="PowerLauncher_IgnoreHotkeysInFullScreen.Content" xml:space="preserve">
    <value>Ignore shortcuts in fullscreen mode</value>
  </data>
  <data name="PowerLauncher_UseCentralizedKeyboardHook.Header" xml:space="preserve">
    <value>Use centralized keyboard hook</value>
  </data>
  <data name="PowerLauncher_UseCentralizedKeyboardHook.Description" xml:space="preserve">
    <value>Try this if there are issues with the shortcut (PowerToys Run might not get focus when triggered from an elevated window)</value>
  </data>
  <data name="PowerLauncher_ClearInputOnLaunch.Content" xml:space="preserve">
    <value>Clear the previous query on launch</value>
  </data>
  <data name="PowerLauncher_TabSelectsContextButtons.Header" xml:space="preserve">
    <value>Tab through context buttons</value>
  </data>
  <data name="PowerLauncher_TabSelectsContextButtons.Description" xml:space="preserve">
    <value>Pressing tab will first select through the available context buttons of the current selection before moving onto the next result</value>
  </data>
  <data name="PowerLauncher_GenerateThumbnailsFromFiles.Header" xml:space="preserve">
    <value>Generate thumbnails from files</value>
  </data>
  <data name="PowerLauncher_GenerateThumbnailsFromFiles.Description" xml:space="preserve">
    <value>Results will try to generate thumbnails for files. Disabling this setting may increase stability and speed</value>
  </data>
  <data name="PowerLauncher_SearchQueryResultsWithDelay.Header" xml:space="preserve">
    <value>Input Smoothing</value>
    <comment>This is about adding a delay to wait for more input before executing a search</comment>
  </data>
  <data name="PowerLauncher_SearchQueryResultsWithDelay.Description" xml:space="preserve">
    <value>Wait for more input before searching. This reduces interface jumpiness and system load.</value>
  </data>
  <data name="PowerLauncher_FastSearchInputDelayMs.Header" xml:space="preserve">
    <value>Immediate plugins</value>
  </data>
  <data name="PowerLauncher_FastSearchInputDelayMs.Description" xml:space="preserve">
    <value>Affects the plugins that make the UI wait for their results by this amount. Recommended: 30-50 ms.</value>
  </data>
  <data name="PowerLauncher_SlowSearchInputDelayMs.Header" xml:space="preserve">
    <value>Background execution plugins</value>
  </data>
  <data name="PowerLauncher_SlowSearchInputDelayMs.Description" xml:space="preserve">
    <value>Affects the plugins that execute in the background by this amount. Recommended: 100-150 ms.</value>
  </data>
  <data name="PowerLauncher_SearchInputDelayMs.Header" xml:space="preserve">
    <value>Fast plugin throttle (ms)</value>
    <comment>ms = milliseconds</comment>
  </data>
  <data name="KeyboardManager_KeysMappingLayoutRightHeader.Text" xml:space="preserve">
    <value>To:</value>
    <comment>Keyboard Manager mapping keys view right header</comment>
  </data>
  <data name="Appearance_GroupSettings.Text" xml:space="preserve">
    <value>Appearance</value>
  </data>
  <data name="Fancyzones_ImageHyperlinkToDocs.[using:Microsoft.UI.Xaml.Automation]AutomationProperties.Name" xml:space="preserve">
    <value>FancyZones windows</value>
    <comment>{Locked="FancyZones"}</comment>
  </data>
  <data name="FancyZones.ModuleDescription" xml:space="preserve">
    <value>Create window layouts to help make multi-tasking easy.</value>
    <comment>windows refers to application windows</comment>
  </data>
  <data name="FancyZones_DisplayOrWorkAreaChangeMoveWindowsCheckBoxControl.Content" xml:space="preserve">
    <value>Keep windows in their zones when the screen resolution or work area changes</value>
    <comment>windows refers to application windows</comment>
  </data>
  <data name="FancyZones_EnableToggleControl_HeaderText.Header" xml:space="preserve">
    <value>Enable FancyZones</value>
    <comment>{Locked="FancyZones"}</comment>
  </data>
  <data name="FancyZones_ExcludeApps.Header" xml:space="preserve">
    <value>Excluded apps</value>
  </data>
  <data name="FancyZones_ExcludeApps.Description" xml:space="preserve">
    <value>Excludes an application from snapping to zones and will only react to Windows Snap - add one application name per line</value>
  </data>
  <data name="FancyZones_HighlightOpacity.Header" xml:space="preserve">
    <value>Opacity (%)</value>
  </data>
  <data name="FancyZones_HotkeyEditorControl.Header" xml:space="preserve">
    <value>Open layout editor</value>
    <comment>Shortcut to launch the FancyZones layout editor application</comment>
  </data>
  <data name="FancyZones_WindowSwitching_GroupSettings.Header" xml:space="preserve">
    <value>Switch between windows in the current zone</value>
  </data>
  <data name="FancyZones_HotkeyNextTabControl.Header" xml:space="preserve">
    <value>Next window</value>
  </data>
  <data name="FancyZones_HotkeyPrevTabControl.Header" xml:space="preserve">
    <value>Previous window</value>
  </data>
  <data name="SettingsPage_SetShortcut.[using:Microsoft.UI.Xaml.Automation]AutomationProperties.Name" xml:space="preserve">
    <value>Shortcut setting</value>
  </data>
  <data name="SettingsPage_SetShortcut_Glyph.[using:Microsoft.UI.Xaml.Automation]AutomationProperties.Name" xml:space="preserve">
    <value>Information Symbol</value>
  </data>
  <data name="FancyZones_LaunchEditorButtonControl.Header" xml:space="preserve">
    <value>Open layout editor</value>
    <comment>launches the FancyZones layout editor application</comment>
  </data>
  <data name="FancyZones_LaunchEditorButtonControl.Description" xml:space="preserve">
    <value>Set and manage your layouts</value>
    <comment>launches the FancyZones layout editor application</comment>
  </data>
  <data name="FancyZones_MakeDraggedWindowTransparentCheckBoxControl.Content" xml:space="preserve">
    <value>Make the dragged window transparent</value>
  </data>
  <data name="FancyZones_MouseDragCheckBoxControl_Header.Content" xml:space="preserve">
    <value>Use a non-primary mouse button to toggle zone activation</value>
  </data>
  <data name="FancyZones_MouseMiddleClickSpanningMultipleZonesCheckBoxControl_Header.Content" xml:space="preserve">
    <value>Use middle-click mouse button to toggle multiple zones spanning</value>
  </data>
  <data name="FancyZones_MoveWindowsAcrossAllMonitorsCheckBoxControl.Content" xml:space="preserve">
    <value>Move windows between zones across all monitors</value>
  </data>
  <data name="FancyZones_OverrideSnapHotkeys.Header" xml:space="preserve">
    <value>Override Windows Snap</value>
  </data>
  <data name="FancyZones_OverrideSnapHotkeys.Description" xml:space="preserve">
    <value>This overrides the Windows Snap shortcut (Win + arrow) to move windows between zones</value>
  </data>
  <data name="FancyZones_ShiftDragCheckBoxControl_Header.Content" xml:space="preserve">
    <value>Hold Shift key to activate zones while dragging a window</value>
  </data>
  <data name="FancyZones_ActivationShiftDrag" xml:space="preserve">
    <value>Hold Shift key</value>
  </data>
  <data name="FancyZones_ActivationNoShiftDrag" xml:space="preserve">
    <value>Drag a window</value>
  </data>
  <data name="FancyZones_ShowZonesOnAllMonitorsCheckBoxControl.Content" xml:space="preserve">
    <value>Show zones on all monitors while dragging a window</value>
  </data>
  <data name="FancyZones_AppLastZoneMoveWindows.Content" xml:space="preserve">
    <value>Move newly created windows to their last known zone</value>
    <comment>windows refers to application windows</comment>
  </data>
  <data name="FancyZones_OpenWindowOnActiveMonitor.Content" xml:space="preserve">
    <value>Move newly created windows to the current active monitor (Experimental)</value>
  </data>
  <data name="FancyZones_UseCursorPosEditorStartupScreen.Header" xml:space="preserve">
    <value>Launch editor on the display</value>
  </data>
  <data name="FancyZones_UseCursorPosEditorStartupScreen.Description" xml:space="preserve">
    <value>When using multiple displays</value>
  </data>
  <data name="FancyZones_LaunchPositionMouse.Content" xml:space="preserve">
    <value>Where the mouse pointer is</value>
  </data>
  <data name="FancyZones_LaunchPositionScreen.Content" xml:space="preserve">
    <value>With active focus</value>
  </data>
  <data name="FancyZones_ZoneBehavior_GroupSettings.Header" xml:space="preserve">
    <value>Zone behavior</value>
  </data>
  <data name="FancyZones_ZoneBehavior_GroupSettings.Description" xml:space="preserve">
    <value>Manage how zones behave when using FancyZones</value>
    <comment>{Locked="FancyZones"}</comment>
  </data>
  <data name="FancyZones_Zones.Header" xml:space="preserve">
    <value>Zones</value>
  </data>
  <data name="FancyZones_ZoneHighlightColor.Header" xml:space="preserve">
    <value>Highlight color</value>
  </data>
  <data name="FancyZones_ZoneSetChangeMoveWindows.Content" xml:space="preserve">
    <value>During zone layout changes, windows assigned to a zone will match new size/positions</value>
  </data>
  <data name="AttributionTitle.Text" xml:space="preserve">
    <value>Attribution</value>
    <comment>giving credit to the projects this utility was based on</comment>
  </data>
  <data name="General.ModuleTitle" xml:space="preserve">
    <value>General</value>
  </data>
  <data name="GeneralPage_CheckForUpdates.Content" xml:space="preserve">
    <value>Check for updates</value>
  </data>
  <data name="General_SettingsBackupAndRestoreLocationText.Header" xml:space="preserve">
    <value>Location</value>
  </data>
  <data name="General_SettingsBackupAndRestore_ButtonBackup.Content" xml:space="preserve">
    <value>Back up</value>
  </data>
  <data name="General_SettingsBackupInfo_FileNameHeader.Text" xml:space="preserve">
    <value>File name:</value>
  </data>
  <data name="General_SettingsBackupAndRestore_LinkRefresh.Text" xml:space="preserve">
    <value>Refresh</value>
  </data>
  <data name="General_SettingsBackupAndRestore_ButtonRestore.Content" xml:space="preserve">
    <value>Restore</value>
  </data>
  <data name="General_SettingsBackupAndRestore_ButtonSelectFolder.[using:Microsoft.UI.Xaml.Automation]AutomationProperties.Name" xml:space="preserve">
    <value>Select folder</value>
  </data>
  <data name="General_SettingsBackupAndRestore_ButtonSelectLocation.Text" xml:space="preserve">
    <value>Select folder</value>
  </data>
  <data name="GeneralPage_UpdateNow.Content" xml:space="preserve">
    <value>Update now</value>
  </data>
  <data name="GeneralPage_PrivacyStatement_URL.Text" xml:space="preserve">
    <value>Privacy statement</value>
  </data>
  <data name="GeneralPage_ReportAbug.Text" xml:space="preserve">
    <value>Report a bug</value>
    <comment>Report an issue inside powertoys</comment>
  </data>
  <data name="GeneralPage_RequestAFeature_URL.Text" xml:space="preserve">
    <value>Request a feature</value>
    <comment>Tell our team what we should build</comment>
  </data>
  <data name="GeneralPage_RestartAsAdmin_Button.Content" xml:space="preserve">
    <value>Restart PowerToys as administrator</value>
    <comment>running PowerToys as a higher level user, account is typically referred to as an admin / administrator</comment>
  </data>
  <data name="GeneralPage_RunAtStartUp.Header" xml:space="preserve">
    <value>Run at startup</value>
  </data>
  <data name="GeneralPage_RunAtStartUp.Description" xml:space="preserve">
    <value>PowerToys will launch automatically</value>
  </data>
  <data name="GeneralPage_WarningsElevatedApps.Content" xml:space="preserve">
    <value>Show a warning for functionality issues when running alongside elevated applications</value>
  </data>
  <data name="PowerRename.ModuleDescription" xml:space="preserve">
    <value>A Windows Shell extension for more advanced bulk renaming using search &amp; replace or regular expressions.</value>
  </data>
  <data name="PowerRename_ShellIntegration.Header" xml:space="preserve">
    <value>Shell integration</value>
    <comment>This refers to directly integrating in with Windows</comment>
  </data>
  <data name="PowerRename_Toggle_Enable.Header" xml:space="preserve">
    <value>Enable PowerRename</value>
    <comment>do not loc the Product name.  Do you want this feature on / off</comment>
  </data>
  <data name="RadioButtons_Name_Theme.Text" xml:space="preserve">
    <value>Settings theme</value>
  </data>
  <data name="PowerRename_Toggle_HideIcon.Content" xml:space="preserve">
    <value>Hide icon in context menu</value>
  </data>
  <data name="PowerRename_Toggle_ContextMenu.Header" xml:space="preserve">
    <value>Show PowerRename in</value>
  </data>
  <data name="PowerRename_Toggle_StandardContextMenu.Content" xml:space="preserve">
    <value>Default and extended context menu</value>
  </data>
  <data name="PowerRename_Toggle_ExtendedContextMenu.Content" xml:space="preserve">
    <value>Extended context menu only</value>
  </data>
  <data name="ExtendedContextMenuInfo.Title" xml:space="preserve">
    <value>Press Shift + right-click on files to open the extended context menu</value>
  </data>
  <data name="PowerRename_Toggle_MaxDispListNum.Header" xml:space="preserve">
    <value>Maximum number of items</value>
  </data>
  <data name="PowerRename_Toggle_RestoreFlagsOnLaunch.Header" xml:space="preserve">
    <value>Show recently used strings</value>
  </data>
  <data name="FileExplorerPreview_ToggleSwitch_Preview_MD.Header" xml:space="preserve">
    <value>Markdown</value>
    <comment>File type, do not translate</comment>
  </data>
  <data name="FileExplorerPreview_ToggleSwitch_Preview_MD.Description" xml:space="preserve">
    <value>.md, .markdown, .mdown, .mkdn, .mkd, .mdwn, .mdtxt, .mdtext</value>
    <comment>{Locked}</comment>
  </data>
  <data name="FileExplorerPreview_ToggleSwitch_Preview_Monaco.Header" xml:space="preserve">
    <value>Source code files (Monaco)</value>
    <comment>File type, do not translate</comment>
  </data>
  <data name="FileExplorerPreview_ToggleSwitch_Preview_Monaco.Description" xml:space="preserve">
    <value>.txt, .cpp, .py, .json, .xml, .csproj, ...</value>
    <comment>{Locked}</comment>
  </data>
  <data name="FileExplorerPreview_ToggleSwitch_Preview_SVG.Header" xml:space="preserve">
    <value>Scalable Vector Graphics</value>
    <comment>File type, do not translate</comment>
  </data>
  <data name="FileExplorerPreview_ToggleSwitch_Preview_SVG.Description" xml:space="preserve">
    <value>.svg</value>
    <comment>{Locked}</comment>
  </data>
  <data name="FileExplorerPreview_Preview_SVG_Color_Mode.Header" xml:space="preserve">
    <value>Color mode</value>
  </data>
  <data name="FileExplorerPreview_Preview_SVG_Color_Mode_Default.Content" xml:space="preserve">
    <value>Windows default</value>
  </data>
  <data name="FileExplorerPreview_Preview_SVG_Color_Solid_Color.Content" xml:space="preserve">
    <value>Solid color</value>
  </data>
  <data name="FileExplorerPreview_Preview_SVG_Checkered_Shade.Content" xml:space="preserve">
    <value>Checkered pattern</value>
  </data>
  <data name="FileExplorerPreview_Preview_SVG_Background_Color.Header" xml:space="preserve">
    <value>Color</value>
  </data>
  <data name="FileExplorerPreview_Preview_SVG_Checkered_Shade_Mode.Header" xml:space="preserve">
    <value>Checkered shade</value>
  </data>
  <data name="FileExplorerPreview_Preview_SVG_Checkered_Shade_1.Content" xml:space="preserve">
    <value>Light</value>
  </data>
  <data name="FileExplorerPreview_Preview_SVG_Checkered_Shade_2.Content" xml:space="preserve">
    <value>Medium</value>
  </data>
  <data name="FileExplorerPreview_Preview_SVG_Checkered_Shade_3.Content" xml:space="preserve">
    <value>Dark</value>
  </data>
  <data name="FileExplorerPreview_ToggleSwitch_Preview_PDF.Header" xml:space="preserve">
    <value>Portable Document Format</value>
    <comment>{Locked}</comment>
  </data>
  <data name="FileExplorerPreview_ToggleSwitch_Preview_PDF.Description" xml:space="preserve">
    <value>.pdf</value>
    <comment>{Locked}</comment>
  </data>
  <data name="FileExplorerPreview_ToggleSwitch_Thumbnail_SVG.Header" xml:space="preserve">
    <value>Scalable Vector Graphics</value>
    <comment>{Locked}</comment>
  </data>
  <data name="FileExplorerPreview_ToggleSwitch_Thumbnail_SVG.Description" xml:space="preserve">
    <value>.svg</value>
    <comment>{Locked}</comment>
  </data>
  <data name="FileExplorerPreview_ToggleSwitch_Thumbnail_STL.Header" xml:space="preserve">
    <value>Stereolithography</value>
    <comment>{Locked}</comment>
  </data>
  <data name="FileExplorerPreview_ToggleSwitch_Thumbnail_STL.Description" xml:space="preserve">
    <value>.stl</value>
    <comment>{Locked}</comment>
  </data>
  <data name="FileExplorerPreview_Color_Thumbnail_STL.Header" xml:space="preserve">
    <value>Color</value>
  </data>
  <data name="FileExplorerPreview_ToggleSwitch_Preview_QOI.Header" xml:space="preserve">
    <value>Quite Ok Image</value>
    <comment>{Locked}</comment>
  </data>
  <data name="FileExplorerPreview_ToggleSwitch_Preview_QOI.Description" xml:space="preserve">
    <value>.qoi</value>
    <comment>{Locked}</comment>
  </data>
  <data name="FileExplorerPreview_ToggleSwitch_Thumbnail_QOI.Header" xml:space="preserve">
    <value>Quite OK Image</value>
    <comment>{Locked}</comment>
  </data>
  <data name="FileExplorerPreview_ToggleSwitch_Thumbnail_QOI.Description" xml:space="preserve">
    <value>.qoi</value>
    <comment>{Locked}</comment>
  </data>
  <data name="FileExplorerPreview_ToggleSwitch_Thumbnail_PDF.Header" xml:space="preserve">
    <value>Portable Document Format</value>
    <comment>{Locked}</comment>
  </data>
  <data name="FileExplorerPreview_ToggleSwitch_Thumbnail_PDF.Description" xml:space="preserve">
    <value>.pdf</value>
    <comment>{Locked}</comment>
  </data>
  <data name="FileExplorerPreview.ModuleDescription" xml:space="preserve">
    <value>These settings allow you to manage your Windows File Explorer custom preview handlers.</value>
  </data>
  <data name="PowerRename_AutoCompleteHeader.Header" xml:space="preserve">
    <value>Auto-complete</value>
  </data>
  <data name="OpenSource_Notice.Text" xml:space="preserve">
    <value>Open-source notice</value>
  </data>
  <data name="PowerRename_Toggle_AutoComplete.Header" xml:space="preserve">
    <value>Enable auto-complete for the search &amp; replace fields</value>
  </data>
  <data name="FancyZones_BorderColor.Header" xml:space="preserve">
    <value>Border color</value>
  </data>
  <data name="FancyZones_InActiveColor.Header" xml:space="preserve">
    <value>Inactive color</value>
  </data>
  <data name="ShortcutGuide.ModuleDescription" xml:space="preserve">
    <value>Shows a help overlay with Windows shortcuts.</value>
  </data>
  <data name="ShortcutGuide_PressTimeForGlobalWindowsShortcuts.Header" xml:space="preserve">
    <value>Press duration before showing global Windows shortcuts (ms)</value>
    <comment>ms = milliseconds</comment>
  </data>
  <data name="ShortcutGuide_ActivationMethod.Header" xml:space="preserve">
    <value>Activation method</value>
  </data>
  <data name="ShortcutGuide_ActivationMethod.Description" xml:space="preserve">
    <value>Use a shortcut or press the Windows key for some time to activate</value>
  </data>
  <data name="Radio_ShortcutGuide_ActivationMethod_CustomizedShortcut.Content" xml:space="preserve">
    <value>Custom shortcut</value>
  </data>
  <data name="Radio_ShortcutGuide_ActivationMethod_LongPressWindowsKey.Content" xml:space="preserve">
    <value>Hold down Windows key</value>
  </data>
  <data name="ShortcutGuide_PressWinKeyWarning.Title" xml:space="preserve">
    <value>In some edge cases Shortcut Guide might not function correctly when using this activation method</value>
  </data>
  <data name="Appearance_Behavior.Header" xml:space="preserve">
    <value>Appearance &amp; behavior</value>
  </data>
  <data name="General_SettingsBackupAndRestoreTitle.Header" xml:space="preserve">
    <value>Back up &amp; restore</value>
  </data>
  <data name="General_SettingsBackupAndRestore.Header" xml:space="preserve">
    <value>Back up and restore your settings</value>
  </data>
  <data name="General_SettingsBackupAndRestore.Description" xml:space="preserve">
    <value>PowerToys will restart automatically if needed</value>
  </data>
  <data name="ShortcutGuide_Enable.Header" xml:space="preserve">
    <value>Enable Shortcut Guide</value>
    <comment>do not loc the Product name. Do you want this feature on / off</comment>
  </data>
  <data name="ShortcutGuide_OverlayOpacity.Header" xml:space="preserve">
    <value>Background opacity (%)</value>
  </data>
  <data name="ShortcutGuide_DisabledApps.Header" xml:space="preserve">
    <value>Exclude apps</value>
  </data>
  <data name="ShortcutGuide_DisabledApps.Description" xml:space="preserve">
    <value>Turns off Shortcut Guide when these applications have focus - add one application name per line</value>
  </data>
  <data name="ShortcutGuide_DisabledApps_TextBoxControl.PlaceholderText" xml:space="preserve">
    <value>Example: outlook.exe</value>
    <comment>Don't translate outlook.exe</comment>
  </data>
  <data name="ImageResizer_CustomSizes.Header" xml:space="preserve">
    <value>Image sizes</value>
  </data>
  <data name="ImageResizer_Presets.Header" xml:space="preserve">
    <value>Presets</value>
  </data>
  <data name="ImageResizer_Presets.Description" xml:space="preserve">
    <value>Manage preset sizes that can be used in the editor</value>
  </data>
  <data name="ImageResizer_FilenameFormatHeader.Description" xml:space="preserve">
    <value>This format is used as the filename for resized images</value>
  </data>
  <data name="ImageResizer.ModuleDescription" xml:space="preserve">
    <value>Lets you resize images by right-clicking.</value>
  </data>
  <data name="ImageResizer_EnableToggle.Header" xml:space="preserve">
    <value>Enable Image Resizer</value>
    <comment>do not loc the Product name.  Do you want this feature on / off</comment>
  </data>
  <data name="ImagesSizesListView.[using:Microsoft.UI.Xaml.Automation]AutomationProperties.Name" xml:space="preserve">
    <value>Image Size</value>
  </data>
  <data name="ImageResizer_Configurations.[using:Microsoft.UI.Xaml.Automation]AutomationProperties.Name" xml:space="preserve">
    <value>Configurations</value>
  </data>
  <data name="ImageResizer_Name.Header" xml:space="preserve">
    <value>Name</value>
  </data>
  <data name="ImageResizer_Fit.Header" xml:space="preserve">
    <value>Fit</value>
  </data>
  <data name="ImageResizer_Width.Header" xml:space="preserve">
    <value>Width</value>
  </data>
  <data name="ImageResizer_Height.Header" xml:space="preserve">
    <value>Height</value>
  </data>
  <data name="ImageResizer_Size.Header" xml:space="preserve">
    <value>Unit</value>
  </data>
  <data name="RemoveItem.Text" xml:space="preserve">
    <value>Delete</value>
  </data>
  <data name="ImageResizer_Image.[using:Microsoft.UI.Xaml.Automation]AutomationProperties.Name" xml:space="preserve">
    <value>Image Resizer</value>
  </data>
  <data name="ImageResizer_AddSizeButton.Content" xml:space="preserve">
    <value>Add new size</value>
  </data>
  <data name="ImageResizer_SaveSizeButton.Label" xml:space="preserve">
    <value>Save sizes</value>
  </data>
  <data name="ImageResizer_Encoding.Header" xml:space="preserve">
    <value>JPEG quality level (%)</value>
    <comment>{Locked="JPEG"}</comment>
  </data>
  <data name="ImageResizer_PNGInterlacing.Header" xml:space="preserve">
    <value>PNG interlacing</value>
    <comment>{Locked="PNG"}</comment>
  </data>
  <data name="ImageResizer_TIFFCompression.Header" xml:space="preserve">
    <value>TIFF compression</value>
    <comment>{Locked="TIFF"}</comment>
  </data>
  <data name="ImageResizer_AutoText" xml:space="preserve">
    <value>(auto)</value>
    <comment>Displayed on the preset card when the Width or Height property is zero. The same as "Input_Auto" in the ImageResizerUI project's resources.</comment>
  </data>
  <data name="File.Header" xml:space="preserve">
    <value>File</value>
    <comment>as in a computer file</comment>
  </data>
  <data name="Default.Content" xml:space="preserve">
    <value>Default</value>
  </data>
  <data name="ImageResizer_ENCODER_TIFF_CCITT3.Content" xml:space="preserve">
    <value>CCITT3</value>
    <comment>{Locked}</comment>
  </data>
  <data name="ImageResizer_ENCODER_TIFF_CCITT4.Content" xml:space="preserve">
    <value>CCITT4</value>
    <comment>{Locked}</comment>
  </data>
  <data name="ImageResizer_ENCODER_TIFF_Default.Content" xml:space="preserve">
    <value>Default</value>
  </data>
  <data name="ImageResizer_ENCODER_TIFF_LZW.Content" xml:space="preserve">
    <value>LZW</value>
    <comment>{Locked}</comment>
  </data>
  <data name="ImageResizer_ENCODER_TIFF_None.Content" xml:space="preserve">
    <value>None</value>
  </data>
  <data name="ImageResizer_ENCODER_TIFF_RLE.Content" xml:space="preserve">
    <value>RLE</value>
    <comment>{Locked}</comment>
  </data>
  <data name="ImageResizer_ENCODER_TIFF_Zip.Content" xml:space="preserve">
    <value>Zip</value>
    <comment>{Locked}</comment>
  </data>
  <data name="ImageResizer_FallbackEncoder_BMP.Content" xml:space="preserve">
    <value>BMP encoder</value>
    <comment>{Locked="BMP"}</comment>
  </data>
  <data name="ImageResizer_FallbackEncoder_GIF.Content" xml:space="preserve">
    <value>GIF encoder</value>
    <comment>{Locked="GIF"}</comment>
  </data>
  <data name="ImageResizer_FallbackEncoder_JPEG.Content" xml:space="preserve">
    <value>JPEG encoder</value>
    <comment>{Locked="JPEG"}</comment>
  </data>
  <data name="ImageResizer_FallbackEncoder_PNG.Content" xml:space="preserve">
    <value>PNG encoder</value>
    <comment>{Locked="PNG"}</comment>
  </data>
  <data name="ImageResizer_FallbackEncoder_TIFF.Content" xml:space="preserve">
    <value>TIFF encoder</value>
    <comment>{Locked="TIFF"}</comment>
  </data>
  <data name="ImageResizer_FallbackEncoder_WMPhoto.Content" xml:space="preserve">
    <value>WMPhoto encoder</value>
    <comment>{Locked="WMPhoto"}</comment>
  </data>
  <data name="ImageResizer_Sizes_Fit_Fill.Content" xml:space="preserve">
    <value>Fill</value>
    <comment>Refers to filling an image into a certain size. It could overflow</comment>
  </data>
  <data name="ImageResizer_Sizes_Fit_Fill_ThirdPersonSingular.Text" xml:space="preserve">
    <value>Fill</value>
    <comment>Refers to filling an image into a certain size. It could overflow</comment>
  </data>
  <data name="ImageResizer_Sizes_Fit_Fit.Content" xml:space="preserve">
    <value>Fit</value>
    <comment>Refers to fitting an image into a certain size. It won't overflow</comment>
  </data>
  <data name="ImageResizer_Sizes_Fit_Stretch.Content" xml:space="preserve">
    <value>Stretch</value>
    <comment>Refers to stretching an image into a certain size. Won't overflow but could distort.</comment>
  </data>
  <data name="ImageResizer_Sizes_Units_CM.Content" xml:space="preserve">
    <value>Centimeters</value>
  </data>
  <data name="ImageResizer_Sizes_Units_Inches.Content" xml:space="preserve">
    <value>Inches</value>
  </data>
  <data name="ImageResizer_Sizes_Units_Percent.Content" xml:space="preserve">
    <value>Percent</value>
  </data>
  <data name="ImageResizer_Sizes_Units_Pixels.Content" xml:space="preserve">
    <value>Pixels</value>
  </data>
  <data name="Off.Content" xml:space="preserve">
    <value>Off</value>
  </data>
  <data name="On.Content" xml:space="preserve">
    <value>On</value>
  </data>
  <data name="GeneralPage_ToggleSwitch_AlwaysRunElevated_Link.Content" xml:space="preserve">
    <value>Learn more about administrator mode</value>
  </data>
  <data name="GeneralPage_AutoDownloadAndInstallUpdates.Header" xml:space="preserve">
    <value>Download and install updates automatically</value>
  </data>
  <data name="GeneralPage_AutoDownloadAndInstallUpdates.Description" xml:space="preserve">
    <value>Except on metered connections</value>
  </data>
  <data name="GeneralPage_ToggleSwitch_RunningAsAdminNote.Text" xml:space="preserve">
    <value>Currently running as administrator</value>
  </data>
  <data name="GeneralSettings_AlwaysRunAsAdminText.Header" xml:space="preserve">
    <value>Always run as administrator</value>
  </data>
  <data name="GeneralSettings_AlwaysRunAsAdminText.Description" xml:space="preserve">
    <value>This setting can only be changed when running as administrator</value>
  </data>
  <data name="GeneralSettings_RunningAsUserText" xml:space="preserve">
    <value>Running as user</value>
  </data>
  <data name="GeneralSettings_RunningAsAdminText" xml:space="preserve">
    <value>Running as administrator</value>
  </data>
  <data name="FancyZones.ModuleTitle" xml:space="preserve">
    <value>FancyZones</value>
    <comment>{Locked}</comment>
  </data>
  <data name="FileExplorerPreview.ModuleTitle" xml:space="preserve">
    <value>File Explorer</value>
  </data>
  <data name="FileExplorerPreview_Image.[using:Microsoft.UI.Xaml.Automation]AutomationProperties.Name" xml:space="preserve">
    <value>File Explorer</value>
    <comment>Use same translation as Windows does for File Explorer</comment>
  </data>
  <data name="ImageResizer.ModuleTitle" xml:space="preserve">
    <value>Image Resizer</value>
  </data>
  <data name="KeyboardManager.ModuleTitle" xml:space="preserve">
    <value>Keyboard Manager</value>
  </data>
  <data name="ColorPicker.ModuleTitle" xml:space="preserve">
    <value>Color Picker</value>
  </data>
  <data name="PowerLauncher.ModuleTitle" xml:space="preserve">
    <value>PowerToys Run</value>
  </data>
  <data name="PowerToys_Run_Image.[using:Microsoft.UI.Xaml.Automation]AutomationProperties.Name" xml:space="preserve">
    <value>PowerToys Run</value>
  </data>
  <data name="PowerRename.ModuleTitle" xml:space="preserve">
    <value>PowerRename</value>
    <comment>do not loc the product name</comment>
  </data>
  <data name="PowerRename_Image.[using:Microsoft.UI.Xaml.Automation]AutomationProperties.Name" xml:space="preserve">
    <value>PowerRename</value>
    <comment>do not loc</comment>
  </data>
  <data name="ShortcutGuide.ModuleTitle" xml:space="preserve">
    <value>Shortcut Guide</value>
  </data>
  <data name="Shortcut_Guide_Image.[using:Microsoft.UI.Xaml.Automation]AutomationProperties.Name" xml:space="preserve">
    <value>Shortcut Guide</value>
  </data>
  <data name="General_Repository.Text" xml:space="preserve">
    <value>GitHub repository</value>
  </data>
  <data name="General_VersionAndUpdate.Header" xml:space="preserve">
    <value>Version &amp; updates</value>
  </data>
  <data name="General_VersionLastChecked.Text" xml:space="preserve">
    <value>Last checked: </value>
  </data>
  <data name="General_SettingsBackupInfo_DateHeader.Text" xml:space="preserve">
    <value>Created at:</value>
  </data>
  <data name="General_SettingsBackupAndRestoreStatusInfo.Header" xml:space="preserve">
    <value>Backup information</value>
  </data>
  <data name="General_SettingsBackupInfo_SourceHeader.Text" xml:space="preserve">
    <value>Source machine:</value>
  </data>
  <data name="General_SettingsBackupInfo_StatusHeader.Text" xml:space="preserve">
    <value>Status:</value>
  </data>
  <data name="General_VersionAndUpdate.[using:Microsoft.UI.Xaml.Automation]AutomationProperties.Name" xml:space="preserve">
    <value>Version and updates</value>
  </data>
  <data name="Admin_mode.Header" xml:space="preserve">
    <value>Administrator mode</value>
  </data>
  <data name="FancyZones_RestoreSize.Content" xml:space="preserve">
    <value>Restore the original size of windows when unsnapping</value>
  </data>
  <data name="ImageResizer_FallBackEncoderText.Header" xml:space="preserve">
    <value>Fallback encoder</value>
  </data>
  <data name="ImageResizer_FallBackEncoderText.Description" xml:space="preserve">
    <value>Used when missing encoder for original format</value>
  </data>
  <data name="ImageResizer_FileFormatDescription.Text" xml:space="preserve">
    <value>The following parameters can be used:</value>
  </data>
  <data name="ImageResizer_FilenameFormatHeader.Header" xml:space="preserve">
    <value>Filename format</value>
  </data>
  <data name="ImageResizer_FileModifiedDate.Header" xml:space="preserve">
    <value>File modified timestamp</value>
  </data>
  <data name="ImageResizer_FileModifiedDate.Description" xml:space="preserve">
    <value>Used as the 'modified timestamp' in the file properties</value>
  </data>
  <data name="ImageResizer_UseOriginalDate.Content" xml:space="preserve">
    <value>Original file timestamp</value>
  </data>
  <data name="ImageResizer_UseResizeDate.Content" xml:space="preserve">
    <value>Timestamp of resize action</value>
  </data>
  <data name="Encoding.Header" xml:space="preserve">
    <value>Encoding</value>
  </data>
  <data name="KeyboardManager_RemapKeyboardButton.Description" xml:space="preserve">
    <value>Remap keys to other keys, shortcuts or text snippets</value>
  </data>
  <data name="KeyboardManager_RemapShortcutsButton.Description" xml:space="preserve">
    <value>Remap shortcuts to other shortcuts, keys or text snippets for all or specific applications</value>
  </data>
  <data name="General.ModuleDescription" xml:space="preserve">
    <value>Microsoft PowerToys is a set of utilities for power users to tune and streamline their Windows experience for greater productivity.
Made with 💗 by Microsoft and the PowerToys community.</value>
    <comment>Windows refers to the OS</comment>
  </data>
  <data name="FancyZones_SpanZonesAcrossMonitors.Header" xml:space="preserve">
    <value>Allow zones to span across monitors</value>
  </data>
  <data name="ImageResizer_Formatting_ActualHeight.Text" xml:space="preserve">
    <value>Actual height</value>
  </data>
  <data name="ImageResizer_Formatting_ActualWidth.Text" xml:space="preserve">
    <value>Actual width</value>
  </data>
  <data name="ImageResizer_Formatting_Filename.Text" xml:space="preserve">
    <value>Original filename</value>
  </data>
  <data name="ImageResizer_Formatting_SelectedHeight.Text" xml:space="preserve">
    <value>Selected height</value>
  </data>
  <data name="ImageResizer_Formatting_SelectedWidth.Text" xml:space="preserve">
    <value>Selected width</value>
  </data>
  <data name="ImageResizer_Formatting_Sizename.Text" xml:space="preserve">
    <value>Size name</value>
  </data>
  <data name="FancyZones_MoveWindowsBasedOnPositionCheckBoxControl.Content" xml:space="preserve">
    <value>Move windows based on their position</value>
    <comment>Windows refers to application windows</comment>
  </data>
  <data name="GeneralSettings_NewVersionIsAvailable" xml:space="preserve">
    <value>New update available</value>
  </data>
  <data name="GeneralSettings_VersionIsLatest" xml:space="preserve">
    <value>PowerToys is up to date.</value>
  </data>
  <data name="FileExplorerPreview_IconThumbnail_GroupSettings.Header" xml:space="preserve">
    <value>Thumbnail icon Preview</value>
  </data>
  <data name="FileExplorerPreview_IconThumbnail_GroupSettings.Description" xml:space="preserve">
    <value>Select the file types for which thumbnail previews must be rendered.</value>
  </data>
  <data name="FileExplorerPreview_PreviewPane.Header" xml:space="preserve">
    <value>Preview Pane</value>
  </data>
  <data name="FileExplorerPreview_PreviewPane.Description" xml:space="preserve">
    <value>Select the file types which must be rendered in the Preview Pane. Ensure that Preview Pane is open by toggling the view with Alt + P in File Explorer.</value>
    <comment>Preview Pane and File Explorer are app/feature names in Windows. 'Alt + P' is a shortcut</comment>
  </data>
  <data name="FileExplorerPreview_RunAsAdminRequired.Title" xml:space="preserve">
    <value>This setting can only be changed when running as administrator</value>
  </data>
  <data name="FileExplorerPreview_RebootRequired.Title" xml:space="preserve">
    <value>A reboot may be required for changes to these settings to take effect</value>
  </data>
  <data name="FileExplorerPreview_PreviewHandlerOutlookIncompatibility.Title" xml:space="preserve">
    <value>Enabling the preview handlers will override other preview handlers already installed - there have been reports of incompatibility between Outlook and the PDF Preview Handler.</value>
    <comment>Outlook is the name of a Microsoft product</comment>
  </data>
  <data name="FileExplorerPreview_ThumbnailsMightNotAppearOnRemoteFolders.Title" xml:space="preserve">
    <value>Thumbnails might not appear on paths managed by cloud storage solutions like OneDrive, since these solutions may get their thumbnails from the cloud instead of generating them locally.</value>
    <comment>OneDrive is the name of a Microsoft product</comment>
  </data>
  <data name="FancyZones_ExcludeApps_TextBoxControl.PlaceholderText" xml:space="preserve">
    <value>Example: outlook.exe</value>
    <comment>{Locked="outlook.exe"}</comment>
  </data>
  <data name="ImageResizer_FilenameFormatPlaceholder.PlaceholderText" xml:space="preserve">
    <value>Example: %1 (%2)</value>
  </data>
  <data name="ImageResizer_FilenameParameters.[using:Microsoft.UI.Xaml.Automation]AutomationProperties.Name" xml:space="preserve">
    <value>Filename parameters</value>
  </data>
  <data name="Radio_Theme_Dark.Content" xml:space="preserve">
    <value>Dark</value>
    <comment>Dark refers to color, not weight</comment>
  </data>
  <data name="Radio_Theme_Light.Content" xml:space="preserve">
    <value>Light</value>
    <comment>Light refers to color, not weight</comment>
  </data>
  <data name="Radio_Theme_Default.Content" xml:space="preserve">
    <value>Windows default</value>
    <comment>Windows refers to the Operating system</comment>
  </data>
  <data name="Windows_Color_Settings.Content" xml:space="preserve">
    <value>Windows color settings</value>
    <comment>Windows refers to the Operating system</comment>
  </data>
  <data name="ColorPicker_CopiedColorRepresentation.Header" xml:space="preserve">
    <value>Default color format</value>
  </data>
  <data name="ColorPicker_ActivationAction.Header" xml:space="preserve">
    <value>Activation behavior</value>
  </data>
  <data name="ColorPicker_OpenEditor.Content" xml:space="preserve">
    <value>Open editor</value>
  </data>
  <data name="ColorPicker_PickColor.Content" xml:space="preserve">
    <value>Pick a color first</value>
  </data>
  <data name="ColorPicker_MouseActions.Header" xml:space="preserve">
    <value>Mouse actions</value>
  </data>
  <data name="ColorPicker_MouseActions.Description" xml:space="preserve">
    <value>Customize the function of each mouse button</value>
  </data>
  <data name="ColorPicker_PrimaryClick.Header" xml:space="preserve">
    <value>Primary click</value>
  </data>
  <data name="ColorPicker_MiddleClick.Header" xml:space="preserve">
    <value>Middle click</value>
  </data>
  <data name="ColorPicker_SecondaryClick.Header" xml:space="preserve">
    <value>Secondary click</value>
  </data>
  <data name="ColorPicker_PickColorThenEditor.Content" xml:space="preserve">
    <value>Pick a color and open editor</value>
  </data>
  <data name="ColorPicker_PickColorAndClose.Content" xml:space="preserve">
    <value>Pick a color and close</value>
  </data>
  <data name="ColorPicker_Close.Content" xml:space="preserve">
    <value>Close</value>
  </data>
  <data name="ColorFormats.Header" xml:space="preserve">
    <value>Picker behavior</value>
  </data>
  <data name="ColorPicker_CopiedColorRepresentation.Description" xml:space="preserve">
    <value>Format will be copied to your clipboard</value>
  </data>
  <data name="KBM_KeysCannotBeRemapped.Text" xml:space="preserve">
    <value>Learn more about remapping limitations</value>
    <comment>This is a link that will discuss what is and is not possible for Keyboard manager to remap</comment>
  </data>
  <data name="FancyZones_Editor_GroupSettings.Header" xml:space="preserve">
    <value>Editor</value>
    <comment>refers to the FancyZones editor</comment>
  </data>
  <data name="FancyZones_WindowBehavior_GroupSettings.Header" xml:space="preserve">
    <value>Window behavior</value>
  </data>
  <data name="FancyZones_WindowBehavior_GroupSettings.Description" xml:space="preserve">
    <value>Manage how windows behave when using FancyZones</value>
    <comment>{Locked="FancyZones"}</comment>
  </data>
  <data name="FancyZones_Windows.Header" xml:space="preserve">
    <value>Windows</value>
    <comment>Refers to a set of application windows, not the product name</comment>
  </data>
  <data name="PowerRename_BehaviorHeader.Header" xml:space="preserve">
    <value>Behavior</value>
  </data>
  <data name="PowerRename_Toggle_UseBoostLib.Header" xml:space="preserve">
    <value>Use Boost library</value>
    <comment>Boost is a product name, should not be translated</comment>
  </data>
  <data name="PowerRename_Toggle_UseBoostLib.Description" xml:space="preserve">
    <value>Provides extended features but may use different regex syntax</value>
    <comment>Boost is a product name, should not be translated</comment>
  </data>
  <data name="MadeWithOssLove.Text" xml:space="preserve">
    <value>Made with 💗 by Microsoft and the PowerToys community.</value>
  </data>
  <data name="ColorPicker_ColorFormats.Header" xml:space="preserve">
    <value>Color formats</value>
  </data>
  <data name="ColorPicker_ColorFormats.Description" xml:space="preserve">
    <value>Configure the color formats (edit, delete, hide, reorder them)</value>
  </data>
  <data name="MoveUp.Text" xml:space="preserve">
    <value>Move up</value>
  </data>
  <data name="MoveDown.Text" xml:space="preserve">
    <value>Move down</value>
  </data>
  <data name="ColorPickerAddNewFormat.Content" xml:space="preserve">
    <value>Add new format</value>
  </data>
  <data name="NewColorFormat.Header" xml:space="preserve">
    <value>Format</value>
  </data>
  <data name="NewColorName.Header" xml:space="preserve">
    <value>Name</value>
  </data>
  <data name="AddCustomColorFormat" xml:space="preserve">
    <value>Add custom color format</value>
  </data>
  <data name="ColorFormatSave" xml:space="preserve">
    <value>Save</value>
  </data>
  <data name="EditCustomColorFormat" xml:space="preserve">
    <value>Edit custom color format</value>
  </data>
  <data name="ColorFormatUpdate" xml:space="preserve">
    <value>Update</value>
  </data>
  <data name="CustomColorFormatDefaultName" xml:space="preserve">
    <value>My Format</value>
  </data>
  <data name="ColorFormatDialog.SecondaryButtonText" xml:space="preserve">
    <value>Cancel</value>
  </data>
  <data name="ColorFormatEditorHelpline1.Text" xml:space="preserve">
    <value>The following parameters can be used:</value>
  </data>
  <data name="Help_red" xml:space="preserve">
    <value>red</value>
  </data>
  <data name="Help_green" xml:space="preserve">
    <value>green</value>
  </data>
  <data name="Help_blue" xml:space="preserve">
    <value>blue</value>
  </data>
  <data name="Help_alpha" xml:space="preserve">
    <value>alpha</value>
  </data>
  <data name="Help_cyan" xml:space="preserve">
    <value>cyan</value>
  </data>
  <data name="Help_magenta" xml:space="preserve">
    <value>magenta</value>
  </data>
  <data name="Help_yellow" xml:space="preserve">
    <value>yellow</value>
  </data>
  <data name="Help_black_key" xml:space="preserve">
    <value>black key</value>
  </data>
  <data name="Help_hue" xml:space="preserve">
    <value>hue</value>
  </data>
  <data name="Help_hueNat" xml:space="preserve">
    <value>hue (natural)</value>
  </data>
  <data name="Help_saturationI" xml:space="preserve">
    <value>saturation (HSI)</value>
  </data>
  <data name="Help_saturationL" xml:space="preserve">
    <value>saturation (HSL)</value>
  </data>
  <data name="Help_saturationB" xml:space="preserve">
    <value>saturation (HSB)</value>
  </data>
  <data name="Help_brightness" xml:space="preserve">
    <value>brightness</value>
  </data>
  <data name="Help_intensity" xml:space="preserve">
    <value>intensity</value>
  </data>
  <data name="Help_lightnessNat" xml:space="preserve">
    <value>lightness (nat)</value>
  </data>
  <data name="Help_lightnessCIE" xml:space="preserve">
    <value>lightness (CIE)</value>
  </data>
  <data name="Help_value" xml:space="preserve">
    <value>value</value>
  </data>
  <data name="Help_whiteness" xml:space="preserve">
    <value>whiteness</value>
  </data>
  <data name="Help_blackness" xml:space="preserve">
    <value>blackness</value>
  </data>
  <data name="Help_chromaticityACIE" xml:space="preserve">
    <value>chromaticity A (CIE Lab)</value>
  </data>
  <data name="Help_chromaticityBCIE" xml:space="preserve">
    <value>chromaticity B (CIE Lab)</value>
  </data>
  <data name="Help_X_value" xml:space="preserve">
    <value>X value</value>
  </data>
  <data name="Help_Y_value" xml:space="preserve">
    <value>Y value</value>
  </data>
  <data name="Help_Z_value" xml:space="preserve">
    <value>Z value</value>
  </data>
  <data name="Help_decimal_value_RGB" xml:space="preserve">
    <value>decimal value (RGB)</value>
  </data>
  <data name="Help_decimal_value_BGR" xml:space="preserve">
    <value>decimal value (BGR)</value>
  </data>
  <data name="Help_color_name" xml:space="preserve">
    <value>color name</value>
  </data>
  <data name="ColorFormatEditorHelpline2.Text" xml:space="preserve">
    <value>The red, green, blue and alpha values can be formatted to the following formats:</value>
  </data>
  <data name="Help_byte" xml:space="preserve">
    <value>byte value (default)</value>
  </data>
  <data name="Help_hexL1" xml:space="preserve">
    <value>hex lowercase one digit</value>
  </data>
  <data name="Help_hexU1" xml:space="preserve">
    <value>hex uppercase one digit</value>
  </data>
  <data name="Help_hexL2" xml:space="preserve">
    <value>hex lowercase two digits</value>
  </data>
  <data name="Help_hexU2" xml:space="preserve">
    <value>hex uppercase two digits</value>
  </data>
  <data name="Help_floatWith" xml:space="preserve">
    <value>float with leading zero</value>
  </data>
  <data name="Help_floatWithout" xml:space="preserve">
    <value>float without leading zero</value>
  </data>
  <data name="ColorFormatEditorHelpline3.Text" xml:space="preserve">
    <value>Example:  %ReX means red value in hex uppercase two digits format.</value>
  </data>
  <data name="ColorPicker_ShowColorName.Header" xml:space="preserve">
    <value>Show color name</value>
  </data>
  <data name="ColorPicker_ShowColorName.Description" xml:space="preserve">
    <value>Displays the color name while picking a color</value>
  </data>
  <data name="ImageResizer_DefaultSize_Large" xml:space="preserve">
    <value>Large</value>
    <comment>The size of the image</comment>
  </data>
  <data name="ImageResizer_DefaultSize_Medium" xml:space="preserve">
    <value>Medium</value>
    <comment>The size of the image</comment>
  </data>
  <data name="ImageResizer_DefaultSize_Phone" xml:space="preserve">
    <value>Phone</value>
    <comment>The size of the image referring to a Mobile Phone typical image size</comment>
  </data>
  <data name="ImageResizer_DefaultSize_Small" xml:space="preserve">
    <value>Small</value>
    <comment>The size of the image</comment>
  </data>
  <data name="FancyZones_MoveWindowBasedOnRelativePosition_Accessible.[using:Microsoft.UI.Xaml.Automation]AutomationProperties.Name" xml:space="preserve">
    <value>Windows key + Up, down, left or right arrow key to move windows based on relative position</value>
    <comment>{Locked="Windows"}</comment>
  </data>
  <data name="FancyZones_MoveWindowLeftRightBasedOnZoneIndex_Accessible.[using:Microsoft.UI.Xaml.Automation]AutomationProperties.Name" xml:space="preserve">
    <value>Windows key + Left or right arrow keys to move windows based on zone index</value>
    <comment>{Locked="Windows"}</comment>
  </data>
  <data name="FancyZones_MoveWindowBasedOnRelativePosition_Description.Text" xml:space="preserve">
    <value>Windows key +    or </value>
    <comment>{Locked="Windows key +   ",""}</comment>
  </data>
  <data name="FancyZones_MoveWindowLeftRightBasedOnZoneIndex_Description.Text" xml:space="preserve">
    <value>Windows key +  or </value>
    <comment>{Locked="Windows key + ",""}</comment>
  </data>
  <data name="FancyZones_MoveWindowBasedOnRelativePosition.Text" xml:space="preserve">
    <value>Relative position</value>
  </data>
  <data name="FancyZones_MoveWindow.Header" xml:space="preserve">
    <value>Move windows based on</value>
  </data>
  <data name="FancyZones_MoveWindowLeftRightBasedOnZoneIndex.Text" xml:space="preserve">
    <value>Zone index</value>
  </data>
  <data name="ColorPicker_Editor.Header" xml:space="preserve">
    <value>Color formats</value>
  </data>
  <data name="FancyZones_OverlappingZonesClosestCenter.Content" xml:space="preserve">
    <value>Activate the zone whose center is closest to the cursor</value>
  </data>
  <data name="FancyZones_OverlappingZonesLargest.Content" xml:space="preserve">
    <value>Activate the largest zone by area</value>
  </data>
  <data name="FancyZones_OverlappingZonesPositional.Content" xml:space="preserve">
    <value>Split the overlapped area into multiple activation targets</value>
  </data>
  <data name="FancyZones_OverlappingZonesSmallest.Content" xml:space="preserve">
    <value>Activate the smallest zone by area</value>
  </data>
  <data name="FancyZones_OverlappingZones.Header" xml:space="preserve">
    <value>When multiple zones overlap</value>
  </data>
  <data name="PowerLauncher_Plugins.Header" xml:space="preserve">
    <value>Plugins</value>
  </data>
  <data name="PowerLauncher_ActionKeyword.Header" xml:space="preserve">
    <value>Direct activation command</value>
  </data>
  <data name="PowerLauncher_AuthoredBy.Text" xml:space="preserve">
    <value>Authored by</value>
    <comment>example: Authored by Microsoft</comment>
  </data>
  <data name="PowerLauncher_IncludeInGlobalResultTitle.Text" xml:space="preserve">
    <value>Include in global result</value>
  </data>
  <data name="PowerLauncher_IncludeInGlobalResultDescription.Text" xml:space="preserve">
    <value>Show results on queries without direct activation command</value>
  </data>
  <data name="PowerLauncher_EnablePluginToggle.[using:Microsoft.UI.Xaml.Automation]AutomationProperties.Name" xml:space="preserve">
    <value>Enable plugin</value>
  </data>
  <data name="PowerLauncher_EnablePluginToggle.OnContent" xml:space="preserve">
    <value>On</value>
  </data>
  <data name="PowerLauncher_EnablePluginToggle.OffContent" xml:space="preserve">
    <value>Off</value>
  </data>
  <data name="Run_AdditionalOptions.Text" xml:space="preserve">
    <value>Additional options</value>
  </data>
  <data name="Run_NotAccessibleWarning.Title" xml:space="preserve">
    <value>Please define an activation command or allow this plugin to be used in the global results.</value>
  </data>
  <data name="Run_AllPluginsDisabled.Title" xml:space="preserve">
    <value>PowerToys Run can't provide any results without plugins</value>
  </data>
  <data name="Run_AllPluginsDisabled.Message" xml:space="preserve">
    <value>Enable at least one plugin to get started</value>
  </data>
  <data name="Run_PluginUse.Header" xml:space="preserve">
    <value>Plugins</value>
  </data>
  <data name="Run_PluginUseDescription.Text" xml:space="preserve">
    <value>Include or remove plugins from the global results, change the direct activation phrase and configure additional options</value>
  </data>
  <data name="Run_PositionAppearance_GroupSettings.Header" xml:space="preserve">
    <value>Position &amp; appearance</value>
  </data>
  <data name="Run_PositionHeader.Header" xml:space="preserve">
    <value>Preferred monitor position</value>
    <comment>as in Show PowerToys Run on primary monitor</comment>
  </data>
  <data name="Run_PositionHeader.Description" xml:space="preserve">
    <value>If multiple monitors are in use, PowerToys Run can be launched on the desired monitor</value>
    <comment>as in Show PowerToys Run on primary monitor</comment>
  </data>
  <data name="Run_Radio_Position_Cursor.Content" xml:space="preserve">
    <value>Monitor with mouse cursor</value>
  </data>
  <data name="Run_Radio_Position_Focus.Content" xml:space="preserve">
    <value>Monitor with focused window</value>
  </data>
  <data name="Run_Radio_Position_Primary_Monitor.Content" xml:space="preserve">
    <value>Primary monitor</value>
  </data>
  <data name="Run_PluginsLoading.Text" xml:space="preserve">
    <value>Plugins are loading...</value>
  </data>
  <data name="ColorPicker_ButtonDown.[using:Microsoft.UI.Xaml.Automation]AutomationProperties.Name" xml:space="preserve">
    <value>Move the color down</value>
  </data>
  <data name="ColorPicker_ButtonUp.[using:Microsoft.UI.Xaml.Automation]AutomationProperties.Name" xml:space="preserve">
    <value>Move the color up</value>
  </data>
  <data name="FancyZones_FlashZonesOnQuickSwitch.Content" xml:space="preserve">
    <value>Flash zones when switching layout</value>
  </data>
  <data name="FancyZones_Layouts.Header" xml:space="preserve">
    <value>Layouts</value>
  </data>
  <data name="FancyZones_QuickLayoutSwitch.Header" xml:space="preserve">
    <value>Enable quick layout switch</value>
  </data>
  <data name="FancyZones_QuickLayoutSwitch.Description" xml:space="preserve">
    <value>Layout-specific shortcuts can be configured in the editor</value>
  </data>
  <data name="FancyZones_QuickLayoutSwitch_GroupSettings.Text" xml:space="preserve">
    <value>Quick layout switch</value>
  </data>
  <data name="Activation_Shortcut.Header" xml:space="preserve">
    <value>Activation shortcut</value>
  </data>
  <data name="Activation_Shortcut.Description" xml:space="preserve">
    <value>Customize the shortcut to activate this module</value>
  </data>
  <data name="PasteAsPlainText_Shortcut.Header" xml:space="preserve">
    <value>Paste as plain text directly</value>
  </data>
  <data name="AdvancedPasteUI_Actions.Header" xml:space="preserve">
    <value>Actions</value>
  </data>
  <data name="AdvancedPasteUI_Actions.Description" xml:space="preserve">
    <value>Create and manage advanced paste custom actions.
(Requires Paste with AI to be enabled)</value>
  </data>
  <data name="AdvancedPasteUI_AddCustomActionButton.Content" xml:space="preserve">
    <value>Add custom action</value>
  </data>
  <data name="AdvancedPasteUI_Shortcut.Header" xml:space="preserve">
    <value>Open Advanced Paste window</value>
  </data>
  <data name="AdvancedPasteUI_NewCustomActionPrefix" xml:space="preserve">
    <value>New custom action</value>
    <comment>First part of the default name of new custom action that can be added in PT's settings ui.</comment>
  </data>
  <data name="AdvancedPasteUI_CustomAction_Name.Header" xml:space="preserve">
    <value>Name</value>
  </data>
  <data name="AdvancedPasteUI_CustomAction_Prompt.Header" xml:space="preserve">
    <value>Prompt</value>
  </data>
  <data name="CustomActionDialog.SecondaryButtonText" xml:space="preserve">
    <value>Cancel</value>
  </data>
  <data name="AddCustomAction" xml:space="preserve">
    <value>Add custom action</value>
  </data>
  <data name="CustomActionSave" xml:space="preserve">
    <value>Save</value>
  </data>
  <data name="EditCustomAction" xml:space="preserve">
    <value>Edit custom action</value>
  </data>
  <data name="CustomActionUpdate" xml:space="preserve">
    <value>Update</value>
  </data>
  <data name="PasteAsMarkdown_Shortcut.Header" xml:space="preserve">
    <value>Paste as Markdown directly</value>
  </data>
  <data name="PasteAsJson_Shortcut.Header" xml:space="preserve">
    <value>Paste as JSON directly</value>
  </data>
  <data name="PasteAsCustom_Shortcut.Header" xml:space="preserve">
    <value>Paste as Custom with AI directly</value>
  </data>
  <data name="ImageToText.Header" xml:space="preserve">
    <value>Image to text</value>
  </data>
  <data name="PasteAsFile.Header" xml:space="preserve">
    <value>Paste as file</value>
  </data>
  <data name="PasteAsTxtFile.Header" xml:space="preserve">
    <value>Paste as .txt file</value>
  </data>
  <data name="PasteAsPngFile.Header" xml:space="preserve">
    <value>Paste as .png file</value>
  </data>
  <data name="PasteAsHtmlFile.Header" xml:space="preserve">
    <value>Paste as .html file</value>
  </data>
  <data name="Transcode.Header" xml:space="preserve">
    <value>Transcode audio / video</value>
  </data>
  <data name="TranscodeToMp3.Header" xml:space="preserve">
    <value>Transcode to .mp3</value>
  </data>
  <data name="TranscodeToMp4.Header" xml:space="preserve">
    <value>Transcode to .mp4 (H.264/AAC)</value>
  </data>
  <data name="AdvancedPaste_EnableAIDialogOpenAIApiKey.Text" xml:space="preserve">
    <value>OpenAI API key:</value>
  </data>
  <data name="EnableAIDialog_SaveBtnText" xml:space="preserve">
    <value>Save</value>
  </data>
  <data name="EnableAIDialog_CancelBtnText" xml:space="preserve">
    <value>Cancel</value>
  </data>
  <data name="Oobe_GetStarted.Text" xml:space="preserve">
    <value>Let's get started!</value>
  </data>
  <data name="Oobe_PowerToysDescription.Text" xml:space="preserve">
    <value>Welcome to PowerToys! These overviews will help you quickly learn the basics of all our utilities.</value>
  </data>
  <data name="Oobe_GettingStarted.Text" xml:space="preserve">
    <value>Getting started</value>
  </data>
  <data name="Oobe_Launch.Text" xml:space="preserve">
    <value>Launch</value>
  </data>
  <data name="Launch_ColorPicker.Content" xml:space="preserve">
    <value>Open Color Picker</value>
  </data>
  <data name="Oobe_LearnMore.Text" xml:space="preserve">
    <value>Learn more about</value>
  </data>
  <data name="Oobe_ColorPicker.Description" xml:space="preserve">
    <value>Color Picker is a system-wide color selection tool for Windows that enables you to pick colors from any currently running application and automatically copies it in a configurable format to your clipboard.</value>
  </data>
  <data name="Oobe_FancyZones.Description" xml:space="preserve">
    <value>FancyZones is a window manager that makes it easy to create complex window layouts and quickly position windows into those layouts.</value>
    <comment>{Locked="FancyZones"}</comment>
  </data>
  <data name="Oobe_FileLocksmith.Description" xml:space="preserve">
    <value>File Locksmith lists which processes are using the selected files or directories and allows closing those processes.</value>
  </data>
  <data name="Oobe_FileExplorer.Description" xml:space="preserve">
    <value>PowerToys introduces add-ons to the Windows File Explorer that will enable files like Markdown (.md), PDF (.pdf), SVG (.svg), STL (.stl), G-code (.gcode), Binary G-code (.bgcode), and developer files to be viewed in the preview pane. It introduces File Explorer thumbnail support for a number of these file types as well.</value>
  </data>
  <data name="Oobe_ImageResizer.Description" xml:space="preserve">
    <value>Image Resizer is a Windows shell extension for simple bulk image-resizing.</value>
  </data>
  <data name="Oobe_KBM.Description" xml:space="preserve">
    <value>Keyboard Manager allows you to customize the keyboard to be more productive by remapping keys and creating your own keyboard shortcuts.</value>
  </data>
  <data name="Oobe_MouseWithoutBorders.Description" xml:space="preserve">
    <value>Mouse Without Borders enables using the mouse pointer, keyboard, clipboard and drag and drop between machines in the same local network.</value>
  </data>
  <data name="Oobe_PowerRename.Description" xml:space="preserve">
    <value>PowerRename enables you to perform simple bulk renaming, searching and replacing file names.</value>
  </data>
  <data name="Oobe_Workspaces.Description" xml:space="preserve">
    <value>The Workspaces utility enables you to launch a set of applications to a custom layout and configuration all at once.</value>
  </data>
  <data name="Oobe_Run.Description" xml:space="preserve">
    <value>PowerToys Run is a quick launcher for power users that contains some additional features without sacrificing performance.</value>
  </data>
  <data name="Oobe_MeasureTool.Description" xml:space="preserve">
    <value>Screen Ruler is a quick and easy way to measure pixels on your screen.</value>
  </data>
  <data name="Oobe_ShortcutGuide.Description" xml:space="preserve">
    <value>Shortcut Guide presents the user with a listing of available shortcuts for the current state of the desktop.</value>
  </data>
  <data name="Oobe_MouseUtils.Description" xml:space="preserve">
    <value>A collection of utilities to enhance your mouse.</value>
    <comment>Mouse as in the hardware peripheral</comment>
  </data>
  <data name="Oobe_Overview.Description" xml:space="preserve">
    <value>Microsoft PowerToys is a set of utilities for power users to tune and streamline their Windows experience for greater productivity.

Take a moment to preview the various utilities listed or view our comprehensive documentation.</value>
  </data>
  <data name="Oobe_Overview_DescriptionLinkText.Text" xml:space="preserve">
    <value>Documentation on Microsoft Learn</value>
  </data>
  <data name="Oobe_Overview_Telemetry_Title.Text" xml:space="preserve">
    <value>Help us make PowerToys better</value>
  </data>
  <data name="Oobe_Overview_Telemetry_Desc.Text" xml:space="preserve">
    <value>Diagnostics &amp; feedback helps us to improve PowerToys and keep it secure, up to date, and working as expected.</value>
  </data>
  <data name="Oobe_Overview_Hotkey_Conflict_Title.Text" xml:space="preserve">
    <value>Shortcut conflict detection</value>
  </data>
  <data name="Oobe_Overview_Hotkey_Conflict_Card.Text" xml:space="preserve">
    <value>Shortcuts configured by PowerToys are conflicting.</value>
  </data>
  <data name="Oobe_Overview_Hotkey_Conflict_Card_Description.Header" xml:space="preserve">
    <value>Shortcuts configured by PowerToys are conflicting</value>
  </data>
  <data name="Oobe_Overview_Hotkey_NoConflict_Card_Header" xml:space="preserve">
    <value>No conflicts found</value>
  </data>
  <data name="Oobe_Overview_Hotkey_NoConflict_Card_Description" xml:space="preserve">
    <value>All shortcuts function correctly</value>
  </data>
  <data name="Oobe_Overview_DiagnosticsAndFeedback_Settings_Link.Content" xml:space="preserve">
    <value>View more diagnostic data settings</value>
  </data>
  <data name="Oobe_Overview_DiagnosticsAndFeedback_Link.Content" xml:space="preserve">
    <value>Learn more about the information PowerToys logs &amp; how it gets used</value>
  </data>
  <data name="Oobe_WhatsNew_DataDiagnostics_InfoBar.Header" xml:space="preserve">
    <value>Turn on diagnostic data to help us improve PowerToys?</value>
  </data>
  <data name="Oobe_WhatsNew_DataDiagnostics_InfoBar_Desc.Text" xml:space="preserve">
    <value>PowerToys diagnostic data is completely optional.</value>
  </data>
  <data name="Oobe_WhatsNew_DataDiagnostics_InfoBar_Button_Enable.Content" xml:space="preserve">
    <value>Enable</value>
  </data>
  <data name="Oobe_WhatsNew_DataDiagnostics_Yes_Click_InfoBar_Title" xml:space="preserve">
    <value>Thank you for helping to make PowerToys better!</value>
  </data>
  <data name="Oobe_WhatsNew_DataDiagnostics_No_Click_InfoBar_Title" xml:space="preserve">
    <value>Preference updated.</value>
  </data>
  <data name="Oobe_WhatsNew_DataDiagnostics_Yes_Click_InfoBar_Desc.Text" xml:space="preserve">
    <value>You can change this at any time from</value>
  </data>
  <data name="Oobe_WhatsNew_DataDiagnostics_Yes_Click_OpenSettings_Text.Text" xml:space="preserve">
    <value>settings.</value>
  </data>
  <data name="Oobe_WhatsNew_DataDiagnostics_Button_Yes.Content" xml:space="preserve">
    <value>Yes</value>
  </data>
  <data name="Oobe_WhatsNew_DataDiagnostics_Button_No.Content" xml:space="preserve">
    <value>No</value>
  </data>
  <data name="ReleaseNotes.Content" xml:space="preserve">
    <value>Release notes</value>
  </data>
  <data name="Oobe_ColorPicker_HowToUse.Text" xml:space="preserve">
    <value>to open Color Picker.</value>
  </data>
  <data name="Oobe_ColorPicker_TipsAndTricks.Text" xml:space="preserve">
    <value>To select a color with more precision, **scroll the mouse wheel** to zoom in.</value>
  </data>
  <data name="Oobe_FancyZones_HowToUse.Text" xml:space="preserve">
    <value>**Shift** + **drag the window** to snap a window to a zone, and release the window in the desired zone.</value>
  </data>
  <data name="Oobe_FancyZones_HowToUse_Shortcut.Text" xml:space="preserve">
    <value>to open the FancyZones editor.</value>
    <comment>{Locked="FancyZones"}</comment>
  </data>
  <data name="Oobe_FancyZones_TipsAndTricks.Text" xml:space="preserve">
    <value>Snap a window to multiple zones by holding the **Ctrl** key (while also holding **Shift**) when dragging a window.</value>
  </data>
  <data name="Oobe_FileLocksmith_HowToUse.Text" xml:space="preserve">
    <value>In File Explorer, right-click one or more selected files and select **Unlock with File Locksmith** from the context menu.</value>
  </data>
  <data name="Oobe_FileLocksmith_TipsAndTricks.Text" xml:space="preserve">
    <value>Press the **Restart as administrator** button from the File Locksmith UI to also get information on elevated processes that might be using the files.</value>
  </data>
  <data name="Oobe_FileExplorer_HowToEnable.Text" xml:space="preserve">
    <value>Select **View** which is located at the top of File Explorer, followed by **Show**, and then **Preview pane**. 
From there, simply click on one of the supported files in the File Explorer and observe the content on the preview pane!</value>
  </data>
  <data name="Oobe_HowToCreateMappings.Text" xml:space="preserve">
    <value>How to create mappings</value>
  </data>
  <data name="Oobe_HowToEnable.Text" xml:space="preserve">
    <value>How to enable</value>
  </data>
  <data name="Oobe_HowToLaunch.Text" xml:space="preserve">
    <value>How to launch</value>
  </data>
  <data name="Oobe_HowToUse.Text" xml:space="preserve">
    <value>How to use</value>
  </data>
  <data name="Oobe_ImageResizer_HowToLaunch.Text" xml:space="preserve">
    <value>In File Explorer, right-click one or more image files and select **Resize with Image Resizer** from the context menu.</value>
  </data>
  <data name="Oobe_ImageResizer_TipsAndTricks.Text" xml:space="preserve">
    <value>Want a custom size? You can add them in the PowerToys Settings!</value>
  </data>
  <data name="Oobe_KBM_HowToCreateMappings.Text" xml:space="preserve">
    <value>Open **PowerToys Settings**, navigate to the Keyboard Manager menu, and select either **Remap a key** or **Remap a shortcut**.</value>
  </data>
  <data name="Oobe_KBM_TipsAndTricks.Text" xml:space="preserve">
    <value>Want to only have a shortcut work for a single application? Use the Target App field when creating the shortcut remapping.</value>
  </data>
  <data name="Oobe_MouseWithoutBorders_HowToUse.Text" xml:space="preserve">
    <value>Use the Settings screen on each machine to connect to the other machines using the same key. If a connection is not working, it may be necessary to add an exception to the Windows Firewall.</value>
  </data>
  <data name="Oobe_MouseWithoutBorders_TipsAndTricks.Text" xml:space="preserve">
    <value>Use the service option in Settings to install a service enabling Mouse Without Borders to function even in the lock screen.</value>
  </data>
  <data name="Oobe_PowerRename_HowToUse.Text" xml:space="preserve">
    <value>In File Explorer, right-click one or more selected files and select **Rename with PowerRename** from the context menu.</value>
  </data>
  <data name="Oobe_Workspaces_HowToUse_Shortcut.Text" xml:space="preserve">
    <value>to open the Workspaces Editor.</value>
    <comment>{Locked="Workspaces"}</comment>
  </data>
  <data name="Oobe_Workspaces_HowToUse.Text" xml:space="preserve">
    <value>In the Workspaces Editor window create Workspaces - a set of applications arranged in a custom layout. You can launch Workspaces from the Workspaces Editor or by shortcuts created in the Workspaces Editor.</value>
  </data>
  <data name="Oobe_Workspaces_TipsAndTricks.Text" xml:space="preserve">
    <value>Customize the configuration of your apps on launch by adding CLI arguments to each app in the Workspaces Editor.</value>
  </data>
  <data name="Oobe_PowerRename_TipsAndTricks.Text" xml:space="preserve">
    <value>PowerRename supports searching for files using regular expressions to enable more advanced renaming functionalities.</value>
  </data>
  <data name="Oobe_Run_HowToLaunch.Text" xml:space="preserve">
    <value>to open Run and just start typing.</value>
  </data>
  <data name="Oobe_Run_TipsAndTricks.Text" xml:space="preserve">
    <value>PowerToys Run supports various action keys to funnel search queries for a specific subset of results. Typing `&lt;` searches for running processes only, `?` will search only for file, or `.` for installed applications! See PowerToys documentation for the complete set of 'Action Keys' available.</value>
  </data>
  <data name="Oobe_ShortcutGuide_HowToLaunch.Text" xml:space="preserve">
    <value>to open Shortcut Guide, press it again to close or press **Esc**.</value>
  </data>
  <data name="Oobe_TipsAndTricks.Text" xml:space="preserve">
    <value>Tips &amp; tricks</value>
  </data>
  <data name="Oobe_MeasureTool_Activation.Text" xml:space="preserve">
    <value>to bring up the Screen Ruler command bar.</value>
  </data>
  <data name="Oobe_MeasureTool_HowToLaunch.Text" xml:space="preserve">
    <value>The Bounds mode lets you select a specific area to measure. You can also shift-drag an area to persist in on screen. The various Spacing modes allows tracing similar pixels along horizontal and vertical axes with a customizable pixel tolerance threshold (use settings or mouse wheel to adjust it).</value>
  </data>
  <data name="Oobe_MeasureTool.Title" xml:space="preserve">
    <value>Screen Ruler</value>
    <comment>Do not localize this string</comment>
  </data>
  <data name="Oobe_ColorPicker.Title" xml:space="preserve">
    <value>Color Picker</value>
    <comment>Do not localize this string</comment>
  </data>
  <data name="Oobe_FancyZones.Title" xml:space="preserve">
    <value>FancyZones</value>
    <comment>{Locked="FancyZones"}</comment>
  </data>
  <data name="Oobe_FileLocksmith.Title" xml:space="preserve">
    <value>File Locksmith</value>
  </data>
  <data name="Oobe_ImageResizer.Title" xml:space="preserve">
    <value>Image Resizer</value>
    <comment>Do not localize this string</comment>
  </data>
  <data name="Oobe_KBM.Title" xml:space="preserve">
    <value>Keyboard Manager</value>
    <comment>Do not localize this string</comment>
  </data>
  <data name="Oobe_MouseWithoutBorders.Title" xml:space="preserve">
    <value>Mouse Without Borders</value>
    <comment>Product name. Do not localize this string</comment>
  </data>
  <data name="Oobe_PowerRename.Title" xml:space="preserve">
    <value>PowerRename</value>
    <comment>Do not localize this string</comment>
  </data>
  <data name="Oobe_Workspaces.Title" xml:space="preserve">
    <value>Workspaces</value>
    <comment>Do not localize this string</comment>
  </data>
  <data name="Oobe_Run.Title" xml:space="preserve">
    <value>PowerToys Run</value>
    <comment>Do not localize this string</comment>
  </data>
  <data name="Oobe_ShortcutGuide.Title" xml:space="preserve">
    <value>Shortcut Guide</value>
    <comment>Do not localize this string</comment>
  </data>
  <data name="Oobe_Overview.Title" xml:space="preserve">
    <value>Welcome</value>
  </data>
  <data name="Oobe_WhatsNew.Text" xml:space="preserve">
    <value>What's new</value>
  </data>
  <data name="Oobe_WhatsNew_LoadingError.Title" xml:space="preserve">
    <value>Couldn't load the release notes.</value>
  </data>
  <data name="Oobe_WhatsNew_LoadingError.Message" xml:space="preserve">
    <value>Please check your internet connection.</value>
  </data>
  <data name="Oobe_WhatsNew_ProxyAuthenticationWarning.Title" xml:space="preserve">
    <value>Couldn't load the release notes.</value>
  </data>
  <data name="Oobe_WhatsNew_ProxyAuthenticationWarning.Message" xml:space="preserve">
    <value>Your proxy server requires authentication.</value>
  </data>
  <data name="Oobe_WhatsNew_DetailedReleaseNotesLink.Text" xml:space="preserve">
    <value>See more detailed release notes on GitHub</value>
    <comment>Don't loc "GitHub", it's the name of a product</comment>
  </data>
  <data name="OOBE_Settings.Content" xml:space="preserve">
    <value>Open Settings</value>
  </data>
  <data name="Oobe_NavViewItem.Content" xml:space="preserve">
    <value>Welcome to PowerToys</value>
    <comment>Don't loc "PowerToys"</comment>
  </data>
  <data name="WhatIsNew_NavViewItem.Content" xml:space="preserve">
    <value>What's new</value>
  </data>
  <data name="Feedback_NavViewItem.Content" xml:space="preserve">
    <value>Give feedback</value>
  </data>
  <data name="OobeWindow_Title" xml:space="preserve">
    <value>Welcome to PowerToys</value>
  </data>
  <data name="OobeWindow_TitleTxt.Text" xml:space="preserve">
    <value>Welcome to PowerToys</value>
  </data>
  <data name="SettingsWindow_Title" xml:space="preserve">
    <value>PowerToys Settings</value>
    <comment>Title of the settings window when running as user</comment>
  </data>
  <data name="Awake.ModuleTitle" xml:space="preserve">
    <value>Awake</value>
  </data>
  <data name="Awake.ModuleDescription" xml:space="preserve">
    <value>A convenient way to keep your PC awake on-demand.</value>
  </data>
  <data name="Awake_EnableSettingsCard.Header" xml:space="preserve">
    <value>Enable Awake</value>
    <comment>Awake is a product name, do not loc</comment>
  </data>
  <data name="Awake_NoKeepAwakeSelector.Content" xml:space="preserve">
    <value>Keep using the selected power plan</value>
  </data>
  <data name="Awake_IndefiniteKeepAwakeSelector.Content" xml:space="preserve">
    <value>Keep awake indefinitely</value>
  </data>
  <data name="Awake_TemporaryKeepAwakeSelector.Content" xml:space="preserve">
    <value>Keep awake for a time interval</value>
  </data>
  <data name="Awake_ExpirableKeepAwakeSelector.Content" xml:space="preserve">
    <value>Keep awake until expiration</value>
  </data>
  <data name="Awake_DisplaySettingsCard.Header" xml:space="preserve">
    <value>Keep screen on</value>
  </data>
  <data name="Awake_DisplaySettingsCard.Description" xml:space="preserve">
    <value>This setting is only available when keeping the PC awake</value>
  </data>
  <data name="Awake_ExpirationSettingsExpander.Description" xml:space="preserve">
    <value>Keep custom awake state until a specific date and time</value>
  </data>
  <data name="Awake_ModeSettingsCard.Header" xml:space="preserve">
    <value>Mode</value>
  </data>
  <data name="Awake_BehaviorSettingsGroup.Header" xml:space="preserve">
    <value>Behavior</value>
  </data>
  <data name="Awake_IntervalHoursInput.Header" xml:space="preserve">
    <value>Hours</value>
  </data>
  <data name="Awake_IntervalMinutesInput.Header" xml:space="preserve">
    <value>Minutes</value>
  </data>
  <data name="Awake_ExpirationSettingsExpander_Date.Header" xml:space="preserve">
    <value>End date</value>
  </data>
  <data name="Awake_ExpirationSettingsExpander_Time.Header" xml:space="preserve">
    <value>End time</value>
  </data>
  <data name="Oobe_Awake.Title" xml:space="preserve">
    <value>Awake</value>
    <comment>Module name, do not loc</comment>
  </data>
  <data name="Oobe_Awake.Description" xml:space="preserve">
    <value>Awake is a Windows tool designed to keep your PC awake on-demand without having to manage its power settings. This behavior can be helpful when running time-consuming tasks while ensuring that your PC does not go to sleep or turn off its screens.</value>
  </data>
  <data name="Oobe_Awake_HowToUse.Text" xml:space="preserve">
    <value>Open **PowerToys Settings** and enable Awake</value>
  </data>
  <data name="Oobe_Awake_TipsAndTricks.Text" xml:space="preserve">
    <value>You can always change modes quickly by **right-clicking the Awake icon** in the system tray.</value>
  </data>
  <data name="General_FailedToDownloadTheNewVersion.Title" xml:space="preserve">
    <value>An error occurred trying to install this update:</value>
  </data>
  <data name="General_InstallNow.Content" xml:space="preserve">
    <value>Install now</value>
  </data>
  <data name="General_ReadMore.Text" xml:space="preserve">
    <value>Read more</value>
  </data>
  <data name="General_NewVersionAvailable.Title" xml:space="preserve">
    <value>An update is available:</value>
  </data>
  <data name="General_Downloading.Text" xml:space="preserve">
    <value>Downloading...</value>
  </data>
  <data name="General_TryAgainToDownloadAndInstall.Content" xml:space="preserve">
    <value>Try again to download and install</value>
  </data>
  <data name="General_CheckingForUpdates.Text" xml:space="preserve">
    <value>Checking for updates...</value>
  </data>
  <data name="General_NewVersionReadyToInstall.Title" xml:space="preserve">
    <value>An update is ready to install:</value>
  </data>
  <data name="General_UpToDate.Title" xml:space="preserve">
    <value>PowerToys is up to date</value>
  </data>
  <data name="General_CantCheck.Title" xml:space="preserve">
    <value>Network error. Please try again later</value>
  </data>
  <data name="General_DownloadAndInstall.Content" xml:space="preserve">
    <value>Download &amp; install</value>
  </data>
  <data name="ImageResizer_Fit_Fill_ThirdPersonSingular" xml:space="preserve">
    <value>Fills</value>
  </data>
  <data name="ImageResizer_Fit_Fit_ThirdPersonSingular" xml:space="preserve">
    <value>Fits within</value>
  </data>
  <data name="ImageResizer_Fit_Stretch_ThirdPersonSingular" xml:space="preserve">
    <value>Stretches to</value>
  </data>
  <data name="ImageResizer_Unit_Centimeter" xml:space="preserve">
    <value>Centimeters</value>
  </data>
  <data name="ImageResizer_Unit_Inch" xml:space="preserve">
    <value>Inches</value>
  </data>
  <data name="ImageResizer_Unit_Percent" xml:space="preserve">
    <value>Percent</value>
  </data>
  <data name="ImageResizer_Unit_Pixel" xml:space="preserve">
    <value>Pixels</value>
  </data>
  <data name="ImageResizer_EditButton.[using:Microsoft.UI.Xaml.Automation]AutomationProperties.Name" xml:space="preserve">
    <value>Edit</value>
  </data>
  <data name="ImageResizer_EditSize.[using:Microsoft.UI.Xaml.Automation]AutomationProperties.Name" xml:space="preserve">
    <value>Edit size</value>
  </data>
  <data name="ImageResizer_Presets.[using:Microsoft.UI.Xaml.Automation]AutomationProperties.Name" xml:space="preserve">
    <value>ImageResizer presets</value>
  </data>
  <data name="ImageResizer_AddSizeButton.[using:Microsoft.UI.Xaml.Automation]AutomationProperties.Name" xml:space="preserve">
    <value>Add a new preset</value>
  </data>
  <data name="ImageResizer_RemoveButton.[using:Microsoft.UI.Xaml.Automation]AutomationProperties.Name" xml:space="preserve">
    <value>Remove</value>
  </data>
  <data name="ImageResizer_EditButton_Accessibility_Name" xml:space="preserve">
    <value>Edit the {0} preset</value>
    <comment>Expands to the AutomationProperties.Name value for the Edit button. Example: "Edit the Small preset".</comment>
  </data>
  <data name="ImageResizer_RemoveButton_Accessibility_Name" xml:space="preserve">
    <value>Remove the {0} preset</value>
    <comment>Expands to the AutomationProperties.Name value for the Remove button. Example: "Remove the Large preset".</comment>
  </data>
  <data name="No" xml:space="preserve">
    <value>No</value>
    <comment>Label of a cancel button</comment>
  </data>
  <data name="Delete_Dialog_Description" xml:space="preserve">
    <value>Are you sure you want to delete this item?</value>
  </data>
  <data name="Yes" xml:space="preserve">
    <value>Yes</value>
    <comment>Label of a confirmation button</comment>
  </data>
  <data name="SeeWhatsNew.Content" xml:space="preserve">
    <value>See what's new</value>
  </data>
  <data name="Awake_ModeSettingsCard.Description" xml:space="preserve">
    <value>Manage the state of your device when Awake is active</value>
  </data>
  <data name="ExcludedApps.Header" xml:space="preserve">
    <value>Excluded apps</value>
  </data>
  <data name="Enable_ColorFormat.[using:Microsoft.UI.Xaml.Automation]AutomationProperties.Name" xml:space="preserve">
    <value>Enable colorformat</value>
  </data>
  <data name="More_Options_Button.[using:Microsoft.UI.Xaml.Automation]AutomationProperties.Name" xml:space="preserve">
    <value>More options</value>
  </data>
  <data name="More_Options_ButtonTooltip.Text" xml:space="preserve">
    <value>More options</value>
  </data>
  <data name="To.Text" xml:space="preserve">
    <value>to</value>
    <comment>as in: from x to y</comment>
  </data>
  <data name="Starts.Text" xml:space="preserve">
    <value>starts</value>
    <comment>as in: doing x will start y</comment>
  </data>
  <data name="LearnMore_Awake.Text" xml:space="preserve">
    <value>Learn more about Awake</value>
    <comment>Awake is a product name, do not loc</comment>
  </data>
  <data name="LearnMore_CmdNotFound.Text" xml:space="preserve">
    <value>Learn more about Command Not Found</value>
    <comment> Command Not Found is the name of the module. </comment>
  </data>
  <data name="SecondaryLink_Awake.Text" xml:space="preserve">
    <value>Den Delimarsky's work on creating Awake</value>
    <comment>Awake is a product name, do not loc</comment>
  </data>
  <data name="LearnMore_ColorPicker.Text" xml:space="preserve">
    <value>Learn more about Color Picker</value>
    <comment>Color Picker is a product name, do not loc</comment>
  </data>
  <data name="LearnMore_FancyZones.Text" xml:space="preserve">
    <value>Learn more about FancyZones</value>
    <comment>{Locked="FancyZones"}</comment>
  </data>
  <data name="LearnMore_FileLocksmith.Text" xml:space="preserve">
    <value>Learn more about File Locksmith</value>
  </data>
  <data name="LearnMore_ImageResizer.Text" xml:space="preserve">
    <value>Learn more about Image Resizer</value>
    <comment>Image Resizer is a product name, do not loc</comment>
  </data>
  <data name="LearnMore_KBM.Text" xml:space="preserve">
    <value>Learn more about Keyboard Manager</value>
    <comment>Keyboard Manager is a product name, do not loc</comment>
  </data>
  <data name="LearnMore_MouseUtils.Text" xml:space="preserve">
    <value>Learn more about Mouse utilities</value>
    <comment>Mouse utilities is a product name, do not loc</comment>
  </data>
  <data name="LearnMore_AdvancedPaste.Text" xml:space="preserve">
    <value>Learn more about Advanced Paste</value>
    <comment> Advanced Paste is the name of the module. </comment>
  </data>
  <data name="LearnMore_MouseWithoutBorders.Text" xml:space="preserve">
    <value>Learn more about Mouse Without Borders</value>
    <comment>Mouse Without Borders is the name of the module. </comment>
  </data>
  <data name="LearnMore_PowerPreview.Text" xml:space="preserve">
    <value>Learn more about File Explorer add-ons</value>
    <comment>File Explorer is a product name, localize as Windows does</comment>
  </data>
  <data name="LearnMore_Peek.Text" xml:space="preserve">
    <value>Learn more about Peek</value>
    <comment>Peek is a product name, do not loc</comment>
  </data>
  <data name="LearnMore_PowerRename.Text" xml:space="preserve">
    <value>Learn more about PowerRename</value>
    <comment>PowerRename is a product name, do not loc</comment>
  </data>
  <data name="LearnMore_Run.Text" xml:space="preserve">
    <value>Learn more about PowerToys Run</value>
    <comment>PowerToys Run is a product name, do not loc</comment>
  </data>
  <data name="LearnMore_MeasureTool.Text" xml:space="preserve">
    <value>Learn more about Screen Ruler</value>
    <comment>Screen Ruler is a product name, do not loc</comment>
  </data>
  <data name="LearnMore_ShortcutGuide.Text" xml:space="preserve">
    <value>Learn more about Shortcut Guide</value>
    <comment>Shortcut Guide is a product name, do not loc</comment>
  </data>
  <data name="Oobe_FileExplorer.Title" xml:space="preserve">
    <value>File Explorer add-ons</value>
    <comment>Do not localize this string</comment>
  </data>
  <data name="Oobe_MouseUtils.Title" xml:space="preserve">
    <value>Mouse utilities</value>
    <comment>Mouse as in the hardware peripheral</comment>
  </data>
  <data name="Oobe_MouseUtils_FindMyMouse.Text" xml:space="preserve">
    <value>Find My Mouse</value>
    <comment>Mouse as in the hardware peripheral</comment>
  </data>
  <data name="Oobe_MouseUtils_FindMyMouse_Description.Text" xml:space="preserve">
    <value>Focus the mouse pointer pressing the Ctrl key twice, using a custom shortcut or shaking the mouse.</value>
    <comment>Mouse as in the hardware peripheral. Key as in a keyboard key</comment>
  </data>
  <data name="Oobe_MouseUtils_MouseHighlighter.Text" xml:space="preserve">
    <value>Mouse Highlighter</value>
    <comment>Mouse as in the hardware peripheral.</comment>
  </data>
  <data name="Oobe_MouseUtils_MouseHighlighter_Description.Text" xml:space="preserve">
    <value>Use a keyboard shortcut to highlight left and right mouse clicks.</value>
    <comment>Mouse as in the hardware peripheral.</comment>
  </data>
  <data name="Oobe_MouseUtils_MousePointerCrosshairs.Text" xml:space="preserve">
    <value>Mouse Pointer Crosshairs</value>
    <comment>Mouse as in the hardware peripheral.</comment>
  </data>
  <data name="Oobe_MouseUtils_MousePointerCrosshairs_Description.Text" xml:space="preserve">
    <value>Draw crosshairs centered around the mouse pointer.</value>
    <comment>Mouse as in the hardware peripheral.</comment>
  </data>
  <data name="Oobe_MouseUtils_MouseJump.Text" xml:space="preserve">
    <value>Mouse Jump</value>
    <comment>Mouse as in the hardware peripheral.</comment>
  </data>
  <data name="Oobe_MouseUtils_MouseJump_Description.Text" xml:space="preserve">
    <value>Jump the mouse pointer quickly to anywhere on your desktop.</value>
    <comment>Mouse as in the hardware peripheral.</comment>
  </data>
  <data name="Launch_Run.Content" xml:space="preserve">
    <value>Open PowerToys Run</value>
  </data>
  <data name="Launch_ShortcutGuide.Content" xml:space="preserve">
    <value>Open Shortcut Guide</value>
  </data>
  <data name="ColorPicker_ColorFormat_ToggleSwitch.[using:Microsoft.UI.Xaml.Automation]AutomationProperties.Name" xml:space="preserve">
    <value>Show format in editor</value>
  </data>
  <data name="GeneralPage_Documentation.Text" xml:space="preserve">
    <value>Documentation</value>
  </data>
  <data name="PowerLauncher_SearchList.PlaceholderText" xml:space="preserve">
    <value>Search this list</value>
  </data>
  <data name="PowerLauncher_SearchList.[using:Microsoft.UI.Xaml.Automation]AutomationProperties.Name" xml:space="preserve">
    <value>Search this list</value>
  </data>
  <data name="Awake.SecondaryLinksHeader" xml:space="preserve">
    <value>Attribution</value>
    <comment>giving credit to the projects this utility was based on</comment>
  </data>
  <data name="ColorPicker.SecondaryLinksHeader" xml:space="preserve">
    <value>Attribution</value>
    <comment>giving credit to the projects this utility was based on</comment>
  </data>
  <data name="General.SecondaryLinksHeader" xml:space="preserve">
    <value>Related information</value>
  </data>
  <data name="ImageResizer.SecondaryLinksHeader" xml:space="preserve">
    <value>Attribution</value>
    <comment>giving credit to the projects this utility was based on</comment>
  </data>
  <data name="MouseUtils.SecondaryLinksHeader" xml:space="preserve">
    <value>Attribution</value>
    <comment>giving credit to the projects this utility was based on</comment>
  </data>
  <data name="PowerLauncher.SecondaryLinksHeader" xml:space="preserve">
    <value>Attribution</value>
    <comment>giving credit to the projects this utility was based on</comment>
  </data>
  <data name="PowerRename.SecondaryLinksHeader" xml:space="preserve">
    <value>Attribution</value>
    <comment>giving credit to the projects this utility was based on</comment>
  </data>
  <data name="EditTooltip.Text" xml:space="preserve">
    <value>Edit</value>
  </data>
  <data name="RemoveTooltip.Text" xml:space="preserve">
    <value>Remove</value>
  </data>
  <data name="Activation_Shortcut_Cancel" xml:space="preserve">
    <value>Cancel</value>
  </data>
  <data name="Activation_Shortcut_Description" xml:space="preserve">
    <value>Press a combination of keys to change this shortcut</value>
  </data>
  <data name="Activation_Shortcut_With_Disable_Description" xml:space="preserve">
    <value>Press a combination of keys to change this shortcut.
Right-click to remove the key combination, thereby deactivating the shortcut.</value>
  </data>
  <data name="Activation_Shortcut_Reset" xml:space="preserve">
    <value>Reset</value>
  </data>
  <data name="Activation_Shortcut_Save" xml:space="preserve">
    <value>Save</value>
  </data>
  <data name="Activation_Shortcut_Title" xml:space="preserve">
    <value>Activation shortcut</value>
  </data>
  <data name="InvalidShortcut.Title" xml:space="preserve">
    <value>Invalid shortcut</value>
  </data>
  <data name="InvalidShortcutWarningLabel.Text" xml:space="preserve">
    <value>Only shortcuts that start with **Windows key**, **Ctrl**, **Alt** or **Shift** are valid.</value>
    <comment>The ** sequences are used for text formatting of the key names. Don't remove them on translation.</comment>
  </data>
  <data name="WarningShortcutAltGr.Title" xml:space="preserve">
    <value>Possible shortcut interference with Alt Gr</value>
    <comment>Alt Gr refers to the right alt key on some international keyboards</comment>
  </data>
  <data name="WarningShortcutAltGr.ToolTipService.ToolTip" xml:space="preserve">
    <value>Shortcuts with **Ctrl** and **Alt** may remove functionality from some international keyboards, because **Ctrl** + **Alt** = **Alt Gr** in those keyboards.</value>
    <comment>The ** sequences are used for text formatting of the key names. Don't remove them on translation.</comment>
  </data>
  <data name="FancyZones_SpanZonesAcrossMonitors.Description" xml:space="preserve">
    <value>All monitors must have the same DPI scaling and will be treated as one large combined rectangle which contains all monitors</value>
  </data>
  <data name="ImageResizer_DefaultSize_NewSizePrefix" xml:space="preserve">
    <value>New size</value>
    <comment>First part of the default name of new sizes that can be added in PT's settings ui.</comment>
  </data>
  <data name="Awake_IntervalSettingsCard.Header" xml:space="preserve">
    <value>Interval before returning to the previous awake state</value>
  </data>
  <data name="Awake_ExpirationSettingsExpander.Header" xml:space="preserve">
    <value>End date and time</value>
  </data>
  <data name="MouseUtils.ModuleTitle" xml:space="preserve">
    <value>Mouse utilities</value>
  </data>
  <data name="MouseUtils.ModuleDescription" xml:space="preserve">
    <value>A collection of mouse utilities.</value>
  </data>
  <data name="MouseUtils_FindMyMouse.Header" xml:space="preserve">
    <value>Find My Mouse</value>
    <comment>Refers to the utility name</comment>
  </data>
  <data name="MouseUtils_FindMyMouse.Description" xml:space="preserve">
    <value>Find My Mouse highlights the position of the cursor when pressing the Ctrl key twice, using a custom shortcut or when shaking the mouse.</value>
    <comment>"Ctrl" is a keyboard key. "Find My Mouse" is the name of the utility</comment>
  </data>
  <data name="MouseUtils_Enable_FindMyMouse.Header" xml:space="preserve">
    <value>Enable Find My Mouse</value>
    <comment>"Find My Mouse" is the name of the utility.</comment>
  </data>
  <data name="MouseUtils_FindMyMouse_ActivationMethod.Header" xml:space="preserve">
    <value>Activation method</value>
  </data>
  <data name="MouseUtils_FindMyMouse_ActivationDoubleControlPress.Content" xml:space="preserve">
    <value>Press Left Control twice</value>
    <comment>Left control is the physical key on the keyboard.</comment>
  </data>
  <data name="MouseUtils_FindMyMouse_ActivationShakeMouse.Content" xml:space="preserve">
    <value>Shake mouse</value>
    <comment>Mouse is the hardware peripheral.</comment>
  </data>
  <data name="MouseUtils_Include_Win_Key.Content" xml:space="preserve">
    <value>Only activate while holding the Windows key</value>
    <comment>Specifies that the 'Find My Mouse' will only activate if the Windows key is held down while pressing the Ctrl key twice.</comment>
  </data>
  <data name="MouseUtils_FindMyMouse_ExcludedApps.Description" xml:space="preserve">
    <value>Prevents module activation when an excluded application is the foreground application</value>
  </data>
  <data name="MouseUtils_FindMyMouse_ExcludedApps.Header" xml:space="preserve">
    <value>Excluded apps</value>
  </data>
  <data name="MouseUtils_FindMyMouse_ExcludedApps_TextBoxControl.PlaceholderText" xml:space="preserve">
    <value>Example: outlook.exe</value>
  </data>
  <data name="MouseUtils_Prevent_Activation_On_Game_Mode.Content" xml:space="preserve">
    <value>Do not activate when Game Mode is on</value>
    <comment>"Game mode" is the Windows feature to prevent notification when playing a game.</comment>
  </data>
  <data name="MouseUtils_FindMyMouse_BackgroundColor.Header" xml:space="preserve">
    <value>Background color</value>
  </data>
  <data name="MouseUtils_FindMyMouse_SpotlightColor.Header" xml:space="preserve">
    <value>Spotlight color</value>
  </data>
  <data name="MouseUtils_FindMyMouse_OverlayOpacity.Header" xml:space="preserve">
    <value>Overlay opacity (%)</value>
  </data>
  <data name="MouseUtils_FindMyMouse_SpotlightRadius.Header" xml:space="preserve">
    <value>Spotlight radius (px)</value>
    <comment>px = pixels</comment>
  </data>
  <data name="MouseUtils_FindMyMouse_SpotlightInitialZoom.Header" xml:space="preserve">
    <value>Spotlight initial zoom</value>
  </data>
  <data name="MouseUtils_FindMyMouse_SpotlightInitialZoom.Description" xml:space="preserve">
    <value>Spotlight zoom factor at the start of the animation</value>
  </data>
  <data name="MouseUtils_FindMyMouse_AnimationDurationMs.Header" xml:space="preserve">
    <value>Animation duration (ms)</value>
    <comment>ms = milliseconds</comment>
  </data>
  <data name="MouseUtils_FindMyMouse_AnimationDurationMs.Description" xml:space="preserve">
    <value>Time before the spotlight appears (ms)</value>
    <comment>ms = milliseconds</comment>
  </data>
  <data name="MouseUtils_FindMyMouse_AnimationDurationMs_Disabled.Title" xml:space="preserve">
    <value>Animations are disabled in your system settings.</value>
  </data>
  <data name="MouseUtils_FindMyMouse_ShakingMinimumDistance.Header" xml:space="preserve">
    <value>Minimum shake distance</value>
  </data>
  <data name="MouseUtils_FindMyMouse_ShakingMinimumDistance.Description" xml:space="preserve">
    <value>The minimum distance the mouse must move to be considered a shake. Lower values increase sensitivity.</value>
  </data>
  <data name="MouseUtils_FindMyMouse_ShakingIntervalMs.Header" xml:space="preserve">
    <value>Shake detection interval (ms)</value>
    <comment>ms = milliseconds</comment>
  </data>
  <data name="MouseUtils_FindMyMouse_ShakingIntervalMs.Description" xml:space="preserve">
    <value>Time window used to monitor mouse movement for shake detection. Shorter intervals may detect quicker shakes.</value>
  </data>
  <data name="MouseUtils_FindMyMouse_ShakingFactor.Header" xml:space="preserve">
    <value>Shake sensitivity factor (percent)</value>
  </data>
  <data name="MouseUtils_FindMyMouse_ShakingFactor.Description" xml:space="preserve">
    <value>Determines how far the pointer must move, relative to the screen diagonal, to count as a shake. Lower values make it more sensitive.</value>
  </data>
  <data name="MouseUtils_MouseHighlighter.Header" xml:space="preserve">
    <value>Mouse Highlighter</value>
    <comment>Refers to the utility name</comment>
  </data>
  <data name="MouseUtils_MouseHighlighter.Description" xml:space="preserve">
    <value>Mouse Highlighter mode will highlight mouse clicks.</value>
    <comment>"Mouse Highlighter" is the name of the utility. Mouse is the hardware mouse.</comment>
  </data>
  <data name="MouseUtils_Enable_MouseHighlighter.Header" xml:space="preserve">
    <value>Enable Mouse Highlighter</value>
    <comment>"Find My Mouse" is the name of the utility.</comment>
  </data>
  <data name="MouseUtils_MouseHighlighter_ActivationShortcut.Header" xml:space="preserve">
    <value>Activation shortcut</value>
  </data>
  <data name="MouseUtils_MouseHighlighter_ActivationShortcut.Description" xml:space="preserve">
    <value>Customize the shortcut to turn on or off this mode</value>
    <comment>"Mouse Highlighter" is the name of the utility. Mouse is the hardware mouse.</comment>
  </data>
  <data name="MouseUtils_MouseHighlighter_PrimaryButtonClickColor.Header" xml:space="preserve">
    <value>Primary button highlight color</value>
  </data>
  <data name="MouseUtils_MouseHighlighter_SecondaryButtonClickColor.Header" xml:space="preserve">
    <value>Secondary button highlight color</value>
  </data>
  <data name="MouseUtils_MouseHighlighter_HighlightRadius.Header" xml:space="preserve">
    <value>Radius (px)</value>
    <comment>px = pixels</comment>
  </data>
  <data name="MouseUtils_MouseHighlighter_FadeDelayMs.Header" xml:space="preserve">
    <value>Fade delay (ms)</value>
    <comment>ms = milliseconds</comment>
  </data>
  <data name="MouseUtils_MouseHighlighter_FadeDelayMs.Description" xml:space="preserve">
    <value>Time before the highlight begins to fade (ms)</value>
    <comment>ms = milliseconds</comment>
  </data>
  <data name="MouseUtils_MouseHighlighter_FadeDurationMs.Header" xml:space="preserve">
    <value>Fade duration (ms)</value>
    <comment>ms = milliseconds</comment>
  </data>
  <data name="MouseUtils_MouseHighlighter_FadeDurationMs.Description" xml:space="preserve">
    <value>Duration of the disappear animation (ms)</value>
    <comment>ms = milliseconds</comment>
  </data>
  <data name="MouseUtils_MousePointerCrosshairs.Header" xml:space="preserve">
    <value>Mouse Pointer Crosshairs</value>
    <comment>Refers to the utility name</comment>
  </data>
  <data name="MouseUtils_MousePointerCrosshairs.Description" xml:space="preserve">
    <value>Mouse Pointer Crosshairs draws crosshairs centered on the mouse pointer.</value>
    <comment>"Mouse Pointer Crosshairs" is the name of the utility. Mouse is the hardware mouse.</comment>
  </data>
  <data name="MouseUtils_Enable_MousePointerCrosshairs.Header" xml:space="preserve">
    <value>Enable Mouse Pointer Crosshairs</value>
    <comment>"Mouse Pointer Crosshairs" is the name of the utility.</comment>
  </data>
  <data name="MouseUtils_MousePointerCrosshairs_ActivationShortcut.Header" xml:space="preserve">
    <value>Activation shortcut</value>
  </data>
  <data name="MouseUtils_MousePointerCrosshairs_ActivationShortcut.Description" xml:space="preserve">
    <value>Customize the shortcut to show/hide the crosshairs</value>
  </data>
  <data name="MouseUtils_MousePointerCrosshairs_CrosshairsColor.Header" xml:space="preserve">
    <value>Crosshairs color</value>
  </data>
  <data name="MouseUtils_MousePointerCrosshairs_CrosshairsOpacity.Header" xml:space="preserve">
    <value>Crosshairs opacity (%)</value>
  </data>
  <data name="MouseUtils_MousePointerCrosshairs_CrosshairsRadius.Header" xml:space="preserve">
    <value>Crosshairs center radius (px)</value>
    <comment>px = pixels</comment>
  </data>
  <data name="MouseUtils_MousePointerCrosshairs_CrosshairsThickness.Header" xml:space="preserve">
    <value>Crosshairs thickness (px)</value>
    <comment>px = pixels</comment>
  </data>
  <data name="MouseUtils_MousePointerCrosshairs_CrosshairsBorderColor.Header" xml:space="preserve">
    <value>Crosshairs border color</value>
  </data>
  <data name="MouseUtils_MousePointerCrosshairs_CrosshairsBorderSize.Header" xml:space="preserve">
    <value>Crosshairs border size (px)</value>
    <comment>px = pixels</comment>
  </data>
  <data name="MouseUtils_MousePointerCrosshairs_IsCrosshairsFixedLengthEnabled.Header" xml:space="preserve">
    <value>Fix crosshairs length</value>
  </data>
  <data name="MouseUtils_MousePointerCrosshairs_CrosshairsFixedLength.Header" xml:space="preserve">
    <value>Crosshairs fixed length (px)</value>
    <comment>px = pixels</comment>
  </data>
  <data name="FancyZones_Radio_Custom_Colors.Content" xml:space="preserve">
    <value>Custom colors</value>
  </data>
  <data name="FancyZones_Radio_Default_Theme.Content" xml:space="preserve">
    <value>Windows default</value>
  </data>
  <data name="ColorModeHeader.Header" xml:space="preserve">
    <value>Theme</value>
  </data>
  <data name="FancyZones_Zone_Appearance.Description" xml:space="preserve">
    <value>Customize the way zones look</value>
  </data>
  <data name="FancyZones_Zone_Appearance.Header" xml:space="preserve">
    <value>Zone appearance</value>
  </data>
  <data name="LearnMore.Text" xml:space="preserve">
    <value>Learn more</value>
  </data>
  <data name="FileExplorerPreview_ToggleSwitch_Thumbnail_GCODE.Header" xml:space="preserve">
    <value>Geometric Code</value>
    <comment>File type, do not translate</comment>
  </data>
  <data name="FileExplorerPreview_ToggleSwitch_Thumbnail_GCODE.Description" xml:space="preserve">
    <value>Only .gcode files with embedded thumbnails are supported</value>
  </data>
  <data name="FileExplorerPreview_ToggleSwitch_Preview_GCODE.Header" xml:space="preserve">
    <value>Geometric Code</value>
    <comment>File type, do not translate</comment>
  </data>
  <data name="FileExplorerPreview_ToggleSwitch_Preview_GCODE.Description" xml:space="preserve">
    <value>Only .gcode files with embedded thumbnails are supported</value>
  </data>
  <data name="FancyZones_NumberColor.Header" xml:space="preserve">
    <value>Number color</value>
  </data>
  <data name="FancyZones_ShowZoneNumberCheckBoxControl.Content" xml:space="preserve">
    <value>Show zone number</value>
  </data>
  <data name="ToggleSwitch.OffContent" xml:space="preserve">
    <value>Off</value>
    <comment>The state of a ToggleSwitch when it's off</comment>
  </data>
  <data name="ToggleSwitch.OnContent" xml:space="preserve">
    <value>On</value>
    <comment>The state of a ToggleSwitch when it's on</comment>
  </data>
  <data name="CropAndLock.ModuleDescription" xml:space="preserve">
    <value>Crop And Lock allows you to crop a current application into a smaller window or just create a thumbnail. Focus the target window and press the shortcut to start cropping.</value>
    <comment>"Crop And Lock" is the name of the utility</comment>
  </data>
  <data name="CropAndLock.ModuleTitle" xml:space="preserve">
    <value>Crop And Lock </value>
    <comment>"Crop And Lock" is the name of the utility</comment>
  </data>
  <data name="CropAndLock_Activation_GroupSettings.Header" xml:space="preserve">
    <value>Activation</value>
  </data>
  <data name="CropAndLock_EnableToggleControl_HeaderText.Header" xml:space="preserve">
    <value>Enable Crop And Lock</value>
    <comment>"Crop And Lock" is the name of the utility</comment>
  </data>
  <data name="Shell_CropAndLock.Content" xml:space="preserve">
    <value>Crop And Lock</value>
    <comment>"Crop And Lock" is the name of the utility</comment>
  </data>
  <data name="LearnMore_CropAndLock.Text" xml:space="preserve">
    <value>Learn more about Crop And Lock</value>
    <comment>"Crop And Lock" is the name of the utility</comment>
  </data>
  <data name="CropAndLock_ReparentActivation_Shortcut.Header" xml:space="preserve">
    <value>Reparent shortcut</value>
  </data>
  <data name="CropAndLock_ReparentActivation_Shortcut.Description" xml:space="preserve">
    <value>Creates a cropped version of an application’s window by embedding the original app into a new window. This is experimental and may cause issues due to the reparenting behavior.</value>
  </data>
  <data name="CropAndLock_ThumbnailActivation_Shortcut.Header" xml:space="preserve">
    <value>Thumbnail shortcut</value>
  </data>
  <data name="CropAndLock_ThumbnailActivation_Shortcut.Description" xml:space="preserve">
    <value>Creates a cropped, non-interactive thumbnail of another window. Improves app compatibility.</value>
  </data>
  <data name="CropAndLock.SecondaryLinksHeader" xml:space="preserve">
    <value>Attribution</value>
    <comment>giving credit to the projects this utility was based on</comment>
  </data>
  <data name="Oobe_CropAndLock.Title" xml:space="preserve">
    <value>Crop And Lock</value>
    <comment>"Crop And Lock" is the name of the utility</comment>
  </data>
  <data name="Oobe_CropAndLock.Description" xml:space="preserve">
    <value>Crop And Lock allows you to crop a current application into a smaller window or just create a thumbnail. Focus the target window and press the shortcut to start cropping.</value>
    <comment>"Crop And Lock" is the name of the utility</comment>
  </data>
  <data name="Oobe_CropAndLock_HowToUse_Thumbnail.Text" xml:space="preserve">
    <value>to crop and create a thumbnail of another window. The application isn't controllable through the thumbnail but it'll have less compatibility issues.</value>
  </data>
  <data name="Oobe_CropAndLock_HowToUse_Reparent.Text" xml:space="preserve">
    <value>to crop an application's window into a cropped window. This is experimental and can cause issues with some applications, since the cropped window will contain the original application window.</value>
  </data>
  <data name="AlwaysOnTop.ModuleDescription" xml:space="preserve">
    <value>Always On Top is a quick and easy way to pin windows on top.</value>
    <comment>{Locked="Always On Top"}</comment>
  </data>
  <data name="AlwaysOnTop.ModuleTitle" xml:space="preserve">
    <value>Always On Top</value>
    <comment>{Locked}</comment>
  </data>
  <data name="AlwaysOnTop_Activation_GroupSettings.Header" xml:space="preserve">
    <value>Activation</value>
  </data>
  <data name="Peek_Activation_GroupSettings.Header" xml:space="preserve">
    <value>Activation</value>
  </data>
  <data name="AlwaysOnTop_EnableToggleControl_HeaderText.Header" xml:space="preserve">
    <value>Enable Always On Top</value>
    <comment>{Locked="Always On Top"}</comment>
  </data>
  <data name="AlwaysOnTop_ExcludedApps.Description" xml:space="preserve">
    <value>Excludes an application from pinning on top</value>
  </data>
  <data name="AlwaysOnTop_ExcludedApps.Header" xml:space="preserve">
    <value>Excluded apps</value>
  </data>
  <data name="AlwaysOnTop_ExcludedApps_TextBoxControl.PlaceholderText" xml:space="preserve">
    <value>Example: outlook.exe</value>
  </data>
  <data name="AlwaysOnTop_FrameColor.Header" xml:space="preserve">
    <value>Color</value>
  </data>
  <data name="AlwaysOnTop_FrameEnabled.Header" xml:space="preserve">
    <value>Show a border around the pinned window</value>
  </data>
  <data name="AlwaysOnTop_FrameThickness.Header" xml:space="preserve">
    <value>Thickness (px)</value>
    <comment>px = pixels</comment>
  </data>
  <data name="AlwaysOnTop_Behavior_GroupSettings.Header" xml:space="preserve">
    <value>Appearance &amp; behavior</value>
  </data>
  <data name="Shell_AlwaysOnTop.Content" xml:space="preserve">
    <value>Always On Top</value>
    <comment>{Locked}</comment>
  </data>
  <data name="AlwaysOnTop_GameMode.Content" xml:space="preserve">
    <value>Do not activate when Game Mode is on</value>
    <comment>Game Mode is a Windows feature</comment>
  </data>
  <data name="AlwaysOnTop_Behavior.Header" xml:space="preserve">
    <value>Behavior</value>
  </data>
  <data name="LearnMore_AlwaysOnTop.Text" xml:space="preserve">
    <value>Learn more about Always On Top</value>
    <comment>{Locked="Always On Top"}</comment>
  </data>
  <data name="AlwaysOnTop_ActivationShortcut.Header" xml:space="preserve">
    <value>Activation shortcut</value>
  </data>
  <data name="AlwaysOnTop_ActivationShortcut.Description" xml:space="preserve">
    <value>Customize the shortcut to pin or unpin an app window</value>
  </data>
  <data name="Oobe_AlwaysOnTop.Title" xml:space="preserve">
    <value>Always On Top</value>
    <comment>{Locked}</comment>
  </data>
  <data name="Oobe_AlwaysOnTop.Description" xml:space="preserve">
    <value>Always On Top improves your multitasking workflow by pinning an application window so it's always in front - even when focus changes to another window after that.</value>
    <comment>{Locked="Always On Top"}</comment>
  </data>
  <data name="Oobe_AlwaysOnTop_HowToUse.Text" xml:space="preserve">
    <value>to pin or unpin the selected window so it's always on top of all other windows.</value>
  </data>
  <data name="Oobe_AlwaysOnTop_TipsAndTricks.Text" xml:space="preserve">
    <value>You can tweak the visual outline of the pinned windows in PowerToys settings.</value>
  </data>
  <data name="AlwaysOnTop_FrameColor_Mode.Header" xml:space="preserve">
    <value>Color mode</value>
  </data>
  <data name="AlwaysOnTop_Radio_Custom_Color.Content" xml:space="preserve">
    <value>Custom color</value>
  </data>
  <data name="AlwaysOnTop_Radio_Windows_Default.Content" xml:space="preserve">
    <value>Windows default</value>
    <comment>{Locked="Windows"}</comment>
  </data>
  <data name="FileExplorerPreview.SecondaryLinksHeader" xml:space="preserve">
    <value>Attribution</value>
    <comment>giving credit to the projects this utility was based on</comment>
  </data>
  <data name="FileExplorerPreview_ToggleSwitch_Monaco_Wrap_Text.Content" xml:space="preserve">
    <value>Wrap text</value>
    <comment>Feature on or off</comment>
  </data>
  <data name="FancyZones_AllowPopupWindowSnap.Description" xml:space="preserve">
    <value>This setting can affect all popup windows including notifications</value>
  </data>
  <data name="FancyZones_AllowPopupWindowSnap.Header" xml:space="preserve">
    <value>Allow popup windows snapping</value>
  </data>
  <data name="FancyZones_AllowChildWindowSnap.Content" xml:space="preserve">
    <value>Allow child windows snapping</value>
  </data>
  <data name="Shell_WhatsNew.Content" xml:space="preserve">
    <value>What's new</value>
  </data>
  <data name="Shell_Peek.Content" xml:space="preserve">
    <value>Peek</value>
    <comment>Product name: Navigation view item name for Peek</comment>
  </data>
  <data name="Peek.ModuleTitle" xml:space="preserve">
    <value>Peek</value>
  </data>
  <data name="Peek.ModuleDescription" xml:space="preserve">
    <value>Peek is a quick and easy way to preview files. Select a file in File Explorer and press the shortcut to open the file preview.</value>
  </data>
  <data name="Peek_EnablePeek.Header" xml:space="preserve">
    <value>Enable Peek</value>
    <comment>Peek is a product name, do not loc</comment>
  </data>
  <data name="Peek_BehaviorHeader.Header" xml:space="preserve">
    <value>Behavior</value>
  </data>
  <data name="Peek_AlwaysRunNotElevated.Header" xml:space="preserve">
    <value>Always run without elevation (even if PowerToys is elevated)</value>
  </data>
  <data name="Peek_AlwaysRunNotElevated.Description" xml:space="preserve">
    <value>Runs Peek without admin permissions to improve access to network shares. To apply this change, you must disable and re-enable Peek.</value>
    <comment>Peek is a product name, do not loc</comment>
  </data>
  <data name="Peek_CloseAfterLosingFocus.Header" xml:space="preserve">
    <value>Automatically close the Peek window after it loses focus</value>
    <comment>Peek is a product name, do not loc</comment>
  </data>
  <data name="Peek_ConfirmFileDelete.Header" xml:space="preserve">
    <value>Confirm before deleting files</value>
  </data>
  <data name="Peek_ConfirmFileDelete.Description" xml:space="preserve">
    <value>You'll be asked to confirm before files are moved to the Recycle Bin</value>
  </data>
  <data name="FancyZones_DisableRoundCornersOnWindowSnap.Content" xml:space="preserve">
    <value>Disable rounded corners when a window is snapped</value>
  </data>
  <data name="PowerLauncher_SearchQueryTuningEnabled.Description" xml:space="preserve">
    <value>Fine tune results ordering</value>
  </data>
  <data name="PowerLauncher_SearchQueryTuningEnabled.Header" xml:space="preserve">
    <value>Results order tuning</value>
  </data>
  <data name="PowerLauncher_SearchClickedItemWeight.Description" xml:space="preserve">
    <value>Use a higher number to get selected results to rise faster. The default is 5, 0 to disable.</value>
  </data>
  <data name="PowerLauncher_SearchClickedItemWeight.Header" xml:space="preserve">
    <value>Selected item weight</value>
  </data>
  <data name="PowerLauncher_WaitForSlowResults.Description" xml:space="preserve">
    <value>Selecting this can help preselect the top, more relevant result, but at the risk of jumpiness</value>
  </data>
  <data name="PowerLauncher_WaitForSlowResults.Header" xml:space="preserve">
    <value>Wait on slower plugin results before selecting top item in results</value>
  </data>
  <data name="PowerLauncher_ShowPluginKeywords.Header" xml:space="preserve">
    <value>Plugin hints</value>
  </data>
  <data name="PowerLauncher_ShowPluginKeywords.Description" xml:space="preserve">
    <value>Choose which plugin keywords to be shown when the searchbox is empty</value>
  </data>
  <data name="PowerLauncher_PluginWeightBoost.Description" xml:space="preserve">
    <value>Use a higher number to have this plugin's result show higher in the global results. Default is 0.</value>
  </data>
  <data name="PowerLauncher_PluginWeightBoost.Header" xml:space="preserve">
    <value>Global sort order score modifier</value>
  </data>
  <data name="AlwaysOnTop_RoundCorners.Content" xml:space="preserve">
    <value>Enable rounded corners</value>
  </data>
  <data name="LearnMore_QuickAccent.Text" xml:space="preserve">
    <value>Learn more about Quick Accent</value>
    <comment>Quick Accent is a product name, do not loc</comment>
  </data>
  <data name="QuickAccent_EnableQuickAccent.Header" xml:space="preserve">
    <value>Enable Quick Accent</value>
  </data>
  <data name="Shell_QuickAccent.Content" xml:space="preserve">
    <value>Quick Accent</value>
  </data>
  <data name="Shell_Workspaces.Content" xml:space="preserve">
    <value>Workspaces</value>
  </data>
  <data name="Workspaces_EnableToggleControl_HeaderText.Header" xml:space="preserve">
    <value>Enable Workspaces</value>
    <comment>"Workspaces" is the name of the utility</comment>
  </data>
  <data name="Workspaces_Activation_GroupSettings.Header" xml:space="preserve">
    <value>Activation</value>
  </data>
  <data name="Workspaces_ActivationShortcut.Description" xml:space="preserve">
    <value>Customize the shortcut to launch the Workspaces Editor</value>
  </data>
  <data name="Workspaces_ActivationShortcut.Header" xml:space="preserve">
    <value>Activation shortcut</value>
  </data>
  <data name="Workspaces_LaunchEditorButtonControl.Description" xml:space="preserve">
    <value>Create and manage Workspaces</value>
  </data>
  <data name="Workspaces_LaunchEditorButtonControl.Header" xml:space="preserve">
    <value>Open editor</value>
  </data>
  <data name="LearnMore_Workspaces.Text" xml:space="preserve">
    <value>Learn more about the Workspaces utility</value>
    <comment> Workspaces is the name of the module. </comment>
  </data>
  <data name="QuickAccent.ModuleDescription" xml:space="preserve">
    <value>Quick Accent is an alternative way to type accented characters, useful for when a keyboard doesn't support that specific accent.

Activate by holding the key for the character you want to add an accent to, then press the activation key (space, left or right arrow keys) and an overlay to select accented characters will appear!</value>
    <comment>key refers to a physical key on a keyboard</comment>
  </data>
  <data name="QuickAccent.ModuleTitle" xml:space="preserve">
    <value>Quick Accent</value>
  </data>
  <data name="QuickAccent.SecondaryLinksHeader" xml:space="preserve">
    <value>Attribution</value>
  </data>
  <data name="AlwaysOnTop_ShortDescription" xml:space="preserve">
    <value>Pin a window</value>
  </data>
  <data name="ColorPicker_ShortDescription" xml:space="preserve">
    <value>Pick a color</value>
  </data>
  <data name="CropAndLock_Thumbnail" xml:space="preserve">
    <value>Crop and create a thumbnail</value>
  </data>
  <data name="CropAndLock_Reparent" xml:space="preserve">
    <value>Crop an app's window into a cropped window</value>
  </data>
  <data name="FancyZones_OpenEditor" xml:space="preserve">
    <value>Open editor</value>
  </data>
  <data name="FileLocksmith_ShortDescription" xml:space="preserve">
    <value>Right-click on files or directories to show running processes</value>
  </data>
  <data name="FindMyMouse_ShortDescription" xml:space="preserve">
    <value>Find the mouse</value>
  </data>
  <data name="MouseHighlighter_ShortDescription" xml:space="preserve">
    <value>Turn on clicks highlighter</value>
  </data>
  <data name="MouseJump_ShortDescription" xml:space="preserve">
    <value>Quickly move the mouse pointer</value>
  </data>
  <data name="MouseCrosshairs_ShortDescription" xml:space="preserve">
    <value>Draw crosshairs centered on the mouse pointer</value>
  </data>
  <data name="AdvancedPaste_ShortDescription" xml:space="preserve">
    <value>An AI powered tool to put your clipboard content into any format you need, focused towards developer workflows.</value>
  </data>
  <data name="AdvancedPaste_EnableAISettingsCardDescription.Text" xml:space="preserve">
    <value>This feature allows you to format your clipboard content with the power of AI. An OpenAI API key is required.</value>
  </data>
  <data name="AdvancedPaste_EnableAISettingsCardDescriptionLearnMore.Content" xml:space="preserve">
    <value>Learn more</value>
  </data>
  <data name="Peek_ShortDescription" xml:space="preserve">
    <value>Preview file</value>
  </data>
  <data name="Run_ShortDescription" xml:space="preserve">
    <value>Open Run</value>
  </data>
  <data name="PowerAccent_ShortDescription" xml:space="preserve">
    <value>An alternative way to type accented characters</value>
  </data>
  <data name="RegistryPreview_ShortDescription" xml:space="preserve">
    <value>Visualize and edit Windows Registry files</value>
    <comment>{Locked="Windows"}</comment>
  </data>
  <data name="ScreenRuler_ShortDescription" xml:space="preserve">
    <value>Start measurement</value>
  </data>
  <data name="ShortcutGuide_ShortDescription" xml:space="preserve">
    <value>Open Shortcut Guide</value>
    <comment>{Locked="Windows"}</comment>
  </data>
  <data name="PowerOcr_ShortDescription" xml:space="preserve">
    <value>Start text extraction</value>
  </data>
  <data name="Dashboard_Activation" xml:space="preserve">
    <value>Activation</value>
  </data>
  <data name="Activate_Zones" xml:space="preserve">
    <value>Activate zones</value>
  </data>
  <data name="DashboardKBMShowMappingsButton.Content" xml:space="preserve">
    <value>Show remappings</value>
  </data>
  <data name="Oobe_QuickAccent.Description" xml:space="preserve">
    <value>Quick Accent is an easy way to write letters with accents, like on a smartphone.</value>
  </data>
  <data name="Oobe_QuickAccent.Title" xml:space="preserve">
    <value>Quick Accent</value>
  </data>
  <data name="Oobe_QuickAccent_HowToUse.Text" xml:space="preserve">
    <value>Open **PowerToys Settings** and enable Quick Accent. While holding the key for the character you want to add an accent to, press the Activation Key and an overlay to select the accented character will appear.</value>
    <comment>key refers to a physical key on a keyboard</comment>
  </data>
  <data name="QuickAccent_Activation_GroupSettings.Header" xml:space="preserve">
    <value>Activation</value>
  </data>
  <data name="QuickAccent_Activation_Shortcut.Header" xml:space="preserve">
    <value>Activation key</value>
    <comment>key refers to a physical key on a keyboard</comment>
  </data>
  <data name="QuickAccent_Activation_Shortcut.Description" xml:space="preserve">
    <value>Press this key after holding down the target letter</value>
    <comment>key refers to a physical key on a keyboard</comment>
  </data>
  <data name="QuickAccent_Activation_Key_Arrows.Content" xml:space="preserve">
    <value>Left/Right Arrow</value>
    <comment>Left/Right arrow keyboard keys</comment>
  </data>
  <data name="QuickAccent_Activation_Key_Space.Content" xml:space="preserve">
    <value>Space</value>
    <comment>Space is the space keyboard key</comment>
  </data>
  <data name="QuickAccent_Activation_Key_Either.Content" xml:space="preserve">
    <value>Left, Right or Space</value>
    <comment>All are keys on a keyboard</comment>
  </data>
  <data name="QuickAccent_Toolbar.Header" xml:space="preserve">
    <value>Toolbar</value>
  </data>
  <data name="QuickAccent_ToolbarPosition.Header" xml:space="preserve">
    <value>Toolbar position</value>
  </data>
  <data name="QuickAccent_ToolbarPosition_TopCenter.Content" xml:space="preserve">
    <value>Top center</value>
  </data>
  <data name="QuickAccent_ToolbarPosition_TopLeftCorner.Content" xml:space="preserve">
    <value>Top left corner</value>
  </data>
  <data name="QuickAccent_ToolbarPosition_TopRightCorner.Content" xml:space="preserve">
    <value>Top right corner</value>
  </data>
  <data name="QuickAccent_ToolbarPosition_BottomLeftCorner.Content" xml:space="preserve">
    <value>Bottom left corner</value>
  </data>
  <data name="QuickAccent_ToolbarPosition_BottomCenter.Content" xml:space="preserve">
    <value>Bottom center</value>
  </data>
  <data name="QuickAccent_ToolbarPosition_BottomRightCorner.Content" xml:space="preserve">
    <value>Bottom right corner</value>
  </data>
  <data name="QuickAccent_ToolbarPosition_Center.Content" xml:space="preserve">
    <value>Center</value>
  </data>
  <data name="QuickAccent_ToolbarPosition_Left.Content" xml:space="preserve">
    <value>Left</value>
  </data>
  <data name="QuickAccent_ToolbarPosition_Right.Content" xml:space="preserve">
    <value>Right</value>
  </data>
  <data name="QuickAccent_Behavior.Header" xml:space="preserve">
    <value>Behavior</value>
  </data>
  <data name="QuickAccent_InputTimeMs.Header" xml:space="preserve">
    <value>Input delay (ms)</value>
    <comment>ms = milliseconds</comment>
  </data>
  <data name="QuickAccent_InputTimeMs.Description" xml:space="preserve">
    <value>How long a key must be held before the accent menu appears</value>
    <comment>ms = milliseconds</comment>
  </data>
  <data name="QuickAccent_ExcludedApps.Description" xml:space="preserve">
    <value>Prevents module activation if a foreground application is excluded. Add one application name per line.</value>
  </data>
  <data name="QuickAccent_ExcludedApps.Header" xml:space="preserve">
    <value>Excluded apps</value>
  </data>
  <data name="QuickAccent_ExcludedApps_TextBoxControl.PlaceholderText" xml:space="preserve">
    <value>Example: Teams.exe</value>
  </data>
  <data name="LearnMore_TextExtractor.Text" xml:space="preserve">
    <value>Learn more about Text Extractor</value>
  </data>
  <data name="TextExtractor_Cancel" xml:space="preserve">
    <value>cancel</value>
  </data>
  <data name="General_SettingsBackupAndRestore_NothingToBackup" xml:space="preserve">
    <value>A new backup was not created because no settings have been changed since last backup.</value>
  </data>
  <data name="General_SettingsBackupAndRestore_NoBackupFound" xml:space="preserve">
    <value>No backup found</value>
  </data>
  <data name="General_SettingsBackupAndRestore_FailedToParseTime" xml:space="preserve">
    <value>Failed to parse time</value>
  </data>
  <data name="General_SettingsBackupAndRestore_UnknownBackupTime" xml:space="preserve">
    <value>Unknown</value>
  </data>
  <data name="General_SettingsBackupAndRestore_UnknownBackupSource" xml:space="preserve">
    <value>Unknown</value>
  </data>
  <data name="General_SettingsBackupAndRestore_ThisMachine" xml:space="preserve">
    <value>This computer</value>
  </data>
  <data name="General_SettingsBackupAndRestore_CurrentSettingsMatch" xml:space="preserve">
    <value>Current settings match</value>
  </data>
  <data name="General_SettingsBackupAndRestore_CurrentSettingsStatusAt" xml:space="preserve">
    <value>at</value>
    <comment>E.g., Food was served 'at' noon.</comment>
  </data>
  <data name="General_SettingsBackupAndRestore_CurrentSettingsDiffer" xml:space="preserve">
    <value>Current settings differ</value>
  </data>
  <data name="General_SettingsBackupAndRestore_CurrentSettingsNoChecked" xml:space="preserve">
    <value>Checking...</value>
  </data>
  <data name="General_SettingsBackupAndRestore_CurrentSettingsUnknown" xml:space="preserve">
    <value>Unknown</value>
  </data>
  <data name="General_SettingsBackupAndRestore_NeverRestored" xml:space="preserve">
    <value>Never restored</value>
  </data>
  <data name="General_SettingsBackupAndRestore_NothingToRestore" xml:space="preserve">
    <value>Nothing to restore.</value>
  </data>
  <data name="General_SettingsBackupAndRestore_NoSettingsFilesFound" xml:space="preserve">
    <value>No settings files found.</value>
  </data>
  <data name="General_SettingsBackupAndRestore_BackupError" xml:space="preserve">
    <value>There was an error. Try another backup location.</value>
  </data>
  <data name="General_SettingsBackupAndRestore_SettingsFormatError" xml:space="preserve">
    <value>There was an error in the settings format. Please check the settings file:</value>
  </data>
  <data name="General_SettingsBackupAndRestore_BackupComplete" xml:space="preserve">
    <value>Back up completed.</value>
  </data>
  <data name="General_SettingsBackupAndRestore_NoBackupSyncPath" xml:space="preserve">
    <value>No backup location selected.</value>
  </data>
  <data name="General_SettingsBackupAndRestore_NoBackupsFound" xml:space="preserve">
    <value>No backups found to restore.</value>
  </data>
  <data name="General_SettingsBackupAndRestore_InvalidBackupLocation" xml:space="preserve">
    <value>Invalid backup location.</value>
  </data>
  <data name="TextExtractor.ModuleDescription" xml:space="preserve">
    <value>Text Extractor is a convenient way to copy text from anywhere on screen</value>
  </data>
  <data name="TextExtractor.ModuleTitle" xml:space="preserve">
    <value>Text Extractor</value>
  </data>
  <data name="TextExtractor_EnableToggleControl_HeaderText.Header" xml:space="preserve">
    <value>Enable Text Extractor</value>
  </data>
  <data name="TextExtractor_SupportedLanguages.Title" xml:space="preserve">
    <value>Text Extractor can only recognize languages that have the OCR pack installed.</value>
  </data>
  <data name="TextExtractor_UseSnippingToolWarning.Title" xml:space="preserve">
    <value>It is recommended to use the Snipping Tool instead of the TextExtractor module.</value>
  </data>
  <data name="TextExtractor_SupportedLanguages_Link.Content" xml:space="preserve">
    <value>Learn more about supported languages</value>
  </data>
  <data name="Shell_TextExtractor.Content" xml:space="preserve">
    <value>Text Extractor</value>
  </data>
  <data name="Launch_TextExtractor.Content" xml:space="preserve">
    <value>Open Text Extractor</value>
  </data>
  <data name="Oobe_TextExtractor.Title" xml:space="preserve">
    <value>Text Extractor</value>
  </data>
  <data name="Oobe_TextExtractor_HowToUse.Text" xml:space="preserve">
    <value>to open Text Extractor and then selecting a region to copy the text from.</value>
  </data>
  <data name="Oobe_TextExtractor_TipsAndTricks.Text" xml:space="preserve">
    <value>Hold the shift key to move the selection region around.</value>
  </data>
  <data name="TextExtractor.SecondaryLinksHeader" xml:space="preserve">
    <value>Attribution</value>
  </data>
  <data name="Oobe_TextExtractor.Description" xml:space="preserve">
    <value>Text Extractor works like Snipping Tool, but copies the text out of the selected region using OCR and puts it on the clipboard.</value>
  </data>
  <data name="FileExplorerPreview_ToggleSwitch_Monaco_Try_Format.Description" xml:space="preserve">
    <value>Applies to json and xml. Files remain unchanged.</value>
  </data>
  <data name="FileExplorerPreview_ToggleSwitch_Monaco_Try_Format.Header" xml:space="preserve">
    <value>Try to format the source for preview</value>
  </data>
  <data name="Run_ConflictingKeywordInfo.Title" xml:space="preserve">
    <value>Some characters and phrases may conflict with global queries of other plugins if you use them as activation command.</value>
  </data>
  <data name="Run_ConflictingKeywordInfo_Link.Content" xml:space="preserve">
    <value>Learn more about conflicting activation commands</value>
  </data>
  <data name="MeasureTool_ContinuousCapture_Information.Title" xml:space="preserve">
    <value>The continuous capture mode will consume more resources when in use. Also, measurements will be excluded from screenshots and screen capture.</value>
    <comment>pointer as in mouse pointer. Resources refer to things like CPU, GPU, RAM</comment>
  </data>
  <data name="QuickAccent_Description_Indicator.Header" xml:space="preserve">
    <value>Show the Unicode code and name of the currently selected character</value>
  </data>
  <data name="QuickAccent_SortByUsageFrequency_Indicator.Header" xml:space="preserve">
    <value>Sort characters by usage frequency</value>
  </data>
  <data name="QuickAccent_SortByUsageFrequency_Indicator.Description" xml:space="preserve">
    <value>Track characters usage frequency and sort them accordingly</value>
  </data>
  <data name="QuickAccent_StartSelectionFromTheLeft_Indicator.Header" xml:space="preserve">
    <value>Start selection from the left</value>
  </data>
  <data name="QuickAccent_StartSelectionFromTheLeft_Indicator.Description" xml:space="preserve">
    <value>Start selection from the leftmost character for all activation keys, including left and right arrows</value>
  </data>
  <data name="QuickAccent_DisableFullscreen.Header" xml:space="preserve">
    <value>Disable when Game Mode is On</value>
  </data>
  <data name="QuickAccent_Language.Header" xml:space="preserve">
    <value>Characters</value>
  </data>
  <data name="QuickAccent_SelectedLanguage.Header" xml:space="preserve">
    <value>Choose character sets</value>
  </data>
  <data name="QuickAccent_SelectedLanguage.Description" xml:space="preserve">
    <value>Show only accented characters common to the selected sets</value>
  </data>
  <data name="QuickAccent_SelectedLanguage_All.Content" xml:space="preserve">
    <value>All available</value>
  </data>
  <data name="QuickAccent_Group_Special" xml:space="preserve">
    <value>Special sets</value>
  </data>
  <data name="QuickAccent_Group_Language" xml:space="preserve">
    <value>Language sets</value>
  </data>
  <data name="QuickAccent_SelectedLanguage_Special" xml:space="preserve">
    <value>Special Characters</value>
  </data>
  <data name="QuickAccent_SelectedLanguage_Bulgarian" xml:space="preserve">
    <value>Bulgarian</value>
  </data>
  <data name="QuickAccent_SelectedLanguage_Catalan" xml:space="preserve">
    <value>Catalan</value>
  </data>
  <data name="QuickAccent_SelectedLanguage_Crimean" xml:space="preserve">
    <value>Crimean Tatar</value>
  </data>
  <data name="QuickAccent_SelectedLanguage_Currency" xml:space="preserve">
    <value>Currency</value>
  </data>
  <data name="QuickAccent_SelectedLanguage_Croatian" xml:space="preserve">
    <value>Croatian</value>
  </data>
  <data name="QuickAccent_SelectedLanguage_Czech" xml:space="preserve">
    <value>Czech</value>
  </data>
  <data name="QuickAccent_SelectedLanguage_Danish" xml:space="preserve">
    <value>Danish</value>
  </data>
  <data name="QuickAccent_SelectedLanguage_Gaeilge" xml:space="preserve">
    <value>Gaeilge</value>
    <comment>Gaelic language spoken in Ireland</comment>
  </data>
  <data name="QuickAccent_SelectedLanguage_Gaidhlig" xml:space="preserve">
    <value>Gàidhlig</value>
    <comment>Scottish Gaelic</comment>
  </data>
  <data name="QuickAccent_SelectedLanguage_German" xml:space="preserve">
    <value>German</value>
  </data>
  <data name="QuickAccent_SelectedLanguage_Greek" xml:space="preserve">
    <value>Greek</value>
  </data>
  <data name="QuickAccent_SelectedLanguage_Hebrew" xml:space="preserve">
    <value>Hebrew</value>
  </data>
  <data name="QuickAccent_SelectedLanguage_French" xml:space="preserve">
    <value>French</value>
  </data>
  <data name="QuickAccent_SelectedLanguage_Finnish" xml:space="preserve">
    <value>Finnish</value>
  </data>
  <data name="QuickAccent_SelectedLanguage_Estonian" xml:space="preserve">
    <value>Estonian</value>
  </data>
  <data name="QuickAccent_SelectedLanguage_Esperanto" xml:space="preserve">
    <value>Esperanto</value>
  </data>
  <data name="QuickAccent_SelectedLanguage_IPA" xml:space="preserve">
    <value>IPA</value>
    <comment>International Phonetic Alphabet</comment>
  </data>
  <data name="QuickAccent_SelectedLanguage_Lithuanian" xml:space="preserve">
    <value>Lithuanian</value>
  </data>
  <data name="QuickAccent_SelectedLanguage_Macedonian" xml:space="preserve">
    <value>Macedonian</value>
  </data>
  <data name="QuickAccent_SelectedLanguage_Maori" xml:space="preserve">
    <value>Maori</value>
  </data>
  <data name="QuickAccent_SelectedLanguage_Romanization" xml:space="preserve">
    <value>Middle Eastern Romanization</value>
  </data>
  <data name="QuickAccent_SelectedLanguage_Dutch" xml:space="preserve">
    <value>Dutch</value>
  </data>
  <data name="QuickAccent_SelectedLanguage_Norwegian" xml:space="preserve">
    <value>Norwegian</value>
  </data>
  <data name="QuickAccent_SelectedLanguage_Pinyin" xml:space="preserve">
    <value>Pinyin</value>
  </data>
  <data name="QuickAccent_SelectedLanguage_Proto_Indo_European" xml:space="preserve">
    <value>Proto Indo European</value>
  </data>
  <data name="QuickAccent_SelectedLanguage_Polish" xml:space="preserve">
    <value>Polish</value>
  </data>
  <data name="QuickAccent_SelectedLanguage_Portuguese" xml:space="preserve">
    <value>Portuguese</value>
  </data>
  <data name="QuickAccent_SelectedLanguage_Slovak" xml:space="preserve">
    <value>Slovak</value>
  </data>
  <data name="QuickAccent_SelectedLanguage_Slovenian" xml:space="preserve">
    <value>Slovenian</value>
  </data>
  <data name="QuickAccent_SelectedLanguage_Spanish" xml:space="preserve">
    <value>Spanish</value>
  </data>
  <data name="QuickAccent_SelectedLanguage_Swedish" xml:space="preserve">
    <value>Swedish</value>
  </data>
  <data name="QuickAccent_SelectedLanguage_Turkish" xml:space="preserve">
    <value>Turkish</value>
  </data>
  <data name="QuickAccent_SelectedLanguage_Vietnamese" xml:space="preserve">
    <value>Vietnamese</value>
  </data>
  <data name="QuickAccent_SelectedLanguage_Icelandic" xml:space="preserve">
    <value>Icelandic</value>
  </data>
  <data name="QuickAccent_SelectedLanguage_Romanian" xml:space="preserve">
    <value>Romanian</value>
  </data>
  <data name="QuickAccent_SelectedLanguage_Serbian" xml:space="preserve">
    <value>Serbian</value>
  </data>
  <data name="QuickAccent_SelectedLanguage_Serbian_Cyrillic" xml:space="preserve">
    <value>Serbian Cyrillic</value>
  </data>
  <data name="QuickAccent_SelectedLanguage_Hungarian" xml:space="preserve">
    <value>Hungarian</value>
  </data>
  <data name="QuickAccent_SelectedLanguage_Italian" xml:space="preserve">
    <value>Italian</value>
  </data>
  <data name="QuickAccent_SelectedLanguage_Kurdish" xml:space="preserve">
    <value>Kurdish</value>
  </data>
  <data name="QuickAccent_SelectedLanguage_Welsh" xml:space="preserve">
    <value>Welsh</value>
  </data>
  <data name="Hosts.ModuleDescription" xml:space="preserve">
    <value>Quick and simple utility for managing hosts file.</value>
    <comment>"Hosts" refers to the system hosts file, do not loc</comment>
  </data>
  <data name="Hosts.ModuleTitle" xml:space="preserve">
    <value>Hosts File Editor</value>
    <comment>"Hosts" refers to the system hosts file, do not loc</comment>
  </data>
  <data name="Shell_Hosts.Content" xml:space="preserve">
    <value>Hosts File Editor</value>
    <comment>Products name: Navigation view item name for Hosts File Editor</comment>
  </data>
  <data name="Hosts_EnableToggleControl_HeaderText.Header" xml:space="preserve">
    <value>Enable Hosts File Editor</value>
    <comment>"Hosts File Editor" is the name of the utility</comment>
  </data>
  <data name="Hosts_Toggle_ShowStartupWarning.Header" xml:space="preserve">
    <value>Show a warning at startup</value>
  </data>
  <data name="Hosts_Activation_GroupSettings.Header" xml:space="preserve">
    <value>Activation</value>
  </data>
  <data name="Hosts_LaunchButtonControl.Description" xml:space="preserve">
    <value>Manage your hosts file</value>
    <comment>"Hosts" refers to the system hosts file, do not loc</comment>
  </data>
  <data name="Hosts_LaunchButtonControl.Header" xml:space="preserve">
    <value>Open Hosts File Editor</value>
    <comment>"Hosts File Editor" is a product name</comment>
  </data>
  <data name="Hosts_LaunchButton_Accessible.[using:Microsoft.UI.Xaml.Automation]AutomationProperties.Name" xml:space="preserve">
    <value>Open Hosts File Editor</value>
    <comment>"Hosts File Editor" is a product name</comment>
  </data>
  <data name="Hosts_AdditionalLinesPosition.Header" xml:space="preserve">
    <value>Placement of additional content</value>
  </data>
  <data name="Hosts_AdditionalLinesPosition_Bottom.Content" xml:space="preserve">
    <value>Bottom</value>
  </data>
  <data name="Hosts_AdditionalLinesPosition_Top.Content" xml:space="preserve">
    <value>Top</value>
  </data>
  <data name="Hosts_Behavior_GroupSettings.Header" xml:space="preserve">
    <value>Behavior</value>
  </data>
  <data name="Launch_Hosts.Content" xml:space="preserve">
    <value>Open Hosts File Editor</value>
    <comment>"Hosts File Editor" is the name of the utility</comment>
  </data>
  <data name="LearnMore_Hosts.Text" xml:space="preserve">
    <value>Learn more about Hosts File Editor</value>
    <comment>"Hosts File Editor" is the name of the utility</comment>
  </data>
  <data name="Oobe_Hosts.Description" xml:space="preserve">
    <value>Hosts File Editor is a quick and simple utility for managing hosts file.</value>
    <comment>"Hosts File Editor" is the name of the utility</comment>
  </data>
  <data name="Oobe_Hosts.Title" xml:space="preserve">
    <value>Hosts File Editor</value>
    <comment>"Hosts File Editor" is the name of the utility</comment>
  </data>
  <data name="Hosts_Toggle_LaunchAdministrator.Description" xml:space="preserve">
    <value>Required in order to make changes to the hosts file</value>
  </data>
  <data name="Hosts_Toggle_LaunchAdministrator.Header" xml:space="preserve">
    <value>Open as administrator</value>
  </data>
  <data name="EnvironmentVariables.ModuleDescription" xml:space="preserve">
    <value>A quick utility for managing environment variables.</value>
  </data>
  <data name="EnvironmentVariables.ModuleTitle" xml:space="preserve">
    <value>Environment Variables</value>
  </data>
  <data name="Shell_EnvironmentVariables.Content" xml:space="preserve">
    <value>Environment Variables</value>
  </data>
  <data name="EnvironmentVariables_EnableToggleControl_HeaderText.Header" xml:space="preserve">
    <value>Enable Environment Variables</value>
  </data>
  <data name="EnvironmentVariables_Activation_GroupSettings.Header" xml:space="preserve">
    <value>Activation</value>
  </data>
  <data name="EnvironmentVariables_LaunchButtonControl.Description" xml:space="preserve">
    <value>Manage your environment variables</value>
  </data>
  <data name="EnvironmentVariables_LaunchButtonControl.Header" xml:space="preserve">
    <value>Open Environment Variables</value>
  </data>
  <data name="EnvironmentVariables_LaunchButton_Accessible.[using:Microsoft.UI.Xaml.Automation]AutomationProperties.Name" xml:space="preserve">
    <value>Open Environment Variables</value>
  </data>
  <data name="Launch_EnvironmentVariables.Content" xml:space="preserve">
    <value>Open Environment Variables</value>
  </data>
  <data name="LearnMore_EnvironmentVariables.Text" xml:space="preserve">
    <value>Learn more about Environment Variables</value>
  </data>
  <data name="Oobe_EnvironmentVariables.Description" xml:space="preserve">
    <value>Environment Variables is a quick utility for managing environment variables.</value>
  </data>
  <data name="Oobe_EnvironmentVariables.Title" xml:space="preserve">
    <value>Environment Variables</value>
  </data>
  <data name="EnvironmentVariables_Toggle_LaunchAdministrator.Description" xml:space="preserve">
    <value>Required in order to make changes to the system environment variables</value>
  </data>
  <data name="EnvironmentVariables_Toggle_LaunchAdministrator.Header" xml:space="preserve">
    <value>Open as administrator</value>
  </data>
  <data name="ShortcutGuide_PressTimeForTaskbarIconShortcuts.Header" xml:space="preserve">
    <value>Press duration before showing taskbar icon shortcuts (ms)</value>
    <comment>ms = milliseconds</comment>
  </data>
  <data name="FileLocksmith.ModuleDescription" xml:space="preserve">
    <value>A Windows shell extension to find out which processes are using the selected files and directories.</value>
    <comment>{Locked="Windows"}</comment>
  </data>
  <data name="FileLocksmith.ModuleTitle" xml:space="preserve">
    <value>File Locksmith</value>
  </data>
  <data name="Shell_FileLocksmith.Content" xml:space="preserve">
    <value>File Locksmith</value>
    <comment>Product name: Navigation view item name for FileLocksmith</comment>
  </data>
  <data name="FileLocksmith_Enable_FileLocksmith.Header" xml:space="preserve">
    <value>Enable File Locksmith</value>
    <comment>File Locksmith is the name of the utility</comment>
  </data>
  <data name="FileLocksmith_Toggle_StandardContextMenu.Content" xml:space="preserve">
    <value>Default and extended context menu</value>
  </data>
  <data name="FileLocksmith_Toggle_ExtendedContextMenu.Content" xml:space="preserve">
    <value>Extended context menu only</value>
  </data>
  <data name="FileLocksmith_Toggle_ContextMenu.Header" xml:space="preserve">
    <value>Show File Locksmith in</value>
  </data>
  <data name="FileLocksmith_ShellIntegration.Header" xml:space="preserve">
    <value>Shell integration</value>
    <comment>This refers to directly integrating in with Windows</comment>
  </data>
  <data name="GPO_SettingIsManaged.Title" xml:space="preserve">
    <value>This setting is managed by your organization.</value>
  </data>
  <data name="Hosts_AdditionalLinesPosition.Description" xml:space="preserve">
    <value>Includes items like the file header and any lines that can’t be parsed</value>
  </data>
  <data name="TextExtractor_Languages.Header" xml:space="preserve">
    <value>Preferred language</value>
  </data>
  <data name="Alternate_OOBE_AlwaysOnTop_Description.Text" xml:space="preserve">
    <value>Pin a window so that:</value>
  </data>
  <data name="Alternate_OOBE_AlwaysOnTop_Title.Text" xml:space="preserve">
    <value>Always On Top</value>
    <comment>{Locked}</comment>
  </data>
  <data name="Alternate_OOBE_ColorPicker_Description.Text" xml:space="preserve">
    <value>To pick a color:</value>
  </data>
  <data name="Alternate_OOBE_ColorPicker_Title.Text" xml:space="preserve">
    <value>Color Picker</value>
  </data>
  <data name="Alternate_OOBE_Description.Text" xml:space="preserve">
    <value>Here are a few shortcuts to get you started:</value>
  </data>
  <data name="Alternate_OOBE_FancyZones_Description.Text" xml:space="preserve">
    <value>To open the FancyZones editor, press:</value>
  </data>
  <data name="Alternate_OOBE_FancyZones_Title.Text" xml:space="preserve">
    <value>FancyZones</value>
  </data>
  <data name="Alternate_OOBE_Run_Description.Text" xml:space="preserve">
    <value>Get access to your files and more:</value>
  </data>
  <data name="Alternate_OOBE_Run_Title.Text" xml:space="preserve">
    <value>PowerToys Run</value>
  </data>
  <data name="General_Experimentation.Header" xml:space="preserve">
    <value>Experimentation</value>
  </data>
  <data name="GeneralPage_EnableExperimentation.Description" xml:space="preserve">
    <value>Only Windows Insider builds may be selected for experimentation</value>
    <comment>{Locked="Windows Insider"}</comment>
  </data>
  <data name="GeneralPage_EnableExperimentation.Header" xml:space="preserve">
    <value>Allow experimentation with new features</value>
  </data>
  <data name="General_DiagnosticsAndFeedback.Header" xml:space="preserve">
    <value>Diagnostics &amp; feedback</value>
  </data>
  <data name="GeneralPage_DiagnosticsAndFeedback_Link.Content" xml:space="preserve">
    <value>Learn more about the logged information and how it's used</value>
  </data>
  <data name="GeneralPage_EnableDataDiagnostics.Header" xml:space="preserve">
    <value>Diagnostic data</value>
  </data>
  <data name="GeneralPage_EnableViewDiagnosticData.Header" xml:space="preserve">
    <value>Save logs to this device</value>
  </data>
  <data name="Shell_AdvancedPaste.Content" xml:space="preserve">
    <value>Advanced Paste</value>
    <comment>Product name: Navigation view item name for Advanced Paste</comment>
  </data>
  <data name="AdvancedPaste.ModuleDescription" xml:space="preserve">
    <value>Advanced Paste is a tool to put your clipboard content into any format you need. It can paste as plain text, markdown, or json directly with the UX or with a direct keystroke invoke. These are fully locally executed. In addition, it has an AI powered option that is 100% opt-in and requires an Open AI key.</value>
  </data>
  <data name="AdvancedPaste.ModuleTitle" xml:space="preserve">
    <value>Advanced Paste</value>
  </data>
  <data name="AdvancedPaste_Cancel" xml:space="preserve">
    <value>cancel</value>
  </data>
  <data name="AdvancedPaste_EnableToggleControl_HeaderText.Header" xml:space="preserve">
    <value>Enable Advanced Paste</value>
  </data>
  <data name="AdvancedPaste_EnableAISettingsGroup.Header" xml:space="preserve">
    <value>Paste with AI</value>
  </data>
  <data name="AdvancedPaste_BehaviorSettingsGroup.Header" xml:space="preserve">
    <value>Behavior</value>
  </data>
  <data name="AdvancedPaste_ShowCustomPreviewSettingsCard.Header" xml:space="preserve">
    <value>Custom format preview</value>
  </data>
  <data name="AdvancedPaste_ShowCustomPreviewSettingsCard.Description" xml:space="preserve">
    <value>Preview the output of AI formats and Image to text before pasting</value>
  </data>
  <data name="AdvancedPaste_EnableAdvancedAI.Header" xml:space="preserve">
    <value>Enable advanced AI</value>
  </data>
  <data name="AdvancedPaste_EnableAdvancedAI.Description" xml:space="preserve">
    <value>Add advanced capabilities when using 'Paste with AI' including the power to 'chain' multiple transformations together and work with images and files. This feature may consume more API credits when used.</value>
  </data>
  <data name="Oobe_AdvancedPaste.Description" xml:space="preserve">
    <value>Advanced Paste is a tool to put your clipboard content into any format you need, focused towards developer workflows. It can paste as plain text, markdown, or json directly with the UX or with a direct keystroke invoke. These are fully locally executed. In addition, it has an AI powered option that is 100% opt-in and requires an Open AI key. Note: this will replace the formatted text in your clipboard with the selected format.</value>
  </data>
  <data name="Oobe_AdvancedPaste.Title" xml:space="preserve">
    <value>Advanced Paste</value>
  </data>
  <data name="Oobe_AdvancedPasteUI_HowToUse.Text" xml:space="preserve">
    <value>to open UI to select the format you want to paste your data as.</value>
  </data>
  <data name="Oobe_AdvancedPastePlain_HowToUse.Text" xml:space="preserve">
    <value>to paste your clipboard data as plain text.</value>
  </data>
  <data name="Oobe_AdvancedPasteMarkdown_HowToUse.Text" xml:space="preserve">
    <value>to paste your clipboard data as Markdown. Note: Clipboard content type has to be HTML.</value>
  </data>
  <data name="Oobe_AdvancedPasteJson_HowToUse.Text" xml:space="preserve">
    <value>to paste your clipboard data as JSON. Note: Clipboard content data has to contain XML or CSV text.</value>
  </data>
  <data name="Oobe_AdvancedPasteCustom_HowToUse.Text" xml:space="preserve">
    <value>to open AI-powered dialog to enter query and convert your data to any format you need.</value>
  </data>
  <data name="Shell_CmdNotFound.Content" xml:space="preserve">
    <value>Command Not Found</value>
    <comment>Product name: Navigation view item name for Command Not Found</comment>
  </data>
  <data name="CmdNotFound.ModuleDescription" xml:space="preserve">
    <value>A PowerShell module that detects an error thrown by a command and suggests a relevant WinGet package to install, if available.</value>
    <comment>"Command Not Found" is a product name</comment>
  </data>
  <data name="CmdNotFound.ModuleTitle" xml:space="preserve">
    <value>Command Not Found</value>
    <comment>"Command Not Found" is a product name</comment>
  </data>
  <data name="InstalledLabel.Text" xml:space="preserve">
    <value>Installed</value>
  </data>
  <data name="DetectedLabel.Text" xml:space="preserve">
    <value>Detected</value>
  </data>
  <data name="NotDetectedLabel.Text" xml:space="preserve">
    <value>Not detected</value>
  </data>
  <data name="CmdNotFound_RequirementsBar.Title" xml:space="preserve">
    <value>The following components are required</value>
  </data>
  <data name="CmdNotFound_PowerShellDetection.Header" xml:space="preserve">
    <value>PowerShell 7.4 or greater</value>
  </data>
  <data name="CmdNotFound_WinGetClientDetection.Header" xml:space="preserve">
    <value>WinGet Client PowerShell module</value>
  </data>
  <data name="CmdNotFound_Enable.Header" xml:space="preserve">
    <value>Command Not Found</value>
    <comment>"Command Not Found" is a product name</comment>
  </data>
  <data name="CmdNotFound_Enable.Description" xml:space="preserve">
    <value>Add this module to the PowerShell 7 profile script so that it is enabled with every new session</value>
  </data>
  <data name="CmdNotFound_ModuleInstallationLogs.Text" xml:space="preserve">
    <value>Installation logs</value>
  </data>
  <data name="CmdNotFound_CheckPowerShellVersionButtonControl.Description" xml:space="preserve">
    <value>PowerShell 7 is required to use this module</value>
  </data>
  <data name="CmdNotFound_CheckCompatibility.Content" xml:space="preserve">
    <value>Refresh</value>
  </data>
  <data name="CmdNotFound_CheckCompatibilityTooltip.Text" xml:space="preserve">
    <value>Check if your PowerShell configuration is compatible and configured correctly</value>
  </data>
  <data name="CmdNotFound_InstallButton.Content" xml:space="preserve">
    <value>Install</value>
  </data>
  <data name="CmdNotFound_UninstallButton.Content" xml:space="preserve">
    <value>Uninstall</value>
  </data>
  <data name="Oobe_CmdNotFound.Description" xml:space="preserve">
    <value>Command Not Found detects an error thrown by a command in PowerShell and suggests a relevant WinGet package to install, if available.</value>
    <comment>"Command Not Found" is a product name</comment>
  </data>
  <data name="Oobe_CmdNotFound.Title" xml:space="preserve">
    <value>Command Not Found</value>
    <comment>"Command Not Found" is a product name</comment>
  </data>
  <data name="Oobe_CmdNotFound_HowToUse.Text" xml:space="preserve">
    <value>If a command returns an error, the module will suggest a WinGet package that may provide the relevant executable.</value>
  </data>
  <data name="AllAppsTxt.Text" xml:space="preserve">
    <value>All apps</value>
  </data>
  <data name="BackBtn.[using:Microsoft.UI.Xaml.Automation]AutomationProperties.Name" xml:space="preserve">
    <value>Back</value>
  </data>
  <data name="BackLabel.Text" xml:space="preserve">
    <value>Back</value>
  </data>
  <data name="BugReportBtn.[using:Microsoft.UI.Xaml.Automation]AutomationProperties.Name" xml:space="preserve">
    <value>Bug report</value>
  </data>
  <data name="BugReportTooltip.Text" xml:space="preserve">
    <value>Bug report</value>
  </data>
  <data name="DocsBtn.[using:Microsoft.UI.Xaml.Automation]AutomationProperties.Name" xml:space="preserve">
    <value>Documentation</value>
  </data>
  <data name="DocsTooltip.Text" xml:space="preserve">
    <value>Documentation</value>
  </data>
  <data name="FZEditorString" xml:space="preserve">
    <value>FancyZones Editor</value>
    <comment>Do not localize this string</comment>
  </data>
  <data name="MoreBtn.[using:Microsoft.UI.Xaml.Automation]AutomationProperties.Name" xml:space="preserve">
    <value>More</value>
  </data>
  <data name="MoreLabel.Text" xml:space="preserve">
    <value>More</value>
  </data>
  <data name="SettingsBtn.[using:Microsoft.UI.Xaml.Automation]AutomationProperties.Name" xml:space="preserve">
    <value>Settings</value>
  </data>
  <data name="SettingsTooltip.Text" xml:space="preserve">
    <value>Settings</value>
  </data>
  <data name="QuickAccessTxt.Text" xml:space="preserve">
    <value>Quick access</value>
  </data>
  <data name="UpdateAvailable.Text" xml:space="preserve">
    <value>Update available</value>
  </data>
  <data name="FileExplorerPreview_Toggle_Monaco_Max_File_Size.Header" xml:space="preserve">
    <value>Maximum file size to preview</value>
    <comment>Size refers to the disk space used by a file</comment>
  </data>
  <data name="FileExplorerPreview_Toggle_Monaco_Max_File_Size.Description" xml:space="preserve">
    <value>The maximum size, in kilobytes, for files to be displayed. This is a safety mechanism to prevent loading large files into RAM.</value>
    <comment>"RAM" refers to random access memory; "size" refers to disk space; "bytes" refer to the measurement unit</comment>
  </data>
  <data name="RegistryPreview.ModuleDescription" xml:space="preserve">
    <value>A quick little utility to visualize and edit complex Windows Registry files.</value>
    <comment>{Locked="Windows"}</comment>
  </data>
  <data name="RegistryPreview.ModuleTitle" xml:space="preserve">
    <value>Registry Preview</value>
  </data>
  <data name="Shell_RegistryPreview.Content" xml:space="preserve">
    <value>Registry Preview</value>
    <comment>Product name: Navigation view item name for Registry Preview</comment>
  </data>
  <data name="RegistryPreview_Enable_RegistryPreview.Header" xml:space="preserve">
    <value>Enable Registry Preview</value>
    <comment>Registry Preview is the name of the utility</comment>
  </data>
  <data name="Oobe_RegistryPreview_HowToUse.Text" xml:space="preserve">
    <value>In File Explorer, right-click a .REG file and select **Preview** from the context menu.</value>
  </data>
  <data name="Oobe_RegistryPreview_TipsAndTricks.Text" xml:space="preserve">
    <value>You can preview or edit Registry files in File Explorer or by opening the app from the PowerToys launcher.</value>
  </data>
  <data name="Oobe_RegistryPreview.Description" xml:space="preserve">
    <value>Registry Preview is a quick little utility to visualize and edit complex Windows Registry files.</value>
    <comment>{Locked="Windows"}</comment>
  </data>
  <data name="Oobe_RegistryPreview.Title" xml:space="preserve">
    <value>Registry Preview</value>
    <comment>Do not localize this string</comment>
  </data>
  <data name="LearnMore_RegistryPreview.Text" xml:space="preserve">
    <value>Learn more about Registry Preview</value>
    <comment>Registry Preview is a product name, do not loc</comment>
  </data>
  <data name="Launch_RegistryPreview.Content" xml:space="preserve">
    <value>Open Registry Preview</value>
    <comment>"Registry Preview" is the name of the utility</comment>
  </data>
  <data name="MouseUtils_MouseJump.Header" xml:space="preserve">
    <value>Mouse Jump</value>
    <comment>Refers to the utility name</comment>
  </data>
  <data name="MouseUtils_MouseJump.Description" xml:space="preserve">
    <value>Quickly move the mouse pointer long distances.</value>
    <comment>"Mouse Jump" is the name of the utility. Mouse is the hardware mouse.</comment>
  </data>
  <data name="MouseUtils_Enable_MouseJump.Header" xml:space="preserve">
    <value>Enable Mouse Jump</value>
    <comment>"Mouse Jump" is the name of the utility.</comment>
  </data>
  <data name="MouseUtils_MouseJump_ActivationShortcut.Description" xml:space="preserve">
    <value>Customize the shortcut to turn on or off this mode</value>
  </data>
  <data name="MouseUtils_MouseJump_ActivationShortcut.Header" xml:space="preserve">
    <value>Activation shortcut</value>
  </data>
  <data name="MouseUtils_MouseJump_ThumbnailSize.Header" xml:space="preserve">
    <value>Thumbnail size</value>
  </data>
  <data name="MouseUtils_MouseJump_ThumbnailSize_Description_Prefix.Text" xml:space="preserve">
    <value>Constrain thumbnail image size to a maximum of</value>
  </data>
  <data name="MouseUtils_MouseJump_ThumbnailSize_Description_Suffix.Text" xml:space="preserve">
    <value>pixels</value>
  </data>
  <data name="MouseUtils_MouseJump_ThumbnailSize_Edit_Height.Header" xml:space="preserve">
    <value>Maximum height (px)</value>
    <comment>px = pixels</comment>
  </data>
  <data name="MouseUtils_MouseJump_ThumbnailSize_Edit_Width.Header" xml:space="preserve">
    <value>Maximum width (px)</value>
    <comment>px = pixels</comment>
  </data>
  <data name="MouseUtils_MouseJump_Appearance.Header" xml:space="preserve">
    <value>Appearance</value>
  </data>
  <data name="MouseUtils_MouseJump_PreviewType.Header" xml:space="preserve">
    <value>Preview style</value>
  </data>
  <data name="MouseUtils_MouseJump_PreviewType.Description" xml:space="preserve">
    <value>Select a predefined style, or apply a custom one</value>
  </data>
  <data name="MouseUtils_MouseJump_PreviewType_Compact.Text" xml:space="preserve">
    <value>Compact</value>
  </data>
  <data name="MouseUtils_MouseJump_PreviewType_Bezelled.Text" xml:space="preserve">
    <value>Bezelled</value>
  </data>
  <data name="MouseUtils_MouseJump_PreviewType_Custom.Text" xml:space="preserve">
    <value>Custom</value>
  </data>
  <data name="MouseUtils_MouseJump_CopyStyle.Content" xml:space="preserve">
    <value>Copy to Custom preview style</value>
  </data>
  <data name="MouseUtils_MouseJump_BackgroundColor1.Header" xml:space="preserve">
    <value>Background color 1</value>
  </data>
  <data name="MouseUtils_MouseJump_BackgroundColor1.Description" xml:space="preserve">
    <value>The start color for the background gradient fill on the preview image</value>
  </data>
  <data name="MouseUtils_MouseJump_BackgroundColor2.Header" xml:space="preserve">
    <value>Background color 2</value>
  </data>
  <data name="MouseUtils_MouseJump_BackgroundColor2.Description" xml:space="preserve">
    <value>The end color for the background gradient fill on the preview image</value>
  </data>
  <data name="MouseUtils_MouseJump_BorderThickness.Header" xml:space="preserve">
    <value>Border thickness</value>
  </data>
  <data name="MouseUtils_MouseJump_BorderThickness.Description" xml:space="preserve">
    <value>The thickness (in pixels) of the border that surrounds the preview image</value>
  </data>
  <data name="MouseUtils_MouseJump_BorderColor.Header" xml:space="preserve">
    <value>Border color</value>
  </data>
  <data name="MouseUtils_MouseJump_BorderColor.Description" xml:space="preserve">
    <value>The color of the border that surrounds the preview image</value>
  </data>
  <data name="MouseUtils_MouseJump_Border3dDepth.Header" xml:space="preserve">
    <value>Border 3D depth</value>
  </data>
  <data name="MouseUtils_MouseJump_Border3dDepth.Description" xml:space="preserve">
    <value>The width (in pixels) of the 3d effect on the border that surrounds the preview image</value>
  </data>
  <data name="MouseUtils_MouseJump_BorderPadding.Header" xml:space="preserve">
    <value>Border padding</value>
  </data>
  <data name="MouseUtils_MouseJump_BorderPadding.Description" xml:space="preserve">
    <value>The amount of padding to draw between the border that surrounds the main preview image and the screen images</value>
  </data>
  <data name="MouseUtils_MouseJump_BezelThickness.Header" xml:space="preserve">
    <value>Bezel thickness</value>
  </data>
  <data name="MouseUtils_MouseJump_BezelThickness.Description" xml:space="preserve">
    <value>The thickness (in pixels) of the border that surrounds the individual screen images</value>
  </data>
  <data name="MouseUtils_MouseJump_BezelColor.Header" xml:space="preserve">
    <value>Bezel color</value>
  </data>
  <data name="MouseUtils_MouseJump_BezelColor.Description" xml:space="preserve">
    <value>The color of the border that surrounds the individual screen images</value>
  </data>
  <data name="MouseUtils_MouseJump_Bezel3dDepth.Header" xml:space="preserve">
    <value>Bezel 3D depth</value>
  </data>
  <data name="MouseUtils_MouseJump_Bezel3dDepth.Description" xml:space="preserve">
    <value>The width (in pixels) of the 3d effect on the border that surrounds individual screen images</value>
  </data>
  <data name="MouseUtils_MouseJump_ScreenMargin.Header" xml:space="preserve">
    <value>Screen spacing</value>
  </data>
  <data name="MouseUtils_MouseJump_ScreenMargin.Description" xml:space="preserve">
    <value>The width (in pixels) of the margin drawn between individual screen images</value>
  </data>
  <data name="MouseUtils_MouseJump_ScreenColor1.Header" xml:space="preserve">
    <value>Screen color 1</value>
  </data>
  <data name="MouseUtils_MouseJump_ScreenColor1.Description" xml:space="preserve">
    <value>The start color for the background gradient fill on individual screen images</value>
  </data>
  <data name="MouseUtils_MouseJump_ScreenColor2.Header" xml:space="preserve">
    <value>Screen color 2</value>
  </data>
  <data name="MouseUtils_MouseJump_ScreenColor2.Description" xml:space="preserve">
    <value>The end color for the background gradient fill on individual screen images</value>
  </data>
  <data name="MouseUtils_MouseJump_CopyToCustomStyle_MessageBox_Title" xml:space="preserve">
    <value>Copy to Custom preview style</value>
  </data>
  <data name="MouseUtils_MouseJump_CopyToCustomStyle_MessageBox_Text" xml:space="preserve">
    <value>This will replace the current settings in the Custom preview style.</value>
  </data>
  <data name="MouseUtils_MouseJump_CopyToCustomStyle_MessageBox_PrimaryButtonText" xml:space="preserve">
    <value>Copy</value>
  </data>
  <data name="Hosts_Toggle_LoopbackDuplicates.Description" xml:space="preserve">
    <value>127.0.0.1, ::1, ...</value>
    <comment>"127.0.0.1 and ::1" are well known loopback addresses, do not loc</comment>
  </data>
  <data name="Hosts_Toggle_LoopbackDuplicates.Header" xml:space="preserve">
    <value>Consider loopback addresses as duplicates</value>
  </data>
  <data name="RegistryPreview_Launch_GroupSettings.Header" xml:space="preserve">
    <value>Open</value>
  </data>
  <data name="RegistryPreview_LaunchButton_Accessible.[using:Microsoft.UI.Xaml.Automation]AutomationProperties.Name" xml:space="preserve">
    <value>Open Registry Preview</value>
  </data>
  <data name="RegistryPreview_LaunchButtonControl.Header" xml:space="preserve">
    <value>Open Registry Preview</value>
  </data>
  <data name="RegistryPreview_DefaultRegApp.Header" xml:space="preserve">
    <value>Make Registry Preview the default app for .reg files</value>
  </data>
  <data name="AdvancedPaste_ShortcutWarning.Title" xml:space="preserve">
    <value>Using this shortcut may prevent non-text paste actions (e.g. images, files) or built-in paste plain text actions in other applications from functioning.</value>
  </data>
  <data name="Oobe_Peek.Description" xml:space="preserve">
    <value>A lightning fast file preview feature for Windows.</value>
    <comment>{Locked="Windows"}</comment>
  </data>
  <data name="Oobe_Peek.Title" xml:space="preserve">
    <value>Peek</value>
  </data>
  <data name="Oobe_Peek_HowToUse.Text" xml:space="preserve">
    <value>to preview the file that's currently selected in File Explorer.</value>
  </data>
  <data name="MWB_PCNameLabel.PlaceholderText" xml:space="preserve">
    <value>Device name</value>
  </data>
  <data name="MWB_SecurityKeyLabel.PlaceholderText" xml:space="preserve">
    <value>Security key</value>
  </data>
  <data name="Hosts_Encoding.Description" xml:space="preserve">
    <value>Choose the encoding of the hosts file</value>
    <comment>"Hosts" refers to the system hosts file, do not loc</comment>
  </data>
  <data name="Hosts_Encoding.Header" xml:space="preserve">
    <value>Encoding</value>
  </data>
  <data name="Hosts_Encoding_Utf8.Content" xml:space="preserve">
    <value>UTF-8</value>
  </data>
  <data name="Hosts_Encoding_Utf8Bom.Content" xml:space="preserve">
    <value>UTF-8 with BOM</value>
  </data>
  <data name="MouseUtils_MouseHighlighter_AlwaysColor.Header" xml:space="preserve">
    <value>Always highlight color</value>
  </data>
  <data name="MouseUtils_MousePointerCrosshairs_CrosshairsAutoHide.Content" xml:space="preserve">
    <value>Automatically hide crosshairs when the mouse pointer is hidden</value>
  </data>
  <data name="MouseUtils_AutoActivate.Content" xml:space="preserve">
    <value>Automatically activate on utility startup</value>
  </data>
  <data name="Run_FindMorePlugins.Text" xml:space="preserve">
    <value>Find more plugins</value>
  </data>
  <data name="Run_PluginUseFindMorePlugins.Content" xml:space="preserve">
    <value>Find more plugins</value>
  </data>
  <data name="GPO_SomeRunPluginsAreManaged.Title" xml:space="preserve">
    <value>The enabled state of some plugins is managed by your organization.</value>
  </data>
  <data name="AlwaysOnTop_FrameOpacity.Header" xml:space="preserve">
    <value>Opacity (%)</value>
  </data>
  <data name="MouseUtils_FindMyMouse_ActivationCustomizedShortcut.Content" xml:space="preserve">
    <value>Custom shortcut</value>
  </data>
  <data name="MouseUtils_FindMyMouse_ActivationDoubleRightControlPress.Content" xml:space="preserve">
    <value>Press Right Control twice</value>
    <comment>Right control is the physical key on the keyboard.</comment>
  </data>
  <data name="MouseUtils_FindMyMouse_ActivationShortcut.Description" xml:space="preserve">
    <value>Customize the shortcut to turn on or off this mode</value>
  </data>
  <data name="MouseUtils_FindMyMouse_ActivationShortcut.Header" xml:space="preserve">
    <value>Activation shortcut</value>
  </data>
  <data name="SettingsWindow_AdminTitle" xml:space="preserve">
    <value>Administrator: PowerToys Settings</value>
    <comment>Title of the settings window when running as administrator</comment>
  </data>
  <data name="DashboardTitle.Text" xml:space="preserve">
    <value>Home</value>
  </data>
  <data name="Shell_Dashboard.Content" xml:space="preserve">
    <value>Home</value>
  </data>
  <data name="Peek_Preview_GroupSettings.Header" xml:space="preserve">
    <value>Preview</value>
  </data>
  <data name="Peek_SourceCode_Header.Description" xml:space="preserve">
    <value>.txt, .cpp, .py, .json, .xml, .csproj, ...</value>
  </data>
  <data name="Peek_SourceCode_Header.Header" xml:space="preserve">
    <value>Source code files (Monaco)</value>
  </data>
  <data name="Peek_SourceCode_TryFormat.Description" xml:space="preserve">
    <value>Applies to json and xml. Files remain unchanged.</value>
  </data>
  <data name="Peek_SourceCode_TryFormat.Header" xml:space="preserve">
    <value>Try to format the source for preview</value>
  </data>
  <data name="Peek_SourceCode_WrapText.Content" xml:space="preserve">
    <value>Wrap text</value>
  </data>
  <data name="Peek_SourceCode_Minimap.Content" xml:space="preserve">
    <value>Show minimap</value>
  </data>
  <data name="ShowPluginsOverview_All.Content" xml:space="preserve">
    <value>All</value>
  </data>
  <data name="ShowPluginsOverview_None.Content" xml:space="preserve">
    <value>None</value>
  </data>
  <data name="ShowPluginsOverview_NonGlobal.Content" xml:space="preserve">
    <value>Not included in global results</value>
  </data>
  <data name="PowerLauncher_TitleFontSize.Description" xml:space="preserve">
    <value>The size of result titles and the search query</value>
  </data>
  <data name="PowerLauncher_TitleFontSize.Header" xml:space="preserve">
    <value>Text size (pt)</value>
  </data>
  <data name="PowerLauncher_TextFontSizeSlider.[using:Microsoft.UI.Xaml.Automation]AutomationProperties.Name" xml:space="preserve">
    <value>Text size of result titles</value>
  </data>
  <data name="GeneralPage_ShowWhatsNewAfterUpdates.Content" xml:space="preserve">
    <value>Show the release notes after an update</value>
  </data>
  <data name="ShowSystemTrayIcon.Description" xml:space="preserve">
    <value>To access settings, run the PowerToys executable again</value>
  </data>
  <data name="ShowSystemTrayIcon.Header" xml:space="preserve">
    <value>Show system tray icon</value>
  </data>
  <data name="QuickAccent_Prevent_Activation_On_Game_Mode.Content" xml:space="preserve">
    <value>Do not activate when Game Mode is on</value>
    <comment>"Game mode" is the Windows feature to prevent notification when playing a game.</comment>
  </data>
  <data name="GeneralPage_ShowNewUpdatesToast.Header" xml:space="preserve">
    <value>Show notifications for new updates</value>
  </data>
  <data name="GPO_SomeSettingsAreManaged.Title" xml:space="preserve">
    <value>Some settings are managed by your organization.</value>
  </data>
  <data name="GPO_AdvancedPasteAi_SettingIsManaged.Title" xml:space="preserve">
    <value>AI features are managed by your organization.</value>
  </data>
  <data name="GPO_SettingIsManaged_ToolTip.Text" xml:space="preserve">
    <value>This setting is managed by your organization.</value>
  </data>
  <data name="GPO_SomePreviewPanesAreManaged.Title" xml:space="preserve">
    <value>The enabled state of some preview handlers is managed by your organization.</value>
  </data>
  <data name="GPO_SomeThumbnailProvidersAreManaged.Title" xml:space="preserve">
    <value>The enabled state of some thumbnail handlers is managed by your organization.</value>
  </data>
  <data name="FileExplorerPreview_ToggleSwitch_Monaco_Sticky_Scroll.Content" xml:space="preserve">
    <value>Enable sticky scroll</value>
  </data>
  <data name="Peek_SourceCode_StickyScroll.Content" xml:space="preserve">
    <value>Enable sticky scroll</value>
  </data>
  <data name="FileExplorerPreview_ToggleSwitch_Monaco_Minimap.Content" xml:space="preserve">
    <value>Show minimap</value>
  </data>
  <data name="PrivacyLink.Text" xml:space="preserve">
    <value>OpenAI Privacy</value>
  </data>
  <data name="TermsLink.Text" xml:space="preserve">
    <value>OpenAI Terms</value>
  </data>
  <data name="AdvancedPaste_EnableAIDialog_Description.Text" xml:space="preserve">
    <value>Paste with AI allows you to format your clipboard content into any format you need. Learn more about the terms of conditions while using OpenAI and privacy at Microsoft:</value>
  </data>
  <data name="AdvancedPaste_EnableAIDialog_LoginIntoText.Text" xml:space="preserve">
    <value>• Login into your</value>
  </data>
  <data name="AdvancedPaste_EnableAIDialog_ConfigureOpenAIKey.Text" xml:space="preserve">
    <value>Configure OpenAI key</value>
  </data>
  <data name="AdvancedPaste_EnableAIDialog_OpenAIApiKeysOverviewText.Text" xml:space="preserve">
    <value>OpenAI API keys overview</value>
  </data>
  <data name="AdvancedPaste_EnableAIDialog_CreateNewKeyText.Text" xml:space="preserve">
    <value>• Create a new secret key and paste it in the field below</value>
  </data>
  <data name="FileExplorerPreview_Toggle_Monaco_Font_Size.Description" xml:space="preserve">
    <value>Font size of the editor in pt. Recommended: 14pt</value>
    <comment>{Locked="pt"}</comment>
  </data>
  <data name="FileExplorerPreview_Toggle_Monaco_Font_Size.Header" xml:space="preserve">
    <value>Font size </value>
  </data>
  <data name="Peek_SourceCode_FontSize.Description" xml:space="preserve">
    <value>Font size of the editor in pt. Recommended: 14pt</value>
    <comment>{Locked="pt"}</comment>
  </data>
  <data name="Peek_SourceCode_FontSize.Header" xml:space="preserve">
    <value>Font size</value>
  </data>
  <data name="AdvancedPaste_EnableAIDialog_NoteAICreditsText.Text" xml:space="preserve">
    <value>• NOTE: You need to have available paid credits in your OpenAI account to use this feature. If you do not have credits you will see an 'API key quota exceeded' error</value>
  </data>
  <data name="AdvancedPaste_EnableAIDialog_NoteAICreditsErrorText.Text" xml:space="preserve">
    <value>If you do not have credits you will see an 'API key quota exceeded' error</value>
  </data>
  <data name="AdvancedPaste_CloseAfterLosingFocus.Header" xml:space="preserve">
    <value>Automatically close the AdvancedPaste window after it loses focus</value>
    <comment>AdvancedPaste is a product name, do not loc</comment>
  </data>
  <data name="GPO_CommandNotFound_ForceDisabled.Title" xml:space="preserve">
    <value>The Command Not Found module is disabled by your organization.</value>
    <comment>"Command Not Found" is a product name</comment>
  </data>
  <data name="GPO_CommandNotFound_ForceEnabled.Title" xml:space="preserve">
    <value>The Command Not Found module is enabled by your organization.</value>
    <comment>"Command Not Found" is a product name</comment>
  </data>
  <data name="NewPlus.ModuleTitle" xml:space="preserve">
    <value>New+</value>
    <comment>New+ is the name of the utility. Localize product name in accordance with Windows New</comment>
  </data>
  <data name="NewPlus.ModuleDescription" xml:space="preserve">
    <value>Create files and folders from a personalized set of templates</value>
  </data>
  <data name="NewPlus_Product_Name.Content" xml:space="preserve">
    <value>New+</value>
    <comment>New+ is the name of the utility. Localize product name in accordance with Windows New</comment>
  </data>
  <data name="NewPlus_Learn_More.Text" xml:space="preserve">
    <value>Learn more about New+</value>
    <comment>New+ learn more link. Localize product name in accordance with Windows New</comment>
  </data>
  <data name="NewPlus_Enable_Toggle.Header" xml:space="preserve">
    <value>Enable New+</value>
    <comment>Localize product name in accordance with Windows New</comment>
  </data>
  <data name="NewPlus_TemplatesNotBackupAndRestoreWarning.Title" xml:space="preserve">
    <value>PowerToys "Back up and Restore" feature doesn't take templates into account at this moment. If you use that feature, templates will have to be copied manually.</value>
  </data>
  <data name="NewPlus_Templates.Header" xml:space="preserve">
    <value>Templates</value>
    <comment>Templates label</comment>
  </data>
  <data name="NewPlus_Templates_Location.Header" xml:space="preserve">
    <value>Location</value>
    <comment>Templates Location label</comment>
  </data>
  <data name="NewPlus_Templates_Location_Path.Text" xml:space="preserve">
    <value>...</value>
    <comment>Do not localize</comment>
  </data>
  <data name="NewPlus_Templates_Location_Learn_More.Content" xml:space="preserve">
    <value>Learn more about template location</value>
    <comment>Read more about templates location</comment>
  </data>
  <data name="NewPlus_Templates_Location_Change.Content" xml:space="preserve">
    <value>Change</value>
    <comment>Button where user can Change the location of New templates</comment>
  </data>
  <data name="NewPlus_Display_Options.Header" xml:space="preserve">
    <value>Display options</value>
    <comment>Display options label</comment>
  </data>
  <data name="NewPlus_Hide_File_Extension_Toggle.Header" xml:space="preserve">
    <value>Hide the file extension in template names</value>
    <comment>Template file name extension settings toggle</comment>
  </data>
  <data name="NewPlus_Hide_Starting_Digits_Toggle.Header" xml:space="preserve">
    <value>Hide leading digits, spaces, and dots in template filenames</value>
    <comment>Template filename starting digits settings toggle</comment>
  </data>
  <data name="NewPlus_Hide_Starting_Digits_Description.Text" xml:space="preserve">
    <value>Ignores digits, spaces, and dots at the start of filenames—useful for sorting templates without showing those characters</value>
    <comment>Template filename starting digits settings toggle</comment>
  </data>
  <data name="NewPlus_behavior.Header" xml:space="preserve">
    <value>Behavior</value>
    <comment>New+ behavior related settings label</comment>
  </data>
  <data name="NewPlus_Behaviour_Replace_Variables_Toggle.Header" xml:space="preserve">
    <value>Replace variables in template filename</value>
    <comment>New+ replace variables in template filename behavior toggle</comment>
  </data>
  <data name="NewPlus_Behaviour_Replace_Variables_Learn_More.Content" xml:space="preserve">
    <value>Learn more about supported variables and see examples</value>
    <comment>New+ help link to learn more about supported variables and see examples</comment>
  </data>
  <data name="NewPlus_Behaviour_Replace_Variables_Info_Card_Title.Text" xml:space="preserve">
    <value>Commonly used variables</value>
    <comment>New+ commonly used variables header in the flyout info card</comment>
  </data>
  <data name="NewPlus_Year_YYYY_Variable_Description.Text" xml:space="preserve">
    <value>Year, represented by a full four or five digits, depending on the calendar used.</value>
    <comment>New+ description of the year $YYYY variable - casing of $YYYY is important</comment>
  </data>
  <data name="NewPlus_Month_MM_Variable_Description.Text" xml:space="preserve">
    <value>Month, as digits with leading zeros for single-digit months.</value>
    <comment>New+ description of the month $MM variable - casing of $MM is important</comment>
  </data>
  <data name="NewPlus_Day_DD_Variable_Description.Text" xml:space="preserve">
    <value>Day of the month, as digits with leading zeros for single-digit days.</value>
    <comment>New+ description of the day $DD variable - casing of $DD is important</comment>
  </data>
  <data name="NewPlus_Hour_hh_Variable_Description.Text" xml:space="preserve">
    <value>Hours, with leading zeros for single-digit hours.</value>
    <comment>New+ description of the hour $hh variable - casing of $hh is important</comment>
  </data>
  <data name="NewPlus_Minute_mm_Variable_Description.Text" xml:space="preserve">
    <value>Minutes, with leading zeros for single-digit minutes.</value>
    <comment>New+ description of the minute $mm variable - casing of $mm is important</comment>
  </data>
  <data name="NewPlus_Second_ss_Variable_Description.Text" xml:space="preserve">
    <value>Seconds, with leading zeros for single-digit seconds.</value>
    <comment>New+ description of the second $ss variable - casing of $ss is important</comment>
  </data>
  <data name="NewPlus.SecondaryLinksHeader" xml:space="preserve">
    <value>Attribution</value>
    <comment>giving credit</comment>
  </data>
  <data name="Oobe_NewPlus.Title" xml:space="preserve">
    <value>New+</value>
    <comment>New+ is the name of the utility. Localize product name in accordance with Windows New</comment>
  </data>
  <data name="Oobe_NewPlus.Description" xml:space="preserve">
    <value>Create files and folders from a personalized set of templates.</value>
  </data>
  <data name="Oobe_NewPlus_HowToUse.Text" xml:space="preserve">
    <value>In File Explorer, right-click the desktop or a folder and via the New+ from the context menu select your template. You can add new templates by opening the template folder via "Open templates" and add new files and folders there.</value>
  </data>
  <data name="Oobe_NewPlus_TipsAndTricks.Text" xml:space="preserve">
    <value>You can have multiple templates of the same file type, and you can even template folders!</value>
  </data>
  <data name="Workspaces.ModuleDescription" xml:space="preserve">
    <value>Workspaces is a quick and easy way to launch a set of applications to custom positions and configurations with one-click.</value>
  </data>
  <data name="Workspaces.ModuleTitle" xml:space="preserve">
    <value>Workspaces</value>
  </data>
  <data name="Workspaces_ShortDescription" xml:space="preserve">
    <value>Open editor</value>
  </data>
  <data name="Shell_ZoomIt.Content" xml:space="preserve">
    <value>ZoomIt</value>
    <comment>{Locked="ZoomIt"}</comment>
  </data>
  <data name="ZoomIt_EnableToggleControl_HeaderText.Header" xml:space="preserve">
    <value>Enable ZoomIt</value>
    <comment>{Locked="ZoomIt"}</comment>
  </data>
  <data name="ZoomIt.ModuleDescription" xml:space="preserve">
    <value>ZoomIt is a screen zoom, annotation, and recording tool for technical presentations and demos. You can also use ZoomIt to snip screenshots to the clipboard or to a file.</value>
    <comment>{Locked="ZoomIt"}</comment>
  </data>
  <data name="ZoomIt_ShortDescription" xml:space="preserve">
    <value>A screen zoom, annotation, and recording tool for technical presentations and demos.</value>
  </data>
  <data name="ZoomIt.ModuleTitle" xml:space="preserve">
    <value>ZoomIt</value>
    <comment>{Locked="ZoomIt"}</comment>
  </data>
  <data name="LearnMore_ZoomIt.Text" xml:space="preserve">
    <value>Learn more about ZoomIt</value>
    <comment>{Locked="ZoomIt"}</comment>
  </data>
  <data name="ZoomIt.SecondaryLinksHeader" xml:space="preserve">
    <value>Attribution</value>
    <comment>giving credit to the projects this utility was based on</comment>
  </data>
  <data name="ZoomIt_SimultaneousStandaloneZoomItWarning.Title" xml:space="preserve">
    <value>Running ZoomIt through PowerToys and the classical standalone ZoomIt executable at the same time is not supported. Please exit the original ZoomIt before enabling it here.</value>
  </data>
  <data name="ZoomIt_BehaviorGroup.Header" xml:space="preserve">
    <value>Behavior</value>
  </data>
  <data name="ZoomIt_Toggle_ShowTrayIcon.Header" xml:space="preserve">
    <value>Show tray icon</value>
  </data>
  <data name="ZoomIt_ZoomGroup.Header" xml:space="preserve">
    <value>Zoom</value>
  </data>
  <data name="ZoomIt_ZoomGroup.Description" xml:space="preserve">
    <value>After toggling ZoomIt you can zoom in with the mouse wheel or up and down arrow keys. Exit zoom mode with Escape or by pressing the right mouse button.

Copy a zoomed screen with Ctrl+C or save it by typing Ctrl+S. Crop the copy or save region by entering Ctrl+Shift instead of Ctrl.</value>
  </data>
  <data name="ZoomIt_Zoom_Shortcut.Header" xml:space="preserve">
    <value>Zoom Toggle Hotkey</value>
  </data>
  <data name="ZoomIt_Toggle_AnimateZoom.Header" xml:space="preserve">
    <value>Animate zoom in and zoom out</value>
  </data>
  <data name="ZoomIt_Slider_InitialMagnification.Header" xml:space="preserve">
    <value>Specify the initial level of magnification when zooming in</value>
  </data>
  <data name="ZoomIt_LiveZoomGroup.Header" xml:space="preserve">
    <value>Live Zoom</value>
  </data>
  <data name="ZoomIt_LiveZoomGroup.Description" xml:space="preserve">
    <value>LiveZoom mode supports window updates to show while zoomed.

Note that in LiveZoom you must use Ctrl+Up and Ctrl+Down to control the zoom level. To enter drawing mode, use the standard zoom-without-draw hotkey and then escape to go back to LiveZoom.

Use LiveDraw to draw and annotate the live desktop. To activate LiveDraw, enter the hotkey with the Shift key in the opposite mode. You can remove LiveDraw annotations by activating LiveDraw and enter the escape key.

To enter and exit LiveZoom, enter the hotkey specified below.</value>
  </data>
  <data name="ZoomIt_LiveZoom_Shortcut.Header" xml:space="preserve">
    <value>Live Zoom Toggle Hotkey</value>
  </data>
  <data name="ZoomIt_DrawGroup.Header" xml:space="preserve">
    <value>Draw</value>
  </data>
  <data name="ZoomIt_DrawGroup.Description" xml:space="preserve">
    <value>Once zoomed, toggle drawing mode by pressing the left mouse button. Undo with Ctrl+Z and all drawing by pressing E. Center the cursor with the space bar. Exit drawing mode by pressing the right mouse button.

Pen Control - Change the pen width by pressing left Ctrl and using the mouse wheel or the up and down arrow keys.

Colors - Change the pen color by pressing R (red), G (green), B (blue), O (orange), Y (yellow) or P (pink).

Highlight and Blur - Hold Shift while pressing a color key for a translucent highlighter color. Press X for blur or Shift+X for a stronger blur.

Shapes - Draw a line by holding down the Shift key, a rectangle with the Ctrl key, an ellipse with the Tab key and an arrow with Shift+Ctrl.

Screen - Clear the screen for a sketch pad by pressing W (white) or K (black). Copy a zoomed screen with Ctrl+C or save it by typing Ctrl+S. Crop the copy or save region by entering Ctrl+Shift instead of Ctrl.</value>
  </data>
  <data name="ZoomIt_Draw_Shortcut.Header" xml:space="preserve">
    <value>Draw without Zoom Hotkey</value>
  </data>
  <data name="ZoomIt_TypeGroup.Header" xml:space="preserve">
    <value>Type</value>
  </data>
  <data name="ZoomIt_TypeGroup.Description" xml:space="preserve">
    <value>Once in drawing mode, type 't' to enter typing mode or shift+'t' to enter typing mode with right-aligned input. Exit typing mode by pressing escape or the left mouse button. Use the mouse wheel or up and down arrow keys to change the font size.

The text color is the current drawing color.</value>
  </data>
  <data name="ZoomIt_Type_TextFont.Header" xml:space="preserve">
    <value>Text font</value>
  </data>
  <data name="ZoomIt_Type_Font_Button.Content" xml:space="preserve">
    <value>Choose Font</value>
    <comment>Font refers to text font</comment>
  </data>
  <data name="ZoomIt_DemoTypeGroup.Header" xml:space="preserve">
    <value>Demo Type</value>
  </data>
  <data name="ZoomIt_DemoTypeGroup.Description" xml:space="preserve">
    <value>Use DemoType to have ZoomIt type text specified in the input file when you enter the DemoType toggle. You can also pull input from the clipboard if it is prefixed with the [start] keyword.

Separate snippets with the [end] keyword and insert pauses into the text output with the [pause:n] keyword where 'n' is seconds. Send text via the clipboard with [paste] and [/paste]. Send keystrokes with [enter], [up], [down], [left] and [right].

You can have ZoomIt send text automatically, or select the option to drive input with typing. ZoomIt will block keyboard input while sending output.

When driving input, hit the space bar to unblock keyboard input at the end of a snippet. In auto mode, control will be returned upon completion.

When you reach the end of the file, ZoomIt will reload the file and start at the beginning. Enter the hotkey with the Shift key in the opposite mode to step back to the last [end].</value>
  </data>
  <data name="ZoomIt_DemoType_Shortcut.Header" xml:space="preserve">
    <value>Demo Type Toggle Hotkey</value>
  </data>
  <data name="ZoomIt_DemoType_File.Header" xml:space="preserve">
    <value>Input file</value>
  </data>
  <data name="ZoomIt_DemoType_File_BrowseButton.Content" xml:space="preserve">
    <value>Browse</value>
  </data>
  <data name="ZoomIt_DemoType_File_Picker_Dialog_Title" xml:space="preserve">
    <value>Specify DemoType file...</value>
  </data>
  <data name="FilePicker_AllFilesFilter" xml:space="preserve">
    <value>All Files</value>
  </data>
  <data name="ZoomIt_DemoType_Toggle_UserDrivenMode.Header" xml:space="preserve">
    <value>Drive input with typing</value>
  </data>
  <data name="ZoomIt_DemoType_SpeedSlider.Header" xml:space="preserve">
    <value>DemoType typing speed</value>
  </data>
  <data name="ZoomIt_DemoType_SpeedSlider_Thumbnail_Explanation" xml:space="preserve">
    <value>bigger is faster</value>
  </data>
  <data name="ZoomIt_BreakGroup.Header" xml:space="preserve">
    <value>Break</value>
  </data>
  <data name="ZoomIt_BreakGroup.Description" xml:space="preserve">
    <value>Enter timer mode by using the ZoomIt tray icon's Break menu item. Increase and decrease time with the arrow keys. If you Alt-Tab away from the timer window, reactivate it by left-clicking on the ZoomIt tray icon. Exit timer mode with Escape.

Change the break timer color using the same keys that the drawing color. The break timer font is the same as text font.</value>
  </data>
  <data name="ZoomIt_Break_Shortcut.Header" xml:space="preserve">
    <value>Start Break Timer Hotkey</value>
  </data>
  <data name="ZoomIt_Break_Timeout.Header" xml:space="preserve">
    <value>Timer (minutes)</value>
  </data>
  <data name="ZoomIt_Break_ShowExpiredTime.Header" xml:space="preserve">
    <value>Show Time Elapsed After Expiration</value>
  </data>
  <data name="ZoomIt_Break_PlaySoundsFile.Header" xml:space="preserve">
    <value>Play Sound on Expiration</value>
  </data>
  <data name="ZoomIt_Break_SoundFile.Header" xml:space="preserve">
    <value>Alarm Sound File</value>
  </data>
  <data name="ZoomIt_Break_SoundFile_BrowseButton.Content" xml:space="preserve">
    <value>Browse</value>
  </data>
  <data name="ZoomIt_Break_SoundFile_Picker_Dialog_Title" xml:space="preserve">
    <value>Specify sound file...</value>
  </data>
  <data name="FilePicker_ZoomIt_SoundsFilter" xml:space="preserve">
    <value>Sounds</value>
  </data>
  <data name="ZoomIt_Break_TimerOpacity.Header" xml:space="preserve">
    <value>Timer Opacity</value>
  </data>
  <data name="ZoomIt_Break_TimerOpacity_10Percent.Content" xml:space="preserve">
    <value>10%</value>
  </data>
  <data name="ZoomIt_Break_TimerOpacity_20Percent.Content" xml:space="preserve">
    <value>20%</value>
  </data>
  <data name="ZoomIt_Break_TimerOpacity_30Percent.Content" xml:space="preserve">
    <value>30%</value>
  </data>
  <data name="ZoomIt_Break_TimerOpacity_40Percent.Content" xml:space="preserve">
    <value>40%</value>
  </data>
  <data name="ZoomIt_Break_TimerOpacity_50Percent.Content" xml:space="preserve">
    <value>50%</value>
  </data>
  <data name="ZoomIt_Break_TimerOpacity_60Percent.Content" xml:space="preserve">
    <value>60%</value>
  </data>
  <data name="ZoomIt_Break_TimerOpacity_70Percent.Content" xml:space="preserve">
    <value>70%</value>
  </data>
  <data name="ZoomIt_Break_TimerOpacity_80Percent.Content" xml:space="preserve">
    <value>80%</value>
  </data>
  <data name="ZoomIt_Break_TimerOpacity_90Percent.Content" xml:space="preserve">
    <value>90%</value>
  </data>
  <data name="ZoomIt_Break_TimerOpacity_100Percent.Content" xml:space="preserve">
    <value>100%</value>
  </data>
  <data name="ZoomIt_Break_TimerPosition.Header" xml:space="preserve">
    <value>Timer Position</value>
  </data>
  <data name="ZoomIt_Break_TimerPosition_TopLeftCorner.Content" xml:space="preserve">
    <value>Top left corner</value>
  </data>
  <data name="ZoomIt_Break_TimerPosition_TopCenter.Content" xml:space="preserve">
    <value>Top center</value>
  </data>
  <data name="ZoomIt_Break_TimerPosition_TopRightCorner.Content" xml:space="preserve">
    <value>Top right corner</value>
  </data>
  <data name="ZoomIt_Break_TimerPosition_Left.Content" xml:space="preserve">
    <value>Left</value>
  </data>
  <data name="ZoomIt_Break_TimerPosition_Center.Content" xml:space="preserve">
    <value>Center</value>
  </data>
  <data name="ZoomIt_Break_TimerPosition_Right.Content" xml:space="preserve">
    <value>Right</value>
  </data>
  <data name="ZoomIt_Break_TimerPosition_BottomLeftCorner.Content" xml:space="preserve">
    <value>Bottom left corner</value>
  </data>
  <data name="ZoomIt_Break_TimerPosition_BottomCenter.Content" xml:space="preserve">
    <value>Bottom center</value>
  </data>
  <data name="ZoomIt_Break_TimerPosition_BottomRightCorner.Content" xml:space="preserve">
    <value>Bottom right corner</value>
  </data>
  <data name="ZoomIt_Break_ShowBackgroundBitmap.Header" xml:space="preserve">
    <value>Show Background Bitmap</value>
  </data>
  <data name="ZoomIt_Break_ShowFadedDesktop.Content" xml:space="preserve">
    <value>Use faded desktop as background</value>
  </data>
  <data name="ZoomIt_Break_ShowImageFile.Content" xml:space="preserve">
    <value>Use image file as background</value>
  </data>
  <data name="ZoomIt_Break_BackgroundFile.Header" xml:space="preserve">
    <value>Background Image File</value>
  </data>
  <data name="ZoomIt_Break_BackgroundFile_BrowseButton.Content" xml:space="preserve">
    <value>Browse</value>
  </data>
  <data name="ZoomIt_Break_BackgroundFile_Picker_Dialog_Title" xml:space="preserve">
    <value>Specify background file...</value>
  </data>
  <data name="FilePicker_ZoomIt_BitmapFilesFilter" xml:space="preserve">
    <value>Bitmap Files</value>
  </data>
  <data name="FilePicker_ZoomIt_AllPicturesFilter" xml:space="preserve">
    <value>All Picture Files</value>
  </data>
  <data name="ZoomIt_Break_BackgroundStretch.Header" xml:space="preserve">
    <value>Scale to screen</value>
  </data>
  <data name="ZoomIt_RecordGroup.Header" xml:space="preserve">
    <value>Record</value>
  </data>
  <data name="ZoomIt_RecordGroup.Description" xml:space="preserve">
    <value>Record video of the unzoomed live screen or a static zoomed session by entering the recording hot key and finish the recording by entering it again.

To crop the portion of the screen that will be recorded, enter the hotkey with the Shift key in the opposite mode.

To record a specific window, enter the hotkey with the Alt key in the opposite mode.</value>
  </data>
  <data name="ZoomIt_Record_Shortcut.Header" xml:space="preserve">
    <value>Record Toggle Hotkey</value>
  </data>
  <data name="ZoomIt_Record_Scaling.Header" xml:space="preserve">
    <value>Scaling</value>
  </data>
  <data name="ZoomIt_Record_CaptureAudio.Header" xml:space="preserve">
    <value>Capture audio input</value>
  </data>
  <data name="ZoomIt_Record_Microphone.Header" xml:space="preserve">
    <value>Microphone</value>
  </data>
  <data name="ZoomIt_Record_Microphones_Default_Name" xml:space="preserve">
    <value>Default</value>
  </data>
  <data name="ZoomIt_SnipGroup.Header" xml:space="preserve">
    <value>Snip</value>
  </data>
  <data name="ZoomIt_SnipGroup.Description" xml:space="preserve">
    <value>Copy a region of the screen to the clipboard or enter the hotkey with the Shift key in the opposite mode to save it to a file.</value>
  </data>
  <data name="ZoomIt_Snip_Shortcut.Header" xml:space="preserve">
    <value>Snip Toggle Hotkey</value>
  </data>
  <data name="Oobe_ZoomIt.Description" xml:space="preserve">
    <value>ZoomIt is a screen zoom, annotation, and recording tool for technical presentations and demos. You can also use ZoomIt to snip screenshots to the clipboard or to a file.</value>
    <comment>{Locked="ZoomIt"}</comment>
  </data>
  <data name="Oobe_ZoomIt.Title" xml:space="preserve">
    <value>ZoomIt</value>
    <comment>{Locked="ZoomIt"}</comment>
  </data>
  <data name="Oobe_ZoomIt_HowToUse.Text" xml:space="preserve">
    <value>Enable ZoomIt from the Settings page and check available shortcuts and modes.</value>
    <comment>{Locked="ZoomIt"}</comment>
  </data>
  <data name="MouseWithoutBorders_PolicyIPAddressMappingInfo.Title" xml:space="preserve">
    <value>Rules defined by your organization</value>
  </data>
  <data name="MouseWithoutBorders_PolicyIPAddressMappingInfo_TextBoxControl.Description" xml:space="preserve">
    <value>You cannot change, remove or disable these enforced rules.</value>
  </data>
  <data name="OpenSettings.Content" xml:space="preserve">
    <value>Open settings</value>
  </data>
  <data name="LanguageHeader.Header" xml:space="preserve">
    <value>Language</value>
  </data>
  <data name="LanguageHeader.Description" xml:space="preserve">
    <value>PowerToys matches your Windows language by default</value>
  </data>
  <data name="LanguageRestartInfo.Title" xml:space="preserve">
    <value>Restart PowerToys to apply language changes</value>
  </data>
  <data name="LanguageRestartInfoButton.Content" xml:space="preserve">
    <value>Restart</value>
  </data>
  <data name="Default_Language" xml:space="preserve">
    <value>Windows default</value>
  </data>
  <data name="Arabic_Saudi_Arabia_Language" xml:space="preserve">
    <value>Arabic (Saudi Arabia)</value>
  </data>
  <data name="Czech_Language" xml:space="preserve">
    <value>Czech</value>
  </data>
  <data name="German_Language" xml:space="preserve">
    <value>German</value>
  </data>
  <data name="English_Language" xml:space="preserve">
    <value>English</value>
  </data>
  <data name="Spanish_Language" xml:space="preserve">
    <value>Spanish</value>
  </data>
  <data name="Persian_Farsi_Language" xml:space="preserve">
    <value>Persian (Farsi)</value>
  </data>
  <data name="French_Language" xml:space="preserve">
    <value>French</value>
  </data>
  <data name="Hebrew_Israel_Language" xml:space="preserve">
    <value>Hebrew (Israel)</value>
  </data>
  <data name="Hungarian_Language" xml:space="preserve">
    <value>Hungarian</value>
  </data>
  <data name="Italian_Language" xml:space="preserve">
    <value>Italian</value>
  </data>
  <data name="Japanese_Language" xml:space="preserve">
    <value>Japanese</value>
  </data>
  <data name="Korean_Language" xml:space="preserve">
    <value>Korean</value>
  </data>
  <data name="Dutch_Language" xml:space="preserve">
    <value>Dutch</value>
  </data>
  <data name="Polish_Language" xml:space="preserve">
    <value>Polish</value>
  </data>
  <data name="Portuguese_Brazil_Language" xml:space="preserve">
    <value>Portuguese (Brazil)</value>
  </data>
  <data name="Portuguese_Portugal_Language" xml:space="preserve">
    <value>Portuguese (Portugal)</value>
  </data>
  <data name="Russian_Language" xml:space="preserve">
    <value>Russian</value>
  </data>
  <data name="Swedish_Language" xml:space="preserve">
    <value>Swedish</value>
  </data>
  <data name="Turkish_Language" xml:space="preserve">
    <value>Turkish</value>
  </data>
  <data name="Ukrainian_Language" xml:space="preserve">
    <value>Ukrainian</value>
  </data>
  <data name="Chinese_Simplified_Language" xml:space="preserve">
    <value>Chinese (Simplified)</value>
  </data>
  <data name="Chinese_Traditional_Language" xml:space="preserve">
    <value>Chinese (Traditional)</value>
  </data>
  <data name="GeneralPage_ViewDiagnosticDataViewerInfo.Title" xml:space="preserve">
    <value>Restart PowerToys for enable viewing change to take effect.</value>
  </data>
  <data name="GeneralPage_ViewDiagnosticDataViewerInfoButton.Content" xml:space="preserve">
    <value>Restart</value>
  </data>
  <data name="Shell_TopLevelAdvanced.Content" xml:space="preserve">
    <value>Advanced</value>
  </data>
  <data name="Shell_TopLevelFileManagement.Content" xml:space="preserve">
    <value>File Management</value>
  </data>
  <data name="Shell_TopLevelInputOutput.Content" xml:space="preserve">
    <value>Input / Output</value>
  </data>
  <data name="Shell_TopLevelWindowsAndLayouts.Content" xml:space="preserve">
    <value>Windowing &amp; Layouts</value>
  </data>
  <data name="Shell_TopLevelSystemTools.Content" xml:space="preserve">
    <value>System Tools</value>
  </data>
  <data name="CmdPal.ModuleTitle" xml:space="preserve">
    <value>Command Palette</value>
  </data>
  <data name="CmdPal_ShortDescription" xml:space="preserve">
    <value>A better quick launcher</value>
  </data>
  <data name="CmdPal_ActivationDescription" xml:space="preserve">
    <value>Open Command Palette</value>
  </data>
  <data name="CmdPal_Enable_CmdPal.Header" xml:space="preserve">
    <value>Enable Command Palette</value>
    <comment>"Command Palette" is the name of the utility.</comment>
  </data>
  <data name="CmdPal.ModuleDescription" xml:space="preserve">
    <value>A fully extensible quick launcher with a richer display and additional capabilities without sacrificing performance.</value>
  </data>
  <data name="LearnMore_CmdPal.Text" xml:space="preserve">
    <value>Learn more about Command Palette</value>
    <comment>Command Palette is a product name, do not loc</comment>
  </data>
  <data name="Shell_CmdPal.Content" xml:space="preserve">
    <value>Command Palette</value>
    <comment>Product name: Navigation view item name for Command Palette</comment>
  </data>
  <data name="Oobe_CmdPal.Description" xml:space="preserve">
    <value>A fully extensible quick launcher with a richer display and additional capabilities without sacrificing performance.</value>
    <comment>"Command Palette" is a product name</comment>
  </data>
  <data name="Oobe_CmdPal.Title" xml:space="preserve">
    <value>Command Palette</value>
    <comment>"Command Palette" is a product name</comment>
  </data>
  <data name="Oobe_CmdPal_HowToUse.Text" xml:space="preserve">
    <value>and start typing!</value>
  </data>
  <data name="Oobe_CmdPal_TipsAndTricks.Text" xml:space="preserve">
    <value>For this utility to work, the Command Palette must be enabled and running in the background. The Command Palette has a ton of extensions to try out to make your launching experience even better. You can search for available extensions within the palette itself!</value>
  </data>
  <data name="Run_CheckOutCmdPal.Title" xml:space="preserve">
    <value>PowerToys Run is getting an upgrade to v2! Check out the Command Palette, PowerToys Run's evolution</value>
  </data>
  <data name="Run_NavigateCmdPalSettings.Content" xml:space="preserve">
    <value>Learn more</value>
  </data>
  <data name="Enable_Module.[using:Microsoft.UI.Xaml.Automation]AutomationProperties.Name" xml:space="preserve">
    <value>Enable module</value>
  </data>
  <data name="PowerLauncher_PluginVersion.Text" xml:space="preserve">
    <value>Version</value>
  </data>
  <data name="PowerLauncher_PluginWebsite.Text" xml:space="preserve">
    <value>Project website</value>
  </data>
  <data name="SettingsPage_NewInfoBadge.Text" xml:space="preserve">
    <value>NEW</value>
    <comment>Must be all caps</comment>
  </data>
  <data name="RetryBtn.[using:Microsoft.UI.Xaml.Automation]AutomationProperties.Name" xml:space="preserve">
    <value>Retry</value>
  </data>
  <data name="RetryLabel.Text" xml:space="preserve">
    <value>Retry</value>
  </data>
  <data name="CmdPal_Activation_GroupSettings.Header" xml:space="preserve">
    <value>Activation</value>
  </data>
  <data name="CmdPal_ActivationShortcut.Header" xml:space="preserve">
    <value>Activation shortcut</value>
  </data>
  <data name="CmdPal_DeeplinkContent.Content" xml:space="preserve">
    <value>Open Command Palette settings to customize the activation shortcut</value>
  </data>
  <data name="Help_chromaCIE" xml:space="preserve">
    <value>chroma (CIE LCh)</value>
  </data>
  <data name="Help_hueCIE" xml:space="preserve">
    <value>hue (CIE LCh)</value>
  </data>
  <data name="Help_lightnessOklab" xml:space="preserve">
    <value>lightness (Oklab/Oklch)</value>
  </data>
  <data name="Help_chromaticityAOklab" xml:space="preserve">
    <value>chromaticity A (Oklab)</value>
  </data>
  <data name="Help_chromaticityBOklab" xml:space="preserve">
    <value>chromaticity B (Oklab)</value>
  </data>
  <data name="Help_chromaOklch" xml:space="preserve">
    <value>chroma (Oklch)</value>
  </data>
  <data name="Help_hueOklch" xml:space="preserve">
    <value>hue (Oklch)</value>
  </data>
  <data name="ExitPT_NavViewItem.Content" xml:space="preserve">
    <value>Exit PowerToys</value>
  </data>
  <data name="General_System.Header" xml:space="preserve">
    <value>System</value>
  </data>
  <data name="GeneralPage_ReportBugPackage.Header" xml:space="preserve">
    <value>Generate bug report package</value>
  </data>
  <data name="GeneralPage_ReportBugPackage.Description" xml:space="preserve">
    <value>Log files will be zipped to your desktop</value>
  </data>
  <data name="GeneralPageReportBugPackage.Content" xml:space="preserve">
    <value>Generate package</value>
  </data>
  <data name="BugReportUnderConstruction" xml:space="preserve">
    <value>Bug report package is being created</value>
  </data>
  <data name="FileExplorerPreview_ToggleSwitch_Preview_BGCODE.Header" xml:space="preserve">
    <value>Binary Geometric Code</value>
  </data>
  <data name="FileExplorerPreview_ToggleSwitch_Preview_BGCODE.Description" xml:space="preserve">
    <value>.bgcode</value>
  </data>
  <data name="FileExplorerPreview_ToggleSwitch_Thumbnail_BGCODE.Description" xml:space="preserve">
    <value>.bgcode</value>
  </data>
  <data name="FileExplorerPreview_ToggleSwitch_Thumbnail_BGCODE.Header" xml:space="preserve">
    <value>Binary Geometric Code</value>
  </data>
  <data name="YoureUpToDate.Text" xml:space="preserve">
    <value>You're up to date</value>
  </data>
  <data name="UpdateAvailableTextBlock.Text" xml:space="preserve">
    <value>Update Available</value>
  </data>
  <data name="GeneralVersion.Text" xml:space="preserve">
    <value>Version</value>
  </data>
  <data name="LearnWhatsNew.Text" xml:space="preserve">
    <value>Learn what's new</value>
  </data>
  <data name="ConfigureShortcut" xml:space="preserve">
    <value>Configure shortcut</value>
  </data>
  <data name="ConfigureShortcutText.Text" xml:space="preserve">
    <value>Configure shortcut</value>
  </data>
  <data name="QuickAccessTitle.Title" xml:space="preserve">
    <value>Quick access</value>
  </data>
  <data name="ShortcutsOverview.Title" xml:space="preserve">
    <value>Shortcuts overview</value>
  </data>
  <data name="NoActionsToShow.Text" xml:space="preserve">
    <value>No actions to show..</value>
  </data>
  <data name="NoShortcutsToShow.Text" xml:space="preserve">
    <value>No shortcuts to show..</value>
  </data>
  <data name="HighlightMode.Description" xml:space="preserve">
    <value>Highlight the cursor or dim the screen to spotlight it</value>
  </data>
  <data name="HighlightMode.Header" xml:space="preserve">
    <value>Highlight mode</value>
  </data>
  <data name="HighlightMode_Circle_Highlight_Mode.Content" xml:space="preserve">
    <value>Circle highlight</value>
  </data>
  <data name="HighlightMode_Spotlight_Mode.Content" xml:space="preserve">
    <value>Spotlight</value>
  </data>
  <data name="LearnMore.Content" xml:space="preserve">
    <value>Learn more</value>
  </data>
  <data name="Awake_ShortDescription" xml:space="preserve">
    <value>Keep your PC awake</value>
  </data>
  <data name="ImageResizer_ShortDescription" xml:space="preserve">
    <value>Resize images from right-click context menu</value>
  </data>
  <data name="MouseWithoutBorders_ShortDescription" xml:space="preserve">
    <value>Move your cursor across multiple devices</value>
  </data>
  <data name="PowerRename_ShortDescription" xml:space="preserve">
    <value>Rename files and folders from right-click context menu</value>
  </data>
  <data name="GeneralPage_EnableDataDiagnosticsText.Text" xml:space="preserve">
    <value>Helps us make PowerToys faster, more stable, and better over time</value>
  </data>
  <data name="UpdateAvailable.Title" xml:space="preserve">
    <value>Update available</value>
  </data>
  <data name="DisabledModules.Text" xml:space="preserve">
    <value>Disabled modules</value>
  </data>
  <data name="EnabledModules.Text" xml:space="preserve">
    <value>Enabled modules</value>
  </data>
  <data name="NewPlus_Product_Description.Description" xml:space="preserve">
    <value>Create files and folders from a personalized set of templates</value>
    <comment>New+ product description</comment>
  </data>
  <data name="AlwaysOnTop_Sound.Header" xml:space="preserve">
    <value>Play a sound when pinning a window</value>
  </data>
  <data name="GeneralPage_EnableViewDiagnosticDataText.Text" xml:space="preserve">
    <value>Stores diagnostic data locally in .xml format; folder may include .etl files as well. May use up 1 GB or more of disk space.</value>
  </data>
<<<<<<< HEAD
  <data name="Close_NavViewItem.Content" xml:space="preserve">
    <value>Close PowerToys</value>
    <comment>Don't loc "PowerToys"</comment>
  </data>
  <data name="CloseDialog.Content" xml:space="preserve">
    <value>Closing PowerToys will stop all active utilities.</value>
    <comment>Don't loc "PowerToys"</comment>
  </data>
  <data name="CloseDialog.Title" xml:space="preserve">
    <value>Are you sure?</value>
  </data>
  <data name="CloseDialog.PrimaryButtonText" xml:space="preserve">
    <value>Yes</value>
  </data>
  <data name="CloseDialog.SecondaryButtonText" xml:space="preserve">
    <value>No</value>
=======
  <data name="KeyBack" xml:space="preserve">
    <value>Back key</value>
  </data>
  <data name="InAppHotkeyConflictTooltipText" xml:space="preserve">
    <value>This shortcut is already in use by another utility.</value>
  </data>
  <data name="SysHotkeyConflictTooltipText" xml:space="preserve">
    <value>This shortcut is already in use by a default system shortcut.</value>
  </data>
  <data name="ShortcutConflictWindow_Title" xml:space="preserve">
    <value>PowerToys shortcut conflicts</value>
  </data>
  <data name="ShortcutConflictWindow_TitleTxt.Text" xml:space="preserve">
    <value>PowerToys shortcut conflicts</value>
  </data>
  <data name="ShortcutConflictWindow_Description.Text" xml:space="preserve">
    <value>Conflicting shortcuts may cause unexpected behavior. Edit them here or go to the module settings to update them.</value>
  </data>
  <data name="ShortcutConflictWindow_ModulesUsingShortcut.Text" xml:space="preserve">
    <value>Conflicts found for</value>
  </data>
  <data name="ShortcutConflictWindow_SystemCard.Header" xml:space="preserve">
    <value>System</value>
  </data>
  <data name="ShortcutConflictWindow_SystemCard.Description" xml:space="preserve">
    <value>Windows system shortcut</value>
  </data>
  <data name="ShortcutConflictWindow_SystemShortcutMessage.Text" xml:space="preserve">
    <value>This shortcut can't be changed.</value>
  </data>
  <data name="ShortcutConflictWindow_SystemShortcutTooltip.Content" xml:space="preserve">
    <value>This shortcut is used by Windows and can't be changed.</value>
  </data>
  <data name="ShortcutConflictWindow_NoConflictsTitle.Text" xml:space="preserve">
    <value>No conflicts detected</value>
  </data>
  <data name="ShortcutConflictWindow_NoConflictsDescription.Text" xml:space="preserve">
    <value>All shortcuts function correctly</value>
  </data>
  <data name="ResolveConflicts_Button.Content" xml:space="preserve">
	<value>Resolve conflicts</value>
  </data>
  <data name="ShortcutConflictControl_Title.Text" xml:space="preserve">
    <value>Shortcut conflicts</value>
  </data>
  <data name="ShortcutConflictControl_NoConflictsFound" xml:space="preserve">
    <value>No conflicts found</value>
  </data>
  <data name="ShortcutConflictControl_SingleConflictFound" xml:space="preserve">
    <value>1 conflict found</value>
  </data>
  <data name="ShortcutConflictControl_MultipleConflictsFound" xml:space="preserve">
    <value>{0} conflicts found</value>
    <comment>{0} is replaced with the number of conflicts</comment>
  </data>
  <data name="Hosts_NoLeadingSpaces.Header" xml:space="preserve">
    <value>No leading spaces</value>
  </data>
  <data name="Hosts_NoLeadingSpaces.Description" xml:space="preserve">
    <value>Do not prepend spaces to active lines when saving the hosts file</value>
>>>>>>> e0428eef
  </data>
</root><|MERGE_RESOLUTION|>--- conflicted
+++ resolved
@@ -5130,7 +5130,6 @@
   <data name="GeneralPage_EnableViewDiagnosticDataText.Text" xml:space="preserve">
     <value>Stores diagnostic data locally in .xml format; folder may include .etl files as well. May use up 1 GB or more of disk space.</value>
   </data>
-<<<<<<< HEAD
   <data name="Close_NavViewItem.Content" xml:space="preserve">
     <value>Close PowerToys</value>
     <comment>Don't loc "PowerToys"</comment>
@@ -5147,7 +5146,6 @@
   </data>
   <data name="CloseDialog.SecondaryButtonText" xml:space="preserve">
     <value>No</value>
-=======
   <data name="KeyBack" xml:space="preserve">
     <value>Back key</value>
   </data>
@@ -5208,6 +5206,5 @@
   </data>
   <data name="Hosts_NoLeadingSpaces.Description" xml:space="preserve">
     <value>Do not prepend spaces to active lines when saving the hosts file</value>
->>>>>>> e0428eef
   </data>
 </root>