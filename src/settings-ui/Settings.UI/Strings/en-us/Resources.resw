--- conflicted
+++ resolved
@@ -4276,7 +4276,6 @@
     <value>Automatically close the AdvancedPaste window after it loses focus</value>
     <comment>AdvancedPaste is a product name, do not loc</comment>
   </data>
-<<<<<<< HEAD
   <data name="GPO_CommandNotFound_ForceDisabled.Title" xml:space="preserve">
     <value>The Command Not Found module is force disabled by your organization.</value>>
     <comment>"Command Not Found" is a product name</comment>
@@ -4285,7 +4284,6 @@
     <value>The Command Not Found module is force enabled by your organization.</value>>
     <comment>"Command Not Found" is a product name</comment>
   </data>
-=======
   <data name="NewPlus.ModuleTitle" xml:space="preserve">
     <value>New+</value>
     <comment>New+ is the name of the utility. Localize product name in accordance with Windows New</comment>
@@ -4367,8 +4365,7 @@
   </data>
   <data name="Oobe_NewPlus_TipsAndTricks.Text" xml:space="preserve">
     <value>You can have multiple templates of the same file type, and you can even template folders!</value>
-  </data>  
->>>>>>> cf470a6d
+  </data>
   <data name="Workspaces.ModuleDescription" xml:space="preserve">
     <value>Workspaces is a quick and easy way to launch a set of applications to custom positions and configurations with one-click.</value>
   </data>
