--- conflicted
+++ resolved
@@ -2164,7 +2164,6 @@
   <data name="AlwaysOnTop_RoundCorners.Content" xml:space="preserve">
     <value>Enable round corners</value>
   </data>
-<<<<<<< HEAD
   <data name="LearnMore_PowerAccent.Text" xml:space="preserve">
     <value>Learn more about PowerAccent</value>
     <comment>PowerAccent is a product name, do not loc</comment>
@@ -2245,12 +2244,11 @@
   </data>
   <data name="PowerAccent_ToolbarPosition_Right.Content" xml:space="preserve">
     <value>Right</value>
-=======
+  </data>
   <data name="Run_ConflictingKeywordInfo.Title" xml:space="preserve">
     <value>Some characters and phrases may conflict with global queries of other plugins if you use them as activation command.</value>
   </data>
   <data name="Run_ConflictingKeywordInfo_Link.Content" xml:space="preserve">
     <value>Learn more about conflicting activation commands</value>
->>>>>>> c26e23b9
   </data>
 </root>