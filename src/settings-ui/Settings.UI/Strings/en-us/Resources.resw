﻿<?xml version="1.0" encoding="utf-8"?>
<root>
  <!-- 
    Microsoft ResX Schema 
    
    Version 2.0
    
    The primary goals of this format is to allow a simple XML format 
    that is mostly human readable. The generation and parsing of the 
    various data types are done through the TypeConverter classes 
    associated with the data types.
    
    Example:
    
    ... ado.net/XML headers & schema ...
    <resheader name="resmimetype">text/microsoft-resx</resheader>
    <resheader name="version">2.0</resheader>
    <resheader name="reader">System.Resources.ResXResourceReader, System.Windows.Forms, ...</resheader>
    <resheader name="writer">System.Resources.ResXResourceWriter, System.Windows.Forms, ...</resheader>
    <data name="Name1"><value>this is my long string</value><comment>this is a comment</comment></data>
    <data name="Color1" type="System.Drawing.Color, System.Drawing">Blue</data>
    <data name="Bitmap1" mimetype="application/x-microsoft.net.object.binary.base64">
        <value>[base64 mime encoded serialized .NET Framework object]</value>
    </data>
    <data name="Icon1" type="System.Drawing.Icon, System.Drawing" mimetype="application/x-microsoft.net.object.bytearray.base64">
        <value>[base64 mime encoded string representing a byte array form of the .NET Framework object]</value>
        <comment>This is a comment</comment>
    </data>
                
    There are any number of "resheader" rows that contain simple 
    name/value pairs.
    
    Each data row contains a name, and value. The row also contains a 
    type or mimetype. Type corresponds to a .NET class that support 
    text/value conversion through the TypeConverter architecture. 
    Classes that don't support this are serialized and stored with the 
    mimetype set.
    
    The mimetype is used for serialized objects, and tells the 
    ResXResourceReader how to depersist the object. This is currently not 
    extensible. For a given mimetype the value must be set accordingly:
    
    Note - application/x-microsoft.net.object.binary.base64 is the format 
    that the ResXResourceWriter will generate, however the reader can 
    read any of the formats listed below.
    
    mimetype: application/x-microsoft.net.object.binary.base64
    value   : The object must be serialized with 
            : System.Runtime.Serialization.Formatters.Binary.BinaryFormatter
            : and then encoded with base64 encoding.
    
    mimetype: application/x-microsoft.net.object.soap.base64
    value   : The object must be serialized with 
            : System.Runtime.Serialization.Formatters.Soap.SoapFormatter
            : and then encoded with base64 encoding.

    mimetype: application/x-microsoft.net.object.bytearray.base64
    value   : The object must be serialized into a byte array 
            : using a System.ComponentModel.TypeConverter
            : and then encoded with base64 encoding.
    -->
  <xsd:schema id="root" xmlns="" xmlns:xsd="http://www.w3.org/2001/XMLSchema" xmlns:msdata="urn:schemas-microsoft-com:xml-msdata">
    <xsd:import namespace="http://www.w3.org/XML/1998/namespace" />
    <xsd:element name="root" msdata:IsDataSet="true">
      <xsd:complexType>
        <xsd:choice maxOccurs="unbounded">
          <xsd:element name="metadata">
            <xsd:complexType>
              <xsd:sequence>
                <xsd:element name="value" type="xsd:string" minOccurs="0" />
              </xsd:sequence>
              <xsd:attribute name="name" use="required" type="xsd:string" />
              <xsd:attribute name="type" type="xsd:string" />
              <xsd:attribute name="mimetype" type="xsd:string" />
              <xsd:attribute ref="xml:space" />
            </xsd:complexType>
          </xsd:element>
          <xsd:element name="assembly">
            <xsd:complexType>
              <xsd:attribute name="alias" type="xsd:string" />
              <xsd:attribute name="name" type="xsd:string" />
            </xsd:complexType>
          </xsd:element>
          <xsd:element name="data">
            <xsd:complexType>
              <xsd:sequence>
                <xsd:element name="value" type="xsd:string" minOccurs="0" msdata:Ordinal="1" />
                <xsd:element name="comment" type="xsd:string" minOccurs="0" msdata:Ordinal="2" />
              </xsd:sequence>
              <xsd:attribute name="name" type="xsd:string" use="required" msdata:Ordinal="1" />
              <xsd:attribute name="type" type="xsd:string" msdata:Ordinal="3" />
              <xsd:attribute name="mimetype" type="xsd:string" msdata:Ordinal="4" />
              <xsd:attribute ref="xml:space" />
            </xsd:complexType>
          </xsd:element>
          <xsd:element name="resheader">
            <xsd:complexType>
              <xsd:sequence>
                <xsd:element name="value" type="xsd:string" minOccurs="0" msdata:Ordinal="1" />
              </xsd:sequence>
              <xsd:attribute name="name" type="xsd:string" use="required" />
            </xsd:complexType>
          </xsd:element>
        </xsd:choice>
      </xsd:complexType>
    </xsd:element>
  </xsd:schema>
  <resheader name="resmimetype">
    <value>text/microsoft-resx</value>
  </resheader>
  <resheader name="version">
    <value>2.0</value>
  </resheader>
  <resheader name="reader">
    <value>System.Resources.ResXResourceReader, System.Windows.Forms, Version=4.0.0.0, Culture=neutral, PublicKeyToken=b77a5c561934e089</value>
  </resheader>
  <resheader name="writer">
    <value>System.Resources.ResXResourceWriter, System.Windows.Forms, Version=4.0.0.0, Culture=neutral, PublicKeyToken=b77a5c561934e089</value>
  </resheader>
  <data name="Attribution_Rooler.Text" xml:space="preserve">
    <value>Inspired by Rooler</value>
    <comment>Rooler is a name of the tool.</comment>
  </data>
  <data name="Shell_VideoConference.Content" xml:space="preserve">
    <value>Video Conference Mute</value>
    <comment>Navigation view item name for Video Conference</comment>
  </data>
  <data name="Shell_MeasureTool.Content" xml:space="preserve">
    <value>Screen Ruler</value>
    <comment>Product name: Navigation view item name for Screen Ruler</comment>
  </data>
  <data name="MeasureTool.SecondaryLinksHeader" xml:space="preserve">
    <value>Attribution</value>
    <comment>giving credit to the projects this utility was based on</comment>
  </data>
  <data name="MeasureTool.ModuleDescription" xml:space="preserve">
    <value>Screen Ruler is a quick and easy way to measure pixels on your screen.</value>
    <comment>"Screen Ruler" is the name of the utility</comment>
  </data>
  <data name="MeasureTool.ModuleTitle" xml:space="preserve">
    <value>Screen Ruler</value>
    <comment>"Screen Ruler" is the name of the utility</comment>
  </data>
  <data name="MeasureTool_ActivationSettings.Header" xml:space="preserve">
    <value>Activation</value>
  </data>
  <data name="MeasureTool_Settings.Header" xml:space="preserve">
    <value>Behavior</value>
    <comment>"Screen Ruler" is the name of the utility</comment>
  </data>
  <data name="MeasureTool_ActivationShortcut.Header" xml:space="preserve">
    <value>Activation shortcut</value>
  </data>
  <data name="MeasureTool_ActivationShortcut.Description" xml:space="preserve">
    <value>Customize the shortcut to bring up the command bar</value>
    <comment>"Screen Ruler" is the name of the utility</comment>
  </data>
  <data name="MeasureTool_DefaultMeasureStyle.Header" xml:space="preserve">
    <value>Default measure style</value>
  </data>
  <data name="MeasureTool_DefaultMeasureStyle.Description" xml:space="preserve">
    <value>The utility will start having the selected style activated</value>
  </data>
  <data name="MeasureTool_DefaultMeasureStyle_None.Content" xml:space="preserve">
    <value>None</value>
  </data>
  <data name="MeasureTool_DefaultMeasureStyle_Bounds.Content" xml:space="preserve">
    <value>Bounds</value>
  </data>
  <data name="MeasureTool_DefaultMeasureStyle_Spacing.Content" xml:space="preserve">
    <value>Spacing</value>
  </data>
  <data name="MeasureTool_DefaultMeasureStyle_Horizontal_Spacing.Content" xml:space="preserve">
    <value>Horizontal spacing</value>
  </data>
  <data name="MeasureTool_DefaultMeasureStyle_Vertical_Spacing.Content" xml:space="preserve">
    <value>Vertical spacing</value>
  </data>
  <data name="MeasureTool_UnitsOfMeasure.Header" xml:space="preserve">
    <value>Units of measurement</value>
  </data>
  <data name="MeasureTool_UnitsOfMeasure_Pixels.Content" xml:space="preserve">
    <value>Pixels</value>
  </data>
  <data name="MeasureTool_UnitsOfMeasure_Inches.Content" xml:space="preserve">
    <value>Inches</value>
  </data>
  <data name="MeasureTool_UnitsOfMeasure_Centimeters.Content" xml:space="preserve">
    <value>Centimeters</value>
  </data>
  <data name="MeasureTool_PixelTolerance.Header" xml:space="preserve">
    <value>Pixel tolerance for edge detection</value>
  </data>
  <data name="MeasureTool_MeasureCrossColor.Header" xml:space="preserve">
    <value>Line color</value>
  </data>
  <data name="MeasureTool_ContinuousCapture.Header" xml:space="preserve">
    <value>Capture screen continuously during measuring</value>
  </data>
  <data name="MeasureTool_ContinuousCapture.Description" xml:space="preserve">
    <value>Refresh screen contexts in real-time instead of making a screenshot once</value>
  </data>
  <data name="MeasureTool_PerColorChannelEdgeDetection.Header" xml:space="preserve">
    <value>Per color channel edge detection</value>
  </data>
  <data name="MeasureTool_PerColorChannelEdgeDetection.Description" xml:space="preserve">
    <value>If enabled, test that all color channels are within a tolerance distance from each other. Otherwise, check that the sum of all color channels differences is smaller than the tolerance.</value>
  </data>
  <data name="MeasureTool_DrawFeetOnCross.Header" xml:space="preserve">
    <value>Draw feet on cross</value>
  </data>
  <data name="MeasureTool_DrawFeetOnCross.Description" xml:space="preserve">
    <value>Adds feet to the end of cross lines</value>
  </data>
  <data name="MeasureTool_EnableMeasureTool.Header" xml:space="preserve">
    <value>Enable Screen Ruler</value>
    <comment>"Screen Ruler" is the name of the utility</comment>
  </data>
  <data name="MouseWithoutBorders_ActivationSettings.Header" xml:space="preserve">
    <value>Activation</value>
  </data>
  <data name="MouseWithoutBorders_DeviceLayoutSettings.Header" xml:space="preserve">
    <value>Device layout</value>
  </data>
  <data name="MouseWithoutBorders_DeviceLayoutSettings.Description" xml:space="preserve">
    <value>Drag and drop a machine to rearrange the order.</value>
  </data>
  <data name="MouseWithoutBorders_CannotDragDropAsAdmin.Title" xml:space="preserve">
    <value>It is not possible to use drag and drop while running PowerToys elevated. As a workaround, please restart PowerToys without elevation to edit the device layout.</value>
  </data>
  <data name="MouseWithoutBorders_KeySettings.Header" xml:space="preserve">
    <value>Encryption key</value>
  </data>
  <data name="MouseWithoutBorders_SecurityKey.Header" xml:space="preserve">
    <value>Security key</value>
  </data>
  <data name="MouseWithoutBorders_SecurityKey.Description" xml:space="preserve">
    <value>The key must be auto generated in one machine by clicking on New Key, then typed in other machines</value>
  </data>
  <data name="MouseWithoutBorders_NewKey.Content" xml:space="preserve">
    <value>New key</value>
  </data>
  <data name="MouseWithoutBorders_CopyMachineName.Text" xml:space="preserve">
    <value>Copy to clipboard</value>
  </data>
  <data name="MouseWithoutBorders_ReconnectButton.Text" xml:space="preserve">
    <value>Refresh connections</value>
  </data>
  <data name="MouseWithoutBorders_ReconnectTooltip.Text" xml:space="preserve">
    <value>Reestablishes connections with other devices if you are experiencing issues.</value>
  </data>
  <data name="MouseWithoutBorders_ThisMachineNameLabel.Header" xml:space="preserve">
    <value>Host name of this device</value>
  </data>
  <data name="MouseWithoutBorders_Connect.Content" xml:space="preserve">
    <value>Connect</value>
  </data>
  <data name="MouseWithoutBorders_UninstallService.Header" xml:space="preserve">
    <value>Uninstall service</value>
  </data>
  <data name="MouseWithoutBorders_UninstallService.Description" xml:space="preserve">
    <value>Removes the service from the computer. Needs to run as administrator.</value>
  </data>
  <data name="MouseWithoutBorders_Settings.Header" xml:space="preserve">
    <value>Behavior</value>
  </data>
  <data name="MouseWithoutBorders_TroubleShooting.Header" xml:space="preserve">
    <value>Troubleshooting</value>
  </data>
  <data name="MouseWithoutBorders_AddFirewallRuleButtonControl.Header" xml:space="preserve">
    <value>Add a firewall rule for Mouse Without Borders</value>
    <comment>"Mouse Without Borders" is a product name</comment>
  </data>
  <data name="MouseWithoutBorders_AddFirewallRuleButtonControl.Description" xml:space="preserve">
    <value>Adding a firewall rule might help solve connection issues.</value>
  </data>
  <data name="MouseWithoutBorders_RunAsAdminText.Title" xml:space="preserve">
    <value>You need to run as administrator to modify this setting.</value>
  </data>
  <data name="MouseWithoutBorders_ServiceUserUninstallWarning.Title" xml:space="preserve">
    <value>If PowerToys is installed as a user, uninstalling/upgrading may require the Mouse Without Borders service to be removed manually later.</value>
  </data>
  <data name="MouseWithoutBorders_ServiceSettings.Header" xml:space="preserve">
    <value>Service</value>
  </data>
  <data name="MouseWithoutBorders_Toggle_Enable.Header" xml:space="preserve">
    <value>Enable Mouse Without Borders</value>
  </data>
  <data name="MouseWithoutBorders.SecondaryLinksHeader" xml:space="preserve">
    <value>Attribution</value>
    <comment>giving credit to the projects this utility was based on</comment>
  </data>
  <data name="MouseWithoutBorders.ModuleDescription" xml:space="preserve">
    <value>Mouse Without Borders is a quick and easy way to move your cursor across multiple devices.</value>
    <comment>"Mouse Without Borders" is the name of the utility</comment>
  </data>
  <data name="MouseWithoutBorders.ModuleTitle" xml:space="preserve">
    <value>Mouse Without Borders</value>
    <comment>"Mouse Without Borders" is the name of the utility</comment>
  </data>
  <data name="MouseWithoutBorders_UseService.Header" xml:space="preserve">
    <value>Use Service</value>
  </data>
  <data name="MouseWithoutBorders_UseService.Description" xml:space="preserve">
    <value>Runs in service mode, that allows MWB to control remote machines when they're locked. Also allows control of system and administrator applications.</value>
  </data>
  <data name="MouseWithoutBorders_MatrixOneRow.Header" xml:space="preserve">
    <value>Devices in a single row</value>
  </data>
  <data name="MouseWithoutBorders_MatrixOneRow.Description" xml:space="preserve">
    <value>Sets whether the devices are aligned on a single row. A two by two matrix is considered otherwise.</value>
  </data>
  <data name="MouseWithoutBorders_WrapMouse.Header" xml:space="preserve">
    <value>Wrap mouse</value>
  </data>
  <data name="MouseWithoutBorders_WrapMouse.Description" xml:space="preserve">
    <value>Move control back to the first machine when mouse moves past the last one.</value>
  </data>
  <data name="MouseWithoutBorders_ShareClipboard.Header" xml:space="preserve">
    <value>Share clipboard</value>
  </data>
  <data name="MouseWithoutBorders_TransferFile.Header" xml:space="preserve">
    <value>Transfer file</value>
  </data>
  <data name="MouseWithoutBorders_HideMouseAtScreenEdge.Header" xml:space="preserve">
    <value>Hide mouse at the screen edge</value>
  </data>
  <data name="MouseWithoutBorders_DrawMouseCursor.Header" xml:space="preserve">
    <value>Draw mouse cursor</value>
  </data>
  <data name="MouseWithoutBorders_ValidateRemoteMachineIP.Header" xml:space="preserve">
    <value>Validate remote machine IP</value>
  </data>
  <data name="MouseWithoutBorders_SameSubnetOnly.Header" xml:space="preserve">
    <value>Same subnet only</value>
  </data>
  <data name="MouseWithoutBorders_BlockScreenSaverOnOtherMachines.Header" xml:space="preserve">
    <value>Block screen saver on other machines</value>
  </data>
  <data name="MouseWithoutBorders_MoveMouseRelatively.Header" xml:space="preserve">
    <value>Move mouse relatively</value>
  </data>
  <data name="MouseWithoutBorders_BlockMouseAtScreenCorners.Header" xml:space="preserve">
    <value>Block mouse at screen corners</value>
  </data>
  <data name="MouseWithoutBorders_ShowClipboardAndNetworkStatusMessages.Header" xml:space="preserve">
    <value>Show clipboard and network status messages</value>
  </data>
  <data name="MouseWithoutBorders_ShowOriginalUI.Header" xml:space="preserve">
    <value>Show the original Mouse Without Borders UI</value>
  </data>
  <data name="MouseWithoutBorders_ShowOriginalUI.Description" xml:space="preserve">
    <value>This is accessible from the system tray and requires a restart.</value>
  </data>
  <data name="MouseWithoutBorders_ShareClipboard.Description" xml:space="preserve">
    <value>If share clipboard stops working, Ctrl+Alt+Del then Esc may solve the problem.</value>
  </data>
  <data name="MouseWithoutBorders_TransferFile.Description" xml:space="preserve">
    <value>If a file (&lt;100MB) is copied, it will be transferred to the remote machine clipboard.</value>
  </data>
  <data name="MouseWithoutBorders_HideMouseAtScreenEdge.Description" xml:space="preserve">
    <value>Hide the mouse cursor at the top edge of the screen when switching to other machine. This option also steals the focus from any full-screen app to ensure the keyboard input is redirected.</value>
  </data>
  <data name="MouseWithoutBorders_DrawMouseCursor.Description" xml:space="preserve">
    <value>Mouse cursor may not be visible in Windows 10 and later versions of Windows when there is no physical mouse attached.</value>
  </data>
  <data name="MouseWithoutBorders_ValidateRemoteMachineIP.Description" xml:space="preserve">
    <value>Reverse DNS lookup to validate machine IP Address.</value>
  </data>
  <data name="MouseWithoutBorders_SameSubnetOnly.Description" xml:space="preserve">
    <value>Only connect to machines in the same intranet NNN.NNN.*.* (only works when both machines have IPv4 enabled)</value>
  </data>
  <data name="MouseWithoutBorders_IPAddressMapping_TextBoxControl.PlaceholderText" xml:space="preserve">
    <value>Example: MyLaptop 192.168.0.24</value>
    <comment>Don't translate MyLaptop</comment>
  </data>
  <data name="MouseWithoutBorders_IPAddressMapping.Header" xml:space="preserve">
    <value>IP address mapping</value>
  </data>
  <data name="MouseWithoutBorders_IPAddressMapping.Description" xml:space="preserve">
    <value>Resolve machine's IP address using manually entered mappings below.</value>
  </data>
  <data name="MouseWithoutBorders_BlockScreenSaverOnOtherMachines.Description" xml:space="preserve">
    <value>Prevent screen saver from starting on other machines when user is actively working on this machine.</value>
  </data>
  <data name="MouseWithoutBorders_MoveMouseRelatively.Description" xml:space="preserve">
    <value>Use this option when remote machine's monitor settings are different, or remote machine has multiple monitors.</value>
  </data>
  <data name="MouseWithoutBorders_BlockMouseAtScreenCorners.Description" xml:space="preserve">
    <value>To avoid accident machine-switch at screen corners.</value>
  </data>
  <data name="MouseWithoutBorders_ShowClipboardAndNetworkStatusMessages.Description" xml:space="preserve">
    <value>Show clipboard activities and network status in system tray notifications</value>
  </data>
  <data name="MouseWithoutBorders_KeyboardShortcuts_Group.Header" xml:space="preserve">
    <value>Keyboard shortcuts</value>
    <comment>keyboard is the hardware peripheral</comment>
  </data>
  <data name="MouseWithoutBorders_AdvancedSettings_Group.Header" xml:space="preserve">
    <value>Advanced Settings</value>
  </data>
  <data name="MouseWithoutBorders_EasyMouseOption.Header" xml:space="preserve">
    <value>Easy Mouse: move between machines by moving the mouse pointer to the screen edges.</value>
  </data>
  <data name="MouseWithoutBorders_EasyMouseOption.Description" xml:space="preserve">
    <value>Can also be set to move only when pressing Shift or Ctrl.</value>
    <comment>Shift and Ctrl are the keyboard keys</comment>
  </data>
  <data name="MouseWithoutBorders_EasyMouseOption_Disabled.Content" xml:space="preserve">
    <value>Disabled</value>
  </data>
  <data name="MouseWithoutBorders_EasyMouseOption_Enabled.Content" xml:space="preserve">
    <value>Enabled</value>
  </data>
  <data name="MouseWithoutBorders_EasyMouseOption_Ctrl.Content" xml:space="preserve">
    <value>Ctrl</value>
    <comment>This is the Ctrl keyboard key</comment>
  </data>
  <data name="MouseWithoutBorders_EasyMouseOption_Shift.Content" xml:space="preserve">
    <value>Shift</value>
    <comment>This is the Shift keyboard key</comment>
  </data>
  <data name="MouseWithoutBorders_LockMachinesShortcut.Header" xml:space="preserve">
    <value>Shortcut to lock all machines.</value>
  </data>
  <data name="MouseWithoutBorders_LockMachinesShortcut.Description" xml:space="preserve">
    <value>Hit this hotkey twice to lock all machines. Note: Only the machines which have the same shortcut configured will be locked.</value>
  </data>
  <data name="MouseWithoutBorders_ToggleEasyMouseShortcut.Header" xml:space="preserve">
    <value>Shortcut to toggle Easy Mouse.</value>
    <comment>Ctrl and Alt are the keyboard keys</comment>
  </data>
  <data name="MouseWithoutBorders_ToggleEasyMouseShortcut.Description" xml:space="preserve">
    <value>Only works if EasyMouse is set to Enabled or Disabled.</value>
  </data>
  <data name="MouseWithoutBorders_ToggleEasyMouseShortcut_Disabled.Content" xml:space="preserve">
    <value>Disabled</value>
  </data>
  <data name="MouseWithoutBorders_SwitchBetweenMachineShortcut.Header" xml:space="preserve">
    <value>Shortcut to switch between machines. Ctrl+Alt+:</value>
    <comment>Ctrl and Alt are the keyboard keys</comment>
  </data>
  <data name="MouseWithoutBorders_SwitchBetweenMachineShortcut.Description" xml:space="preserve">
    <value>Click on Ctrl+Alt+ the chosen option to switch between machines.</value>
    <comment>Ctrl and Alt are the keyboard keys</comment>
  </data>
  <data name="MouseWithoutBorders_SwitchBetweenMachineShortcut_F1.Content" xml:space="preserve">
    <value>F1, F2, F3, F4</value>
    <comment>Don't localize. These are keyboard keys</comment>
  </data>
  <data name="MouseWithoutBorders_SwitchBetweenMachineShortcut_1.Content" xml:space="preserve">
    <value>1, 2, 3, 4</value>
    <comment>Don't localize. These are keyboard keys</comment>
  </data>
  <data name="MouseWithoutBorders_SwitchBetweenMachineShortcut_Disabled.Content" xml:space="preserve">
    <value>Disabled</value>
  </data>
  <data name="MouseWithoutBorders_LockMachinesShortcut_Disabled.Content" xml:space="preserve">
    <value>Disabled</value>
  </data>
  <data name="MouseWithoutBorders_ReconnectShortcut.Header" xml:space="preserve">
    <value>Shortcut to try reconnecting</value>
  </data>
  <data name="MouseWithoutBorders_ReconnectShortcut.Description" xml:space="preserve">
    <value>Just in case the connection is lost for any reason.</value>
  </data>
  <data name="MouseWithoutBorders_ReconnectShortcut_Disabled.Content" xml:space="preserve">
    <value>Disabled</value>
  </data>
  <data name="MouseWithoutBorders_Switch2AllPcShortcut.Header" xml:space="preserve">
    <value>Shortcut to switch to multiple machine mode.</value>
  </data>
  <data name="MouseWithoutBorders_Switch2AllPcShortcut.Description" xml:space="preserve">
    <value>Allows controlling all computers at once.</value>
  </data>
  <data name="MouseWithoutBorders_Switch2AllPcShortcut_Disabled.Content" xml:space="preserve">
    <value>Disabled</value>
  </data>
  <data name="MouseWithoutBorders_Switch2AllPcShortcut_Ctrl3.Content" xml:space="preserve">
    <value>Ctrl three times</value>
    <comment>This is the Ctrl keyboard key</comment>
  </data>
  <data name="VideoConference_Enable.Header" xml:space="preserve">
    <value>Enable Video Conference Mute</value>
  </data>
  <data name="VideoConference.ModuleDescription" xml:space="preserve">
    <value>Video Conference Mute is a quick and easy way to do a global "mute" of both your microphone and webcam. Disabling this module or closing PowerToys will unmute the microphone and camera.</value>
  </data>
  <data name="VideoConference_CameraAndMicrophoneMuteHotkeyControl_Header.Header" xml:space="preserve">
    <value>Mute camera &amp; microphone</value>
  </data>
  <data name="VideoConference_MicrophoneMuteHotkeyControl_Header.Header" xml:space="preserve">
    <value>Mute microphone</value>
  </data>
  <data name="VideoConference_MicrophonePushToTalkHotkeyControl_Header.Header" xml:space="preserve">
    <value>Push to talk</value>
  </data>
  <data name="VideoConference_CameraMuteHotkeyControl_Header.Header" xml:space="preserve">
    <value>Mute camera</value>
  </data>
  <data name="VideoConference_SelectedCamera.Header" xml:space="preserve">
    <value>Selected camera</value>
  </data>
  <data name="VideoConference_SelectedMicrophone.Header" xml:space="preserve">
    <value>Selected microphone</value>
  </data>
  <data name="VideoConference_PushToReverse.Header" xml:space="preserve">
    <value>Push to reverse</value>
  </data>
  <data name="VideoConference_PushToReverse.Description" xml:space="preserve">
    <value>If enabled, allows both push to talk and push to mute, depending on microphone state</value>
  </data>
  <data name="VideoConference_CameraOverlayImagePathHeader.Header" xml:space="preserve">
    <value>Image displayed when camera is muted</value>
  </data>
  <data name="VideoConference_ToolbarPosition.Header" xml:space="preserve">
    <value>Toolbar position</value>
  </data>
  <data name="VideoConference_ToolbarPosition_TopCenter.Content" xml:space="preserve">
    <value>Top center</value>
  </data>
  <data name="VideoConference_ToolbarPosition_TopLeftCorner.Content" xml:space="preserve">
    <value>Top left corner</value>
  </data>
  <data name="VideoConference_ToolbarPosition_TopRightCorner.Content" xml:space="preserve">
    <value>Top right corner</value>
  </data>
  <data name="VideoConference_ToolbarPosition_BottomLeftCorner.Content" xml:space="preserve">
    <value>Bottom left corner</value>
  </data>
  <data name="VideoConference_ToolbarPosition_BottomCenter.Content" xml:space="preserve">
    <value>Bottom center</value>
  </data>
  <data name="VideoConference_ToolbarPosition_BottomRightCorner.Content" xml:space="preserve">
    <value>Bottom right corner</value>
  </data>
  <data name="VideoConference_ToolbarMonitor.Header" xml:space="preserve">
    <value>Show toolbar on</value>
  </data>
  <data name="VideoConference_ToolbarMonitor_Main.Content" xml:space="preserve">
    <value>Main monitor</value>
  </data>
  <data name="VideoConference_ToolbarMonitor_UnderCursor.Content" xml:space="preserve">
    <value>Monitor under cursor</value>
  </data>
  <data name="VideoConference_ToolbarMonitor_ActiveWindow.Content" xml:space="preserve">
    <value>Active window monitor</value>
  </data>
  <data name="VideoConference_ToolbarMonitor_All.Content" xml:space="preserve">
    <value>All monitors</value>
  </data>
  <data name="VideoConference_ToolbarHide.Header" xml:space="preserve">
    <value>Hide toolbar</value>
  </data>
  <data name="VideoConference_ToolbarHideMuted.Content" xml:space="preserve">
    <value>When both camera and microphone are muted</value>
  </data>
  <data name="VideoConference_ToolbarHideNever.Content" xml:space="preserve">
    <value>Never</value>
  </data>
  <data name="VideoConference_ToolbarHideUnmuted.Content" xml:space="preserve">
    <value>When both camera and microphone are unmuted</value>
  </data>
  <data name="VideoConference_ToolbarHideTimeout.Content" xml:space="preserve">
    <value>After timeout</value>
  </data>
  <data name="VideoConference.ModuleTitle" xml:space="preserve">
    <value>Video Conference Mute</value>
  </data>
  <data name="VideoConference_Camera.Header" xml:space="preserve">
    <value>Camera</value>
  </data>
  <data name="VideoConference_Camera.Description" xml:space="preserve">
    <value>To use this feature, make sure to select PowerToys VideoConference Mute as your camera source in your apps.</value>
  </data>
  <data name="VideoConference_Microphone.Header" xml:space="preserve">
    <value>Microphone</value>
  </data>
  <data name="VideoConference_Toolbar.Header" xml:space="preserve">
    <value>Toolbar</value>
  </data>
  <data name="VideoConference_Behavior.Header" xml:space="preserve">
    <value>Behavior</value>
  </data>
  <data name="VideoConference_StartupAction.Header" xml:space="preserve">
    <value>Startup action</value>
  </data>
  <data name="VideoConference_StartupActionNothing.Content" xml:space="preserve">
    <value>Nothing</value>
  </data>
  <data name="VideoConference_StartupActionUnmute.Content" xml:space="preserve">
    <value>Unmute</value>
  </data>
  <data name="VideoConference_StartupActionMute.Content" xml:space="preserve">
    <value>Mute</value>
  </data>
  <data name="VideoConference_Shortcuts.Header" xml:space="preserve">
    <value>Shortcuts</value>
  </data>
  <data name="VideoConference_CameraOverlayImageAlt.[using:Microsoft.UI.Xaml.Automation]AutomationProperties.Name" xml:space="preserve">
    <value>Camera overlay image preview</value>
  </data>
  <data name="VideoConference_CameraOverlayImageBrowse.Content" xml:space="preserve">
    <value>Browse</value>
  </data>
  <data name="VideoConference_CameraOverlayImageClear.Content" xml:space="preserve">
    <value>Clear</value>
  </data>
  <data name="Shell_General.Content" xml:space="preserve">
    <value>General</value>
    <comment>Navigation view item name for General</comment>
  </data>
  <data name="Shell_Awake.Content" xml:space="preserve">
    <value>Awake</value>
    <comment>Product name: Navigation view item name for Awake</comment>
  </data>
  <data name="Shell_PowerLauncher.Content" xml:space="preserve">
    <value>PowerToys Run</value>
    <comment>Product name: Navigation view item name for PowerToys Run</comment>
  </data>
  <data name="Shell_PowerRename.Content" xml:space="preserve">
    <value>PowerRename</value>
    <comment>Product name: Navigation view item name for PowerRename</comment>
  </data>
  <data name="Shell_ShortcutGuide.Content" xml:space="preserve">
    <value>Shortcut Guide</value>
    <comment>Product name: Navigation view item name for Shortcut Guide</comment>
  </data>
  <data name="Shell_PowerPreview.Content" xml:space="preserve">
    <value>File Explorer add-ons</value>
    <comment>Product name: Navigation view item name for File Explorer.  Please use File Explorer as in the context of File Explorer in Windows</comment>
  </data>
  <data name="Shell_FancyZones.Content" xml:space="preserve">
    <value>FancyZones</value>
    <comment>{Locked}</comment>
  </data>
  <data name="Shell_ImageResizer.Content" xml:space="preserve">
    <value>Image Resizer</value>
    <comment>Product name: Navigation view item name for Image Resizer</comment>
  </data>
  <data name="Shell_ColorPicker.Content" xml:space="preserve">
    <value>Color Picker</value>
    <comment>Product name: Navigation view item name for Color Picker</comment>
  </data>
  <data name="Shell_KeyboardManager.Content" xml:space="preserve">
    <value>Keyboard Manager</value>
    <comment>Product name: Navigation view item name for Keyboard Manager</comment>
  </data>
  <data name="Shell_MouseWithoutBorders.Content" xml:space="preserve">
    <value>Mouse Without Borders</value>
    <comment>Product name: Navigation view item name for Mouse Without Borders</comment>
  </data>
  <data name="Shell_MouseUtilities.Content" xml:space="preserve">
    <value>Mouse utilities</value>
    <comment>Product name: Navigation view item name for Mouse utilities</comment>
  </data>
  <data name="Shell_NavigationMenu_Announce_Collapse" xml:space="preserve">
    <value>Navigation closed</value>
    <comment>Accessibility announcement when the navigation pane collapses</comment>
  </data>
  <data name="Shell_NavigationMenu_Announce_Open" xml:space="preserve">
    <value>Navigation opened</value>
    <comment>Accessibility announcement when the navigation pane opens</comment>
  </data>
  <data name="KeyboardManager_ConfigHeader.Text" xml:space="preserve">
    <value>Current configuration</value>
    <comment>Keyboard Manager current configuration header</comment>
  </data>
  <data name="KeyboardManager.ModuleDescription" xml:space="preserve">
    <value>Reconfigure your keyboard by remapping keys and shortcuts</value>
    <comment>Keyboard Manager page description</comment>
  </data>
  <data name="KeyboardManager_EnableToggle.Header" xml:space="preserve">
    <value>Enable Keyboard Manager</value>
    <comment>Keyboard Manager enable toggle header. Do not loc the Product name. Do you want this feature on / off</comment>
  </data>
  <data name="KeyboardManager_ProfileDescription.Text" xml:space="preserve">
    <value>Select the profile to display the active key remap and shortcuts</value>
    <comment>Keyboard Manager configuration dropdown description</comment>
  </data>
  <data name="KeyboardManager_RemapKeyboardButton.Header" xml:space="preserve">
    <value>Remap a key</value>
    <comment>Keyboard Manager remap keyboard button content</comment>
  </data>
  <data name="KeyboardManager_Keys.Header" xml:space="preserve">
    <value>Keys</value>
    <comment>Keyboard Manager remap keyboard header</comment>
  </data>
  <data name="KeyboardManager_RemapShortcutsButton.Header" xml:space="preserve">
    <value>Remap a shortcut</value>
    <comment>Keyboard Manager remap shortcuts button</comment>
  </data>
  <data name="KeyboardManager_Shortcuts.Header" xml:space="preserve">
    <value>Shortcuts</value>
    <comment>Keyboard Manager remap keyboard header</comment>
  </data>
  <data name="KeyboardManager_All_Apps_Description" xml:space="preserve">
    <value>All Apps</value>
    <comment>Should be the same as EditShortcuts_AllApps from keyboard manager editor</comment>
  </data>
  <data name="Shortcuts.Header" xml:space="preserve">
    <value>Shortcuts</value>
  </data>
  <data name="Shortcut.Header" xml:space="preserve">
    <value>Shortcut</value>
  </data>
  <data name="AdvancedPaste_EnableAIButton.Content" xml:space="preserve">
    <value>Enable</value>
  </data>
  <data name="AdvancedPaste_DisableAIButton.Content" xml:space="preserve">
    <value>Disable</value>
  </data>
  <data name="AdvancedPaste_EnableAISettingsCard.Header" xml:space="preserve">
    <value>Enable Paste with AI</value>
  </data>
  <data name="AdvancedPaste_Clipboard_History_Enabled_SettingsCard.Header" xml:space="preserve">
    <value>Clipboard history</value>
  </data>
  <data name="AdvancedPaste_Clipboard_History_Enabled_SettingsCard.Description" xml:space="preserve">
    <value>Save multiple items to your clipboard. This is an OS feature.</value>
  </data>
  <data name="AdvancedPaste_Direct_Access_Hotkeys_GroupSettings.Header" xml:space="preserve">
    <value>Shortcuts</value>
  </data>
  <data name="RemapKeysList.[using:Microsoft.UI.Xaml.Automation]AutomationProperties.Name" xml:space="preserve">
    <value>Current Key Remappings</value>
  </data>
  <data name="RemapShortcutsList.[using:Microsoft.UI.Xaml.Automation]AutomationProperties.Name" xml:space="preserve">
    <value>Current Shortcut Remappings</value>
  </data>
  <data name="KeyboardManager_RemappedKeysListItem.[using:Microsoft.UI.Xaml.Automation]AutomationProperties.Name" xml:space="preserve">
    <value>Key Remapping</value>
    <comment>key as in keyboard key</comment>
  </data>
  <data name="KeyboardManager_RemappedShortcutsListItem.[using:Microsoft.UI.Xaml.Automation]AutomationProperties.Name" xml:space="preserve">
    <value>Shortcut Remapping</value>
  </data>
  <data name="KeyboardManager_RemappedTo.[using:Microsoft.UI.Xaml.Automation]AutomationProperties.Name" xml:space="preserve">
    <value>Remapped to</value>
  </data>
  <data name="KeyboardManager_ShortcutRemappedTo.[using:Microsoft.UI.Xaml.Automation]AutomationProperties.Name" xml:space="preserve">
    <value>Remapped to</value>
  </data>
  <data name="KeyboardManager_TargetApp.[using:Microsoft.UI.Xaml.Automation]AutomationProperties.Name" xml:space="preserve">
    <value>For Target Application</value>
    <comment>What computer application would this be for</comment>
  </data>
  <data name="KeyboardManager_Image.[using:Microsoft.UI.Xaml.Automation]AutomationProperties.Name" xml:space="preserve">
    <value>Keyboard Manager</value>
    <comment>do not loc, product name</comment>
  </data>
  <data name="ColorPicker.ModuleDescription" xml:space="preserve">
    <value>Quick and simple system-wide color picker.</value>
  </data>
  <data name="ColorPicker_EnableColorPicker.Header" xml:space="preserve">
    <value>Enable Color Picker</value>
    <comment>do not loc the Product name.  Do you want this feature on / off</comment>
  </data>
  <data name="ColorPicker_ChangeCursor.Content" xml:space="preserve">
    <value>Change cursor when picking a color</value>
  </data>
  <data name="PowerLauncher.ModuleDescription" xml:space="preserve">
    <value>A quick launcher that has additional capabilities without sacrificing performance.</value>
  </data>
  <data name="PowerLauncher_EnablePowerLauncher.Header" xml:space="preserve">
    <value>Enable PowerToys Run</value>
    <comment>do not loc the Product name.  Do you want this feature on / off</comment>
  </data>
  <data name="PowerLauncher_SearchResults.Header" xml:space="preserve">
    <value>Search &amp; results</value>
  </data>
  <data name="PowerLauncher_SearchResultPreference.Header" xml:space="preserve">
    <value>Search result preference</value>
  </data>
  <data name="PowerLauncher_UsePinyin.Header" xml:space="preserve">
    <value>Use Pinyin</value>
  </data>
  <data name="PowerLauncher_UsePinyin.Description" xml:space="preserve">
    <value>Experimental: Use Pinyin on the search query. May not work for every plugin.</value>
  </data>
  <data name="PowerLauncher_SearchResultPreference_MostRecentlyUsed" xml:space="preserve">
    <value>Most recently used</value>
  </data>
  <data name="PowerLauncher_SearchResultPreference_AlphabeticalOrder" xml:space="preserve">
    <value>Alphabetical order</value>
  </data>
  <data name="PowerLauncher_SearchResultPreference_RunningProcessesOpenApplications" xml:space="preserve">
    <value>Running processes/open applications</value>
  </data>
  <data name="PowerLauncher_SearchTypePreference.Header" xml:space="preserve">
    <value>Search type preference</value>
  </data>
  <data name="PowerLauncher_SearchTypePreference_ApplicationName" xml:space="preserve">
    <value>Application name</value>
  </data>
  <data name="PowerLauncher_SearchTypePreference_StringInApplication" xml:space="preserve">
    <value>A string that is contained in the application</value>
  </data>
  <data name="PowerLauncher_SearchTypePreference_ExecutableName" xml:space="preserve">
    <value>Executable name</value>
  </data>
  <data name="PowerLauncher_MaximumNumberOfResults.Header" xml:space="preserve">
    <value>Number of results shown before scrolling</value>
  </data>
  <data name="PowerLauncher_OpenPowerLauncher.Header" xml:space="preserve">
    <value>Open PowerToys Run</value>
  </data>
  <data name="PowerLauncher_OpenFileLocation.Header" xml:space="preserve">
    <value>Open file location</value>
  </data>
  <data name="PowerLauncher_CopyPathLocation.Header" xml:space="preserve">
    <value>Copy path location</value>
  </data>
  <data name="PowerLauncher_OpenConsole.Header" xml:space="preserve">
    <value>Open console</value>
    <comment>console refers to Windows command prompt</comment>
  </data>
  <data name="PowerLauncher_OverrideWinRKey.Content" xml:space="preserve">
    <value>Override Win+R shortcut</value>
  </data>
  <data name="PowerLauncher_OverrideWinSKey.Content" xml:space="preserve">
    <value>Override Win+S shortcut</value>
  </data>
  <data name="PowerLauncher_IgnoreHotkeysInFullScreen.Content" xml:space="preserve">
    <value>Ignore shortcuts in fullscreen mode</value>
  </data>
  <data name="PowerLauncher_UseCentralizedKeyboardHook.Header" xml:space="preserve">
    <value>Use centralized keyboard hook</value>
  </data>
  <data name="PowerLauncher_UseCentralizedKeyboardHook.Description" xml:space="preserve">
    <value>Try this if there are issues with the shortcut (PowerToys Run might not get focus when triggered from an elevated window)</value>
  </data>
  <data name="PowerLauncher_ClearInputOnLaunch.Content" xml:space="preserve">
    <value>Clear the previous query on launch</value>
  </data>
  <data name="PowerLauncher_TabSelectsContextButtons.Header" xml:space="preserve">
    <value>Tab through context buttons</value>
  </data>
  <data name="PowerLauncher_TabSelectsContextButtons.Description" xml:space="preserve">
    <value>Pressing tab will first select through the available context buttons of the current selection before moving onto the next result</value>
  </data>
  <data name="PowerLauncher_GenerateThumbnailsFromFiles.Header" xml:space="preserve">
    <value>Generate thumbnails from files</value>
  </data>
  <data name="PowerLauncher_GenerateThumbnailsFromFiles.Description" xml:space="preserve">
    <value>Results will try to generate thumbnails for files. Disabling this setting may increase stability and speed</value>
  </data>
  <data name="PowerLauncher_SearchQueryResultsWithDelay.Header" xml:space="preserve">
    <value>Input Smoothing</value>
    <comment>This is about adding a delay to wait for more input before executing a search</comment>
  </data>
  <data name="PowerLauncher_SearchQueryResultsWithDelay.Description" xml:space="preserve">
    <value>Wait for more input before searching. This reduces interface jumpiness and system load.</value>
  </data>
  <data name="PowerLauncher_FastSearchInputDelayMs.Header" xml:space="preserve">
    <value>Immediate plugins</value>
  </data>
  <data name="PowerLauncher_FastSearchInputDelayMs.Description" xml:space="preserve">
    <value>Affects the plugins that make the UI wait for their results by this amount. Recommended: 30-50 ms.</value>
  </data>
  <data name="PowerLauncher_SlowSearchInputDelayMs.Header" xml:space="preserve">
    <value>Background execution plugins</value>
  </data>
  <data name="PowerLauncher_SlowSearchInputDelayMs.Description" xml:space="preserve">
    <value>Affects the plugins that execute in the background by this amount. Recommended: 100-150 ms.</value>
  </data>
  <data name="PowerLauncher_SearchInputDelayMs.Header" xml:space="preserve">
    <value>Fast plugin throttle (ms)</value>
    <comment>ms = milliseconds</comment>
  </data>
  <data name="KeyboardManager_KeysMappingLayoutRightHeader.Text" xml:space="preserve">
    <value>To:</value>
    <comment>Keyboard Manager mapping keys view right header</comment>
  </data>
  <data name="Appearance_GroupSettings.Text" xml:space="preserve">
    <value>Appearance</value>
  </data>
  <data name="Fancyzones_ImageHyperlinkToDocs.[using:Microsoft.UI.Xaml.Automation]AutomationProperties.Name" xml:space="preserve">
    <value>FancyZones windows</value>
    <comment>{Locked="FancyZones"}</comment>
  </data>
  <data name="FancyZones.ModuleDescription" xml:space="preserve">
    <value>Create window layouts to help make multi-tasking easy.</value>
    <comment>windows refers to application windows</comment>
  </data>
  <data name="FancyZones_DisplayOrWorkAreaChangeMoveWindowsCheckBoxControl.Content" xml:space="preserve">
    <value>Keep windows in their zones when the screen resolution or work area changes</value>
    <comment>windows refers to application windows</comment>
  </data>
  <data name="FancyZones_EnableToggleControl_HeaderText.Header" xml:space="preserve">
    <value>Enable FancyZones</value>
    <comment>{Locked="FancyZones"}</comment>
  </data>
  <data name="FancyZones_ExcludeApps.Header" xml:space="preserve">
    <value>Excluded apps</value>
  </data>
  <data name="FancyZones_ExcludeApps.Description" xml:space="preserve">
    <value>Excludes an application from snapping to zones and will only react to Windows Snap - add one application name per line</value>
  </data>
  <data name="FancyZones_HighlightOpacity.Header" xml:space="preserve">
    <value>Opacity (%)</value>
  </data>
  <data name="FancyZones_HotkeyEditorControl.Header" xml:space="preserve">
    <value>Open layout editor</value>
    <comment>Shortcut to launch the FancyZones layout editor application</comment>
  </data>
  <data name="FancyZones_WindowSwitching_GroupSettings.Header" xml:space="preserve">
    <value>Switch between windows in the current zone</value>
  </data>
  <data name="FancyZones_HotkeyNextTabControl.Header" xml:space="preserve">
    <value>Next window</value>
  </data>
  <data name="FancyZones_HotkeyPrevTabControl.Header" xml:space="preserve">
    <value>Previous window</value>
  </data>
  <data name="SettingsPage_SetShortcut.[using:Microsoft.UI.Xaml.Automation]AutomationProperties.Name" xml:space="preserve">
    <value>Shortcut setting</value>
  </data>
  <data name="SettingsPage_SetShortcut_Glyph.[using:Microsoft.UI.Xaml.Automation]AutomationProperties.Name" xml:space="preserve">
    <value>Information Symbol</value>
  </data>
  <data name="FancyZones_LaunchEditorButtonControl.Header" xml:space="preserve">
    <value>Launch layout editor</value>
    <comment>launches the FancyZones layout editor application</comment>
  </data>
  <data name="FancyZones_LaunchEditorButtonControl.Description" xml:space="preserve">
    <value>Set and manage your layouts</value>
    <comment>launches the FancyZones layout editor application</comment>
  </data>
  <data name="FancyZones_MakeDraggedWindowTransparentCheckBoxControl.Content" xml:space="preserve">
    <value>Make dragged window transparent</value>
  </data>
  <data name="FancyZones_MouseDragCheckBoxControl_Header.Content" xml:space="preserve">
    <value>Use a non-primary mouse button to toggle zone activation</value>
  </data>
  <data name="FancyZones_MouseMiddleClickSpanningMultipleZonesCheckBoxControl_Header.Content" xml:space="preserve">
    <value>Use middle-click mouse button to toggle multiple zones spanning</value>
  </data>
  <data name="FancyZones_MoveWindowsAcrossAllMonitorsCheckBoxControl.Content" xml:space="preserve">
    <value>Move windows between zones across all monitors</value>
  </data>
  <data name="FancyZones_OverrideSnapHotkeys.Header" xml:space="preserve">
    <value>Override Windows Snap</value>
  </data>
  <data name="FancyZones_OverrideSnapHotkeys.Description" xml:space="preserve">
    <value>This overrides the Windows Snap shortcut (Win + arrow) to move windows between zones</value>
  </data>
  <data name="FancyZones_ShiftDragCheckBoxControl_Header.Content" xml:space="preserve">
    <value>Hold Shift key to activate zones while dragging a window</value>
  </data>
  <data name="FancyZones_ActivationNoShiftDrag" xml:space="preserve">
    <value>Drag windows to activate zones</value>
  </data>
  <data name="FancyZones_ShowZonesOnAllMonitorsCheckBoxControl.Content" xml:space="preserve">
    <value>Show zones on all monitors while dragging a window</value>
  </data>
  <data name="FancyZones_AppLastZoneMoveWindows.Content" xml:space="preserve">
    <value>Move newly created windows to their last known zone</value>
    <comment>windows refers to application windows</comment>
  </data>
  <data name="FancyZones_OpenWindowOnActiveMonitor.Content" xml:space="preserve">
    <value>Move newly created windows to the current active monitor (Experimental)</value>
  </data>
  <data name="FancyZones_UseCursorPosEditorStartupScreen.Header" xml:space="preserve">
    <value>Launch editor on the display</value>
  </data>
  <data name="FancyZones_UseCursorPosEditorStartupScreen.Description" xml:space="preserve">
    <value>When using multiple displays</value>
  </data>
  <data name="FancyZones_LaunchPositionMouse.Content" xml:space="preserve">
    <value>Where the mouse pointer is</value>
  </data>
  <data name="FancyZones_LaunchPositionScreen.Content" xml:space="preserve">
    <value>With active focus</value>
  </data>
  <data name="FancyZones_ZoneBehavior_GroupSettings.Header" xml:space="preserve">
    <value>Zone behavior</value>
  </data>
  <data name="FancyZones_ZoneBehavior_GroupSettings.Description" xml:space="preserve">
    <value>Manage how zones behave when using FancyZones</value>
    <comment>{Locked="FancyZones"}</comment>
  </data>
  <data name="FancyZones_Zones.Header" xml:space="preserve">
    <value>Zones</value>
  </data>
  <data name="FancyZones_ZoneHighlightColor.Header" xml:space="preserve">
    <value>Highlight color</value>
  </data>
  <data name="FancyZones_ZoneSetChangeMoveWindows.Content" xml:space="preserve">
    <value>During zone layout changes, windows assigned to a zone will match new size/positions</value>
  </data>
  <data name="AttributionTitle.Text" xml:space="preserve">
    <value>Attribution</value>
    <comment>giving credit to the projects this utility was based on</comment>
  </data>
  <data name="General.ModuleTitle" xml:space="preserve">
    <value>General</value>
  </data>
  <data name="GeneralPage_CheckForUpdates.Content" xml:space="preserve">
    <value>Check for updates</value>
  </data>
  <data name="General_SettingsBackupAndRestoreLocationText.Header" xml:space="preserve">
    <value>Location</value>
  </data>
  <data name="General_SettingsBackupAndRestore_ButtonBackup.Content" xml:space="preserve">
    <value>Backup</value>
  </data>
  <data name="General_SettingsBackupInfo_FileNameHeader.Text" xml:space="preserve">
    <value>File name:</value>
  </data>
  <data name="General_SettingsBackupAndRestore_LinkRefresh.Text" xml:space="preserve">
    <value>Refresh</value>
  </data>
  <data name="General_SettingsBackupAndRestore_ButtonRestore.Content" xml:space="preserve">
    <value>Restore</value>
  </data>
  <data name="General_SettingsBackupAndRestore_ButtonSelectFolder.[using:Microsoft.UI.Xaml.Automation]AutomationProperties.Name" xml:space="preserve">
    <value>Select folder</value>
  </data>
  <data name="General_SettingsBackupAndRestore_ButtonSelectLocation.Text" xml:space="preserve">
    <value>Select folder</value>
  </data>
  <data name="GeneralPage_UpdateNow.Content" xml:space="preserve">
    <value>Update now</value>
  </data>
  <data name="GeneralPage_PrivacyStatement_URL.Text" xml:space="preserve">
    <value>Privacy statement</value>
  </data>
  <data name="GeneralPage_ReportAbug.Text" xml:space="preserve">
    <value>Report a bug</value>
    <comment>Report an issue inside powertoys</comment>
  </data>
  <data name="GeneralPage_RequestAFeature_URL.Text" xml:space="preserve">
    <value>Request a feature</value>
    <comment>Tell our team what we should build</comment>
  </data>
  <data name="GeneralPage_RestartAsAdmin_Button.Content" xml:space="preserve">
    <value>Restart PowerToys as administrator</value>
    <comment>running PowerToys as a higher level user, account is typically referred to as an admin / administrator</comment>
  </data>
  <data name="GeneralPage_RunAtStartUp.Header" xml:space="preserve">
    <value>Run at startup</value>
  </data>
  <data name="GeneralPage_RunAtStartUp.Description" xml:space="preserve">
    <value>PowerToys will launch automatically</value>
  </data>
  <data name="GeneralPage_WarningsElevatedApps.Content" xml:space="preserve">
    <value>Show a warning for functionality issues when running alongside elevated applications</value>
  </data>
  <data name="PowerRename.ModuleDescription" xml:space="preserve">
    <value>A Windows Shell extension for more advanced bulk renaming using search &amp; replace or regular expressions.</value>
  </data>
  <data name="PowerRename_ShellIntegration.Header" xml:space="preserve">
    <value>Shell integration</value>
    <comment>This refers to directly integrating in with Windows</comment>
  </data>
  <data name="PowerRename_Toggle_Enable.Header" xml:space="preserve">
    <value>Enable PowerRename</value>
    <comment>do not loc the Product name.  Do you want this feature on / off</comment>
  </data>
  <data name="RadioButtons_Name_Theme.Text" xml:space="preserve">
    <value>Settings theme</value>
  </data>
  <data name="PowerRename_Toggle_HideIcon.Content" xml:space="preserve">
    <value>Hide icon in context menu</value>
  </data>
  <data name="PowerRename_Toggle_ContextMenu.Header" xml:space="preserve">
    <value>Show PowerRename in</value>
  </data>
  <data name="PowerRename_Toggle_StandardContextMenu.Content" xml:space="preserve">
    <value>Default and extended context menu</value>
  </data>
  <data name="PowerRename_Toggle_ExtendedContextMenu.Content" xml:space="preserve">
    <value>Extended context menu only</value>
  </data>
  <data name="ExtendedContextMenuInfo.Title" xml:space="preserve">
    <value>Press Shift + right-click on files to open the extended context menu</value>
  </data>
  <data name="PowerRename_Toggle_MaxDispListNum.Header" xml:space="preserve">
    <value>Maximum number of items</value>
  </data>
  <data name="PowerRename_Toggle_RestoreFlagsOnLaunch.Header" xml:space="preserve">
    <value>Show recently used strings</value>
  </data>
  <data name="FileExplorerPreview_ToggleSwitch_Preview_MD.Header" xml:space="preserve">
    <value>Markdown</value>
    <comment>File type, do not translate</comment>
  </data>
  <data name="FileExplorerPreview_ToggleSwitch_Preview_MD.Description" xml:space="preserve">
    <value>.md, .markdown, .mdown, .mkdn, .mkd, .mdwn, .mdtxt, .mdtext</value>
    <comment>{Locked}</comment>
  </data>
  <data name="FileExplorerPreview_ToggleSwitch_Preview_Monaco.Header" xml:space="preserve">
    <value>Source code files (Monaco)</value>
    <comment>File type, do not translate</comment>
  </data>
  <data name="FileExplorerPreview_ToggleSwitch_Preview_Monaco.Description" xml:space="preserve">
    <value>.txt, .cpp, .py, .json, .xml, .csproj, ...</value>
    <comment>{Locked}</comment>
  </data>
  <data name="FileExplorerPreview_ToggleSwitch_Preview_SVG.Header" xml:space="preserve">
    <value>Scalable Vector Graphics</value>
    <comment>File type, do not translate</comment>
  </data>
  <data name="FileExplorerPreview_ToggleSwitch_Preview_SVG.Description" xml:space="preserve">
    <value>.svg</value>
    <comment>{Locked}</comment>
  </data>
  <data name="FileExplorerPreview_Preview_SVG_Color_Mode.Header" xml:space="preserve">
    <value>Color mode</value>
  </data>
  <data name="FileExplorerPreview_Preview_SVG_Color_Mode_Default.Content" xml:space="preserve">
    <value>Windows default</value>
  </data>
  <data name="FileExplorerPreview_Preview_SVG_Color_Solid_Color.Content" xml:space="preserve">
    <value>Solid color</value>
  </data>
  <data name="FileExplorerPreview_Preview_SVG_Checkered_Shade.Content" xml:space="preserve">
    <value>Checkered pattern</value>
  </data>
  <data name="FileExplorerPreview_Preview_SVG_Background_Color.Header" xml:space="preserve">
    <value>Color</value>
  </data>
  <data name="FileExplorerPreview_Preview_SVG_Checkered_Shade_Mode.Header" xml:space="preserve">
    <value>Checkered shade</value>
  </data>
  <data name="FileExplorerPreview_Preview_SVG_Checkered_Shade_1.Content" xml:space="preserve">
    <value>Light</value>
  </data>
  <data name="FileExplorerPreview_Preview_SVG_Checkered_Shade_2.Content" xml:space="preserve">
    <value>Medium</value>
  </data>
  <data name="FileExplorerPreview_Preview_SVG_Checkered_Shade_3.Content" xml:space="preserve">
    <value>Dark</value>
  </data>
  <data name="FileExplorerPreview_ToggleSwitch_Preview_PDF.Header" xml:space="preserve">
    <value>Portable Document Format</value>
    <comment>{Locked}</comment>
  </data>
  <data name="FileExplorerPreview_ToggleSwitch_Preview_PDF.Description" xml:space="preserve">
    <value>.pdf</value>
    <comment>{Locked}</comment>
  </data>
  <data name="FileExplorerPreview_ToggleSwitch_Thumbnail_SVG.Header" xml:space="preserve">
    <value>Scalable Vector Graphics</value>
    <comment>{Locked}</comment>
  </data>
  <data name="FileExplorerPreview_ToggleSwitch_Thumbnail_SVG.Description" xml:space="preserve">
    <value>.svg</value>
    <comment>{Locked}</comment>
  </data>
  <data name="FileExplorerPreview_ToggleSwitch_Thumbnail_STL.Header" xml:space="preserve">
    <value>Stereolithography</value>
    <comment>{Locked}</comment>
  </data>
  <data name="FileExplorerPreview_ToggleSwitch_Thumbnail_STL.Description" xml:space="preserve">
    <value>.stl</value>
    <comment>{Locked}</comment>
  </data>
  <data name="FileExplorerPreview_Color_Thumbnail_STL.Header" xml:space="preserve">
    <value>Color</value>
  </data>
  <data name="FileExplorerPreview_ToggleSwitch_Preview_QOI.Header" xml:space="preserve">
    <value>Quite Ok Image</value>
    <comment>{Locked}</comment>
  </data>
  <data name="FileExplorerPreview_ToggleSwitch_Preview_QOI.Description" xml:space="preserve">
    <value>.qoi</value>
    <comment>{Locked}</comment>
  </data>
  <data name="FileExplorerPreview_ToggleSwitch_Thumbnail_QOI.Header" xml:space="preserve">
    <value>Quite OK Image</value>
    <comment>{Locked}</comment>
  </data>
  <data name="FileExplorerPreview_ToggleSwitch_Thumbnail_QOI.Description" xml:space="preserve">
    <value>.qoi</value>
    <comment>{Locked}</comment>
  </data>
  <data name="FileExplorerPreview_ToggleSwitch_Thumbnail_PDF.Header" xml:space="preserve">
    <value>Portable Document Format</value>
    <comment>{Locked}</comment>
  </data>
  <data name="FileExplorerPreview_ToggleSwitch_Thumbnail_PDF.Description" xml:space="preserve">
    <value>.pdf</value>
    <comment>{Locked}</comment>
  </data>
  <data name="FileExplorerPreview.ModuleDescription" xml:space="preserve">
    <value>These settings allow you to manage your Windows File Explorer custom preview handlers.</value>
  </data>
  <data name="PowerRename_AutoCompleteHeader.Header" xml:space="preserve">
    <value>Auto-complete</value>
  </data>
  <data name="OpenSource_Notice.Text" xml:space="preserve">
    <value>Open-source notice</value>
  </data>
  <data name="PowerRename_Toggle_AutoComplete.Header" xml:space="preserve">
    <value>Enable auto-complete for the search &amp; replace fields</value>
  </data>
  <data name="FancyZones_BorderColor.Header" xml:space="preserve">
    <value>Border color</value>
  </data>
  <data name="FancyZones_InActiveColor.Header" xml:space="preserve">
    <value>Inactive color</value>
  </data>
  <data name="ShortcutGuide.ModuleDescription" xml:space="preserve">
    <value>Shows a help overlay with Windows shortcuts.</value>
  </data>
  <data name="ShortcutGuide_PressTimeForGlobalWindowsShortcuts.Header" xml:space="preserve">
    <value>Press duration before showing global Windows shortcuts (ms)</value>
    <comment>ms = milliseconds</comment>
  </data>
  <data name="ShortcutGuide_ActivationMethod.Header" xml:space="preserve">
    <value>Activation method</value>
  </data>
  <data name="ShortcutGuide_ActivationMethod.Description" xml:space="preserve">
    <value>Use a shortcut or press the Windows key for some time to activate</value>
  </data>
  <data name="Radio_ShortcutGuide_ActivationMethod_CustomizedShortcut.Content" xml:space="preserve">
    <value>Custom shortcut</value>
  </data>
  <data name="Radio_ShortcutGuide_ActivationMethod_LongPressWindowsKey.Content" xml:space="preserve">
    <value>Hold down Windows key</value>
  </data>
  <data name="ShortcutGuide_PressWinKeyWarning.Title" xml:space="preserve">
    <value>In some edge cases Shortcut Guide might not function correctly when using this activation method</value>
  </data>
  <data name="Appearance_Behavior.Header" xml:space="preserve">
    <value>Appearance &amp; behavior</value>
  </data>
  <data name="General_SettingsBackupAndRestoreTitle.Header" xml:space="preserve">
    <value>Backup &amp; restore</value>
  </data>
  <data name="General_SettingsBackupAndRestore.Header" xml:space="preserve">
    <value>Backup and restore your settings</value>
  </data>
  <data name="General_SettingsBackupAndRestore.Description" xml:space="preserve">
    <value>PowerToys will restart automatically if needed</value>
  </data>
  <data name="ShortcutGuide_Enable.Header" xml:space="preserve">
    <value>Enable Shortcut Guide</value>
    <comment>do not loc the Product name. Do you want this feature on / off</comment>
  </data>
  <data name="ShortcutGuide_OverlayOpacity.Header" xml:space="preserve">
    <value>Background opacity (%)</value>
  </data>
  <data name="ShortcutGuide_DisabledApps.Header" xml:space="preserve">
    <value>Exclude apps</value>
  </data>
  <data name="ShortcutGuide_DisabledApps.Description" xml:space="preserve">
    <value>Turns off Shortcut Guide when these applications have focus - add one application name per line</value>
  </data>
  <data name="ShortcutGuide_DisabledApps_TextBoxControl.PlaceholderText" xml:space="preserve">
    <value>Example: outlook.exe</value>
    <comment>Don't translate outlook.exe</comment>
  </data>
  <data name="ImageResizer_CustomSizes.Header" xml:space="preserve">
    <value>Image sizes</value>
  </data>
  <data name="ImageResizer_Presets.Header" xml:space="preserve">
    <value>Presets</value>
  </data>
  <data name="ImageResizer_Presets.Description" xml:space="preserve">
    <value>Manage preset sizes that can be used in the editor</value>
  </data>
  <data name="ImageResizer_FilenameFormatHeader.Description" xml:space="preserve">
    <value>This format is used as the filename for resized images</value>
  </data>
  <data name="ImageResizer.ModuleDescription" xml:space="preserve">
    <value>Lets you resize images by right-clicking.</value>
  </data>
  <data name="ImageResizer_EnableToggle.Header" xml:space="preserve">
    <value>Enable Image Resizer</value>
    <comment>do not loc the Product name.  Do you want this feature on / off</comment>
  </data>
  <data name="ImagesSizesListView.[using:Microsoft.UI.Xaml.Automation]AutomationProperties.Name" xml:space="preserve">
    <value>Image Size</value>
  </data>
  <data name="ImageResizer_Configurations.[using:Microsoft.UI.Xaml.Automation]AutomationProperties.Name" xml:space="preserve">
    <value>Configurations</value>
  </data>
  <data name="ImageResizer_Name.Header" xml:space="preserve">
    <value>Name</value>
  </data>
  <data name="ImageResizer_Fit.Header" xml:space="preserve">
    <value>Fit</value>
  </data>
  <data name="ImageResizer_Width.Header" xml:space="preserve">
    <value>Width</value>
  </data>
  <data name="ImageResizer_Height.Header" xml:space="preserve">
    <value>Height</value>
  </data>
  <data name="ImageResizer_Size.Header" xml:space="preserve">
    <value>Unit</value>
  </data>
  <data name="RemoveButton.[using:Microsoft.UI.Xaml.Automation]AutomationProperties.Name" xml:space="preserve">
    <value>Remove</value>
    <comment>Removes a user defined setting group for Image Resizer</comment>
  </data>
  <data name="RemoveItem.Text" xml:space="preserve">
    <value>Delete</value>
  </data>
  <data name="ImageResizer_Image.[using:Microsoft.UI.Xaml.Automation]AutomationProperties.Name" xml:space="preserve">
    <value>Image Resizer</value>
  </data>
  <data name="ImageResizer_AddSizeButton.Content" xml:space="preserve">
    <value>Add new size</value>
  </data>
  <data name="ImageResizer_SaveSizeButton.Label" xml:space="preserve">
    <value>Save sizes</value>
  </data>
  <data name="ImageResizer_Encoding.Header" xml:space="preserve">
    <value>JPEG quality level (%)</value>
    <comment>{Locked="JPEG"}</comment>
  </data>
  <data name="ImageResizer_PNGInterlacing.Header" xml:space="preserve">
    <value>PNG interlacing</value>
    <comment>{Locked="PNG"}</comment>
  </data>
  <data name="ImageResizer_TIFFCompression.Header" xml:space="preserve">
    <value>TIFF compression</value>
    <comment>{Locked="TIFF"}</comment>
  </data>
  <data name="File.Header" xml:space="preserve">
    <value>File</value>
    <comment>as in a computer file</comment>
  </data>
  <data name="Default.Content" xml:space="preserve">
    <value>Default</value>
  </data>
  <data name="ImageResizer_ENCODER_TIFF_CCITT3.Content" xml:space="preserve">
    <value>CCITT3</value>
    <comment>{Locked}</comment>
  </data>
  <data name="ImageResizer_ENCODER_TIFF_CCITT4.Content" xml:space="preserve">
    <value>CCITT4</value>
    <comment>{Locked}</comment>
  </data>
  <data name="ImageResizer_ENCODER_TIFF_Default.Content" xml:space="preserve">
    <value>Default</value>
  </data>
  <data name="ImageResizer_ENCODER_TIFF_LZW.Content" xml:space="preserve">
    <value>LZW</value>
    <comment>{Locked}</comment>
  </data>
  <data name="ImageResizer_ENCODER_TIFF_None.Content" xml:space="preserve">
    <value>None</value>
  </data>
  <data name="ImageResizer_ENCODER_TIFF_RLE.Content" xml:space="preserve">
    <value>RLE</value>
    <comment>{Locked}</comment>
  </data>
  <data name="ImageResizer_ENCODER_TIFF_Zip.Content" xml:space="preserve">
    <value>Zip</value>
    <comment>{Locked}</comment>
  </data>
  <data name="ImageResizer_FallbackEncoder_BMP.Content" xml:space="preserve">
    <value>BMP encoder</value>
    <comment>{Locked="BMP"}</comment>
  </data>
  <data name="ImageResizer_FallbackEncoder_GIF.Content" xml:space="preserve">
    <value>GIF encoder</value>
    <comment>{Locked="GIF"}</comment>
  </data>
  <data name="ImageResizer_FallbackEncoder_JPEG.Content" xml:space="preserve">
    <value>JPEG encoder</value>
    <comment>{Locked="JPEG"}</comment>
  </data>
  <data name="ImageResizer_FallbackEncoder_PNG.Content" xml:space="preserve">
    <value>PNG encoder</value>
    <comment>{Locked="PNG"}</comment>
  </data>
  <data name="ImageResizer_FallbackEncoder_TIFF.Content" xml:space="preserve">
    <value>TIFF encoder</value>
    <comment>{Locked="TIFF"}</comment>
  </data>
  <data name="ImageResizer_FallbackEncoder_WMPhoto.Content" xml:space="preserve">
    <value>WMPhoto encoder</value>
    <comment>{Locked="WMPhoto"}</comment>
  </data>
  <data name="ImageResizer_Sizes_Fit_Fill.Content" xml:space="preserve">
    <value>Fill</value>
    <comment>Refers to filling an image into a certain size. It could overflow</comment>
  </data>
  <data name="ImageResizer_Sizes_Fit_Fill_ThirdPersonSingular.Text" xml:space="preserve">
    <value>Fill</value>
    <comment>Refers to filling an image into a certain size. It could overflow</comment>
  </data>
  <data name="ImageResizer_Sizes_Fit_Fit.Content" xml:space="preserve">
    <value>Fit</value>
    <comment>Refers to fitting an image into a certain size. It won't overflow</comment>
  </data>
  <data name="ImageResizer_Sizes_Fit_Stretch.Content" xml:space="preserve">
    <value>Stretch</value>
    <comment>Refers to stretching an image into a certain size. Won't overflow but could distort.</comment>
  </data>
  <data name="ImageResizer_Sizes_Units_CM.Content" xml:space="preserve">
    <value>Centimeters</value>
  </data>
  <data name="ImageResizer_Sizes_Units_Inches.Content" xml:space="preserve">
    <value>Inches</value>
  </data>
  <data name="ImageResizer_Sizes_Units_Percent.Content" xml:space="preserve">
    <value>Percent</value>
  </data>
  <data name="ImageResizer_Sizes_Units_Pixels.Content" xml:space="preserve">
    <value>Pixels</value>
  </data>
  <data name="Off.Content" xml:space="preserve">
    <value>Off</value>
  </data>
  <data name="On.Content" xml:space="preserve">
    <value>On</value>
  </data>
  <data name="GeneralPage_ToggleSwitch_AlwaysRunElevated_Link.Content" xml:space="preserve">
    <value>Learn more about administrator mode</value>
  </data>
  <data name="GeneralPage_AutoDownloadAndInstallUpdates.Header" xml:space="preserve">
    <value>Download and install updates automatically</value>
  </data>
  <data name="GeneralPage_AutoDownloadAndInstallUpdates.Description" xml:space="preserve">
    <value>Except on metered connections</value>
  </data>
  <data name="GeneralPage_ToggleSwitch_RunningAsAdminNote.Text" xml:space="preserve">
    <value>Currently running as administrator</value>
  </data>
  <data name="GeneralSettings_AlwaysRunAsAdminText.Header" xml:space="preserve">
    <value>Always run as administrator</value>
  </data>
  <data name="GeneralSettings_AlwaysRunAsAdminText.Description" xml:space="preserve">
    <value>You need to run as administrator to use this setting</value>
  </data>
  <data name="GeneralSettings_RunningAsUserText" xml:space="preserve">
    <value>Running as user</value>
  </data>
  <data name="GeneralSettings_RunningAsAdminText" xml:space="preserve">
    <value>Running as administrator</value>
  </data>
  <data name="FancyZones.ModuleTitle" xml:space="preserve">
    <value>FancyZones</value>
    <comment>{Locked}</comment>
  </data>
  <data name="FileExplorerPreview.ModuleTitle" xml:space="preserve">
    <value>File Explorer</value>
  </data>
  <data name="FileExplorerPreview_Image.[using:Microsoft.UI.Xaml.Automation]AutomationProperties.Name" xml:space="preserve">
    <value>File Explorer</value>
    <comment>Use same translation as Windows does for File Explorer</comment>
  </data>
  <data name="ImageResizer.ModuleTitle" xml:space="preserve">
    <value>Image Resizer</value>
  </data>
  <data name="KeyboardManager.ModuleTitle" xml:space="preserve">
    <value>Keyboard Manager</value>
  </data>
  <data name="ColorPicker.ModuleTitle" xml:space="preserve">
    <value>Color Picker</value>
  </data>
  <data name="PowerLauncher.ModuleTitle" xml:space="preserve">
    <value>PowerToys Run</value>
  </data>
  <data name="PowerToys_Run_Image.[using:Microsoft.UI.Xaml.Automation]AutomationProperties.Name" xml:space="preserve">
    <value>PowerToys Run</value>
  </data>
  <data name="PowerRename.ModuleTitle" xml:space="preserve">
    <value>PowerRename</value>
    <comment>do not loc the product name</comment>
  </data>
  <data name="PowerRename_Image.[using:Microsoft.UI.Xaml.Automation]AutomationProperties.Name" xml:space="preserve">
    <value>PowerRename</value>
    <comment>do not loc</comment>
  </data>
  <data name="ShortcutGuide.ModuleTitle" xml:space="preserve">
    <value>Shortcut Guide</value>
  </data>
  <data name="Shortcut_Guide_Image.[using:Microsoft.UI.Xaml.Automation]AutomationProperties.Name" xml:space="preserve">
    <value>Shortcut Guide</value>
  </data>
  <data name="General_Repository.Text" xml:space="preserve">
    <value>GitHub repository</value>
  </data>
  <data name="General_VersionAndUpdate.Header" xml:space="preserve">
    <value>Version &amp; updates</value>
  </data>
  <data name="General_VersionLastChecked.Text" xml:space="preserve">
    <value>Last checked: </value>
  </data>
  <data name="General_SettingsBackupInfo_DateHeader.Text" xml:space="preserve">
    <value>Created at:</value>
  </data>
  <data name="General_SettingsBackupAndRestoreStatusInfo.Header" xml:space="preserve">
    <value>Backup information</value>
  </data>
  <data name="General_SettingsBackupInfo_SourceHeader.Text" xml:space="preserve">
    <value>Source machine:</value>
  </data>
  <data name="General_SettingsBackupInfo_StatusHeader.Text" xml:space="preserve">
    <value>Status:</value>
  </data>
  <data name="General_VersionAndUpdate.[using:Microsoft.UI.Xaml.Automation]AutomationProperties.Name" xml:space="preserve">
    <value>Version and updates</value>
  </data>
  <data name="Admin_mode.Header" xml:space="preserve">
    <value>Administrator mode</value>
  </data>
  <data name="FancyZones_RestoreSize.Content" xml:space="preserve">
    <value>Restore the original size of windows when unsnapping</value>
  </data>
  <data name="ImageResizer_FallBackEncoderText.Header" xml:space="preserve">
    <value>Fallback encoder</value>
  </data>
  <data name="ImageResizer_FallBackEncoderText.Description" xml:space="preserve">
    <value>Used when missing encoder for original format</value>
  </data>
  <data name="ImageResizer_FileFormatDescription.Text" xml:space="preserve">
    <value>The following parameters can be used:</value>
  </data>
  <data name="ImageResizer_FilenameFormatHeader.Header" xml:space="preserve">
    <value>Filename format</value>
  </data>
  <data name="ImageResizer_FileModifiedDate.Header" xml:space="preserve">
    <value>File modified timestamp</value>
  </data>
  <data name="ImageResizer_FileModifiedDate.Description" xml:space="preserve">
    <value>Used as the 'modified timestamp' in the file properties</value>
  </data>
  <data name="ImageResizer_UseOriginalDate.Content" xml:space="preserve">
    <value>Original file timestamp</value>
  </data>
  <data name="ImageResizer_UseResizeDate.Content" xml:space="preserve">
    <value>Timestamp of resize action</value>
  </data>
  <data name="Encoding.Header" xml:space="preserve">
    <value>Encoding</value>
  </data>
  <data name="KeyboardManager_RemapKeyboardButton.Description" xml:space="preserve">
    <value>Remap keys to other keys, shortcuts or text snippets</value>
  </data>
  <data name="KeyboardManager_RemapShortcutsButton.Description" xml:space="preserve">
    <value>Remap shortcuts to other shortcuts, keys or text snippets for all or specific applications</value>
  </data>
  <data name="General.ModuleDescription" xml:space="preserve">
    <value>Microsoft PowerToys is a set of utilities for power users to tune and streamline their Windows experience for greater productivity.
Made with 💗 by Microsoft and the PowerToys community.</value>
    <comment>Windows refers to the OS</comment>
  </data>
  <data name="FancyZones_SpanZonesAcrossMonitors.Header" xml:space="preserve">
    <value>Allow zones to span across monitors</value>
  </data>
  <data name="ImageResizer_Formatting_ActualHeight.Text" xml:space="preserve">
    <value>Actual height</value>
  </data>
  <data name="ImageResizer_Formatting_ActualWidth.Text" xml:space="preserve">
    <value>Actual width</value>
  </data>
  <data name="ImageResizer_Formatting_Filename.Text" xml:space="preserve">
    <value>Original filename</value>
  </data>
  <data name="ImageResizer_Formatting_SelectedHeight.Text" xml:space="preserve">
    <value>Selected height</value>
  </data>
  <data name="ImageResizer_Formatting_SelectedWidth.Text" xml:space="preserve">
    <value>Selected width</value>
  </data>
  <data name="ImageResizer_Formatting_Sizename.Text" xml:space="preserve">
    <value>Size name</value>
  </data>
  <data name="FancyZones_MoveWindowsBasedOnPositionCheckBoxControl.Content" xml:space="preserve">
    <value>Move windows based on their position</value>
    <comment>Windows refers to application windows</comment>
  </data>
  <data name="GeneralSettings_NewVersionIsAvailable" xml:space="preserve">
    <value>New update available</value>
  </data>
  <data name="GeneralSettings_VersionIsLatest" xml:space="preserve">
    <value>PowerToys is up to date.</value>
  </data>
  <data name="FileExplorerPreview_IconThumbnail_GroupSettings.Header" xml:space="preserve">
    <value>Thumbnail icon Preview</value>
  </data>
  <data name="FileExplorerPreview_IconThumbnail_GroupSettings.Description" xml:space="preserve">
    <value>Select the file types for which thumbnail previews must be rendered.</value>
  </data>
  <data name="FileExplorerPreview_PreviewPane.Header" xml:space="preserve">
    <value>Preview Pane</value>
  </data>
  <data name="FileExplorerPreview_PreviewPane.Description" xml:space="preserve">
    <value>Select the file types which must be rendered in the Preview Pane. Ensure that Preview Pane is open by toggling the view with Alt + P in File Explorer.</value>
    <comment>Preview Pane and File Explorer are app/feature names in Windows. 'Alt + P' is a shortcut</comment>
  </data>
  <data name="FileExplorerPreview_RunAsAdminRequired.Title" xml:space="preserve">
    <value>You need to run as administrator to modify these settings.</value>
  </data>
  <data name="FileExplorerPreview_RebootRequired.Title" xml:space="preserve">
    <value>A reboot may be required for changes to these settings to take effect</value>
  </data>
  <data name="FileExplorerPreview_PreviewHandlerOutlookIncompatibility.Title" xml:space="preserve">
    <value>Enabling the preview handlers will override other preview handlers already installed - there have been reports of incompatibility between Outlook and the PDF Preview Handler.</value>
    <comment>Outlook is the name of a Microsoft product</comment>
  </data>
  <data name="FileExplorerPreview_ThumbnailsMightNotAppearOnRemoteFolders.Title" xml:space="preserve">
    <value>Thumbnails might not appear on paths managed by cloud storage solutions like OneDrive, since these solutions may get their thumbnails from the cloud instead of generating them locally.</value>
    <comment>OneDrive is the name of a Microsoft product</comment>
  </data>
  <data name="FancyZones_ExcludeApps_TextBoxControl.PlaceholderText" xml:space="preserve">
    <value>Example: outlook.exe</value>
    <comment>{Locked="outlook.exe"}</comment>
  </data>
  <data name="ImageResizer_FilenameFormatPlaceholder.PlaceholderText" xml:space="preserve">
    <value>Example: %1 (%2)</value>
  </data>
  <data name="ImageResizer_FilenameParameters.[using:Microsoft.UI.Xaml.Automation]AutomationProperties.Name" xml:space="preserve">
    <value>Filename parameters</value>
  </data>
  <data name="Radio_Theme_Dark.Content" xml:space="preserve">
    <value>Dark</value>
    <comment>Dark refers to color, not weight</comment>
  </data>
  <data name="Radio_Theme_Light.Content" xml:space="preserve">
    <value>Light</value>
    <comment>Light refers to color, not weight</comment>
  </data>
  <data name="Radio_Theme_Default.Content" xml:space="preserve">
    <value>Windows default</value>
    <comment>Windows refers to the Operating system</comment>
  </data>
  <data name="Windows_Color_Settings.Content" xml:space="preserve">
    <value>Windows color settings</value>
    <comment>Windows refers to the Operating system</comment>
  </data>
  <data name="ColorPicker_CopiedColorRepresentation.Header" xml:space="preserve">
    <value>Default color format</value>
  </data>
  <data name="ColorPickerFirst.Content" xml:space="preserve">
    <value>Pick a color and open editor</value>
  </data>
  <data name="EditorFirst.Content" xml:space="preserve">
    <value>Open editor</value>
  </data>
  <data name="ColorPickerOnly.Content" xml:space="preserve">
    <value>Only pick a color</value>
  </data>
  <data name="ColorPicker_ActivationAction.Header" xml:space="preserve">
    <value>Activation behavior</value>
  </data>
  <data name="ColorFormats.Header" xml:space="preserve">
    <value>Picker behavior</value>
  </data>
  <data name="ColorPicker_CopiedColorRepresentation.Description" xml:space="preserve">
    <value>This format will be copied to your clipboard</value>
  </data>
  <data name="KBM_KeysCannotBeRemapped.Text" xml:space="preserve">
    <value>Learn more about remapping limitations</value>
    <comment>This is a link that will discuss what is and is not possible for Keyboard manager to remap</comment>
  </data>
  <data name="FancyZones_Editor_GroupSettings.Header" xml:space="preserve">
    <value>Editor</value>
    <comment>refers to the FancyZones editor</comment>
  </data>
  <data name="FancyZones_WindowBehavior_GroupSettings.Header" xml:space="preserve">
    <value>Window behavior</value>
  </data>
  <data name="FancyZones_WindowBehavior_GroupSettings.Description" xml:space="preserve">
    <value>Manage how windows behave when using FancyZones</value>
    <comment>{Locked="FancyZones"}</comment>
  </data>
  <data name="FancyZones_Windows.Header" xml:space="preserve">
    <value>Windows</value>
    <comment>Refers to a set of application windows, not the product name</comment>
  </data>
  <data name="PowerRename_BehaviorHeader.Header" xml:space="preserve">
    <value>Behavior</value>
  </data>
  <data name="PowerRename_Toggle_UseBoostLib.Header" xml:space="preserve">
    <value>Use Boost library</value>
    <comment>Boost is a product name, should not be translated</comment>
  </data>
  <data name="PowerRename_Toggle_UseBoostLib.Description" xml:space="preserve">
    <value>Provides extended features but may use different regex syntax</value>
    <comment>Boost is a product name, should not be translated</comment>
  </data>
  <data name="MadeWithOssLove.Text" xml:space="preserve">
    <value>Made with 💗 by Microsoft and the PowerToys community.</value>
  </data>
  <data name="ColorPicker_ColorFormats.Header" xml:space="preserve">
    <value>Color formats</value>
  </data>
  <data name="ColorPicker_ColorFormats.Description" xml:space="preserve">
    <value>Configure the color formats (edit, delete, hide, reorder them)</value>
  </data>
  <data name="MoveUp.Text" xml:space="preserve">
    <value>Move up</value>
  </data>
  <data name="MoveDown.Text" xml:space="preserve">
    <value>Move down</value>
  </data>
  <data name="ColorPickerAddNewFormat.Content" xml:space="preserve">
    <value>Add new format</value>
  </data>
  <data name="NewColorFormat.Header" xml:space="preserve">
    <value>Format</value>
  </data>
  <data name="NewColorName.Header" xml:space="preserve">
    <value>Name</value>
  </data>
  <data name="AddCustomColorFormat" xml:space="preserve">
    <value>Add custom color format</value>
  </data>
  <data name="ColorFormatSave" xml:space="preserve">
    <value>Save</value>
  </data>
  <data name="EditCustomColorFormat" xml:space="preserve">
    <value>Edit custom color format</value>
  </data>
  <data name="ColorFormatUpdate" xml:space="preserve">
    <value>Update</value>
  </data>
  <data name="CustomColorFormatDefaultName" xml:space="preserve">
    <value>My Format</value>
  </data>
  <data name="ColorFormatDialog.SecondaryButtonText" xml:space="preserve">
    <value>Cancel</value>
  </data>
  <data name="ColorFormatEditorHelpline1.Text" xml:space="preserve">
    <value>The following parameters can be used:</value>
  </data>
  <data name="Help_red" xml:space="preserve">
    <value>red</value>
  </data>
  <data name="Help_green" xml:space="preserve">
    <value>green</value>
  </data>
  <data name="Help_blue" xml:space="preserve">
    <value>blue</value>
  </data>
  <data name="Help_alpha" xml:space="preserve">
    <value>alpha</value>
  </data>
  <data name="Help_cyan" xml:space="preserve">
    <value>cyan</value>
  </data>
  <data name="Help_magenta" xml:space="preserve">
    <value>magenta</value>
  </data>
  <data name="Help_yellow" xml:space="preserve">
    <value>yellow</value>
  </data>
  <data name="Help_black_key" xml:space="preserve">
    <value>black key</value>
  </data>
  <data name="Help_hue" xml:space="preserve">
    <value>hue</value>
  </data>
  <data name="Help_hueNat" xml:space="preserve">
    <value>hue (natural)</value>
  </data>
  <data name="Help_saturationI" xml:space="preserve">
    <value>saturation (HSI)</value>
  </data>
  <data name="Help_saturationL" xml:space="preserve">
    <value>saturation (HSL)</value>
  </data>
  <data name="Help_saturationB" xml:space="preserve">
    <value>saturation (HSB)</value>
  </data>
  <data name="Help_brightness" xml:space="preserve">
    <value>brightness</value>
  </data>
  <data name="Help_intensity" xml:space="preserve">
    <value>intensity</value>
  </data>
  <data name="Help_lightnessNat" xml:space="preserve">
    <value>lightness (nat)</value>
  </data>
  <data name="Help_lightnessCIE" xml:space="preserve">
    <value>lightness (CIE)</value>
  </data>
  <data name="Help_value" xml:space="preserve">
    <value>value</value>
  </data>
  <data name="Help_whiteness" xml:space="preserve">
    <value>whiteness</value>
  </data>
  <data name="Help_blackness" xml:space="preserve">
    <value>blackness</value>
  </data>
  <data name="Help_chromaticityA" xml:space="preserve">
    <value>chromaticityA</value>
  </data>
  <data name="Help_chromaticityB" xml:space="preserve">
    <value>chromaticityB</value>
  </data>
  <data name="Help_X_value" xml:space="preserve">
    <value>X value</value>
  </data>
  <data name="Help_Y_value" xml:space="preserve">
    <value>Y value</value>
  </data>
  <data name="Help_Z_value" xml:space="preserve">
    <value>Z value</value>
  </data>
  <data name="Help_decimal_value_RGB" xml:space="preserve">
    <value>decimal value (RGB)</value>
  </data>
  <data name="Help_decimal_value_BGR" xml:space="preserve">
    <value>decimal value (BGR)</value>
  </data>
  <data name="Help_color_name" xml:space="preserve">
    <value>color name</value>
  </data>
  <data name="ColorFormatEditorHelpline2.Text" xml:space="preserve">
    <value>The red, green, blue and alpha values can be formatted to the following formats:</value>
  </data>
  <data name="Help_byte" xml:space="preserve">
    <value>byte value (default)</value>
  </data>
  <data name="Help_hexL1" xml:space="preserve">
    <value>hex lowercase one digit</value>
  </data>
  <data name="Help_hexU1" xml:space="preserve">
    <value>hex uppercase one digit</value>
  </data>
  <data name="Help_hexL2" xml:space="preserve">
    <value>hex lowercase two digits</value>
  </data>
  <data name="Help_hexU2" xml:space="preserve">
    <value>hex uppercase two digits</value>
  </data>
  <data name="Help_floatWith" xml:space="preserve">
    <value>float with leading zero</value>
  </data>
  <data name="Help_floatWithout" xml:space="preserve">
    <value>float without leading zero</value>
  </data>
  <data name="ColorFormatEditorHelpline3.Text" xml:space="preserve">
    <value>Example:  %ReX means red value in hex uppercase two digits format.</value>
  </data>
  <data name="ColorPicker_ShowColorName.Header" xml:space="preserve">
    <value>Show color name</value>
  </data>
  <data name="ColorPicker_ShowColorName.Description" xml:space="preserve">
    <value>This will show the name of the color when picking a color</value>
  </data>
  <data name="ImageResizer_DefaultSize_Large" xml:space="preserve">
    <value>Large</value>
    <comment>The size of the image</comment>
  </data>
  <data name="ImageResizer_DefaultSize_Medium" xml:space="preserve">
    <value>Medium</value>
    <comment>The size of the image</comment>
  </data>
  <data name="ImageResizer_DefaultSize_Phone" xml:space="preserve">
    <value>Phone</value>
    <comment>The size of the image referring to a Mobile Phone typical image size</comment>
  </data>
  <data name="ImageResizer_DefaultSize_Small" xml:space="preserve">
    <value>Small</value>
    <comment>The size of the image</comment>
  </data>
  <data name="FancyZones_MoveWindowBasedOnRelativePosition_Accessible.[using:Microsoft.UI.Xaml.Automation]AutomationProperties.Name" xml:space="preserve">
    <value>Windows key + Up, down, left or right arrow key to move windows based on relative position</value>
    <comment>{Locked="Windows"}</comment>
  </data>
  <data name="FancyZones_MoveWindowLeftRightBasedOnZoneIndex_Accessible.[using:Microsoft.UI.Xaml.Automation]AutomationProperties.Name" xml:space="preserve">
    <value>Windows key + Left or right arrow keys to move windows based on zone index</value>
    <comment>{Locked="Windows"}</comment>
  </data>
  <data name="FancyZones_MoveWindowBasedOnRelativePosition_Description.Text" xml:space="preserve">
    <value>Windows key +    or </value>
    <comment>{Locked="Windows key +   ",""}</comment>
  </data>
  <data name="FancyZones_MoveWindowLeftRightBasedOnZoneIndex_Description.Text" xml:space="preserve">
    <value>Windows key +  or </value>
    <comment>{Locked="Windows key + ",""}</comment>
  </data>
  <data name="FancyZones_MoveWindowBasedOnRelativePosition.Text" xml:space="preserve">
    <value>Relative position</value>
  </data>
  <data name="FancyZones_MoveWindow.Header" xml:space="preserve">
    <value>Move windows based on</value>
  </data>
  <data name="FancyZones_MoveWindowLeftRightBasedOnZoneIndex.Text" xml:space="preserve">
    <value>Zone index</value>
  </data>
  <data name="ColorPicker_Editor.Header" xml:space="preserve">
    <value>Color formats</value>
  </data>
  <data name="FancyZones_OverlappingZonesClosestCenter.Content" xml:space="preserve">
    <value>Activate the zone whose center is closest to the cursor</value>
  </data>
  <data name="FancyZones_OverlappingZonesLargest.Content" xml:space="preserve">
    <value>Activate the largest zone by area</value>
  </data>
  <data name="FancyZones_OverlappingZonesPositional.Content" xml:space="preserve">
    <value>Split the overlapped area into multiple activation targets</value>
  </data>
  <data name="FancyZones_OverlappingZonesSmallest.Content" xml:space="preserve">
    <value>Activate the smallest zone by area</value>
  </data>
  <data name="FancyZones_OverlappingZones.Header" xml:space="preserve">
    <value>When multiple zones overlap</value>
  </data>
  <data name="PowerLauncher_Plugins.Header" xml:space="preserve">
    <value>Plugins</value>
  </data>
  <data name="PowerLauncher_ActionKeyword.Header" xml:space="preserve">
    <value>Direct activation command</value>
  </data>
  <data name="PowerLauncher_AuthoredBy.Text" xml:space="preserve">
    <value>Authored by</value>
    <comment>example: Authored by Microsoft</comment>
  </data>
  <data name="PowerLauncher_IncludeInGlobalResultTitle.Text" xml:space="preserve">
    <value>Include in global result</value>
  </data>
  <data name="PowerLauncher_IncludeInGlobalResultDescription.Text" xml:space="preserve">
    <value>Show results on queries without direct activation command</value>
  </data>
  <data name="PowerLauncher_EnablePluginToggle.[using:Microsoft.UI.Xaml.Automation]AutomationProperties.Name" xml:space="preserve">
    <value>Enable plugin</value>
  </data>
  <data name="PowerLauncher_EnablePluginToggle.OnContent" xml:space="preserve">
    <value>On</value>
  </data>
  <data name="PowerLauncher_EnablePluginToggle.OffContent" xml:space="preserve">
    <value>Off</value>
  </data>
  <data name="Run_AdditionalOptions.Text" xml:space="preserve">
    <value>Additional options</value>
  </data>
  <data name="Run_NotAccessibleWarning.Title" xml:space="preserve">
    <value>Please define an activation command or allow this plugin to be used in the global results.</value>
  </data>
  <data name="Run_AllPluginsDisabled.Title" xml:space="preserve">
    <value>PowerToys Run can't provide any results without plugins</value>
  </data>
  <data name="Run_AllPluginsDisabled.Message" xml:space="preserve">
    <value>Enable at least one plugin to get started</value>
  </data>
  <data name="Run_PluginUse.Header" xml:space="preserve">
    <value>Plugins</value>
  </data>
  <data name="Run_PluginUseDescription.Text" xml:space="preserve">
    <value>Include or remove plugins from the global results, change the direct activation phrase and configure additional options</value>
  </data>
  <data name="Run_PositionAppearance_GroupSettings.Header" xml:space="preserve">
    <value>Position &amp; appearance</value>
  </data>
  <data name="Run_PositionHeader.Header" xml:space="preserve">
    <value>Preferred monitor position</value>
    <comment>as in Show PowerToys Run on primary monitor</comment>
  </data>
  <data name="Run_PositionHeader.Description" xml:space="preserve">
    <value>If multiple monitors are in use, PowerToys Run can be launched on the desired monitor</value>
    <comment>as in Show PowerToys Run on primary monitor</comment>
  </data>
  <data name="Run_Radio_Position_Cursor.Content" xml:space="preserve">
    <value>Monitor with mouse cursor</value>
  </data>
  <data name="Run_Radio_Position_Focus.Content" xml:space="preserve">
    <value>Monitor with focused window</value>
  </data>
  <data name="Run_Radio_Position_Primary_Monitor.Content" xml:space="preserve">
    <value>Primary monitor</value>
  </data>
  <data name="Run_PluginsLoading.Text" xml:space="preserve">
    <value>Plugins are loading...</value>
  </data>
  <data name="ColorPicker_ButtonDown.[using:Microsoft.UI.Xaml.Automation]AutomationProperties.Name" xml:space="preserve">
    <value>Move the color down</value>
  </data>
  <data name="ColorPicker_ButtonUp.[using:Microsoft.UI.Xaml.Automation]AutomationProperties.Name" xml:space="preserve">
    <value>Move the color up</value>
  </data>
  <data name="FancyZones_FlashZonesOnQuickSwitch.Content" xml:space="preserve">
    <value>Flash zones when switching layout</value>
  </data>
  <data name="FancyZones_Layouts.Header" xml:space="preserve">
    <value>Layouts</value>
  </data>
  <data name="FancyZones_QuickLayoutSwitch.Header" xml:space="preserve">
    <value>Enable quick layout switch</value>
  </data>
  <data name="FancyZones_QuickLayoutSwitch.Description" xml:space="preserve">
    <value>Layout-specific shortcuts can be configured in the editor</value>
  </data>
  <data name="FancyZones_QuickLayoutSwitch_GroupSettings.Text" xml:space="preserve">
    <value>Quick layout switch</value>
  </data>
  <data name="Activation_Shortcut.Header" xml:space="preserve">
    <value>Activation shortcut</value>
  </data>
  <data name="Activation_Shortcut.Description" xml:space="preserve">
    <value>Customize the shortcut to activate this module</value>
  </data>
  <data name="PasteAsPlainText_Shortcut.Header" xml:space="preserve">
    <value>Paste as plain text directly</value>
  </data>
  <data name="AdvancedPasteUI_Shortcut.Header" xml:space="preserve">
    <value>Open Advanced Paste window</value>
  </data>
  <data name="PasteAsMarkdown_Shortcut.Header" xml:space="preserve">
    <value>Paste as Markdown directly</value>
  </data>
  <data name="PasteAsJson_Shortcut.Header" xml:space="preserve">
    <value>Paste as JSON directly</value>
  </data>
  <data name="PasteAsCustom_Shortcut.Header" xml:space="preserve">
    <value>Paste as Custom with AI directly</value>
  </data>
  <data name="AdvancedPaste_EnableAIDialogOpenAIApiKey.Text" xml:space="preserve">
    <value>OpenAI API key:</value>
  </data>
  <data name="EnableAIDialog_SaveBtnText" xml:space="preserve">
    <value>Save</value>
  </data>
  <data name="EnableAIDialog_CancelBtnText" xml:space="preserve">
    <value>Cancel</value>
  </data>
  <data name="Oobe_GetStarted.Text" xml:space="preserve">
    <value>Let's get started!</value>
  </data>
  <data name="Oobe_PowerToysDescription.Text" xml:space="preserve">
    <value>Welcome to PowerToys! These overviews will help you quickly learn the basics of all our utilities.</value>
  </data>
  <data name="Oobe_GettingStarted.Text" xml:space="preserve">
    <value>Getting started</value>
  </data>
  <data name="Oobe_Launch.Text" xml:space="preserve">
    <value>Launch</value>
  </data>
  <data name="Launch_ColorPicker.Content" xml:space="preserve">
    <value>Launch Color Picker</value>
  </data>
  <data name="Oobe_LearnMore.Text" xml:space="preserve">
    <value>Learn more about</value>
  </data>
  <data name="Oobe_ColorPicker.Description" xml:space="preserve">
    <value>Color Picker is a system-wide color selection tool for Windows that enables you to pick colors from any currently running application and automatically copies it in a configurable format to your clipboard.</value>
  </data>
  <data name="Oobe_FancyZones.Description" xml:space="preserve">
    <value>FancyZones is a window manager that makes it easy to create complex window layouts and quickly position windows into those layouts.</value>
    <comment>{Locked="FancyZones"}</comment>
  </data>
  <data name="Oobe_FileLocksmith.Description" xml:space="preserve">
    <value>File Locksmith lists which processes are using the selected files or directories and allows closing those processes.</value>
  </data>
  <data name="Oobe_FileExplorer.Description" xml:space="preserve">
    <value>PowerToys introduces add-ons to the Windows File Explorer that will enable files like Markdown (.md), PDF (.pdf), SVG (.svg), STL (.stl), G-code (.gcode) and developer files to be viewed in the preview pane. It introduces File Explorer thumbnail support for a number of these file types as well.</value>
  </data>
  <data name="Oobe_ImageResizer.Description" xml:space="preserve">
    <value>Image Resizer is a Windows shell extension for simple bulk image-resizing.</value>
  </data>
  <data name="Oobe_KBM.Description" xml:space="preserve">
    <value>Keyboard Manager allows you to customize the keyboard to be more productive by remapping keys and creating your own keyboard shortcuts.</value>
  </data>
  <data name="Oobe_MouseWithoutBorders.Description" xml:space="preserve">
    <value>Mouse Without Borders enables using the mouse pointer, keyboard, clipboard and drag and drop between machines in the same local network.</value>
  </data>
  <data name="Oobe_PowerRename.Description" xml:space="preserve">
    <value>PowerRename enables you to perform simple bulk renaming, searching and replacing file names.</value>
  </data>
  <data name="Oobe_Run.Description" xml:space="preserve">
    <value>PowerToys Run is a quick launcher for power users that contains some additional features without sacrificing performance.</value>
  </data>
  <data name="Oobe_MeasureTool.Description" xml:space="preserve">
    <value>Screen Ruler is a quick and easy way to measure pixels on your screen.</value>
  </data>
  <data name="Oobe_ShortcutGuide.Description" xml:space="preserve">
    <value>Shortcut Guide presents the user with a listing of available shortcuts for the current state of the desktop.</value>
  </data>
  <data name="Oobe_VideoConference.Description" xml:space="preserve">
    <value>Video Conference Mute allows users to quickly mute the microphone and turn off the camera while on a conference call with a single keystroke, regardless of what application has focus on your computer.</value>
  </data>
  <data name="Oobe_MouseUtils.Description" xml:space="preserve">
    <value>A collection of utilities to enhance your mouse.</value>
    <comment>Mouse as in the hardware peripheral</comment>
  </data>
  <data name="Oobe_Overview.Description" xml:space="preserve">
    <value>Microsoft PowerToys is a set of utilities for power users to tune and streamline their Windows experience for greater productivity.

Take a moment to preview the various utilities listed or view our comprehensive documentation.</value>
  </data>
  <data name="Oobe_Overview_DescriptionLinkText.Text" xml:space="preserve">
    <value>Documentation on Microsoft Learn</value>
  </data>
  <data name="ReleaseNotes.Content" xml:space="preserve">
    <value>Release notes</value>
  </data>
  <data name="Oobe_ColorPicker_HowToUse.Text" xml:space="preserve">
    <value>to open Color Picker.</value>
  </data>
  <data name="Oobe_ColorPicker_TipsAndTricks.Text" xml:space="preserve">
    <value>To select a color with more precision, **scroll the mouse wheel** to zoom in.</value>
  </data>
  <data name="Oobe_FancyZones_HowToUse.Text" xml:space="preserve">
    <value>**Shift** + **drag the window** to snap a window to a zone, and release the window in the desired zone.</value>
  </data>
  <data name="Oobe_FancyZones_HowToUse_Shortcut.Text" xml:space="preserve">
    <value>to open the FancyZones editor.</value>
    <comment>{Locked="FancyZones"}</comment>
  </data>
  <data name="Oobe_FancyZones_TipsAndTricks.Text" xml:space="preserve">
    <value>Snap a window to multiple zones by holding the **Ctrl** key (while also holding **Shift**) when dragging a window.</value>
  </data>
  <data name="Oobe_FileLocksmith_HowToUse.Text" xml:space="preserve">
    <value>In File Explorer, right-click one or more selected files and select **Unlock with File Locksmith** from the context menu.</value>
  </data>
  <data name="Oobe_FileLocksmith_TipsAndTricks.Text" xml:space="preserve">
    <value>Press the **Restart as administrator** button from the File Locksmith UI to also get information on elevated processes that might be using the files.</value>
  </data>
  <data name="Oobe_FileExplorer_HowToEnable.Text" xml:space="preserve">
    <value>Select **View** which is located at the top of File Explorer, followed by **Show**, and then **Preview pane**. 
From there, simply click on one of the supported files in the File Explorer and observe the content on the preview pane!</value>
  </data>
  <data name="Oobe_HowToCreateMappings.Text" xml:space="preserve">
    <value>How to create mappings</value>
  </data>
  <data name="Oobe_HowToEnable.Text" xml:space="preserve">
    <value>How to enable</value>
  </data>
  <data name="Oobe_HowToLaunch.Text" xml:space="preserve">
    <value>How to launch</value>
  </data>
  <data name="Oobe_HowToUse.Text" xml:space="preserve">
    <value>How to use</value>
  </data>
  <data name="Oobe_ImageResizer_HowToLaunch.Text" xml:space="preserve">
    <value>In File Explorer, right-click one or more image files and select **Resize with Image Resizer** from the context menu.</value>
  </data>
  <data name="Oobe_ImageResizer_TipsAndTricks.Text" xml:space="preserve">
    <value>Want a custom size? You can add them in the PowerToys Settings!</value>
  </data>
  <data name="Oobe_KBM_HowToCreateMappings.Text" xml:space="preserve">
    <value>Launch **PowerToys Settings**, navigate to the Keyboard Manager menu, and select either **Remap a key** or **Remap a shortcut**.</value>
  </data>
  <data name="Oobe_KBM_TipsAndTricks.Text" xml:space="preserve">
    <value>Want to only have a shortcut work for a single application? Use the Target App field when creating the shortcut remapping.</value>
  </data>
  <data name="Oobe_MouseWithoutBorders_HowToUse.Text" xml:space="preserve">
    <value>Use the Settings screen on each machine to connect to the other machines using the same key. If a connection is not working, it may be necessary to add an exception to the Windows Firewall.</value>
  </data>
  <data name="Oobe_MouseWithoutBorders_TipsAndTricks.Text" xml:space="preserve">
    <value>Use the service option in Settings to install a service enabling Mouse Without Borders to function even in the lock screen.</value>
  </data>
  <data name="Oobe_PowerRename_HowToUse.Text" xml:space="preserve">
    <value>In File Explorer, right-click one or more selected files and select **Rename with PowerRename** from the context menu.</value>
  </data>
  <data name="Oobe_PowerRename_TipsAndTricks.Text" xml:space="preserve">
    <value>PowerRename supports searching for files using regular expressions to enable more advanced renaming functionalities.</value>
  </data>
  <data name="Oobe_Run_HowToLaunch.Text" xml:space="preserve">
    <value>to open Run and just start typing.</value>
  </data>
  <data name="Oobe_Run_TipsAndTricks.Text" xml:space="preserve">
    <value>PowerToys Run supports various action keys to funnel search queries for a specific subset of results. Typing `&lt;` searches for running processes only, `?` will search only for file, or `.` for installed applications! See PowerToys documentation for the complete set of 'Action Keys' available.</value>
  </data>
  <data name="Oobe_ShortcutGuide_HowToLaunch.Text" xml:space="preserve">
    <value>to open Shortcut Guide, press it again to close or press **Esc**.</value>
  </data>
  <data name="Oobe_TipsAndTricks.Text" xml:space="preserve">
    <value>Tips &amp; tricks</value>
  </data>
  <data name="Oobe_VideoConference_ToggleMicVid.Text" xml:space="preserve">
    <value>to toggle both your microphone and video</value>
  </data>
  <data name="Oobe_VideoConference_ToggleMic.Text" xml:space="preserve">
    <value>to toggle your microphone</value>
  </data>
  <data name="Oobe_VideoConference_PushToTalkMic.Text" xml:space="preserve">
    <value>to toggle your microphone until key release</value>
  </data>
  <data name="Oobe_VideoConference_ToggleVid.Text" xml:space="preserve">
    <value>to toggle your video</value>
  </data>
  <data name="Oobe_MeasureTool_Activation.Text" xml:space="preserve">
    <value>to bring up the Screen Ruler command bar.</value>
  </data>
  <data name="Oobe_MeasureTool_HowToLaunch.Text" xml:space="preserve">
    <value>The Bounds mode lets you select a specific area to measure. You can also shift-drag an area to persist in on screen. The various Spacing modes allows tracing similar pixels along horizontal and vertical axes with a customizable pixel tolerance threshold (use settings or mouse wheel to adjust it).</value>
  </data>
  <data name="Oobe_MeasureTool.Title" xml:space="preserve">
    <value>Screen Ruler</value>
    <comment>Do not localize this string</comment>
  </data>
  <data name="Oobe_ColorPicker.Title" xml:space="preserve">
    <value>Color Picker</value>
    <comment>Do not localize this string</comment>
  </data>
  <data name="Oobe_FancyZones.Title" xml:space="preserve">
    <value>FancyZones</value>
    <comment>{Locked="FancyZones"}</comment>
  </data>
  <data name="Oobe_FileLocksmith.Title" xml:space="preserve">
    <value>File Locksmith</value>
  </data>
  <data name="Oobe_ImageResizer.Title" xml:space="preserve">
    <value>Image Resizer</value>
    <comment>Do not localize this string</comment>
  </data>
  <data name="Oobe_KBM.Title" xml:space="preserve">
    <value>Keyboard Manager</value>
    <comment>Do not localize this string</comment>
  </data>
  <data name="Oobe_MouseWithoutBorders.Title" xml:space="preserve">
    <value>Mouse Without Borders</value>
    <comment>Product name. Do not localize this string</comment>
  </data>
  <data name="Oobe_PowerRename.Title" xml:space="preserve">
    <value>PowerRename</value>
    <comment>Do not localize this string</comment>
  </data>
  <data name="Oobe_Run.Title" xml:space="preserve">
    <value>PowerToys Run</value>
    <comment>Do not localize this string</comment>
  </data>
  <data name="Oobe_ShortcutGuide.Title" xml:space="preserve">
    <value>Shortcut Guide</value>
    <comment>Do not localize this string</comment>
  </data>
  <data name="Oobe_VideoConference.Title" xml:space="preserve">
    <value>Video Conference Mute</value>
    <comment>Do not localize this string</comment>
  </data>
  <data name="Oobe_Overview.Title" xml:space="preserve">
    <value>Welcome</value>
  </data>
  <data name="Oobe_WhatsNew.Text" xml:space="preserve">
    <value>What's new</value>
  </data>
  <data name="Oobe_WhatsNew_LoadingError.Title" xml:space="preserve">
    <value>Couldn't load the release notes.</value>
  </data>
  <data name="Oobe_WhatsNew_LoadingError.Message" xml:space="preserve">
    <value>Please check your internet connection.</value>
  </data>
  <data name="Oobe_WhatsNew_ProxyAuthenticationWarning.Title" xml:space="preserve">
    <value>Couldn't load the release notes.</value>
  </data>
  <data name="Oobe_WhatsNew_ProxyAuthenticationWarning.Message" xml:space="preserve">
    <value>Your proxy server requires authentication.</value>
  </data>
  <data name="Oobe_WhatsNew_DetailedReleaseNotesLink.Text" xml:space="preserve">
    <value>See more detailed release notes on GitHub</value>
    <comment>Don't loc "GitHub", it's the name of a product</comment>
  </data>
  <data name="OOBE_Settings.Content" xml:space="preserve">
    <value>Open Settings</value>
  </data>
  <data name="Oobe_NavViewItem.Content" xml:space="preserve">
    <value>Welcome to PowerToys</value>
    <comment>Don't loc "PowerToys"</comment>
  </data>
  <data name="WhatIsNew_NavViewItem.Content" xml:space="preserve">
    <value>What's new</value>
  </data>
  <data name="Feedback_NavViewItem.Content" xml:space="preserve">
    <value>Give feedback</value>
  </data>
  <data name="OobeWindow_Title" xml:space="preserve">
    <value>Welcome to PowerToys</value>
  </data>
  <data name="OobeWindow_TitleTxt.Text" xml:space="preserve">
    <value>Welcome to PowerToys</value>
  </data>
  <data name="SettingsWindow_Title" xml:space="preserve">
    <value>PowerToys Settings</value>
    <comment>Title of the settings window when running as user</comment>
  </data>
  <data name="Awake.ModuleTitle" xml:space="preserve">
    <value>Awake</value>
  </data>
  <data name="Awake.ModuleDescription" xml:space="preserve">
    <value>A convenient way to keep your PC awake on-demand.</value>
  </data>
  <data name="Awake_EnableSettingsCard.Header" xml:space="preserve">
    <value>Enable Awake</value>
    <comment>Awake is a product name, do not loc</comment>
  </data>
  <data name="Awake_NoKeepAwakeSelector.Content" xml:space="preserve">
    <value>Keep using the selected power plan</value>
  </data>
  <data name="Awake_IndefiniteKeepAwakeSelector.Content" xml:space="preserve">
    <value>Keep awake indefinitely</value>
  </data>
  <data name="Awake_TemporaryKeepAwakeSelector.Content" xml:space="preserve">
    <value>Keep awake for a time interval</value>
  </data>
  <data name="Awake_ExpirableKeepAwakeSelector.Content" xml:space="preserve">
    <value>Keep awake until expiration</value>
  </data>
  <data name="Awake_DisplaySettingsCard.Header" xml:space="preserve">
    <value>Keep screen on</value>
  </data>
  <data name="Awake_DisplaySettingsCard.Description" xml:space="preserve">
    <value>This setting is only available when keeping the PC awake</value>
  </data>
  <data name="Awake_ExpirationSettingsExpander.Description" xml:space="preserve">
    <value>Keep custom awake state until a specific date and time</value>
  </data>
  <data name="Awake_ModeSettingsCard.Header" xml:space="preserve">
    <value>Mode</value>
  </data>
  <data name="Awake_BehaviorSettingsGroup.Header" xml:space="preserve">
    <value>Behavior</value>
  </data>
  <data name="Awake_IntervalHoursInput.Header" xml:space="preserve">
    <value>Hours</value>
  </data>
  <data name="Awake_IntervalMinutesInput.Header" xml:space="preserve">
    <value>Minutes</value>
  </data>
  <data name="Awake_ExpirationSettingsExpander_Date.Header" xml:space="preserve">
    <value>End date</value>
  </data>
  <data name="Awake_ExpirationSettingsExpander_Time.Header" xml:space="preserve">
    <value>End time</value>
  </data>
  <data name="Oobe_Awake.Title" xml:space="preserve">
    <value>Awake</value>
    <comment>Module name, do not loc</comment>
  </data>
  <data name="Oobe_Awake.Description" xml:space="preserve">
    <value>Awake is a Windows tool designed to keep your PC awake on-demand without having to manage its power settings. This behavior can be helpful when running time-consuming tasks while ensuring that your PC does not go to sleep or turn off its screens.</value>
  </data>
  <data name="Oobe_Awake_HowToUse.Text" xml:space="preserve">
    <value>Open **PowerToys Settings** and enable Awake</value>
  </data>
  <data name="Oobe_Awake_TipsAndTricks.Text" xml:space="preserve">
    <value>You can always change modes quickly by **right-clicking the Awake icon** in the system tray.</value>
  </data>
  <data name="General_FailedToDownloadTheNewVersion.Title" xml:space="preserve">
    <value>An error occurred trying to install this update:</value>
  </data>
  <data name="General_InstallNow.Content" xml:space="preserve">
    <value>Install now</value>
  </data>
  <data name="General_ReadMore.Text" xml:space="preserve">
    <value>Read more</value>
  </data>
  <data name="General_NewVersionAvailable.Title" xml:space="preserve">
    <value>An update is available:</value>
  </data>
  <data name="General_Downloading.Text" xml:space="preserve">
    <value>Downloading...</value>
  </data>
  <data name="General_TryAgainToDownloadAndInstall.Content" xml:space="preserve">
    <value>Try again to download and install</value>
  </data>
  <data name="General_CheckingForUpdates.Text" xml:space="preserve">
    <value>Checking for updates...</value>
  </data>
  <data name="General_NewVersionReadyToInstall.Title" xml:space="preserve">
    <value>An update is ready to install:</value>
  </data>
  <data name="General_UpToDate.Title" xml:space="preserve">
    <value>PowerToys is up to date</value>
  </data>
  <data name="General_CantCheck.Title" xml:space="preserve">
    <value>Network error. Please try again later</value>
  </data>
  <data name="General_DownloadAndInstall.Content" xml:space="preserve">
    <value>Download &amp; install</value>
  </data>
  <data name="ImageResizer_Fit_Fill_ThirdPersonSingular" xml:space="preserve">
    <value>Fills</value>
  </data>
  <data name="ImageResizer_Fit_Fit_ThirdPersonSingular" xml:space="preserve">
    <value>Fits within</value>
  </data>
  <data name="ImageResizer_Fit_Stretch_ThirdPersonSingular" xml:space="preserve">
    <value>Stretches to</value>
  </data>
  <data name="ImageResizer_Unit_Centimeter" xml:space="preserve">
    <value>Centimeters</value>
  </data>
  <data name="ImageResizer_Unit_Inch" xml:space="preserve">
    <value>Inches</value>
  </data>
  <data name="ImageResizer_Unit_Percent" xml:space="preserve">
    <value>Percent</value>
  </data>
  <data name="ImageResizer_Unit_Pixel" xml:space="preserve">
    <value>Pixels</value>
  </data>
  <data name="EditButton.[using:Microsoft.UI.Xaml.Automation]AutomationProperties.Name" xml:space="preserve">
    <value>Edit</value>
  </data>
  <data name="ImageResizer_EditSize.[using:Microsoft.UI.Xaml.Automation]AutomationProperties.Name" xml:space="preserve">
    <value>Edit size</value>
  </data>
  <data name="No" xml:space="preserve">
    <value>No</value>
    <comment>Label of a cancel button</comment>
  </data>
  <data name="Delete_Dialog_Description" xml:space="preserve">
    <value>Are you sure you want to delete this item?</value>
  </data>
  <data name="Yes" xml:space="preserve">
    <value>Yes</value>
    <comment>Label of a confirmation button</comment>
  </data>
  <data name="SeeWhatsNew.Content" xml:space="preserve">
    <value>See what's new</value>
  </data>
  <data name="Awake_ModeSettingsCard.Description" xml:space="preserve">
    <value>Manage the state of your device when Awake is active</value>
  </data>
  <data name="ExcludedApps.Header" xml:space="preserve">
    <value>Excluded apps</value>
  </data>
  <data name="Enable_ColorFormat.[using:Microsoft.UI.Xaml.Automation]AutomationProperties.Name" xml:space="preserve">
    <value>Enable colorformat</value>
  </data>
  <data name="More_Options_Button.[using:Microsoft.UI.Xaml.Automation]AutomationProperties.Name" xml:space="preserve">
    <value>More options</value>
  </data>
  <data name="More_Options_ButtonTooltip.Text" xml:space="preserve">
    <value>More options</value>
  </data>
  <data name="To.Text" xml:space="preserve">
    <value>to</value>
    <comment>as in: from x to y</comment>
  </data>
  <data name="Starts.Text" xml:space="preserve">
    <value>starts</value>
    <comment>as in: doing x will start y</comment>
  </data>
  <data name="LearnMore_Awake.Text" xml:space="preserve">
    <value>Learn more about Awake</value>
    <comment>Awake is a product name, do not loc</comment>
  </data>
  <data name="LearnMore_CmdNotFound.Text" xml:space="preserve">
    <value>Learn more about Command Not Found</value>
    <comment> Command Not Found is the name of the module. </comment>
  </data>
  <data name="SecondaryLink_Awake.Text" xml:space="preserve">
    <value>Den Delimarsky's work on creating Awake</value>
    <comment>Awake is a product name, do not loc</comment>
  </data>
  <data name="LearnMore_ColorPicker.Text" xml:space="preserve">
    <value>Learn more about Color Picker</value>
    <comment>Color Picker is a product name, do not loc</comment>
  </data>
  <data name="LearnMore_FancyZones.Text" xml:space="preserve">
    <value>Learn more about FancyZones</value>
    <comment>{Locked="FancyZones"}</comment>
  </data>
  <data name="LearnMore_FileLocksmith.Text" xml:space="preserve">
    <value>Learn more about File Locksmith</value>
  </data>
  <data name="LearnMore_ImageResizer.Text" xml:space="preserve">
    <value>Learn more about Image Resizer</value>
    <comment>Image Resizer is a product name, do not loc</comment>
  </data>
  <data name="LearnMore_KBM.Text" xml:space="preserve">
    <value>Learn more about Keyboard Manager</value>
    <comment>Keyboard Manager is a product name, do not loc</comment>
  </data>
  <data name="LearnMore_MouseUtils.Text" xml:space="preserve">
    <value>Learn more about Mouse utilities</value>
    <comment>Mouse utilities is a product name, do not loc</comment>
  </data>
  <data name="LearnMore_AdvancedPaste.Text" xml:space="preserve">
    <value>Learn more about Advanced Paste</value>
    <comment> Advanced Paste is the name of the module. </comment>
  </data>
  <data name="LearnMore_MouseWithoutBorders.Text" xml:space="preserve">
    <value>Learn more about Mouse Without Borders</value>
    <comment>Mouse Without Borders is the name of the module. </comment>
  </data>
  <data name="LearnMore_PowerPreview.Text" xml:space="preserve">
    <value>Learn more about File Explorer add-ons</value>
    <comment>File Explorer is a product name, localize as Windows does</comment>
  </data>
  <data name="LearnMore_Peek.Text" xml:space="preserve">
    <value>Learn more about Peek</value>
    <comment>Peek is a product name, do not loc</comment>
  </data>
  <data name="LearnMore_PowerRename.Text" xml:space="preserve">
    <value>Learn more about PowerRename</value>
    <comment>PowerRename is a product name, do not loc</comment>
  </data>
  <data name="LearnMore_Run.Text" xml:space="preserve">
    <value>Learn more about PowerToys Run</value>
    <comment>PowerToys Run is a product name, do not loc</comment>
  </data>
  <data name="LearnMore_MeasureTool.Text" xml:space="preserve">
    <value>Learn more about Screen Ruler</value>
    <comment>Screen Ruler is a product name, do not loc</comment>
  </data>
  <data name="LearnMore_ShortcutGuide.Text" xml:space="preserve">
    <value>Learn more about Shortcut Guide</value>
    <comment>Shortcut Guide is a product name, do not loc</comment>
  </data>
  <data name="LearnMore_VCM.Text" xml:space="preserve">
    <value>Learn more about Video Conference Mute</value>
    <comment>Video Conference Mute is a product name, do not loc</comment>
  </data>
  <data name="Oobe_FileExplorer.Title" xml:space="preserve">
    <value>File Explorer add-ons</value>
    <comment>Do not localize this string</comment>
  </data>
  <data name="Oobe_MouseUtils.Title" xml:space="preserve">
    <value>Mouse utilities</value>
    <comment>Mouse as in the hardware peripheral</comment>
  </data>
  <data name="Oobe_MouseUtils_FindMyMouse.Text" xml:space="preserve">
    <value>Find My Mouse</value>
    <comment>Mouse as in the hardware peripheral</comment>
  </data>
  <data name="Oobe_MouseUtils_FindMyMouse_Description.Text" xml:space="preserve">
    <value>Focus the mouse pointer pressing the Ctrl key twice, using a custom shortcut or shaking the mouse.</value>
    <comment>Mouse as in the hardware peripheral. Key as in a keyboard key</comment>
  </data>
  <data name="Oobe_MouseUtils_MouseHighlighter.Text" xml:space="preserve">
    <value>Mouse Highlighter</value>
    <comment>Mouse as in the hardware peripheral.</comment>
  </data>
  <data name="Oobe_MouseUtils_MouseHighlighter_Description.Text" xml:space="preserve">
    <value>Use a keyboard shortcut to highlight left and right mouse clicks.</value>
    <comment>Mouse as in the hardware peripheral.</comment>
  </data>
  <data name="Oobe_MouseUtils_MousePointerCrosshairs.Text" xml:space="preserve">
    <value>Mouse Pointer Crosshairs</value>
    <comment>Mouse as in the hardware peripheral.</comment>
  </data>
  <data name="Oobe_MouseUtils_MousePointerCrosshairs_Description.Text" xml:space="preserve">
    <value>Draw crosshairs centered around the mouse pointer.</value>
    <comment>Mouse as in the hardware peripheral.</comment>
  </data>
  <data name="Oobe_MouseUtils_MouseJump.Text" xml:space="preserve">
    <value>Mouse Jump</value>
    <comment>Mouse as in the hardware peripheral.</comment>
  </data>
  <data name="Oobe_MouseUtils_MouseJump_Description.Text" xml:space="preserve">
    <value>Jump the mouse pointer quickly to anywhere on your desktop.</value>
    <comment>Mouse as in the hardware peripheral.</comment>
  </data>
  <data name="Launch_Run.Content" xml:space="preserve">
    <value>Launch PowerToys Run</value>
  </data>
  <data name="Launch_ShortcutGuide.Content" xml:space="preserve">
    <value>Launch Shortcut Guide</value>
  </data>
  <data name="ColorPicker_ColorFormat_ToggleSwitch.[using:Microsoft.UI.Xaml.Automation]AutomationProperties.Name" xml:space="preserve">
    <value>Show format in editor</value>
  </data>
  <data name="GeneralPage_Documentation.Text" xml:space="preserve">
    <value>Documentation</value>
  </data>
  <data name="PowerLauncher_SearchList.PlaceholderText" xml:space="preserve">
    <value>Search this list</value>
  </data>
  <data name="PowerLauncher_SearchList.[using:Microsoft.UI.Xaml.Automation]AutomationProperties.Name" xml:space="preserve">
    <value>Search this list</value>
  </data>
  <data name="Awake.SecondaryLinksHeader" xml:space="preserve">
    <value>Attribution</value>
    <comment>giving credit to the projects this utility was based on</comment>
  </data>
  <data name="ColorPicker.SecondaryLinksHeader" xml:space="preserve">
    <value>Attribution</value>
    <comment>giving credit to the projects this utility was based on</comment>
  </data>
  <data name="General.SecondaryLinksHeader" xml:space="preserve">
    <value>Related information</value>
  </data>
  <data name="ImageResizer.SecondaryLinksHeader" xml:space="preserve">
    <value>Attribution</value>
    <comment>giving credit to the projects this utility was based on</comment>
  </data>
  <data name="MouseUtils.SecondaryLinksHeader" xml:space="preserve">
    <value>Attribution</value>
    <comment>giving credit to the projects this utility was based on</comment>
  </data>
  <data name="PowerLauncher.SecondaryLinksHeader" xml:space="preserve">
    <value>Attribution</value>
    <comment>giving credit to the projects this utility was based on</comment>
  </data>
  <data name="PowerRename.SecondaryLinksHeader" xml:space="preserve">
    <value>Attribution</value>
    <comment>giving credit to the projects this utility was based on</comment>
  </data>
  <data name="EditTooltip.Text" xml:space="preserve">
    <value>Edit</value>
  </data>
  <data name="RemoveTooltip.Text" xml:space="preserve">
    <value>Remove</value>
  </data>
  <data name="Activation_Shortcut_Cancel" xml:space="preserve">
    <value>Cancel</value>
  </data>
  <data name="Activation_Shortcut_Description" xml:space="preserve">
    <value>Press a combination of keys to change this shortcut</value>
  </data>
  <data name="Activation_Shortcut_With_Disable_Description" xml:space="preserve">
    <value>Press a combination of keys to change this shortcut.
Right-click to remove the key combination, thereby deactivating the shortcut.</value>
  </data>
  <data name="Activation_Shortcut_Reset" xml:space="preserve">
    <value>Reset</value>
  </data>
  <data name="Activation_Shortcut_Save" xml:space="preserve">
    <value>Save</value>
  </data>
  <data name="Activation_Shortcut_Title" xml:space="preserve">
    <value>Activation shortcut</value>
  </data>
  <data name="InvalidShortcut.Title" xml:space="preserve">
    <value>Invalid shortcut</value>
  </data>
  <data name="InvalidShortcutWarningLabel.Text" xml:space="preserve">
    <value>Only shortcuts that start with **Windows key**, **Ctrl**, **Alt** or **Shift** are valid.</value>
    <comment>The ** sequences are used for text formatting of the key names. Don't remove them on translation.</comment>
  </data>
  <data name="WarningShortcutAltGr.Title" xml:space="preserve">
    <value>Possible shortcut interference with Alt Gr</value>
    <comment>Alt Gr refers to the right alt key on some international keyboards</comment>
  </data>
  <data name="WarningShortcutAltGr.ToolTipService.ToolTip" xml:space="preserve">
    <value>Shortcuts with **Ctrl** and **Alt** may remove functionality from some international keyboards, because **Ctrl** + **Alt** = **Alt Gr** in those keyboards.</value>
    <comment>The ** sequences are used for text formatting of the key names. Don't remove them on translation.</comment>
  </data>
  <data name="FancyZones_SpanZonesAcrossMonitors.Description" xml:space="preserve">
    <value>All monitors must have the same DPI scaling and will be treated as one large combined rectangle which contains all monitors</value>
  </data>
  <data name="ImageResizer_DefaultSize_NewSizePrefix" xml:space="preserve">
    <value>New size</value>
    <comment>First part of the default name of new sizes that can be added in PT's settings ui.</comment>
  </data>
  <data name="Awake_IntervalSettingsCard.Header" xml:space="preserve">
    <value>Interval before returning to the previous awakeness state</value>
  </data>
  <data name="Awake_ExpirationSettingsExpander.Header" xml:space="preserve">
    <value>End date and time</value>
  </data>
  <data name="MouseUtils.ModuleTitle" xml:space="preserve">
    <value>Mouse utilities</value>
  </data>
  <data name="MouseUtils.ModuleDescription" xml:space="preserve">
    <value>A collection of mouse utilities.</value>
  </data>
  <data name="MouseUtils_FindMyMouse.Header" xml:space="preserve">
    <value>Find My Mouse</value>
    <comment>Refers to the utility name</comment>
  </data>
  <data name="MouseUtils_FindMyMouse.Description" xml:space="preserve">
    <value>Find My Mouse highlights the position of the cursor when pressing the Ctrl key twice, using a custom shortcut or when shaking the mouse.</value>
    <comment>"Ctrl" is a keyboard key. "Find My Mouse" is the name of the utility</comment>
  </data>
  <data name="MouseUtils_Enable_FindMyMouse.Header" xml:space="preserve">
    <value>Enable Find My Mouse</value>
    <comment>"Find My Mouse" is the name of the utility.</comment>
  </data>
  <data name="MouseUtils_FindMyMouse_ActivationMethod.Header" xml:space="preserve">
    <value>Activation method</value>
  </data>
  <data name="MouseUtils_FindMyMouse_ActivationDoubleControlPress.Content" xml:space="preserve">
    <value>Press Left Control twice</value>
    <comment>Left control is the physical key on the keyboard.</comment>
  </data>
  <data name="MouseUtils_FindMyMouse_ActivationShakeMouse.Content" xml:space="preserve">
    <value>Shake mouse</value>
    <comment>Mouse is the hardware peripheral.</comment>
  </data>
  <data name="MouseUtils_Include_Win_Key.Content" xml:space="preserve">
    <value>Only activate while holding the Windows key</value>
    <comment>Specifies that the 'Find My Mouse' will only activate if the Windows key is held down while pressing the Ctrl key twice.</comment>
  </data>
  <data name="MouseUtils_FindMyMouse_ExcludedApps.Description" xml:space="preserve">
    <value>Prevents module activation when an excluded application is the foreground application</value>
  </data>
  <data name="MouseUtils_FindMyMouse_ExcludedApps.Header" xml:space="preserve">
    <value>Excluded apps</value>
  </data>
  <data name="MouseUtils_FindMyMouse_ExcludedApps_TextBoxControl.PlaceholderText" xml:space="preserve">
    <value>Example: outlook.exe</value>
  </data>
  <data name="MouseUtils_Prevent_Activation_On_Game_Mode.Content" xml:space="preserve">
    <value>Do not activate when Game Mode is on</value>
    <comment>"Game mode" is the Windows feature to prevent notification when playing a game.</comment>
  </data>
  <data name="MouseUtils_FindMyMouse_BackgroundColor.Header" xml:space="preserve">
    <value>Background color</value>
  </data>
  <data name="MouseUtils_FindMyMouse_SpotlightColor.Header" xml:space="preserve">
    <value>Spotlight color</value>
  </data>
  <data name="MouseUtils_FindMyMouse_OverlayOpacity.Header" xml:space="preserve">
    <value>Overlay opacity (%)</value>
  </data>
  <data name="MouseUtils_FindMyMouse_SpotlightRadius.Header" xml:space="preserve">
    <value>Spotlight radius (px)</value>
    <comment>px = pixels</comment>
  </data>
  <data name="MouseUtils_FindMyMouse_SpotlightInitialZoom.Header" xml:space="preserve">
    <value>Spotlight initial zoom</value>
  </data>
  <data name="MouseUtils_FindMyMouse_SpotlightInitialZoom.Description" xml:space="preserve">
    <value>Spotlight zoom factor at animation start</value>
  </data>
  <data name="MouseUtils_FindMyMouse_AnimationDurationMs.Header" xml:space="preserve">
    <value>Animation duration (ms)</value>
    <comment>ms = milliseconds</comment>
  </data>
  <data name="MouseUtils_FindMyMouse_AnimationDurationMs.Description" xml:space="preserve">
    <value>Time before the spotlight appears (ms)</value>
    <comment>ms = milliseconds</comment>
  </data>
  <data name="MouseUtils_FindMyMouse_AnimationDurationMs_Disabled.Message" xml:space="preserve">
    <value>Animations are disabled by OS. See Settings &gt; Accessibility &gt; Visual effects</value>
  </data>
  <data name="MouseUtils_FindMyMouse_ShakingMinimumDistance.Header" xml:space="preserve">
    <value>Shake minimum distance</value>
  </data>
  <data name="MouseUtils_FindMyMouse_ShakingMinimumDistance.Description" xml:space="preserve">
    <value>The minimum distance for mouse shaking activation, for adjusting sensitivity</value>
  </data>
  <data name="MouseUtils_FindMyMouse_ShakingIntervalMs.Header" xml:space="preserve">
    <value>Shake Interval (ms)</value>
    <comment>ms = milliseconds</comment>
  </data>
  <data name="MouseUtils_FindMyMouse_ShakingIntervalMs.Description" xml:space="preserve">
    <value>The span of time during which we track mouse movement to detect shaking, for adjusting sensitivity</value>
  </data>
  <data name="MouseUtils_FindMyMouse_ShakingFactor.Header" xml:space="preserve">
    <value>Shake factor (percent)</value>
  </data>
  <data name="MouseUtils_FindMyMouse_ShakingFactor.Description" xml:space="preserve">
    <value>Mouse shaking is detected by checking how much the mouse pointer has travelled when compared to the diagonal of the movement area. Reducing this factor increases sensitivity.</value>
  </data>
  <data name="MouseUtils_MouseHighlighter.Header" xml:space="preserve">
    <value>Mouse Highlighter</value>
    <comment>Refers to the utility name</comment>
  </data>
  <data name="MouseUtils_MouseHighlighter.Description" xml:space="preserve">
    <value>Mouse Highlighter mode will highlight mouse clicks.</value>
    <comment>"Mouse Highlighter" is the name of the utility. Mouse is the hardware mouse.</comment>
  </data>
  <data name="MouseUtils_Enable_MouseHighlighter.Header" xml:space="preserve">
    <value>Enable Mouse Highlighter</value>
    <comment>"Find My Mouse" is the name of the utility.</comment>
  </data>
  <data name="MouseUtils_MouseHighlighter_ActivationShortcut.Header" xml:space="preserve">
    <value>Activation shortcut</value>
  </data>
  <data name="MouseUtils_MouseHighlighter_ActivationShortcut.Description" xml:space="preserve">
    <value>Customize the shortcut to turn on or off this mode</value>
    <comment>"Mouse Highlighter" is the name of the utility. Mouse is the hardware mouse.</comment>
  </data>
  <data name="MouseUtils_MouseHighlighter_PrimaryButtonClickColor.Header" xml:space="preserve">
    <value>Primary button highlight color</value>
  </data>
  <data name="MouseUtils_MouseHighlighter_SecondaryButtonClickColor.Header" xml:space="preserve">
    <value>Secondary button highlight color</value>
  </data>
  <data name="MouseUtils_MouseHighlighter_HighlightRadius.Header" xml:space="preserve">
    <value>Radius (px)</value>
    <comment>px = pixels</comment>
  </data>
  <data name="MouseUtils_MouseHighlighter_FadeDelayMs.Header" xml:space="preserve">
    <value>Fade delay (ms)</value>
    <comment>ms = milliseconds</comment>
  </data>
  <data name="MouseUtils_MouseHighlighter_FadeDelayMs.Description" xml:space="preserve">
    <value>Time before the highlight begins to fade (ms)</value>
    <comment>ms = milliseconds</comment>
  </data>
  <data name="MouseUtils_MouseHighlighter_FadeDurationMs.Header" xml:space="preserve">
    <value>Fade duration (ms)</value>
    <comment>ms = milliseconds</comment>
  </data>
  <data name="MouseUtils_MouseHighlighter_FadeDurationMs.Description" xml:space="preserve">
    <value>Duration of the disappear animation (ms)</value>
    <comment>ms = milliseconds</comment>
  </data>
  <data name="MouseUtils_MousePointerCrosshairs.Header" xml:space="preserve">
    <value>Mouse Pointer Crosshairs</value>
    <comment>Refers to the utility name</comment>
  </data>
  <data name="MouseUtils_MousePointerCrosshairs.Description" xml:space="preserve">
    <value>Mouse Pointer Crosshairs draws crosshairs centered on the mouse pointer.</value>
    <comment>"Mouse Pointer Crosshairs" is the name of the utility. Mouse is the hardware mouse.</comment>
  </data>
  <data name="MouseUtils_Enable_MousePointerCrosshairs.Header" xml:space="preserve">
    <value>Enable Mouse Pointer Crosshairs</value>
    <comment>"Mouse Pointer Crosshairs" is the name of the utility.</comment>
  </data>
  <data name="MouseUtils_MousePointerCrosshairs_ActivationShortcut.Header" xml:space="preserve">
    <value>Activation shortcut</value>
  </data>
  <data name="MouseUtils_MousePointerCrosshairs_ActivationShortcut.Description" xml:space="preserve">
    <value>Customize the shortcut to show/hide the crosshairs</value>
  </data>
  <data name="MouseUtils_MousePointerCrosshairs_CrosshairsColor.Header" xml:space="preserve">
    <value>Crosshairs color</value>
  </data>
  <data name="MouseUtils_MousePointerCrosshairs_CrosshairsOpacity.Header" xml:space="preserve">
    <value>Crosshairs opacity (%)</value>
  </data>
  <data name="MouseUtils_MousePointerCrosshairs_CrosshairsRadius.Header" xml:space="preserve">
    <value>Crosshairs center radius (px)</value>
    <comment>px = pixels</comment>
  </data>
  <data name="MouseUtils_MousePointerCrosshairs_CrosshairsThickness.Header" xml:space="preserve">
    <value>Crosshairs thickness (px)</value>
    <comment>px = pixels</comment>
  </data>
  <data name="MouseUtils_MousePointerCrosshairs_CrosshairsBorderColor.Header" xml:space="preserve">
    <value>Crosshairs border color</value>
  </data>
  <data name="MouseUtils_MousePointerCrosshairs_CrosshairsBorderSize.Header" xml:space="preserve">
    <value>Crosshairs border size (px)</value>
    <comment>px = pixels</comment>
  </data>
  <data name="MouseUtils_MousePointerCrosshairs_IsCrosshairsFixedLengthEnabled.Header" xml:space="preserve">
    <value>Fix crosshairs length</value>
  </data>
  <data name="MouseUtils_MousePointerCrosshairs_CrosshairsFixedLength.Header" xml:space="preserve">
    <value>Crosshairs fixed length (px)</value>
    <comment>px = pixels</comment>
  </data>
  <data name="FancyZones_Radio_Custom_Colors.Content" xml:space="preserve">
    <value>Custom colors</value>
  </data>
  <data name="FancyZones_Radio_Default_Theme.Content" xml:space="preserve">
    <value>Windows default</value>
  </data>
  <data name="ColorModeHeader.Header" xml:space="preserve">
    <value>App theme</value>
  </data>
  <data name="FancyZones_Zone_Appearance.Description" xml:space="preserve">
    <value>Customize the way zones look</value>
  </data>
  <data name="FancyZones_Zone_Appearance.Header" xml:space="preserve">
    <value>Zone appearance</value>
  </data>
  <data name="VideoConference_DeprecationWarning.Title" xml:space="preserve">
    <value>VCM is moving into legacy mode (maintenance only).</value>
  </data>
  <data name="VideoConference_DeprecationWarningButton.Content" xml:space="preserve">
    <value>Learn more</value>
  </data>
  <data name="LearnMore.Content" xml:space="preserve">
    <value>Learn more</value>
  </data>
  <data name="VideoConference_RunAsAdminRequired.Title" xml:space="preserve">
    <value>You need to run as administrator to modify these settings.</value>
  </data>
  <data name="FileExplorerPreview_ToggleSwitch_Thumbnail_GCODE.Header" xml:space="preserve">
    <value>Geometric Code</value>
    <comment>File type, do not translate</comment>
  </data>
  <data name="FileExplorerPreview_ToggleSwitch_Thumbnail_GCODE.Description" xml:space="preserve">
    <value>Only .gcode files with embedded thumbnails are supported</value>
  </data>
  <data name="FileExplorerPreview_ToggleSwitch_Preview_GCODE.Header" xml:space="preserve">
    <value>Geometric Code</value>
    <comment>File type, do not translate</comment>
  </data>
  <data name="FileExplorerPreview_ToggleSwitch_Preview_GCODE.Description" xml:space="preserve">
    <value>Only .gcode files with embedded thumbnails are supported</value>
  </data>
  <data name="FancyZones_NumberColor.Header" xml:space="preserve">
    <value>Number color</value>
  </data>
  <data name="FancyZones_ShowZoneNumberCheckBoxControl.Content" xml:space="preserve">
    <value>Show zone number</value>
  </data>
  <data name="ToggleSwitch.OffContent" xml:space="preserve">
    <value>Off</value>
    <comment>The state of a ToggleSwitch when it's off</comment>
  </data>
  <data name="ToggleSwitch.OnContent" xml:space="preserve">
    <value>On</value>
    <comment>The state of a ToggleSwitch when it's on</comment>
  </data>
  <data name="CropAndLock.ModuleDescription" xml:space="preserve">
    <value>Crop And Lock allows you to crop a current application into a smaller window or just create a thumbnail. Focus the target window and press the shortcut to start cropping.</value>
    <comment>"Crop And Lock" is the name of the utility</comment>
  </data>
  <data name="CropAndLock.ModuleTitle" xml:space="preserve">
    <value>Crop And Lock </value>
    <comment>"Crop And Lock" is the name of the utility</comment>
  </data>
  <data name="CropAndLock_Activation_GroupSettings.Header" xml:space="preserve">
    <value>Activation</value>
  </data>
  <data name="CropAndLock_EnableToggleControl_HeaderText.Header" xml:space="preserve">
    <value>Enable Crop And Lock</value>
    <comment>"Crop And Lock" is the name of the utility</comment>
  </data>
  <data name="Shell_CropAndLock.Content" xml:space="preserve">
    <value>Crop And Lock</value>
    <comment>"Crop And Lock" is the name of the utility</comment>
  </data>
  <data name="LearnMore_CropAndLock.Text" xml:space="preserve">
    <value>Learn more about Crop And Lock</value>
    <comment>"Crop And Lock" is the name of the utility</comment>
  </data>
  <data name="CropAndLock_ReparentActivation_Shortcut.Header" xml:space="preserve">
    <value>Reparent shortcut</value>
  </data>
  <data name="CropAndLock_ReparentActivation_Shortcut.Description" xml:space="preserve">
    <value>Shortcut to crop an application's window into a cropped window. This is experimental and can cause issues with some applications, since the cropped window will contain the original application window.</value>
  </data>
  <data name="CropAndLock_ThumbnailActivation_Shortcut.Header" xml:space="preserve">
    <value>Thumbnail shortcut</value>
  </data>
  <data name="CropAndLock_ThumbnailActivation_Shortcut.Description" xml:space="preserve">
    <value>Shortcut to crop and create a thumbnail of another window. The application isn't controllable through the thumbnail but it'll have less compatibility issues. </value>
  </data>
  <data name="CropAndLock.SecondaryLinksHeader" xml:space="preserve">
    <value>Attribution</value>
    <comment>giving credit to the projects this utility was based on</comment>
  </data>
  <data name="Oobe_CropAndLock.Title" xml:space="preserve">
    <value>Crop And Lock</value>
    <comment>"Crop And Lock" is the name of the utility</comment>
  </data>
  <data name="Oobe_CropAndLock.Description" xml:space="preserve">
    <value>Crop And Lock allows you to crop a current application into a smaller window or just create a thumbnail. Focus the target window and press the shortcut to start cropping.</value>
    <comment>"Crop And Lock" is the name of the utility</comment>
  </data>
  <data name="Oobe_CropAndLock_HowToUse_Thumbnail.Text" xml:space="preserve">
    <value>to crop and create a thumbnail of another window. The application isn't controllable through the thumbnail but it'll have less compatibility issues.</value>
  </data>
  <data name="Oobe_CropAndLock_HowToUse_Reparent.Text" xml:space="preserve">
    <value>to crop an application's window into a cropped window. This is experimental and can cause issues with some applications, since the cropped window will contain the original application window.</value>
  </data>
  <data name="AlwaysOnTop.ModuleDescription" xml:space="preserve">
    <value>Always On Top is a quick and easy way to pin windows on top.</value>
    <comment>{Locked="Always On Top"}</comment>
  </data>
  <data name="AlwaysOnTop.ModuleTitle" xml:space="preserve">
    <value>Always On Top</value>
    <comment>{Locked}</comment>
  </data>
  <data name="AlwaysOnTop_Activation_GroupSettings.Header" xml:space="preserve">
    <value>Activation</value>
  </data>
  <data name="Peek_Activation_GroupSettings.Header" xml:space="preserve">
    <value>Activation</value>
  </data>
  <data name="AlwaysOnTop_EnableToggleControl_HeaderText.Header" xml:space="preserve">
    <value>Enable Always On Top</value>
    <comment>{Locked="Always On Top"}</comment>
  </data>
  <data name="AlwaysOnTop_ExcludedApps.Description" xml:space="preserve">
    <value>Excludes an application from pinning on top</value>
  </data>
  <data name="AlwaysOnTop_ExcludedApps.Header" xml:space="preserve">
    <value>Excluded apps</value>
  </data>
  <data name="AlwaysOnTop_ExcludedApps_TextBoxControl.PlaceholderText" xml:space="preserve">
    <value>Example: outlook.exe</value>
  </data>
  <data name="AlwaysOnTop_FrameColor.Header" xml:space="preserve">
    <value>Color</value>
  </data>
  <data name="AlwaysOnTop_FrameEnabled.Header" xml:space="preserve">
    <value>Show a border around the pinned window</value>
  </data>
  <data name="AlwaysOnTop_FrameThickness.Header" xml:space="preserve">
    <value>Thickness (px)</value>
    <comment>px = pixels</comment>
  </data>
  <data name="AlwaysOnTop_Behavior_GroupSettings.Header" xml:space="preserve">
    <value>Appearance &amp; behavior</value>
  </data>
  <data name="Shell_AlwaysOnTop.Content" xml:space="preserve">
    <value>Always On Top</value>
    <comment>{Locked}</comment>
  </data>
  <data name="AlwaysOnTop_GameMode.Content" xml:space="preserve">
    <value>Do not activate when Game Mode is on</value>
    <comment>Game Mode is a Windows feature</comment>
  </data>
  <data name="AlwaysOnTop_SoundTitle.Header" xml:space="preserve">
    <value>Sound</value>
  </data>
  <data name="AlwaysOnTop_Sound.Content" xml:space="preserve">
    <value>Play a sound when pinning a window</value>
  </data>
  <data name="AlwaysOnTop_Behavior.Header" xml:space="preserve">
    <value>Behavior</value>
  </data>
  <data name="LearnMore_AlwaysOnTop.Text" xml:space="preserve">
    <value>Learn more about Always On Top</value>
    <comment>{Locked="Always On Top"}</comment>
  </data>
  <data name="AlwaysOnTop_ActivationShortcut.Header" xml:space="preserve">
    <value>Activation shortcut</value>
  </data>
  <data name="AlwaysOnTop_ActivationShortcut.Description" xml:space="preserve">
    <value>Customize the shortcut to pin or unpin an app window</value>
  </data>
  <data name="Oobe_AlwaysOnTop.Title" xml:space="preserve">
    <value>Always On Top</value>
    <comment>{Locked}</comment>
  </data>
  <data name="Oobe_AlwaysOnTop.Description" xml:space="preserve">
    <value>Always On Top improves your multitasking workflow by pinning an application window so it's always in front - even when focus changes to another window after that.</value>
    <comment>{Locked="Always On Top"}</comment>
  </data>
  <data name="Oobe_AlwaysOnTop_HowToUse.Text" xml:space="preserve">
    <value>to pin or unpin the selected window so it's always on top of all other windows.</value>
  </data>
  <data name="Oobe_AlwaysOnTop_TipsAndTricks.Text" xml:space="preserve">
    <value>You can tweak the visual outline of the pinned windows in PowerToys settings.</value>
  </data>
  <data name="AlwaysOnTop_FrameColor_Mode.Header" xml:space="preserve">
    <value>Color mode</value>
  </data>
  <data name="AlwaysOnTop_Radio_Custom_Color.Content" xml:space="preserve">
    <value>Custom color</value>
  </data>
  <data name="AlwaysOnTop_Radio_Windows_Default.Content" xml:space="preserve">
    <value>Windows default</value>
    <comment>{Locked="Windows"}</comment>
  </data>
  <data name="FileExplorerPreview.SecondaryLinksHeader" xml:space="preserve">
    <value>Attribution</value>
    <comment>giving credit to the projects this utility was based on</comment>
  </data>
  <data name="FileExplorerPreview_ToggleSwitch_Monaco_Wrap_Text.Content" xml:space="preserve">
    <value>Wrap text</value>
    <comment>Feature on or off</comment>
  </data>
  <data name="FancyZones_AllowPopupWindowSnap.Description" xml:space="preserve">
    <value>This setting can affect all popup windows including notifications</value>
  </data>
  <data name="FancyZones_AllowPopupWindowSnap.Header" xml:space="preserve">
    <value>Allow popup windows snapping</value>
  </data>
  <data name="FancyZones_AllowChildWindowSnap.Content" xml:space="preserve">
    <value>Allow child windows snapping</value>
  </data>
  <data name="Shell_WhatsNew.Content" xml:space="preserve">
    <value>What's new</value>
  </data>
  <data name="Shell_Peek.Content" xml:space="preserve">
    <value>Peek</value>
    <comment>Product name: Navigation view item name for Peek</comment>
  </data>
  <data name="Peek.ModuleTitle" xml:space="preserve">
    <value>Peek</value>
  </data>
  <data name="Peek.ModuleDescription" xml:space="preserve">
    <value>Peek is a quick and easy way to preview files. Select a file in File Explorer and press the shortcut to open the file preview.</value>
  </data>
  <data name="Peek_EnablePeek.Header" xml:space="preserve">
    <value>Enable Peek</value>
    <comment>Peek is a product name, do not loc</comment>
  </data>
  <data name="Peek_BehaviorHeader.Header" xml:space="preserve">
    <value>Behavior</value>
  </data>
  <data name="Peek_AlwaysRunNotElevated.Header" xml:space="preserve">
    <value>Always run not elevated, even when PowerToys is elevated</value>
  </data>
  <data name="Peek_AlwaysRunNotElevated.Description" xml:space="preserve">
    <value>Tries to run Peek without elevated permissions, to fix access to network shares. You need to disable and re-enable Peek for changes to this value to take effect.</value>
    <comment>Peek is a product name, do not loc</comment>
  </data>
  <data name="Peek_CloseAfterLosingFocus.Header" xml:space="preserve">
    <value>Automatically close the Peek window after it loses focus</value>
    <comment>Peek is a product name, do not loc</comment>
  </data>
  <data name="FancyZones_DisableRoundCornersOnWindowSnap.Content" xml:space="preserve">
    <value>Disable round corners when window is snapped</value>
  </data>
  <data name="PowerLauncher_SearchQueryTuningEnabled.Description" xml:space="preserve">
    <value>Fine tune results ordering</value>
  </data>
  <data name="PowerLauncher_SearchQueryTuningEnabled.Header" xml:space="preserve">
    <value>Results order tuning</value>
  </data>
  <data name="PowerLauncher_SearchClickedItemWeight.Description" xml:space="preserve">
    <value>Use a higher number to get selected results to rise faster. The default is 5, 0 to disable.</value>
  </data>
  <data name="PowerLauncher_SearchClickedItemWeight.Header" xml:space="preserve">
    <value>Selected item weight</value>
  </data>
  <data name="PowerLauncher_WaitForSlowResults.Description" xml:space="preserve">
    <value>Selecting this can help preselect the top, more relevant result, but at the risk of jumpiness</value>
  </data>
  <data name="PowerLauncher_WaitForSlowResults.Header" xml:space="preserve">
    <value>Wait on slower plugin results before selecting top item in results</value>
  </data>
  <data name="PowerLauncher_ShowPluginKeywords.Header" xml:space="preserve">
    <value>Plugin hints</value>
  </data>
  <data name="PowerLauncher_ShowPluginKeywords.Description" xml:space="preserve">
    <value>Choose which plugin keywords to be shown when the searchbox is empty</value>
  </data>
  <data name="PowerLauncher_PluginWeightBoost.Description" xml:space="preserve">
    <value>Use a higher number to have this plugin's result show higher in the global results. Default is 0.</value>
  </data>
  <data name="PowerLauncher_PluginWeightBoost.Header" xml:space="preserve">
    <value>Global sort order score modifier</value>
  </data>
  <data name="AlwaysOnTop_RoundCorners.Content" xml:space="preserve">
    <value>Enable round corners</value>
  </data>
  <data name="LearnMore_QuickAccent.Text" xml:space="preserve">
    <value>Learn more about Quick Accent</value>
    <comment>Quick Accent is a product name, do not loc</comment>
  </data>
  <data name="QuickAccent_EnableQuickAccent.Header" xml:space="preserve">
    <value>Enable Quick Accent</value>
  </data>
  <data name="Shell_QuickAccent.Content" xml:space="preserve">
    <value>Quick Accent</value>
  </data>
  <data name="QuickAccent.ModuleDescription" xml:space="preserve">
    <value>Quick Accent is an alternative way to type accented characters, useful for when a keyboard doesn't support that specific accent.

Activate by holding the key for the character you want to add an accent to, then press the activation key (space, left or right arrow keys) and an overlay to select accented characters will appear!</value>
    <comment>key refers to a physical key on a keyboard</comment>
  </data>
  <data name="QuickAccent.ModuleTitle" xml:space="preserve">
    <value>Quick Accent</value>
  </data>
  <data name="QuickAccent.SecondaryLinksHeader" xml:space="preserve">
    <value>Attribution</value>
  </data>
  <data name="AlwaysOnTop_ShortDescription" xml:space="preserve">
    <value>Pin a window</value>
  </data>
  <data name="Awake_ShortDescription" xml:space="preserve">
    <value>Keep your PC awake</value>
  </data>
  <data name="ColorPicker_ShortDescription" xml:space="preserve">
    <value>Pick a color</value>
  </data>
  <data name="CropAndLock_Thumbnail" xml:space="preserve">
    <value>Thumbnail</value>
  </data>
  <data name="CropAndLock_Reparent" xml:space="preserve">
    <value>Reparent</value>
  </data>
  <data name="FancyZones_OpenEditor" xml:space="preserve">
    <value>Open editor</value>
  </data>
  <data name="FileLocksmith_ShortDescription" xml:space="preserve">
    <value>Right-click on files or directories to show running processes</value>
  </data>
  <data name="FindMyMouse_ShortDescription" xml:space="preserve">
    <value>Find the mouse</value>
  </data>
  <data name="ImageResizer_ShortDescription" xml:space="preserve">
    <value>Resize images from right-click context menu</value>
  </data>
  <data name="MouseHighlighter_ShortDescription" xml:space="preserve">
    <value>Highlight clicks</value>
  </data>
  <data name="MouseJump_ShortDescription" xml:space="preserve">
    <value>Quickly move the mouse pointer</value>
  </data>
  <data name="MouseCrosshairs_ShortDescription" xml:space="preserve">
    <value>Draw crosshairs centered on the mouse pointer</value>
  </data>
  <data name="MouseWithoutBorders_ShortDescription" xml:space="preserve">
    <value>Move your cursor across multiple devices</value>
  </data>
  <data name="AdvancedPaste_ShortDescription" xml:space="preserve">
    <value>An AI powered tool to put your clipboard content into any format you need, focused towards developer workflows.</value>
  </data>
  <data name="AdvancedPaste_EnableAISettingsCardDescription.Text" xml:space="preserve">
    <value>This feature allows you to format your clipboard content with the power of AI. An OpenAI API key is required.</value>
  </data>
  <data name="AdvancedPaste_EnableAISettingsCardDescriptionLearnMore.Content" xml:space="preserve">
    <value>Learn more</value>
  </data>
  <data name="Peek_ShortDescription" xml:space="preserve">
    <value>Quick and easy previewer</value>
  </data>
  <data name="PowerRename_ShortDescription" xml:space="preserve">
    <value>Rename files and folders from right-click context menu</value>
  </data>
  <data name="Run_ShortDescription" xml:space="preserve">
    <value>A quick launcher</value>
  </data>
  <data name="PowerAccent_ShortDescription" xml:space="preserve">
    <value>An alternative way to type accented characters</value>
  </data>
  <data name="RegistryPreview_ShortDescription" xml:space="preserve">
    <value>Visualize and edit Windows Registry files</value>
    <comment>{Locked="Windows"}</comment>
  </data>
  <data name="ScreenRuler_ShortDescription" xml:space="preserve">
    <value>Measure pixels on your screen</value>
  </data>
  <data name="ShortcutGuide_ShortDescription" xml:space="preserve">
    <value>Show a help overlay with Windows shortcuts</value>
    <comment>{Locked="Windows"}</comment>
  </data>
  <data name="PowerOcr_ShortDescription" xml:space="preserve">
    <value>A convenient way to copy text from anywhere on screen</value>
  </data>
  <data name="Dashboard_Activation" xml:space="preserve">
    <value>Activation</value>
  </data>
  <data name="DashboardKBMShowMappingsButton.Content" xml:space="preserve">
    <value>Show remappings</value>
  </data>
  <data name="Oobe_QuickAccent.Description" xml:space="preserve">
    <value>Quick Accent is an easy way to write letters with accents, like on a smartphone.</value>
  </data>
  <data name="Oobe_QuickAccent.Title" xml:space="preserve">
    <value>Quick Accent</value>
  </data>
  <data name="Oobe_QuickAccent_HowToUse.Text" xml:space="preserve">
    <value>Open **PowerToys Settings** and enable Quick Accent. While holding the key for the character you want to add an accent to, press the Activation Key and an overlay to select the accented character will appear.</value>
    <comment>key refers to a physical key on a keyboard</comment>
  </data>
  <data name="QuickAccent_Activation_GroupSettings.Header" xml:space="preserve">
    <value>Activation</value>
  </data>
  <data name="QuickAccent_Activation_Shortcut.Header" xml:space="preserve">
    <value>Activation key</value>
    <comment>key refers to a physical key on a keyboard</comment>
  </data>
  <data name="QuickAccent_Activation_Shortcut.Description" xml:space="preserve">
    <value>Press this key after holding down the target letter</value>
    <comment>key refers to a physical key on a keyboard</comment>
  </data>
  <data name="QuickAccent_Activation_Key_Arrows.Content" xml:space="preserve">
    <value>Left/Right Arrow</value>
    <comment>Left/Right arrow keyboard keys</comment>
  </data>
  <data name="QuickAccent_Activation_Key_Space.Content" xml:space="preserve">
    <value>Space</value>
    <comment>Space is the space keyboard key</comment>
  </data>
  <data name="QuickAccent_Activation_Key_Either.Content" xml:space="preserve">
    <value>Left, Right or Space</value>
    <comment>All are keys on a keyboard</comment>
  </data>
  <data name="QuickAccent_Toolbar.Header" xml:space="preserve">
    <value>Toolbar</value>
  </data>
  <data name="QuickAccent_ToolbarPosition.Header" xml:space="preserve">
    <value>Toolbar position</value>
  </data>
  <data name="QuickAccent_ToolbarPosition_TopCenter.Content" xml:space="preserve">
    <value>Top center</value>
  </data>
  <data name="QuickAccent_ToolbarPosition_TopLeftCorner.Content" xml:space="preserve">
    <value>Top left corner</value>
  </data>
  <data name="QuickAccent_ToolbarPosition_TopRightCorner.Content" xml:space="preserve">
    <value>Top right corner</value>
  </data>
  <data name="QuickAccent_ToolbarPosition_BottomLeftCorner.Content" xml:space="preserve">
    <value>Bottom left corner</value>
  </data>
  <data name="QuickAccent_ToolbarPosition_BottomCenter.Content" xml:space="preserve">
    <value>Bottom center</value>
  </data>
  <data name="QuickAccent_ToolbarPosition_BottomRightCorner.Content" xml:space="preserve">
    <value>Bottom right corner</value>
  </data>
  <data name="QuickAccent_ToolbarPosition_Center.Content" xml:space="preserve">
    <value>Center</value>
  </data>
  <data name="QuickAccent_ToolbarPosition_Left.Content" xml:space="preserve">
    <value>Left</value>
  </data>
  <data name="QuickAccent_ToolbarPosition_Right.Content" xml:space="preserve">
    <value>Right</value>
  </data>
  <data name="QuickAccent_Behavior.Header" xml:space="preserve">
    <value>Behavior</value>
  </data>
  <data name="QuickAccent_InputTimeMs.Header" xml:space="preserve">
    <value>Input delay (ms)</value>
    <comment>ms = milliseconds</comment>
  </data>
  <data name="QuickAccent_InputTimeMs.Description" xml:space="preserve">
    <value>Hold the key down for this much time to make the accent menu appear (ms)</value>
    <comment>ms = milliseconds</comment>
  </data>
  <data name="QuickAccent_ExcludedApps.Description" xml:space="preserve">
    <value>Prevents module activation if a foreground application is excluded. Add one application name per line.</value>
  </data>
  <data name="QuickAccent_ExcludedApps.Header" xml:space="preserve">
    <value>Excluded apps</value>
  </data>
  <data name="QuickAccent_ExcludedApps_TextBoxControl.PlaceholderText" xml:space="preserve">
    <value>Example: Teams.exe</value>
  </data>
  <data name="LearnMore_TextExtractor.Text" xml:space="preserve">
    <value>Learn more about Text Extractor</value>
  </data>
  <data name="TextExtractor_Cancel" xml:space="preserve">
    <value>cancel</value>
  </data>
  <data name="General_SettingsBackupAndRestore_NothingToBackup" xml:space="preserve">
    <value>A new backup was not created because no settings have been changed since last backup.</value>
  </data>
  <data name="General_SettingsBackupAndRestore_NoBackupFound" xml:space="preserve">
    <value>No backup found</value>
  </data>
  <data name="General_SettingsBackupAndRestore_FailedToParseTime" xml:space="preserve">
    <value>Failed to parse time</value>
  </data>
  <data name="General_SettingsBackupAndRestore_UnknownBackupTime" xml:space="preserve">
    <value>Unknown</value>
  </data>
  <data name="General_SettingsBackupAndRestore_UnknownBackupSource" xml:space="preserve">
    <value>Unknown</value>
  </data>
  <data name="General_SettingsBackupAndRestore_ThisMachine" xml:space="preserve">
    <value>This computer</value>
  </data>
  <data name="General_SettingsBackupAndRestore_CurrentSettingsMatch" xml:space="preserve">
    <value>Current settings match</value>
  </data>
  <data name="General_SettingsBackupAndRestore_CurrentSettingsStatusAt" xml:space="preserve">
    <value>at</value>
    <comment>E.g., Food was served 'at' noon.</comment>
  </data>
  <data name="General_SettingsBackupAndRestore_CurrentSettingsDiffer" xml:space="preserve">
    <value>Current settings differ</value>
  </data>
  <data name="General_SettingsBackupAndRestore_CurrentSettingsNoChecked" xml:space="preserve">
    <value>Checking...</value>
  </data>
  <data name="General_SettingsBackupAndRestore_CurrentSettingsUnknown" xml:space="preserve">
    <value>Unknown</value>
  </data>
  <data name="General_SettingsBackupAndRestore_NeverRestored" xml:space="preserve">
    <value>Never restored</value>
  </data>
  <data name="General_SettingsBackupAndRestore_NothingToRestore" xml:space="preserve">
    <value>Nothing to restore.</value>
  </data>
  <data name="General_SettingsBackupAndRestore_NoSettingsFilesFound" xml:space="preserve">
    <value>No settings files found.</value>
  </data>
  <data name="General_SettingsBackupAndRestore_BackupError" xml:space="preserve">
    <value>There was an error. Try another backup location.</value>
  </data>
  <data name="General_SettingsBackupAndRestore_SettingsFormatError" xml:space="preserve">
    <value>There was an error in the settings format. Please check the settings file:</value>
  </data>
  <data name="General_SettingsBackupAndRestore_BackupComplete" xml:space="preserve">
    <value>Backup completed.</value>
  </data>
  <data name="General_SettingsBackupAndRestore_NoBackupSyncPath" xml:space="preserve">
    <value>No backup location selected.</value>
  </data>
  <data name="General_SettingsBackupAndRestore_NoBackupsFound" xml:space="preserve">
    <value>No backups found to restore.</value>
  </data>
  <data name="General_SettingsBackupAndRestore_InvalidBackupLocation" xml:space="preserve">
    <value>Invalid backup location.</value>
  </data>
  <data name="TextExtractor.ModuleDescription" xml:space="preserve">
    <value>Text Extractor is a convenient way to copy text from anywhere on screen</value>
  </data>
  <data name="TextExtractor.ModuleTitle" xml:space="preserve">
    <value>Text Extractor</value>
  </data>
  <data name="TextExtractor_EnableToggleControl_HeaderText.Header" xml:space="preserve">
    <value>Enable Text Extractor</value>
  </data>
  <data name="TextExtractor_SupportedLanguages.Title" xml:space="preserve">
    <value>Text Extractor can only recognize languages that have the OCR pack installed.</value>
  </data>
  <data name="TextExtractor_UseSnippingToolWarning.Title" xml:space="preserve">
    <value>It is recommended to use the Snipping Tool instead of the TextExtractor module.</value>
  </data>
  <data name="TextExtractor_SupportedLanguages_Link.Content" xml:space="preserve">
    <value>Learn more about supported languages</value>
  </data>
  <data name="Shell_TextExtractor.Content" xml:space="preserve">
    <value>Text Extractor</value>
  </data>
  <data name="Launch_TextExtractor.Content" xml:space="preserve">
    <value>Launch Text Extractor</value>
  </data>
  <data name="Oobe_TextExtractor.Title" xml:space="preserve">
    <value>Text Extractor</value>
  </data>
  <data name="Oobe_TextExtractor_HowToUse.Text" xml:space="preserve">
    <value>to open Text Extractor and then selecting a region to copy the text from.</value>
  </data>
  <data name="Oobe_TextExtractor_TipsAndTricks.Text" xml:space="preserve">
    <value>Hold the shift key to move the selection region around.</value>
  </data>
  <data name="TextExtractor.SecondaryLinksHeader" xml:space="preserve">
    <value>Attribution</value>
  </data>
  <data name="Oobe_TextExtractor.Description" xml:space="preserve">
    <value>Text Extractor works like Snipping Tool, but copies the text out of the selected region using OCR and puts it on the clipboard.</value>
  </data>
  <data name="FileExplorerPreview_ToggleSwitch_Monaco_Try_Format.Description" xml:space="preserve">
    <value>Applies to json and xml. Files remain unchanged.</value>
  </data>
  <data name="FileExplorerPreview_ToggleSwitch_Monaco_Try_Format.Header" xml:space="preserve">
    <value>Try to format the source for preview</value>
  </data>
  <data name="Run_ConflictingKeywordInfo.Title" xml:space="preserve">
    <value>Some characters and phrases may conflict with global queries of other plugins if you use them as activation command.</value>
  </data>
  <data name="Run_ConflictingKeywordInfo_Link.Content" xml:space="preserve">
    <value>Learn more about conflicting activation commands</value>
  </data>
  <data name="MeasureTool_ContinuousCapture_Information.Title" xml:space="preserve">
    <value>The continuous capture mode will consume more resources when in use. Also, measurements will be excluded from screenshots and screen capture.</value>
    <comment>pointer as in mouse pointer. Resources refer to things like CPU, GPU, RAM</comment>
  </data>
  <data name="QuickAccent_Description_Indicator.Header" xml:space="preserve">
    <value>Show the Unicode code and name of the currently selected character</value>
  </data>
  <data name="QuickAccent_SortByUsageFrequency_Indicator.Header" xml:space="preserve">
    <value>Sort characters by usage frequency</value>
  </data>
  <data name="QuickAccent_SortByUsageFrequency_Indicator.Description" xml:space="preserve">
    <value>Track characters usage frequency and sort them accordingly</value>
  </data>
  <data name="QuickAccent_StartSelectionFromTheLeft_Indicator.Header" xml:space="preserve">
    <value>Start selection from the left</value>
  </data>
  <data name="QuickAccent_StartSelectionFromTheLeft_Indicator.Description" xml:space="preserve">
    <value>Start selection from the leftmost character for all activation keys, including left and right arrows</value>
  </data>
  <data name="QuickAccent_DisableFullscreen.Header" xml:space="preserve">
    <value>Disable when Game Mode is On</value>
  </data>
  <data name="QuickAccent_Language.Header" xml:space="preserve">
    <value>Characters</value>
  </data>
  <data name="QuickAccent_SelectedLanguage.Header" xml:space="preserve">
    <value>Choose a character set</value>
  </data>
  <data name="QuickAccent_SelectedLanguage.Description" xml:space="preserve">
    <value>Show only accented characters common to the selected set</value>
  </data>
  <data name="QuickAccent_SelectedLanguage_All.Content" xml:space="preserve">
    <value>All available</value>
  </data>
  <data name="QuickAccent_SelectedLanguage_Catalan.Content" xml:space="preserve">
    <value>Catalan</value>
  </data>
  <data name="QuickAccent_SelectedLanguage_Crimean.Content" xml:space="preserve">
    <value>Crimean Tatar</value>
  </data>
  <data name="QuickAccent_SelectedLanguage_Currency.Content" xml:space="preserve">
    <value>Currency</value>
  </data>
  <data name="QuickAccent_SelectedLanguage_Croatian.Content" xml:space="preserve">
    <value>Croatian</value>
  </data>
  <data name="QuickAccent_SelectedLanguage_Czech.Content" xml:space="preserve">
    <value>Czech</value>
  </data>
  <data name="QuickAccent_SelectedLanguage_Danish.Content" xml:space="preserve">
    <value>Danish</value>
  </data>
  <data name="QuickAccent_SelectedLanguage_Gaeilge.Content" xml:space="preserve">
    <value>Gaeilge</value>
    <comment>Gaelic language spoken in Ireland</comment>
  </data>
  <data name="QuickAccent_SelectedLanguage_Gaidhlig.Content" xml:space="preserve">
    <value>Gàidhlig</value>
    <comment>Scottish Gaelic</comment>
  </data>
  <data name="QuickAccent_SelectedLanguage_German.Content" xml:space="preserve">
    <value>German</value>
  </data>
  <data name="QuickAccent_SelectedLanguage_Greek.Content" xml:space="preserve">
    <value>Greek</value>
  </data>
  <data name="QuickAccent_SelectedLanguage_Hebrew.Content" xml:space="preserve">
    <value>Hebrew</value>
  </data>
  <data name="QuickAccent_SelectedLanguage_French.Content" xml:space="preserve">
    <value>French</value>
  </data>
  <data name="QuickAccent_SelectedLanguage_Finnish.Content" xml:space="preserve">
    <value>Finnish</value>
  </data>
  <data name="QuickAccent_SelectedLanguage_Estonian.Content" xml:space="preserve">
    <value>Estonian</value>
  </data>
  <data name="QuickAccent_SelectedLanguage_Esperanto.Content" xml:space="preserve">
    <value>Esperanto</value>
  </data>
  <data name="QuickAccent_SelectedLanguage_IPA.Content" xml:space="preserve">
    <value>IPA</value>
    <comment>International Phonetic Alphabet</comment>
  </data>
  <data name="QuickAccent_SelectedLanguage_Lithuanian.Content" xml:space="preserve">
    <value>Lithuanian</value>
  </data>
  <data name="QuickAccent_SelectedLanguage_Macedonian.Content" xml:space="preserve">
    <value>Macedonian</value>
  </data>
  <data name="QuickAccent_SelectedLanguage_Maori.Content" xml:space="preserve">
    <value>Maori</value>
  </data>
  <data name="QuickAccent_SelectedLanguage_Dutch.Content" xml:space="preserve">
    <value>Dutch</value>
  </data>
  <data name="QuickAccent_SelectedLanguage_Norwegian.Content" xml:space="preserve">
    <value>Norwegian</value>
  </data>
  <data name="QuickAccent_SelectedLanguage_Pinyin.Content" xml:space="preserve">
    <value>Pinyin</value>
  </data>
  <data name="QuickAccent_SelectedLanguage_Polish.Content" xml:space="preserve">
    <value>Polish</value>
  </data>
  <data name="QuickAccent_SelectedLanguage_Portuguese.Content" xml:space="preserve">
    <value>Portuguese</value>
  </data>
  <data name="QuickAccent_SelectedLanguage_Slovak.Content" xml:space="preserve">
    <value>Slovak</value>
  </data>
  <data name="QuickAccent_SelectedLanguage_Slovenian.Content" xml:space="preserve">
    <value>Slovenian</value>
  </data>
  <data name="QuickAccent_SelectedLanguage_Spanish.Content" xml:space="preserve">
    <value>Spanish</value>
  </data>
  <data name="QuickAccent_SelectedLanguage_Swedish.Content" xml:space="preserve">
    <value>Swedish</value>
  </data>
  <data name="QuickAccent_SelectedLanguage_Turkish.Content" xml:space="preserve">
    <value>Turkish</value>
  </data>
  <data name="QuickAccent_SelectedLanguage_Icelandic.Content" xml:space="preserve">
    <value>Icelandic</value>
  </data>
  <data name="QuickAccent_SelectedLanguage_Romanian.Content" xml:space="preserve">
    <value>Romanian</value>
  </data>
  <data name="QuickAccent_SelectedLanguage_Serbian.Content" xml:space="preserve">
    <value>Serbian</value>
  </data>
  <data name="QuickAccent_SelectedLanguage_Hungarian.Content" xml:space="preserve">
    <value>Hungarian</value>
  </data>
  <data name="QuickAccent_SelectedLanguage_Italian.Content" xml:space="preserve">
    <value>Italian</value>
  </data>
  <data name="QuickAccent_SelectedLanguage_Kurdish.Content" xml:space="preserve">
    <value>Kurdish</value>
  </data>
  <data name="QuickAccent_SelectedLanguage_Welsh.Content" xml:space="preserve">
    <value>Welsh</value>
  </data>
  <data name="Hosts.ModuleDescription" xml:space="preserve">
    <value>Quick and simple utility for managing hosts file.</value>
    <comment>"Hosts" refers to the system hosts file, do not loc</comment>
  </data>
  <data name="Hosts.ModuleTitle" xml:space="preserve">
    <value>Hosts File Editor</value>
    <comment>"Hosts" refers to the system hosts file, do not loc</comment>
  </data>
  <data name="Shell_Hosts.Content" xml:space="preserve">
    <value>Hosts File Editor</value>
    <comment>Products name: Navigation view item name for Hosts File Editor</comment>
  </data>
  <data name="Hosts_EnableToggleControl_HeaderText.Header" xml:space="preserve">
    <value>Enable Hosts File Editor</value>
    <comment>"Hosts File Editor" is the name of the utility</comment>
  </data>
  <data name="Hosts_Toggle_ShowStartupWarning.Header" xml:space="preserve">
    <value>Show a warning at startup</value>
  </data>
  <data name="Hosts_Activation_GroupSettings.Header" xml:space="preserve">
    <value>Activation</value>
  </data>
  <data name="Hosts_LaunchButtonControl.Description" xml:space="preserve">
    <value>Manage your hosts file</value>
    <comment>"Hosts" refers to the system hosts file, do not loc</comment>
  </data>
  <data name="Hosts_LaunchButtonControl.Header" xml:space="preserve">
    <value>Launch Hosts File Editor</value>
    <comment>"Hosts File Editor" is a product name</comment>
  </data>
  <data name="Hosts_LaunchButton_Accessible.[using:Microsoft.UI.Xaml.Automation]AutomationProperties.Name" xml:space="preserve">
    <value>Launch Hosts File Editor</value>
    <comment>"Hosts File Editor" is a product name</comment>
  </data>
  <data name="Hosts_AdditionalLinesPosition.Header" xml:space="preserve">
    <value>Position of additional content</value>
  </data>
  <data name="Hosts_AdditionalLinesPosition_Bottom.Content" xml:space="preserve">
    <value>Bottom</value>
  </data>
  <data name="Hosts_AdditionalLinesPosition_Top.Content" xml:space="preserve">
    <value>Top</value>
  </data>
  <data name="Hosts_Behavior_GroupSettings.Header" xml:space="preserve">
    <value>Behavior</value>
  </data>
  <data name="Launch_Hosts.Content" xml:space="preserve">
    <value>Launch Hosts File Editor</value>
    <comment>"Hosts File Editor" is the name of the utility</comment>
  </data>
  <data name="LearnMore_Hosts.Text" xml:space="preserve">
    <value>Learn more about Hosts File Editor</value>
    <comment>"Hosts File Editor" is the name of the utility</comment>
  </data>
  <data name="Oobe_Hosts.Description" xml:space="preserve">
    <value>Hosts File Editor is a quick and simple utility for managing hosts file.</value>
    <comment>"Hosts File Editor" is the name of the utility</comment>
  </data>
  <data name="Oobe_Hosts.Title" xml:space="preserve">
    <value>Hosts File Editor</value>
    <comment>"Hosts File Editor" is the name of the utility</comment>
  </data>
  <data name="Hosts_Toggle_LaunchAdministrator.Description" xml:space="preserve">
    <value>Needs to be launched as administrator in order to make changes to the hosts file</value>
  </data>
  <data name="Hosts_Toggle_LaunchAdministrator.Header" xml:space="preserve">
    <value>Launch as administrator</value>
  </data>
  <data name="EnvironmentVariables.ModuleDescription" xml:space="preserve">
    <value>A quick utility for managing environment variables.</value>
  </data>
  <data name="EnvironmentVariables.ModuleTitle" xml:space="preserve">
    <value>Environment Variables</value>
  </data>
  <data name="Shell_EnvironmentVariables.Content" xml:space="preserve">
    <value>Environment Variables</value>
  </data>
  <data name="EnvironmentVariables_EnableToggleControl_HeaderText.Header" xml:space="preserve">
    <value>Enable Environment Variables</value>
  </data>
  <data name="EnvironmentVariables_Activation_GroupSettings.Header" xml:space="preserve">
    <value>Activation</value>
  </data>
  <data name="EnvironmentVariables_LaunchButtonControl.Description" xml:space="preserve">
    <value>Manage your environment variables</value>
  </data>
  <data name="EnvironmentVariables_LaunchButtonControl.Header" xml:space="preserve">
    <value>Launch Environment Variables</value>
  </data>
  <data name="EnvironmentVariables_LaunchButton_Accessible.[using:Microsoft.UI.Xaml.Automation]AutomationProperties.Name" xml:space="preserve">
    <value>Launch Environment Variables</value>
  </data>
  <data name="Launch_EnvironmentVariables.Content" xml:space="preserve">
    <value>Launch Environment Variables</value>
  </data>
  <data name="LearnMore_EnvironmentVariables.Text" xml:space="preserve">
    <value>Learn more about Environment Variables</value>
  </data>
  <data name="Oobe_EnvironmentVariables.Description" xml:space="preserve">
    <value>Environment Variables is a quick utility for managing environment variables.</value>
  </data>
  <data name="Oobe_EnvironmentVariables.Title" xml:space="preserve">
    <value>Environment Variables</value>
  </data>
  <data name="EnvironmentVariables_Toggle_LaunchAdministrator.Description" xml:space="preserve">
    <value>Needs to be launched as administrator in order to make changes to the system environment variables</value>
  </data>
  <data name="EnvironmentVariables_Toggle_LaunchAdministrator.Header" xml:space="preserve">
    <value>Launch as administrator</value>
  </data>
  <data name="ShortcutGuide_PressTimeForTaskbarIconShortcuts.Header" xml:space="preserve">
    <value>Press duration before showing taskbar icon shortcuts (ms)</value>
    <comment>ms = milliseconds</comment>
  </data>
  <data name="FileLocksmith.ModuleDescription" xml:space="preserve">
    <value>A Windows shell extension to find out which processes are using the selected files and directories.</value>
    <comment>{Locked="Windows"}</comment>
  </data>
  <data name="FileLocksmith.ModuleTitle" xml:space="preserve">
    <value>File Locksmith</value>
  </data>
  <data name="Shell_FileLocksmith.Content" xml:space="preserve">
    <value>File Locksmith</value>
    <comment>Product name: Navigation view item name for FileLocksmith</comment>
  </data>
  <data name="FileLocksmith_Enable_FileLocksmith.Header" xml:space="preserve">
    <value>Enable File Locksmith</value>
    <comment>File Locksmith is the name of the utility</comment>
  </data>
  <data name="FileLocksmith_Toggle_StandardContextMenu.Content" xml:space="preserve">
    <value>Default and extended context menu</value>
  </data>
  <data name="FileLocksmith_Toggle_ExtendedContextMenu.Content" xml:space="preserve">
    <value>Extended context menu only</value>
  </data>
  <data name="FileLocksmith_Toggle_ContextMenu.Header" xml:space="preserve">
    <value>Show File Locksmith in</value>
  </data>
  <data name="FileLocksmith_ShellIntegration.Header" xml:space="preserve">
    <value>Shell integration</value>
    <comment>This refers to directly integrating in with Windows</comment>
  </data>
  <data name="GPO_SettingIsManaged.Title" xml:space="preserve">
    <value>This setting is managed by your organization.</value>
  </data>
  <data name="Hosts_AdditionalLinesPosition.Description" xml:space="preserve">
    <value>Additional content includes the file header and lines that can't parse</value>
  </data>
  <data name="TextExtractor_Languages.Header" xml:space="preserve">
    <value>Preferred language</value>
  </data>
  <data name="Alternate_OOBE_AlwaysOnTop_Description.Text" xml:space="preserve">
    <value>Pin a window so that:</value>
  </data>
  <data name="Alternate_OOBE_AlwaysOnTop_Title.Text" xml:space="preserve">
    <value>Always On Top</value>
    <comment>{Locked}</comment>
  </data>
  <data name="Alternate_OOBE_ColorPicker_Description.Text" xml:space="preserve">
    <value>To pick a color:</value>
  </data>
  <data name="Alternate_OOBE_ColorPicker_Title.Text" xml:space="preserve">
    <value>Color Picker</value>
  </data>
  <data name="Alternate_OOBE_Description.Text" xml:space="preserve">
    <value>Here are a few shortcuts to get you started:</value>
  </data>
  <data name="Alternate_OOBE_FancyZones_Description.Text" xml:space="preserve">
    <value>To open the FancyZones editor, press:</value>
  </data>
  <data name="Alternate_OOBE_FancyZones_Title.Text" xml:space="preserve">
    <value>FancyZones</value>
  </data>
  <data name="Alternate_OOBE_Run_Description.Text" xml:space="preserve">
    <value>Get access to your files and more:</value>
  </data>
  <data name="Alternate_OOBE_Run_Title.Text" xml:space="preserve">
    <value>PowerToys Run</value>
  </data>
  <data name="General_Experimentation.Header" xml:space="preserve">
    <value>Experimentation</value>
  </data>
  <data name="GeneralPage_EnableExperimentation.Description" xml:space="preserve">
    <value>Note: Only Windows Insider builds may be selected for experimentation</value>
    <comment>{Locked="Windows Insider"}</comment>
  </data>
  <data name="GeneralPage_EnableExperimentation.Header" xml:space="preserve">
    <value>Allow experimentation with new features</value>
  </data>
  <data name="Shell_AdvancedPaste.Content" xml:space="preserve">
    <value>Advanced Paste</value>
    <comment>Product name: Navigation view item name for Advanced Paste</comment>
  </data>
  <data name="AdvancedPaste.ModuleDescription" xml:space="preserve">
    <value>Advanced Paste is a tool to put your clipboard content into any format you need. It can paste as plain text, markdown, or json directly with the UX or with a direct keystroke invoke. These are fully locally executed. In addition, it has an AI powered option that is 100% opt-in and requires an Open AI key.</value>
  </data>
  <data name="AdvancedPaste.ModuleTitle" xml:space="preserve">
    <value>Advanced Paste</value>
  </data>
  <data name="AdvancedPaste_Cancel" xml:space="preserve">
    <value>cancel</value>
  </data>
  <data name="AdvancedPaste_EnableToggleControl_HeaderText.Header" xml:space="preserve">
    <value>Enable Advanced Paste</value>
  </data>
  <data name="AdvancedPaste_EnableAISettingsGroup.Header" xml:space="preserve">
    <value>Paste with AI</value>
  </data>
  <data name="AdvancedPaste_BehaviorSettingsGroup.Header" xml:space="preserve">
    <value>Behavior</value>
  </data>
  <data name="AdvancedPaste_ShowCustomPreviewSettingsCard.Header" xml:space="preserve">
    <value>Custom format preview</value>
  </data>
  <data name="AdvancedPaste_ShowCustomPreviewSettingsCard.Description" xml:space="preserve">
    <value>Preview the output of the custom format before pasting</value>
  </data>
  <data name="Oobe_AdvancedPaste.Description" xml:space="preserve">
    <value>Advanced Paste is a tool to put your clipboard content into any format you need, focused towards developer workflows. It can paste as plain text, markdown, or json directly with the UX or with a direct keystroke invoke. These are fully locally executed. In addition, it has an AI powered option that is 100% opt-in and requires an Open AI key. Note: this will replace the formatted text in your clipboard with the selected format.</value>
  </data>
  <data name="Oobe_AdvancedPaste.Title" xml:space="preserve">
    <value>Advanced Paste</value>
  </data>
  <data name="Oobe_AdvancedPasteUI_HowToUse.Text" xml:space="preserve">
    <value>to open UI to select the format you want to paste your data as.</value>
  </data>
  <data name="Oobe_AdvancedPastePlain_HowToUse.Text" xml:space="preserve">
    <value>to paste your clipboard data as plain text.</value>
  </data>
  <data name="Oobe_AdvancedPasteMarkdown_HowToUse.Text" xml:space="preserve">
    <value>to paste your clipboard data as Markdown. Note: Clipboard content type has to be HTML.</value>
  </data>
  <data name="Oobe_AdvancedPasteJson_HowToUse.Text" xml:space="preserve">
    <value>to paste your clipboard data as JSON. Note: Clipboard content data has to contain XML or CSV text.</value>
  </data>
  <data name="Oobe_AdvancedPasteCustom_HowToUse.Text" xml:space="preserve">
    <value>to open AI-powered dialog to enter query and convert your data to any format you need.</value>
  </data>
  <data name="Shell_CmdNotFound.Content" xml:space="preserve">
    <value>Command Not Found</value>
    <comment>Product name: Navigation view item name for Command Not Found</comment>
  </data>
  <data name="CmdNotFound.ModuleDescription" xml:space="preserve">
    <value>A PowerShell module that detects an error thrown by a command and suggests a relevant WinGet package to install, if available.</value>
    <comment>"Command Not Found" is a product name</comment>
  </data>
  <data name="CmdNotFound.ModuleTitle" xml:space="preserve">
    <value>Command Not Found</value>
    <comment>"Command Not Found" is a product name</comment>
  </data>
  <data name="InstalledLabel.Text" xml:space="preserve">
    <value>Installed</value>
  </data>
  <data name="DetectedLabel.Text" xml:space="preserve">
    <value>Detected</value>
  </data>
  <data name="NotDetectedLabel.Text" xml:space="preserve">
    <value>Not detected</value>
  </data>
  <data name="CmdNotFound_RequirementsBar.Title" xml:space="preserve">
    <value>The following components are required</value>
  </data>
  <data name="CmdNotFound_PowerShellDetection.Header" xml:space="preserve">
    <value>PowerShell 7.4 or greater</value>
  </data>
  <data name="CmdNotFound_WinGetClientDetection.Header" xml:space="preserve">
    <value>WinGet Client PowerShell module</value>
  </data>
  <data name="CmdNotFound_Enable.Header" xml:space="preserve">
    <value>Command Not Found</value>
    <comment>"Command Not Found" is a product name</comment>
  </data>
  <data name="CmdNotFound_Enable.Description" xml:space="preserve">
    <value>Add this module to the PowerShell 7 profile script so that it is enabled with every new session</value>
  </data>
  <data name="CmdNotFound_ModuleInstallationLogs.Text" xml:space="preserve">
    <value>Installation logs</value>
  </data>
  <data name="CmdNotFound_CheckPowerShellVersionButtonControl.Description" xml:space="preserve">
    <value>PowerShell 7 is required to use this module</value>
  </data>
  <data name="CmdNotFound_CheckCompatibility.Content" xml:space="preserve">
    <value>Refresh</value>
  </data>
  <data name="CmdNotFound_CheckCompatibilityTooltip.Text" xml:space="preserve">
    <value>Check if your PowerShell configuration is compatible and configured correctly</value>
  </data>
  <data name="CmdNotFound_InstallButton.Content" xml:space="preserve">
    <value>Install</value>
  </data>
  <data name="CmdNotFound_UninstallButton.Content" xml:space="preserve">
    <value>Uninstall</value>
  </data>
  <data name="Oobe_CmdNotFound.Description" xml:space="preserve">
    <value>Command Not Found detects an error thrown by a command in PowerShell and suggests a relevant WinGet package to install, if available.</value>
    <comment>"Command Not Found" is a product name</comment>
  </data>
  <data name="Oobe_CmdNotFound.Title" xml:space="preserve">
    <value>Command Not Found</value>
    <comment>"Command Not Found" is a product name</comment>
  </data>
  <data name="Oobe_CmdNotFound_HowToUse.Text" xml:space="preserve">
    <value>If a command returns an error, the module will suggest a WinGet package that may provide the relevant executable.</value>
  </data>
  <data name="AllAppsTxt.Text" xml:space="preserve">
    <value>All apps</value>
  </data>
  <data name="BackBtn.[using:Microsoft.UI.Xaml.Automation]AutomationProperties.Name" xml:space="preserve">
    <value>Back</value>
  </data>
  <data name="BackLabel.Text" xml:space="preserve">
    <value>Back</value>
  </data>
  <data name="BugReportBtn.[using:Microsoft.UI.Xaml.Automation]AutomationProperties.Name" xml:space="preserve">
    <value>Bug report</value>
  </data>
  <data name="BugReportTooltip.Text" xml:space="preserve">
    <value>Bug report</value>
  </data>
  <data name="DocsBtn.[using:Microsoft.UI.Xaml.Automation]AutomationProperties.Name" xml:space="preserve">
    <value>Documentation</value>
  </data>
  <data name="DocsTooltip.Text" xml:space="preserve">
    <value>Documentation</value>
  </data>
  <data name="FZEditorString" xml:space="preserve">
    <value>FancyZones Editor</value>
    <comment>Do not localize this string</comment>
  </data>
  <data name="MoreBtn.[using:Microsoft.UI.Xaml.Automation]AutomationProperties.Name" xml:space="preserve">
    <value>More</value>
  </data>
  <data name="MoreLabel.Text" xml:space="preserve">
    <value>More</value>
  </data>
  <data name="SettingsBtn.[using:Microsoft.UI.Xaml.Automation]AutomationProperties.Name" xml:space="preserve">
    <value>Settings</value>
  </data>
  <data name="SettingsTooltip.Text" xml:space="preserve">
    <value>Settings</value>
  </data>
  <data name="QuickAccessTxt.Text" xml:space="preserve">
    <value>Quick access</value>
  </data>
  <data name="UpdateAvailable.Title" xml:space="preserve">
    <value>Update available</value>
  </data>
  <data name="FileExplorerPreview_Toggle_Monaco_Max_File_Size.Header" xml:space="preserve">
    <value>Maximum file size to preview</value>
    <comment>Size refers to the disk space used by a file</comment>
  </data>
  <data name="FileExplorerPreview_Toggle_Monaco_Max_File_Size.Description" xml:space="preserve">
    <value>The maximum size, in kilobytes, for files to be displayed. This is a safety mechanism to prevent loading large files into RAM.</value>
    <comment>"RAM" refers to random access memory; "size" refers to disk space; "bytes" refer to the measurement unit</comment>
  </data>
  <data name="RegistryPreview.ModuleDescription" xml:space="preserve">
    <value>A quick little utility to visualize and edit complex Windows Registry files.</value>
    <comment>{Locked="Windows"}</comment>
  </data>
  <data name="RegistryPreview.ModuleTitle" xml:space="preserve">
    <value>Registry Preview</value>
  </data>
  <data name="Shell_RegistryPreview.Content" xml:space="preserve">
    <value>Registry Preview</value>
    <comment>Product name: Navigation view item name for Registry Preview</comment>
  </data>
  <data name="RegistryPreview_Enable_RegistryPreview.Header" xml:space="preserve">
    <value>Enable Registry Preview</value>
    <comment>Registry Preview is the name of the utility</comment>
  </data>
  <data name="Oobe_RegistryPreview_HowToUse.Text" xml:space="preserve">
    <value>In File Explorer, right-click a .REG file and select **Preview** from the context menu.</value>
  </data>
  <data name="Oobe_RegistryPreview_TipsAndTricks.Text" xml:space="preserve">
    <value>You can preview or edit Registry files in File Explorer or by opening the app from the PowerToys launcher.</value>
  </data>
  <data name="Oobe_RegistryPreview.Description" xml:space="preserve">
    <value>Registry Preview is a quick little utility to visualize and edit complex Windows Registry files.</value>
    <comment>{Locked="Windows"}</comment>
  </data>
  <data name="Oobe_RegistryPreview.Title" xml:space="preserve">
    <value>Registry Preview</value>
    <comment>Do not localize this string</comment>
  </data>
  <data name="LearnMore_RegistryPreview.Text" xml:space="preserve">
    <value>Learn more about Registry Preview</value>
    <comment>Registry Preview is a product name, do not loc</comment>
  </data>
  <data name="Launch_RegistryPreview.Content" xml:space="preserve">
    <value>Launch Registry Preview</value>
    <comment>"Registry Preview" is the name of the utility</comment>
  </data>
  <data name="MouseUtils_MouseJump.Description" xml:space="preserve">
    <value>Quickly move the mouse pointer long distances.</value>
    <comment>"Mouse Jump" is the name of the utility. Mouse is the hardware mouse.</comment>
  </data>
  <data name="MouseUtils_MouseJump.Header" xml:space="preserve">
    <value>Mouse Jump</value>
    <comment>Refers to the utility name</comment>
  </data>
  <data name="MouseUtils_MouseJump_ActivationShortcut.Description" xml:space="preserve">
    <value>Customize the shortcut to turn on or off this mode</value>
  </data>
  <data name="MouseUtils_MouseJump_ActivationShortcut.Header" xml:space="preserve">
    <value>Activation shortcut</value>
  </data>
  <data name="MouseUtils_Enable_MouseJump.Header" xml:space="preserve">
    <value>Enable Mouse Jump</value>
    <comment>"Mouse Jump" is the name of the utility.</comment>
  </data>
  <data name="Hosts_Toggle_LoopbackDuplicates.Description" xml:space="preserve">
    <value>127.0.0.1, ::1, ...</value>
    <comment>"127.0.0.1 and ::1" are well known loopback addresses, do not loc</comment>
  </data>
  <data name="Hosts_Toggle_LoopbackDuplicates.Header" xml:space="preserve">
    <value>Consider loopback addresses as duplicates</value>
  </data>
  <data name="RegistryPreview_Launch_GroupSettings.Header" xml:space="preserve">
    <value>Launch</value>
  </data>
  <data name="RegistryPreview_LaunchButton_Accessible.[using:Microsoft.UI.Xaml.Automation]AutomationProperties.Name" xml:space="preserve">
    <value>Launch Registry Preview</value>
  </data>
  <data name="RegistryPreview_LaunchButtonControl.Header" xml:space="preserve">
    <value>Launch Registry Preview</value>
  </data>
  <data name="RegistryPreview_DefaultRegApp.Header" xml:space="preserve">
    <value>Default app</value>
  </data>
  <data name="RegistryPreview_DefaultRegApp.Description" xml:space="preserve">
    <value>Make Registry Preview default app for opening .reg files</value>
    <comment>Registry Preview is app name. Do not localize.</comment>
  </data>
  <data name="AdvancedPaste_ShortcutWarning.Title" xml:space="preserve">
    <value>Using this shortcut may prevent non-text paste actions (e.g. images, files) or built-in paste plain text actions in other applications from functioning.</value>
  </data>
  <data name="MouseUtils_MouseJump_ThumbnailSize.Header" xml:space="preserve">
    <value>Thumbnail Size</value>
  </data>
  <data name="MouseUtils_MouseJump_ThumbnailSize_Description_Prefix.Text" xml:space="preserve">
    <value>Constrain thumbnail image size to a maximum of</value>
  </data>
  <data name="MouseUtils_MouseJump_ThumbnailSize_Description_Suffix.Text" xml:space="preserve">
    <value>pixels</value>
  </data>
  <data name="MouseUtils_MouseJump_ThumbnailSize_Edit_Height.Header" xml:space="preserve">
    <value>Maximum height (px)</value>
    <comment>px = pixels</comment>
  </data>
  <data name="MouseUtils_MouseJump_ThumbnailSize_Edit_Width.Header" xml:space="preserve">
    <value>Maximum width (px)</value>
    <comment>px = pixels</comment>
  </data>
  <data name="Oobe_Peek.Description" xml:space="preserve">
    <value>A lightning fast file preview feature for Windows.</value>
    <comment>{Locked="Windows"}</comment>
  </data>
  <data name="Oobe_Peek.Title" xml:space="preserve">
    <value>Peek</value>
  </data>
  <data name="Oobe_Peek_HowToUse.Text" xml:space="preserve">
    <value>to preview the file that's currently selected in File Explorer.</value>
  </data>
  <data name="MWB_PCNameLabel.PlaceholderText" xml:space="preserve">
    <value>Device name</value>
  </data>
  <data name="MWB_SecurityKeyLabel.PlaceholderText" xml:space="preserve">
    <value>Security key</value>
  </data>
  <data name="Hosts_Encoding.Description" xml:space="preserve">
    <value>Choose the encoding of the hosts file</value>
    <comment>"Hosts" refers to the system hosts file, do not loc</comment>
  </data>
  <data name="Hosts_Encoding.Header" xml:space="preserve">
    <value>Encoding</value>
  </data>
  <data name="Hosts_Encoding_Utf8.Content" xml:space="preserve">
    <value>UTF-8</value>
  </data>
  <data name="Hosts_Encoding_Utf8Bom.Content" xml:space="preserve">
    <value>UTF-8 with BOM</value>
  </data>
  <data name="MouseUtils_MouseHighlighter_AlwaysColor.Header" xml:space="preserve">
    <value>Always highlight color</value>
  </data>
  <data name="MouseUtils_MousePointerCrosshairs_CrosshairsAutoHide.Content" xml:space="preserve">
    <value>Automatically hide crosshairs when the mouse pointer is hidden</value>
  </data>
  <data name="MouseUtils_AutoActivate.Content" xml:space="preserve">
    <value>Automatically activate on utility startup</value>
  </data>
  <data name="Run_FindMorePlugins.Text" xml:space="preserve">
    <value>Find more plugins</value>
  </data>
  <data name="Run_PluginUseFindMorePlugins.Content" xml:space="preserve">
    <value>Find more plugins</value>
  </data>
  <data name="GPO_SomeRunPluginsAreManaged.Title" xml:space="preserve">
    <value>The enabled state of some plugins is managed by your organization.</value>
  </data>
  <data name="AlwaysOnTop_FrameOpacity.Header" xml:space="preserve">
    <value>Opacity (%)</value>
  </data>
  <data name="MouseUtils_FindMyMouse_ActivationCustomizedShortcut.Content" xml:space="preserve">
    <value>Custom shortcut</value>
  </data>
  <data name="MouseUtils_FindMyMouse_ActivationDoubleRightControlPress.Content" xml:space="preserve">
    <value>Press Right Control twice</value>
    <comment>Right control is the physical key on the keyboard.</comment>
  </data>
  <data name="MouseUtils_FindMyMouse_ActivationShortcut.Description" xml:space="preserve">
    <value>Customize the shortcut to turn on or off this mode</value>
  </data>
  <data name="MouseUtils_FindMyMouse_ActivationShortcut.Header" xml:space="preserve">
    <value>Activation shortcut</value>
  </data>
  <data name="SettingsWindow_AdminTitle" xml:space="preserve">
    <value>Administrator: PowerToys Settings</value>
    <comment>Title of the settings window when running as administrator</comment>
  </data>
  <data name="DashboardTitle.Text" xml:space="preserve">
    <value>Dashboard</value>
  </data>
  <data name="Shell_Dashboard.Content" xml:space="preserve">
    <value>Dashboard</value>
  </data>
  <data name="DisabledModules.Text" xml:space="preserve">
    <value>Disabled modules</value>
  </data>
  <data name="EnabledModules.Text" xml:space="preserve">
    <value>Enabled modules</value>
  </data>
  <data name="Peek_Preview_GroupSettings.Header" xml:space="preserve">
    <value>Preview</value>
  </data>
  <data name="Peek_SourceCode_Header.Description" xml:space="preserve">
    <value>.txt, .cpp, .py, .json, .xml, .csproj, ...</value>
  </data>
  <data name="Peek_SourceCode_Header.Header" xml:space="preserve">
    <value>Source code files (Monaco)</value>
  </data>
  <data name="Peek_SourceCode_TryFormat.Description" xml:space="preserve">
    <value>Applies to json and xml. Files remain unchanged.</value>
  </data>
  <data name="Peek_SourceCode_TryFormat.Header" xml:space="preserve">
    <value>Try to format the source for preview</value>
  </data>
  <data name="Peek_SourceCode_WrapText.Content" xml:space="preserve">
    <value>Wrap text</value>
  </data>
  <data name="ShowPluginsOverview_All.Content" xml:space="preserve">
    <value>All</value>
  </data>
  <data name="ShowPluginsOverview_None.Content" xml:space="preserve">
    <value>None</value>
  </data>
  <data name="ShowPluginsOverview_NonGlobal.Content" xml:space="preserve">
    <value>Not included in global results</value>
  </data>
  <data name="PowerLauncher_TitleFontSize.Description" xml:space="preserve">
    <value>The size of result titles and the search query</value>
  </data>
  <data name="PowerLauncher_TitleFontSize.Header" xml:space="preserve">
    <value>Text size (pt)</value>
  </data>
  <data name="PowerLauncher_TextFontSizeSlider.[using:Microsoft.UI.Xaml.Automation]AutomationProperties.Name" xml:space="preserve">
    <value>Text size of result titles</value>
  </data>
  <data name="GeneralPage_ShowWhatsNewAfterUpdates.Content" xml:space="preserve">
    <value>Show the release notes after an update</value>
  </data>
  <data name="QuickAccent_Prevent_Activation_On_Game_Mode.Content" xml:space="preserve">
    <value>Do not activate when Game Mode is on</value>
    <comment>"Game mode" is the Windows feature to prevent notification when playing a game.</comment>
  </data>
  <data name="GeneralPage_ShowNewUpdatesToast.Header" xml:space="preserve">
    <value>Show notifications for new updates</value>
  </data>
  <data name="GPO_SomeSettingsAreManaged.Title" xml:space="preserve">
    <value>Some settings are managed by your organization.</value>
  </data>
  <data name="GPO_SettingIsManaged_ToolTip.Text" xml:space="preserve">
    <value>This setting is managed by your organization.</value>
  </data>
  <data name="GPO_SomePreviewPanesAreManaged.Title" xml:space="preserve">
    <value>The enabled state of some preview handlers is managed by your organization.</value>
  </data>
  <data name="GPO_SomeThumbnailProvidersAreManaged.Title" xml:space="preserve">
    <value>The enabled state of some thumbnail handlers is managed by your organization.</value>
  </data>
  <data name="FileExplorerPreview_ToggleSwitch_Monaco_Sticky_Scroll.Content" xml:space="preserve">
    <value>Enable sticky scroll</value>
  </data>
  <data name="Peek_SourceCode_StickyScroll.Content" xml:space="preserve">
    <value>Enable sticky scroll</value>
  </data>
  <data name="PrivacyLink.Text" xml:space="preserve">
    <value>OpenAI Privacy</value>
  </data>
  <data name="TermsLink.Text" xml:space="preserve">
    <value>OpenAI Terms</value>
  </data>
  <data name="AdvancedPaste_EnableAIDialog_Description.Text" xml:space="preserve">
    <value>Paste with AI allows you to format your clipboard content into any format you need. Learn more about the terms of conditions while using OpenAI and privacy at Microsoft:</value>
  </data>
  <data name="AdvancedPaste_EnableAIDialog_LoginIntoText.Text" xml:space="preserve">
    <value>• Login into your</value>
  </data>
  <data name="AdvancedPaste_EnableAIDialog_ConfigureOpenAIKey.Text" xml:space="preserve">
    <value>Configure OpenAI key</value>
  </data>
  <data name="AdvancedPaste_EnableAIDialog_OpenAIApiKeysOverviewText.Text" xml:space="preserve">
    <value>OpenAI API keys overview</value>
  </data>
  <data name="AdvancedPaste_EnableAIDialog_CreateNewKeyText.Text" xml:space="preserve">
    <value>• Create a new secret key and paste it in the field below</value>
  </data>
  <data name="FileExplorerPreview_Toggle_Monaco_Font_Size.Description" xml:space="preserve">
    <value>Font size of the editor in pt. Recommended: 14pt</value>
    <comment>{Locked="pt"}</comment>
  </data>
  <data name="FileExplorerPreview_Toggle_Monaco_Font_Size.Header" xml:space="preserve">
    <value>Font size </value>
  </data>
  <data name="Peek_SourceCode_FontSize.Description" xml:space="preserve">
    <value>Font size of the editor in pt. Recommended: 14pt</value>
    <comment>{Locked="pt"}</comment>
  </data>
  <data name="Peek_SourceCode_FontSize.Header" xml:space="preserve">
    <value>Font size</value>
  </data>
  <data name="AdvancedPaste_EnableAIDialog_NoteAICreditsText.Text" xml:space="preserve">
    <value>• NOTE: You need to have available paid credits in your OpenAI account to use this feature. If you do not have credits you will see an 'API key quota exceeded' error</value>
  </data>
  <data name="AdvancedPaste_EnableAIDialog_NoteAICreditsErrorText.Text" xml:space="preserve">
    <value>If you do not have credits you will see an 'API key quota exceeded' error</value>
  </data>
<<<<<<< HEAD
  <data name="New.ModuleTitle" xml:space="preserve">
    <value>New+</value>
    <comment>New+ is the name of the utility. Localize product name in accordance with Windows New</comment>
  </data>
  <data name="New.ModuleDescription" xml:space="preserve">
    <value>Create files and folders from a personalized set of templates</value>
  </data>
  <data name="New_Product_Name.Content" xml:space="preserve">
    <value>New+</value>
    <comment>New+ is the name of the utility. Localize product name in accordance with Windows New</comment>
  </data>
  <data name="New_Product_Description.Description" xml:space="preserve">
    <value>Create files and folders from a personalized set of templates</value>
    <comment>New+ product description</comment>
  </data>
  <data name="New_Learn_More.Text" xml:space="preserve">
    <value>Learn more about New+</value>
    <comment>New+ learn more link. Localize product name in accordance with Windows New</comment>
  </data>
  <data name="New_Enable_Toggle.Header" xml:space="preserve">
    <value>Enable New+</value>
    <comment>Localize product name in accordance with Windows New</comment>
  </data>
  <data name="New_Templates.Header" xml:space="preserve">
    <value>Templates</value>
    <comment>Templates label</comment>
  </data>
  <data name="New_Templates_Location.Header" xml:space="preserve">
    <value>Location</value>
    <comment>Templates Location label</comment>
  </data>
  <data name="New_Templates_Location_Path.Text" xml:space="preserve">
    <value>...</value>
    <comment>Do not localize</comment>
  </data>
  <data name="New_Templates_Location_Learn_More.Content" xml:space="preserve">
    <value>Learn more about template location</value>
    <comment>Read more about templates location</comment>
  </data>
  <data name="New_Templates_Location_Change.Content" xml:space="preserve">
    <value>Change</value>
    <comment>Button where user can Change the location of New templates</comment>
  </data>
  <data name="New_Display_Options.Header" xml:space="preserve">
    <value>Display options</value>
    <comment>Display options label</comment>
  </data>
  <data name="New_Hide_File_Extension_Toggle.Header" xml:space="preserve">
    <value>Hide file extension from list items</value>
    <comment>File extension settings toggle</comment>
  </data>
  <data name="New.SecondaryLinksHeader" xml:space="preserve">
    <value>Attribution</value>
    <comment>giving credit</comment>
  </data>
  <data name="Oobe_New.Title" xml:space="preserve">
    <value>New+</value>
    <comment>New+ is the name of the utility. Localize product name in accordance with Windows New</comment>
  </data>
  <data name="Oobe_New.Description" xml:space="preserve">
    <value>Create files and folders from a personalized set of templates.</value>
  </data>
  <data name="Oobe_New_HowToUse.Text" xml:space="preserve">
    <value>In File Explorer, right-click the desktop or a folder and via the New+ from the context menu select your template. You can add new templates by opening the template folder via "Open templates" and add new files and folders there.</value>
  </data>
  <data name="Oobe_New_TipsAndTricks.Text" xml:space="preserve">
    <value>You can have multiple templates of the same file type, and you can even template folders!</value>
  </data>  
=======
  <data name="AdvancedPaste_CloseAfterLosingFocus.Header" xml:space="preserve">
    <value>Automatically close the AdvancedPaste window after it loses focus</value>
    <comment>AdvancedPaste is a product name, do not loc</comment>
  </data>
>>>>>>> 3b7adbe6
</root><|MERGE_RESOLUTION|>--- conflicted
+++ resolved
@@ -4192,7 +4192,10 @@
   <data name="AdvancedPaste_EnableAIDialog_NoteAICreditsErrorText.Text" xml:space="preserve">
     <value>If you do not have credits you will see an 'API key quota exceeded' error</value>
   </data>
-<<<<<<< HEAD
+  <data name="AdvancedPaste_CloseAfterLosingFocus.Header" xml:space="preserve">
+    <value>Automatically close the AdvancedPaste window after it loses focus</value>
+    <comment>AdvancedPaste is a product name, do not loc</comment>
+  </data>
   <data name="New.ModuleTitle" xml:space="preserve">
     <value>New+</value>
     <comment>New+ is the name of the utility. Localize product name in accordance with Windows New</comment>
@@ -4261,10 +4264,4 @@
   <data name="Oobe_New_TipsAndTricks.Text" xml:space="preserve">
     <value>You can have multiple templates of the same file type, and you can even template folders!</value>
   </data>  
-=======
-  <data name="AdvancedPaste_CloseAfterLosingFocus.Header" xml:space="preserve">
-    <value>Automatically close the AdvancedPaste window after it loses focus</value>
-    <comment>AdvancedPaste is a product name, do not loc</comment>
-  </data>
->>>>>>> 3b7adbe6
 </root>