--- conflicted
+++ resolved
@@ -2184,11 +2184,7 @@
     <comment>Don't loc "PowerToys"</comment>
   </data>
   <data name="WhatIsNew_NavViewItem.Content" xml:space="preserve">
-<<<<<<< HEAD
-    <value>What's New</value>
-=======
     <value>What's new</value>
->>>>>>> a94b3eec
   </data>
   <data name="Feedback_NavViewItem.Content" xml:space="preserve">
     <value>Give feedback</value>
