--- conflicted
+++ resolved
@@ -3656,10 +3656,9 @@
   <data name="Run_PluginUseFindMorePlugins.Content" xml:space="preserve">
     <value>Find more plugins</value>
   </data>
-<<<<<<< HEAD
-    <data name="Run_SomePluginsAreGpoManaged.Title" xml:space="preserve">
+  <data name="Run_SomePluginsAreGpoManaged.Title" xml:space="preserve">
     <value>The system administrator is managing some plugins.</value>
-=======
+  </data>
   <data name="AlwaysOnTop_FrameOpacity.Header" xml:space="preserve">
     <value>Opacity (%)</value>
   </data>
@@ -3679,6 +3678,5 @@
   <data name="SettingsWindow_AdminTitle" xml:space="preserve">
     <value>Administrator: PowerToys Settings</value>
     <comment>Title of the settings window when running as administrator</comment>
->>>>>>> b8a83fba
   </data>
 </root>