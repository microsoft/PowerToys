--- conflicted
+++ resolved
@@ -2895,7 +2895,45 @@
   <data name="TextExtractor_Languages.Header" xml:space="preserve">
     <value>Preferred language</value>
   </data>
-<<<<<<< HEAD
+  <data name="Alternate_OOBE_AlwaysOnTop_Description.Text" xml:space="preserve">
+    <value>Pin a window so that:</value>
+  </data>
+  <data name="Alternate_OOBE_AlwaysOnTop_Title.Text" xml:space="preserve">
+    <value>Always On Top</value>
+  </data>
+  <data name="Alternate_OOBE_ColorPicker_Description.Text" xml:space="preserve">
+    <value>To pick a color:</value>
+  </data>
+  <data name="Alternate_OOBE_ColorPicker_Title.Text" xml:space="preserve">
+    <value>Color Picker</value>
+  </data>
+  <data name="Alternate_OOBE_Description.Text" xml:space="preserve">
+    <value>Here are a few shortcuts to get you started:</value>
+  </data>
+  <data name="Alternate_OOBE_FancyZones_Description.Text" xml:space="preserve">
+    <value>To open the FancyZones editor, press:</value>
+  </data>
+  <data name="Alternate_OOBE_FancyZones_Title.Text" xml:space="preserve">
+    <value>FancyZones</value>
+  </data>
+  <data name="Alternate_OOBE_Run_Description.Text" xml:space="preserve">
+    <value>Get access to your files and more:</value>
+  </data>
+  <data name="Alternate_OOBE_Run_Title.Text" xml:space="preserve">
+    <value>PowerToys Run</value>
+  </data>
+  <data name="General_Experimentation.Header" xml:space="preserve">
+    <value>Experimentation</value>
+  </data>
+  <data name="GeneralPage_EnableExperimentation.Description" xml:space="preserve">
+    <value>Note: Only Windows Insider builds may be selected for experimentation</value>
+  </data>
+  <data name="GeneralPage_EnableExperimentation.Header" xml:space="preserve">
+    <value>Allow experimentation with new features</value>
+  </data>
+  <data name="GPO_ExperimentationIsDisallowed.Title" xml:space="preserve">
+    <value>The system administrator has disabled experimentation.</value>
+  </data>
   <data name="Shell_PastePlain.Content" xml:space="preserve">
     <value>Paste As Plain Text</value>
     <comment>Product name: Navigation view item name for Paste as Plain Text</comment>
@@ -2920,46 +2958,6 @@
   </data>
   <data name="Oobe_PastePlain_HowToUse.Text" xml:space="preserve">
     <value>to paste your clipboard data as plain text.</value>
-=======
-  <data name="Alternate_OOBE_AlwaysOnTop_Description.Text" xml:space="preserve">
-    <value>Pin a window so that:</value>
-  </data>
-  <data name="Alternate_OOBE_AlwaysOnTop_Title.Text" xml:space="preserve">
-    <value>Always On Top</value>
-  </data>
-  <data name="Alternate_OOBE_ColorPicker_Description.Text" xml:space="preserve">
-    <value>To pick a color:</value>
-  </data>
-  <data name="Alternate_OOBE_ColorPicker_Title.Text" xml:space="preserve">
-    <value>Color Picker</value>
-  </data>
-  <data name="Alternate_OOBE_Description.Text" xml:space="preserve">
-    <value>Here are a few shortcuts to get you started:</value>
-  </data>
-  <data name="Alternate_OOBE_FancyZones_Description.Text" xml:space="preserve">
-    <value>To open the FancyZones editor, press:</value>
-  </data>
-  <data name="Alternate_OOBE_FancyZones_Title.Text" xml:space="preserve">
-    <value>FancyZones</value>
-  </data>
-  <data name="Alternate_OOBE_Run_Description.Text" xml:space="preserve">
-    <value>Get access to your files and more:</value>
-  </data>
-  <data name="Alternate_OOBE_Run_Title.Text" xml:space="preserve">
-    <value>PowerToys Run</value>
-  </data>
-  <data name="General_Experimentation.Header" xml:space="preserve">
-    <value>Experimentation</value>
-  </data>
-  <data name="GeneralPage_EnableExperimentation.Description" xml:space="preserve">
-    <value>Note: Only Windows Insider builds may be selected for experimentation</value>
-  </data>
-  <data name="GeneralPage_EnableExperimentation.Header" xml:space="preserve">
-    <value>Allow experimentation with new features</value>
-  </data>
-  <data name="GPO_ExperimentationIsDisallowed.Title" xml:space="preserve">
-    <value>The system administrator has disabled experimentation.</value>
->>>>>>> 27d8beb0
   </data>
   <data name="AllAppsTxt.Text" xml:space="preserve">
     <value>All apps</value>
