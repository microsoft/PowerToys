--- conflicted
+++ resolved
@@ -4296,15 +4296,12 @@
   <data name="GeneralPage_ShowWhatsNewAfterUpdates.Content" xml:space="preserve">
     <value>Show the release notes after an update</value>
   </data>
-<<<<<<< HEAD
-=======
   <data name="ShowSystemTrayIcon.Description" xml:space="preserve">
     <value>To access settings, run the PowerToys executable again</value>
   </data>
   <data name="ShowSystemTrayIcon.Header" xml:space="preserve">
     <value>Show system tray icon</value>
   </data>
->>>>>>> 32fdf790
   <data name="QuickAccent_Prevent_Activation_On_Game_Mode.Content" xml:space="preserve">
     <value>Do not activate when Game Mode is on</value>
     <comment>"Game mode" is the Windows feature to prevent notification when playing a game.</comment>
