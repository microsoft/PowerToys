--- conflicted
+++ resolved
@@ -5142,11 +5142,7 @@
     <value>System Tools</value>
   </data>
   <data name="CmdPal_Enable_CmdPal.Header" xml:space="preserve">
-<<<<<<< HEAD
-    <value>Enable Command Palette</value>
-=======
     <value>Command Palette</value>
->>>>>>> 97c1de8b
     <comment>Command Palette is a product name, do not loc</comment>
   </data>
   <data name="LearnMore_CmdPal.Text" xml:space="preserve">
