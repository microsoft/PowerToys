<?xml version="1.0" encoding="utf-8"?>
<root>
  <!-- 
    Microsoft ResX Schema 
    
    Version 2.0
    
    The primary goals of this format is to allow a simple XML format 
    that is mostly human readable. The generation and parsing of the 
    various data types are done through the TypeConverter classes 
    associated with the data types.
    
    Example:
    
    ... ado.net/XML headers & schema ...
    <resheader name="resmimetype">text/microsoft-resx</resheader>
    <resheader name="version">2.0</resheader>
    <resheader name="reader">System.Resources.ResXResourceReader, System.Windows.Forms, ...</resheader>
    <resheader name="writer">System.Resources.ResXResourceWriter, System.Windows.Forms, ...</resheader>
    <data name="Name1"><value>this is my long string</value><comment>this is a comment</comment></data>
    <data name="Color1" type="System.Drawing.Color, System.Drawing">Blue</data>
    <data name="Bitmap1" mimetype="application/x-microsoft.net.object.binary.base64">
        <value>[base64 mime encoded serialized .NET Framework object]</value>
    </data>
    <data name="Icon1" type="System.Drawing.Icon, System.Drawing" mimetype="application/x-microsoft.net.object.bytearray.base64">
        <value>[base64 mime encoded string representing a byte array form of the .NET Framework object]</value>
        <comment>This is a comment</comment>
    </data>
                
    There are any number of "resheader" rows that contain simple 
    name/value pairs.
    
    Each data row contains a name, and value. The row also contains a 
    type or mimetype. Type corresponds to a .NET class that support 
    text/value conversion through the TypeConverter architecture. 
    Classes that don't support this are serialized and stored with the 
    mimetype set.
    
    The mimetype is used for serialized objects, and tells the 
    ResXResourceReader how to depersist the object. This is currently not 
    extensible. For a given mimetype the value must be set accordingly:
    
    Note - application/x-microsoft.net.object.binary.base64 is the format 
    that the ResXResourceWriter will generate, however the reader can 
    read any of the formats listed below.
    
    mimetype: application/x-microsoft.net.object.binary.base64
    value   : The object must be serialized with 
            : System.Runtime.Serialization.Formatters.Binary.BinaryFormatter
            : and then encoded with base64 encoding.
    
    mimetype: application/x-microsoft.net.object.soap.base64
    value   : The object must be serialized with 
            : System.Runtime.Serialization.Formatters.Soap.SoapFormatter
            : and then encoded with base64 encoding.

    mimetype: application/x-microsoft.net.object.bytearray.base64
    value   : The object must be serialized into a byte array 
            : using a System.ComponentModel.TypeConverter
            : and then encoded with base64 encoding.
    -->
  <xsd:schema id="root" xmlns="" xmlns:xsd="http://www.w3.org/2001/XMLSchema" xmlns:msdata="urn:schemas-microsoft-com:xml-msdata">
    <xsd:import namespace="http://www.w3.org/XML/1998/namespace" />
    <xsd:element name="root" msdata:IsDataSet="true">
      <xsd:complexType>
        <xsd:choice maxOccurs="unbounded">
          <xsd:element name="metadata">
            <xsd:complexType>
              <xsd:sequence>
                <xsd:element name="value" type="xsd:string" minOccurs="0" />
              </xsd:sequence>
              <xsd:attribute name="name" use="required" type="xsd:string" />
              <xsd:attribute name="type" type="xsd:string" />
              <xsd:attribute name="mimetype" type="xsd:string" />
              <xsd:attribute ref="xml:space" />
            </xsd:complexType>
          </xsd:element>
          <xsd:element name="assembly">
            <xsd:complexType>
              <xsd:attribute name="alias" type="xsd:string" />
              <xsd:attribute name="name" type="xsd:string" />
            </xsd:complexType>
          </xsd:element>
          <xsd:element name="data">
            <xsd:complexType>
              <xsd:sequence>
                <xsd:element name="value" type="xsd:string" minOccurs="0" msdata:Ordinal="1" />
                <xsd:element name="comment" type="xsd:string" minOccurs="0" msdata:Ordinal="2" />
              </xsd:sequence>
              <xsd:attribute name="name" type="xsd:string" use="required" msdata:Ordinal="1" />
              <xsd:attribute name="type" type="xsd:string" msdata:Ordinal="3" />
              <xsd:attribute name="mimetype" type="xsd:string" msdata:Ordinal="4" />
              <xsd:attribute ref="xml:space" />
            </xsd:complexType>
          </xsd:element>
          <xsd:element name="resheader">
            <xsd:complexType>
              <xsd:sequence>
                <xsd:element name="value" type="xsd:string" minOccurs="0" msdata:Ordinal="1" />
              </xsd:sequence>
              <xsd:attribute name="name" type="xsd:string" use="required" />
            </xsd:complexType>
          </xsd:element>
        </xsd:choice>
      </xsd:complexType>
    </xsd:element>
  </xsd:schema>
  <resheader name="resmimetype">
    <value>text/microsoft-resx</value>
  </resheader>
  <resheader name="version">
    <value>2.0</value>
  </resheader>
  <resheader name="reader">
    <value>System.Resources.ResXResourceReader, System.Windows.Forms, Version=4.0.0.0, Culture=neutral, PublicKeyToken=b77a5c561934e089</value>
  </resheader>
  <resheader name="writer">
    <value>System.Resources.ResXResourceWriter, System.Windows.Forms, Version=4.0.0.0, Culture=neutral, PublicKeyToken=b77a5c561934e089</value>
  </resheader>
  <data name="Attribution_Rooler.Text" xml:space="preserve">
    <value>Inspired by Rooler</value>
    <comment>Rooler is a name of the tool.</comment>
  </data>
  <data name="Shell_VideoConference.Content" xml:space="preserve">
    <value>Video Conference Mute</value>
    <comment>Navigation view item name for Video Conference</comment>
  </data>
  <data name="Shell_MeasureTool.Content" xml:space="preserve">
    <value>Screen Ruler</value>
    <comment>Product name: Navigation view item name for Screen Ruler</comment>
  </data>
  <data name="MeasureTool.SecondaryLinksHeader" xml:space="preserve">
    <value>Attribution</value>
    <comment>giving credit to the projects this utility was based on</comment>
  </data>
  <data name="MeasureTool.ModuleDescription" xml:space="preserve">
    <value>Screen Ruler is a quick and easy way to measure pixels on your screen.</value>
    <comment>"Screen Ruler" is the name of the utility</comment>
  </data>
  <data name="MeasureTool.ModuleTitle" xml:space="preserve">
    <value>Screen Ruler</value>
    <comment>"Screen Ruler" is the name of the utility</comment>
  </data>
  <data name="MeasureTool_ActivationSettings.Header" xml:space="preserve">
    <value>Activation</value>
  </data>
  <data name="MeasureTool_Settings.Header" xml:space="preserve">
    <value>Behavior</value>
    <comment>"Screen Ruler" is the name of the utility</comment>
  </data>
  <data name="MeasureTool_ActivationShortcut.Header" xml:space="preserve">
    <value>Activation shortcut</value>
  </data>
  <data name="MeasureTool_ActivationShortcut.Description" xml:space="preserve">
    <value>Customize the shortcut to bring up the command bar</value>
    <comment>"Screen Ruler" is the name of the utility</comment>
  </data>
  <data name="MeasureTool_UnitsOfMeasure.Header" xml:space="preserve">
    <value>Units of measurement</value>
  </data>
  <data name="MeasureTool_UnitsOfMeasure_Pixels.Content" xml:space="preserve">
    <value>Pixels</value>
  </data>
  <data name="MeasureTool_UnitsOfMeasure_Inches.Content" xml:space="preserve">
    <value>Inches</value>
  </data>
  <data name="MeasureTool_UnitsOfMeasure_Centimeters.Content" xml:space="preserve">
    <value>Centimeters</value>
  </data>
  <data name="MeasureTool_PixelTolerance.Header" xml:space="preserve">
    <value>Pixel tolerance for edge detection</value>
  </data>
  <data name="MeasureTool_MeasureCrossColor.Header" xml:space="preserve">
    <value>Line color</value>
  </data>
  <data name="MeasureTool_ContinuousCapture.Header" xml:space="preserve">
    <value>Capture screen continuously during measuring</value>
  </data>
  <data name="MeasureTool_ContinuousCapture.Description" xml:space="preserve">
    <value>Refresh screen contexts in real-time instead of making a screenshot once</value>
  </data>
  <data name="MeasureTool_PerColorChannelEdgeDetection.Header" xml:space="preserve">
    <value>Per color channel edge detection</value>
  </data>
  <data name="MeasureTool_PerColorChannelEdgeDetection.Description" xml:space="preserve">
    <value>If enabled, test that all color channels are within a tolerance distance from each other. Otherwise, check that the sum of all color channels differences is smaller than the tolerance.</value>
  </data>
  <data name="MeasureTool_DrawFeetOnCross.Header" xml:space="preserve">
    <value>Draw feet on cross</value>
  </data>
  <data name="MeasureTool_DrawFeetOnCross.Description" xml:space="preserve">
    <value>Adds feet to the end of cross lines</value>
  </data>
  <data name="MeasureTool_EnableMeasureTool.Header" xml:space="preserve">
    <value>Enable Screen Ruler</value>
    <comment>"Screen Ruler" is the name of the utility</comment>
  </data>
  <data name="VideoConference_Enable.Header" xml:space="preserve">
    <value>Enable Video Conference Mute</value>
  </data>
  <data name="VideoConference.ModuleDescription" xml:space="preserve">
    <value>Video Conference Mute is a quick and easy way to do a global "mute" of both your microphone and webcam. Disabling this module or closing PowerToys will unmute the microphone and camera.</value>
  </data>
  <data name="VideoConference_CameraAndMicrophoneMuteHotkeyControl_Header.Header" xml:space="preserve">
    <value>Mute camera &amp; microphone</value>
  </data>
  <data name="VideoConference_MicrophoneMuteHotkeyControl_Header.Header" xml:space="preserve">
    <value>Mute microphone</value>
  </data>
  <data name="VideoConference_CameraMuteHotkeyControl_Header.Header" xml:space="preserve">
    <value>Mute camera</value>
  </data>
  <data name="VideoConference_SelectedCamera.Header" xml:space="preserve">
    <value>Selected camera</value>
  </data>
  <data name="VideoConference_SelectedMicrophone.Header" xml:space="preserve">
    <value>Selected microphone</value>
  </data>
  <data name="VideoConference_CameraOverlayImagePathHeader.Header" xml:space="preserve">
    <value>Image displayed when camera is muted</value>
  </data>
  <data name="VideoConference_ToolbarPosition.Header" xml:space="preserve">
    <value>Toolbar position</value>
  </data>
  <data name="VideoConference_ToolbarPosition_TopCenter.Content" xml:space="preserve">
    <value>Top center</value>
  </data>
  <data name="VideoConference_ToolbarPosition_TopLeftCorner.Content" xml:space="preserve">
    <value>Top left corner</value>
  </data>
  <data name="VideoConference_ToolbarPosition_TopRightCorner.Content" xml:space="preserve">
    <value>Top right corner</value>
  </data>
  <data name="VideoConference_ToolbarPosition_BottomLeftCorner.Content" xml:space="preserve">
    <value>Bottom left corner</value>
  </data>
  <data name="VideoConference_ToolbarPosition_BottomCenter.Content" xml:space="preserve">
    <value>Bottom center</value>
  </data>
  <data name="VideoConference_ToolbarPosition_BottomRightCorner.Content" xml:space="preserve">
    <value>Bottom right corner</value>
  </data>
  <data name="VideoConference_ToolbarMonitor.Header" xml:space="preserve">
    <value>Show toolbar on</value>
  </data>
  <data name="VideoConference_ToolbarMonitor_Main.Content" xml:space="preserve">
    <value>Main monitor</value>
  </data>
  <data name="VideoConference_ToolbarMonitor_UnderCursor.Content" xml:space="preserve">
    <value>Monitor under cursor</value>
  </data>
  <data name="VideoConference_ToolbarMonitor_ActiveWindow.Content" xml:space="preserve">
    <value>Active window monitor</value>
  </data>
  <data name="VideoConference_ToolbarMonitor_All.Content" xml:space="preserve">
    <value>All monitors</value>
  </data>
  <data name="VideoConference_ToolbarHide.Header" xml:space="preserve">
    <value>Hide toolbar</value>
  </data>
  <data name="VideoConference_ToolbarHideMuted.Content" xml:space="preserve">
    <value>When both camera and microphone are muted</value>
  </data>
  <data name="VideoConference_ToolbarHideNever.Content" xml:space="preserve">
    <value>Never</value>
  </data>
  <data name="VideoConference_ToolbarHideUnmuted.Content" xml:space="preserve">
    <value>When both camera and microphone are unmuted</value>
  </data>
  <data name="VideoConference.ModuleTitle" xml:space="preserve">
    <value>Video Conference Mute</value>
  </data>
  <data name="VideoConference_Camera.Header" xml:space="preserve">
    <value>Camera</value>
  </data>
  <data name="VideoConference_Camera.Description" xml:space="preserve">
    <value>To use this feature, make sure to select PowerToys VideoConference Mute as your camera source in your apps.</value>
  </data>
  <data name="VideoConference_Microphone.Header" xml:space="preserve">
    <value>Microphone</value>
  </data>
  <data name="VideoConference_Toolbar.Header" xml:space="preserve">
    <value>Toolbar</value>
  </data>
  <data name="VideoConference_Shortcuts.Header" xml:space="preserve">
    <value>Shortcuts</value>
  </data>
  <data name="VideoConference_CameraOverlayImageAlt.[using:Microsoft.UI.Xaml.Automation]AutomationProperties.Name" xml:space="preserve">
    <value>Camera overlay image preview</value>
  </data>
  <data name="VideoConference_CameraOverlayImageBrowse.Content" xml:space="preserve">
    <value>Browse</value>
  </data>
  <data name="VideoConference_CameraOverlayImageClear.Content" xml:space="preserve">
    <value>Clear</value>
  </data>
  <data name="Shell_General.Content" xml:space="preserve">
    <value>General</value>
    <comment>Navigation view item name for General</comment>
  </data>
  <data name="Shell_Awake.Content" xml:space="preserve">
    <value>Awake</value>
    <comment>Product name: Navigation view item name for Awake</comment>
  </data>
  <data name="Shell_PowerLauncher.Content" xml:space="preserve">
    <value>PowerToys Run</value>
    <comment>Product name: Navigation view item name for PowerToys Run</comment>
  </data>
  <data name="Shell_PowerRename.Content" xml:space="preserve">
    <value>PowerRename</value>
    <comment>Product name: Navigation view item name for PowerRename</comment>
  </data>
  <data name="Shell_ShortcutGuide.Content" xml:space="preserve">
    <value>Shortcut Guide</value>
    <comment>Product name: Navigation view item name for Shortcut Guide</comment>
  </data>
  <data name="Shell_PowerPreview.Content" xml:space="preserve">
    <value>File Explorer add-ons</value>
    <comment>Product name: Navigation view item name for File Explorer.  Please use File Explorer as in the context of File Explorer in Windows</comment>
  </data>
  <data name="Shell_FancyZones.Content" xml:space="preserve">
    <value>FancyZones</value>
    <comment>Product name: Navigation view item name for FancyZones</comment>
  </data>
  <data name="Shell_ImageResizer.Content" xml:space="preserve">
    <value>Image Resizer</value>
    <comment>Product name: Navigation view item name for Image Resizer</comment>
  </data>
  <data name="Shell_ColorPicker.Content" xml:space="preserve">
    <value>Color Picker</value>
    <comment>Product name: Navigation view item name for Color Picker</comment>
  </data>
  <data name="Shell_KeyboardManager.Content" xml:space="preserve">
    <value>Keyboard Manager</value>
    <comment>Product name: Navigation view item name for Keyboard Manager</comment>
  </data>
  <data name="Shell_MouseUtilities.Content" xml:space="preserve">
    <value>Mouse utilities</value>
    <comment>Product name: Navigation view item name for Mouse utilities</comment>
  </data>
  <data name="Shell_NavigationMenu_Announce_Collapse" xml:space="preserve">
    <value>Navigation closed</value>
    <comment>Accessibility announcement when the navigation pane collapses</comment>
  </data>
  <data name="Shell_NavigationMenu_Announce_Open" xml:space="preserve">
    <value>Navigation opened</value>
    <comment>Accessibility announcement when the navigation pane opens</comment>
  </data>
  <data name="KeyboardManager_ConfigHeader.Text" xml:space="preserve">
    <value>Current configuration</value>
    <comment>Keyboard Manager current configuration header</comment>
  </data>
  <data name="KeyboardManager.ModuleDescription" xml:space="preserve">
    <value>Reconfigure your keyboard by remapping keys and shortcuts</value>
    <comment>Keyboard Manager page description</comment>
  </data>
  <data name="KeyboardManager_EnableToggle.Header" xml:space="preserve">
    <value>Enable Keyboard Manager</value>
    <comment>Keyboard Manager enable toggle header. Do not loc the Product name. Do you want this feature on / off</comment>
  </data>
  <data name="KeyboardManager_ProfileDescription.Text" xml:space="preserve">
    <value>Select the profile to display the active key remap and shortcuts</value>
    <comment>Keyboard Manager configuration dropdown description</comment>
  </data>
  <data name="KeyboardManager_RemapKeyboardButton.Header" xml:space="preserve">
    <value>Remap a key</value>
    <comment>Keyboard Manager remap keyboard button content</comment>
  </data>
  <data name="KeyboardManager_Keys.Header" xml:space="preserve">
    <value>Keys</value>
    <comment>Keyboard Manager remap keyboard header</comment>
  </data>
  <data name="KeyboardManager_RemapShortcutsButton.Header" xml:space="preserve">
    <value>Remap a shortcut</value>
    <comment>Keyboard Manager remap shortcuts button</comment>
  </data>
  <data name="KeyboardManager_Shortcuts.Header" xml:space="preserve">
    <value>Shortcuts</value>
    <comment>Keyboard Manager remap keyboard header</comment>
  </data>
  <data name="KeyboardManager_All_Apps_Description" xml:space="preserve">
    <value>All Apps</value>
    <comment>Should be the same as EditShortcuts_AllApps from keyboard manager editor</comment>
  </data>
  <data name="Shortcuts.Header" xml:space="preserve">
    <value>Shortcuts</value>
  </data>
  <data name="Shortcut.Header" xml:space="preserve">
    <value>Shortcut</value>
  </data>
  <data name="RemapKeysList.[using:Microsoft.UI.Xaml.Automation]AutomationProperties.Name" xml:space="preserve">
    <value>Current Key Remappings</value>
  </data>
  <data name="RemapShortcutsList.[using:Microsoft.UI.Xaml.Automation]AutomationProperties.Name" xml:space="preserve">
    <value>Current Shortcut Remappings</value>
  </data>
  <data name="KeyboardManager_RemappedKeysListItem.[using:Microsoft.UI.Xaml.Automation]AutomationProperties.Name" xml:space="preserve">
    <value>Key Remapping</value>
    <comment>key as in keyboard key</comment>
  </data>
  <data name="KeyboardManager_RemappedShortcutsListItem.[using:Microsoft.UI.Xaml.Automation]AutomationProperties.Name" xml:space="preserve">
    <value>Shortcut Remapping</value>
  </data>
  <data name="KeyboardManager_RemappedTo.[using:Microsoft.UI.Xaml.Automation]AutomationProperties.Name" xml:space="preserve">
    <value>Remapped to</value>
  </data>
  <data name="KeyboardManager_ShortcutRemappedTo.[using:Microsoft.UI.Xaml.Automation]AutomationProperties.Name" xml:space="preserve">
    <value>Remapped to</value>
  </data>
  <data name="KeyboardManager_TargetApp.[using:Microsoft.UI.Xaml.Automation]AutomationProperties.Name" xml:space="preserve">
    <value>For Target Application</value>
    <comment>What computer application would this be for</comment>
  </data>
  <data name="KeyboardManager_Image.[using:Microsoft.UI.Xaml.Automation]AutomationProperties.Name" xml:space="preserve">
    <value>Keyboard Manager</value>
    <comment>do not loc, product name</comment>
  </data>
  <data name="ColorPicker.ModuleDescription" xml:space="preserve">
    <value>Quick and simple system-wide color picker.</value>
  </data>
  <data name="ColorPicker_EnableColorPicker.Header" xml:space="preserve">
    <value>Enable Color Picker</value>
    <comment>do not loc the Product name.  Do you want this feature on / off</comment>
  </data>
  <data name="ColorPicker_ChangeCursor.Content" xml:space="preserve">
    <value>Change cursor when picking a color</value>
  </data>
  <data name="PowerLauncher.ModuleDescription" xml:space="preserve">
    <value>A quick launcher that has additional capabilities without sacrificing performance.</value>
  </data>
  <data name="PowerLauncher_EnablePowerLauncher.Header" xml:space="preserve">
    <value>Enable PowerToys Run</value>
    <comment>do not loc the Product name.  Do you want this feature on / off</comment>
  </data>
  <data name="PowerLauncher_SearchResults.Header" xml:space="preserve">
    <value>Search &amp; results</value>
  </data>
  <data name="PowerLauncher_SearchResultPreference.Header" xml:space="preserve">
    <value>Search result preference</value>
  </data>
  <data name="PowerLauncher_SearchResultPreference_MostRecentlyUsed" xml:space="preserve">
    <value>Most recently used</value>
  </data>
  <data name="PowerLauncher_SearchResultPreference_AlphabeticalOrder" xml:space="preserve">
    <value>Alphabetical order</value>
  </data>
  <data name="PowerLauncher_SearchResultPreference_RunningProcessesOpenApplications" xml:space="preserve">
    <value>Running processes/open applications</value>
  </data>
  <data name="PowerLauncher_SearchTypePreference.Header" xml:space="preserve">
    <value>Search type preference</value>
  </data>
  <data name="PowerLauncher_SearchTypePreference_ApplicationName" xml:space="preserve">
    <value>Application name</value>
  </data>
  <data name="PowerLauncher_SearchTypePreference_StringInApplication" xml:space="preserve">
    <value>A string that is contained in the application</value>
  </data>
  <data name="PowerLauncher_SearchTypePreference_ExecutableName" xml:space="preserve">
    <value>Executable name</value>
  </data>
  <data name="PowerLauncher_MaximumNumberOfResults.Header" xml:space="preserve">
    <value>Number of results shown before scrolling</value>
  </data>
  <data name="PowerLauncher_OpenPowerLauncher.Header" xml:space="preserve">
    <value>Open PowerToys Run</value>
  </data>
  <data name="PowerLauncher_OpenFileLocation.Header" xml:space="preserve">
    <value>Open file location</value>
  </data>
  <data name="PowerLauncher_CopyPathLocation.Header" xml:space="preserve">
    <value>Copy path location</value>
  </data>
  <data name="PowerLauncher_OpenConsole.Header" xml:space="preserve">
    <value>Open console</value>
    <comment>console refers to Windows command prompt</comment>
  </data>
  <data name="PowerLauncher_OverrideWinRKey.Content" xml:space="preserve">
    <value>Override Win+R shortcut</value>
  </data>
  <data name="PowerLauncher_OverrideWinSKey.Content" xml:space="preserve">
    <value>Override Win+S shortcut</value>
  </data>
  <data name="PowerLauncher_IgnoreHotkeysInFullScreen.Content" xml:space="preserve">
    <value>Ignore shortcuts in fullscreen mode</value>
  </data>
  <data name="PowerLauncher_UseCentralizedKeyboardHook.Header" xml:space="preserve">
    <value>Use centralized keyboard hook</value>
  </data>
  <data name="PowerLauncher_UseCentralizedKeyboardHook.Description" xml:space="preserve">
    <value>Try this if there are issues with the shortcut</value>
  </data>
  <data name="PowerLauncher_ClearInputOnLaunch.Content" xml:space="preserve">
    <value>Clear the previous query on launch</value>
  </data>
  <data name="PowerLauncher_TabSelectsContextButtons.Header" xml:space="preserve">
    <value>Tab through context buttons</value>
  </data>
  <data name="PowerLauncher_TabSelectsContextButtons.Description" xml:space="preserve">
    <value>Pressing tab will first select through the available context buttons of the current selection before moving onto the next result</value>
  </data>
  <data name="PowerLauncher_SearchQueryResultsWithDelay.Header" xml:space="preserve">
    <value>Input Smoothing</value>
    <comment>This is about adding a delay to wait for more input before executing a search</comment>
  </data>
  <data name="PowerLauncher_SearchQueryResultsWithDelay.Description" xml:space="preserve">
    <value>Wait for more input before searching. This reduces interface jumpiness and system load.</value>
  </data>
  <data name="PowerLauncher_FastSearchInputDelayMs.Header" xml:space="preserve">
    <value>Immediate plugins</value>
  </data>
  <data name="PowerLauncher_FastSearchInputDelayMs.Description" xml:space="preserve">
    <value>Affects the plugins that make the UI wait for their results by this amount. Recommended: 30-50 ms.</value>
  </data>
  <data name="PowerLauncher_SlowSearchInputDelayMs.Header" xml:space="preserve">
    <value>Background execution plugins</value>
  </data>
  <data name="PowerLauncher_SlowSearchInputDelayMs.Description" xml:space="preserve">
    <value>Affects the plugins that execute in the background by this amount. Recommended: 100-150 ms.</value>
  </data>
  <data name="PowerLauncher_SearchInputDelayMs.Header" xml:space="preserve">
    <value>Fast plugin throttle (ms)</value>
    <comment>ms = milliseconds</comment>
  </data>
  <data name="KeyboardManager_KeysMappingLayoutRightHeader.Text" xml:space="preserve">
    <value>To:</value>
    <comment>Keyboard Manager mapping keys view right header</comment>
  </data>
  <data name="Appearance_GroupSettings.Text" xml:space="preserve">
    <value>Appearance</value>
  </data>
  <data name="Fancyzones_ImageHyperlinkToDocs.[using:Microsoft.UI.Xaml.Automation]AutomationProperties.Name" xml:space="preserve">
    <value>FancyZones windows</value>
    <comment>do not loc the Product name</comment>
  </data>
  <data name="FancyZones.ModuleDescription" xml:space="preserve">
    <value>Create window layouts to help make multi-tasking easy.</value>
    <comment>windows refers to application windows</comment>
  </data>
  <data name="FancyZones_DisplayChangeMoveWindowsCheckBoxControl.Content" xml:space="preserve">
    <value>Keep windows in their zones when the screen resolution changes</value>
    <comment>windows refers to application windows</comment>
  </data>
  <data name="FancyZones_EnableToggleControl_HeaderText.Header" xml:space="preserve">
    <value>Enable FancyZones</value>
    <comment>do not loc the Product name.  Do you want this feature on / off</comment>
  </data>
  <data name="FancyZones_ExcludeApps.Header" xml:space="preserve">
    <value>Excluded apps</value>
  </data>
  <data name="FancyZones_ExcludeApps.Description" xml:space="preserve">
    <value>Excludes an application from snapping to zones and will only react to Windows Snap - add one application name per line</value>
  </data>
  <data name="FancyZones_HighlightOpacity.Header" xml:space="preserve">
    <value>Opacity (%)</value>
  </data>
  <data name="FancyZones_HotkeyEditorControl.Header" xml:space="preserve">
    <value>Open layout editor</value>
    <comment>Shortcut to launch the FancyZones layout editor application</comment>
  </data>
  <data name="FancyZones_WindowSwitching_GroupSettings.Header" xml:space="preserve">
    <value>Switch between windows in the current zone</value>
  </data>
  <data name="FancyZones_HotkeyNextTabControl.Header" xml:space="preserve">
    <value>Next window</value>
  </data>
  <data name="FancyZones_HotkeyPrevTabControl.Header" xml:space="preserve">
    <value>Previous window</value>
  </data>
  <data name="SettingsPage_SetShortcut.[using:Microsoft.UI.Xaml.Automation]AutomationProperties.Name" xml:space="preserve">
    <value>Shortcut setting</value>
  </data>
  <data name="SettingsPage_SetShortcut_Glyph.[using:Microsoft.UI.Xaml.Automation]AutomationProperties.Name" xml:space="preserve">
    <value>Information Symbol</value>
  </data>
  <data name="FancyZones_LaunchEditorButtonControl.Header" xml:space="preserve">
    <value>Launch layout editor</value>
    <comment>launches the FancyZones layout editor application</comment>
  </data>
  <data name="FancyZones_LaunchEditorButtonControl.Description" xml:space="preserve">
    <value>Set and manage your layouts</value>
    <comment>launches the FancyZones layout editor application</comment>
  </data>
  <data name="FancyZones_MakeDraggedWindowTransparentCheckBoxControl.Content" xml:space="preserve">
    <value>Make dragged window transparent</value>
  </data>
  <data name="FancyZones_MouseDragCheckBoxControl_Header.Content" xml:space="preserve">
    <value>Use a non-primary mouse button to toggle zone activation</value>
  </data>
  <data name="FancyZones_MoveWindowsAcrossAllMonitorsCheckBoxControl.Content" xml:space="preserve">
    <value>Move windows between zones across all monitors</value>
  </data>
  <data name="FancyZones_OverrideSnapHotkeys.Header" xml:space="preserve">
    <value>Override Windows Snap</value>
  </data>
  <data name="FancyZones_OverrideSnapHotkeys.Description" xml:space="preserve">
    <value>This overrides the Windows Snap shortcut (Win + arrow) to move windows between zones</value>
  </data>
  <data name="FancyZones_ShiftDragCheckBoxControl_Header.Content" xml:space="preserve">
    <value>Hold Shift key to activate zones while dragging</value>
  </data>
  <data name="FancyZones_ShowZonesOnAllMonitorsCheckBoxControl.Content" xml:space="preserve">
    <value>Show zones on all monitors while dragging a window</value>
  </data>
  <data name="FancyZones_AppLastZoneMoveWindows.Content" xml:space="preserve">
    <value>Move newly created windows to their last known zone</value>
    <comment>windows refers to application windows</comment>
  </data>
  <data name="FancyZones_OpenWindowOnActiveMonitor.Content" xml:space="preserve">
    <value>Move newly created windows to the current active monitor (Experimental)</value>
  </data>
  <data name="FancyZones_UseCursorPosEditorStartupScreen.Header" xml:space="preserve">
    <value>Launch editor on the display</value>
  </data>
  <data name="FancyZones_UseCursorPosEditorStartupScreen.Description" xml:space="preserve">
    <value>When using multiple displays</value>
  </data>
  <data name="FancyZones_LaunchPositionMouse.Content" xml:space="preserve">
    <value>Where the mouse pointer is</value>
  </data>
  <data name="FancyZones_LaunchPositionScreen.Content" xml:space="preserve">
    <value>With active focus</value>
  </data>
  <data name="FancyZones_ZoneBehavior_GroupSettings.Header" xml:space="preserve">
    <value>Zone behavior</value>
  </data>
  <data name="FancyZones_ZoneBehavior_GroupSettings.Description" xml:space="preserve">
    <value>Manage how zones behave when using FancyZones</value>
  </data>
  <data name="FancyZones_Zones.Header" xml:space="preserve">
    <value>Zones</value>
  </data>
  <data name="FancyZones_ZoneHighlightColor.Header" xml:space="preserve">
    <value>Highlight color</value>
  </data>
  <data name="FancyZones_ZoneSetChangeMoveWindows.Content" xml:space="preserve">
    <value>During zone layout changes, windows assigned to a zone will match new size/positions</value>
  </data>
  <data name="AttributionTitle.Text" xml:space="preserve">
    <value>Attribution</value>
    <comment>giving credit to the projects this utility was based on</comment>
  </data>
  <data name="General.ModuleTitle" xml:space="preserve">
    <value>General</value>
  </data>
  <data name="GeneralPage_CheckForUpdates.Content" xml:space="preserve">
    <value>Check for updates</value>
  </data>
  <data name="General_SettingsBackupAndRestoreLocationText.Header" xml:space="preserve">
    <value>Location</value>
  </data>
  <data name="General_SettingsBackupAndRestore_ButtonBackup.Content" xml:space="preserve">
    <value>Backup</value>
  </data>
  <data name="General_SettingsBackupInfo_FileNameHeader.Text" xml:space="preserve">
    <value>File name:</value>
  </data>
  <data name="General_SettingsBackupAndRestore_LinkRefresh.Text" xml:space="preserve">
    <value>Refresh</value>
  </data>
  <data name="General_SettingsBackupAndRestore_ButtonRestore.Content" xml:space="preserve">
    <value>Restore</value>
  </data>
  <data name="General_SettingsBackupAndRestore_ButtonSelectLocation.Text" xml:space="preserve">
    <value>Select folder</value>
  </data>
  <data name="GeneralPage_UpdateNow.Content" xml:space="preserve">
    <value>Update now</value>
  </data>
  <data name="GeneralPage_PrivacyStatement_URL.Text" xml:space="preserve">
    <value>Privacy statement</value>
  </data>
  <data name="GeneralPage_ReportAbug.Text" xml:space="preserve">
    <value>Report a bug</value>
    <comment>Report an issue inside powertoys</comment>
  </data>
  <data name="GeneralPage_RequestAFeature_URL.Text" xml:space="preserve">
    <value>Request a feature</value>
    <comment>Tell our team what we should build</comment>
  </data>
  <data name="GeneralPage_RestartAsAdmin_Button.Content" xml:space="preserve">
    <value>Restart PowerToys as administrator</value>
    <comment>running PowerToys as a higher level user, account is typically referred to as an admin / administrator</comment>
  </data>
  <data name="GeneralPage_RunAtStartUp.Header" xml:space="preserve">
    <value>Run at startup</value>
  </data>
  <data name="GeneralPage_RunAtStartUp.Description" xml:space="preserve">
    <value>PowerToys will launch automatically</value>
  </data>
  <data name="PowerRename.ModuleDescription" xml:space="preserve">
    <value>A Windows Shell extension for more advanced bulk renaming using search &amp; replace or regular expressions.</value>
  </data>
  <data name="PowerRename_ShellIntegration.Header" xml:space="preserve">
    <value>Shell integration</value>
    <comment>This refers to directly integrating in with Windows</comment>
  </data>
  <data name="PowerRename_Toggle_Enable.Header" xml:space="preserve">
    <value>Enable PowerRename</value>
    <comment>do not loc the Product name.  Do you want this feature on / off</comment>
  </data>
  <data name="RadioButtons_Name_Theme.Text" xml:space="preserve">
    <value>Settings theme</value>
  </data>
  <data name="PowerRename_Toggle_HideIcon.Content" xml:space="preserve">
    <value>Hide icon in context menu</value>
  </data>
  <data name="PowerRename_Toggle_ContextMenu.Header" xml:space="preserve">
    <value>Show PowerRename in</value>
  </data>
  <data name="PowerRename_Toggle_StandardContextMenu.Content" xml:space="preserve">
    <value>Default and extended context menu</value>
  </data>
  <data name="PowerRename_Toggle_ExtendedContextMenu.Content" xml:space="preserve">
    <value>Extended context menu only</value>
  </data>
  <data name="PowerRename_Toggle_EnableOnExtendedContextMenu.Description" xml:space="preserve">
    <value>Press Shift + right-click on files to open the extended menu</value>
  </data>
  <data name="PowerRename_Toggle_MaxDispListNum.Header" xml:space="preserve">
    <value>Maximum number of items</value>
  </data>
  <data name="PowerRename_Toggle_RestoreFlagsOnLaunch.Header" xml:space="preserve">
    <value>Show recently used strings</value>
  </data>
  <data name="FileExplorerPreview_ToggleSwitch_Preview_MD.Header" xml:space="preserve">
    <value>Markdown</value>
    <comment>File type, do not translate</comment>
  </data>
  <data name="FileExplorerPreview_ToggleSwitch_Preview_MD.Description" xml:space="preserve">
    <value>.md, .markdown, .mdown, .mkdn, .mkd, .mdwn, .mdtxt, .mdtext</value>
    <comment>File extensions, should not be altered</comment>
  </data>
  <data name="FileExplorerPreview_ToggleSwitch_Preview_Monaco.Header" xml:space="preserve">
    <value>Source code files (Monaco)</value>
    <comment>File type, do not translate</comment>
  </data>
  <data name="FileExplorerPreview_ToggleSwitch_Preview_Monaco.Description" xml:space="preserve">
    <value>.cpp, .py, .json, .xml, .csproj, ...</value>
    <comment>File extensions should not be altered</comment>
  </data>
  <data name="FileExplorerPreview_ToggleSwitch_Preview_SVG.Header" xml:space="preserve">
    <value>Scalable Vector Graphics</value>
    <comment>File type, do not translate</comment>
  </data>
  <data name="FileExplorerPreview_ToggleSwitch_Preview_SVG.Description" xml:space="preserve">
    <value>.svg</value>
    <comment>File extension, should not be altered</comment>
  </data>
  <data name="FileExplorerPreview_ToggleSwitch_Preview_PDF.Header" xml:space="preserve">
    <value>Portable Document Format</value>
    <comment>File type, do not translate</comment>
  </data>
  <data name="FileExplorerPreview_ToggleSwitch_Preview_PDF.Description" xml:space="preserve">
    <value>.pdf</value>
    <comment>File extension, should not be altered</comment>
  </data>
  <data name="FileExplorerPreview_ToggleSwitch_Thumbnail_SVG.Header" xml:space="preserve">
    <value>Scalable Vector Graphics</value>
    <comment>File type, do not translate</comment>
  </data>
  <data name="FileExplorerPreview_ToggleSwitch_Thumbnail_SVG.Description" xml:space="preserve">
    <value>.svg</value>
    <comment>File extension, should not be altered</comment>
  </data>
  <data name="FileExplorerPreview_ToggleSwitch_Thumbnail_STL.Header" xml:space="preserve">
    <value>Stereolithography</value>
    <comment>File type, do not translate</comment>
  </data>
  <data name="FileExplorerPreview_ToggleSwitch_Thumbnail_STL.Description" xml:space="preserve">
    <value>.stl</value>
    <comment>File extension, should not be altered</comment>
  </data>
  <data name="FileExplorerPreview_Color_Thumbnail_STL.Header" xml:space="preserve">
    <value>Color</value>
  </data>
  <data name="FileExplorerPreview_ToggleSwitch_Thumbnail_PDF.Header" xml:space="preserve">
    <value>Portable Document Format</value>
    <comment>File type, do not translate</comment>
  </data>
  <data name="FileExplorerPreview_ToggleSwitch_Thumbnail_PDF.Description" xml:space="preserve">
    <value>.pdf</value>
    <comment>File extension, should not be altered</comment>
  </data>
  <data name="FileExplorerPreview.ModuleDescription" xml:space="preserve">
    <value>These settings allow you to manage your Windows File Explorer custom preview handlers.</value>
  </data>
  <data name="PowerRename_AutoCompleteHeader.Header" xml:space="preserve">
    <value>Auto-complete</value>
  </data>
  <data name="OpenSource_Notice.Text" xml:space="preserve">
    <value>Open-source notice</value>
  </data>
  <data name="PowerRename_Toggle_AutoComplete.Header" xml:space="preserve">
    <value>Enable auto-complete for the search &amp; replace fields</value>
  </data>
  <data name="FancyZones_BorderColor.Header" xml:space="preserve">
    <value>Border color</value>
  </data>
  <data name="FancyZones_InActiveColor.Header" xml:space="preserve">
    <value>Inactive color</value>
  </data>
  <data name="ShortcutGuide.ModuleDescription" xml:space="preserve">
    <value>Shows a help overlay with Windows shortcuts.</value>
  </data>
  <data name="ShortcutGuide_PressTimeForGlobalWindowsShortcuts.Header" xml:space="preserve">
    <value>Press duration before showing global Windows shortcuts (ms)</value>
    <comment>ms = milliseconds</comment>
  </data>
  <data name="ShortcutGuide_ActivationMethod.Header" xml:space="preserve">
    <value>Activation method</value>
  </data>
  <data name="ShortcutGuide_ActivationMethod.Description" xml:space="preserve">
    <value>Use a shortcut or press the Windows key for some time to activate</value>
  </data>
  <data name="Radio_ShortcutGuide_ActivationMethod_CustomizedShortcut.Content" xml:space="preserve">
    <value>Customized shortcut</value>
  </data>
  <data name="Radio_ShortcutGuide_ActivationMethod_LongPressWindowsKey.Content" xml:space="preserve">
    <value>Hold down Windows key</value>
  </data>
  <data name="ShortcutGuide_PressWinKeyWarning.Title" xml:space="preserve">
    <value>In some edge cases Shortcut Guide might not function correctly when using this activation method</value>
  </data>
  <data name="Appearance_Behavior.Header" xml:space="preserve">
    <value>Appearance &amp; behavior</value>
  </data>
  <data name="General_SettingsBackupAndRestoreTitle.Header" xml:space="preserve">
    <value>Backup &amp; restore</value>
  </data>
  <data name="General_SettingsBackupAndRestore.Header" xml:space="preserve">
    <value>Backup and restore your settings</value>
  </data>
  <data name="General_SettingsBackupAndRestore.Description" xml:space="preserve">
    <value>PowerToys will restart automatically if needed</value>
  </data>
  <data name="ShortcutGuide_Enable.Header" xml:space="preserve">
    <value>Enable Shortcut Guide</value>
    <comment>do not loc the Product name. Do you want this feature on / off</comment>
  </data>
  <data name="ShortcutGuide_OverlayOpacity.Header" xml:space="preserve">
    <value>Background opacity (%)</value>
  </data>
  <data name="ShortcutGuide_DisabledApps.Header" xml:space="preserve">
    <value>Exclude apps</value>
  </data>
  <data name="ShortcutGuide_DisabledApps.Description" xml:space="preserve">
    <value>Turns off Shortcut Guide when these applications have focus - add one application name per line</value>
  </data>
  <data name="ShortcutGuide_DisabledApps_TextBoxControl.PlaceholderText" xml:space="preserve">
    <value>Example: outlook.exe</value>
    <comment>Don't translate outlook.exe</comment>
  </data>
  <data name="ImageResizer_CustomSizes.Header" xml:space="preserve">
    <value>Image sizes</value>
  </data>
  <data name="ImageResizer_Presets.Header" xml:space="preserve">
    <value>Presets</value>
  </data>
  <data name="ImageResizer_Presets.Description" xml:space="preserve">
    <value>Manage preset sizes that can be used in the editor</value>
  </data>
  <data name="ImageResizer_FilenameFormatHeader.Description" xml:space="preserve">
    <value>This format is used as the filename for resized images</value>
  </data>
  <data name="ImageResizer.ModuleDescription" xml:space="preserve">
    <value>Lets you resize images by right-clicking.</value>
  </data>
  <data name="ImageResizer_EnableToggle.Header" xml:space="preserve">
    <value>Enable Image Resizer</value>
    <comment>do not loc the Product name.  Do you want this feature on / off</comment>
  </data>
  <data name="ImagesSizesListView.[using:Microsoft.UI.Xaml.Automation]AutomationProperties.Name" xml:space="preserve">
    <value>Image Size</value>
  </data>
  <data name="ImageResizer_Configurations.[using:Microsoft.UI.Xaml.Automation]AutomationProperties.Name" xml:space="preserve">
    <value>Configurations</value>
  </data>
  <data name="ImageResizer_Name.Header" xml:space="preserve">
    <value>Name</value>
  </data>
  <data name="ImageResizer_Fit.Header" xml:space="preserve">
    <value>Fit</value>
  </data>
  <data name="ImageResizer_Width.Header" xml:space="preserve">
    <value>Width</value>
  </data>
  <data name="ImageResizer_Height.Header" xml:space="preserve">
    <value>Height</value>
  </data>
  <data name="ImageResizer_Size.Header" xml:space="preserve">
    <value>Unit</value>
  </data>
  <data name="RemoveButton.[using:Microsoft.UI.Xaml.Automation]AutomationProperties.Name" xml:space="preserve">
    <value>Remove</value>
    <comment>Removes a user defined setting group for Image Resizer</comment>
  </data>
  <data name="RemoveItem.Text" xml:space="preserve">
    <value>Delete</value>
  </data>
  <data name="ImageResizer_Image.[using:Microsoft.UI.Xaml.Automation]AutomationProperties.Name" xml:space="preserve">
    <value>Image Resizer</value>
  </data>
  <data name="ImageResizer_AddSizeButton.Content" xml:space="preserve">
    <value>Add new size</value>
  </data>
  <data name="ImageResizer_SaveSizeButton.Label" xml:space="preserve">
    <value>Save sizes</value>
  </data>
  <data name="ImageResizer_Encoding.Header" xml:space="preserve">
    <value>JPEG quality level (%)</value>
  </data>
  <data name="ImageResizer_PNGInterlacing.Header" xml:space="preserve">
    <value>PNG interlacing</value>
  </data>
  <data name="ImageResizer_TIFFCompression.Header" xml:space="preserve">
    <value>TIFF compression</value>
  </data>
  <data name="File.Header" xml:space="preserve">
    <value>File</value>
    <comment>as in a computer file</comment>
  </data>
  <data name="Default.Content" xml:space="preserve">
    <value>Default</value>
  </data>
  <data name="ImageResizer_ENCODER_TIFF_CCITT3.Content" xml:space="preserve">
    <value>CCITT3</value>
    <comment>do not loc</comment>
  </data>
  <data name="ImageResizer_ENCODER_TIFF_CCITT4.Content" xml:space="preserve">
    <value>CCITT4</value>
    <comment>do not loc</comment>
  </data>
  <data name="ImageResizer_ENCODER_TIFF_Default.Content" xml:space="preserve">
    <value>Default</value>
  </data>
  <data name="ImageResizer_ENCODER_TIFF_LZW.Content" xml:space="preserve">
    <value>LZW</value>
    <comment>do not loc</comment>
  </data>
  <data name="ImageResizer_ENCODER_TIFF_None.Content" xml:space="preserve">
    <value>None</value>
  </data>
  <data name="ImageResizer_ENCODER_TIFF_RLE.Content" xml:space="preserve">
    <value>RLE</value>
    <comment>do not loc</comment>
  </data>
  <data name="ImageResizer_ENCODER_TIFF_Zip.Content" xml:space="preserve">
    <value>Zip</value>
    <comment>do not loc</comment>
  </data>
  <data name="ImageResizer_FallbackEncoder_BMP.Content" xml:space="preserve">
    <value>BMP encoder</value>
  </data>
  <data name="ImageResizer_FallbackEncoder_GIF.Content" xml:space="preserve">
    <value>GIF encoder</value>
  </data>
  <data name="ImageResizer_FallbackEncoder_JPEG.Content" xml:space="preserve">
    <value>JPEG encoder</value>
  </data>
  <data name="ImageResizer_FallbackEncoder_PNG.Content" xml:space="preserve">
    <value>PNG encoder</value>
  </data>
  <data name="ImageResizer_FallbackEncoder_TIFF.Content" xml:space="preserve">
    <value>TIFF encoder</value>
  </data>
  <data name="ImageResizer_FallbackEncoder_WMPhoto.Content" xml:space="preserve">
    <value>WMPhoto encoder</value>
  </data>
  <data name="ImageResizer_Sizes_Fit_Fill.Content" xml:space="preserve">
    <value>Fill</value>
    <comment>Refers to filling an image into a certain size. It could overflow</comment>
  </data>
  <data name="ImageResizer_Sizes_Fit_Fill_ThirdPersonSingular.Text" xml:space="preserve">
    <value>Fill</value>
    <comment>Refers to filling an image into a certain size. It could overflow</comment>
  </data>
  <data name="ImageResizer_Sizes_Fit_Fit.Content" xml:space="preserve">
    <value>Fit</value>
    <comment>Refers to fitting an image into a certain size. It won't overflow</comment>
  </data>
  <data name="ImageResizer_Sizes_Fit_Stretch.Content" xml:space="preserve">
    <value>Stretch</value>
    <comment>Refers to stretching an image into a certain size. Won't overflow but could distort.</comment>
  </data>
  <data name="ImageResizer_Sizes_Units_CM.Content" xml:space="preserve">
    <value>Centimeters</value>
  </data>
  <data name="ImageResizer_Sizes_Units_Inches.Content" xml:space="preserve">
    <value>Inches</value>
  </data>
  <data name="ImageResizer_Sizes_Units_Percent.Content" xml:space="preserve">
    <value>Percent</value>
  </data>
  <data name="ImageResizer_Sizes_Units_Pixels.Content" xml:space="preserve">
    <value>Pixels</value>
  </data>
  <data name="Off.Content" xml:space="preserve">
    <value>Off</value>
  </data>
  <data name="On.Content" xml:space="preserve">
    <value>On</value>
  </data>
  <data name="GeneralPage_ToggleSwitch_AlwaysRunElevated_Link.Content" xml:space="preserve">
    <value>Learn more about administrator mode</value>
  </data>
  <data name="GeneralPage_ToggleSwitch_AutoDownloadUpdates.Header" xml:space="preserve">
    <value>Download updates automatically</value>
  </data>
  <data name="GeneralPage_ToggleSwitch_AutoDownloadUpdates.Description" xml:space="preserve">
    <value>Except on metered connections</value>
  </data>
  <data name="GeneralPage_ToggleSwitch_RunningAsAdminNote.Text" xml:space="preserve">
    <value>Currently running as administrator</value>
  </data>
  <data name="GeneralSettings_AlwaysRunAsAdminText.Header" xml:space="preserve">
    <value>Always run as administrator</value>
  </data>
  <data name="GeneralSettings_AlwaysRunAsAdminText.Description" xml:space="preserve">
    <value>You need to run as administrator to use this setting</value>
  </data>
  <data name="GeneralSettings_RunningAsUserText" xml:space="preserve">
    <value>Running as user</value>
  </data>
  <data name="GeneralSettings_RunningAsAdminText" xml:space="preserve">
    <value>Running as administrator</value>
  </data>
  <data name="FancyZones.ModuleTitle" xml:space="preserve">
    <value>FancyZones</value>
  </data>
  <data name="FileExplorerPreview.ModuleTitle" xml:space="preserve">
    <value>File Explorer</value>
  </data>
  <data name="FileExplorerPreview_Image.[using:Microsoft.UI.Xaml.Automation]AutomationProperties.Name" xml:space="preserve">
    <value>File Explorer</value>
    <comment>Use same translation as Windows does for File Explorer</comment>
  </data>
  <data name="ImageResizer.ModuleTitle" xml:space="preserve">
    <value>Image Resizer</value>
  </data>
  <data name="KeyboardManager.ModuleTitle" xml:space="preserve">
    <value>Keyboard Manager</value>
  </data>
  <data name="ColorPicker.ModuleTitle" xml:space="preserve">
    <value>Color Picker</value>
  </data>
  <data name="PowerLauncher.ModuleTitle" xml:space="preserve">
    <value>PowerToys Run</value>
  </data>
  <data name="PowerToys_Run_Image.[using:Microsoft.UI.Xaml.Automation]AutomationProperties.Name" xml:space="preserve">
    <value>PowerToys Run</value>
  </data>
  <data name="PowerRename.ModuleTitle" xml:space="preserve">
    <value>PowerRename</value>
    <comment>do not loc the product name</comment>
  </data>
  <data name="PowerRename_Image.[using:Microsoft.UI.Xaml.Automation]AutomationProperties.Name" xml:space="preserve">
    <value>PowerRename</value>
    <comment>do not loc</comment>
  </data>
  <data name="ShortcutGuide.ModuleTitle" xml:space="preserve">
    <value>Shortcut Guide</value>
  </data>
  <data name="Shortcut_Guide_Image.[using:Microsoft.UI.Xaml.Automation]AutomationProperties.Name" xml:space="preserve">
    <value>Shortcut Guide</value>
  </data>
  <data name="General_Repository.Text" xml:space="preserve">
    <value>GitHub repository</value>
  </data>
  <data name="General_Version.Header" xml:space="preserve">
    <value>Version</value>
  </data>
  <data name="General_VersionLastChecked.Text" xml:space="preserve">
    <value>Last checked: </value>
  </data>
  <data name="General_SettingsBackupInfo_DateHeader.Text" xml:space="preserve">
    <value>Created at:</value>
  </data>
  <data name="General_SettingsBackupAndRestoreStatusInfo.Header" xml:space="preserve">
    <value>Backup information</value>
  </data>
  <data name="General_SettingsBackupInfo_SourceHeader.Text" xml:space="preserve">
    <value>Source machine:</value>
  </data>
  <data name="General_SettingsBackupInfo_StatusHeader.Text" xml:space="preserve">
    <value>Status:</value>
  </data>
  <data name="General_Version.[using:Microsoft.UI.Xaml.Automation]AutomationProperties.Name" xml:space="preserve">
    <value>Version</value>
  </data>
  <data name="Admin_mode.Header" xml:space="preserve">
    <value>Administrator mode</value>
  </data>
  <data name="FancyZones_RestoreSize.Content" xml:space="preserve">
    <value>Restore the original size of windows when unsnapping</value>
  </data>
  <data name="ImageResizer_FallBackEncoderText.Header" xml:space="preserve">
    <value>Fallback encoder</value>
  </data>
  <data name="ImageResizer_FileFormatDescription.Text" xml:space="preserve">
    <value>The following parameters can be used:</value>
  </data>
  <data name="ImageResizer_FilenameFormatHeader.Header" xml:space="preserve">
    <value>Filename format</value>
  </data>
  <data name="ImageResizer_FileModifiedDate.Header" xml:space="preserve">
    <value>File modified timestamp</value>
  </data>
  <data name="ImageResizer_FileModifiedDate.Description" xml:space="preserve">
    <value>Used as the 'modified timestamp' in the file properties</value>
  </data>
  <data name="ImageResizer_UseOriginalDate.Content" xml:space="preserve">
    <value>Original file timestamp</value>
  </data>
  <data name="ImageResizer_UseResizeDate.Content" xml:space="preserve">
    <value>Timestamp of resize action</value>
  </data>
  <data name="Encoding.Header" xml:space="preserve">
    <value>Encoding</value>
  </data>
  <data name="KeyboardManager_RemapKeyboardButton.Description" xml:space="preserve">
    <value>Remap keys to other keys or shortcuts</value>
  </data>
  <data name="KeyboardManager_RemapShortcutsButton.Description" xml:space="preserve">
    <value>Remap shortcuts to other shortcuts or keys for all or specific applications</value>
  </data>
  <data name="General.ModuleDescription" xml:space="preserve">
    <value>Microsoft PowerToys is a set of utilities for power users to tune and streamline their Windows experience for greater productivity.
Made with 💗 by Microsoft and the PowerToys community.</value>
    <comment>Windows refers to the OS</comment>
  </data>
  <data name="FancyZones_SpanZonesAcrossMonitors.Header" xml:space="preserve">
    <value>Allow zones to span across monitors</value>
  </data>
  <data name="ImageResizer_Formatting_ActualHeight.Text" xml:space="preserve">
    <value>Actual height</value>
  </data>
  <data name="ImageResizer_Formatting_ActualWidth.Text" xml:space="preserve">
    <value>Actual width</value>
  </data>
  <data name="ImageResizer_Formatting_Filename.Text" xml:space="preserve">
    <value>Original filename</value>
  </data>
  <data name="ImageResizer_Formatting_SelectedHeight.Text" xml:space="preserve">
    <value>Selected height</value>
  </data>
  <data name="ImageResizer_Formatting_SelectedWidth.Text" xml:space="preserve">
    <value>Selected width</value>
  </data>
  <data name="ImageResizer_Formatting_Sizename.Text" xml:space="preserve">
    <value>Size name</value>
  </data>
  <data name="FancyZones_MoveWindowsBasedOnPositionCheckBoxControl.Content" xml:space="preserve">
    <value>Move windows based on their position</value>
    <comment>Windows refers to application windows</comment>
  </data>
  <data name="GeneralSettings_NewVersionIsAvailable" xml:space="preserve">
    <value>New update available</value>
  </data>
  <data name="GeneralSettings_VersionIsLatest" xml:space="preserve">
    <value>PowerToys is up to date.</value>
  </data>
  <data name="FileExplorerPreview_IconThumbnail_GroupSettings.Header" xml:space="preserve">
    <value>Thumbnail icon Preview</value>
  </data>
  <data name="FileExplorerPreview_IconThumbnail_GroupSettings.Description" xml:space="preserve">
    <value>Select the file types for which thumbnail previews must be rendered.</value>
  </data>
  <data name="FileExplorerPreview_PreviewPane.Header" xml:space="preserve">
    <value>Preview Pane</value>
  </data>
  <data name="FileExplorerPreview_PreviewPane.Description" xml:space="preserve">
    <value>Select the file types which must be rendered in the Preview Pane. Ensure that Preview Pane is open by toggling the view with Alt + P in File Explorer.</value>
    <comment>Preview Pane and File Explorer are app/feature names in Windows. 'Alt + P' is a shortcut</comment>
  </data>
  <data name="FileExplorerPreview_RunAsAdminRequired.Title" xml:space="preserve">
    <value>You need to run as administrator to modify these settings.</value>
  </data>
  <data name="FileExplorerPreview_RebootRequired.Title" xml:space="preserve">
    <value>A reboot may be required for changes to these settings to take effect</value>
  </data>
  <data name="FileExplorerPreview_PreviewHandlerOutlookIncompatibility.Title" xml:space="preserve">
    <value>Enabling the preview handlers will override other preview handlers already installed - there have been reports of incompatibility between Outlook and the PDF Preview Handler.</value>
    <comment>Outlook is the name of a Microsoft product</comment>
  </data>
  <data name="FileExplorerPreview_ThumbnailsMightNotAppearOnRemoteFolders.Title" xml:space="preserve">
    <value>Thumbnails might not appear on paths managed by cloud storage solutions like OneDrive, since these solutions may get their thumbnails from the cloud instead of generating them locally.</value>
    <comment>OneDrive is the name of a Microsoft product</comment>
  </data>
  <data name="FancyZones_ExcludeApps_TextBoxControl.PlaceholderText" xml:space="preserve">
    <value>Example: outlook.exe</value>
    <comment>Don't translate outlook.exe</comment>
  </data>
  <data name="ImageResizer_FilenameFormatPlaceholder.PlaceholderText" xml:space="preserve">
    <value>Example: %1 (%2)</value>
  </data>
  <data name="ImageResizer_FilenameParameters.[using:Microsoft.UI.Xaml.Automation]AutomationProperties.Name" xml:space="preserve">
    <value>Filename parameters</value>
  </data>
  <data name="Radio_Theme_Dark.Content" xml:space="preserve">
    <value>Dark</value>
    <comment>Dark refers to color, not weight</comment>
  </data>
  <data name="Radio_Theme_Light.Content" xml:space="preserve">
    <value>Light</value>
    <comment>Light refers to color, not weight</comment>
  </data>
  <data name="Radio_Theme_Default.Content" xml:space="preserve">
    <value>Windows default</value>
    <comment>Windows refers to the Operating system</comment>
  </data>
  <data name="Windows_Color_Settings.Content" xml:space="preserve">
    <value>Windows color settings</value>
    <comment>Windows refers to the Operating system</comment>
  </data>
  <data name="ColorPicker_CopiedColorRepresentation.Header" xml:space="preserve">
    <value>Default color format</value>
  </data>
  <data name="ColorPickerFirst.Content" xml:space="preserve">
    <value>Pick a color and open editor</value>
  </data>
  <data name="EditorFirst.Content" xml:space="preserve">
    <value>Open editor</value>
  </data>
  <data name="ColorPickerOnly.Content" xml:space="preserve">
    <value>Only pick a color</value>
  </data>
  <data name="ColorPicker_ActivationAction.Header" xml:space="preserve">
    <value>Activation behavior</value>
  </data>
  <data name="ColorFormats.Header" xml:space="preserve">
    <value>Picker behavior</value>
  </data>
  <data name="ColorPicker_CopiedColorRepresentation.Description" xml:space="preserve">
    <value>This format will be copied to your clipboard</value>
  </data>
  <data name="KBM_KeysCannotBeRemapped.Text" xml:space="preserve">
    <value>Learn more about remapping limitations</value>
    <comment>This is a link that will discuss what is and is not possible for Keyboard manager to remap</comment>
  </data>
  <data name="FancyZones_Editor_GroupSettings.Header" xml:space="preserve">
    <value>Editor</value>
    <comment>refers to the FancyZone editor</comment>
  </data>
  <data name="FancyZones_WindowBehavior_GroupSettings.Header" xml:space="preserve">
    <value>Window behavior</value>
  </data>
  <data name="FancyZones_WindowBehavior_GroupSettings.Description" xml:space="preserve">
    <value>Manage how windows behave when using FancyZones</value>
  </data>
  <data name="FancyZones_Windows.Header" xml:space="preserve">
    <value>Windows</value>
    <comment>Do translate: refers to a set of application windows, not the product name</comment>
  </data>
  <data name="PowerRename_BehaviorHeader.Header" xml:space="preserve">
    <value>Behavior</value>
  </data>
  <data name="PowerRename_Toggle_UseBoostLib.Header" xml:space="preserve">
    <value>Use Boost library</value>
    <comment>Boost is a product name, should not be translated</comment>
  </data>
  <data name="PowerRename_Toggle_UseBoostLib.Description" xml:space="preserve">
    <value>Provides extended features but may use different regex syntax</value>
    <comment>Boost is a product name, should not be translated</comment>
  </data>
  <data name="MadeWithOssLove.Text" xml:space="preserve">
    <value>Made with 💗 by Microsoft and the PowerToys community.</value>
  </data>
  <data name="ColorPicker_ColorFormats.Header" xml:space="preserve">
    <value>Color formats</value>
  </data>
  <data name="ColorPicker_ColorFormats.Description" xml:space="preserve">
    <value>Configure the color formats (edit, delete, hide, reorder them)</value>
  </data>
  <data name="MoveUp.Text" xml:space="preserve">
    <value>Move up</value>
  </data>
  <data name="MoveDown.Text" xml:space="preserve">
    <value>Move down</value>
  </data>
  <data name="ColorPickerAddNewFormat.Content" xml:space="preserve">
    <value>Add new format</value>
  </data>
  <data name="NewColorFormat.Header" xml:space="preserve">
    <value>Format</value>
  </data>
  <data name="NewColorName.Header" xml:space="preserve">
    <value>Name</value>
  </data>
  <data name="AddCustomColorFormat" xml:space="preserve">
    <value>Add custom color format</value>
  </data>
  <data name="ColorFormatSave" xml:space="preserve">
    <value>Save</value>
  </data>
  <data name="EditCustomColorFormat" xml:space="preserve">
    <value>Edit custom color format</value>
  </data>
  <data name="ColorFormatUpdate" xml:space="preserve">
    <value>Update</value>
  </data>
  <data name="CustomColorFormatDefaultName" xml:space="preserve">
    <value>My Format</value>
  </data>
  <data name="ColorFormatDialog.SecondaryButtonText" xml:space="preserve">
    <value>Cancel</value>
  </data>
  <data name="ColorFormatEditorHelpline1.Text" xml:space="preserve">
    <value>The following parameters can be used:</value>
  </data>
  <data name="Help_red" xml:space="preserve">
    <value>red</value>
  </data>
  <data name="Help_green" xml:space="preserve">
    <value>green</value>
  </data>
  <data name="Help_blue" xml:space="preserve">
    <value>blue</value>
  </data>
  <data name="Help_alpha" xml:space="preserve">
    <value>alpha</value>
  </data>
  <data name="Help_cyan" xml:space="preserve">
    <value>cyan</value>
  </data>
  <data name="Help_magenta" xml:space="preserve">
    <value>magenta</value>
  </data>
  <data name="Help_yellow" xml:space="preserve">
    <value>yellow</value>
  </data>
  <data name="Help_black_key" xml:space="preserve">
    <value>black key</value>
  </data>
  <data name="Help_hue" xml:space="preserve">
    <value>hue</value>
  </data>
  <data name="Help_hueNat" xml:space="preserve">
    <value>hue (natural)</value>
  </data>
  <data name="Help_saturationI" xml:space="preserve">
    <value>saturation (HSI)</value>
  </data>
  <data name="Help_saturationL" xml:space="preserve">
    <value>saturation (HSL)</value>
  </data>
  <data name="Help_saturationB" xml:space="preserve">
    <value>saturation (HSB)</value>
  </data>
  <data name="Help_brightness" xml:space="preserve">
    <value>brightness</value>
  </data>
  <data name="Help_intensity" xml:space="preserve">
    <value>intensity</value>
  </data>
  <data name="Help_lightnessNat" xml:space="preserve">
    <value>lightness (nat)</value>
  </data>
  <data name="Help_lightnessCIE" xml:space="preserve">
    <value>lightness (CIE)</value>
  </data>
  <data name="Help_value" xml:space="preserve">
    <value>value</value>
  </data>
  <data name="Help_whiteness" xml:space="preserve">
    <value>whiteness</value>
  </data>
  <data name="Help_blackness" xml:space="preserve">
    <value>blackness</value>
  </data>
  <data name="Help_chromaticityA" xml:space="preserve">
    <value>chromaticityA</value>
  </data>
  <data name="Help_chromaticityB" xml:space="preserve">
    <value>chromaticityB</value>
  </data>
  <data name="Help_X_value" xml:space="preserve">
    <value>X value</value>
  </data>
  <data name="Help_Y_value" xml:space="preserve">
    <value>Y value</value>
  </data>
  <data name="Help_Z_value" xml:space="preserve">
    <value>Z value</value>
  </data>
  <data name="Help_decimal_value_RGB" xml:space="preserve">
    <value>decimal value (RGB)</value>
  </data>
  <data name="Help_decimal_value_BGR" xml:space="preserve">
    <value>decimal value (BGR)</value>
  </data>
  <data name="Help_color_name" xml:space="preserve">
    <value>color name</value>
  </data>
  <data name="ColorFormatEditorHelpline2.Text" xml:space="preserve">
    <value>The red, green, blue and alpha values can be formatted to the following formats:</value>
  </data>
  <data name="Help_byte" xml:space="preserve">
    <value>byte value (default)</value>
  </data>
  <data name="Help_hexL1" xml:space="preserve">
    <value>hex lowercase one digit</value>
  </data>
  <data name="Help_hexU1" xml:space="preserve">
    <value>hex uppercase one digit</value>
  </data>
  <data name="Help_hexL2" xml:space="preserve">
    <value>hex lowercase two digits</value>
  </data>
  <data name="Help_hexU2" xml:space="preserve">
    <value>hex uppercase two digits</value>
  </data>
  <data name="Help_floatWith" xml:space="preserve">
    <value>float with leading zero</value>
  </data>
  <data name="Help_floatWithout" xml:space="preserve">
    <value>float without leading zero</value>
  </data>
  <data name="ColorFormatEditorHelpline3.Text" xml:space="preserve">
    <value>Example:  %ReX means red value in hex uppercase two digits format.</value>
  </data>
  <data name="ColorPicker_ShowColorName.Header" xml:space="preserve">
    <value>Show color name</value>
  </data>
  <data name="ColorPicker_ShowColorName.Description" xml:space="preserve">
    <value>This will show the name of the color when picking a color</value>
  </data>
  <data name="ImageResizer_DefaultSize_Large" xml:space="preserve">
    <value>Large</value>
    <comment>The size of the image</comment>
  </data>
  <data name="ImageResizer_DefaultSize_Medium" xml:space="preserve">
    <value>Medium</value>
    <comment>The size of the image</comment>
  </data>
  <data name="ImageResizer_DefaultSize_Phone" xml:space="preserve">
    <value>Phone</value>
    <comment>The size of the image referring to a Mobile Phone typical image size</comment>
  </data>
  <data name="ImageResizer_DefaultSize_Small" xml:space="preserve">
    <value>Small</value>
    <comment>The size of the image</comment>
  </data>
  <data name="FancyZones_MoveWindowBasedOnRelativePosition_Accessible.[using:Microsoft.UI.Xaml.Automation]AutomationProperties.Name" xml:space="preserve">
    <value>Windows key + Up, down, left or right arrow key to move windows based on relative position</value>
  </data>
  <data name="FancyZones_MoveWindowLeftRightBasedOnZoneIndex_Accessible.[using:Microsoft.UI.Xaml.Automation]AutomationProperties.Name" xml:space="preserve">
    <value>Windows key + Left or right arrow keys to move windows based on zone index</value>
  </data>
  <data name="FancyZones_MoveWindowBasedOnRelativePosition_Description.Text" xml:space="preserve">
    <value>Windows key +    or </value>
    <comment>Do not loc the icons (hex numbers)</comment>
  </data>
  <data name="FancyZones_MoveWindowLeftRightBasedOnZoneIndex_Description.Text" xml:space="preserve">
    <value>Windows key +  or </value>
    <comment>Do not loc the icons (hex numbers)</comment>
  </data>
  <data name="FancyZones_MoveWindowBasedOnRelativePosition.Text" xml:space="preserve">
    <value>Relative position</value>
  </data>
  <data name="FancyZones_MoveWindow.Header" xml:space="preserve">
    <value>Move windows based on</value>
  </data>
  <data name="FancyZones_MoveWindowLeftRightBasedOnZoneIndex.Text" xml:space="preserve">
    <value>Zone index</value>
  </data>
  <data name="ColorPicker_Editor.Header" xml:space="preserve">
    <value>Color formats</value>
  </data>
  <data name="FancyZones_OverlappingZonesClosestCenter.Content" xml:space="preserve">
    <value>Activate the zone whose center is closest to the cursor</value>
  </data>
  <data name="FancyZones_OverlappingZonesLargest.Content" xml:space="preserve">
    <value>Activate the largest zone by area</value>
  </data>
  <data name="FancyZones_OverlappingZonesPositional.Content" xml:space="preserve">
    <value>Split the overlapped area into multiple activation targets</value>
  </data>
  <data name="FancyZones_OverlappingZonesSmallest.Content" xml:space="preserve">
    <value>Activate the smallest zone by area</value>
  </data>
  <data name="FancyZones_OverlappingZones.Header" xml:space="preserve">
    <value>When multiple zones overlap</value>
  </data>
  <data name="PowerLauncher_Plugins.Header" xml:space="preserve">
    <value>Plugins</value>
  </data>
  <data name="PowerLauncher_ActionKeyword.Header" xml:space="preserve">
    <value>Direct activation command</value>
  </data>
  <data name="PowerLauncher_AuthoredBy.Text" xml:space="preserve">
    <value>Authored by</value>
    <comment>example: Authored by Microsoft</comment>
  </data>
  <data name="PowerLauncher_IncludeInGlobalResultTitle.Text" xml:space="preserve">
    <value>Include in global result</value>
  </data>
  <data name="PowerLauncher_IncludeInGlobalResultDescription.Text" xml:space="preserve">
    <value>Show results on queries without direct activation command</value>
  </data>
  <data name="PowerLauncher_EnablePluginToggle.[using:Microsoft.UI.Xaml.Automation]AutomationProperties.Name" xml:space="preserve">
    <value>Enable plugin</value>
  </data>
  <data name="PowerLauncher_EnablePluginToggle.OnContent" xml:space="preserve">
    <value>On</value>
  </data>
  <data name="PowerLauncher_EnablePluginToggle.OffContent" xml:space="preserve">
    <value>Off</value>
  </data>
  <data name="Run_AdditionalOptions.Text" xml:space="preserve">
    <value>Additional options</value>
  </data>
  <data name="Run_NotAccessibleWarning.Title" xml:space="preserve">
    <value>Please define an activation command or allow this plugin to be used in the global results.</value>
  </data>
  <data name="Run_AllPluginsDisabled.Title" xml:space="preserve">
    <value>PowerToys Run can't provide any results without plugins</value>
  </data>
  <data name="Run_AllPluginsDisabled.Message" xml:space="preserve">
    <value>Enable at least one plugin to get started</value>
  </data>
  <data name="Run_PluginUseDescription.Header" xml:space="preserve">
    <value>Plugins</value>
  </data>
  <data name="Run_PluginUseDescription.Description" xml:space="preserve">
    <value>Include or remove plugins from the global results, change the direct activation phrase and configure additional options</value>
  </data>
  <data name="Run_PositionAppearance_GroupSettings.Header" xml:space="preserve">
    <value>Position &amp; appearance</value>
  </data>
  <data name="Run_PositionHeader.Header" xml:space="preserve">
    <value>Preferred monitor position</value>
    <comment>as in Show PowerToys Run on primary monitor</comment>
  </data>
  <data name="Run_PositionHeader.Description" xml:space="preserve">
    <value>If multiple monitors are in use, PowerToys Run can be launched on the desired monitor</value>
    <comment>as in Show PowerToys Run on primary monitor</comment>
  </data>
  <data name="Run_Radio_Position_Cursor.Content" xml:space="preserve">
    <value>Monitor with mouse cursor</value>
  </data>
  <data name="Run_Radio_Position_Focus.Content" xml:space="preserve">
    <value>Monitor with focused window</value>
  </data>
  <data name="Run_Radio_Position_Primary_Monitor.Content" xml:space="preserve">
    <value>Primary monitor</value>
  </data>
  <data name="Run_PluginsLoading.Text" xml:space="preserve">
    <value>Plugins are loading...</value>
  </data>
  <data name="ColorPicker_ButtonDown.[using:Microsoft.UI.Xaml.Automation]AutomationProperties.Name" xml:space="preserve">
    <value>Move the color down</value>
  </data>
  <data name="ColorPicker_ButtonUp.[using:Microsoft.UI.Xaml.Automation]AutomationProperties.Name" xml:space="preserve">
    <value>Move the color up</value>
  </data>
  <data name="FancyZones_FlashZonesOnQuickSwitch.Content" xml:space="preserve">
    <value>Flash zones when switching layout</value>
  </data>
  <data name="FancyZones_Layouts.Header" xml:space="preserve">
    <value>Layouts</value>
  </data>
  <data name="FancyZones_QuickLayoutSwitch.Header" xml:space="preserve">
    <value>Enable quick layout switch</value>
  </data>
  <data name="FancyZones_QuickLayoutSwitch.Description" xml:space="preserve">
    <value>Layout-specific shortcuts can be configured in the editor</value>
  </data>
  <data name="FancyZones_QuickLayoutSwitch_GroupSettings.Text" xml:space="preserve">
    <value>Quick layout switch</value>
  </data>
  <data name="Activation_Shortcut.Header" xml:space="preserve">
    <value>Activation shortcut</value>
  </data>
  <data name="Activation_Shortcut.Description" xml:space="preserve">
    <value>Customize the shortcut to activate this module</value>
  </data>
  <data name="Oobe_GetStarted.Text" xml:space="preserve">
    <value>Let's get started!</value>
  </data>
  <data name="Oobe_PowerToysDescription.Text" xml:space="preserve">
    <value>Welcome to PowerToys! These overviews will help you quickly learn the basics of all our utilities.</value>
  </data>
  <data name="Oobe_GettingStarted.Text" xml:space="preserve">
    <value>Getting started</value>
  </data>
  <data name="Oobe_Launch.Text" xml:space="preserve">
    <value>Launch</value>
  </data>
  <data name="Launch_ColorPicker.Content" xml:space="preserve">
    <value>Launch Color Picker</value>
  </data>
  <data name="Oobe_LearnMore.Text" xml:space="preserve">
    <value>Learn more about</value>
  </data>
  <data name="Oobe_ColorPicker.Description" xml:space="preserve">
    <value>Color Picker is a system-wide color selection tool for Windows that enables you to pick colors from any currently running application and automatically copies it in a configurable format to your clipboard.</value>
  </data>
  <data name="Oobe_FancyZones.Description" xml:space="preserve">
    <value>FancyZones is a window manager that makes it easy to create complex window layouts and quickly position windows into those layouts.</value>
  </data>
  <data name="Oobe_FileLocksmith.Description" xml:space="preserve">
    <value>File Locksmith lists which processes are using the selected files or directories and allows closing those processes.</value>
  </data>
  <data name="Oobe_FileExplorer.Description" xml:space="preserve">
    <value>PowerToys introduces add-ons to the Windows File Explorer that will enable files like Markdown (.md), PDF (.pdf), SVG (.svg), STL (.stl), G-code (.gcode) and developer files to be viewed in the preview pane. It introduces File Explorer thumbnail support for a number of these file types as well.</value>
  </data>
  <data name="Oobe_ImageResizer.Description" xml:space="preserve">
    <value>Image Resizer is a Windows shell extension for simple bulk image-resizing.</value>
  </data>
  <data name="Oobe_KBM.Description" xml:space="preserve">
    <value>Keyboard Manager allows you to customize the keyboard to be more productive by remapping keys and creating your own keyboard shortcuts.</value>
  </data>
  <data name="Oobe_PowerRename.Description" xml:space="preserve">
    <value>PowerRename enables you to perform simple bulk renaming, searching and replacing file names.</value>
  </data>
  <data name="Oobe_Run.Description" xml:space="preserve">
    <value>PowerToys Run is a quick launcher for power users that contains some additional features without sacrificing performance.</value>
  </data>
  <data name="Oobe_MeasureTool.Description" xml:space="preserve">
    <value>Screen Ruler is a quick and easy way to measure pixels on your screen.</value>
  </data>
  <data name="Oobe_ShortcutGuide.Description" xml:space="preserve">
    <value>Shortcut Guide presents the user with a listing of available shortcuts for the current state of the desktop.</value>
  </data>
  <data name="Oobe_VideoConference.Description" xml:space="preserve">
    <value>Video Conference Mute allows users to quickly mute the microphone and turn off the camera while on a conference call with a single keystroke, regardless of what application has focus on your computer.</value>
  </data>
  <data name="Oobe_MouseUtils.Description" xml:space="preserve">
    <value>A collection of utilities to enhance your mouse.</value>
    <comment>Mouse as in the hardware peripheral</comment>
  </data>
  <data name="Oobe_Overview.Description" xml:space="preserve">
    <value>Microsoft PowerToys is a set of utilities for power users to tune and streamline their Windows experience for greater productivity.

Take a moment to preview the various utilities listed or view our comprehensive documentation.</value>
  </data>
  <data name="Oobe_Overview_DescriptionLinkText.Text" xml:space="preserve">
    <value>Documentation on Microsoft Docs</value>
  </data>
  <data name="ReleaseNotes.Content" xml:space="preserve">
    <value>Release notes</value>
  </data>
  <data name="Oobe_ColorPicker_HowToUse.Text" xml:space="preserve">
    <value>to open Color Picker.</value>
  </data>
  <data name="Oobe_ColorPicker_TipsAndTricks.Text" xml:space="preserve">
    <value>To select a color with more precision, **scroll the mouse wheel** to zoom in.</value>
  </data>
  <data name="Oobe_FancyZones_HowToUse.Text" xml:space="preserve">
    <value>**Shift** + **drag the window** to snap a window to a zone, and release the window in the desired zone.</value>
  </data>
  <data name="Oobe_FancyZones_HowToUse_Shortcut.Text" xml:space="preserve">
    <value>to open the FancyZones editor.</value>
  </data>
  <data name="Oobe_FancyZones_TipsAndTricks.Text" xml:space="preserve">
    <value>Snap a window to multiple zones by holding the **Ctrl** key (while also holding **Shift**) when dragging a window.</value>
  </data>
  <data name="Oobe_FileLocksmith_HowToUse.Text" xml:space="preserve">
    <value>In File Explorer, right-click one or more selected files and select **What's using this file?** from the context menu.</value>
  </data>
  <data name="Oobe_FileLocksmith_TipsAndTricks.Text" xml:space="preserve">
    <value>Press the **Restart Elevated** button from the File Locksmith UI to also get information on elevated processes that might be using the files.</value>
  </data>
  <data name="Oobe_FileExplorer_HowToEnable.Text" xml:space="preserve">
    <value>Open File Explorer, select the **View** tab in the File Explorer ribbon, then select **Preview Pane**. 
From there, simply click on one of the supported files in the File Explorer and observe the content on the preview pane!</value>
  </data>
  <data name="Oobe_HowToCreateMappings.Text" xml:space="preserve">
    <value>How to create mappings</value>
  </data>
  <data name="Oobe_HowToEnable.Text" xml:space="preserve">
    <value>How to enable</value>
  </data>
  <data name="Oobe_HowToLaunch.Text" xml:space="preserve">
    <value>How to launch</value>
  </data>
  <data name="Oobe_HowToUse.Text" xml:space="preserve">
    <value>How to use</value>
  </data>
  <data name="Oobe_ImageResizer_HowToLaunch.Text" xml:space="preserve">
    <value>In File Explorer, right-click one or more image files and select **Resize pictures** from the context menu.</value>
  </data>
  <data name="Oobe_ImageResizer_TipsAndTricks.Text" xml:space="preserve">
    <value>Want a custom size? You can add them in the PowerToys Settings!</value>
  </data>
  <data name="Oobe_KBM_HowToCreateMappings.Text" xml:space="preserve">
    <value>Launch **PowerToys Settings**, navigate to the Keyboard Manager menu, and select either **Remap a key** or **Remap a shortcut**.</value>
  </data>
  <data name="Oobe_KBM_TipsAndTricks.Text" xml:space="preserve">
    <value>Want to only have a shortcut work for a single application? Use the Target App field when creating the shortcut remapping.</value>
  </data>
  <data name="Oobe_PowerRename_HowToUse.Text" xml:space="preserve">
    <value>In File Explorer, right-click one or more selected files and select **PowerRename** from the context menu.</value>
  </data>
  <data name="Oobe_PowerRename_TipsAndTricks.Text" xml:space="preserve">
    <value>PowerRename supports searching for files using regular expressions to enable more advanced renaming functionalities.</value>
  </data>
  <data name="Oobe_Run_HowToLaunch.Text" xml:space="preserve">
    <value>to open Run and just start typing.</value>
  </data>
  <data name="Oobe_Run_TipsAndTricks.Text" xml:space="preserve">
    <value>PowerToys Run supports various action keys to funnel search queries for a specific subset of results. Typing `&lt;` searches for running processes only, `?` will search only for file, or `.` for installed applications! See PowerToys documentation for the complete set of 'Action Keys' available.</value>
  </data>
  <data name="Oobe_ShortcutGuide_HowToLaunch.Text" xml:space="preserve">
    <value>to open Shortcut Guide, press it again to close or press **Esc**.</value>
  </data>
  <data name="Oobe_TipsAndTricks.Text" xml:space="preserve">
    <value>Tips &amp; tricks</value>
  </data>
  <data name="Oobe_VideoConference_ToggleMicVid.Text" xml:space="preserve">
    <value>to toggle both your microphone and video</value>
  </data>
  <data name="Oobe_VideoConference_ToggleMic.Text" xml:space="preserve">
    <value>to toggle your microphone</value>
  </data>
  <data name="Oobe_VideoConference_ToggleVid.Text" xml:space="preserve">
    <value>to toggle your video</value>
  </data>
  <data name="Oobe_MeasureTool_Activation.Text" xml:space="preserve">
    <value>to bring up the Screen Ruler command bar.</value>
  </data>
  <data name="Oobe_MeasureTool_HowToLaunch.Text" xml:space="preserve">
    <value>The Bounds mode lets you select a specific area to measure. You can also shift-drag an area to persist in on screen. The various Spacing modes allows tracing similar pixels along horizontal and vertical axes with a customizable pixel tolerance threshold (use settings or mouse wheel to adjust it).</value>
  </data>
  <data name="Oobe_MeasureTool.Title" xml:space="preserve">
    <value>Screen Ruler</value>
    <comment>Do not localize this string</comment>
  </data>
  <data name="Oobe_ColorPicker.Title" xml:space="preserve">
    <value>Color Picker</value>
    <comment>Do not localize this string</comment>
  </data>
  <data name="Oobe_FancyZones.Title" xml:space="preserve">
    <value>FancyZones</value>
    <comment>Do not localize this string</comment>
  </data>
  <data name="Oobe_FileLocksmith.Title" xml:space="preserve">
    <value>File Locksmith</value>
  </data>
  <data name="Oobe_ImageResizer.Title" xml:space="preserve">
    <value>Image Resizer</value>
    <comment>Do not localize this string</comment>
  </data>
  <data name="Oobe_KBM.Title" xml:space="preserve">
    <value>Keyboard Manager</value>
    <comment>Do not localize this string</comment>
  </data>
  <data name="Oobe_PowerRename.Title" xml:space="preserve">
    <value>PowerRename</value>
    <comment>Do not localize this string</comment>
  </data>
  <data name="Oobe_Run.Title" xml:space="preserve">
    <value>PowerToys Run</value>
    <comment>Do not localize this string</comment>
  </data>
  <data name="Oobe_ShortcutGuide.Title" xml:space="preserve">
    <value>Shortcut Guide</value>
    <comment>Do not localize this string</comment>
  </data>
  <data name="Oobe_VideoConference.Title" xml:space="preserve">
    <value>Video Conference Mute</value>
    <comment>Do not localize this string</comment>
  </data>
  <data name="Oobe_Overview.Title" xml:space="preserve">
    <value>Welcome</value>
  </data>
  <data name="Oobe_WhatsNew.Text" xml:space="preserve">
    <value>What's new</value>
  </data>
  <data name="Oobe_WhatsNew_LoadingError.Title" xml:space="preserve">
    <value>Couldn't load the release notes.</value>
  </data>
  <data name="Oobe_WhatsNew_LoadingError.Message" xml:space="preserve">
    <value>Please check your internet connection.</value>
  </data>
  <data name="Oobe_WhatsNew_ProxyAuthenticationWarning.Title" xml:space="preserve">
    <value>Couldn't load the release notes.</value>
  </data>
  <data name="Oobe_WhatsNew_ProxyAuthenticationWarning.Message" xml:space="preserve">
    <value>Your proxy server requires authentication.</value>
  </data>
  <data name="Oobe_WhatsNew_DetailedReleaseNotesLink.Text" xml:space="preserve">
    <value>See more detailed release notes on GitHub</value>
    <comment>Don't loc "GitHub", it's the name of a product</comment>
  </data>
  <data name="OOBE_Settings.Content" xml:space="preserve">
    <value>Open Settings</value>
  </data>
  <data name="Oobe_NavViewItem.Content" xml:space="preserve">
    <value>Welcome to PowerToys</value>
    <comment>Don't loc "PowerToys"</comment>
  </data>
  <data name="Feedback_NavViewItem.Content" xml:space="preserve">
    <value>Give feedback</value>
  </data>
  <data name="OobeWindow_Title" xml:space="preserve">
    <value>Welcome to PowerToys</value>
  </data>
  <data name="SettingsWindow_Title" xml:space="preserve">
    <value>PowerToys Settings</value>
  </data>
  <data name="Awake.ModuleTitle" xml:space="preserve">
    <value>Awake</value>
  </data>
  <data name="Awake.ModuleDescription" xml:space="preserve">
    <value>A convenient way to keep your PC awake on-demand.</value>
  </data>
  <data name="Awake_EnableAwake.Header" xml:space="preserve">
    <value>Enable Awake</value>
    <comment>Awake is a product name, do not loc</comment>
  </data>
  <data name="Awake_NoKeepAwake.Content" xml:space="preserve">
    <value>Keep using the selected power plan</value>
  </data>
  <data name="Awake_IndefiniteKeepAwake.Content" xml:space="preserve">
    <value>Keep awake indefinitely</value>
  </data>
  <data name="Awake_TemporaryKeepAwake.Content" xml:space="preserve">
    <value>Keep awake temporarily</value>
  </data>
  <data name="Awake_EnableDisplayKeepAwake.Header" xml:space="preserve">
    <value>Keep screen on</value>
  </data>
  <data name="Awake_EnableDisplayKeepAwake.Description" xml:space="preserve">
    <value>This setting is only available when keeping the PC awake</value>
  </data>
  <data name="Awake_Mode.Header" xml:space="preserve">
    <value>Mode</value>
  </data>
  <data name="Awake_Behavior_GroupSettings.Header" xml:space="preserve">
    <value>Behavior</value>
  </data>
  <data name="Awake_TemporaryKeepAwake_Hours.Header" xml:space="preserve">
    <value>Hours</value>
  </data>
  <data name="Awake_TemporaryKeepAwake_Minutes.Header" xml:space="preserve">
    <value>Minutes</value>
  </data>
  <data name="Oobe_Awake.Title" xml:space="preserve">
    <value>Awake</value>
    <comment>Module name, do not loc</comment>
  </data>
  <data name="Oobe_Awake.Description" xml:space="preserve">
    <value>Awake is a Windows tool designed to keep your PC awake on-demand without having to manage its power settings. This behavior can be helpful when running time-consuming tasks while ensuring that your PC does not go to sleep or turn off its screens.</value>
  </data>
  <data name="Oobe_Awake_HowToUse.Text" xml:space="preserve">
    <value>Open **PowerToys Settings** and enable Awake</value>
  </data>
  <data name="Oobe_Awake_TipsAndTricks.Text" xml:space="preserve">
    <value>You can always change modes quickly by **right-clicking the Awake icon** in the system tray.</value>
  </data>
  <data name="General_FailedToDownloadTheNewVersion.Title" xml:space="preserve">
    <value>An error occurred trying to install this update:</value>
  </data>
  <data name="General_InstallNow.Content" xml:space="preserve">
    <value>Install now</value>
  </data>
  <data name="General_ReadMore.Text" xml:space="preserve">
    <value>Read more</value>
  </data>
  <data name="General_NewVersionAvailable.Title" xml:space="preserve">
    <value>An update is available:</value>
  </data>
  <data name="General_Downloading.Text" xml:space="preserve">
    <value>Downloading...</value>
  </data>
  <data name="General_TryAgainToDownloadAndInstall.Content" xml:space="preserve">
    <value>Try again to download and install</value>
  </data>
  <data name="General_CheckingForUpdates.Text" xml:space="preserve">
    <value>Checking for updates...</value>
  </data>
  <data name="General_NewVersionReadyToInstall.Title" xml:space="preserve">
    <value>An update is ready to install:</value>
  </data>
  <data name="General_UpToDate.Title" xml:space="preserve">
    <value>PowerToys is up to date</value>
  </data>
  <data name="General_CantCheck.Title" xml:space="preserve">
    <value>Network error. Please try again later</value>
  </data>
  <data name="General_DownloadAndInstall.Content" xml:space="preserve">
    <value>Download &amp; install</value>
  </data>
  <data name="ImageResizer_Fit_Fill_ThirdPersonSingular" xml:space="preserve">
    <value>Fills</value>
  </data>
  <data name="ImageResizer_Fit_Fit_ThirdPersonSingular" xml:space="preserve">
    <value>Fits within</value>
  </data>
  <data name="ImageResizer_Fit_Stretch_ThirdPersonSingular" xml:space="preserve">
    <value>Stretches to</value>
  </data>
  <data name="ImageResizer_Unit_Centimeter" xml:space="preserve">
    <value>Centimeters</value>
  </data>
  <data name="ImageResizer_Unit_Inch" xml:space="preserve">
    <value>Inches</value>
  </data>
  <data name="ImageResizer_Unit_Percent" xml:space="preserve">
    <value>Percent</value>
  </data>
  <data name="ImageResizer_Unit_Pixel" xml:space="preserve">
    <value>Pixels</value>
  </data>
  <data name="EditButton.[using:Microsoft.UI.Xaml.Automation]AutomationProperties.Name" xml:space="preserve">
    <value>Edit</value>
  </data>
  <data name="ImageResizer_EditSize.[using:Microsoft.UI.Xaml.Automation]AutomationProperties.Name" xml:space="preserve">
    <value>Edit size</value>
  </data>
  <data name="No" xml:space="preserve">
    <value>No</value>
    <comment>Label of a cancel button</comment>
  </data>
  <data name="Delete_Dialog_Description" xml:space="preserve">
    <value>Are you sure you want to delete this item?</value>
  </data>
  <data name="Yes" xml:space="preserve">
    <value>Yes</value>
    <comment>Label of a confirmation button</comment>
  </data>
  <data name="SeeWhatsNew.Content" xml:space="preserve">
    <value>See what's new</value>
  </data>
  <data name="Awake_Mode.Description" xml:space="preserve">
    <value>Manage the state of your device when Awake is active</value>
  </data>
  <data name="ExcludedApps.Header" xml:space="preserve">
    <value>Excluded apps</value>
  </data>
  <data name="Enable_ColorFormat.[using:Microsoft.UI.Xaml.Automation]AutomationProperties.Name" xml:space="preserve">
    <value>Enable colorformat</value>
  </data>
  <data name="More_Options_Button.[using:Microsoft.UI.Xaml.Automation]AutomationProperties.Name" xml:space="preserve">
    <value>More options</value>
  </data>
  <data name="More_Options_ButtonTooltip.Text" xml:space="preserve">
    <value>More options</value>
  </data>
  <data name="To.Text" xml:space="preserve">
    <value>to</value>
    <comment>as in: from x to y</comment>
  </data>
  <data name="LearnMore_Awake.Text" xml:space="preserve">
    <value>Learn more about Awake</value>
    <comment>Awake is a product name, do not loc</comment>
  </data>
  <data name="LearnMore_ColorPicker.Text" xml:space="preserve">
    <value>Learn more about Color Picker</value>
    <comment>Color Picker is a product name, do not loc</comment>
  </data>
  <data name="LearnMore_FancyZones.Text" xml:space="preserve">
    <value>Learn more about FancyZones</value>
    <comment>FancyZones is a product name, do not loc</comment>
  </data>
  <data name="LearnMore_FileLocksmith.Text" xml:space="preserve">
    <value>Learn more about File Locksmith</value>
  </data>
  <data name="LearnMore_ImageResizer.Text" xml:space="preserve">
    <value>Learn more about Image Resizer</value>
    <comment>Image Resizer is a product name, do not loc</comment>
  </data>
  <data name="LearnMore_KBM.Text" xml:space="preserve">
    <value>Learn more about Keyboard Manager</value>
    <comment>Keyboard Manager is a product name, do not loc</comment>
  </data>
  <data name="LearnMore_MouseUtils.Text" xml:space="preserve">
    <value>Learn more about Mouse utilities</value>
    <comment>Mouse utilities is a product name, do not loc</comment>
  </data>
  <data name="LearnMore_PowerPreview.Text" xml:space="preserve">
    <value>Learn more about File Explorer add-ons</value>
    <comment>File Explorer is a product name, localize as Windows does</comment>
  </data>
  <data name="LearnMore_PowerRename.Text" xml:space="preserve">
    <value>Learn more about PowerRename</value>
    <comment>PowerRename is a product name, do not loc</comment>
  </data>
  <data name="LearnMore_Run.Text" xml:space="preserve">
    <value>Learn more about PowerToys Run</value>
    <comment>PowerToys Run is a product name, do not loc</comment>
  </data>
  <data name="LearnMore_MeasureTool.Text" xml:space="preserve">
    <value>Learn more about Screen Ruler</value>
    <comment>Screen Ruler is a product name, do not loc</comment>
  </data>
  <data name="LearnMore_ShortcutGuide.Text" xml:space="preserve">
    <value>Learn more about Shortcut Guide</value>
    <comment>Shortcut Guide is a product name, do not loc</comment>
  </data>
  <data name="LearnMore_VCM.Text" xml:space="preserve">
    <value>Learn more about Video Conference Mute</value>
    <comment>Video Conference Mute is a product name, do not loc</comment>
  </data>
  <data name="Oobe_FileExplorer.Title" xml:space="preserve">
    <value>File Explorer add-ons</value>
    <comment>Do not localize this string</comment>
  </data>
  <data name="Oobe_MouseUtils.Title" xml:space="preserve">
    <value>Mouse utilities</value>
    <comment>Mouse as in the hardware peripheral</comment>
  </data>
  <data name="Oobe_MouseUtils_FindMyMouse.Text" xml:space="preserve">
    <value>Find My Mouse</value>
    <comment>Mouse as in the hardware peripheral</comment>
  </data>
  <data name="Oobe_MouseUtils_FindMyMouse_Description.Text" xml:space="preserve">
    <value>Shake the mouse or press the left Ctrl key twice to focus the mouse pointer.</value>
    <comment>Mouse as in the hardware peripheral. Key as in a keyboard key</comment>
  </data>
  <data name="Oobe_MouseUtils_MouseHighlighter.Text" xml:space="preserve">
    <value>Mouse Highlighter</value>
    <comment>Mouse as in the hardware peripheral.</comment>
  </data>
  <data name="Oobe_MouseUtils_MouseHighlighter_Description.Text" xml:space="preserve">
    <value>Use a keyboard shortcut highlight left and right mouse clicks.</value>
    <comment>Mouse as in the hardware peripheral.</comment>
  </data>
  <data name="Oobe_MouseUtils_MousePointerCrosshairs.Text" xml:space="preserve">
    <value>Mouse Pointer Crosshairs</value>
    <comment>Mouse as in the hardware peripheral.</comment>
  </data>
  <data name="Oobe_MouseUtils_MousePointerCrosshairs_Description.Text" xml:space="preserve">
    <value>Draw crosshairs centered around the mouse pointer.</value>
    <comment>Mouse as in the hardware peripheral.</comment>
  </data>
  <data name="Launch_Run.Content" xml:space="preserve">
    <value>Launch PowerToys Run</value>
  </data>
  <data name="Launch_ShortcutGuide.Content" xml:space="preserve">
    <value>Launch Shortcut Guide</value>
  </data>
  <data name="ColorPicker_ColorFormat_ToggleSwitch.[using:Microsoft.UI.Xaml.Automation]AutomationProperties.Name" xml:space="preserve">
    <value>Show format in editor</value>
  </data>
  <data name="GeneralPage_Documentation.Text" xml:space="preserve">
    <value>Documentation</value>
  </data>
  <data name="PowerLauncher_SearchList.PlaceholderText" xml:space="preserve">
    <value>Search this list</value>
  </data>
  <data name="PowerLauncher_SearchList.[using:Microsoft.UI.Xaml.Automation]AutomationProperties.Name" xml:space="preserve">
    <value>Search this list</value>
  </data>
  <data name="Awake.SecondaryLinksHeader" xml:space="preserve">
    <value>Attribution</value>
    <comment>giving credit to the projects this utility was based on</comment>
  </data>
  <data name="ColorPicker.SecondaryLinksHeader" xml:space="preserve">
    <value>Attribution</value>
    <comment>giving credit to the projects this utility was based on</comment>
  </data>
  <data name="General.SecondaryLinksHeader" xml:space="preserve">
    <value>Related information</value>
  </data>
  <data name="ImageResizer.SecondaryLinksHeader" xml:space="preserve">
    <value>Attribution</value>
    <comment>giving credit to the projects this utility was based on</comment>
  </data>
  <data name="MouseUtils.SecondaryLinksHeader" xml:space="preserve">
    <value>Attribution</value>
    <comment>giving credit to the projects this utility was based on</comment>
  </data>
  <data name="PowerLauncher.SecondaryLinksHeader" xml:space="preserve">
    <value>Attribution</value>
    <comment>giving credit to the projects this utility was based on</comment>
  </data>
  <data name="PowerRename.SecondaryLinksHeader" xml:space="preserve">
    <value>Attribution</value>
    <comment>giving credit to the projects this utility was based on</comment>
  </data>
  <data name="EditTooltip.Text" xml:space="preserve">
    <value>Edit</value>
  </data>
  <data name="RemoveTooltip.Text" xml:space="preserve">
    <value>Remove</value>
  </data>
  <data name="Activation_Shortcut_Cancel" xml:space="preserve">
    <value>Cancel</value>
  </data>
  <data name="Activation_Shortcut_Description.Text" xml:space="preserve">
    <value>Press a combination of keys to change this shortcut</value>
  </data>
  <data name="Activation_Shortcut_Save" xml:space="preserve">
    <value>Save</value>
  </data>
  <data name="Activation_Shortcut_Title" xml:space="preserve">
    <value>Activation shortcut</value>
  </data>
  <data name="InvalidShortcut.Text" xml:space="preserve">
    <value>Invalid shortcut</value>
  </data>
  <data name="InvalidShortcutWarningLabel.Text" xml:space="preserve">
    <value>Only shortcuts that start with **Windows key**, **Ctrl**, **Alt** or **Shift** are valid.</value>
  </data>
  <data name="FancyZones_SpanZonesAcrossMonitors.Description" xml:space="preserve">
    <value>All monitors must have the same DPI scaling and will be treated as one large combined rectangle which contains all monitors</value>
  </data>
  <data name="ImageResizer_DefaultSize_NewSizePrefix" xml:space="preserve">
    <value>New size</value>
    <comment>First part of the default name of new sizes that can be added in PT's settings ui.</comment>
  </data>
  <data name="Awake_TimeBeforeAwake.Header" xml:space="preserve">
    <value>Time before returning to the previous awakeness state</value>
  </data>
  <data name="MouseUtils.ModuleTitle" xml:space="preserve">
    <value>Mouse utilities</value>
  </data>
  <data name="MouseUtils.ModuleDescription" xml:space="preserve">
    <value>A collection of mouse utilities.</value>
  </data>
  <data name="MouseUtils_FindMyMouse.Header" xml:space="preserve">
    <value>Find My Mouse</value>
    <comment>Refers to the utility name</comment>
  </data>
  <data name="MouseUtils_FindMyMouse.Description" xml:space="preserve">
    <value>Find My Mouse highlights the position of the cursor when shaking the mouse or pressing the left Ctrl key twice.</value>
    <comment>"Ctrl" is a keyboard key. "Find My Mouse" is the name of the utility</comment>
  </data>
  <data name="MouseUtils_Enable_FindMyMouse.Header" xml:space="preserve">
    <value>Enable Find My Mouse</value>
    <comment>"Find My Mouse" is the name of the utility.</comment>
  </data>
  <data name="MouseUtils_FindMyMouse_ActivationMethod.Header" xml:space="preserve">
    <value>Activation method</value>
  </data>
  <data name="MouseUtils_FindMyMouse_ActivationDoubleControlPress.Content" xml:space="preserve">
    <value>Press Left Control twice</value>
    <comment>Left control is the physical key on the keyboard.</comment>
  </data>
  <data name="MouseUtils_FindMyMouse_ActivationShakeMouse.Content" xml:space="preserve">
    <value>Shake mouse</value>
    <comment>Mouse is the hardware peripheral.</comment>
  </data>
  <data name="MouseUtils_FindMyMouse_ExcludedApps.Description" xml:space="preserve">
    <value>Prevents module activation when an excluded application is the foreground application</value>
  </data>
  <data name="MouseUtils_FindMyMouse_ExcludedApps.Header" xml:space="preserve">
    <value>Excluded apps</value>
  </data>
  <data name="MouseUtils_FindMyMouse_ExcludedApps_TextBoxControl.PlaceholderText" xml:space="preserve">
    <value>Example: outlook.exe</value>
  </data>
  <data name="MouseUtils_Prevent_Activation_On_Game_Mode.Content" xml:space="preserve">
    <value>Do not activate when Game Mode is on</value>
    <comment>"Game mode" is the Windows feature to prevent notification when playing a game.</comment>
  </data>
  <data name="MouseUtils_FindMyMouse_BackgroundColor.Header" xml:space="preserve">
    <value>Background color</value>
  </data>
  <data name="MouseUtils_FindMyMouse_SpotlightColor.Header" xml:space="preserve">
    <value>Spotlight color</value>
  </data>
  <data name="MouseUtils_FindMyMouse_OverlayOpacity.Header" xml:space="preserve">
    <value>Overlay opacity (%)</value>
  </data>
  <data name="MouseUtils_FindMyMouse_SpotlightRadius.Header" xml:space="preserve">
    <value>Spotlight radius (px)</value>
    <comment>px = pixels</comment>
  </data>
  <data name="MouseUtils_FindMyMouse_SpotlightInitialZoom.Header" xml:space="preserve">
    <value>Spotlight initial zoom</value>
  </data>
  <data name="MouseUtils_FindMyMouse_SpotlightInitialZoom.Description" xml:space="preserve">
    <value>Spotlight zoom factor at animation start</value>
  </data>
  <data name="MouseUtils_FindMyMouse_AnimationDurationMs.Header" xml:space="preserve">
    <value>Animation duration (ms)</value>
    <comment>ms = milliseconds</comment>
  </data>
  <data name="MouseUtils_FindMyMouse_AnimationDurationMs.Description" xml:space="preserve">
    <value>Time before the spotlight appears (ms)</value>
    <comment>ms = milliseconds</comment>
  </data>
  <data name="MouseUtils_FindMyMouse_ShakingMinimumDistance.Header" xml:space="preserve">
    <value>Shake minimum distance</value>
  </data>
  <data name="MouseUtils_FindMyMouse_ShakingMinimumDistance.Description" xml:space="preserve">
    <value>The minimum distance for mouse shaking activation, for adjusting sensitivity</value>
  </data>
  <data name="MouseUtils_MouseHighlighter.Header" xml:space="preserve">
    <value>Mouse Highlighter</value>
    <comment>Refers to the utility name</comment>
  </data>
  <data name="MouseUtils_MouseHighlighter.Description" xml:space="preserve">
    <value>Mouse Highlighter mode will highlight mouse clicks.</value>
    <comment>"Mouse Highlighter" is the name of the utility. Mouse is the hardware mouse.</comment>
  </data>
  <data name="MouseUtils_Enable_MouseHighlighter.Header" xml:space="preserve">
    <value>Enable Mouse Highlighter</value>
    <comment>"Find My Mouse" is the name of the utility.</comment>
  </data>
  <data name="MouseUtils_MouseHighlighter_ActivationShortcut.Header" xml:space="preserve">
    <value>Activation shortcut</value>
  </data>
  <data name="MouseUtils_MouseHighlighter_ActivationShortcut.Description" xml:space="preserve">
    <value>Customize the shortcut to turn on or off this mode</value>
    <comment>"Mouse Highlighter" is the name of the utility. Mouse is the hardware mouse.</comment>
  </data>
  <data name="MouseUtils_MouseHighlighter_PrimaryButtonClickColor.Header" xml:space="preserve">
    <value>Primary button highlight color</value>
  </data>
  <data name="MouseUtils_MouseHighlighter_SecondaryButtonClickColor.Header" xml:space="preserve">
    <value>Secondary button highlight color</value>
  </data>
  <data name="MouseUtils_MouseHighlighter_HighlightOpacity.Header" xml:space="preserve">
    <value>Opacity (%)</value>
  </data>
  <data name="MouseUtils_MouseHighlighter_HighlightRadius.Header" xml:space="preserve">
    <value>Radius (px)</value>
    <comment>px = pixels</comment>
  </data>
  <data name="MouseUtils_MouseHighlighter_FadeDelayMs.Header" xml:space="preserve">
    <value>Fade delay (ms)</value>
    <comment>ms = milliseconds</comment>
  </data>
  <data name="MouseUtils_MouseHighlighter_FadeDelayMs.Description" xml:space="preserve">
    <value>Time before the highlight begins to fade (ms)</value>
    <comment>ms = milliseconds</comment>
  </data>
  <data name="MouseUtils_MouseHighlighter_FadeDurationMs.Header" xml:space="preserve">
    <value>Fade duration (ms)</value>
    <comment>ms = milliseconds</comment>
  </data>
  <data name="MouseUtils_MouseHighlighter_FadeDurationMs.Description" xml:space="preserve">
    <value>Duration of the disappear animation (ms)</value>
    <comment>ms = milliseconds</comment>
  </data>
  <data name="MouseUtils_MousePointerCrosshairs.Header" xml:space="preserve">
    <value>Mouse Pointer Crosshairs</value>
    <comment>Refers to the utility name</comment>
  </data>
  <data name="MouseUtils_MousePointerCrosshairs.Description" xml:space="preserve">
    <value>Mouse Pointer Crosshairs draws crosshairs centered on the mouse pointer.</value>
    <comment>"Mouse Pointer Crosshairs" is the name of the utility. Mouse is the hardware mouse.</comment>
  </data>
  <data name="MouseUtils_Enable_MousePointerCrosshairs.Header" xml:space="preserve">
    <value>Enable Mouse Pointer Crosshairs</value>
    <comment>"Mouse Pointer Crosshairs" is the name of the utility.</comment>
  </data>
  <data name="MouseUtils_MousePointerCrosshairs_ActivationShortcut.Header" xml:space="preserve">
    <value>Activation shortcut</value>
  </data>
  <data name="MouseUtils_MousePointerCrosshairs_ActivationShortcut.Description" xml:space="preserve">
    <value>Customize the shortcut to show/hide the crosshairs</value>
  </data>
  <data name="MouseUtils_MousePointerCrosshairs_CrosshairsColor.Header" xml:space="preserve">
    <value>Crosshairs color</value>
  </data>
  <data name="MouseUtils_MousePointerCrosshairs_CrosshairsOpacity.Header" xml:space="preserve">
    <value>Crosshairs opacity (%)</value>
  </data>
  <data name="MouseUtils_MousePointerCrosshairs_CrosshairsRadius.Header" xml:space="preserve">
    <value>Crosshairs center radius (px)</value>
    <comment>px = pixels</comment>
  </data>
  <data name="MouseUtils_MousePointerCrosshairs_CrosshairsThickness.Header" xml:space="preserve">
    <value>Crosshairs thickness (px)</value>
    <comment>px = pixels</comment>
  </data>
  <data name="MouseUtils_MousePointerCrosshairs_CrosshairsBorderColor.Header" xml:space="preserve">
    <value>Crosshairs border color</value>
  </data>
  <data name="MouseUtils_MousePointerCrosshairs_CrosshairsBorderSize.Header" xml:space="preserve">
    <value>Crosshairs border size (px)</value>
    <comment>px = pixels</comment>
  </data>
  <data name="FancyZones_Radio_Custom_Colors.Content" xml:space="preserve">
    <value>Custom colors</value>
  </data>
  <data name="FancyZones_Radio_Default_Theme.Content" xml:space="preserve">
    <value>Windows default</value>
  </data>
  <data name="ColorModeHeader.Header" xml:space="preserve">
    <value>App theme</value>
  </data>
  <data name="FancyZones_Zone_Appearance.Description" xml:space="preserve">
    <value>Customize the way zones look</value>
  </data>
  <data name="FancyZones_Zone_Appearance.Header" xml:space="preserve">
    <value>Zone appearance</value>
  </data>
  <data name="VideoConference_DeprecationWarning.Title" xml:space="preserve">
    <value>VCM is moving into legacy mode (maintenance only).</value>
  </data>
  <data name="VideoConference_DeprecationWarningButton.Content" xml:space="preserve">
    <value>Learn more</value>
  </data>
  <data name="VideoConference_RunAsAdminRequired.Title" xml:space="preserve">
    <value>You need to run as administrator to modify these settings.</value>
  </data>
  <data name="FileExplorerPreview_ToggleSwitch_Thumbnail_GCODE.Header" xml:space="preserve">
    <value>Geometric Code</value>
    <comment>File type, do not translate</comment>
  </data>
  <data name="FileExplorerPreview_ToggleSwitch_Thumbnail_GCODE.Description" xml:space="preserve">
    <value>Only .gcode files with embedded thumbnails are supported</value>
  </data>
  <data name="FileExplorerPreview_ToggleSwitch_Preview_GCODE.Header" xml:space="preserve">
    <value>Geometric Code</value>
    <comment>File type, do not translate</comment>
  </data>
  <data name="FileExplorerPreview_ToggleSwitch_Preview_GCODE.Description" xml:space="preserve">
    <value>Only .gcode files with embedded thumbnails are supported</value>
  </data>
  <data name="FancyZones_NumberColor.Header" xml:space="preserve">
    <value>Number color</value>
  </data>
  <data name="FancyZones_ShowZoneNumberCheckBoxControl.Content" xml:space="preserve">
    <value>Show zone number</value>
  </data>
  <data name="ToggleSwitch.OffContent" xml:space="preserve">
    <value>Off</value>
    <comment>The state of a ToggleSwitch when it's off</comment>
  </data>
  <data name="ToggleSwitch.OnContent" xml:space="preserve">
    <value>On</value>
    <comment>The state of a ToggleSwitch when it's on</comment>
  </data>
  <data name="AlwaysOnTop.ModuleDescription" xml:space="preserve">
    <value>Always On Top is a quick and easy way to pin windows on top.</value>
    <comment>"Always On Top" is the name of the utility</comment>
  </data>
  <data name="AlwaysOnTop.ModuleTitle" xml:space="preserve">
    <value>Always On Top </value>
    <comment>"Always On Top" is the name of the utility</comment>
  </data>
  <data name="AlwaysOnTop_Activation_GroupSettings.Header" xml:space="preserve">
    <value>Activation</value>
  </data>
  <data name="AlwaysOnTop_EnableToggleControl_HeaderText.Header" xml:space="preserve">
    <value>Enable Always On Top</value>
    <comment>"Always On Top" is the name of the utility</comment>
  </data>
  <data name="AlwaysOnTop_ExcludedApps.Description" xml:space="preserve">
    <value>Excludes an application from pinning on top</value>
  </data>
  <data name="AlwaysOnTop_ExcludedApps.Header" xml:space="preserve">
    <value>Excluded apps</value>
  </data>
  <data name="AlwaysOnTop_ExcludedApps_TextBoxControl.PlaceholderText" xml:space="preserve">
    <value>Example: outlook.exe</value>
  </data>
  <data name="AlwaysOnTop_FrameColor.Header" xml:space="preserve">
    <value>Color</value>
  </data>
  <data name="AlwaysOnTop_FrameEnabled.Header" xml:space="preserve">
    <value>Show a border around the pinned window</value>
  </data>
  <data name="AlwaysOnTop_FrameThickness.Header" xml:space="preserve">
    <value>Thickness (px)</value>
    <comment>px = pixels</comment>
  </data>
  <data name="AlwaysOnTop_Behavior_GroupSettings.Header" xml:space="preserve">
    <value>Appearance &amp; behavior</value>
  </data>
  <data name="Shell_AlwaysOnTop.Content" xml:space="preserve">
    <value>Always On Top</value>
    <comment>"Always On Top" is the name of the utility</comment>
  </data>
  <data name="AlwaysOnTop_GameMode.Content" xml:space="preserve">
    <value>Do not activate when Game Mode is on</value>
    <comment>Game Mode is a Windows feature</comment>
  </data>
  <data name="AlwaysOnTop_SoundTitle.Header" xml:space="preserve">
    <value>Sound</value>
  </data>
  <data name="AlwaysOnTop_Sound.Content" xml:space="preserve">
    <value>Play a sound when pinning a window</value>
  </data>
  <data name="AlwaysOnTop_Behavior.Header" xml:space="preserve">
    <value>Behavior</value>
  </data>
  <data name="LearnMore_AlwaysOnTop.Text" xml:space="preserve">
    <value>Learn more about Always On Top</value>
    <comment>"Always On Top" is the name of the utility</comment>
  </data>
  <data name="AlwaysOnTop_ActivationShortcut.Header" xml:space="preserve">
    <value>Activation shortcut</value>
  </data>
  <data name="AlwaysOnTop_ActivationShortcut.Description" xml:space="preserve">
    <value>Customize the shortcut to pin or unpin an app window</value>
    <comment>"Always On Top" is the name of the utility</comment>
  </data>
  <data name="Oobe_AlwaysOnTop.Title" xml:space="preserve">
    <value>Always On Top</value>
    <comment>"Always On Top" is the name of the utility</comment>
  </data>
  <data name="Oobe_AlwaysOnTop.Description" xml:space="preserve">
    <value>Always On Top improves your multitasking workflow by pinning an application window so it's always in front - even when focus changes to another window after that.</value>
    <comment>"Always On Top" is the name of the utility</comment>
  </data>
  <data name="Oobe_AlwaysOnTop_HowToUse.Text" xml:space="preserve">
    <value>to pin or unpin the selected window so it's always on top of all other windows.</value>
  </data>
  <data name="Oobe_AlwaysOnTop_TipsAndTricks.Text" xml:space="preserve">
    <value>You can tweak the visual outline of the pinned windows in PowerToys settings.</value>
  </data>
  <data name="AlwaysOnTop_FrameColor_Mode.Header" xml:space="preserve">
    <value>Color mode</value>
  </data>
  <data name="AlwaysOnTop_Radio_Custom_Color.Content" xml:space="preserve">
    <value>Custom color</value>
  </data>
  <data name="AlwaysOnTop_Radio_Windows_Default.Content" xml:space="preserve">
    <value>Windows default</value>
  </data>
  <data name="FileExplorerPreview.SecondaryLinksHeader" xml:space="preserve">
    <value>Attribution</value>
    <comment>giving credit to the projects this utility was based on</comment>
  </data>
  <data name="FileExplorerPreview_ToggleSwitch_Monaco_Wrap_Text.Content" xml:space="preserve">
    <value>Wrap text</value>
    <comment>Feature on or off</comment>
  </data>
  <data name="FancyZones_AllowPopupWindowSnap.Description" xml:space="preserve">
    <value>This setting can affect all popup windows including notifications</value>
  </data>
  <data name="FancyZones_AllowPopupWindowSnap.Header" xml:space="preserve">
    <value>Allow popup windows snapping</value>
  </data>
  <data name="FancyZones_AllowChildWindowSnap.Content" xml:space="preserve">
    <value>Allow child windows snapping</value>
  </data>
  <data name="Shell_WhatsNew.Content" xml:space="preserve">
    <value>What's new</value>
  </data>
  <data name="FancyZones_DisableRoundCornersOnWindowSnap.Content" xml:space="preserve">
    <value>Disable round corners when window is snapped</value>
  </data>
  <data name="PowerLauncher_SearchQueryTuningEnabled.Description" xml:space="preserve">
    <value>Fine tune results ordering</value>
  </data>
  <data name="PowerLauncher_SearchQueryTuningEnabled.Header" xml:space="preserve">
    <value>Results order tuning</value>
  </data>
  <data name="PowerLauncher_SearchClickedItemWeight.Description" xml:space="preserve">
    <value>Use a higher number to get selected results to rise faster. The default is 5, 0 to disable.</value>
  </data>
  <data name="PowerLauncher_SearchClickedItemWeight.Header" xml:space="preserve">
    <value>Selected item weight</value>
  </data>
  <data name="PowerLauncher_WaitForSlowResults.Description" xml:space="preserve">
    <value>Selecting this can help preselect the top, more relevant result, but at the risk of jumpiness</value>
  </data>
  <data name="PowerLauncher_WaitForSlowResults.Header" xml:space="preserve">
    <value>Wait on slower plugin results before selecting top item in results</value>
  </data>
  <data name="PowerLauncher_PluginWeightBoost.Description" xml:space="preserve">
    <value>Use a higher number to have this plugin's result show higher in the global results. Default is 0.</value>
  </data>
  <data name="PowerLauncher_PluginWeightBoost.Header" xml:space="preserve">
    <value>Global sort order score modifier</value>
  </data>
  <data name="AlwaysOnTop_RoundCorners.Content" xml:space="preserve">
    <value>Enable round corners</value>
  </data>
  <data name="LearnMore_QuickAccent.Text" xml:space="preserve">
    <value>Learn more about Quick Accent</value>
    <comment>Quick Accent is a product name, do not loc</comment>
  </data>
  <data name="QuickAccent_EnableQuickAccent.Header" xml:space="preserve">
    <value>Enable Quick Accent</value>
  </data>
  <data name="Shell_QuickAccent.Content" xml:space="preserve">
    <value>Quick Accent</value>
  </data>
  <data name="QuickAccent.ModuleDescription" xml:space="preserve">
    <value>Quick Accent is an alternative way to type accented characters, useful for when a keyboard doesn't support that specific accent.

Activate by holding the key for the character you want to add an accent to, then press the activation key (space, left or right arrow keys) and an overlay to select accented characters will appear!</value>
    <comment>key refers to a physical key on a keyboard</comment>
  </data>
  <data name="QuickAccent.ModuleTitle" xml:space="preserve">
    <value>Quick Accent</value>
  </data>
  <data name="QuickAccent.SecondaryLinksHeader" xml:space="preserve">
    <value>Attribution</value>
  </data>
  <data name="Oobe_QuickAccent.Description" xml:space="preserve">
    <value>Quick Accent is an easy way to write letters with accents, like on a smartphone.</value>
  </data>
  <data name="Oobe_QuickAccent.Title" xml:space="preserve">
    <value>Quick Accent</value>
  </data>
  <data name="Oobe_QuickAccent_HowToUse.Text" xml:space="preserve">
    <value>Open **PowerToys Settings** and enable Quick Accent. While holding the key for the character you want to add an accent to, press the Activation Key and an overlay to select the accented character will appear.</value>
    <comment>key refers to a physical key on a keyboard</comment>
  </data>
  <data name="QuickAccent_Activation_GroupSettings.Header" xml:space="preserve">
    <value>Activation</value>
  </data>
  <data name="QuickAccent_Activation_Shortcut.Header" xml:space="preserve">
    <value>Activation key</value>
    <comment>key refers to a physical key on a keyboard</comment>
  </data>
  <data name="QuickAccent_Activation_Shortcut.Description" xml:space="preserve">
    <value>Press this key after holding down the target letter</value>
    <comment>key refers to a physical key on a keyboard</comment>
  </data>
  <data name="QuickAccent_Activation_Key_Arrows.Content" xml:space="preserve">
    <value>Left/Right Arrow</value>
    <comment>Left/Right arrow keyboard keys</comment>
  </data>
  <data name="QuickAccent_Activation_Key_Space.Content" xml:space="preserve">
    <value>Space</value>
    <comment>Space is the space keyboard key</comment>
  </data>
  <data name="QuickAccent_Activation_Key_Either.Content" xml:space="preserve">
    <value>Left, Right or Space</value>
    <comment>All are keys on a keyboard</comment>
  </data>
  <data name="QuickAccent_Toolbar.Header" xml:space="preserve">
    <value>Toolbar</value>
  </data>
  <data name="QuickAccent_ToolbarPosition.Header" xml:space="preserve">
    <value>Toolbar position</value>
  </data>
  <data name="QuickAccent_ToolbarPosition_TopCenter.Content" xml:space="preserve">
    <value>Top center</value>
  </data>
  <data name="QuickAccent_ToolbarPosition_TopLeftCorner.Content" xml:space="preserve">
    <value>Top left corner</value>
  </data>
  <data name="QuickAccent_ToolbarPosition_TopRightCorner.Content" xml:space="preserve">
    <value>Top right corner</value>
  </data>
  <data name="QuickAccent_ToolbarPosition_BottomLeftCorner.Content" xml:space="preserve">
    <value>Bottom left corner</value>
  </data>
  <data name="QuickAccent_ToolbarPosition_BottomCenter.Content" xml:space="preserve">
    <value>Bottom center</value>
  </data>
  <data name="QuickAccent_ToolbarPosition_BottomRightCorner.Content" xml:space="preserve">
    <value>Bottom right corner</value>
  </data>
  <data name="QuickAccent_ToolbarPosition_Center.Content" xml:space="preserve">
    <value>Center</value>
  </data>
  <data name="QuickAccent_ToolbarPosition_Left.Content" xml:space="preserve">
    <value>Left</value>
  </data>
  <data name="QuickAccent_ToolbarPosition_Right.Content" xml:space="preserve">
    <value>Right</value>
  </data>
  <data name="QuickAccent_Behavior.Header" xml:space="preserve">
    <value>Behavior</value>
  </data>
  <data name="QuickAccent_InputTimeMs.Header" xml:space="preserve">
    <value>Input delay (ms)</value>
    <comment>ms = milliseconds</comment>
  </data>
  <data name="QuickAccent_InputTimeMs.Description" xml:space="preserve">
    <value>Hold the key down for this much time to make the accent menu appear (ms)</value>
    <comment>ms = milliseconds</comment>
  </data>
  <data name="QuickAccent_ExcludedApps.Description" xml:space="preserve">
    <value>Prevents module activation if a foreground application is excluded. Add one application name per line.</value>
  </data>
  <data name="QuickAccent_ExcludedApps.Header" xml:space="preserve">
    <value>Excluded apps</value>
  </data>
  <data name="QuickAccent_ExcludedApps_TextBoxControl.PlaceholderText" xml:space="preserve">
    <value>Example: Teams.exe</value>
  </data>
  <data name="LearnMore_TextExtractor.Text" xml:space="preserve">
    <value>Learn more about Text Extractor</value>
  </data>
  <data name="TextExtractor_Cancel" xml:space="preserve">
    <value>cancel</value>
  </data>
  <data name="General_SettingsBackupAndRestore_NothingToBackup" xml:space="preserve">
    <value>A new backup was not created because no settings have been changed since last backup.</value>
  </data>
  <data name="General_SettingsBackupAndRestore_NoBackupFound" xml:space="preserve">
    <value>No backup found</value>
  </data>
  <data name="General_SettingsBackupAndRestore_FailedToParseTime" xml:space="preserve">
    <value>Failed to parse time</value>
  </data>
  <data name="General_SettingsBackupAndRestore_UnknownBackupTime" xml:space="preserve">
    <value>Unknown</value>
  </data>
  <data name="General_SettingsBackupAndRestore_UnknownBackupSource" xml:space="preserve">
    <value>Unknown</value>
  </data>
  <data name="General_SettingsBackupAndRestore_ThisMachine" xml:space="preserve">
    <value>This computer</value>
  </data>
  <data name="General_SettingsBackupAndRestore_CurrentSettingsMatch" xml:space="preserve">
    <value>Current settings match</value>
  </data>
  <data name="General_SettingsBackupAndRestore_CurrentSettingsStatusAt" xml:space="preserve">
    <value>at</value>
    <comment>E.g., Food was served 'at' noon.</comment>
  </data>
  <data name="General_SettingsBackupAndRestore_CurrentSettingsDiffer" xml:space="preserve">
    <value>Current settings differ</value>
  </data>
  <data name="General_SettingsBackupAndRestore_CurrentSettingsNoChecked" xml:space="preserve">
    <value>Checking...</value>
  </data>
  <data name="General_SettingsBackupAndRestore_CurrentSettingsUnknown" xml:space="preserve">
    <value>Unknown</value>
  </data>
  <data name="General_SettingsBackupAndRestore_NeverRestored" xml:space="preserve">
    <value>Never restored</value>
  </data>
  <data name="General_SettingsBackupAndRestore_NothingToRestore" xml:space="preserve">
    <value>Nothing to restore.</value>
  </data>
  <data name="General_SettingsBackupAndRestore_NoSettingsFilesFound" xml:space="preserve">
    <value>No settings files found.</value>
  </data>
  <data name="General_SettingsBackupAndRestore_BackupError" xml:space="preserve">
    <value>There was an error. Try another backup location.</value>
  </data>
  <data name="General_SettingsBackupAndRestore_BackupComplete" xml:space="preserve">
    <value>Backup completed.</value>
  </data>
  <data name="General_SettingsBackupAndRestore_NoBackupSyncPath" xml:space="preserve">
    <value>No backup location selected.</value>
  </data>
  <data name="General_SettingsBackupAndRestore_NoBackupsFound" xml:space="preserve">
    <value>No backups found to restore.</value>
  </data>
  <data name="General_SettingsBackupAndRestore_InvalidBackupLocation" xml:space="preserve">
    <value>Invalid backup location.</value>
  </data>
  <data name="TextExtractor.ModuleDescription" xml:space="preserve">
    <value>Text Extractor is a convenient way to copy text from anywhere on screen</value>
  </data>
  <data name="TextExtractor.ModuleTitle" xml:space="preserve">
    <value>Text Extractor</value>
  </data>
  <data name="TextExtractor_EnableToggleControl_HeaderText.Header" xml:space="preserve">
    <value>Enable Text Extractor</value>
  </data>
  <data name="TextExtractor_SupportedLanguages.Title" xml:space="preserve">
    <value>Text Extractor can only recognize languages that have the OCR pack installed.</value>
  </data>
  <data name="TextExtractor_SupportedLanguages_Link.Content" xml:space="preserve">
    <value>Learn more about supported languages</value>
  </data>
  <data name="Shell_TextExtractor.Content" xml:space="preserve">
    <value>Text Extractor</value>
  </data>
  <data name="Launch_TextExtractor.Content" xml:space="preserve">
    <value>Launch Text Extractor</value>
  </data>
  <data name="Oobe_TextExtractor.Title" xml:space="preserve">
    <value>Text Extractor</value>
  </data>
  <data name="Oobe_TextExtractor_HowToUse.Text" xml:space="preserve">
    <value>to open Text Extractor and then selecting a region to copy the text from.</value>
  </data>
  <data name="Oobe_TextExtractor_TipsAndTricks.Text" xml:space="preserve">
    <value>Hold the shift key to move the selection region around.</value>
  </data>
  <data name="TextExtractor.SecondaryLinksHeader" xml:space="preserve">
    <value>Attribution</value>
  </data>
  <data name="Oobe_TextExtractor.Description" xml:space="preserve">
    <value>Text Extractor works like Snipping Tool, but copies the text out of the selected region using OCR and puts it on the clipboard.</value>
  </data>
  <data name="FileExplorerPreview_ToggleSwitch_Monaco_Try_Format.Description" xml:space="preserve">
    <value>Applies to json and xml. Files remain unchanged.</value>
  </data>
  <data name="FileExplorerPreview_ToggleSwitch_Monaco_Try_Format.Header" xml:space="preserve">
    <value>Try to format the source for preview</value>
  </data>
  <data name="Run_ConflictingKeywordInfo.Title" xml:space="preserve">
    <value>Some characters and phrases may conflict with global queries of other plugins if you use them as activation command.</value>
  </data>
  <data name="Run_ConflictingKeywordInfo_Link.Content" xml:space="preserve">
    <value>Learn more about conflicting activation commands</value>
  </data>
  <data name="MeasureTool_ContinuousCapture_Information.Title" xml:space="preserve">
    <value>The continuous capture mode will consume more resources when in use. Also, measurements will be excluded from screenshots and screen capture.</value>
    <comment>pointer as in mouse pointer. Resources refer to things like CPU, GPU, RAM</comment>
  </data>
  <data name="QuickAccent_Description_Indicator.Header" xml:space="preserve">
    <value>Show the Unicode code and name of the currently selected character</value>
  </data>
  <data name="QuickAccent_SortByUsageFrequency_Indicator.Header" xml:space="preserve">
    <value>Sort characters by usage frequency</value>
  </data>
  <data name="QuickAccent_SortByUsageFrequency_Indicator.Description" xml:space="preserve">
    <value>Track characters usage frequency and sort them accordingly</value>
  </data>
  <data name="QuickAccent_StartSelectionFromTheLeft_Indicator.Header" xml:space="preserve">
    <value>Start selection from the left</value>
  </data>
  <data name="QuickAccent_StartSelectionFromTheLeft_Indicator.Description" xml:space="preserve">
    <value>Start selection from the leftmost character for all activation keys, including left and right arrows</value>
  </data>
  <data name="QuickAccent_DisableFullscreen.Header" xml:space="preserve">
    <value>Disable when Game Mode is On</value>
  </data>
  <data name="QuickAccent_Language.Header" xml:space="preserve">
    <value>Characters</value>
  </data>
  <data name="QuickAccent_SelectedLanguage.Header" xml:space="preserve">
    <value>Choose a character set</value>
  </data>
  <data name="QuickAccent_SelectedLanguage.Description" xml:space="preserve">
    <value>Show only accented characters common to the selected set</value>
  </data>
  <data name="QuickAccent_SelectedLanguage_All.Content" xml:space="preserve">
    <value>All available</value>
  </data>
  <data name="QuickAccent_SelectedLanguage_Catalan.Content" xml:space="preserve">
    <value>Catalan</value>
  </data>
  <data name="QuickAccent_SelectedLanguage_Currency.Content" xml:space="preserve">
    <value>Currency</value>
  </data>
  <data name="QuickAccent_SelectedLanguage_Croatian.Content" xml:space="preserve">
    <value>Croatian</value>
  </data>
  <data name="QuickAccent_SelectedLanguage_Czech.Content" xml:space="preserve">
    <value>Czech</value>
  </data>
  <data name="QuickAccent_SelectedLanguage_Gaeilge.Content" xml:space="preserve">
    <value>Gaeilge</value>
    <comment>Irish Gaelic</comment>
  </data>
  <data name="QuickAccent_SelectedLanguage_Gaidhlig.Content" xml:space="preserve">
    <value>Gàidhlig</value>
    <comment>Scottish Gaelic</comment>
  </data>
  <data name="QuickAccent_SelectedLanguage_German.Content" xml:space="preserve">
    <value>German</value>
  </data>
  <data name="QuickAccent_SelectedLanguage_Hebrew.Content" xml:space="preserve">
    <value>Hebrew</value>
  </data>
  <data name="QuickAccent_SelectedLanguage_French.Content" xml:space="preserve">
    <value>French</value>
  </data>
  <data name="QuickAccent_SelectedLanguage_Estonian.Content" xml:space="preserve">
    <value>Estonian</value>
  </data>
  <data name="QuickAccent_SelectedLanguage_Macedonian.Content" xml:space="preserve">
    <value>Macedonian</value>
  </data>
  <data name="QuickAccent_SelectedLanguage_Maori.Content" xml:space="preserve">
    <value>Maori</value>
  </data>
  <data name="QuickAccent_SelectedLanguage_Dutch.Content" xml:space="preserve">
    <value>Dutch</value>
  </data>
  <data name="QuickAccent_SelectedLanguage_Norwegian.Content" xml:space="preserve">
    <value>Norwegian</value>
  </data>
  <data name="QuickAccent_SelectedLanguage_Pinyin.Content" xml:space="preserve">
    <value>Pinyin</value>
  </data>
  <data name="QuickAccent_SelectedLanguage_Polish.Content" xml:space="preserve">
    <value>Polish</value>
  </data>
  <data name="QuickAccent_SelectedLanguage_Portuguese.Content" xml:space="preserve">
    <value>Portuguese</value>
  </data>
  <data name="QuickAccent_SelectedLanguage_Slovakian.Content" xml:space="preserve">
    <value>Slovakian</value>
  </data>
  <data name="QuickAccent_SelectedLanguage_Spanish.Content" xml:space="preserve">
    <value>Spanish</value>
  </data>
  <data name="QuickAccent_SelectedLanguage_Swedish.Content" xml:space="preserve">
    <value>Swedish</value>
  </data>
  <data name="QuickAccent_SelectedLanguage_Turkish.Content" xml:space="preserve">
    <value>Turkish</value>
  </data>
  <data name="QuickAccent_SelectedLanguage_Icelandic.Content" xml:space="preserve">
    <value>Icelandic</value>
  </data>
  <data name="QuickAccent_SelectedLanguage_Romanian.Content" xml:space="preserve">
    <value>Romanian</value>
  </data>
  <data name="QuickAccent_SelectedLanguage_Serbian.Content" xml:space="preserve">
    <value>Serbian</value>
  </data>
  <data name="QuickAccent_SelectedLanguage_Hungarian.Content" xml:space="preserve">
    <value>Hungarian</value>
  </data>
  <data name="QuickAccent_SelectedLanguage_Italian.Content" xml:space="preserve">
    <value>Italian</value>
  </data>
  <data name="QuickAccent_SelectedLanguage_Kurdish.Content" xml:space="preserve">
    <value>Kurdish</value>
  </data>
  <data name="QuickAccent_SelectedLanguage_Welsh.Content" xml:space="preserve">
    <value>Welsh</value>
  </data>
  <data name="Hosts.ModuleDescription" xml:space="preserve">
    <value>Quick and simple utility for managing hosts file.</value>
    <comment>"Hosts" refers to the system hosts file, do not loc</comment>
  </data>
  <data name="Hosts.ModuleTitle" xml:space="preserve">
    <value>Hosts File Editor</value>
    <comment>"Hosts" refers to the system hosts file, do not loc</comment>
  </data>
  <data name="Shell_Hosts.Content" xml:space="preserve">
    <value>Hosts File Editor</value>
    <comment>Products name: Navigation view item name for Hosts File Editor</comment>
  </data>
  <data name="Hosts_EnableToggleControl_HeaderText.Header" xml:space="preserve">
    <value>Enable Hosts File Editor</value>
    <comment>"Hosts File Editor" is the name of the utility</comment>
  </data>
  <data name="Hosts_Toggle_ShowStartupWarning.Header" xml:space="preserve">
    <value>Show a warning at startup</value>
  </data>
  <data name="Hosts_Activation_GroupSettings.Header" xml:space="preserve">
    <value>Activation</value>
  </data>
  <data name="Hosts_LaunchButtonControl.Description" xml:space="preserve">
    <value>Manage your hosts file</value>
    <comment>"Hosts" refers to the system hosts file, do not loc</comment>
  </data>
  <data name="Hosts_LaunchButtonControl.Header" xml:space="preserve">
    <value>Launch Host File Editor</value>
    <comment>"Host File Editor" is a product name</comment>
  </data>
  <data name="Hosts_AdditionalLinesPosition.Header" xml:space="preserve">
    <value>Position of additional content</value>
  </data>
  <data name="Hosts_AdditionalLinesPosition_Bottom.Content" xml:space="preserve">
    <value>Bottom</value>
  </data>
  <data name="Hosts_AdditionalLinesPosition_Top.Content" xml:space="preserve">
    <value>Top</value>
  </data>
  <data name="Hosts_File_GroupSettings.Header" xml:space="preserve">
    <value>File</value>
  </data>
  <data name="Launch_Hosts.Content" xml:space="preserve">
    <value>Launch Hosts File Editor</value>
    <comment>"Hosts File Editor" is the name of the utility</comment>
  </data>
  <data name="LearnMore_Hosts.Text" xml:space="preserve">
    <value>Learn more about Hosts File Editor</value>
    <comment>"Hosts File Editor" is the name of the utility</comment>
  </data>
  <data name="Oobe_Hosts.Description" xml:space="preserve">
    <value>Hosts File Editor is a quick and simple utility for managing hosts file.</value>
    <comment>"Hosts File Editor" is the name of the utility</comment>
  </data>
  <data name="Oobe_Hosts.Title" xml:space="preserve">
    <value>Hosts File Editor</value>
    <comment>"Hosts File Editor" is the name of the utility</comment>
  </data>
  <data name="Hosts_Toggle_LaunchAdministrator.Description" xml:space="preserve">
    <value>Needs to be launched as administrator in order to make changes to the hosts file</value>
  </data>
  <data name="Hosts_Toggle_LaunchAdministrator.Header" xml:space="preserve">
    <value>Launch as administrator</value>
  </data>
  <data name="ShortcutGuide_PressTimeForTaskbarIconShortcuts.Header" xml:space="preserve">
    <value>Press duration before showing taskbar icon shortcuts (ms)</value>
    <comment>ms = milliseconds</comment>
  </data>
  <data name="FileLocksmith.ModuleDescription" xml:space="preserve">
    <value>A Windows shell extension to find out which processes are using the selected files and directories.</value>
  </data>
  <data name="FileLocksmith.ModuleTitle" xml:space="preserve">
    <value>File Locksmith</value>
  </data>
  <data name="Shell_FileLocksmith.Content" xml:space="preserve">
    <value>File Locksmith</value>
    <comment>Product name: Navigation view item name for FileLocksmith</comment>
  </data>
  <data name="FileLocksmith_Enable_FileLocksmith.Header" xml:space="preserve">
    <value>Enable File Locksmith</value>
    <comment>File Locksmith is the name of the utility</comment>
  </data>
  <data name="GPO_IsSettingForced.Title" xml:space="preserve">
    <value>The systems administrator is forcing this setting.</value>
  </data>
  <data name="Hosts_AdditionalLinesPosition.Description" xml:space="preserve">
    <value>Additional content includes the file header and lines that can't parse</value>
  </data>
  <data name="TextExtractor_Languages.Header" xml:space="preserve">
    <value>Preferred language</value>
  </data>
<<<<<<< HEAD
  <data name="PastePlain.ModuleDescription" xml:space="preserve">
    <value>Paste As Plain Text is a quick shortcut for pasting the text contents of your clipboard without formatting.</value>
  </data>
  <data name="PastePlain.ModuleTitle" xml:space="preserve">
    <value>Paste As Plain Text</value>
  </data>
  <data name="PastePlain_Cancel" xml:space="preserve">
    <value>cancel</value>
  </data>
  <data name="PastePlain_EnableToggleControl_HeaderText.Header" xml:space="preserve">
    <value>Enable Paste As Plain Text</value>
  </data>
  <data name="Oobe_PastePlain.Description" xml:space="preserve">
    <value>Paste As Plain Text strips rich formatting from your clipboard data and pastes it as non-formatted text.</value>
  </data>
  <data name="Oobe_PastePlain.Title" xml:space="preserve">
    <value>Paste As Plain Text</value>
  </data>
  <data name="Oobe_PastePlain_HowToUse.Text" xml:space="preserve">
    <value>to paste your clipboard data as plain text.</value>
=======
  <data name="AllAppsTxt.Text" xml:space="preserve">
    <value>All apps</value>
  </data>
  <data name="BackBtn.[using:Microsoft.UI.Xaml.Automation]AutomationProperties.Name" xml:space="preserve">
    <value>Back</value>
  </data>
  <data name="BackLabel.Text" xml:space="preserve">
    <value>Back</value>
  </data>
  <data name="BugReportBtn.[using:Microsoft.UI.Xaml.Automation]AutomationProperties.Name" xml:space="preserve">
    <value>Bug report</value>
  </data>
  <data name="BugReportTooltip.Text" xml:space="preserve">
    <value>Bug report</value>
  </data>
  <data name="DocsBtn.[using:Microsoft.UI.Xaml.Automation]AutomationProperties.Name" xml:space="preserve">
    <value>Documentation</value>
  </data>
  <data name="DocsTooltip.Text" xml:space="preserve">
    <value>Documentation</value>
  </data>
  <data name="FZEditorString" xml:space="preserve">
    <value>FancyZones Editor</value>
    <comment>Do not localize this string</comment>
  </data>
  <data name="MoreBtn.[using:Microsoft.UI.Xaml.Automation]AutomationProperties.Name" xml:space="preserve">
    <value>More</value>
  </data>
  <data name="MoreLabel.Text" xml:space="preserve">
    <value>More</value>
  </data>
  <data name="SettingsBtn.[using:Microsoft.UI.Xaml.Automation]AutomationProperties.Name" xml:space="preserve">
    <value>Settings</value>
  </data>
  <data name="SettingsTooltip.Text" xml:space="preserve">
    <value>Settings</value>
  </data>
  <data name="ShortcutsTxt.Text" xml:space="preserve">
    <value>Shortcuts</value>
  </data>
  <data name="UpdateAvailable.Title" xml:space="preserve">
    <value>Update available</value>
>>>>>>> fcd05f2f
  </data>
</root><|MERGE_RESOLUTION|>--- conflicted
+++ resolved
@@ -2888,7 +2888,6 @@
   <data name="TextExtractor_Languages.Header" xml:space="preserve">
     <value>Preferred language</value>
   </data>
-<<<<<<< HEAD
   <data name="PastePlain.ModuleDescription" xml:space="preserve">
     <value>Paste As Plain Text is a quick shortcut for pasting the text contents of your clipboard without formatting.</value>
   </data>
@@ -2909,7 +2908,7 @@
   </data>
   <data name="Oobe_PastePlain_HowToUse.Text" xml:space="preserve">
     <value>to paste your clipboard data as plain text.</value>
-=======
+  </data>
   <data name="AllAppsTxt.Text" xml:space="preserve">
     <value>All apps</value>
   </data>
@@ -2952,6 +2951,5 @@
   </data>
   <data name="UpdateAvailable.Title" xml:space="preserve">
     <value>Update available</value>
->>>>>>> fcd05f2f
   </data>
 </root>