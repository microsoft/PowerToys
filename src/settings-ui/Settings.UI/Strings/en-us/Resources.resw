<?xml version="1.0" encoding="utf-8"?>
<root>
  <!-- 
    Microsoft ResX Schema 
    
    Version 2.0
    
    The primary goals of this format is to allow a simple XML format 
    that is mostly human readable. The generation and parsing of the 
    various data types are done through the TypeConverter classes 
    associated with the data types.
    
    Example:
    
    ... ado.net/XML headers & schema ...
    <resheader name="resmimetype">text/microsoft-resx</resheader>
    <resheader name="version">2.0</resheader>
    <resheader name="reader">System.Resources.ResXResourceReader, System.Windows.Forms, ...</resheader>
    <resheader name="writer">System.Resources.ResXResourceWriter, System.Windows.Forms, ...</resheader>
    <data name="Name1"><value>this is my long string</value><comment>this is a comment</comment></data>
    <data name="Color1" type="System.Drawing.Color, System.Drawing">Blue</data>
    <data name="Bitmap1" mimetype="application/x-microsoft.net.object.binary.base64">
        <value>[base64 mime encoded serialized .NET Framework object]</value>
    </data>
    <data name="Icon1" type="System.Drawing.Icon, System.Drawing" mimetype="application/x-microsoft.net.object.bytearray.base64">
        <value>[base64 mime encoded string representing a byte array form of the .NET Framework object]</value>
        <comment>This is a comment</comment>
    </data>
                
    There are any number of "resheader" rows that contain simple 
    name/value pairs.
    
    Each data row contains a name, and value. The row also contains a 
    type or mimetype. Type corresponds to a .NET class that support 
    text/value conversion through the TypeConverter architecture. 
    Classes that don't support this are serialized and stored with the 
    mimetype set.
    
    The mimetype is used for serialized objects, and tells the 
    ResXResourceReader how to depersist the object. This is currently not 
    extensible. For a given mimetype the value must be set accordingly:
    
    Note - application/x-microsoft.net.object.binary.base64 is the format 
    that the ResXResourceWriter will generate, however the reader can 
    read any of the formats listed below.
    
    mimetype: application/x-microsoft.net.object.binary.base64
    value   : The object must be serialized with 
            : System.Runtime.Serialization.Formatters.Binary.BinaryFormatter
            : and then encoded with base64 encoding.
    
    mimetype: application/x-microsoft.net.object.soap.base64
    value   : The object must be serialized with 
            : System.Runtime.Serialization.Formatters.Soap.SoapFormatter
            : and then encoded with base64 encoding.

    mimetype: application/x-microsoft.net.object.bytearray.base64
    value   : The object must be serialized into a byte array 
            : using a System.ComponentModel.TypeConverter
            : and then encoded with base64 encoding.
    -->
  <xsd:schema id="root" xmlns="" xmlns:xsd="http://www.w3.org/2001/XMLSchema" xmlns:msdata="urn:schemas-microsoft-com:xml-msdata">
    <xsd:import namespace="http://www.w3.org/XML/1998/namespace" />
    <xsd:element name="root" msdata:IsDataSet="true">
      <xsd:complexType>
        <xsd:choice maxOccurs="unbounded">
          <xsd:element name="metadata">
            <xsd:complexType>
              <xsd:sequence>
                <xsd:element name="value" type="xsd:string" minOccurs="0" />
              </xsd:sequence>
              <xsd:attribute name="name" use="required" type="xsd:string" />
              <xsd:attribute name="type" type="xsd:string" />
              <xsd:attribute name="mimetype" type="xsd:string" />
              <xsd:attribute ref="xml:space" />
            </xsd:complexType>
          </xsd:element>
          <xsd:element name="assembly">
            <xsd:complexType>
              <xsd:attribute name="alias" type="xsd:string" />
              <xsd:attribute name="name" type="xsd:string" />
            </xsd:complexType>
          </xsd:element>
          <xsd:element name="data">
            <xsd:complexType>
              <xsd:sequence>
                <xsd:element name="value" type="xsd:string" minOccurs="0" msdata:Ordinal="1" />
                <xsd:element name="comment" type="xsd:string" minOccurs="0" msdata:Ordinal="2" />
              </xsd:sequence>
              <xsd:attribute name="name" type="xsd:string" use="required" msdata:Ordinal="1" />
              <xsd:attribute name="type" type="xsd:string" msdata:Ordinal="3" />
              <xsd:attribute name="mimetype" type="xsd:string" msdata:Ordinal="4" />
              <xsd:attribute ref="xml:space" />
            </xsd:complexType>
          </xsd:element>
          <xsd:element name="resheader">
            <xsd:complexType>
              <xsd:sequence>
                <xsd:element name="value" type="xsd:string" minOccurs="0" msdata:Ordinal="1" />
              </xsd:sequence>
              <xsd:attribute name="name" type="xsd:string" use="required" />
            </xsd:complexType>
          </xsd:element>
        </xsd:choice>
      </xsd:complexType>
    </xsd:element>
  </xsd:schema>
  <resheader name="resmimetype">
    <value>text/microsoft-resx</value>
  </resheader>
  <resheader name="version">
    <value>2.0</value>
  </resheader>
  <resheader name="reader">
    <value>System.Resources.ResXResourceReader, System.Windows.Forms, Version=4.0.0.0, Culture=neutral, PublicKeyToken=b77a5c561934e089</value>
  </resheader>
  <resheader name="writer">
    <value>System.Resources.ResXResourceWriter, System.Windows.Forms, Version=4.0.0.0, Culture=neutral, PublicKeyToken=b77a5c561934e089</value>
  </resheader>
  <data name="Attribution_Rooler.Text" xml:space="preserve">
    <value>Inspired by Rooler</value>
    <comment>Rooler is a name of the tool.</comment>
  </data>
  <data name="Shell_VideoConference.Content" xml:space="preserve">
    <value>Video Conference Mute</value>
    <comment>Navigation view item name for Video Conference</comment>
  </data>
  <data name="Shell_MeasureTool.Content" xml:space="preserve">
    <value>Screen Ruler</value>
    <comment>Product name: Navigation view item name for Screen Ruler</comment>
  </data>
  <data name="MeasureTool.SecondaryLinksHeader" xml:space="preserve">
    <value>Attribution</value>
    <comment>giving credit to the projects this utility was based on</comment>
  </data>
  <data name="MeasureTool.ModuleDescription" xml:space="preserve">
    <value>Screen Ruler is a quick and easy way to measure pixels on your screen.</value>
    <comment>"Screen Ruler" is the name of the utility</comment>
  </data>
  <data name="MeasureTool.ModuleTitle" xml:space="preserve">
    <value>Screen Ruler</value>
    <comment>"Screen Ruler" is the name of the utility</comment>
  </data>
  <data name="MeasureTool_ActivationSettings.Header" xml:space="preserve">
    <value>Activation</value>
  </data>
  <data name="MeasureTool_Settings.Header" xml:space="preserve">
    <value>Behavior</value>
    <comment>"Screen Ruler" is the name of the utility</comment>
  </data>
  <data name="MeasureTool_ActivationShortcut.Header" xml:space="preserve">
    <value>Activation shortcut</value>
  </data>
  <data name="MeasureTool_ActivationShortcut.Description" xml:space="preserve">
    <value>Customize the shortcut to bring up the command bar</value>
    <comment>"Screen Ruler" is the name of the utility</comment>
  </data>
  <data name="MeasureTool_UnitsOfMeasure.Header" xml:space="preserve">
    <value>Units of measurement</value>
  </data>
  <data name="MeasureTool_UnitsOfMeasure_Pixels.Content" xml:space="preserve">
    <value>Pixels</value>
  </data>
  <data name="MeasureTool_UnitsOfMeasure_Inches.Content" xml:space="preserve">
    <value>Inches</value>
  </data>
  <data name="MeasureTool_UnitsOfMeasure_Centimeters.Content" xml:space="preserve">
    <value>Centimeters</value>
  </data>
  <data name="MeasureTool_PixelTolerance.Header" xml:space="preserve">
    <value>Pixel tolerance for edge detection</value>
  </data>
  <data name="MeasureTool_MeasureCrossColor.Header" xml:space="preserve">
    <value>Line color</value>
  </data>
  <data name="MeasureTool_ContinuousCapture.Header" xml:space="preserve">
    <value>Capture screen continuously during measuring</value>
  </data>
  <data name="MeasureTool_ContinuousCapture.Description" xml:space="preserve">
    <value>Refresh screen contexts in real-time instead of making a screenshot once</value>
  </data>
  <data name="MeasureTool_PerColorChannelEdgeDetection.Header" xml:space="preserve">
    <value>Per color channel edge detection</value>
  </data>
  <data name="MeasureTool_PerColorChannelEdgeDetection.Description" xml:space="preserve">
    <value>If enabled, test that all color channels are within a tolerance distance from each other. Otherwise, check that the sum of all color channels differences is smaller than the tolerance.</value>
  </data>
  <data name="MeasureTool_DrawFeetOnCross.Header" xml:space="preserve">
    <value>Draw feet on cross</value>
  </data>
  <data name="MeasureTool_DrawFeetOnCross.Description" xml:space="preserve">
    <value>Adds feet to the end of cross lines</value>
  </data>
  <data name="MeasureTool_EnableMeasureTool.Header" xml:space="preserve">
    <value>Enable Screen Ruler</value>
    <comment>"Screen Ruler" is the name of the utility</comment>
  </data>
  <data name="VideoConference_Enable.Header" xml:space="preserve">
    <value>Enable Video Conference Mute</value>
  </data>
  <data name="VideoConference.ModuleDescription" xml:space="preserve">
    <value>Video Conference Mute is a quick and easy way to do a global "mute" of both your microphone and webcam. Disabling this module or closing PowerToys will unmute the microphone and camera.</value>
  </data>
  <data name="VideoConference_CameraAndMicrophoneMuteHotkeyControl_Header.Header" xml:space="preserve">
    <value>Mute camera &amp; microphone</value>
  </data>
  <data name="VideoConference_MicrophoneMuteHotkeyControl_Header.Header" xml:space="preserve">
    <value>Mute microphone</value>
  </data>
  <data name="VideoConference_CameraMuteHotkeyControl_Header.Header" xml:space="preserve">
    <value>Mute camera</value>
  </data>
  <data name="VideoConference_SelectedCamera.Header" xml:space="preserve">
    <value>Selected camera</value>
  </data>
  <data name="VideoConference_SelectedMicrophone.Header" xml:space="preserve">
    <value>Selected microphone</value>
  </data>
  <data name="VideoConference_CameraOverlayImagePathHeader.Header" xml:space="preserve">
    <value>Image displayed when camera is muted</value>
  </data>
  <data name="VideoConference_ToolbarPosition.Header" xml:space="preserve">
    <value>Toolbar position</value>
  </data>
  <data name="VideoConference_ToolbarPosition_TopCenter.Content" xml:space="preserve">
    <value>Top center</value>
  </data>
  <data name="VideoConference_ToolbarPosition_TopLeftCorner.Content" xml:space="preserve">
    <value>Top left corner</value>
  </data>
  <data name="VideoConference_ToolbarPosition_TopRightCorner.Content" xml:space="preserve">
    <value>Top right corner</value>
  </data>
  <data name="VideoConference_ToolbarPosition_BottomLeftCorner.Content" xml:space="preserve">
    <value>Bottom left corner</value>
  </data>
  <data name="VideoConference_ToolbarPosition_BottomCenter.Content" xml:space="preserve">
    <value>Bottom center</value>
  </data>
  <data name="VideoConference_ToolbarPosition_BottomRightCorner.Content" xml:space="preserve">
    <value>Bottom right corner</value>
  </data>
  <data name="VideoConference_ToolbarMonitor.Header" xml:space="preserve">
    <value>Show toolbar on</value>
  </data>
  <data name="VideoConference_ToolbarMonitor_Main.Content" xml:space="preserve">
    <value>Main monitor</value>
  </data>
  <data name="VideoConference_ToolbarMonitor_UnderCursor.Content" xml:space="preserve">
    <value>Monitor under cursor</value>
  </data>
  <data name="VideoConference_ToolbarMonitor_ActiveWindow.Content" xml:space="preserve">
    <value>Active window monitor</value>
  </data>
  <data name="VideoConference_ToolbarMonitor_All.Content" xml:space="preserve">
    <value>All monitors</value>
  </data>
  <data name="VideoConference_ToolbarHide.Header" xml:space="preserve">
    <value>Hide toolbar</value>
  </data>
  <data name="VideoConference_ToolbarHideMuted.Content" xml:space="preserve">
    <value>When both camera and microphone are muted</value>
  </data>
  <data name="VideoConference_ToolbarHideNever.Content" xml:space="preserve">
    <value>Never</value>
  </data>
  <data name="VideoConference_ToolbarHideUnmuted.Content" xml:space="preserve">
    <value>When both camera and microphone are unmuted</value>
  </data>
  <data name="VideoConference.ModuleTitle" xml:space="preserve">
    <value>Video Conference Mute</value>
  </data>
  <data name="VideoConference_Camera.Header" xml:space="preserve">
    <value>Camera</value>
  </data>
  <data name="VideoConference_Camera.Description" xml:space="preserve">
    <value>To use this feature, make sure to select PowerToys VideoConference Mute as your camera source in your apps.</value>
  </data>
  <data name="VideoConference_Microphone.Header" xml:space="preserve">
    <value>Microphone</value>
  </data>
  <data name="VideoConference_Toolbar.Header" xml:space="preserve">
    <value>Toolbar</value>
  </data>
  <data name="VideoConference_Shortcuts.Header" xml:space="preserve">
    <value>Shortcuts</value>
  </data>
  <data name="VideoConference_CameraOverlayImageAlt.[using:Microsoft.UI.Xaml.Automation]AutomationProperties.Name" xml:space="preserve">
    <value>Camera overlay image preview</value>
  </data>
  <data name="VideoConference_CameraOverlayImageBrowse.Content" xml:space="preserve">
    <value>Browse</value>
  </data>
  <data name="VideoConference_CameraOverlayImageClear.Content" xml:space="preserve">
    <value>Clear</value>
  </data>
  <data name="Shell_General.Content" xml:space="preserve">
    <value>General</value>
    <comment>Navigation view item name for General</comment>
  </data>
  <data name="Shell_Awake.Content" xml:space="preserve">
    <value>Awake</value>
    <comment>Product name: Navigation view item name for Awake</comment>
  </data>
  <data name="Shell_PowerLauncher.Content" xml:space="preserve">
    <value>PowerToys Run</value>
    <comment>Product name: Navigation view item name for PowerToys Run</comment>
  </data>
  <data name="Shell_PowerRename.Content" xml:space="preserve">
    <value>PowerRename</value>
    <comment>Product name: Navigation view item name for PowerRename</comment>
  </data>
  <data name="Shell_ShortcutGuide.Content" xml:space="preserve">
    <value>Shortcut Guide</value>
    <comment>Product name: Navigation view item name for Shortcut Guide</comment>
  </data>
  <data name="Shell_PowerPreview.Content" xml:space="preserve">
    <value>File Explorer add-ons</value>
    <comment>Product name: Navigation view item name for File Explorer.  Please use File Explorer as in the context of File Explorer in Windows</comment>
  </data>
  <data name="Shell_FancyZones.Content" xml:space="preserve">
    <value>FancyZones</value>
    <comment>Product name: Navigation view item name for FancyZones</comment>
  </data>
  <data name="Shell_ImageResizer.Content" xml:space="preserve">
    <value>Image Resizer</value>
    <comment>Product name: Navigation view item name for Image Resizer</comment>
  </data>
  <data name="Shell_ColorPicker.Content" xml:space="preserve">
    <value>Color Picker</value>
    <comment>Product name: Navigation view item name for Color Picker</comment>
  </data>
  <data name="Shell_KeyboardManager.Content" xml:space="preserve">
    <value>Keyboard Manager</value>
    <comment>Product name: Navigation view item name for Keyboard Manager</comment>
  </data>
  <data name="Shell_MouseUtilities.Content" xml:space="preserve">
    <value>Mouse utilities</value>
    <comment>Product name: Navigation view item name for Mouse utilities</comment>
  </data>
  <data name="Shell_NavigationMenu_Announce_Collapse" xml:space="preserve">
    <value>Navigation closed</value>
    <comment>Accessibility announcement when the navigation pane collapses</comment>
  </data>
  <data name="Shell_NavigationMenu_Announce_Open" xml:space="preserve">
    <value>Navigation opened</value>
    <comment>Accessibility announcement when the navigation pane opens</comment>
  </data>
  <data name="KeyboardManager_ConfigHeader.Text" xml:space="preserve">
    <value>Current configuration</value>
    <comment>Keyboard Manager current configuration header</comment>
  </data>
  <data name="KeyboardManager.ModuleDescription" xml:space="preserve">
    <value>Reconfigure your keyboard by remapping keys and shortcuts</value>
    <comment>Keyboard Manager page description</comment>
  </data>
  <data name="KeyboardManager_EnableToggle.Header" xml:space="preserve">
    <value>Enable Keyboard Manager</value>
    <comment>Keyboard Manager enable toggle header. Do not loc the Product name. Do you want this feature on / off</comment>
  </data>
  <data name="KeyboardManager_ProfileDescription.Text" xml:space="preserve">
    <value>Select the profile to display the active key remap and shortcuts</value>
    <comment>Keyboard Manager configuration dropdown description</comment>
  </data>
  <data name="KeyboardManager_RemapKeyboardButton.Header" xml:space="preserve">
    <value>Remap a key</value>
    <comment>Keyboard Manager remap keyboard button content</comment>
  </data>
  <data name="KeyboardManager_Keys.Header" xml:space="preserve">
    <value>Keys</value>
    <comment>Keyboard Manager remap keyboard header</comment>
  </data>
  <data name="KeyboardManager_RemapShortcutsButton.Header" xml:space="preserve">
    <value>Remap a shortcut</value>
    <comment>Keyboard Manager remap shortcuts button</comment>
  </data>
  <data name="KeyboardManager_Shortcuts.Header" xml:space="preserve">
    <value>Shortcuts</value>
    <comment>Keyboard Manager remap keyboard header</comment>
  </data>
  <data name="KeyboardManager_All_Apps_Description" xml:space="preserve">
    <value>All Apps</value>
    <comment>Should be the same as EditShortcuts_AllApps from keyboard manager editor</comment>
  </data>
  <data name="Shortcuts.Header" xml:space="preserve">
    <value>Shortcuts</value>
  </data>
  <data name="Shortcut.Header" xml:space="preserve">
    <value>Shortcut</value>
  </data>
  <data name="RemapKeysList.[using:Microsoft.UI.Xaml.Automation]AutomationProperties.Name" xml:space="preserve">
    <value>Current Key Remappings</value>
  </data>
  <data name="RemapShortcutsList.[using:Microsoft.UI.Xaml.Automation]AutomationProperties.Name" xml:space="preserve">
    <value>Current Shortcut Remappings</value>
  </data>
  <data name="KeyboardManager_RemappedKeysListItem.[using:Microsoft.UI.Xaml.Automation]AutomationProperties.Name" xml:space="preserve">
    <value>Key Remapping</value>
    <comment>key as in keyboard key</comment>
  </data>
  <data name="KeyboardManager_RemappedShortcutsListItem.[using:Microsoft.UI.Xaml.Automation]AutomationProperties.Name" xml:space="preserve">
    <value>Shortcut Remapping</value>
  </data>
  <data name="KeyboardManager_RemappedTo.[using:Microsoft.UI.Xaml.Automation]AutomationProperties.Name" xml:space="preserve">
    <value>Remapped to</value>
  </data>
  <data name="KeyboardManager_ShortcutRemappedTo.[using:Microsoft.UI.Xaml.Automation]AutomationProperties.Name" xml:space="preserve">
    <value>Remapped to</value>
  </data>
  <data name="KeyboardManager_TargetApp.[using:Microsoft.UI.Xaml.Automation]AutomationProperties.Name" xml:space="preserve">
    <value>For Target Application</value>
    <comment>What computer application would this be for</comment>
  </data>
  <data name="KeyboardManager_Image.[using:Microsoft.UI.Xaml.Automation]AutomationProperties.Name" xml:space="preserve">
    <value>Keyboard Manager</value>
    <comment>do not loc, product name</comment>
  </data>
  <data name="ColorPicker.ModuleDescription" xml:space="preserve">
    <value>Quick and simple system-wide color picker.</value>
  </data>
  <data name="ColorPicker_EnableColorPicker.Header" xml:space="preserve">
    <value>Enable Color Picker</value>
    <comment>do not loc the Product name.  Do you want this feature on / off</comment>
  </data>
  <data name="ColorPicker_ChangeCursor.Content" xml:space="preserve">
    <value>Change cursor when picking a color</value>
  </data>
  <data name="PowerLauncher.ModuleDescription" xml:space="preserve">
    <value>A quick launcher that has additional capabilities without sacrificing performance.</value>
  </data>
  <data name="PowerLauncher_EnablePowerLauncher.Header" xml:space="preserve">
    <value>Enable PowerToys Run</value>
    <comment>do not loc the Product name.  Do you want this feature on / off</comment>
  </data>
  <data name="PowerLauncher_SearchResults.Header" xml:space="preserve">
    <value>Search &amp; results</value>
  </data>
  <data name="PowerLauncher_SearchResultPreference.Header" xml:space="preserve">
    <value>Search result preference</value>
  </data>
  <data name="PowerLauncher_SearchResultPreference_MostRecentlyUsed" xml:space="preserve">
    <value>Most recently used</value>
  </data>
  <data name="PowerLauncher_SearchResultPreference_AlphabeticalOrder" xml:space="preserve">
    <value>Alphabetical order</value>
  </data>
  <data name="PowerLauncher_SearchResultPreference_RunningProcessesOpenApplications" xml:space="preserve">
    <value>Running processes/open applications</value>
  </data>
  <data name="PowerLauncher_SearchTypePreference.Header" xml:space="preserve">
    <value>Search type preference</value>
  </data>
  <data name="PowerLauncher_SearchTypePreference_ApplicationName" xml:space="preserve">
    <value>Application name</value>
  </data>
  <data name="PowerLauncher_SearchTypePreference_StringInApplication" xml:space="preserve">
    <value>A string that is contained in the application</value>
  </data>
  <data name="PowerLauncher_SearchTypePreference_ExecutableName" xml:space="preserve">
    <value>Executable name</value>
  </data>
  <data name="PowerLauncher_MaximumNumberOfResults.Header" xml:space="preserve">
    <value>Number of results shown before scrolling</value>
  </data>
  <data name="PowerLauncher_OpenPowerLauncher.Header" xml:space="preserve">
    <value>Open PowerToys Run</value>
  </data>
  <data name="PowerLauncher_OpenFileLocation.Header" xml:space="preserve">
    <value>Open file location</value>
  </data>
  <data name="PowerLauncher_CopyPathLocation.Header" xml:space="preserve">
    <value>Copy path location</value>
  </data>
  <data name="PowerLauncher_OpenConsole.Header" xml:space="preserve">
    <value>Open console</value>
    <comment>console refers to Windows command prompt</comment>
  </data>
  <data name="PowerLauncher_OverrideWinRKey.Content" xml:space="preserve">
    <value>Override Win+R shortcut</value>
  </data>
  <data name="PowerLauncher_OverrideWinSKey.Content" xml:space="preserve">
    <value>Override Win+S shortcut</value>
  </data>
  <data name="PowerLauncher_IgnoreHotkeysInFullScreen.Content" xml:space="preserve">
    <value>Ignore shortcuts in fullscreen mode</value>
  </data>
  <data name="PowerLauncher_UseCentralizedKeyboardHook.Header" xml:space="preserve">
    <value>Use centralized keyboard hook</value>
  </data>
  <data name="PowerLauncher_UseCentralizedKeyboardHook.Description" xml:space="preserve">
    <value>Try this if there are issues with the shortcut</value>
  </data>
  <data name="PowerLauncher_ClearInputOnLaunch.Content" xml:space="preserve">
    <value>Clear the previous query on launch</value>
  </data>
  <data name="PowerLauncher_TabSelectsContextButtons.Header" xml:space="preserve">
    <value>Tab through context buttons</value>
  </data>
  <data name="PowerLauncher_TabSelectsContextButtons.Description" xml:space="preserve">
    <value>Pressing tab will first select through the available context buttons of the current selection before moving onto the next result</value>
  </data>
  <data name="PowerLauncher_SearchQueryResultsWithDelay.Header" xml:space="preserve">
    <value>Input Smoothing</value>
    <comment>This is about adding a delay to wait for more input before executing a search</comment>
  </data>
  <data name="PowerLauncher_SearchQueryResultsWithDelay.Description" xml:space="preserve">
    <value>Wait for more input before searching. This reduces interface jumpiness and system load.</value>
  </data>
  <data name="PowerLauncher_FastSearchInputDelayMs.Header" xml:space="preserve">
    <value>Immediate plugins</value>
  </data>
  <data name="PowerLauncher_FastSearchInputDelayMs.Description" xml:space="preserve">
    <value>Affects the plugins that make the UI wait for their results by this amount. Recommended: 30-50 ms.</value>
  </data>
  <data name="PowerLauncher_SlowSearchInputDelayMs.Header" xml:space="preserve">
    <value>Background execution plugins</value>
  </data>
  <data name="PowerLauncher_SlowSearchInputDelayMs.Description" xml:space="preserve">
    <value>Affects the plugins that execute in the background by this amount. Recommended: 100-150 ms.</value>
  </data>
  <data name="PowerLauncher_SearchInputDelayMs.Header" xml:space="preserve">
    <value>Fast plugin throttle (ms)</value>
    <comment>ms = milliseconds</comment>
  </data>
  <data name="KeyboardManager_KeysMappingLayoutRightHeader.Text" xml:space="preserve">
    <value>To:</value>
    <comment>Keyboard Manager mapping keys view right header</comment>
  </data>
  <data name="Appearance_GroupSettings.Text" xml:space="preserve">
    <value>Appearance</value>
  </data>
  <data name="Fancyzones_ImageHyperlinkToDocs.[using:Microsoft.UI.Xaml.Automation]AutomationProperties.Name" xml:space="preserve">
    <value>FancyZones windows</value>
    <comment>do not loc the Product name</comment>
  </data>
  <data name="FancyZones.ModuleDescription" xml:space="preserve">
    <value>Create window layouts to help make multi-tasking easy.</value>
    <comment>windows refers to application windows</comment>
  </data>
  <data name="FancyZones_DisplayChangeMoveWindowsCheckBoxControl.Content" xml:space="preserve">
    <value>Keep windows in their zones when the screen resolution changes</value>
    <comment>windows refers to application windows</comment>
  </data>
  <data name="FancyZones_EnableToggleControl_HeaderText.Header" xml:space="preserve">
    <value>Enable FancyZones</value>
    <comment>do not loc the Product name.  Do you want this feature on / off</comment>
  </data>
  <data name="FancyZones_ExcludeApps.Header" xml:space="preserve">
    <value>Excluded apps</value>
  </data>
  <data name="FancyZones_ExcludeApps.Description" xml:space="preserve">
    <value>Excludes an application from snapping to zones and will only react to Windows Snap - add one application name per line</value>
  </data>
  <data name="FancyZones_HighlightOpacity.Header" xml:space="preserve">
    <value>Opacity (%)</value>
  </data>
  <data name="FancyZones_HotkeyEditorControl.Header" xml:space="preserve">
    <value>Open layout editor</value>
    <comment>Shortcut to launch the FancyZones layout editor application</comment>
  </data>
  <data name="FancyZones_WindowSwitching_GroupSettings.Header" xml:space="preserve">
    <value>Switch between windows in the current zone</value>
  </data>
  <data name="FancyZones_HotkeyNextTabControl.Header" xml:space="preserve">
    <value>Next window</value>
  </data>
  <data name="FancyZones_HotkeyPrevTabControl.Header" xml:space="preserve">
    <value>Previous window</value>
  </data>
  <data name="SettingsPage_SetShortcut.[using:Microsoft.UI.Xaml.Automation]AutomationProperties.Name" xml:space="preserve">
    <value>Shortcut setting</value>
  </data>
  <data name="SettingsPage_SetShortcut_Glyph.[using:Microsoft.UI.Xaml.Automation]AutomationProperties.Name" xml:space="preserve">
    <value>Information Symbol</value>
  </data>
  <data name="FancyZones_LaunchEditorButtonControl.Header" xml:space="preserve">
    <value>Launch layout editor</value>
    <comment>launches the FancyZones layout editor application</comment>
  </data>
  <data name="FancyZones_LaunchEditorButtonControl.Description" xml:space="preserve">
    <value>Set and manage your layouts</value>
    <comment>launches the FancyZones layout editor application</comment>
  </data>
  <data name="FancyZones_MakeDraggedWindowTransparentCheckBoxControl.Content" xml:space="preserve">
    <value>Make dragged window transparent</value>
  </data>
  <data name="FancyZones_MouseDragCheckBoxControl_Header.Content" xml:space="preserve">
    <value>Use a non-primary mouse button to toggle zone activation</value>
  </data>
  <data name="FancyZones_MoveWindowsAcrossAllMonitorsCheckBoxControl.Content" xml:space="preserve">
    <value>Move windows between zones across all monitors</value>
  </data>
  <data name="FancyZones_OverrideSnapHotkeys.Header" xml:space="preserve">
    <value>Override Windows Snap</value>
  </data>
  <data name="FancyZones_OverrideSnapHotkeys.Description" xml:space="preserve">
    <value>This overrides the Windows Snap shortcut (Win + arrow) to move windows between zones</value>
  </data>
  <data name="FancyZones_ShiftDragCheckBoxControl_Header.Content" xml:space="preserve">
    <value>Hold Shift key to activate zones while dragging</value>
  </data>
  <data name="FancyZones_ShowZonesOnAllMonitorsCheckBoxControl.Content" xml:space="preserve">
    <value>Show zones on all monitors while dragging a window</value>
  </data>
  <data name="FancyZones_AppLastZoneMoveWindows.Content" xml:space="preserve">
    <value>Move newly created windows to their last known zone</value>
    <comment>windows refers to application windows</comment>
  </data>
  <data name="FancyZones_OpenWindowOnActiveMonitor.Content" xml:space="preserve">
    <value>Move newly created windows to the current active monitor (Experimental)</value>
  </data>
  <data name="FancyZones_UseCursorPosEditorStartupScreen.Header" xml:space="preserve">
    <value>Launch editor on the display</value>
  </data>
  <data name="FancyZones_UseCursorPosEditorStartupScreen.Description" xml:space="preserve">
    <value>When using multiple displays</value>
  </data>
  <data name="FancyZones_LaunchPositionMouse.Content" xml:space="preserve">
    <value>Where the mouse pointer is</value>
  </data>
  <data name="FancyZones_LaunchPositionScreen.Content" xml:space="preserve">
    <value>With active focus</value>
  </data>
  <data name="FancyZones_ZoneBehavior_GroupSettings.Header" xml:space="preserve">
    <value>Zone behavior</value>
  </data>
  <data name="FancyZones_ZoneBehavior_GroupSettings.Description" xml:space="preserve">
    <value>Manage how zones behave when using FancyZones</value>
  </data>
  <data name="FancyZones_Zones.Header" xml:space="preserve">
    <value>Zones</value>
  </data>
  <data name="FancyZones_ZoneHighlightColor.Header" xml:space="preserve">
    <value>Highlight color</value>
  </data>
  <data name="FancyZones_ZoneSetChangeMoveWindows.Content" xml:space="preserve">
    <value>During zone layout changes, windows assigned to a zone will match new size/positions</value>
  </data>
  <data name="AttributionTitle.Text" xml:space="preserve">
    <value>Attribution</value>
    <comment>giving credit to the projects this utility was based on</comment>
  </data>
  <data name="General.ModuleTitle" xml:space="preserve">
    <value>General</value>
  </data>
  <data name="GeneralPage_CheckForUpdates.Content" xml:space="preserve">
    <value>Check for updates</value>
  </data>
  <data name="General_SettingsBackupAndRestoreLocationText.Header" xml:space="preserve">
    <value>Location</value>
  </data>
  <data name="General_SettingsBackupAndRestore_ButtonBackup.Content" xml:space="preserve">
    <value>Backup</value>
  </data>
  <data name="General_SettingsBackupInfo_FileNameHeader.Text" xml:space="preserve">
    <value>File name:</value>
  </data>
  <data name="General_SettingsBackupAndRestore_LinkRefresh.Text" xml:space="preserve">
    <value>Refresh</value>
  </data>
  <data name="General_SettingsBackupAndRestore_ButtonRestore.Content" xml:space="preserve">
    <value>Restore</value>
  </data>
  <data name="General_SettingsBackupAndRestore_ButtonSelectLocation.Text" xml:space="preserve">
    <value>Select folder</value>
  </data>
  <data name="GeneralPage_UpdateNow.Content" xml:space="preserve">
    <value>Update now</value>
  </data>
  <data name="GeneralPage_PrivacyStatement_URL.Text" xml:space="preserve">
    <value>Privacy statement</value>
  </data>
  <data name="GeneralPage_ReportAbug.Text" xml:space="preserve">
    <value>Report a bug</value>
    <comment>Report an issue inside powertoys</comment>
  </data>
  <data name="GeneralPage_RequestAFeature_URL.Text" xml:space="preserve">
    <value>Request a feature</value>
    <comment>Tell our team what we should build</comment>
  </data>
  <data name="GeneralPage_RestartAsAdmin_Button.Content" xml:space="preserve">
    <value>Restart PowerToys as administrator</value>
    <comment>running PowerToys as a higher level user, account is typically referred to as an admin / administrator</comment>
  </data>
  <data name="GeneralPage_RunAtStartUp.Header" xml:space="preserve">
    <value>Run at startup</value>
  </data>
  <data name="GeneralPage_RunAtStartUp.Description" xml:space="preserve">
    <value>PowerToys will launch automatically</value>
  </data>
  <data name="PowerRename.ModuleDescription" xml:space="preserve">
    <value>A Windows Shell extension for more advanced bulk renaming using search &amp; replace or regular expressions.</value>
  </data>
  <data name="PowerRename_ShellIntegration.Header" xml:space="preserve">
    <value>Shell integration</value>
    <comment>This refers to directly integrating in with Windows</comment>
  </data>
  <data name="PowerRename_Toggle_Enable.Header" xml:space="preserve">
    <value>Enable PowerRename</value>
    <comment>do not loc the Product name.  Do you want this feature on / off</comment>
  </data>
  <data name="RadioButtons_Name_Theme.Text" xml:space="preserve">
    <value>Settings theme</value>
  </data>
  <data name="PowerRename_Toggle_HideIcon.Content" xml:space="preserve">
    <value>Hide icon in context menu</value>
  </data>
  <data name="PowerRename_Toggle_ContextMenu.Header" xml:space="preserve">
    <value>Show PowerRename in</value>
  </data>
  <data name="PowerRename_Toggle_StandardContextMenu.Content" xml:space="preserve">
    <value>Default and extended context menu</value>
  </data>
  <data name="PowerRename_Toggle_ExtendedContextMenu.Content" xml:space="preserve">
    <value>Extended context menu only</value>
  </data>
  <data name="PowerRename_Toggle_EnableOnExtendedContextMenu.Description" xml:space="preserve">
    <value>Press Shift + right-click on files to open the extended menu</value>
  </data>
  <data name="PowerRename_Toggle_MaxDispListNum.Header" xml:space="preserve">
    <value>Maximum number of items</value>
  </data>
  <data name="PowerRename_Toggle_RestoreFlagsOnLaunch.Header" xml:space="preserve">
    <value>Show recently used strings</value>
  </data>
  <data name="FileExplorerPreview_ToggleSwitch_Preview_MD.Header" xml:space="preserve">
    <value>Markdown</value>
    <comment>File type, do not translate</comment>
  </data>
  <data name="FileExplorerPreview_ToggleSwitch_Preview_MD.Description" xml:space="preserve">
    <value>.md, .markdown, .mdown, .mkdn, .mkd, .mdwn, .mdtxt, .mdtext</value>
    <comment>File extensions, should not be altered</comment>
  </data>
  <data name="FileExplorerPreview_ToggleSwitch_Preview_Monaco.Header" xml:space="preserve">
    <value>Source code files (Monaco)</value>
    <comment>File type, do not translate</comment>
  </data>
  <data name="FileExplorerPreview_ToggleSwitch_Preview_Monaco.Description" xml:space="preserve">
    <value>.cpp, .py, .json, .xml, .csproj, ...</value>
    <comment>File extensions should not be altered</comment>
  </data>
  <data name="FileExplorerPreview_ToggleSwitch_Preview_SVG.Header" xml:space="preserve">
    <value>Scalable Vector Graphics</value>
    <comment>File type, do not translate</comment>
  </data>
  <data name="FileExplorerPreview_ToggleSwitch_Preview_SVG.Description" xml:space="preserve">
    <value>.svg</value>
    <comment>File extension, should not be altered</comment>
  </data>
  <data name="FileExplorerPreview_ToggleSwitch_Preview_PDF.Header" xml:space="preserve">
    <value>Portable Document Format</value>
    <comment>File type, do not translate</comment>
  </data>
  <data name="FileExplorerPreview_ToggleSwitch_Preview_PDF.Description" xml:space="preserve">
    <value>.pdf</value>
    <comment>File extension, should not be altered</comment>
  </data>
  <data name="FileExplorerPreview_ToggleSwitch_Thumbnail_SVG.Header" xml:space="preserve">
    <value>Scalable Vector Graphics</value>
    <comment>File type, do not translate</comment>
  </data>
  <data name="FileExplorerPreview_ToggleSwitch_Thumbnail_SVG.Description" xml:space="preserve">
    <value>.svg</value>
    <comment>File extension, should not be altered</comment>
  </data>
  <data name="FileExplorerPreview_ToggleSwitch_Thumbnail_STL.Header" xml:space="preserve">
    <value>Stereolithography</value>
    <comment>File type, do not translate</comment>
  </data>
  <data name="FileExplorerPreview_ToggleSwitch_Thumbnail_STL.Description" xml:space="preserve">
    <value>.stl</value>
    <comment>File extension, should not be altered</comment>
  </data>
  <data name="FileExplorerPreview_Color_Thumbnail_STL.Header" xml:space="preserve">
    <value>Color</value>
  </data>
  <data name="FileExplorerPreview_ToggleSwitch_Thumbnail_PDF.Header" xml:space="preserve">
    <value>Portable Document Format</value>
    <comment>File type, do not translate</comment>
  </data>
  <data name="FileExplorerPreview_ToggleSwitch_Thumbnail_PDF.Description" xml:space="preserve">
    <value>.pdf</value>
    <comment>File extension, should not be altered</comment>
  </data>
  <data name="FileExplorerPreview.ModuleDescription" xml:space="preserve">
    <value>These settings allow you to manage your Windows File Explorer custom preview handlers.</value>
  </data>
  <data name="PowerRename_AutoCompleteHeader.Header" xml:space="preserve">
    <value>Auto-complete</value>
  </data>
  <data name="OpenSource_Notice.Text" xml:space="preserve">
    <value>Open-source notice</value>
  </data>
  <data name="PowerRename_Toggle_AutoComplete.Header" xml:space="preserve">
    <value>Enable auto-complete for the search &amp; replace fields</value>
  </data>
  <data name="FancyZones_BorderColor.Header" xml:space="preserve">
    <value>Border color</value>
  </data>
  <data name="FancyZones_InActiveColor.Header" xml:space="preserve">
    <value>Inactive color</value>
  </data>
  <data name="ShortcutGuide.ModuleDescription" xml:space="preserve">
    <value>Shows a help overlay with Windows shortcuts.</value>
  </data>
  <data name="ShortcutGuide_PressTimeForGlobalWindowsShortcuts.Header" xml:space="preserve">
    <value>Press duration before showing global Windows shortcuts (ms)</value>
    <comment>ms = milliseconds</comment>
  </data>
  <data name="ShortcutGuide_ActivationMethod.Header" xml:space="preserve">
    <value>Activation method</value>
  </data>
  <data name="ShortcutGuide_ActivationMethod.Description" xml:space="preserve">
    <value>Use a shortcut or press the Windows key for some time to activate</value>
  </data>
  <data name="Radio_ShortcutGuide_ActivationMethod_CustomizedShortcut.Content" xml:space="preserve">
    <value>Customized shortcut</value>
  </data>
  <data name="Radio_ShortcutGuide_ActivationMethod_LongPressWindowsKey.Content" xml:space="preserve">
    <value>Hold down Windows key</value>
  </data>
  <data name="ShortcutGuide_PressWinKeyWarning.Title" xml:space="preserve">
    <value>In some edge cases Shortcut Guide might not function correctly when using this activation method</value>
  </data>
  <data name="Appearance_Behavior.Header" xml:space="preserve">
    <value>Appearance &amp; behavior</value>
  </data>
  <data name="General_SettingsBackupAndRestoreTitle.Header" xml:space="preserve">
    <value>Backup &amp; restore</value>
  </data>
  <data name="General_SettingsBackupAndRestore.Header" xml:space="preserve">
    <value>Backup and restore your settings</value>
  </data>
  <data name="General_SettingsBackupAndRestore.Description" xml:space="preserve">
    <value>PowerToys will restart automatically if needed</value>
  </data>
  <data name="ShortcutGuide_Enable.Header" xml:space="preserve">
    <value>Enable Shortcut Guide</value>
    <comment>do not loc the Product name. Do you want this feature on / off</comment>
  </data>
  <data name="ShortcutGuide_OverlayOpacity.Header" xml:space="preserve">
    <value>Background opacity (%)</value>
  </data>
  <data name="ShortcutGuide_DisabledApps.Header" xml:space="preserve">
    <value>Exclude apps</value>
  </data>
  <data name="ShortcutGuide_DisabledApps.Description" xml:space="preserve">
    <value>Turns off Shortcut Guide when these applications have focus - add one application name per line</value>
  </data>
  <data name="ShortcutGuide_DisabledApps_TextBoxControl.PlaceholderText" xml:space="preserve">
    <value>Example: outlook.exe</value>
    <comment>Don't translate outlook.exe</comment>
  </data>
  <data name="ImageResizer_CustomSizes.Header" xml:space="preserve">
    <value>Image sizes</value>
  </data>
  <data name="ImageResizer_Presets.Header" xml:space="preserve">
    <value>Presets</value>
  </data>
  <data name="ImageResizer_Presets.Description" xml:space="preserve">
    <value>Manage preset sizes that can be used in the editor</value>
  </data>
  <data name="ImageResizer_FilenameFormatHeader.Description" xml:space="preserve">
    <value>This format is used as the filename for resized images</value>
  </data>
  <data name="ImageResizer.ModuleDescription" xml:space="preserve">
    <value>Lets you resize images by right-clicking.</value>
  </data>
  <data name="ImageResizer_EnableToggle.Header" xml:space="preserve">
    <value>Enable Image Resizer</value>
    <comment>do not loc the Product name.  Do you want this feature on / off</comment>
  </data>
  <data name="ImagesSizesListView.[using:Microsoft.UI.Xaml.Automation]AutomationProperties.Name" xml:space="preserve">
    <value>Image Size</value>
  </data>
  <data name="ImageResizer_Configurations.[using:Microsoft.UI.Xaml.Automation]AutomationProperties.Name" xml:space="preserve">
    <value>Configurations</value>
  </data>
  <data name="ImageResizer_Name.Header" xml:space="preserve">
    <value>Name</value>
  </data>
  <data name="ImageResizer_Fit.Header" xml:space="preserve">
    <value>Fit</value>
  </data>
  <data name="ImageResizer_Width.Header" xml:space="preserve">
    <value>Width</value>
  </data>
  <data name="ImageResizer_Height.Header" xml:space="preserve">
    <value>Height</value>
  </data>
  <data name="ImageResizer_Size.Header" xml:space="preserve">
    <value>Unit</value>
  </data>
  <data name="RemoveButton.[using:Microsoft.UI.Xaml.Automation]AutomationProperties.Name" xml:space="preserve">
    <value>Remove</value>
    <comment>Removes a user defined setting group for Image Resizer</comment>
  </data>
  <data name="RemoveItem.Text" xml:space="preserve">
    <value>Delete</value>
  </data>
  <data name="ImageResizer_Image.[using:Microsoft.UI.Xaml.Automation]AutomationProperties.Name" xml:space="preserve">
    <value>Image Resizer</value>
  </data>
  <data name="ImageResizer_AddSizeButton.Content" xml:space="preserve">
    <value>Add new size</value>
  </data>
  <data name="ImageResizer_SaveSizeButton.Label" xml:space="preserve">
    <value>Save sizes</value>
  </data>
  <data name="ImageResizer_Encoding.Header" xml:space="preserve">
    <value>JPEG quality level (%)</value>
  </data>
  <data name="ImageResizer_PNGInterlacing.Header" xml:space="preserve">
    <value>PNG interlacing</value>
  </data>
  <data name="ImageResizer_TIFFCompression.Header" xml:space="preserve">
    <value>TIFF compression</value>
  </data>
  <data name="File.Header" xml:space="preserve">
    <value>File</value>
    <comment>as in a computer file</comment>
  </data>
  <data name="Default.Content" xml:space="preserve">
    <value>Default</value>
  </data>
  <data name="ImageResizer_ENCODER_TIFF_CCITT3.Content" xml:space="preserve">
    <value>CCITT3</value>
    <comment>do not loc</comment>
  </data>
  <data name="ImageResizer_ENCODER_TIFF_CCITT4.Content" xml:space="preserve">
    <value>CCITT4</value>
    <comment>do not loc</comment>
  </data>
  <data name="ImageResizer_ENCODER_TIFF_Default.Content" xml:space="preserve">
    <value>Default</value>
  </data>
  <data name="ImageResizer_ENCODER_TIFF_LZW.Content" xml:space="preserve">
    <value>LZW</value>
    <comment>do not loc</comment>
  </data>
  <data name="ImageResizer_ENCODER_TIFF_None.Content" xml:space="preserve">
    <value>None</value>
  </data>
  <data name="ImageResizer_ENCODER_TIFF_RLE.Content" xml:space="preserve">
    <value>RLE</value>
    <comment>do not loc</comment>
  </data>
  <data name="ImageResizer_ENCODER_TIFF_Zip.Content" xml:space="preserve">
    <value>Zip</value>
    <comment>do not loc</comment>
  </data>
  <data name="ImageResizer_FallbackEncoder_BMP.Content" xml:space="preserve">
    <value>BMP encoder</value>
  </data>
  <data name="ImageResizer_FallbackEncoder_GIF.Content" xml:space="preserve">
    <value>GIF encoder</value>
  </data>
  <data name="ImageResizer_FallbackEncoder_JPEG.Content" xml:space="preserve">
    <value>JPEG encoder</value>
  </data>
  <data name="ImageResizer_FallbackEncoder_PNG.Content" xml:space="preserve">
    <value>PNG encoder</value>
  </data>
  <data name="ImageResizer_FallbackEncoder_TIFF.Content" xml:space="preserve">
    <value>TIFF encoder</value>
  </data>
  <data name="ImageResizer_FallbackEncoder_WMPhoto.Content" xml:space="preserve">
    <value>WMPhoto encoder</value>
  </data>
  <data name="ImageResizer_Sizes_Fit_Fill.Content" xml:space="preserve">
    <value>Fill</value>
    <comment>Refers to filling an image into a certain size. It could overflow</comment>
  </data>
  <data name="ImageResizer_Sizes_Fit_Fill_ThirdPersonSingular.Text" xml:space="preserve">
    <value>Fill</value>
    <comment>Refers to filling an image into a certain size. It could overflow</comment>
  </data>
  <data name="ImageResizer_Sizes_Fit_Fit.Content" xml:space="preserve">
    <value>Fit</value>
    <comment>Refers to fitting an image into a certain size. It won't overflow</comment>
  </data>
  <data name="ImageResizer_Sizes_Fit_Stretch.Content" xml:space="preserve">
    <value>Stretch</value>
    <comment>Refers to stretching an image into a certain size. Won't overflow but could distort.</comment>
  </data>
  <data name="ImageResizer_Sizes_Units_CM.Content" xml:space="preserve">
    <value>Centimeters</value>
  </data>
  <data name="ImageResizer_Sizes_Units_Inches.Content" xml:space="preserve">
    <value>Inches</value>
  </data>
  <data name="ImageResizer_Sizes_Units_Percent.Content" xml:space="preserve">
    <value>Percent</value>
  </data>
  <data name="ImageResizer_Sizes_Units_Pixels.Content" xml:space="preserve">
    <value>Pixels</value>
  </data>
  <data name="Off.Content" xml:space="preserve">
    <value>Off</value>
  </data>
  <data name="On.Content" xml:space="preserve">
    <value>On</value>
  </data>
  <data name="GeneralPage_ToggleSwitch_AlwaysRunElevated_Link.Content" xml:space="preserve">
    <value>Learn more about administrator mode</value>
  </data>
  <data name="GeneralPage_ToggleSwitch_AutoDownloadUpdates.Header" xml:space="preserve">
    <value>Download updates automatically</value>
  </data>
  <data name="GeneralPage_ToggleSwitch_AutoDownloadUpdates.Description" xml:space="preserve">
    <value>Except on metered connections</value>
  </data>
  <data name="GeneralPage_ToggleSwitch_RunningAsAdminNote.Text" xml:space="preserve">
    <value>Currently running as administrator</value>
  </data>
  <data name="GeneralSettings_AlwaysRunAsAdminText.Header" xml:space="preserve">
    <value>Always run as administrator</value>
  </data>
  <data name="GeneralSettings_AlwaysRunAsAdminText.Description" xml:space="preserve">
    <value>You need to run as administrator to use this setting</value>
  </data>
  <data name="GeneralSettings_RunningAsUserText" xml:space="preserve">
    <value>Running as user</value>
  </data>
  <data name="GeneralSettings_RunningAsAdminText" xml:space="preserve">
    <value>Running as administrator</value>
  </data>
  <data name="FancyZones.ModuleTitle" xml:space="preserve">
    <value>FancyZones</value>
  </data>
  <data name="FileExplorerPreview.ModuleTitle" xml:space="preserve">
    <value>File Explorer</value>
  </data>
  <data name="FileExplorerPreview_Image.[using:Microsoft.UI.Xaml.Automation]AutomationProperties.Name" xml:space="preserve">
    <value>File Explorer</value>
    <comment>Use same translation as Windows does for File Explorer</comment>
  </data>
  <data name="ImageResizer.ModuleTitle" xml:space="preserve">
    <value>Image Resizer</value>
  </data>
  <data name="KeyboardManager.ModuleTitle" xml:space="preserve">
    <value>Keyboard Manager</value>
  </data>
  <data name="ColorPicker.ModuleTitle" xml:space="preserve">
    <value>Color Picker</value>
  </data>
  <data name="PowerLauncher.ModuleTitle" xml:space="preserve">
    <value>PowerToys Run</value>
  </data>
  <data name="PowerToys_Run_Image.[using:Microsoft.UI.Xaml.Automation]AutomationProperties.Name" xml:space="preserve">
    <value>PowerToys Run</value>
  </data>
  <data name="PowerRename.ModuleTitle" xml:space="preserve">
    <value>PowerRename</value>
    <comment>do not loc the product name</comment>
  </data>
  <data name="PowerRename_Image.[using:Microsoft.UI.Xaml.Automation]AutomationProperties.Name" xml:space="preserve">
    <value>PowerRename</value>
    <comment>do not loc</comment>
  </data>
  <data name="ShortcutGuide.ModuleTitle" xml:space="preserve">
    <value>Shortcut Guide</value>
  </data>
  <data name="Shortcut_Guide_Image.[using:Microsoft.UI.Xaml.Automation]AutomationProperties.Name" xml:space="preserve">
    <value>Shortcut Guide</value>
  </data>
  <data name="General_Repository.Text" xml:space="preserve">
    <value>GitHub repository</value>
  </data>
  <data name="General_Version.Header" xml:space="preserve">
    <value>Version</value>
  </data>
  <data name="General_VersionLastChecked.Text" xml:space="preserve">
    <value>Last checked: </value>
  </data>
  <data name="General_SettingsBackupInfo_DateHeader.Text" xml:space="preserve">
    <value>Created at:</value>
  </data>
  <data name="General_SettingsBackupAndRestoreStatusInfo.Header" xml:space="preserve">
    <value>Backup information</value>
  </data>
  <data name="General_SettingsBackupInfo_SourceHeader.Text" xml:space="preserve">
    <value>Source machine:</value>
  </data>
  <data name="General_SettingsBackupInfo_StatusHeader.Text" xml:space="preserve">
    <value>Status:</value>
  </data>
  <data name="General_Version.[using:Microsoft.UI.Xaml.Automation]AutomationProperties.Name" xml:space="preserve">
    <value>Version</value>
  </data>
  <data name="Admin_mode.Header" xml:space="preserve">
    <value>Administrator mode</value>
  </data>
  <data name="FancyZones_RestoreSize.Content" xml:space="preserve">
    <value>Restore the original size of windows when unsnapping</value>
  </data>
  <data name="ImageResizer_FallBackEncoderText.Header" xml:space="preserve">
    <value>Fallback encoder</value>
  </data>
  <data name="ImageResizer_FileFormatDescription.Text" xml:space="preserve">
    <value>The following parameters can be used:</value>
  </data>
  <data name="ImageResizer_FilenameFormatHeader.Header" xml:space="preserve">
    <value>Filename format</value>
  </data>
  <data name="ImageResizer_FileModifiedDate.Header" xml:space="preserve">
    <value>File modified timestamp</value>
  </data>
  <data name="ImageResizer_FileModifiedDate.Description" xml:space="preserve">
    <value>Used as the 'modified timestamp' in the file properties</value>
  </data>
  <data name="ImageResizer_UseOriginalDate.Content" xml:space="preserve">
    <value>Original file timestamp</value>
  </data>
  <data name="ImageResizer_UseResizeDate.Content" xml:space="preserve">
    <value>Timestamp of resize action</value>
  </data>
  <data name="Encoding.Header" xml:space="preserve">
    <value>Encoding</value>
  </data>
  <data name="KeyboardManager_RemapKeyboardButton.Description" xml:space="preserve">
    <value>Remap keys to other keys or shortcuts</value>
  </data>
  <data name="KeyboardManager_RemapShortcutsButton.Description" xml:space="preserve">
    <value>Remap shortcuts to other shortcuts or keys for all or specific applications</value>
  </data>
  <data name="General.ModuleDescription" xml:space="preserve">
    <value>Microsoft PowerToys is a set of utilities for power users to tune and streamline their Windows experience for greater productivity.
Made with 💗 by Microsoft and the PowerToys community.</value>
    <comment>Windows refers to the OS</comment>
  </data>
  <data name="FancyZones_SpanZonesAcrossMonitors.Header" xml:space="preserve">
    <value>Allow zones to span across monitors</value>
  </data>
  <data name="ImageResizer_Formatting_ActualHeight.Text" xml:space="preserve">
    <value>Actual height</value>
  </data>
  <data name="ImageResizer_Formatting_ActualWidth.Text" xml:space="preserve">
    <value>Actual width</value>
  </data>
  <data name="ImageResizer_Formatting_Filename.Text" xml:space="preserve">
    <value>Original filename</value>
  </data>
  <data name="ImageResizer_Formatting_SelectedHeight.Text" xml:space="preserve">
    <value>Selected height</value>
  </data>
  <data name="ImageResizer_Formatting_SelectedWidth.Text" xml:space="preserve">
    <value>Selected width</value>
  </data>
  <data name="ImageResizer_Formatting_Sizename.Text" xml:space="preserve">
    <value>Size name</value>
  </data>
  <data name="FancyZones_MoveWindowsBasedOnPositionCheckBoxControl.Content" xml:space="preserve">
    <value>Move windows based on their position</value>
    <comment>Windows refers to application windows</comment>
  </data>
  <data name="GeneralSettings_NewVersionIsAvailable" xml:space="preserve">
    <value>New update available</value>
  </data>
  <data name="GeneralSettings_VersionIsLatest" xml:space="preserve">
    <value>PowerToys is up to date.</value>
  </data>
  <data name="FileExplorerPreview_IconThumbnail_GroupSettings.Header" xml:space="preserve">
    <value>Thumbnail icon Preview</value>
  </data>
  <data name="FileExplorerPreview_IconThumbnail_GroupSettings.Description" xml:space="preserve">
    <value>Select the file types for which thumbnail previews must be rendered.</value>
  </data>
  <data name="FileExplorerPreview_PreviewPane.Header" xml:space="preserve">
    <value>Preview Pane</value>
  </data>
  <data name="FileExplorerPreview_PreviewPane.Description" xml:space="preserve">
    <value>Select the file types which must be rendered in the Preview Pane. Ensure that Preview Pane is open by toggling the view with Alt + P in File Explorer.</value>
    <comment>Preview Pane and File Explorer are app/feature names in Windows. 'Alt + P' is a shortcut</comment>
  </data>
  <data name="FileExplorerPreview_RunAsAdminRequired.Title" xml:space="preserve">
    <value>You need to run as administrator to modify these settings.</value>
  </data>
  <data name="FileExplorerPreview_RebootRequired.Title" xml:space="preserve">
    <value>A reboot may be required for changes to these settings to take effect</value>
  </data>
  <data name="FileExplorerPreview_PreviewHandlerOutlookIncompatibility.Title" xml:space="preserve">
    <value>Enabling the preview handlers will override other preview handlers already installed - there have been reports of incompatibility between Outlook and the PDF Preview Handler.</value>
    <comment>Outlook is the name of a Microsoft product</comment>
  </data>
  <data name="FileExplorerPreview_ThumbnailsMightNotAppearOnRemoteFolders.Title" xml:space="preserve">
    <value>Thumbnails might not appear on paths managed by cloud storage solutions like OneDrive, since these solutions may get their thumbnails from the cloud instead of generating them locally.</value>
    <comment>OneDrive is the name of a Microsoft product</comment>
  </data>
  <data name="FancyZones_ExcludeApps_TextBoxControl.PlaceholderText" xml:space="preserve">
    <value>Example: outlook.exe</value>
    <comment>Don't translate outlook.exe</comment>
  </data>
  <data name="ImageResizer_FilenameFormatPlaceholder.PlaceholderText" xml:space="preserve">
    <value>Example: %1 (%2)</value>
  </data>
  <data name="ImageResizer_FilenameParameters.[using:Microsoft.UI.Xaml.Automation]AutomationProperties.Name" xml:space="preserve">
    <value>Filename parameters</value>
  </data>
  <data name="Radio_Theme_Dark.Content" xml:space="preserve">
    <value>Dark</value>
    <comment>Dark refers to color, not weight</comment>
  </data>
  <data name="Radio_Theme_Light.Content" xml:space="preserve">
    <value>Light</value>
    <comment>Light refers to color, not weight</comment>
  </data>
  <data name="Radio_Theme_Default.Content" xml:space="preserve">
    <value>Windows default</value>
    <comment>Windows refers to the Operating system</comment>
  </data>
  <data name="Windows_Color_Settings.Content" xml:space="preserve">
    <value>Windows color settings</value>
    <comment>Windows refers to the Operating system</comment>
  </data>
  <data name="ColorPicker_CopiedColorRepresentation.Header" xml:space="preserve">
    <value>Default color format</value>
  </data>
  <data name="ColorPickerFirst.Content" xml:space="preserve">
    <value>Pick a color and open editor</value>
  </data>
  <data name="EditorFirst.Content" xml:space="preserve">
    <value>Open editor</value>
  </data>
  <data name="ColorPickerOnly.Content" xml:space="preserve">
    <value>Only pick a color</value>
  </data>
  <data name="ColorPicker_ActivationAction.Header" xml:space="preserve">
    <value>Activation behavior</value>
  </data>
  <data name="ColorFormats.Header" xml:space="preserve">
    <value>Picker behavior</value>
  </data>
  <data name="ColorPicker_CopiedColorRepresentation.Description" xml:space="preserve">
    <value>This format will be copied to your clipboard</value>
  </data>
  <data name="KBM_KeysCannotBeRemapped.Text" xml:space="preserve">
    <value>Learn more about remapping limitations</value>
    <comment>This is a link that will discuss what is and is not possible for Keyboard manager to remap</comment>
  </data>
  <data name="FancyZones_Editor_GroupSettings.Header" xml:space="preserve">
    <value>Editor</value>
    <comment>refers to the FancyZone editor</comment>
  </data>
  <data name="FancyZones_WindowBehavior_GroupSettings.Header" xml:space="preserve">
    <value>Window behavior</value>
  </data>
  <data name="FancyZones_WindowBehavior_GroupSettings.Description" xml:space="preserve">
    <value>Manage how windows behave when using FancyZones</value>
  </data>
  <data name="FancyZones_Windows.Header" xml:space="preserve">
    <value>Windows</value>
    <comment>Do translate: refers to a set of application windows, not the product name</comment>
  </data>
  <data name="PowerRename_BehaviorHeader.Header" xml:space="preserve">
    <value>Behavior</value>
  </data>
  <data name="PowerRename_Toggle_UseBoostLib.Header" xml:space="preserve">
    <value>Use Boost library</value>
    <comment>Boost is a product name, should not be translated</comment>
  </data>
  <data name="PowerRename_Toggle_UseBoostLib.Description" xml:space="preserve">
    <value>Provides extended features but may use different regex syntax</value>
    <comment>Boost is a product name, should not be translated</comment>
  </data>
  <data name="MadeWithOssLove.Text" xml:space="preserve">
    <value>Made with 💗 by Microsoft and the PowerToys community.</value>
  </data>
  <data name="ColorPicker_ColorFormats.Header" xml:space="preserve">
    <value>Color formats</value>
  </data>
  <data name="ColorPicker_ColorFormats.Description" xml:space="preserve">
    <value>Configure the color formats (edit, delete, hide, reorder them)</value>
  </data>
  <data name="MoveUp.Text" xml:space="preserve">
    <value>Move up</value>
  </data>
  <data name="MoveDown.Text" xml:space="preserve">
    <value>Move down</value>
  </data>
  <data name="ColorPickerAddNewFormat.Content" xml:space="preserve">
    <value>Add new format</value>
  </data>
  <data name="NewColorFormat.Header" xml:space="preserve">
    <value>Format</value>
  </data>
  <data name="NewColorName.Header" xml:space="preserve">
    <value>Name</value>
  </data>
  <data name="AddCustomColorFormat" xml:space="preserve">
    <value>Add custom color format</value>
  </data>
  <data name="ColorFormatSave" xml:space="preserve">
    <value>Save</value>
  </data>
  <data name="EditCustomColorFormat" xml:space="preserve">
    <value>Edit custom color format</value>
  </data>
  <data name="ColorFormatUpdate" xml:space="preserve">
    <value>Update</value>
  </data>
  <data name="CustomColorFormatDefaultName" xml:space="preserve">
    <value>My Format</value>
  </data>
  <data name="ColorFormatDialog.SecondaryButtonText" xml:space="preserve">
    <value>Cancel</value>
  </data>
  <data name="ColorFormatEditorHelpline1.Text" xml:space="preserve">
    <value>The following parameters can be used:</value>
  </data>
  <data name="Help_red" xml:space="preserve">
    <value>red</value>
  </data>
  <data name="Help_green" xml:space="preserve">
    <value>green</value>
  </data>
  <data name="Help_blue" xml:space="preserve">
    <value>blue</value>
  </data>
  <data name="Help_alpha" xml:space="preserve">
    <value>alpha</value>
  </data>
  <data name="Help_cyan" xml:space="preserve">
    <value>cyan</value>
  </data>
  <data name="Help_magenta" xml:space="preserve">
    <value>magenta</value>
  </data>
  <data name="Help_yellow" xml:space="preserve">
    <value>yellow</value>
  </data>
  <data name="Help_black_key" xml:space="preserve">
    <value>black key</value>
  </data>
  <data name="Help_hue" xml:space="preserve">
    <value>hue</value>
  </data>
  <data name="Help_hueNat" xml:space="preserve">
    <value>hue (natural)</value>
  </data>
  <data name="Help_saturationI" xml:space="preserve">
    <value>saturation (HSI)</value>
  </data>
  <data name="Help_saturationL" xml:space="preserve">
    <value>saturation (HSL)</value>
  </data>
  <data name="Help_saturationB" xml:space="preserve">
    <value>saturation (HSB)</value>
  </data>
  <data name="Help_brightness" xml:space="preserve">
    <value>brightness</value>
  </data>
  <data name="Help_intensity" xml:space="preserve">
    <value>intensity</value>
  </data>
  <data name="Help_lightnessNat" xml:space="preserve">
    <value>lightness (nat)</value>
  </data>
  <data name="Help_lightnessCIE" xml:space="preserve">
    <value>lightness (CIE)</value>
  </data>
  <data name="Help_value" xml:space="preserve">
    <value>value</value>
  </data>
  <data name="Help_whiteness" xml:space="preserve">
    <value>whiteness</value>
  </data>
  <data name="Help_blackness" xml:space="preserve">
    <value>blackness</value>
  </data>
  <data name="Help_chromaticityA" xml:space="preserve">
    <value>chromaticityA</value>
  </data>
  <data name="Help_chromaticityB" xml:space="preserve">
    <value>chromaticityB</value>
  </data>
  <data name="Help_X_value" xml:space="preserve">
    <value>X value</value>
  </data>
  <data name="Help_Y_value" xml:space="preserve">
    <value>Y value</value>
  </data>
  <data name="Help_Z_value" xml:space="preserve">
    <value>Z value</value>
  </data>
  <data name="Help_decimal_value_RGB" xml:space="preserve">
    <value>decimal value (RGB)</value>
  </data>
  <data name="Help_decimal_value_BGR" xml:space="preserve">
    <value>decimal value (BGR)</value>
  </data>
  <data name="Help_color_name" xml:space="preserve">
    <value>color name</value>
  </data>
  <data name="ColorFormatEditorHelpline2.Text" xml:space="preserve">
    <value>The red, green, blue and alpha values can be formatted to the following formats:</value>
  </data>
  <data name="Help_byte" xml:space="preserve">
    <value>byte value (default)</value>
  </data>
  <data name="Help_hexL1" xml:space="preserve">
    <value>hex lowercase one digit</value>
  </data>
  <data name="Help_hexU1" xml:space="preserve">
    <value>hex uppercase one digit</value>
  </data>
  <data name="Help_hexL2" xml:space="preserve">
    <value>hex lowercase two digits</value>
  </data>
  <data name="Help_hexU2" xml:space="preserve">
    <value>hex uppercase two digits</value>
  </data>
  <data name="Help_floatWith" xml:space="preserve">
    <value>float with leading zero</value>
  </data>
  <data name="Help_floatWithout" xml:space="preserve">
    <value>float without leading zero</value>
  </data>
  <data name="ColorFormatEditorHelpline3.Text" xml:space="preserve">
    <value>Example:  %ReX means red value in hex uppercase two digits format.</value>
  </data>
  <data name="ColorPicker_ShowColorName.Header" xml:space="preserve">
    <value>Show color name</value>
  </data>
  <data name="ColorPicker_ShowColorName.Description" xml:space="preserve">
    <value>This will show the name of the color when picking a color</value>
  </data>
  <data name="ImageResizer_DefaultSize_Large" xml:space="preserve">
    <value>Large</value>
    <comment>The size of the image</comment>
  </data>
  <data name="ImageResizer_DefaultSize_Medium" xml:space="preserve">
    <value>Medium</value>
    <comment>The size of the image</comment>
  </data>
  <data name="ImageResizer_DefaultSize_Phone" xml:space="preserve">
    <value>Phone</value>
    <comment>The size of the image referring to a Mobile Phone typical image size</comment>
  </data>
  <data name="ImageResizer_DefaultSize_Small" xml:space="preserve">
    <value>Small</value>
    <comment>The size of the image</comment>
  </data>
  <data name="FancyZones_MoveWindowBasedOnRelativePosition_Accessible.[using:Microsoft.UI.Xaml.Automation]AutomationProperties.Name" xml:space="preserve">
    <value>Windows key + Up, down, left or right arrow key to move windows based on relative position</value>
  </data>
  <data name="FancyZones_MoveWindowLeftRightBasedOnZoneIndex_Accessible.[using:Microsoft.UI.Xaml.Automation]AutomationProperties.Name" xml:space="preserve">
    <value>Windows key + Left or right arrow keys to move windows based on zone index</value>
  </data>
  <data name="FancyZones_MoveWindowBasedOnRelativePosition_Description.Text" xml:space="preserve">
    <value>Windows key +    or </value>
    <comment>Do not loc the icons (hex numbers)</comment>
  </data>
  <data name="FancyZones_MoveWindowLeftRightBasedOnZoneIndex_Description.Text" xml:space="preserve">
    <value>Windows key +  or </value>
    <comment>Do not loc the icons (hex numbers)</comment>
  </data>
  <data name="FancyZones_MoveWindowBasedOnRelativePosition.Text" xml:space="preserve">
    <value>Relative position</value>
  </data>
  <data name="FancyZones_MoveWindow.Header" xml:space="preserve">
    <value>Move windows based on</value>
  </data>
  <data name="FancyZones_MoveWindowLeftRightBasedOnZoneIndex.Text" xml:space="preserve">
    <value>Zone index</value>
  </data>
  <data name="ColorPicker_Editor.Header" xml:space="preserve">
    <value>Color formats</value>
  </data>
  <data name="FancyZones_OverlappingZonesClosestCenter.Content" xml:space="preserve">
    <value>Activate the zone whose center is closest to the cursor</value>
  </data>
  <data name="FancyZones_OverlappingZonesLargest.Content" xml:space="preserve">
    <value>Activate the largest zone by area</value>
  </data>
  <data name="FancyZones_OverlappingZonesPositional.Content" xml:space="preserve">
    <value>Split the overlapped area into multiple activation targets</value>
  </data>
  <data name="FancyZones_OverlappingZonesSmallest.Content" xml:space="preserve">
    <value>Activate the smallest zone by area</value>
  </data>
  <data name="FancyZones_OverlappingZones.Header" xml:space="preserve">
    <value>When multiple zones overlap</value>
  </data>
  <data name="PowerLauncher_Plugins.Header" xml:space="preserve">
    <value>Plugins</value>
  </data>
  <data name="PowerLauncher_ActionKeyword.Header" xml:space="preserve">
    <value>Direct activation command</value>
  </data>
  <data name="PowerLauncher_AuthoredBy.Text" xml:space="preserve">
    <value>Authored by</value>
    <comment>example: Authored by Microsoft</comment>
  </data>
  <data name="PowerLauncher_IncludeInGlobalResultTitle.Text" xml:space="preserve">
    <value>Include in global result</value>
  </data>
  <data name="PowerLauncher_IncludeInGlobalResultDescription.Text" xml:space="preserve">
    <value>Show results on queries without direct activation command</value>
  </data>
  <data name="PowerLauncher_EnablePluginToggle.[using:Microsoft.UI.Xaml.Automation]AutomationProperties.Name" xml:space="preserve">
    <value>Enable plugin</value>
  </data>
  <data name="PowerLauncher_EnablePluginToggle.OnContent" xml:space="preserve">
    <value>On</value>
  </data>
  <data name="PowerLauncher_EnablePluginToggle.OffContent" xml:space="preserve">
    <value>Off</value>
  </data>
  <data name="Run_AdditionalOptions.Text" xml:space="preserve">
    <value>Additional options</value>
  </data>
  <data name="Run_NotAccessibleWarning.Title" xml:space="preserve">
    <value>Please define an activation command or allow this plugin to be used in the global results.</value>
  </data>
  <data name="Run_AllPluginsDisabled.Title" xml:space="preserve">
    <value>PowerToys Run can't provide any results without plugins</value>
  </data>
  <data name="Run_AllPluginsDisabled.Message" xml:space="preserve">
    <value>Enable at least one plugin to get started</value>
  </data>
  <data name="Run_PluginUseDescription.Header" xml:space="preserve">
    <value>Plugins</value>
  </data>
  <data name="Run_PluginUseDescription.Description" xml:space="preserve">
    <value>Include or remove plugins from the global results, change the direct activation phrase and configure additional options</value>
  </data>
  <data name="Run_PositionAppearance_GroupSettings.Header" xml:space="preserve">
    <value>Position &amp; appearance</value>
  </data>
  <data name="Run_PositionHeader.Header" xml:space="preserve">
    <value>Preferred monitor position</value>
    <comment>as in Show PowerToys Run on primary monitor</comment>
  </data>
  <data name="Run_PositionHeader.Description" xml:space="preserve">
    <value>If multiple monitors are in use, PowerToys Run can be launched on the desired monitor</value>
    <comment>as in Show PowerToys Run on primary monitor</comment>
  </data>
  <data name="Run_Radio_Position_Cursor.Content" xml:space="preserve">
    <value>Monitor with mouse cursor</value>
  </data>
  <data name="Run_Radio_Position_Focus.Content" xml:space="preserve">
    <value>Monitor with focused window</value>
  </data>
  <data name="Run_Radio_Position_Primary_Monitor.Content" xml:space="preserve">
    <value>Primary monitor</value>
  </data>
  <data name="Run_PluginsLoading.Text" xml:space="preserve">
    <value>Plugins are loading...</value>
  </data>
  <data name="ColorPicker_ButtonDown.[using:Microsoft.UI.Xaml.Automation]AutomationProperties.Name" xml:space="preserve">
    <value>Move the color down</value>
  </data>
  <data name="ColorPicker_ButtonUp.[using:Microsoft.UI.Xaml.Automation]AutomationProperties.Name" xml:space="preserve">
    <value>Move the color up</value>
  </data>
  <data name="FancyZones_FlashZonesOnQuickSwitch.Content" xml:space="preserve">
    <value>Flash zones when switching layout</value>
  </data>
  <data name="FancyZones_Layouts.Header" xml:space="preserve">
    <value>Layouts</value>
  </data>
  <data name="FancyZones_QuickLayoutSwitch.Header" xml:space="preserve">
    <value>Enable quick layout switch</value>
  </data>
  <data name="FancyZones_QuickLayoutSwitch.Description" xml:space="preserve">
    <value>Layout-specific shortcuts can be configured in the editor</value>
  </data>
  <data name="FancyZones_QuickLayoutSwitch_GroupSettings.Text" xml:space="preserve">
    <value>Quick layout switch</value>
  </data>
  <data name="Activation_Shortcut.Header" xml:space="preserve">
    <value>Activation shortcut</value>
  </data>
  <data name="Activation_Shortcut.Description" xml:space="preserve">
    <value>Customize the shortcut to activate this module</value>
  </data>
  <data name="Oobe_GetStarted.Text" xml:space="preserve">
    <value>Let's get started!</value>
  </data>
  <data name="Oobe_PowerToysDescription.Text" xml:space="preserve">
    <value>Welcome to PowerToys! These overviews will help you quickly learn the basics of all our utilities.</value>
  </data>
  <data name="Oobe_GettingStarted.Text" xml:space="preserve">
    <value>Getting started</value>
  </data>
  <data name="Oobe_Launch.Text" xml:space="preserve">
    <value>Launch</value>
  </data>
  <data name="Launch_ColorPicker.Content" xml:space="preserve">
    <value>Launch Color Picker</value>
  </data>
  <data name="Oobe_LearnMore.Text" xml:space="preserve">
    <value>Learn more about</value>
  </data>
  <data name="Oobe_ColorPicker.Description" xml:space="preserve">
    <value>Color Picker is a system-wide color selection tool for Windows that enables you to pick colors from any currently running application and automatically copies it in a configurable format to your clipboard.</value>
  </data>
  <data name="Oobe_FancyZones.Description" xml:space="preserve">
    <value>FancyZones is a window manager that makes it easy to create complex window layouts and quickly position windows into those layouts.</value>
  </data>
  <data name="Oobe_FileLocksmith.Description" xml:space="preserve">
    <value>File Locksmith lists which processes are using the selected files or directories and allows closing those processes.</value>
  </data>
  <data name="Oobe_FileExplorer.Description" xml:space="preserve">
    <value>PowerToys introduces add-ons to the Windows File Explorer that will enable files like Markdown (.md), PDF (.pdf), SVG (.svg), STL (.stl), G-code (.gcode) and developer files to be viewed in the preview pane. It introduces File Explorer thumbnail support for a number of these file types as well.</value>
  </data>
  <data name="Oobe_ImageResizer.Description" xml:space="preserve">
    <value>Image Resizer is a Windows shell extension for simple bulk image-resizing.</value>
  </data>
  <data name="Oobe_KBM.Description" xml:space="preserve">
    <value>Keyboard Manager allows you to customize the keyboard to be more productive by remapping keys and creating your own keyboard shortcuts.</value>
  </data>
  <data name="Oobe_PowerRename.Description" xml:space="preserve">
    <value>PowerRename enables you to perform simple bulk renaming, searching and replacing file names.</value>
  </data>
  <data name="Oobe_Run.Description" xml:space="preserve">
    <value>PowerToys Run is a quick launcher for power users that contains some additional features without sacrificing performance.</value>
  </data>
  <data name="Oobe_MeasureTool.Description" xml:space="preserve">
    <value>Screen Ruler is a quick and easy way to measure pixels on your screen.</value>
  </data>
  <data name="Oobe_ShortcutGuide.Description" xml:space="preserve">
    <value>Shortcut Guide presents the user with a listing of available shortcuts for the current state of the desktop.</value>
  </data>
  <data name="Oobe_VideoConference.Description" xml:space="preserve">
    <value>Video Conference Mute allows users to quickly mute the microphone and turn off the camera while on a conference call with a single keystroke, regardless of what application has focus on your computer.</value>
  </data>
  <data name="Oobe_MouseUtils.Description" xml:space="preserve">
    <value>A collection of utilities to enhance your mouse.</value>
    <comment>Mouse as in the hardware peripheral</comment>
  </data>
  <data name="Oobe_Overview.Description" xml:space="preserve">
    <value>Microsoft PowerToys is a set of utilities for power users to tune and streamline their Windows experience for greater productivity.

Take a moment to preview the various utilities listed or view our comprehensive documentation.</value>
  </data>
  <data name="Oobe_Overview_DescriptionLinkText.Text" xml:space="preserve">
    <value>Documentation on Microsoft Docs</value>
  </data>
  <data name="ReleaseNotes.Content" xml:space="preserve">
    <value>Release notes</value>
  </data>
  <data name="Oobe_ColorPicker_HowToUse.Text" xml:space="preserve">
    <value>to open Color Picker.</value>
  </data>
  <data name="Oobe_ColorPicker_TipsAndTricks.Text" xml:space="preserve">
    <value>To select a color with more precision, **scroll the mouse wheel** to zoom in.</value>
  </data>
  <data name="Oobe_FancyZones_HowToUse.Text" xml:space="preserve">
    <value>**Shift** + **drag the window** to snap a window to a zone, and release the window in the desired zone.</value>
  </data>
  <data name="Oobe_FancyZones_HowToUse_Shortcut.Text" xml:space="preserve">
    <value>to open the FancyZones editor.</value>
  </data>
  <data name="Oobe_FancyZones_TipsAndTricks.Text" xml:space="preserve">
    <value>Snap a window to multiple zones by holding the **Ctrl** key (while also holding **Shift**) when dragging a window.</value>
  </data>
  <data name="Oobe_FileLocksmith_HowToUse.Text" xml:space="preserve">
    <value>In File Explorer, right-click one or more selected files and select **What's using this file?** from the context menu.</value>
  </data>
  <data name="Oobe_FileLocksmith_TipsAndTricks.Text" xml:space="preserve">
    <value>Press the **Restart Elevated** button from the File Locksmith UI to also get information on elevated processes that might be using the files.</value>
  </data>
  <data name="Oobe_FileExplorer_HowToEnable.Text" xml:space="preserve">
    <value>Open File Explorer, select the **View** tab in the File Explorer ribbon, then select **Preview Pane**. 
From there, simply click on one of the supported files in the File Explorer and observe the content on the preview pane!</value>
  </data>
  <data name="Oobe_HowToCreateMappings.Text" xml:space="preserve">
    <value>How to create mappings</value>
  </data>
  <data name="Oobe_HowToEnable.Text" xml:space="preserve">
    <value>How to enable</value>
  </data>
  <data name="Oobe_HowToLaunch.Text" xml:space="preserve">
    <value>How to launch</value>
  </data>
  <data name="Oobe_HowToUse.Text" xml:space="preserve">
    <value>How to use</value>
  </data>
  <data name="Oobe_ImageResizer_HowToLaunch.Text" xml:space="preserve">
    <value>In File Explorer, right-click one or more image files and select **Resize pictures** from the context menu.</value>
  </data>
  <data name="Oobe_ImageResizer_TipsAndTricks.Text" xml:space="preserve">
    <value>Want a custom size? You can add them in the PowerToys Settings!</value>
  </data>
  <data name="Oobe_KBM_HowToCreateMappings.Text" xml:space="preserve">
    <value>Launch **PowerToys Settings**, navigate to the Keyboard Manager menu, and select either **Remap a key** or **Remap a shortcut**.</value>
  </data>
  <data name="Oobe_KBM_TipsAndTricks.Text" xml:space="preserve">
    <value>Want to only have a shortcut work for a single application? Use the Target App field when creating the shortcut remapping.</value>
  </data>
  <data name="Oobe_PowerRename_HowToUse.Text" xml:space="preserve">
    <value>In File Explorer, right-click one or more selected files and select **PowerRename** from the context menu.</value>
  </data>
  <data name="Oobe_PowerRename_TipsAndTricks.Text" xml:space="preserve">
    <value>PowerRename supports searching for files using regular expressions to enable more advanced renaming functionalities.</value>
  </data>
  <data name="Oobe_Run_HowToLaunch.Text" xml:space="preserve">
    <value>to open Run and just start typing.</value>
  </data>
  <data name="Oobe_Run_TipsAndTricks.Text" xml:space="preserve">
    <value>PowerToys Run supports various action keys to funnel search queries for a specific subset of results. Typing `&lt;` searches for running processes only, `?` will search only for file, or `.` for installed applications! See PowerToys documentation for the complete set of 'Action Keys' available.</value>
  </data>
  <data name="Oobe_ShortcutGuide_HowToLaunch.Text" xml:space="preserve">
    <value>to open Shortcut Guide, press it again to close or press **Esc**.</value>
  </data>
  <data name="Oobe_TipsAndTricks.Text" xml:space="preserve">
    <value>Tips &amp; tricks</value>
  </data>
  <data name="Oobe_VideoConference_ToggleMicVid.Text" xml:space="preserve">
    <value>to toggle both your microphone and video</value>
  </data>
  <data name="Oobe_VideoConference_ToggleMic.Text" xml:space="preserve">
    <value>to toggle your microphone</value>
  </data>
  <data name="Oobe_VideoConference_ToggleVid.Text" xml:space="preserve">
    <value>to toggle your video</value>
  </data>
  <data name="Oobe_MeasureTool_Activation.Text" xml:space="preserve">
    <value>to bring up the Screen Ruler command bar.</value>
  </data>
  <data name="Oobe_MeasureTool_HowToLaunch.Text" xml:space="preserve">
    <value>The Bounds mode lets you select a specific area to measure. You can also shift-drag an area to persist in on screen. The various Spacing modes allows tracing similar pixels along horizontal and vertical axes with a customizable pixel tolerance threshold (use settings or mouse wheel to adjust it).</value>
  </data>
  <data name="Oobe_MeasureTool.Title" xml:space="preserve">
    <value>Screen Ruler</value>
    <comment>Do not localize this string</comment>
  </data>
  <data name="Oobe_ColorPicker.Title" xml:space="preserve">
    <value>Color Picker</value>
    <comment>Do not localize this string</comment>
  </data>
  <data name="Oobe_FancyZones.Title" xml:space="preserve">
    <value>FancyZones</value>
    <comment>Do not localize this string</comment>
  </data>
  <data name="Oobe_FileLocksmith.Title" xml:space="preserve">
    <value>File Locksmith</value>
  </data>
  <data name="Oobe_ImageResizer.Title" xml:space="preserve">
    <value>Image Resizer</value>
    <comment>Do not localize this string</comment>
  </data>
  <data name="Oobe_KBM.Title" xml:space="preserve">
    <value>Keyboard Manager</value>
    <comment>Do not localize this string</comment>
  </data>
  <data name="Oobe_PowerRename.Title" xml:space="preserve">
    <value>PowerRename</value>
    <comment>Do not localize this string</comment>
  </data>
  <data name="Oobe_Run.Title" xml:space="preserve">
    <value>PowerToys Run</value>
    <comment>Do not localize this string</comment>
  </data>
  <data name="Oobe_ShortcutGuide.Title" xml:space="preserve">
    <value>Shortcut Guide</value>
    <comment>Do not localize this string</comment>
  </data>
  <data name="Oobe_VideoConference.Title" xml:space="preserve">
    <value>Video Conference Mute</value>
    <comment>Do not localize this string</comment>
  </data>
  <data name="Oobe_Overview.Title" xml:space="preserve">
    <value>Welcome</value>
  </data>
  <data name="Oobe_WhatsNew.Text" xml:space="preserve">
    <value>What's new</value>
  </data>
  <data name="Oobe_WhatsNew_LoadingError.Title" xml:space="preserve">
    <value>Couldn't load the release notes.</value>
  </data>
  <data name="Oobe_WhatsNew_LoadingError.Message" xml:space="preserve">
    <value>Please check your internet connection.</value>
  </data>
  <data name="Oobe_WhatsNew_ProxyAuthenticationWarning.Title" xml:space="preserve">
    <value>Couldn't load the release notes.</value>
  </data>
  <data name="Oobe_WhatsNew_ProxyAuthenticationWarning.Message" xml:space="preserve">
    <value>Your proxy server requires authentication.</value>
  </data>
  <data name="Oobe_WhatsNew_DetailedReleaseNotesLink.Text" xml:space="preserve">
    <value>See more detailed release notes on GitHub</value>
    <comment>Don't loc "GitHub", it's the name of a product</comment>
  </data>
  <data name="OOBE_Settings.Content" xml:space="preserve">
    <value>Open Settings</value>
  </data>
  <data name="Oobe_NavViewItem.Content" xml:space="preserve">
    <value>Welcome to PowerToys</value>
    <comment>Don't loc "PowerToys"</comment>
  </data>
  <data name="Feedback_NavViewItem.Content" xml:space="preserve">
    <value>Give feedback</value>
  </data>
  <data name="OobeWindow_Title" xml:space="preserve">
    <value>Welcome to PowerToys</value>
  </data>
  <data name="SettingsWindow_Title" xml:space="preserve">
    <value>PowerToys Settings</value>
  </data>
  <data name="Awake.ModuleTitle" xml:space="preserve">
    <value>Awake</value>
  </data>
  <data name="Awake.ModuleDescription" xml:space="preserve">
    <value>A convenient way to keep your PC awake on-demand.</value>
  </data>
  <data name="Awake_EnableAwake.Header" xml:space="preserve">
    <value>Enable Awake</value>
    <comment>Awake is a product name, do not loc</comment>
  </data>
  <data name="Awake_NoKeepAwake.Content" xml:space="preserve">
    <value>Keep using the selected power plan</value>
  </data>
  <data name="Awake_IndefiniteKeepAwake.Content" xml:space="preserve">
    <value>Keep awake indefinitely</value>
  </data>
  <data name="Awake_TemporaryKeepAwake.Content" xml:space="preserve">
    <value>Keep awake temporarily</value>
  </data>
  <data name="Awake_EnableDisplayKeepAwake.Header" xml:space="preserve">
    <value>Keep screen on</value>
  </data>
  <data name="Awake_EnableDisplayKeepAwake.Description" xml:space="preserve">
    <value>This setting is only available when keeping the PC awake</value>
  </data>
  <data name="Awake_Mode.Header" xml:space="preserve">
    <value>Mode</value>
  </data>
  <data name="Awake_Behavior_GroupSettings.Header" xml:space="preserve">
    <value>Behavior</value>
  </data>
  <data name="Awake_TemporaryKeepAwake_Hours.Header" xml:space="preserve">
    <value>Hours</value>
  </data>
  <data name="Awake_TemporaryKeepAwake_Minutes.Header" xml:space="preserve">
    <value>Minutes</value>
  </data>
  <data name="Oobe_Awake.Title" xml:space="preserve">
    <value>Awake</value>
    <comment>Module name, do not loc</comment>
  </data>
  <data name="Oobe_Awake.Description" xml:space="preserve">
    <value>Awake is a Windows tool designed to keep your PC awake on-demand without having to manage its power settings. This behavior can be helpful when running time-consuming tasks while ensuring that your PC does not go to sleep or turn off its screens.</value>
  </data>
  <data name="Oobe_Awake_HowToUse.Text" xml:space="preserve">
    <value>Open **PowerToys Settings** and enable Awake</value>
  </data>
  <data name="Oobe_Awake_TipsAndTricks.Text" xml:space="preserve">
    <value>You can always change modes quickly by **right-clicking the Awake icon** in the system tray.</value>
  </data>
  <data name="General_FailedToDownloadTheNewVersion.Title" xml:space="preserve">
    <value>An error occurred trying to install this update:</value>
  </data>
  <data name="General_InstallNow.Content" xml:space="preserve">
    <value>Install now</value>
  </data>
  <data name="General_ReadMore.Text" xml:space="preserve">
    <value>Read more</value>
  </data>
  <data name="General_NewVersionAvailable.Title" xml:space="preserve">
    <value>An update is available:</value>
  </data>
  <data name="General_Downloading.Text" xml:space="preserve">
    <value>Downloading...</value>
  </data>
  <data name="General_TryAgainToDownloadAndInstall.Content" xml:space="preserve">
    <value>Try again to download and install</value>
  </data>
  <data name="General_CheckingForUpdates.Text" xml:space="preserve">
    <value>Checking for updates...</value>
  </data>
  <data name="General_NewVersionReadyToInstall.Title" xml:space="preserve">
    <value>An update is ready to install:</value>
  </data>
  <data name="General_UpToDate.Title" xml:space="preserve">
    <value>PowerToys is up to date</value>
  </data>
  <data name="General_CantCheck.Title" xml:space="preserve">
    <value>Network error. Please try again later</value>
  </data>
  <data name="General_DownloadAndInstall.Content" xml:space="preserve">
    <value>Download &amp; install</value>
  </data>
  <data name="ImageResizer_Fit_Fill_ThirdPersonSingular" xml:space="preserve">
    <value>Fills</value>
  </data>
  <data name="ImageResizer_Fit_Fit_ThirdPersonSingular" xml:space="preserve">
    <value>Fits within</value>
  </data>
  <data name="ImageResizer_Fit_Stretch_ThirdPersonSingular" xml:space="preserve">
    <value>Stretches to</value>
  </data>
  <data name="ImageResizer_Unit_Centimeter" xml:space="preserve">
    <value>Centimeters</value>
  </data>
  <data name="ImageResizer_Unit_Inch" xml:space="preserve">
    <value>Inches</value>
  </data>
  <data name="ImageResizer_Unit_Percent" xml:space="preserve">
    <value>Percent</value>
  </data>
  <data name="ImageResizer_Unit_Pixel" xml:space="preserve">
    <value>Pixels</value>
  </data>
  <data name="EditButton.[using:Microsoft.UI.Xaml.Automation]AutomationProperties.Name" xml:space="preserve">
    <value>Edit</value>
  </data>
  <data name="ImageResizer_EditSize.[using:Microsoft.UI.Xaml.Automation]AutomationProperties.Name" xml:space="preserve">
    <value>Edit size</value>
  </data>
  <data name="No" xml:space="preserve">
    <value>No</value>
    <comment>Label of a cancel button</comment>
  </data>
  <data name="Delete_Dialog_Description" xml:space="preserve">
    <value>Are you sure you want to delete this item?</value>
  </data>
  <data name="Yes" xml:space="preserve">
    <value>Yes</value>
    <comment>Label of a confirmation button</comment>
  </data>
  <data name="SeeWhatsNew.Content" xml:space="preserve">
    <value>See what's new</value>
  </data>
  <data name="Awake_Mode.Description" xml:space="preserve">
    <value>Manage the state of your device when Awake is active</value>
  </data>
  <data name="ExcludedApps.Header" xml:space="preserve">
    <value>Excluded apps</value>
  </data>
  <data name="Enable_ColorFormat.[using:Microsoft.UI.Xaml.Automation]AutomationProperties.Name" xml:space="preserve">
    <value>Enable colorformat</value>
  </data>
  <data name="More_Options_Button.[using:Microsoft.UI.Xaml.Automation]AutomationProperties.Name" xml:space="preserve">
    <value>More options</value>
  </data>
  <data name="More_Options_ButtonTooltip.Text" xml:space="preserve">
    <value>More options</value>
  </data>
  <data name="To.Text" xml:space="preserve">
    <value>to</value>
    <comment>as in: from x to y</comment>
  </data>
  <data name="LearnMore_Awake.Text" xml:space="preserve">
    <value>Learn more about Awake</value>
    <comment>Awake is a product name, do not loc</comment>
  </data>
  <data name="LearnMore_ColorPicker.Text" xml:space="preserve">
    <value>Learn more about Color Picker</value>
    <comment>Color Picker is a product name, do not loc</comment>
  </data>
  <data name="LearnMore_FancyZones.Text" xml:space="preserve">
    <value>Learn more about FancyZones</value>
    <comment>FancyZones is a product name, do not loc</comment>
  </data>
  <data name="LearnMore_FileLocksmith.Text" xml:space="preserve">
    <value>Learn more about File Locksmith</value>
  </data>
  <data name="LearnMore_ImageResizer.Text" xml:space="preserve">
    <value>Learn more about Image Resizer</value>
    <comment>Image Resizer is a product name, do not loc</comment>
  </data>
  <data name="LearnMore_KBM.Text" xml:space="preserve">
    <value>Learn more about Keyboard Manager</value>
    <comment>Keyboard Manager is a product name, do not loc</comment>
  </data>
  <data name="LearnMore_MouseUtils.Text" xml:space="preserve">
    <value>Learn more about Mouse utilities</value>
    <comment>Mouse utilities is a product name, do not loc</comment>
  </data>
  <data name="LearnMore_PowerPreview.Text" xml:space="preserve">
    <value>Learn more about File Explorer add-ons</value>
    <comment>File Explorer is a product name, localize as Windows does</comment>
  </data>
  <data name="LearnMore_PowerRename.Text" xml:space="preserve">
    <value>Learn more about PowerRename</value>
    <comment>PowerRename is a product name, do not loc</comment>
  </data>
  <data name="LearnMore_Run.Text" xml:space="preserve">
    <value>Learn more about PowerToys Run</value>
    <comment>PowerToys Run is a product name, do not loc</comment>
  </data>
  <data name="LearnMore_MeasureTool.Text" xml:space="preserve">
    <value>Learn more about Screen Ruler</value>
    <comment>Screen Ruler is a product name, do not loc</comment>
  </data>
  <data name="LearnMore_ShortcutGuide.Text" xml:space="preserve">
    <value>Learn more about Shortcut Guide</value>
    <comment>Shortcut Guide is a product name, do not loc</comment>
  </data>
  <data name="LearnMore_VCM.Text" xml:space="preserve">
    <value>Learn more about Video Conference Mute</value>
    <comment>Video Conference Mute is a product name, do not loc</comment>
  </data>
  <data name="Oobe_FileExplorer.Title" xml:space="preserve">
    <value>File Explorer add-ons</value>
    <comment>Do not localize this string</comment>
  </data>
  <data name="Oobe_MouseUtils.Title" xml:space="preserve">
    <value>Mouse utilities</value>
    <comment>Mouse as in the hardware peripheral</comment>
  </data>
  <data name="Oobe_MouseUtils_FindMyMouse.Text" xml:space="preserve">
    <value>Find My Mouse</value>
    <comment>Mouse as in the hardware peripheral</comment>
  </data>
  <data name="Oobe_MouseUtils_FindMyMouse_Description.Text" xml:space="preserve">
    <value>Shake the mouse or press the left Ctrl key twice to focus the mouse pointer.</value>
    <comment>Mouse as in the hardware peripheral. Key as in a keyboard key</comment>
  </data>
  <data name="Oobe_MouseUtils_MouseHighlighter.Text" xml:space="preserve">
    <value>Mouse Highlighter</value>
    <comment>Mouse as in the hardware peripheral.</comment>
  </data>
  <data name="Oobe_MouseUtils_MouseHighlighter_Description.Text" xml:space="preserve">
    <value>Use a keyboard shortcut to highlight left and right mouse clicks.</value>
    <comment>Mouse as in the hardware peripheral.</comment>
  </data>
  <data name="Oobe_MouseUtils_MousePointerCrosshairs.Text" xml:space="preserve">
    <value>Mouse Pointer Crosshairs</value>
    <comment>Mouse as in the hardware peripheral.</comment>
  </data>
  <data name="Oobe_MouseUtils_MousePointerCrosshairs_Description.Text" xml:space="preserve">
    <value>Draw crosshairs centered around the mouse pointer.</value>
    <comment>Mouse as in the hardware peripheral.</comment>
  </data>
  <data name="Launch_Run.Content" xml:space="preserve">
    <value>Launch PowerToys Run</value>
  </data>
  <data name="Launch_ShortcutGuide.Content" xml:space="preserve">
    <value>Launch Shortcut Guide</value>
  </data>
  <data name="ColorPicker_ColorFormat_ToggleSwitch.[using:Microsoft.UI.Xaml.Automation]AutomationProperties.Name" xml:space="preserve">
    <value>Show format in editor</value>
  </data>
  <data name="GeneralPage_Documentation.Text" xml:space="preserve">
    <value>Documentation</value>
  </data>
  <data name="PowerLauncher_SearchList.PlaceholderText" xml:space="preserve">
    <value>Search this list</value>
  </data>
  <data name="PowerLauncher_SearchList.[using:Microsoft.UI.Xaml.Automation]AutomationProperties.Name" xml:space="preserve">
    <value>Search this list</value>
  </data>
  <data name="Awake.SecondaryLinksHeader" xml:space="preserve">
    <value>Attribution</value>
    <comment>giving credit to the projects this utility was based on</comment>
  </data>
  <data name="ColorPicker.SecondaryLinksHeader" xml:space="preserve">
    <value>Attribution</value>
    <comment>giving credit to the projects this utility was based on</comment>
  </data>
  <data name="General.SecondaryLinksHeader" xml:space="preserve">
    <value>Related information</value>
  </data>
  <data name="ImageResizer.SecondaryLinksHeader" xml:space="preserve">
    <value>Attribution</value>
    <comment>giving credit to the projects this utility was based on</comment>
  </data>
  <data name="MouseUtils.SecondaryLinksHeader" xml:space="preserve">
    <value>Attribution</value>
    <comment>giving credit to the projects this utility was based on</comment>
  </data>
  <data name="PowerLauncher.SecondaryLinksHeader" xml:space="preserve">
    <value>Attribution</value>
    <comment>giving credit to the projects this utility was based on</comment>
  </data>
  <data name="PowerRename.SecondaryLinksHeader" xml:space="preserve">
    <value>Attribution</value>
    <comment>giving credit to the projects this utility was based on</comment>
  </data>
  <data name="EditTooltip.Text" xml:space="preserve">
    <value>Edit</value>
  </data>
  <data name="RemoveTooltip.Text" xml:space="preserve">
    <value>Remove</value>
  </data>
  <data name="Activation_Shortcut_Cancel" xml:space="preserve">
    <value>Cancel</value>
  </data>
  <data name="Activation_Shortcut_Description.Text" xml:space="preserve">
    <value>Press a combination of keys to change this shortcut</value>
  </data>
  <data name="Activation_Shortcut_Save" xml:space="preserve">
    <value>Save</value>
  </data>
  <data name="Activation_Shortcut_Title" xml:space="preserve">
    <value>Activation shortcut</value>
  </data>
  <data name="InvalidShortcut.Text" xml:space="preserve">
    <value>Invalid shortcut</value>
  </data>
  <data name="InvalidShortcutWarningLabel.Text" xml:space="preserve">
    <value>Only shortcuts that start with **Windows key**, **Ctrl**, **Alt** or **Shift** are valid.</value>
  </data>
  <data name="FancyZones_SpanZonesAcrossMonitors.Description" xml:space="preserve">
    <value>All monitors must have the same DPI scaling and will be treated as one large combined rectangle which contains all monitors</value>
  </data>
  <data name="ImageResizer_DefaultSize_NewSizePrefix" xml:space="preserve">
    <value>New size</value>
    <comment>First part of the default name of new sizes that can be added in PT's settings ui.</comment>
  </data>
  <data name="Awake_TimeBeforeAwake.Header" xml:space="preserve">
    <value>Time before returning to the previous awakeness state</value>
  </data>
  <data name="MouseUtils.ModuleTitle" xml:space="preserve">
    <value>Mouse utilities</value>
  </data>
  <data name="MouseUtils.ModuleDescription" xml:space="preserve">
    <value>A collection of mouse utilities.</value>
  </data>
  <data name="MouseUtils_FindMyMouse.Header" xml:space="preserve">
    <value>Find My Mouse</value>
    <comment>Refers to the utility name</comment>
  </data>
  <data name="MouseUtils_FindMyMouse.Description" xml:space="preserve">
    <value>Find My Mouse highlights the position of the cursor when shaking the mouse or pressing the left Ctrl key twice.</value>
    <comment>"Ctrl" is a keyboard key. "Find My Mouse" is the name of the utility</comment>
  </data>
  <data name="MouseUtils_Enable_FindMyMouse.Header" xml:space="preserve">
    <value>Enable Find My Mouse</value>
    <comment>"Find My Mouse" is the name of the utility.</comment>
  </data>
  <data name="MouseUtils_FindMyMouse_ActivationMethod.Header" xml:space="preserve">
    <value>Activation method</value>
  </data>
  <data name="MouseUtils_FindMyMouse_ActivationDoubleControlPress.Content" xml:space="preserve">
    <value>Press Left Control twice</value>
    <comment>Left control is the physical key on the keyboard.</comment>
  </data>
  <data name="MouseUtils_FindMyMouse_ActivationShakeMouse.Content" xml:space="preserve">
    <value>Shake mouse</value>
    <comment>Mouse is the hardware peripheral.</comment>
  </data>
  <data name="MouseUtils_FindMyMouse_ExcludedApps.Description" xml:space="preserve">
    <value>Prevents module activation when an excluded application is the foreground application</value>
  </data>
  <data name="MouseUtils_FindMyMouse_ExcludedApps.Header" xml:space="preserve">
    <value>Excluded apps</value>
  </data>
  <data name="MouseUtils_FindMyMouse_ExcludedApps_TextBoxControl.PlaceholderText" xml:space="preserve">
    <value>Example: outlook.exe</value>
  </data>
  <data name="MouseUtils_Prevent_Activation_On_Game_Mode.Content" xml:space="preserve">
    <value>Do not activate when Game Mode is on</value>
    <comment>"Game mode" is the Windows feature to prevent notification when playing a game.</comment>
  </data>
  <data name="MouseUtils_FindMyMouse_BackgroundColor.Header" xml:space="preserve">
    <value>Background color</value>
  </data>
  <data name="MouseUtils_FindMyMouse_SpotlightColor.Header" xml:space="preserve">
    <value>Spotlight color</value>
  </data>
  <data name="MouseUtils_FindMyMouse_OverlayOpacity.Header" xml:space="preserve">
    <value>Overlay opacity (%)</value>
  </data>
  <data name="MouseUtils_FindMyMouse_SpotlightRadius.Header" xml:space="preserve">
    <value>Spotlight radius (px)</value>
    <comment>px = pixels</comment>
  </data>
  <data name="MouseUtils_FindMyMouse_SpotlightInitialZoom.Header" xml:space="preserve">
    <value>Spotlight initial zoom</value>
  </data>
  <data name="MouseUtils_FindMyMouse_SpotlightInitialZoom.Description" xml:space="preserve">
    <value>Spotlight zoom factor at animation start</value>
  </data>
  <data name="MouseUtils_FindMyMouse_AnimationDurationMs.Header" xml:space="preserve">
    <value>Animation duration (ms)</value>
    <comment>ms = milliseconds</comment>
  </data>
  <data name="MouseUtils_FindMyMouse_AnimationDurationMs.Description" xml:space="preserve">
    <value>Time before the spotlight appears (ms)</value>
    <comment>ms = milliseconds</comment>
  </data>
  <data name="MouseUtils_FindMyMouse_ShakingMinimumDistance.Header" xml:space="preserve">
    <value>Shake minimum distance</value>
  </data>
  <data name="MouseUtils_FindMyMouse_ShakingMinimumDistance.Description" xml:space="preserve">
    <value>The minimum distance for mouse shaking activation, for adjusting sensitivity</value>
  </data>
  <data name="MouseUtils_MouseHighlighter.Header" xml:space="preserve">
    <value>Mouse Highlighter</value>
    <comment>Refers to the utility name</comment>
  </data>
  <data name="MouseUtils_MouseHighlighter.Description" xml:space="preserve">
    <value>Mouse Highlighter mode will highlight mouse clicks.</value>
    <comment>"Mouse Highlighter" is the name of the utility. Mouse is the hardware mouse.</comment>
  </data>
  <data name="MouseUtils_Enable_MouseHighlighter.Header" xml:space="preserve">
    <value>Enable Mouse Highlighter</value>
    <comment>"Find My Mouse" is the name of the utility.</comment>
  </data>
  <data name="MouseUtils_MouseHighlighter_ActivationShortcut.Header" xml:space="preserve">
    <value>Activation shortcut</value>
  </data>
  <data name="MouseUtils_MouseHighlighter_ActivationShortcut.Description" xml:space="preserve">
    <value>Customize the shortcut to turn on or off this mode</value>
    <comment>"Mouse Highlighter" is the name of the utility. Mouse is the hardware mouse.</comment>
  </data>
  <data name="MouseUtils_MouseHighlighter_PrimaryButtonClickColor.Header" xml:space="preserve">
    <value>Primary button highlight color</value>
  </data>
  <data name="MouseUtils_MouseHighlighter_SecondaryButtonClickColor.Header" xml:space="preserve">
    <value>Secondary button highlight color</value>
  </data>
  <data name="MouseUtils_MouseHighlighter_HighlightOpacity.Header" xml:space="preserve">
    <value>Opacity (%)</value>
  </data>
  <data name="MouseUtils_MouseHighlighter_HighlightRadius.Header" xml:space="preserve">
    <value>Radius (px)</value>
    <comment>px = pixels</comment>
  </data>
  <data name="MouseUtils_MouseHighlighter_FadeDelayMs.Header" xml:space="preserve">
    <value>Fade delay (ms)</value>
    <comment>ms = milliseconds</comment>
  </data>
  <data name="MouseUtils_MouseHighlighter_FadeDelayMs.Description" xml:space="preserve">
    <value>Time before the highlight begins to fade (ms)</value>
    <comment>ms = milliseconds</comment>
  </data>
  <data name="MouseUtils_MouseHighlighter_FadeDurationMs.Header" xml:space="preserve">
    <value>Fade duration (ms)</value>
    <comment>ms = milliseconds</comment>
  </data>
  <data name="MouseUtils_MouseHighlighter_FadeDurationMs.Description" xml:space="preserve">
    <value>Duration of the disappear animation (ms)</value>
    <comment>ms = milliseconds</comment>
  </data>
  <data name="MouseUtils_MousePointerCrosshairs.Header" xml:space="preserve">
    <value>Mouse Pointer Crosshairs</value>
    <comment>Refers to the utility name</comment>
  </data>
  <data name="MouseUtils_MousePointerCrosshairs.Description" xml:space="preserve">
    <value>Mouse Pointer Crosshairs draws crosshairs centered on the mouse pointer.</value>
    <comment>"Mouse Pointer Crosshairs" is the name of the utility. Mouse is the hardware mouse.</comment>
  </data>
  <data name="MouseUtils_Enable_MousePointerCrosshairs.Header" xml:space="preserve">
    <value>Enable Mouse Pointer Crosshairs</value>
    <comment>"Mouse Pointer Crosshairs" is the name of the utility.</comment>
  </data>
  <data name="MouseUtils_MousePointerCrosshairs_ActivationShortcut.Header" xml:space="preserve">
    <value>Activation shortcut</value>
  </data>
  <data name="MouseUtils_MousePointerCrosshairs_ActivationShortcut.Description" xml:space="preserve">
    <value>Customize the shortcut to show/hide the crosshairs</value>
  </data>
  <data name="MouseUtils_MousePointerCrosshairs_CrosshairsColor.Header" xml:space="preserve">
    <value>Crosshairs color</value>
  </data>
  <data name="MouseUtils_MousePointerCrosshairs_CrosshairsOpacity.Header" xml:space="preserve">
    <value>Crosshairs opacity (%)</value>
  </data>
  <data name="MouseUtils_MousePointerCrosshairs_CrosshairsRadius.Header" xml:space="preserve">
    <value>Crosshairs center radius (px)</value>
    <comment>px = pixels</comment>
  </data>
  <data name="MouseUtils_MousePointerCrosshairs_CrosshairsThickness.Header" xml:space="preserve">
    <value>Crosshairs thickness (px)</value>
    <comment>px = pixels</comment>
  </data>
  <data name="MouseUtils_MousePointerCrosshairs_CrosshairsBorderColor.Header" xml:space="preserve">
    <value>Crosshairs border color</value>
  </data>
  <data name="MouseUtils_MousePointerCrosshairs_CrosshairsBorderSize.Header" xml:space="preserve">
    <value>Crosshairs border size (px)</value>
    <comment>px = pixels</comment>
  </data>
  <data name="FancyZones_Radio_Custom_Colors.Content" xml:space="preserve">
    <value>Custom colors</value>
  </data>
  <data name="FancyZones_Radio_Default_Theme.Content" xml:space="preserve">
    <value>Windows default</value>
  </data>
  <data name="ColorModeHeader.Header" xml:space="preserve">
    <value>App theme</value>
  </data>
  <data name="FancyZones_Zone_Appearance.Description" xml:space="preserve">
    <value>Customize the way zones look</value>
  </data>
  <data name="FancyZones_Zone_Appearance.Header" xml:space="preserve">
    <value>Zone appearance</value>
  </data>
  <data name="VideoConference_DeprecationWarning.Title" xml:space="preserve">
    <value>VCM is moving into legacy mode (maintenance only).</value>
  </data>
  <data name="VideoConference_DeprecationWarningButton.Content" xml:space="preserve">
    <value>Learn more</value>
  </data>
  <data name="VideoConference_RunAsAdminRequired.Title" xml:space="preserve">
    <value>You need to run as administrator to modify these settings.</value>
  </data>
  <data name="FileExplorerPreview_ToggleSwitch_Thumbnail_GCODE.Header" xml:space="preserve">
    <value>Geometric Code</value>
    <comment>File type, do not translate</comment>
  </data>
  <data name="FileExplorerPreview_ToggleSwitch_Thumbnail_GCODE.Description" xml:space="preserve">
    <value>Only .gcode files with embedded thumbnails are supported</value>
  </data>
  <data name="FileExplorerPreview_ToggleSwitch_Preview_GCODE.Header" xml:space="preserve">
    <value>Geometric Code</value>
    <comment>File type, do not translate</comment>
  </data>
  <data name="FileExplorerPreview_ToggleSwitch_Preview_GCODE.Description" xml:space="preserve">
    <value>Only .gcode files with embedded thumbnails are supported</value>
  </data>
  <data name="FancyZones_NumberColor.Header" xml:space="preserve">
    <value>Number color</value>
  </data>
  <data name="FancyZones_ShowZoneNumberCheckBoxControl.Content" xml:space="preserve">
    <value>Show zone number</value>
  </data>
  <data name="ToggleSwitch.OffContent" xml:space="preserve">
    <value>Off</value>
    <comment>The state of a ToggleSwitch when it's off</comment>
  </data>
  <data name="ToggleSwitch.OnContent" xml:space="preserve">
    <value>On</value>
    <comment>The state of a ToggleSwitch when it's on</comment>
  </data>
  <data name="AlwaysOnTop.ModuleDescription" xml:space="preserve">
    <value>Always On Top is a quick and easy way to pin windows on top.</value>
    <comment>"Always On Top" is the name of the utility</comment>
  </data>
  <data name="AlwaysOnTop.ModuleTitle" xml:space="preserve">
    <value>Always On Top </value>
    <comment>"Always On Top" is the name of the utility</comment>
  </data>
  <data name="AlwaysOnTop_Activation_GroupSettings.Header" xml:space="preserve">
    <value>Activation</value>
  </data>
  <data name="AlwaysOnTop_EnableToggleControl_HeaderText.Header" xml:space="preserve">
    <value>Enable Always On Top</value>
    <comment>"Always On Top" is the name of the utility</comment>
  </data>
  <data name="AlwaysOnTop_ExcludedApps.Description" xml:space="preserve">
    <value>Excludes an application from pinning on top</value>
  </data>
  <data name="AlwaysOnTop_ExcludedApps.Header" xml:space="preserve">
    <value>Excluded apps</value>
  </data>
  <data name="AlwaysOnTop_ExcludedApps_TextBoxControl.PlaceholderText" xml:space="preserve">
    <value>Example: outlook.exe</value>
  </data>
  <data name="AlwaysOnTop_FrameColor.Header" xml:space="preserve">
    <value>Color</value>
  </data>
  <data name="AlwaysOnTop_FrameEnabled.Header" xml:space="preserve">
    <value>Show a border around the pinned window</value>
  </data>
  <data name="AlwaysOnTop_FrameThickness.Header" xml:space="preserve">
    <value>Thickness (px)</value>
    <comment>px = pixels</comment>
  </data>
  <data name="AlwaysOnTop_Behavior_GroupSettings.Header" xml:space="preserve">
    <value>Appearance &amp; behavior</value>
  </data>
  <data name="Shell_AlwaysOnTop.Content" xml:space="preserve">
    <value>Always On Top</value>
    <comment>"Always On Top" is the name of the utility</comment>
  </data>
  <data name="AlwaysOnTop_GameMode.Content" xml:space="preserve">
    <value>Do not activate when Game Mode is on</value>
    <comment>Game Mode is a Windows feature</comment>
  </data>
  <data name="AlwaysOnTop_SoundTitle.Header" xml:space="preserve">
    <value>Sound</value>
  </data>
  <data name="AlwaysOnTop_Sound.Content" xml:space="preserve">
    <value>Play a sound when pinning a window</value>
  </data>
  <data name="AlwaysOnTop_Behavior.Header" xml:space="preserve">
    <value>Behavior</value>
  </data>
  <data name="LearnMore_AlwaysOnTop.Text" xml:space="preserve">
    <value>Learn more about Always On Top</value>
    <comment>"Always On Top" is the name of the utility</comment>
  </data>
  <data name="AlwaysOnTop_ActivationShortcut.Header" xml:space="preserve">
    <value>Activation shortcut</value>
  </data>
  <data name="AlwaysOnTop_ActivationShortcut.Description" xml:space="preserve">
    <value>Customize the shortcut to pin or unpin an app window</value>
    <comment>"Always On Top" is the name of the utility</comment>
  </data>
  <data name="Oobe_AlwaysOnTop.Title" xml:space="preserve">
    <value>Always On Top</value>
    <comment>"Always On Top" is the name of the utility</comment>
  </data>
  <data name="Oobe_AlwaysOnTop.Description" xml:space="preserve">
    <value>Always On Top improves your multitasking workflow by pinning an application window so it's always in front - even when focus changes to another window after that.</value>
    <comment>"Always On Top" is the name of the utility</comment>
  </data>
  <data name="Oobe_AlwaysOnTop_HowToUse.Text" xml:space="preserve">
    <value>to pin or unpin the selected window so it's always on top of all other windows.</value>
  </data>
  <data name="Oobe_AlwaysOnTop_TipsAndTricks.Text" xml:space="preserve">
    <value>You can tweak the visual outline of the pinned windows in PowerToys settings.</value>
  </data>
  <data name="AlwaysOnTop_FrameColor_Mode.Header" xml:space="preserve">
    <value>Color mode</value>
  </data>
  <data name="AlwaysOnTop_Radio_Custom_Color.Content" xml:space="preserve">
    <value>Custom color</value>
  </data>
  <data name="AlwaysOnTop_Radio_Windows_Default.Content" xml:space="preserve">
    <value>Windows default</value>
  </data>
  <data name="FileExplorerPreview.SecondaryLinksHeader" xml:space="preserve">
    <value>Attribution</value>
    <comment>giving credit to the projects this utility was based on</comment>
  </data>
  <data name="FileExplorerPreview_ToggleSwitch_Monaco_Wrap_Text.Content" xml:space="preserve">
    <value>Wrap text</value>
    <comment>Feature on or off</comment>
  </data>
  <data name="FancyZones_AllowPopupWindowSnap.Description" xml:space="preserve">
    <value>This setting can affect all popup windows including notifications</value>
  </data>
  <data name="FancyZones_AllowPopupWindowSnap.Header" xml:space="preserve">
    <value>Allow popup windows snapping</value>
  </data>
  <data name="FancyZones_AllowChildWindowSnap.Content" xml:space="preserve">
    <value>Allow child windows snapping</value>
  </data>
  <data name="Shell_WhatsNew.Content" xml:space="preserve">
    <value>What's new</value>
  </data>
  <data name="FancyZones_DisableRoundCornersOnWindowSnap.Content" xml:space="preserve">
    <value>Disable round corners when window is snapped</value>
  </data>
  <data name="PowerLauncher_SearchQueryTuningEnabled.Description" xml:space="preserve">
    <value>Fine tune results ordering</value>
  </data>
  <data name="PowerLauncher_SearchQueryTuningEnabled.Header" xml:space="preserve">
    <value>Results order tuning</value>
  </data>
  <data name="PowerLauncher_SearchClickedItemWeight.Description" xml:space="preserve">
    <value>Use a higher number to get selected results to rise faster. The default is 5, 0 to disable.</value>
  </data>
  <data name="PowerLauncher_SearchClickedItemWeight.Header" xml:space="preserve">
    <value>Selected item weight</value>
  </data>
  <data name="PowerLauncher_WaitForSlowResults.Description" xml:space="preserve">
    <value>Selecting this can help preselect the top, more relevant result, but at the risk of jumpiness</value>
  </data>
  <data name="PowerLauncher_WaitForSlowResults.Header" xml:space="preserve">
    <value>Wait on slower plugin results before selecting top item in results</value>
  </data>
  <data name="PowerLauncher_PluginWeightBoost.Description" xml:space="preserve">
    <value>Use a higher number to have this plugin's result show higher in the global results. Default is 0.</value>
  </data>
  <data name="PowerLauncher_PluginWeightBoost.Header" xml:space="preserve">
    <value>Global sort order score modifier</value>
  </data>
  <data name="AlwaysOnTop_RoundCorners.Content" xml:space="preserve">
    <value>Enable round corners</value>
  </data>
  <data name="LearnMore_QuickAccent.Text" xml:space="preserve">
    <value>Learn more about Quick Accent</value>
    <comment>Quick Accent is a product name, do not loc</comment>
  </data>
  <data name="QuickAccent_EnableQuickAccent.Header" xml:space="preserve">
    <value>Enable Quick Accent</value>
  </data>
  <data name="Shell_QuickAccent.Content" xml:space="preserve">
    <value>Quick Accent</value>
  </data>
  <data name="QuickAccent.ModuleDescription" xml:space="preserve">
    <value>Quick Accent is an alternative way to type accented characters, useful for when a keyboard doesn't support that specific accent.

Activate by holding the key for the character you want to add an accent to, then press the activation key (space, left or right arrow keys) and an overlay to select accented characters will appear!</value>
    <comment>key refers to a physical key on a keyboard</comment>
  </data>
  <data name="QuickAccent.ModuleTitle" xml:space="preserve">
    <value>Quick Accent</value>
  </data>
  <data name="QuickAccent.SecondaryLinksHeader" xml:space="preserve">
    <value>Attribution</value>
  </data>
  <data name="Oobe_QuickAccent.Description" xml:space="preserve">
    <value>Quick Accent is an easy way to write letters with accents, like on a smartphone.</value>
  </data>
  <data name="Oobe_QuickAccent.Title" xml:space="preserve">
    <value>Quick Accent</value>
  </data>
  <data name="Oobe_QuickAccent_HowToUse.Text" xml:space="preserve">
    <value>Open **PowerToys Settings** and enable Quick Accent. While holding the key for the character you want to add an accent to, press the Activation Key and an overlay to select the accented character will appear.</value>
    <comment>key refers to a physical key on a keyboard</comment>
  </data>
  <data name="QuickAccent_Activation_GroupSettings.Header" xml:space="preserve">
    <value>Activation</value>
  </data>
  <data name="QuickAccent_Activation_Shortcut.Header" xml:space="preserve">
    <value>Activation key</value>
    <comment>key refers to a physical key on a keyboard</comment>
  </data>
  <data name="QuickAccent_Activation_Shortcut.Description" xml:space="preserve">
    <value>Press this key after holding down the target letter</value>
    <comment>key refers to a physical key on a keyboard</comment>
  </data>
  <data name="QuickAccent_Activation_Key_Arrows.Content" xml:space="preserve">
    <value>Left/Right Arrow</value>
    <comment>Left/Right arrow keyboard keys</comment>
  </data>
  <data name="QuickAccent_Activation_Key_Space.Content" xml:space="preserve">
    <value>Space</value>
    <comment>Space is the space keyboard key</comment>
  </data>
  <data name="QuickAccent_Activation_Key_Either.Content" xml:space="preserve">
    <value>Left, Right or Space</value>
    <comment>All are keys on a keyboard</comment>
  </data>
  <data name="QuickAccent_Toolbar.Header" xml:space="preserve">
    <value>Toolbar</value>
  </data>
  <data name="QuickAccent_ToolbarPosition.Header" xml:space="preserve">
    <value>Toolbar position</value>
  </data>
  <data name="QuickAccent_ToolbarPosition_TopCenter.Content" xml:space="preserve">
    <value>Top center</value>
  </data>
  <data name="QuickAccent_ToolbarPosition_TopLeftCorner.Content" xml:space="preserve">
    <value>Top left corner</value>
  </data>
  <data name="QuickAccent_ToolbarPosition_TopRightCorner.Content" xml:space="preserve">
    <value>Top right corner</value>
  </data>
  <data name="QuickAccent_ToolbarPosition_BottomLeftCorner.Content" xml:space="preserve">
    <value>Bottom left corner</value>
  </data>
  <data name="QuickAccent_ToolbarPosition_BottomCenter.Content" xml:space="preserve">
    <value>Bottom center</value>
  </data>
  <data name="QuickAccent_ToolbarPosition_BottomRightCorner.Content" xml:space="preserve">
    <value>Bottom right corner</value>
  </data>
  <data name="QuickAccent_ToolbarPosition_Center.Content" xml:space="preserve">
    <value>Center</value>
  </data>
  <data name="QuickAccent_ToolbarPosition_Left.Content" xml:space="preserve">
    <value>Left</value>
  </data>
  <data name="QuickAccent_ToolbarPosition_Right.Content" xml:space="preserve">
    <value>Right</value>
  </data>
  <data name="QuickAccent_Behavior.Header" xml:space="preserve">
    <value>Behavior</value>
  </data>
  <data name="QuickAccent_InputTimeMs.Header" xml:space="preserve">
    <value>Input delay (ms)</value>
    <comment>ms = milliseconds</comment>
  </data>
  <data name="QuickAccent_InputTimeMs.Description" xml:space="preserve">
    <value>Hold the key down for this much time to make the accent menu appear (ms)</value>
    <comment>ms = milliseconds</comment>
  </data>
  <data name="QuickAccent_ExcludedApps.Description" xml:space="preserve">
    <value>Prevents module activation if a foreground application is excluded. Add one application name per line.</value>
  </data>
  <data name="QuickAccent_ExcludedApps.Header" xml:space="preserve">
    <value>Excluded apps</value>
  </data>
  <data name="QuickAccent_ExcludedApps_TextBoxControl.PlaceholderText" xml:space="preserve">
    <value>Example: Teams.exe</value>
  </data>
  <data name="LearnMore_TextExtractor.Text" xml:space="preserve">
    <value>Learn more about Text Extractor</value>
  </data>
  <data name="TextExtractor_Cancel" xml:space="preserve">
    <value>cancel</value>
  </data>
  <data name="General_SettingsBackupAndRestore_NothingToBackup" xml:space="preserve">
    <value>A new backup was not created because no settings have been changed since last backup.</value>
  </data>
  <data name="General_SettingsBackupAndRestore_NoBackupFound" xml:space="preserve">
    <value>No backup found</value>
  </data>
  <data name="General_SettingsBackupAndRestore_FailedToParseTime" xml:space="preserve">
    <value>Failed to parse time</value>
  </data>
  <data name="General_SettingsBackupAndRestore_UnknownBackupTime" xml:space="preserve">
    <value>Unknown</value>
  </data>
  <data name="General_SettingsBackupAndRestore_UnknownBackupSource" xml:space="preserve">
    <value>Unknown</value>
  </data>
  <data name="General_SettingsBackupAndRestore_ThisMachine" xml:space="preserve">
    <value>This computer</value>
  </data>
  <data name="General_SettingsBackupAndRestore_CurrentSettingsMatch" xml:space="preserve">
    <value>Current settings match</value>
  </data>
  <data name="General_SettingsBackupAndRestore_CurrentSettingsStatusAt" xml:space="preserve">
    <value>at</value>
    <comment>E.g., Food was served 'at' noon.</comment>
  </data>
  <data name="General_SettingsBackupAndRestore_CurrentSettingsDiffer" xml:space="preserve">
    <value>Current settings differ</value>
  </data>
  <data name="General_SettingsBackupAndRestore_CurrentSettingsNoChecked" xml:space="preserve">
    <value>Checking...</value>
  </data>
  <data name="General_SettingsBackupAndRestore_CurrentSettingsUnknown" xml:space="preserve">
    <value>Unknown</value>
  </data>
  <data name="General_SettingsBackupAndRestore_NeverRestored" xml:space="preserve">
    <value>Never restored</value>
  </data>
  <data name="General_SettingsBackupAndRestore_NothingToRestore" xml:space="preserve">
    <value>Nothing to restore.</value>
  </data>
  <data name="General_SettingsBackupAndRestore_NoSettingsFilesFound" xml:space="preserve">
    <value>No settings files found.</value>
  </data>
  <data name="General_SettingsBackupAndRestore_BackupError" xml:space="preserve">
    <value>There was an error. Try another backup location.</value>
  </data>
  <data name="General_SettingsBackupAndRestore_BackupComplete" xml:space="preserve">
    <value>Backup completed.</value>
  </data>
  <data name="General_SettingsBackupAndRestore_NoBackupSyncPath" xml:space="preserve">
    <value>No backup location selected.</value>
  </data>
  <data name="General_SettingsBackupAndRestore_NoBackupsFound" xml:space="preserve">
    <value>No backups found to restore.</value>
  </data>
  <data name="General_SettingsBackupAndRestore_InvalidBackupLocation" xml:space="preserve">
    <value>Invalid backup location.</value>
  </data>
  <data name="TextExtractor.ModuleDescription" xml:space="preserve">
    <value>Text Extractor is a convenient way to copy text from anywhere on screen</value>
  </data>
  <data name="TextExtractor.ModuleTitle" xml:space="preserve">
    <value>Text Extractor</value>
  </data>
  <data name="TextExtractor_EnableToggleControl_HeaderText.Header" xml:space="preserve">
    <value>Enable Text Extractor</value>
  </data>
  <data name="TextExtractor_SupportedLanguages.Title" xml:space="preserve">
    <value>Text Extractor can only recognize languages that have the OCR pack installed.</value>
  </data>
  <data name="TextExtractor_SupportedLanguages_Link.Content" xml:space="preserve">
    <value>Learn more about supported languages</value>
  </data>
  <data name="Shell_TextExtractor.Content" xml:space="preserve">
    <value>Text Extractor</value>
  </data>
  <data name="Launch_TextExtractor.Content" xml:space="preserve">
    <value>Launch Text Extractor</value>
  </data>
  <data name="Oobe_TextExtractor.Title" xml:space="preserve">
    <value>Text Extractor</value>
  </data>
  <data name="Oobe_TextExtractor_HowToUse.Text" xml:space="preserve">
    <value>to open Text Extractor and then selecting a region to copy the text from.</value>
  </data>
  <data name="Oobe_TextExtractor_TipsAndTricks.Text" xml:space="preserve">
    <value>Hold the shift key to move the selection region around.</value>
  </data>
  <data name="TextExtractor.SecondaryLinksHeader" xml:space="preserve">
    <value>Attribution</value>
  </data>
  <data name="Oobe_TextExtractor.Description" xml:space="preserve">
    <value>Text Extractor works like Snipping Tool, but copies the text out of the selected region using OCR and puts it on the clipboard.</value>
  </data>
  <data name="FileExplorerPreview_ToggleSwitch_Monaco_Try_Format.Description" xml:space="preserve">
    <value>Applies to json and xml. Files remain unchanged.</value>
  </data>
  <data name="FileExplorerPreview_ToggleSwitch_Monaco_Try_Format.Header" xml:space="preserve">
    <value>Try to format the source for preview</value>
  </data>
  <data name="Run_ConflictingKeywordInfo.Title" xml:space="preserve">
    <value>Some characters and phrases may conflict with global queries of other plugins if you use them as activation command.</value>
  </data>
  <data name="Run_ConflictingKeywordInfo_Link.Content" xml:space="preserve">
    <value>Learn more about conflicting activation commands</value>
  </data>
  <data name="MeasureTool_ContinuousCapture_Information.Title" xml:space="preserve">
    <value>The continuous capture mode will consume more resources when in use. Also, measurements will be excluded from screenshots and screen capture.</value>
    <comment>pointer as in mouse pointer. Resources refer to things like CPU, GPU, RAM</comment>
  </data>
  <data name="QuickAccent_Description_Indicator.Header" xml:space="preserve">
    <value>Show the Unicode code and name of the currently selected character</value>
  </data>
  <data name="QuickAccent_SortByUsageFrequency_Indicator.Header" xml:space="preserve">
    <value>Sort characters by usage frequency</value>
  </data>
  <data name="QuickAccent_SortByUsageFrequency_Indicator.Description" xml:space="preserve">
    <value>Track characters usage frequency and sort them accordingly</value>
  </data>
  <data name="QuickAccent_StartSelectionFromTheLeft_Indicator.Header" xml:space="preserve">
    <value>Start selection from the left</value>
  </data>
  <data name="QuickAccent_StartSelectionFromTheLeft_Indicator.Description" xml:space="preserve">
    <value>Start selection from the leftmost character for all activation keys, including left and right arrows</value>
  </data>
  <data name="QuickAccent_DisableFullscreen.Header" xml:space="preserve">
    <value>Disable when Game Mode is On</value>
  </data>
  <data name="QuickAccent_Language.Header" xml:space="preserve">
    <value>Characters</value>
  </data>
  <data name="QuickAccent_SelectedLanguage.Header" xml:space="preserve">
    <value>Choose a character set</value>
  </data>
  <data name="QuickAccent_SelectedLanguage.Description" xml:space="preserve">
    <value>Show only accented characters common to the selected set</value>
  </data>
  <data name="QuickAccent_SelectedLanguage_All.Content" xml:space="preserve">
    <value>All available</value>
  </data>
  <data name="QuickAccent_SelectedLanguage_Catalan.Content" xml:space="preserve">
    <value>Catalan</value>
  </data>
  <data name="QuickAccent_SelectedLanguage_Currency.Content" xml:space="preserve">
    <value>Currency</value>
  </data>
  <data name="QuickAccent_SelectedLanguage_Croatian.Content" xml:space="preserve">
    <value>Croatian</value>
  </data>
  <data name="QuickAccent_SelectedLanguage_Czech.Content" xml:space="preserve">
    <value>Czech</value>
  </data>
  <data name="QuickAccent_SelectedLanguage_Gaeilge.Content" xml:space="preserve">
    <value>Gaeilge</value>
    <comment>Irish Gaelic</comment>
  </data>
  <data name="QuickAccent_SelectedLanguage_Gaidhlig.Content" xml:space="preserve">
    <value>Gàidhlig</value>
    <comment>Scottish Gaelic</comment>
  </data>
  <data name="QuickAccent_SelectedLanguage_German.Content" xml:space="preserve">
    <value>German</value>
  </data>
  <data name="QuickAccent_SelectedLanguage_Hebrew.Content" xml:space="preserve">
    <value>Hebrew</value>
  </data>
  <data name="QuickAccent_SelectedLanguage_French.Content" xml:space="preserve">
    <value>French</value>
  </data>
  <data name="QuickAccent_SelectedLanguage_Estonian.Content" xml:space="preserve">
    <value>Estonian</value>
  </data>
  <data name="QuickAccent_SelectedLanguage_Lithuanian.Content" xml:space="preserve">
    <value>Lithuanian</value>
  </data>
  <data name="QuickAccent_SelectedLanguage_Macedonian.Content" xml:space="preserve">
    <value>Macedonian</value>
  </data>
  <data name="QuickAccent_SelectedLanguage_Maori.Content" xml:space="preserve">
    <value>Maori</value>
  </data>
  <data name="QuickAccent_SelectedLanguage_Dutch.Content" xml:space="preserve">
    <value>Dutch</value>
  </data>
  <data name="QuickAccent_SelectedLanguage_Norwegian.Content" xml:space="preserve">
    <value>Norwegian</value>
  </data>
  <data name="QuickAccent_SelectedLanguage_Pinyin.Content" xml:space="preserve">
    <value>Pinyin</value>
  </data>
  <data name="QuickAccent_SelectedLanguage_Polish.Content" xml:space="preserve">
    <value>Polish</value>
  </data>
  <data name="QuickAccent_SelectedLanguage_Portuguese.Content" xml:space="preserve">
    <value>Portuguese</value>
  </data>
  <data name="QuickAccent_SelectedLanguage_Slovakian.Content" xml:space="preserve">
    <value>Slovakian</value>
  </data>
  <data name="QuickAccent_SelectedLanguage_Spanish.Content" xml:space="preserve">
    <value>Spanish</value>
  </data>
  <data name="QuickAccent_SelectedLanguage_Swedish.Content" xml:space="preserve">
    <value>Swedish</value>
  </data>
  <data name="QuickAccent_SelectedLanguage_Turkish.Content" xml:space="preserve">
    <value>Turkish</value>
  </data>
  <data name="QuickAccent_SelectedLanguage_Icelandic.Content" xml:space="preserve">
    <value>Icelandic</value>
  </data>
  <data name="QuickAccent_SelectedLanguage_Romanian.Content" xml:space="preserve">
    <value>Romanian</value>
  </data>
  <data name="QuickAccent_SelectedLanguage_Serbian.Content" xml:space="preserve">
    <value>Serbian</value>
  </data>
  <data name="QuickAccent_SelectedLanguage_Hungarian.Content" xml:space="preserve">
    <value>Hungarian</value>
  </data>
  <data name="QuickAccent_SelectedLanguage_Italian.Content" xml:space="preserve">
    <value>Italian</value>
  </data>
  <data name="QuickAccent_SelectedLanguage_Kurdish.Content" xml:space="preserve">
    <value>Kurdish</value>
  </data>
  <data name="QuickAccent_SelectedLanguage_Welsh.Content" xml:space="preserve">
    <value>Welsh</value>
  </data>
  <data name="Hosts.ModuleDescription" xml:space="preserve">
    <value>Quick and simple utility for managing hosts file.</value>
    <comment>"Hosts" refers to the system hosts file, do not loc</comment>
  </data>
  <data name="Hosts.ModuleTitle" xml:space="preserve">
    <value>Hosts File Editor</value>
    <comment>"Hosts" refers to the system hosts file, do not loc</comment>
  </data>
  <data name="Shell_Hosts.Content" xml:space="preserve">
    <value>Hosts File Editor</value>
    <comment>Products name: Navigation view item name for Hosts File Editor</comment>
  </data>
  <data name="Hosts_EnableToggleControl_HeaderText.Header" xml:space="preserve">
    <value>Enable Hosts File Editor</value>
    <comment>"Hosts File Editor" is the name of the utility</comment>
  </data>
  <data name="Hosts_Toggle_ShowStartupWarning.Header" xml:space="preserve">
    <value>Show a warning at startup</value>
  </data>
  <data name="Hosts_Activation_GroupSettings.Header" xml:space="preserve">
    <value>Activation</value>
  </data>
  <data name="Hosts_LaunchButtonControl.Description" xml:space="preserve">
    <value>Manage your hosts file</value>
    <comment>"Hosts" refers to the system hosts file, do not loc</comment>
  </data>
  <data name="Hosts_LaunchButtonControl.Header" xml:space="preserve">
    <value>Launch Host File Editor</value>
    <comment>"Host File Editor" is a product name</comment>
  </data>
  <data name="Hosts_LaunchButton_Accessible.[using:Microsoft.UI.Xaml.Automation]AutomationProperties.Name" xml:space="preserve">
    <value>Launch Host File Editor</value>
    <comment>"Host File Editor" is a product name</comment>
  </data>
  <data name="Hosts_AdditionalLinesPosition.Header" xml:space="preserve">
    <value>Position of additional content</value>
  </data>
  <data name="Hosts_AdditionalLinesPosition_Bottom.Content" xml:space="preserve">
    <value>Bottom</value>
  </data>
  <data name="Hosts_AdditionalLinesPosition_Top.Content" xml:space="preserve">
    <value>Top</value>
  </data>
  <data name="Hosts_File_GroupSettings.Header" xml:space="preserve">
    <value>File</value>
  </data>
  <data name="Launch_Hosts.Content" xml:space="preserve">
    <value>Launch Hosts File Editor</value>
    <comment>"Hosts File Editor" is the name of the utility</comment>
  </data>
  <data name="LearnMore_Hosts.Text" xml:space="preserve">
    <value>Learn more about Hosts File Editor</value>
    <comment>"Hosts File Editor" is the name of the utility</comment>
  </data>
  <data name="Oobe_Hosts.Description" xml:space="preserve">
    <value>Hosts File Editor is a quick and simple utility for managing hosts file.</value>
    <comment>"Hosts File Editor" is the name of the utility</comment>
  </data>
  <data name="Oobe_Hosts.Title" xml:space="preserve">
    <value>Hosts File Editor</value>
    <comment>"Hosts File Editor" is the name of the utility</comment>
  </data>
  <data name="Hosts_Toggle_LaunchAdministrator.Description" xml:space="preserve">
    <value>Needs to be launched as administrator in order to make changes to the hosts file</value>
  </data>
  <data name="Hosts_Toggle_LaunchAdministrator.Header" xml:space="preserve">
    <value>Launch as administrator</value>
  </data>
  <data name="ShortcutGuide_PressTimeForTaskbarIconShortcuts.Header" xml:space="preserve">
    <value>Press duration before showing taskbar icon shortcuts (ms)</value>
    <comment>ms = milliseconds</comment>
  </data>
  <data name="FileLocksmith.ModuleDescription" xml:space="preserve">
    <value>A Windows shell extension to find out which processes are using the selected files and directories.</value>
  </data>
  <data name="FileLocksmith.ModuleTitle" xml:space="preserve">
    <value>File Locksmith</value>
  </data>
  <data name="Shell_FileLocksmith.Content" xml:space="preserve">
    <value>File Locksmith</value>
    <comment>Product name: Navigation view item name for FileLocksmith</comment>
  </data>
  <data name="FileLocksmith_Enable_FileLocksmith.Header" xml:space="preserve">
    <value>Enable File Locksmith</value>
    <comment>File Locksmith is the name of the utility</comment>
  </data>
  <data name="GPO_IsSettingForced.Title" xml:space="preserve">
    <value>The systems administrator is forcing this setting.</value>
  </data>
  <data name="Hosts_AdditionalLinesPosition.Description" xml:space="preserve">
    <value>Additional content includes the file header and lines that can't parse</value>
  </data>
  <data name="TextExtractor_Languages.Header" xml:space="preserve">
    <value>Preferred language</value>
  </data>
  <data name="Alternate_OOBE_AlwaysOnTop_Description.Text" xml:space="preserve">
    <value>Pin a window so that:</value>
  </data>
  <data name="Alternate_OOBE_AlwaysOnTop_Title.Text" xml:space="preserve">
    <value>Always On Top</value>
  </data>
  <data name="Alternate_OOBE_ColorPicker_Description.Text" xml:space="preserve">
    <value>To pick a color:</value>
  </data>
  <data name="Alternate_OOBE_ColorPicker_Title.Text" xml:space="preserve">
    <value>Color Picker</value>
  </data>
  <data name="Alternate_OOBE_Description.Text" xml:space="preserve">
    <value>Here are a few shortcuts to get you started:</value>
  </data>
  <data name="Alternate_OOBE_FancyZones_Description.Text" xml:space="preserve">
    <value>To open the FancyZones editor, press:</value>
  </data>
  <data name="Alternate_OOBE_FancyZones_Title.Text" xml:space="preserve">
    <value>FancyZones</value>
  </data>
  <data name="Alternate_OOBE_Run_Description.Text" xml:space="preserve">
    <value>Get access to your files and more:</value>
  </data>
  <data name="Alternate_OOBE_Run_Title.Text" xml:space="preserve">
    <value>PowerToys Run</value>
  </data>
  <data name="GeneralPage_EnableExperimentation.Description" xml:space="preserve">
    <value>Only affects Windows Insider builds</value>
  </data>
  <data name="GeneralPage_EnableExperimentation.Header" xml:space="preserve">
    <value>Enable experimentation</value>
  </data>
  <data name="AllAppsTxt.Text" xml:space="preserve">
    <value>All apps</value>
  </data>
  <data name="BackBtn.[using:Microsoft.UI.Xaml.Automation]AutomationProperties.Name" xml:space="preserve">
    <value>Back</value>
  </data>
  <data name="BackLabel.Text" xml:space="preserve">
    <value>Back</value>
  </data>
  <data name="BugReportBtn.[using:Microsoft.UI.Xaml.Automation]AutomationProperties.Name" xml:space="preserve">
    <value>Bug report</value>
  </data>
  <data name="BugReportTooltip.Text" xml:space="preserve">
    <value>Bug report</value>
  </data>
  <data name="DocsBtn.[using:Microsoft.UI.Xaml.Automation]AutomationProperties.Name" xml:space="preserve">
    <value>Documentation</value>
  </data>
  <data name="DocsTooltip.Text" xml:space="preserve">
    <value>Documentation</value>
  </data>
  <data name="FZEditorString" xml:space="preserve">
    <value>FancyZones Editor</value>
    <comment>Do not localize this string</comment>
  </data>
  <data name="MoreBtn.[using:Microsoft.UI.Xaml.Automation]AutomationProperties.Name" xml:space="preserve">
    <value>More</value>
  </data>
  <data name="MoreLabel.Text" xml:space="preserve">
    <value>More</value>
  </data>
  <data name="SettingsBtn.[using:Microsoft.UI.Xaml.Automation]AutomationProperties.Name" xml:space="preserve">
    <value>Settings</value>
  </data>
  <data name="SettingsTooltip.Text" xml:space="preserve">
    <value>Settings</value>
  </data>
  <data name="ShortcutsTxt.Text" xml:space="preserve">
    <value>Shortcuts</value>
  </data>
  <data name="UpdateAvailable.Title" xml:space="preserve">
    <value>Update available</value>
  </data>
<<<<<<< HEAD
  <data name="MouseUtils_MouseJump.Description" xml:space="preserve">
    <value>Quickly move the mouse pointer long distances.</value>
    <comment>"Mouse Jump" is the name of the utility. Mouse is the hardware mouse.</comment>
  </data>
  <data name="MouseUtils_MouseJump.Header" xml:space="preserve">
    <value>Mouse Jump</value>
    <comment>Refers to the utility name</comment>
  </data>
  <data name="MouseUtils_MouseJump_ActivationShortcut.Description" xml:space="preserve">
    <value>Customize the shortcut to turn on or off this mode</value>
  </data>
  <data name="MouseUtils_MouseJump_ActivationShortcut.Header" xml:space="preserve">
    <value>Activation shortcut</value>
  </data>
  <data name="MouseUtils_Enable_MouseJump.Header" xml:space="preserve">
    <value>Enable Mouse Jump</value>
    <comment>"Mouse Jump" is the name of the utility.</comment>
=======
  <data name="FileExplorerPreview_Toggle_Monaco_Max_File_Size.Header" xml:space="preserve">
    <value>Maximum file size to preview</value>
    <comment>Size refers to the disk space used by a file</comment>
  </data>
  <data name="FileExplorerPreview_Toggle_Monaco_Max_File_Size.Description" xml:space="preserve">
    <value>The maximum size, in kilobytes, for files to be displayed. This is a safety mechanism to prevent loading large files into RAM.</value>
    <comment>"RAM" refers to random access memory; "size" refers to disk space; "bytes" refer to the measurement unit</comment>
>>>>>>> df521b4c
  </data>
</root><|MERGE_RESOLUTION|>--- conflicted
+++ resolved
@@ -2971,7 +2971,14 @@
   <data name="UpdateAvailable.Title" xml:space="preserve">
     <value>Update available</value>
   </data>
-<<<<<<< HEAD
+  <data name="FileExplorerPreview_Toggle_Monaco_Max_File_Size.Header" xml:space="preserve">
+    <value>Maximum file size to preview</value>
+    <comment>Size refers to the disk space used by a file</comment>
+  </data>
+  <data name="FileExplorerPreview_Toggle_Monaco_Max_File_Size.Description" xml:space="preserve">
+    <value>The maximum size, in kilobytes, for files to be displayed. This is a safety mechanism to prevent loading large files into RAM.</value>
+    <comment>"RAM" refers to random access memory; "size" refers to disk space; "bytes" refer to the measurement unit</comment>
+  </data>
   <data name="MouseUtils_MouseJump.Description" xml:space="preserve">
     <value>Quickly move the mouse pointer long distances.</value>
     <comment>"Mouse Jump" is the name of the utility. Mouse is the hardware mouse.</comment>
@@ -2989,14 +2996,5 @@
   <data name="MouseUtils_Enable_MouseJump.Header" xml:space="preserve">
     <value>Enable Mouse Jump</value>
     <comment>"Mouse Jump" is the name of the utility.</comment>
-=======
-  <data name="FileExplorerPreview_Toggle_Monaco_Max_File_Size.Header" xml:space="preserve">
-    <value>Maximum file size to preview</value>
-    <comment>Size refers to the disk space used by a file</comment>
-  </data>
-  <data name="FileExplorerPreview_Toggle_Monaco_Max_File_Size.Description" xml:space="preserve">
-    <value>The maximum size, in kilobytes, for files to be displayed. This is a safety mechanism to prevent loading large files into RAM.</value>
-    <comment>"RAM" refers to random access memory; "size" refers to disk space; "bytes" refer to the measurement unit</comment>
->>>>>>> df521b4c
   </data>
 </root>