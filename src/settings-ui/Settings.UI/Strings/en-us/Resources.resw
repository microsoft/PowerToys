﻿<?xml version="1.0" encoding="utf-8"?>
<root>
  <!-- 
    Microsoft ResX Schema 
    
    Version 2.0
    
    The primary goals of this format is to allow a simple XML format 
    that is mostly human readable. The generation and parsing of the 
    various data types are done through the TypeConverter classes 
    associated with the data types.
    
    Example:
    
    ... ado.net/XML headers & schema ...
    <resheader name="resmimetype">text/microsoft-resx</resheader>
    <resheader name="version">2.0</resheader>
    <resheader name="reader">System.Resources.ResXResourceReader, System.Windows.Forms, ...</resheader>
    <resheader name="writer">System.Resources.ResXResourceWriter, System.Windows.Forms, ...</resheader>
    <data name="Name1"><value>this is my long string</value><comment>this is a comment</comment></data>
    <data name="Color1" type="System.Drawing.Color, System.Drawing">Blue</data>
    <data name="Bitmap1" mimetype="application/x-microsoft.net.object.binary.base64">
        <value>[base64 mime encoded serialized .NET Framework object]</value>
    </data>
    <data name="Icon1" type="System.Drawing.Icon, System.Drawing" mimetype="application/x-microsoft.net.object.bytearray.base64">
        <value>[base64 mime encoded string representing a byte array form of the .NET Framework object]</value>
        <comment>This is a comment</comment>
    </data>
                
    There are any number of "resheader" rows that contain simple 
    name/value pairs.
    
    Each data row contains a name, and value. The row also contains a 
    type or mimetype. Type corresponds to a .NET class that support 
    text/value conversion through the TypeConverter architecture. 
    Classes that don't support this are serialized and stored with the 
    mimetype set.
    
    The mimetype is used for serialized objects, and tells the 
    ResXResourceReader how to depersist the object. This is currently not 
    extensible. For a given mimetype the value must be set accordingly:
    
    Note - application/x-microsoft.net.object.binary.base64 is the format 
    that the ResXResourceWriter will generate, however the reader can 
    read any of the formats listed below.
    
    mimetype: application/x-microsoft.net.object.binary.base64
    value   : The object must be serialized with 
            : System.Runtime.Serialization.Formatters.Binary.BinaryFormatter
            : and then encoded with base64 encoding.
    
    mimetype: application/x-microsoft.net.object.soap.base64
    value   : The object must be serialized with 
            : System.Runtime.Serialization.Formatters.Soap.SoapFormatter
            : and then encoded with base64 encoding.

    mimetype: application/x-microsoft.net.object.bytearray.base64
    value   : The object must be serialized into a byte array 
            : using a System.ComponentModel.TypeConverter
            : and then encoded with base64 encoding.
    -->
  <xsd:schema id="root" xmlns="" xmlns:xsd="http://www.w3.org/2001/XMLSchema" xmlns:msdata="urn:schemas-microsoft-com:xml-msdata">
    <xsd:import namespace="http://www.w3.org/XML/1998/namespace" />
    <xsd:element name="root" msdata:IsDataSet="true">
      <xsd:complexType>
        <xsd:choice maxOccurs="unbounded">
          <xsd:element name="metadata">
            <xsd:complexType>
              <xsd:sequence>
                <xsd:element name="value" type="xsd:string" minOccurs="0" />
              </xsd:sequence>
              <xsd:attribute name="name" use="required" type="xsd:string" />
              <xsd:attribute name="type" type="xsd:string" />
              <xsd:attribute name="mimetype" type="xsd:string" />
              <xsd:attribute ref="xml:space" />
            </xsd:complexType>
          </xsd:element>
          <xsd:element name="assembly">
            <xsd:complexType>
              <xsd:attribute name="alias" type="xsd:string" />
              <xsd:attribute name="name" type="xsd:string" />
            </xsd:complexType>
          </xsd:element>
          <xsd:element name="data">
            <xsd:complexType>
              <xsd:sequence>
                <xsd:element name="value" type="xsd:string" minOccurs="0" msdata:Ordinal="1" />
                <xsd:element name="comment" type="xsd:string" minOccurs="0" msdata:Ordinal="2" />
              </xsd:sequence>
              <xsd:attribute name="name" type="xsd:string" use="required" msdata:Ordinal="1" />
              <xsd:attribute name="type" type="xsd:string" msdata:Ordinal="3" />
              <xsd:attribute name="mimetype" type="xsd:string" msdata:Ordinal="4" />
              <xsd:attribute ref="xml:space" />
            </xsd:complexType>
          </xsd:element>
          <xsd:element name="resheader">
            <xsd:complexType>
              <xsd:sequence>
                <xsd:element name="value" type="xsd:string" minOccurs="0" msdata:Ordinal="1" />
              </xsd:sequence>
              <xsd:attribute name="name" type="xsd:string" use="required" />
            </xsd:complexType>
          </xsd:element>
        </xsd:choice>
      </xsd:complexType>
    </xsd:element>
  </xsd:schema>
  <resheader name="resmimetype">
    <value>text/microsoft-resx</value>
  </resheader>
  <resheader name="version">
    <value>2.0</value>
  </resheader>
  <resheader name="reader">
    <value>System.Resources.ResXResourceReader, System.Windows.Forms, Version=4.0.0.0, Culture=neutral, PublicKeyToken=b77a5c561934e089</value>
  </resheader>
  <resheader name="writer">
    <value>System.Resources.ResXResourceWriter, System.Windows.Forms, Version=4.0.0.0, Culture=neutral, PublicKeyToken=b77a5c561934e089</value>
  </resheader>
  <data name="Attribution_Rooler.Text" xml:space="preserve">
    <value>Inspired by Rooler</value>
    <comment>Rooler is a name of the tool.</comment>
  </data>
  <data name="Shell_VideoConference.Content" xml:space="preserve">
    <value>Video Conference Mute</value>
    <comment>Navigation view item name for Video Conference</comment>
  </data>
  <data name="Shell_MeasureTool.Content" xml:space="preserve">
    <value>Screen Ruler</value>
    <comment>Product name: Navigation view item name for Screen Ruler</comment>
  </data>
  <data name="MeasureTool.SecondaryLinksHeader" xml:space="preserve">
    <value>Attribution</value>
    <comment>giving credit to the projects this utility was based on</comment>
  </data>
  <data name="MeasureTool.ModuleDescription" xml:space="preserve">
    <value>Screen Ruler is a quick and easy way to measure pixels on your screen.</value>
    <comment>"Screen Ruler" is the name of the utility</comment>
  </data>
  <data name="MeasureTool.ModuleTitle" xml:space="preserve">
    <value>Screen Ruler</value>
    <comment>"Screen Ruler" is the name of the utility</comment>
  </data>
  <data name="MeasureTool_ActivationSettings.Header" xml:space="preserve">
    <value>Activation</value>
  </data>
  <data name="MeasureTool_Settings.Header" xml:space="preserve">
    <value>Behavior</value>
    <comment>"Screen Ruler" is the name of the utility</comment>
  </data>
  <data name="MeasureTool_ActivationShortcut.Header" xml:space="preserve">
    <value>Activation shortcut</value>
  </data>
  <data name="MeasureTool_ActivationShortcut.Description" xml:space="preserve">
    <value>Customize the shortcut to bring up the command bar</value>
    <comment>"Screen Ruler" is the name of the utility</comment>
  </data>
  <data name="MeasureTool_DefaultMeasureStyle.Header" xml:space="preserve">
    <value>Default measure style</value>
  </data>
  <data name="MeasureTool_DefaultMeasureStyle.Description" xml:space="preserve">
    <value>The utility will start having the selected style activated</value>
  </data>
  <data name="MeasureTool_DefaultMeasureStyle_None.Content" xml:space="preserve">
    <value>None</value>
  </data>
  <data name="MeasureTool_DefaultMeasureStyle_Bounds.Content" xml:space="preserve">
    <value>Bounds</value>
  </data>
  <data name="MeasureTool_DefaultMeasureStyle_Spacing.Content" xml:space="preserve">
    <value>Spacing</value>
  </data>
  <data name="MeasureTool_DefaultMeasureStyle_Horizontal_Spacing.Content" xml:space="preserve">
    <value>Horizontal spacing</value>
  </data>
  <data name="MeasureTool_DefaultMeasureStyle_Vertical_Spacing.Content" xml:space="preserve">
    <value>Vertical spacing</value>
  </data>
  <data name="MeasureTool_UnitsOfMeasure.Header" xml:space="preserve">
    <value>Units of measurement</value>
  </data>
  <data name="MeasureTool_UnitsOfMeasure_Pixels.Content" xml:space="preserve">
    <value>Pixels</value>
  </data>
  <data name="MeasureTool_UnitsOfMeasure_Inches.Content" xml:space="preserve">
    <value>Inches</value>
  </data>
  <data name="MeasureTool_UnitsOfMeasure_Centimeters.Content" xml:space="preserve">
    <value>Centimeters</value>
  </data>
  <data name="MeasureTool_PixelTolerance.Header" xml:space="preserve">
    <value>Pixel tolerance for edge detection</value>
  </data>
  <data name="MeasureTool_MeasureCrossColor.Header" xml:space="preserve">
    <value>Line color</value>
  </data>
  <data name="MeasureTool_ContinuousCapture.Header" xml:space="preserve">
    <value>Capture screen continuously during measuring</value>
  </data>
  <data name="MeasureTool_ContinuousCapture.Description" xml:space="preserve">
    <value>Refresh screen contexts in real-time instead of making a screenshot once</value>
  </data>
  <data name="MeasureTool_PerColorChannelEdgeDetection.Header" xml:space="preserve">
    <value>Per color channel edge detection</value>
  </data>
  <data name="MeasureTool_PerColorChannelEdgeDetection.Description" xml:space="preserve">
    <value>If enabled, test that all color channels are within a tolerance distance from each other. Otherwise, check that the sum of all color channels differences is smaller than the tolerance.</value>
  </data>
  <data name="MeasureTool_DrawFeetOnCross.Header" xml:space="preserve">
    <value>Draw feet on cross</value>
  </data>
  <data name="MeasureTool_DrawFeetOnCross.Description" xml:space="preserve">
    <value>Adds feet to the end of cross lines</value>
  </data>
  <data name="MeasureTool_EnableMeasureTool.Header" xml:space="preserve">
    <value>Enable Screen Ruler</value>
    <comment>"Screen Ruler" is the name of the utility</comment>
  </data>
  <data name="MouseWithoutBorders_ActivationSettings.Header" xml:space="preserve">
    <value>Activation</value>
  </data>
  <data name="MouseWithoutBorders_DeviceLayoutSettings.Header" xml:space="preserve">
    <value>Device layout</value>
  </data>
  <data name="MouseWithoutBorders_DeviceLayoutSettings.Description" xml:space="preserve">
    <value>Drag and drop a machine to rearrange the order.</value>
  </data>
  <data name="MouseWithoutBorders_CannotDragDropAsAdmin.Title" xml:space="preserve">
    <value>It is not possible to use drag and drop while running PowerToys elevated. As a workaround, please restart PowerToys without elevation to edit the device layout.</value>
  </data>
  <data name="MouseWithoutBorders_KeySettings.Header" xml:space="preserve">
    <value>Encryption key</value>
  </data>
  <data name="MouseWithoutBorders_SecurityKey.Header" xml:space="preserve">
    <value>Security key</value>
  </data>
  <data name="MouseWithoutBorders_SecurityKey.Description" xml:space="preserve">
    <value>The key must be auto generated in one machine by clicking on New Key, then typed in other machines</value>
  </data>
  <data name="MouseWithoutBorders_NewKey.Content" xml:space="preserve">
    <value>New key</value>
  </data>
  <data name="MouseWithoutBorders_CopyMachineName.Text" xml:space="preserve">
    <value>Copy to clipboard</value>
  </data>
  <data name="MouseWithoutBorders_ReconnectButton.Text" xml:space="preserve">
    <value>Refresh connections</value>
  </data>
  <data name="MouseWithoutBorders_ReconnectTooltip.Text" xml:space="preserve">
    <value>Reestablishes connections with other devices if you are experiencing issues.</value>
  </data>
  <data name="MouseWithoutBorders_ThisMachineNameLabel.Header" xml:space="preserve">
    <value>Host name of this device</value>
  </data>
  <data name="MouseWithoutBorders_Connect.Content" xml:space="preserve">
    <value>Connect</value>
  </data>
  <data name="MouseWithoutBorders_UninstallService.Header" xml:space="preserve">
    <value>Uninstall service</value>
  </data>
  <data name="MouseWithoutBorders_UninstallService.Description" xml:space="preserve">
    <value>Removes the service from the computer. Needs to run as administrator.</value>
  </data>
  <data name="MouseWithoutBorders_Settings.Header" xml:space="preserve">
    <value>Behavior</value>
  </data>
  <data name="MouseWithoutBorders_TroubleShooting.Header" xml:space="preserve">
    <value>Troubleshooting</value>
  </data>
  <data name="MouseWithoutBorders_AddFirewallRuleButtonControl.Header" xml:space="preserve">
    <value>Add a firewall rule for Mouse Without Borders</value>
    <comment>"Mouse Without Borders" is a product name</comment>
  </data>
  <data name="MouseWithoutBorders_AddFirewallRuleButtonControl.Description" xml:space="preserve">
    <value>Adding a firewall rule might help solve connection issues.</value>
  </data>
  <data name="MouseWithoutBorders_RunAsAdminText.Title" xml:space="preserve">
    <value>You need to run as administrator to modify this setting.</value>
  </data>
  <data name="MouseWithoutBorders_ServiceUserUninstallWarning.Title" xml:space="preserve">
    <value>If PowerToys is installed as a user, uninstalling/upgrading may require the Mouse Without Borders service to be removed manually later.</value>
  </data>
  <data name="MouseWithoutBorders_ServiceSettings.Header" xml:space="preserve">
    <value>Service</value>
  </data>
  <data name="MouseWithoutBorders_Toggle_Enable.Header" xml:space="preserve">
    <value>Enable Mouse Without Borders</value>
  </data>
  <data name="MouseWithoutBorders.SecondaryLinksHeader" xml:space="preserve">
    <value>Attribution</value>
    <comment>giving credit to the projects this utility was based on</comment>
  </data>
  <data name="MouseWithoutBorders.ModuleDescription" xml:space="preserve">
    <value>Mouse Without Borders is a quick and easy way to move your cursor across multiple devices.</value>
    <comment>"Mouse Without Borders" is the name of the utility</comment>
  </data>
  <data name="MouseWithoutBorders.ModuleTitle" xml:space="preserve">
    <value>Mouse Without Borders</value>
    <comment>"Mouse Without Borders" is the name of the utility</comment>
  </data>
  <data name="MouseWithoutBorders_UseService.Header" xml:space="preserve">
    <value>Use Service</value>
  </data>
  <data name="MouseWithoutBorders_UseService.Description" xml:space="preserve">
    <value>Runs in service mode, that allows MWB to control remote machines when they're locked. Also allows control of system and administrator applications.</value>
  </data>
  <data name="MouseWithoutBorders_MatrixOneRow.Header" xml:space="preserve">
    <value>Devices in a single row</value>
  </data>
  <data name="MouseWithoutBorders_MatrixOneRow.Description" xml:space="preserve">
    <value>Sets whether the devices are aligned on a single row. A two by two matrix is considered otherwise.</value>
  </data>
  <data name="MouseWithoutBorders_WrapMouse.Header" xml:space="preserve">
    <value>Wrap mouse</value>
  </data>
  <data name="MouseWithoutBorders_WrapMouse.Description" xml:space="preserve">
    <value>Move control back to the first machine when mouse moves past the last one.</value>
  </data>
  <data name="MouseWithoutBorders_ShareClipboard.Header" xml:space="preserve">
    <value>Share clipboard</value>
  </data>
  <data name="MouseWithoutBorders_TransferFile.Header" xml:space="preserve">
    <value>Transfer file</value>
  </data>
  <data name="MouseWithoutBorders_HideMouseAtScreenEdge.Header" xml:space="preserve">
    <value>Hide mouse at the screen edge</value>
  </data>
  <data name="MouseWithoutBorders_DrawMouseCursor.Header" xml:space="preserve">
    <value>Draw mouse cursor</value>
  </data>
  <data name="MouseWithoutBorders_ValidateRemoteMachineIP.Header" xml:space="preserve">
    <value>Validate remote machine IP</value>
  </data>
  <data name="MouseWithoutBorders_SameSubnetOnly.Header" xml:space="preserve">
    <value>Same subnet only</value>
  </data>
  <data name="MouseWithoutBorders_BlockScreenSaverOnOtherMachines.Header" xml:space="preserve">
    <value>Block screen saver on other machines</value>
  </data>
  <data name="MouseWithoutBorders_MoveMouseRelatively.Header" xml:space="preserve">
    <value>Move mouse relatively</value>
  </data>
  <data name="MouseWithoutBorders_BlockMouseAtScreenCorners.Header" xml:space="preserve">
    <value>Block mouse at screen corners</value>
  </data>
  <data name="MouseWithoutBorders_ShowClipboardAndNetworkStatusMessages.Header" xml:space="preserve">
    <value>Show clipboard and network status messages</value>
  </data>
  <data name="MouseWithoutBorders_ShowOriginalUI.Header" xml:space="preserve">
    <value>Show the original Mouse Without Borders UI</value>
  </data>
  <data name="MouseWithoutBorders_ShowOriginalUI.Description" xml:space="preserve">
    <value>This is accessible from the system tray and requires a restart.</value>
  </data>
  <data name="MouseWithoutBorders_ShareClipboard.Description" xml:space="preserve">
    <value>If share clipboard stops working, Ctrl+Alt+Del then Esc may solve the problem.</value>
  </data>
  <data name="MouseWithoutBorders_TransferFile.Description" xml:space="preserve">
    <value>If a file (&lt;100MB) is copied, it will be transferred to the remote machine clipboard.</value>
  </data>
  <data name="MouseWithoutBorders_HideMouseAtScreenEdge.Description" xml:space="preserve">
    <value>Hide the mouse cursor at the top edge of the screen when switching to other machine. This option also steals the focus from any full-screen app to ensure the keyboard input is redirected.</value>
  </data>
  <data name="MouseWithoutBorders_DrawMouseCursor.Description" xml:space="preserve">
    <value>Mouse cursor may not be visible in Windows 10 and later versions of Windows when there is no physical mouse attached.</value>
  </data>
  <data name="MouseWithoutBorders_ValidateRemoteMachineIP.Description" xml:space="preserve">
    <value>Reverse DNS lookup to validate machine IP Address.</value>
  </data>
  <data name="MouseWithoutBorders_SameSubnetOnly.Description" xml:space="preserve">
    <value>Only connect to machines in the same intranet NNN.NNN.*.* (only works when both machines have IPv4 enabled)</value>
  </data>
  <data name="MouseWithoutBorders_IPAddressMapping_TextBoxControl.PlaceholderText" xml:space="preserve">
    <value>Example: MyLaptop 192.168.0.24</value>
    <comment>Don't translate MyLaptop</comment>
  </data>
  <data name="MouseWithoutBorders_IPAddressMapping.Header" xml:space="preserve">
    <value>IP address mapping</value>
  </data>
  <data name="MouseWithoutBorders_IPAddressMapping.Description" xml:space="preserve">
    <value>Resolve machine's IP address using manually entered mappings below.</value>
  </data>
  <data name="MouseWithoutBorders_BlockScreenSaverOnOtherMachines.Description" xml:space="preserve">
    <value>Prevent screen saver from starting on other machines when user is actively working on this machine.</value>
  </data>
  <data name="MouseWithoutBorders_MoveMouseRelatively.Description" xml:space="preserve">
    <value>Use this option when remote machine's monitor settings are different, or remote machine has multiple monitors.</value>
  </data>
  <data name="MouseWithoutBorders_BlockMouseAtScreenCorners.Description" xml:space="preserve">
    <value>To avoid accident machine-switch at screen corners.</value>
  </data>
  <data name="MouseWithoutBorders_ShowClipboardAndNetworkStatusMessages.Description" xml:space="preserve">
    <value>Show clipboard activities and network status in system tray notifications</value>
  </data>
  <data name="MouseWithoutBorders_KeyboardShortcuts_Group.Header" xml:space="preserve">
    <value>Keyboard shortcuts</value>
    <comment>keyboard is the hardware peripheral</comment>
  </data>
  <data name="MouseWithoutBorders_AdvancedSettings_Group.Header" xml:space="preserve">
    <value>Advanced Settings</value>
  </data>
  <data name="MouseWithoutBorders_EasyMouseOption.Header" xml:space="preserve">
    <value>Easy Mouse: move between machines by moving the mouse pointer to the screen edges.</value>
  </data>
  <data name="MouseWithoutBorders_EasyMouseOption.Description" xml:space="preserve">
    <value>Can also be set to move only when pressing Shift or Ctrl.</value>
    <comment>Shift and Ctrl are the keyboard keys</comment>
  </data>
  <data name="MouseWithoutBorders_EasyMouseOption_Disabled.Content" xml:space="preserve">
    <value>Disabled</value>
  </data>
  <data name="MouseWithoutBorders_EasyMouseOption_Enabled.Content" xml:space="preserve">
    <value>Enabled</value>
  </data>
  <data name="MouseWithoutBorders_EasyMouseOption_Ctrl.Content" xml:space="preserve">
    <value>Ctrl</value>
    <comment>This is the Ctrl keyboard key</comment>
  </data>
  <data name="MouseWithoutBorders_EasyMouseOption_Shift.Content" xml:space="preserve">
    <value>Shift</value>
    <comment>This is the Shift keyboard key</comment>
  </data>
  <data name="MouseWithoutBorders_LockMachinesShortcut.Header" xml:space="preserve">
    <value>Shortcut to lock all machines.</value>
  </data>
  <data name="MouseWithoutBorders_LockMachinesShortcut.Description" xml:space="preserve">
    <value>Hit this hotkey twice to lock all machines. Note: Only the machines which have the same shortcut configured will be locked.</value>
  </data>
  <data name="MouseWithoutBorders_ToggleEasyMouseShortcut.Header" xml:space="preserve">
    <value>Shortcut to toggle Easy Mouse.</value>
    <comment>Ctrl and Alt are the keyboard keys</comment>
  </data>
  <data name="MouseWithoutBorders_ToggleEasyMouseShortcut.Description" xml:space="preserve">
    <value>Only works if EasyMouse is set to Enabled or Disabled.</value>
  </data>
  <data name="MouseWithoutBorders_ToggleEasyMouseShortcut_Disabled.Content" xml:space="preserve">
    <value>Disabled</value>
  </data>
  <data name="MouseWithoutBorders_SwitchBetweenMachineShortcut.Header" xml:space="preserve">
    <value>Shortcut to switch between machines. Ctrl+Alt+:</value>
    <comment>Ctrl and Alt are the keyboard keys</comment>
  </data>
  <data name="MouseWithoutBorders_SwitchBetweenMachineShortcut.Description" xml:space="preserve">
    <value>Click on Ctrl+Alt+ the chosen option to switch between machines.</value>
    <comment>Ctrl and Alt are the keyboard keys</comment>
  </data>
  <data name="MouseWithoutBorders_SwitchBetweenMachineShortcut_F1.Content" xml:space="preserve">
    <value>F1, F2, F3, F4</value>
    <comment>Don't localize. These are keyboard keys</comment>
  </data>
  <data name="MouseWithoutBorders_SwitchBetweenMachineShortcut_1.Content" xml:space="preserve">
    <value>1, 2, 3, 4</value>
    <comment>Don't localize. These are keyboard keys</comment>
  </data>
  <data name="MouseWithoutBorders_SwitchBetweenMachineShortcut_Disabled.Content" xml:space="preserve">
    <value>Disabled</value>
  </data>
  <data name="MouseWithoutBorders_LockMachinesShortcut_Disabled.Content" xml:space="preserve">
    <value>Disabled</value>
  </data>
  <data name="MouseWithoutBorders_ReconnectShortcut.Header" xml:space="preserve">
    <value>Shortcut to try reconnecting</value>
  </data>
  <data name="MouseWithoutBorders_ReconnectShortcut.Description" xml:space="preserve">
    <value>Just in case the connection is lost for any reason.</value>
  </data>
  <data name="MouseWithoutBorders_ReconnectShortcut_Disabled.Content" xml:space="preserve">
    <value>Disabled</value>
  </data>
  <data name="MouseWithoutBorders_Switch2AllPcShortcut.Header" xml:space="preserve">
    <value>Shortcut to switch to multiple machine mode.</value>
  </data>
  <data name="MouseWithoutBorders_Switch2AllPcShortcut.Description" xml:space="preserve">
    <value>Allows controlling all computers at once.</value>
  </data>
  <data name="MouseWithoutBorders_Switch2AllPcShortcut_Disabled.Content" xml:space="preserve">
    <value>Disabled</value>
  </data>
  <data name="MouseWithoutBorders_Switch2AllPcShortcut_Ctrl3.Content" xml:space="preserve">
    <value>Ctrl three times</value>
    <comment>This is the Ctrl keyboard key</comment>
  </data>
  <data name="VideoConference_Enable.Header" xml:space="preserve">
    <value>Enable Video Conference Mute</value>
  </data>
  <data name="VideoConference.ModuleDescription" xml:space="preserve">
    <value>Video Conference Mute is a quick and easy way to do a global "mute" of both your microphone and webcam. Disabling this module or closing PowerToys will unmute the microphone and camera.</value>
  </data>
  <data name="VideoConference_CameraAndMicrophoneMuteHotkeyControl_Header.Header" xml:space="preserve">
    <value>Mute camera &amp; microphone</value>
  </data>
  <data name="VideoConference_MicrophoneMuteHotkeyControl_Header.Header" xml:space="preserve">
    <value>Mute microphone</value>
  </data>
  <data name="VideoConference_MicrophonePushToTalkHotkeyControl_Header.Header" xml:space="preserve">
    <value>Push to talk</value>
  </data>
  <data name="VideoConference_CameraMuteHotkeyControl_Header.Header" xml:space="preserve">
    <value>Mute camera</value>
  </data>
  <data name="VideoConference_SelectedCamera.Header" xml:space="preserve">
    <value>Selected camera</value>
  </data>
  <data name="VideoConference_SelectedMicrophone.Header" xml:space="preserve">
    <value>Selected microphone</value>
  </data>
  <data name="VideoConference_PushToReverse.Header" xml:space="preserve">
    <value>Push to reverse</value>
  </data>
  <data name="VideoConference_PushToReverse.Description" xml:space="preserve">
    <value>If enabled, allows both push to talk and push to mute, depending on microphone state</value>
  </data>
  <data name="VideoConference_CameraOverlayImagePathHeader.Header" xml:space="preserve">
    <value>Image displayed when camera is muted</value>
  </data>
  <data name="VideoConference_ToolbarPosition.Header" xml:space="preserve">
    <value>Toolbar position</value>
  </data>
  <data name="VideoConference_ToolbarPosition_TopCenter.Content" xml:space="preserve">
    <value>Top center</value>
  </data>
  <data name="VideoConference_ToolbarPosition_TopLeftCorner.Content" xml:space="preserve">
    <value>Top left corner</value>
  </data>
  <data name="VideoConference_ToolbarPosition_TopRightCorner.Content" xml:space="preserve">
    <value>Top right corner</value>
  </data>
  <data name="VideoConference_ToolbarPosition_BottomLeftCorner.Content" xml:space="preserve">
    <value>Bottom left corner</value>
  </data>
  <data name="VideoConference_ToolbarPosition_BottomCenter.Content" xml:space="preserve">
    <value>Bottom center</value>
  </data>
  <data name="VideoConference_ToolbarPosition_BottomRightCorner.Content" xml:space="preserve">
    <value>Bottom right corner</value>
  </data>
  <data name="VideoConference_ToolbarMonitor.Header" xml:space="preserve">
    <value>Show toolbar on</value>
  </data>
  <data name="VideoConference_ToolbarMonitor_Main.Content" xml:space="preserve">
    <value>Main monitor</value>
  </data>
  <data name="VideoConference_ToolbarMonitor_UnderCursor.Content" xml:space="preserve">
    <value>Monitor under cursor</value>
  </data>
  <data name="VideoConference_ToolbarMonitor_ActiveWindow.Content" xml:space="preserve">
    <value>Active window monitor</value>
  </data>
  <data name="VideoConference_ToolbarMonitor_All.Content" xml:space="preserve">
    <value>All monitors</value>
  </data>
  <data name="VideoConference_ToolbarHide.Header" xml:space="preserve">
    <value>Hide toolbar</value>
  </data>
  <data name="VideoConference_ToolbarHideMuted.Content" xml:space="preserve">
    <value>When both camera and microphone are muted</value>
  </data>
  <data name="VideoConference_ToolbarHideNever.Content" xml:space="preserve">
    <value>Never</value>
  </data>
  <data name="VideoConference_ToolbarHideUnmuted.Content" xml:space="preserve">
    <value>When both camera and microphone are unmuted</value>
  </data>
  <data name="VideoConference_ToolbarHideTimeout.Content" xml:space="preserve">
    <value>After timeout</value>
  </data>
  <data name="VideoConference.ModuleTitle" xml:space="preserve">
    <value>Video Conference Mute</value>
  </data>
  <data name="VideoConference_Camera.Header" xml:space="preserve">
    <value>Camera</value>
  </data>
  <data name="VideoConference_Camera.Description" xml:space="preserve">
    <value>To use this feature, make sure to select PowerToys VideoConference Mute as your camera source in your apps.</value>
  </data>
  <data name="VideoConference_Microphone.Header" xml:space="preserve">
    <value>Microphone</value>
  </data>
  <data name="VideoConference_Toolbar.Header" xml:space="preserve">
    <value>Toolbar</value>
  </data>
  <data name="VideoConference_Behavior.Header" xml:space="preserve">
    <value>Behavior</value>
  </data>
  <data name="VideoConference_StartupAction.Header" xml:space="preserve">
    <value>Startup action</value>
  </data>
  <data name="VideoConference_StartupActionNothing.Content" xml:space="preserve">
    <value>Nothing</value>
  </data>
  <data name="VideoConference_StartupActionUnmute.Content" xml:space="preserve">
    <value>Unmute</value>
  </data>
  <data name="VideoConference_StartupActionMute.Content" xml:space="preserve">
    <value>Mute</value>
  </data>
  <data name="VideoConference_Shortcuts.Header" xml:space="preserve">
    <value>Shortcuts</value>
  </data>
  <data name="VideoConference_CameraOverlayImageAlt.[using:Microsoft.UI.Xaml.Automation]AutomationProperties.Name" xml:space="preserve">
    <value>Camera overlay image preview</value>
  </data>
  <data name="VideoConference_CameraOverlayImageBrowse.Content" xml:space="preserve">
    <value>Browse</value>
  </data>
  <data name="VideoConference_CameraOverlayImageClear.Content" xml:space="preserve">
    <value>Clear</value>
  </data>
  <data name="Shell_General.Content" xml:space="preserve">
    <value>General</value>
    <comment>Navigation view item name for General</comment>
  </data>
  <data name="Shell_Awake.Content" xml:space="preserve">
    <value>Awake</value>
    <comment>Product name: Navigation view item name for Awake</comment>
  </data>
  <data name="Shell_PowerLauncher.Content" xml:space="preserve">
    <value>PowerToys Run</value>
    <comment>Product name: Navigation view item name for PowerToys Run</comment>
  </data>
  <data name="Shell_PowerRename.Content" xml:space="preserve">
    <value>PowerRename</value>
    <comment>Product name: Navigation view item name for PowerRename</comment>
  </data>
  <data name="Shell_ShortcutGuide.Content" xml:space="preserve">
    <value>Shortcut Guide</value>
    <comment>Product name: Navigation view item name for Shortcut Guide</comment>
  </data>
  <data name="Shell_PowerPreview.Content" xml:space="preserve">
    <value>File Explorer add-ons</value>
    <comment>Product name: Navigation view item name for File Explorer.  Please use File Explorer as in the context of File Explorer in Windows</comment>
  </data>
  <data name="Shell_FancyZones.Content" xml:space="preserve">
    <value>FancyZones</value>
    <comment>Product name: Navigation view item name for FancyZones</comment>
  </data>
  <data name="Shell_ImageResizer.Content" xml:space="preserve">
    <value>Image Resizer</value>
    <comment>Product name: Navigation view item name for Image Resizer</comment>
  </data>
  <data name="Shell_ColorPicker.Content" xml:space="preserve">
    <value>Color Picker</value>
    <comment>Product name: Navigation view item name for Color Picker</comment>
  </data>
  <data name="Shell_KeyboardManager.Content" xml:space="preserve">
    <value>Keyboard Manager</value>
    <comment>Product name: Navigation view item name for Keyboard Manager</comment>
  </data>
  <data name="Shell_MouseWithoutBorders.Content" xml:space="preserve">
    <value>Mouse Without Borders</value>
    <comment>Product name: Navigation view item name for Mouse Without Borders</comment>
  </data>
  <data name="Shell_MouseUtilities.Content" xml:space="preserve">
    <value>Mouse utilities</value>
    <comment>Product name: Navigation view item name for Mouse utilities</comment>
  </data>
  <data name="Shell_NavigationMenu_Announce_Collapse" xml:space="preserve">
    <value>Navigation closed</value>
    <comment>Accessibility announcement when the navigation pane collapses</comment>
  </data>
  <data name="Shell_NavigationMenu_Announce_Open" xml:space="preserve">
    <value>Navigation opened</value>
    <comment>Accessibility announcement when the navigation pane opens</comment>
  </data>
  <data name="KeyboardManager_ConfigHeader.Text" xml:space="preserve">
    <value>Current configuration</value>
    <comment>Keyboard Manager current configuration header</comment>
  </data>
  <data name="KeyboardManager.ModuleDescription" xml:space="preserve">
    <value>Reconfigure your keyboard by remapping keys and shortcuts</value>
    <comment>Keyboard Manager page description</comment>
  </data>
  <data name="KeyboardManager_EnableToggle.Header" xml:space="preserve">
    <value>Enable Keyboard Manager</value>
    <comment>Keyboard Manager enable toggle header. Do not loc the Product name. Do you want this feature on / off</comment>
  </data>
  <data name="KeyboardManager_ProfileDescription.Text" xml:space="preserve">
    <value>Select the profile to display the active key remap and shortcuts</value>
    <comment>Keyboard Manager configuration dropdown description</comment>
  </data>
  <data name="KeyboardManager_RemapKeyboardButton.Header" xml:space="preserve">
    <value>Remap a key</value>
    <comment>Keyboard Manager remap keyboard button content</comment>
  </data>
  <data name="KeyboardManager_Keys.Header" xml:space="preserve">
    <value>Keys</value>
    <comment>Keyboard Manager remap keyboard header</comment>
  </data>
  <data name="KeyboardManager_RemapShortcutsButton.Header" xml:space="preserve">
    <value>Remap a shortcut</value>
    <comment>Keyboard Manager remap shortcuts button</comment>
  </data>
  <data name="KeyboardManager_Shortcuts.Header" xml:space="preserve">
    <value>Shortcuts</value>
    <comment>Keyboard Manager remap keyboard header</comment>
  </data>
  <data name="KeyboardManager_All_Apps_Description" xml:space="preserve">
    <value>All Apps</value>
    <comment>Should be the same as EditShortcuts_AllApps from keyboard manager editor</comment>
  </data>
  <data name="Shortcuts.Header" xml:space="preserve">
    <value>Shortcuts</value>
  </data>
  <data name="Shortcut.Header" xml:space="preserve">
    <value>Shortcut</value>
  </data>
  <data name="RemapKeysList.[using:Microsoft.UI.Xaml.Automation]AutomationProperties.Name" xml:space="preserve">
    <value>Current Key Remappings</value>
  </data>
  <data name="RemapShortcutsList.[using:Microsoft.UI.Xaml.Automation]AutomationProperties.Name" xml:space="preserve">
    <value>Current Shortcut Remappings</value>
  </data>
  <data name="KeyboardManager_RemappedKeysListItem.[using:Microsoft.UI.Xaml.Automation]AutomationProperties.Name" xml:space="preserve">
    <value>Key Remapping</value>
    <comment>key as in keyboard key</comment>
  </data>
  <data name="KeyboardManager_RemappedShortcutsListItem.[using:Microsoft.UI.Xaml.Automation]AutomationProperties.Name" xml:space="preserve">
    <value>Shortcut Remapping</value>
  </data>
  <data name="KeyboardManager_RemappedTo.[using:Microsoft.UI.Xaml.Automation]AutomationProperties.Name" xml:space="preserve">
    <value>Remapped to</value>
  </data>
  <data name="KeyboardManager_ShortcutRemappedTo.[using:Microsoft.UI.Xaml.Automation]AutomationProperties.Name" xml:space="preserve">
    <value>Remapped to</value>
  </data>
  <data name="KeyboardManager_TargetApp.[using:Microsoft.UI.Xaml.Automation]AutomationProperties.Name" xml:space="preserve">
    <value>For Target Application</value>
    <comment>What computer application would this be for</comment>
  </data>
  <data name="KeyboardManager_Image.[using:Microsoft.UI.Xaml.Automation]AutomationProperties.Name" xml:space="preserve">
    <value>Keyboard Manager</value>
    <comment>do not loc, product name</comment>
  </data>
  <data name="ColorPicker.ModuleDescription" xml:space="preserve">
    <value>Quick and simple system-wide color picker.</value>
  </data>
  <data name="ColorPicker_EnableColorPicker.Header" xml:space="preserve">
    <value>Enable Color Picker</value>
    <comment>do not loc the Product name.  Do you want this feature on / off</comment>
  </data>
  <data name="ColorPicker_ChangeCursor.Content" xml:space="preserve">
    <value>Change cursor when picking a color</value>
  </data>
  <data name="PowerLauncher.ModuleDescription" xml:space="preserve">
    <value>A quick launcher that has additional capabilities without sacrificing performance.</value>
  </data>
  <data name="PowerLauncher_EnablePowerLauncher.Header" xml:space="preserve">
    <value>Enable PowerToys Run</value>
    <comment>do not loc the Product name.  Do you want this feature on / off</comment>
  </data>
  <data name="PowerLauncher_SearchResults.Header" xml:space="preserve">
    <value>Search &amp; results</value>
  </data>
  <data name="PowerLauncher_SearchResultPreference.Header" xml:space="preserve">
    <value>Search result preference</value>
  </data>
  <data name="PowerLauncher_UsePinyin.Header" xml:space="preserve">
    <value>Use Pinyin</value>
  </data>
  <data name="PowerLauncher_UsePinyin.Description" xml:space="preserve">
    <value>Experimental: Use Pinyin on the search query. May not work for every plugin.</value>
  </data>
  <data name="PowerLauncher_SearchResultPreference_MostRecentlyUsed" xml:space="preserve">
    <value>Most recently used</value>
  </data>
  <data name="PowerLauncher_SearchResultPreference_AlphabeticalOrder" xml:space="preserve">
    <value>Alphabetical order</value>
  </data>
  <data name="PowerLauncher_SearchResultPreference_RunningProcessesOpenApplications" xml:space="preserve">
    <value>Running processes/open applications</value>
  </data>
  <data name="PowerLauncher_SearchTypePreference.Header" xml:space="preserve">
    <value>Search type preference</value>
  </data>
  <data name="PowerLauncher_SearchTypePreference_ApplicationName" xml:space="preserve">
    <value>Application name</value>
  </data>
  <data name="PowerLauncher_SearchTypePreference_StringInApplication" xml:space="preserve">
    <value>A string that is contained in the application</value>
  </data>
  <data name="PowerLauncher_SearchTypePreference_ExecutableName" xml:space="preserve">
    <value>Executable name</value>
  </data>
  <data name="PowerLauncher_MaximumNumberOfResults.Header" xml:space="preserve">
    <value>Number of results shown before scrolling</value>
  </data>
  <data name="PowerLauncher_OpenPowerLauncher.Header" xml:space="preserve">
    <value>Open PowerToys Run</value>
  </data>
  <data name="PowerLauncher_OpenFileLocation.Header" xml:space="preserve">
    <value>Open file location</value>
  </data>
  <data name="PowerLauncher_CopyPathLocation.Header" xml:space="preserve">
    <value>Copy path location</value>
  </data>
  <data name="PowerLauncher_OpenConsole.Header" xml:space="preserve">
    <value>Open console</value>
    <comment>console refers to Windows command prompt</comment>
  </data>
  <data name="PowerLauncher_OverrideWinRKey.Content" xml:space="preserve">
    <value>Override Win+R shortcut</value>
  </data>
  <data name="PowerLauncher_OverrideWinSKey.Content" xml:space="preserve">
    <value>Override Win+S shortcut</value>
  </data>
  <data name="PowerLauncher_IgnoreHotkeysInFullScreen.Content" xml:space="preserve">
    <value>Ignore shortcuts in fullscreen mode</value>
  </data>
  <data name="PowerLauncher_UseCentralizedKeyboardHook.Header" xml:space="preserve">
    <value>Use centralized keyboard hook</value>
  </data>
  <data name="PowerLauncher_UseCentralizedKeyboardHook.Description" xml:space="preserve">
    <value>Try this if there are issues with the shortcut (PowerToys Run might not get focus when triggered from an elevated window)</value>
  </data>
  <data name="PowerLauncher_ClearInputOnLaunch.Content" xml:space="preserve">
    <value>Clear the previous query on launch</value>
  </data>
  <data name="PowerLauncher_TabSelectsContextButtons.Header" xml:space="preserve">
    <value>Tab through context buttons</value>
  </data>
  <data name="PowerLauncher_TabSelectsContextButtons.Description" xml:space="preserve">
    <value>Pressing tab will first select through the available context buttons of the current selection before moving onto the next result</value>
  </data>
  <data name="PowerLauncher_GenerateThumbnailsFromFiles.Header" xml:space="preserve">
    <value>Generate thumbnails from files</value>
  </data>
  <data name="PowerLauncher_GenerateThumbnailsFromFiles.Description" xml:space="preserve">
    <value>Results will try to generate thumbnails for files. Disabling this setting may increase stability and speed</value>
  </data>
  <data name="PowerLauncher_SearchQueryResultsWithDelay.Header" xml:space="preserve">
    <value>Input Smoothing</value>
    <comment>This is about adding a delay to wait for more input before executing a search</comment>
  </data>
  <data name="PowerLauncher_SearchQueryResultsWithDelay.Description" xml:space="preserve">
    <value>Wait for more input before searching. This reduces interface jumpiness and system load.</value>
  </data>
  <data name="PowerLauncher_FastSearchInputDelayMs.Header" xml:space="preserve">
    <value>Immediate plugins</value>
  </data>
  <data name="PowerLauncher_FastSearchInputDelayMs.Description" xml:space="preserve">
    <value>Affects the plugins that make the UI wait for their results by this amount. Recommended: 30-50 ms.</value>
  </data>
  <data name="PowerLauncher_SlowSearchInputDelayMs.Header" xml:space="preserve">
    <value>Background execution plugins</value>
  </data>
  <data name="PowerLauncher_SlowSearchInputDelayMs.Description" xml:space="preserve">
    <value>Affects the plugins that execute in the background by this amount. Recommended: 100-150 ms.</value>
  </data>
  <data name="PowerLauncher_SearchInputDelayMs.Header" xml:space="preserve">
    <value>Fast plugin throttle (ms)</value>
    <comment>ms = milliseconds</comment>
  </data>
  <data name="KeyboardManager_KeysMappingLayoutRightHeader.Text" xml:space="preserve">
    <value>To:</value>
    <comment>Keyboard Manager mapping keys view right header</comment>
  </data>
  <data name="Appearance_GroupSettings.Text" xml:space="preserve">
    <value>Appearance</value>
  </data>
  <data name="Fancyzones_ImageHyperlinkToDocs.[using:Microsoft.UI.Xaml.Automation]AutomationProperties.Name" xml:space="preserve">
    <value>FancyZones windows</value>
    <comment>do not loc the Product name</comment>
  </data>
  <data name="FancyZones.ModuleDescription" xml:space="preserve">
    <value>Create window layouts to help make multi-tasking easy.</value>
    <comment>windows refers to application windows</comment>
  </data>
  <data name="FancyZones_DisplayOrWorkAreaChangeMoveWindowsCheckBoxControl.Content" xml:space="preserve">
    <value>Keep windows in their zones when the screen resolution or work area changes</value>
    <comment>windows refers to application windows</comment>
  </data>
  <data name="FancyZones_EnableToggleControl_HeaderText.Header" xml:space="preserve">
    <value>Enable FancyZones</value>
    <comment>do not loc the Product name.  Do you want this feature on / off</comment>
  </data>
  <data name="FancyZones_ExcludeApps.Header" xml:space="preserve">
    <value>Excluded apps</value>
  </data>
  <data name="FancyZones_ExcludeApps.Description" xml:space="preserve">
    <value>Excludes an application from snapping to zones and will only react to Windows Snap - add one application name per line</value>
  </data>
  <data name="FancyZones_HighlightOpacity.Header" xml:space="preserve">
    <value>Opacity (%)</value>
  </data>
  <data name="FancyZones_HotkeyEditorControl.Header" xml:space="preserve">
    <value>Open layout editor</value>
    <comment>Shortcut to launch the FancyZones layout editor application</comment>
  </data>
  <data name="FancyZones_WindowSwitching_GroupSettings.Header" xml:space="preserve">
    <value>Switch between windows in the current zone</value>
  </data>
  <data name="FancyZones_HotkeyNextTabControl.Header" xml:space="preserve">
    <value>Next window</value>
  </data>
  <data name="FancyZones_HotkeyPrevTabControl.Header" xml:space="preserve">
    <value>Previous window</value>
  </data>
  <data name="SettingsPage_SetShortcut.[using:Microsoft.UI.Xaml.Automation]AutomationProperties.Name" xml:space="preserve">
    <value>Shortcut setting</value>
  </data>
  <data name="SettingsPage_SetShortcut_Glyph.[using:Microsoft.UI.Xaml.Automation]AutomationProperties.Name" xml:space="preserve">
    <value>Information Symbol</value>
  </data>
  <data name="FancyZones_LaunchEditorButtonControl.Header" xml:space="preserve">
    <value>Launch layout editor</value>
    <comment>launches the FancyZones layout editor application</comment>
  </data>
  <data name="FancyZones_LaunchEditorButtonControl.Description" xml:space="preserve">
    <value>Set and manage your layouts</value>
    <comment>launches the FancyZones layout editor application</comment>
  </data>
  <data name="FancyZones_MakeDraggedWindowTransparentCheckBoxControl.Content" xml:space="preserve">
    <value>Make dragged window transparent</value>
  </data>
  <data name="FancyZones_MouseDragCheckBoxControl_Header.Content" xml:space="preserve">
    <value>Use a non-primary mouse button to toggle zone activation</value>
  </data>
  <data name="FancyZones_MouseMiddleClickSpanningMultipleZonesCheckBoxControl_Header.Content" xml:space="preserve">
    <value>Use middle-click mouse button to toggle multiple zones spanning</value>
  </data>
  <data name="FancyZones_MoveWindowsAcrossAllMonitorsCheckBoxControl.Content" xml:space="preserve">
    <value>Move windows between zones across all monitors</value>
  </data>
  <data name="FancyZones_OverrideSnapHotkeys.Header" xml:space="preserve">
    <value>Override Windows Snap</value>
  </data>
  <data name="FancyZones_OverrideSnapHotkeys.Description" xml:space="preserve">
    <value>This overrides the Windows Snap shortcut (Win + arrow) to move windows between zones</value>
  </data>
  <data name="FancyZones_ShiftDragCheckBoxControl_Header.Content" xml:space="preserve">
    <value>Hold Shift key to activate zones while dragging a window</value>
  </data>
  <data name="FancyZones_ActivationNoShiftDrag" xml:space="preserve">
    <value>Drag windows to activate zones</value>
  </data>
  <data name="FancyZones_ShowZonesOnAllMonitorsCheckBoxControl.Content" xml:space="preserve">
    <value>Show zones on all monitors while dragging a window</value>
  </data>
  <data name="FancyZones_AppLastZoneMoveWindows.Content" xml:space="preserve">
    <value>Move newly created windows to their last known zone</value>
    <comment>windows refers to application windows</comment>
  </data>
  <data name="FancyZones_OpenWindowOnActiveMonitor.Content" xml:space="preserve">
    <value>Move newly created windows to the current active monitor (Experimental)</value>
  </data>
  <data name="FancyZones_UseCursorPosEditorStartupScreen.Header" xml:space="preserve">
    <value>Launch editor on the display</value>
  </data>
  <data name="FancyZones_UseCursorPosEditorStartupScreen.Description" xml:space="preserve">
    <value>When using multiple displays</value>
  </data>
  <data name="FancyZones_LaunchPositionMouse.Content" xml:space="preserve">
    <value>Where the mouse pointer is</value>
  </data>
  <data name="FancyZones_LaunchPositionScreen.Content" xml:space="preserve">
    <value>With active focus</value>
  </data>
  <data name="FancyZones_ZoneBehavior_GroupSettings.Header" xml:space="preserve">
    <value>Zone behavior</value>
  </data>
  <data name="FancyZones_ZoneBehavior_GroupSettings.Description" xml:space="preserve">
    <value>Manage how zones behave when using FancyZones</value>
  </data>
  <data name="FancyZones_Zones.Header" xml:space="preserve">
    <value>Zones</value>
  </data>
  <data name="FancyZones_ZoneHighlightColor.Header" xml:space="preserve">
    <value>Highlight color</value>
  </data>
  <data name="FancyZones_ZoneSetChangeMoveWindows.Content" xml:space="preserve">
    <value>During zone layout changes, windows assigned to a zone will match new size/positions</value>
  </data>
  <data name="AttributionTitle.Text" xml:space="preserve">
    <value>Attribution</value>
    <comment>giving credit to the projects this utility was based on</comment>
  </data>
  <data name="General.ModuleTitle" xml:space="preserve">
    <value>General</value>
  </data>
  <data name="GeneralPage_CheckForUpdates.Content" xml:space="preserve">
    <value>Check for updates</value>
  </data>
  <data name="General_SettingsBackupAndRestoreLocationText.Header" xml:space="preserve">
    <value>Location</value>
  </data>
  <data name="General_SettingsBackupAndRestore_ButtonBackup.Content" xml:space="preserve">
    <value>Backup</value>
  </data>
  <data name="General_SettingsBackupInfo_FileNameHeader.Text" xml:space="preserve">
    <value>File name:</value>
  </data>
  <data name="General_SettingsBackupAndRestore_LinkRefresh.Text" xml:space="preserve">
    <value>Refresh</value>
  </data>
  <data name="General_SettingsBackupAndRestore_ButtonRestore.Content" xml:space="preserve">
    <value>Restore</value>
  </data>
  <data name="General_SettingsBackupAndRestore_ButtonSelectLocation.Text" xml:space="preserve">
    <value>Select folder</value>
  </data>
  <data name="GeneralPage_UpdateNow.Content" xml:space="preserve">
    <value>Update now</value>
  </data>
  <data name="GeneralPage_PrivacyStatement_URL.Text" xml:space="preserve">
    <value>Privacy statement</value>
  </data>
  <data name="GeneralPage_ReportAbug.Text" xml:space="preserve">
    <value>Report a bug</value>
    <comment>Report an issue inside powertoys</comment>
  </data>
  <data name="GeneralPage_RequestAFeature_URL.Text" xml:space="preserve">
    <value>Request a feature</value>
    <comment>Tell our team what we should build</comment>
  </data>
  <data name="GeneralPage_RestartAsAdmin_Button.Content" xml:space="preserve">
    <value>Restart PowerToys as administrator</value>
    <comment>running PowerToys as a higher level user, account is typically referred to as an admin / administrator</comment>
  </data>
  <data name="GeneralPage_RunAtStartUp.Header" xml:space="preserve">
    <value>Run at startup</value>
  </data>
  <data name="GeneralPage_RunAtStartUp.Description" xml:space="preserve">
    <value>PowerToys will launch automatically</value>
  </data>
  <data name="GeneralPage_WarningsElevatedApps.Header" xml:space="preserve">
    <value>Elevated Apps warnings </value>
  </data>
  <data name="GeneralPage_WarningsElevatedApps.Description" xml:space="preserve">
    <value>Show notifications about PowerToys functionality issues when running alongside elevated applications.</value>
  </data>
  <data name="PowerRename.ModuleDescription" xml:space="preserve">
    <value>A Windows Shell extension for more advanced bulk renaming using search &amp; replace or regular expressions.</value>
  </data>
  <data name="PowerRename_ShellIntegration.Header" xml:space="preserve">
    <value>Shell integration</value>
    <comment>This refers to directly integrating in with Windows</comment>
  </data>
  <data name="PowerRename_Toggle_Enable.Header" xml:space="preserve">
    <value>Enable PowerRename</value>
    <comment>do not loc the Product name.  Do you want this feature on / off</comment>
  </data>
  <data name="RadioButtons_Name_Theme.Text" xml:space="preserve">
    <value>Settings theme</value>
  </data>
  <data name="PowerRename_Toggle_HideIcon.Content" xml:space="preserve">
    <value>Hide icon in context menu</value>
  </data>
  <data name="PowerRename_Toggle_ContextMenu.Header" xml:space="preserve">
    <value>Show PowerRename in</value>
  </data>
  <data name="PowerRename_Toggle_StandardContextMenu.Content" xml:space="preserve">
    <value>Default and extended context menu</value>
  </data>
  <data name="PowerRename_Toggle_ExtendedContextMenu.Content" xml:space="preserve">
    <value>Extended context menu only</value>
  </data>
  <data name="ExtendedContextMenuInfo.Title" xml:space="preserve">
    <value>Press Shift + right-click on files to open the extended context menu</value>
  </data>
  <data name="PowerRename_Toggle_MaxDispListNum.Header" xml:space="preserve">
    <value>Maximum number of items</value>
  </data>
  <data name="PowerRename_Toggle_RestoreFlagsOnLaunch.Header" xml:space="preserve">
    <value>Show recently used strings</value>
  </data>
  <data name="FileExplorerPreview_ToggleSwitch_Preview_MD.Header" xml:space="preserve">
    <value>Markdown</value>
    <comment>File type, do not translate</comment>
  </data>
  <data name="FileExplorerPreview_ToggleSwitch_Preview_MD.Description" xml:space="preserve">
    <value>.md, .markdown, .mdown, .mkdn, .mkd, .mdwn, .mdtxt, .mdtext</value>
    <comment>File extensions, should not be altered</comment>
  </data>
  <data name="FileExplorerPreview_ToggleSwitch_Preview_Monaco.Header" xml:space="preserve">
    <value>Source code files (Monaco)</value>
    <comment>File type, do not translate</comment>
  </data>
  <data name="FileExplorerPreview_ToggleSwitch_Preview_Monaco.Description" xml:space="preserve">
    <value>.cpp, .py, .json, .xml, .csproj, ...</value>
    <comment>File extensions should not be altered</comment>
  </data>
  <data name="FileExplorerPreview_ToggleSwitch_Preview_SVG.Header" xml:space="preserve">
    <value>Scalable Vector Graphics</value>
    <comment>File type, do not translate</comment>
  </data>
  <data name="FileExplorerPreview_ToggleSwitch_Preview_SVG.Description" xml:space="preserve">
    <value>.svg</value>
    <comment>File extension, should not be altered</comment>
  </data>
  <data name="FileExplorerPreview_Preview_SVG_Color_Mode.Header" xml:space="preserve">
    <value>Color mode</value>
  </data>
  <data name="FileExplorerPreview_Preview_SVG_Color_Mode_Default.Content" xml:space="preserve">
    <value>Windows default</value>
  </data>
  <data name="FileExplorerPreview_Preview_SVG_Color_Solid_Color.Content" xml:space="preserve">
    <value>Solid color</value>
  </data>
  <data name="FileExplorerPreview_Preview_SVG_Checkered_Shade.Content" xml:space="preserve">
    <value>Checkered pattern</value>
  </data>
  <data name="FileExplorerPreview_Preview_SVG_Background_Color.Header" xml:space="preserve">
    <value>Color</value>
  </data>
  <data name="FileExplorerPreview_Preview_SVG_Checkered_Shade_Mode.Header" xml:space="preserve">
    <value>Checkered shade</value>
  </data>
  <data name="FileExplorerPreview_Preview_SVG_Checkered_Shade_1.Content" xml:space="preserve">
    <value>Light</value>
  </data>
  <data name="FileExplorerPreview_Preview_SVG_Checkered_Shade_2.Content" xml:space="preserve">
    <value>Medium</value>
  </data>
  <data name="FileExplorerPreview_Preview_SVG_Checkered_Shade_3.Content" xml:space="preserve">
    <value>Dark</value>
  </data>
  <data name="FileExplorerPreview_ToggleSwitch_Preview_PDF.Header" xml:space="preserve">
    <value>Portable Document Format</value>
    <comment>File type, do not translate</comment>
  </data>
  <data name="FileExplorerPreview_ToggleSwitch_Preview_PDF.Description" xml:space="preserve">
    <value>.pdf</value>
    <comment>File extension, should not be altered</comment>
  </data>
  <data name="FileExplorerPreview_ToggleSwitch_Thumbnail_SVG.Header" xml:space="preserve">
    <value>Scalable Vector Graphics</value>
    <comment>File type, do not translate</comment>
  </data>
  <data name="FileExplorerPreview_ToggleSwitch_Thumbnail_SVG.Description" xml:space="preserve">
    <value>.svg</value>
    <comment>File extension, should not be altered</comment>
  </data>
  <data name="FileExplorerPreview_ToggleSwitch_Thumbnail_STL.Header" xml:space="preserve">
    <value>Stereolithography</value>
    <comment>File type, do not translate</comment>
  </data>
  <data name="FileExplorerPreview_ToggleSwitch_Thumbnail_STL.Description" xml:space="preserve">
    <value>.stl</value>
    <comment>File extension, should not be altered</comment>
  </data>
  <data name="FileExplorerPreview_Color_Thumbnail_STL.Header" xml:space="preserve">
    <value>Color</value>
  </data>
  <data name="FileExplorerPreview_ToggleSwitch_Preview_QOI.Header" xml:space="preserve">
    <value>Quite Ok Image</value>
    <comment>File type, do not translate</comment>
  </data>
  <data name="FileExplorerPreview_ToggleSwitch_Preview_QOI.Description" xml:space="preserve">
    <value>.qoi</value>
  </data>
  <data name="FileExplorerPreview_ToggleSwitch_Thumbnail_QOI.Header" xml:space="preserve">
    <value>Quite OK Image</value>
    <comment>File type, do not translate</comment>
  </data>
  <data name="FileExplorerPreview_ToggleSwitch_Thumbnail_QOI.Description" xml:space="preserve">
    <value>.qoi</value>
    <comment>File extension, should not be altered</comment>
  </data>
  <data name="FileExplorerPreview_ToggleSwitch_Thumbnail_PDF.Header" xml:space="preserve">
    <value>Portable Document Format</value>
    <comment>File type, do not translate</comment>
  </data>
  <data name="FileExplorerPreview_ToggleSwitch_Thumbnail_PDF.Description" xml:space="preserve">
    <value>.pdf</value>
    <comment>File extension, should not be altered</comment>
  </data>
  <data name="FileExplorerPreview.ModuleDescription" xml:space="preserve">
    <value>These settings allow you to manage your Windows File Explorer custom preview handlers.</value>
  </data>
  <data name="PowerRename_AutoCompleteHeader.Header" xml:space="preserve">
    <value>Auto-complete</value>
  </data>
  <data name="OpenSource_Notice.Text" xml:space="preserve">
    <value>Open-source notice</value>
  </data>
  <data name="PowerRename_Toggle_AutoComplete.Header" xml:space="preserve">
    <value>Enable auto-complete for the search &amp; replace fields</value>
  </data>
  <data name="FancyZones_BorderColor.Header" xml:space="preserve">
    <value>Border color</value>
  </data>
  <data name="FancyZones_InActiveColor.Header" xml:space="preserve">
    <value>Inactive color</value>
  </data>
  <data name="ShortcutGuide.ModuleDescription" xml:space="preserve">
    <value>Shows a help overlay with Windows shortcuts.</value>
  </data>
  <data name="ShortcutGuide_PressTimeForGlobalWindowsShortcuts.Header" xml:space="preserve">
    <value>Press duration before showing global Windows shortcuts (ms)</value>
    <comment>ms = milliseconds</comment>
  </data>
  <data name="ShortcutGuide_ActivationMethod.Header" xml:space="preserve">
    <value>Activation method</value>
  </data>
  <data name="ShortcutGuide_ActivationMethod.Description" xml:space="preserve">
    <value>Use a shortcut or press the Windows key for some time to activate</value>
  </data>
  <data name="Radio_ShortcutGuide_ActivationMethod_CustomizedShortcut.Content" xml:space="preserve">
    <value>Custom shortcut</value>
  </data>
  <data name="Radio_ShortcutGuide_ActivationMethod_LongPressWindowsKey.Content" xml:space="preserve">
    <value>Hold down Windows key</value>
  </data>
  <data name="ShortcutGuide_PressWinKeyWarning.Title" xml:space="preserve">
    <value>In some edge cases Shortcut Guide might not function correctly when using this activation method</value>
  </data>
  <data name="Appearance_Behavior.Header" xml:space="preserve">
    <value>Appearance &amp; behavior</value>
  </data>
  <data name="General_SettingsBackupAndRestoreTitle.Header" xml:space="preserve">
    <value>Backup &amp; restore</value>
  </data>
  <data name="General_SettingsBackupAndRestore.Header" xml:space="preserve">
    <value>Backup and restore your settings</value>
  </data>
  <data name="General_SettingsBackupAndRestore.Description" xml:space="preserve">
    <value>PowerToys will restart automatically if needed</value>
  </data>
  <data name="ShortcutGuide_Enable.Header" xml:space="preserve">
    <value>Enable Shortcut Guide</value>
    <comment>do not loc the Product name. Do you want this feature on / off</comment>
  </data>
  <data name="ShortcutGuide_OverlayOpacity.Header" xml:space="preserve">
    <value>Background opacity (%)</value>
  </data>
  <data name="ShortcutGuide_DisabledApps.Header" xml:space="preserve">
    <value>Exclude apps</value>
  </data>
  <data name="ShortcutGuide_DisabledApps.Description" xml:space="preserve">
    <value>Turns off Shortcut Guide when these applications have focus - add one application name per line</value>
  </data>
  <data name="ShortcutGuide_DisabledApps_TextBoxControl.PlaceholderText" xml:space="preserve">
    <value>Example: outlook.exe</value>
    <comment>Don't translate outlook.exe</comment>
  </data>
  <data name="ImageResizer_CustomSizes.Header" xml:space="preserve">
    <value>Image sizes</value>
  </data>
  <data name="ImageResizer_Presets.Header" xml:space="preserve">
    <value>Presets</value>
  </data>
  <data name="ImageResizer_Presets.Description" xml:space="preserve">
    <value>Manage preset sizes that can be used in the editor</value>
  </data>
  <data name="ImageResizer_FilenameFormatHeader.Description" xml:space="preserve">
    <value>This format is used as the filename for resized images</value>
  </data>
  <data name="ImageResizer.ModuleDescription" xml:space="preserve">
    <value>Lets you resize images by right-clicking.</value>
  </data>
  <data name="ImageResizer_EnableToggle.Header" xml:space="preserve">
    <value>Enable Image Resizer</value>
    <comment>do not loc the Product name.  Do you want this feature on / off</comment>
  </data>
  <data name="ImagesSizesListView.[using:Microsoft.UI.Xaml.Automation]AutomationProperties.Name" xml:space="preserve">
    <value>Image Size</value>
  </data>
  <data name="ImageResizer_Configurations.[using:Microsoft.UI.Xaml.Automation]AutomationProperties.Name" xml:space="preserve">
    <value>Configurations</value>
  </data>
  <data name="ImageResizer_Name.Header" xml:space="preserve">
    <value>Name</value>
  </data>
  <data name="ImageResizer_Fit.Header" xml:space="preserve">
    <value>Fit</value>
  </data>
  <data name="ImageResizer_Width.Header" xml:space="preserve">
    <value>Width</value>
  </data>
  <data name="ImageResizer_Height.Header" xml:space="preserve">
    <value>Height</value>
  </data>
  <data name="ImageResizer_Size.Header" xml:space="preserve">
    <value>Unit</value>
  </data>
  <data name="RemoveButton.[using:Microsoft.UI.Xaml.Automation]AutomationProperties.Name" xml:space="preserve">
    <value>Remove</value>
    <comment>Removes a user defined setting group for Image Resizer</comment>
  </data>
  <data name="RemoveItem.Text" xml:space="preserve">
    <value>Delete</value>
  </data>
  <data name="ImageResizer_Image.[using:Microsoft.UI.Xaml.Automation]AutomationProperties.Name" xml:space="preserve">
    <value>Image Resizer</value>
  </data>
  <data name="ImageResizer_AddSizeButton.Content" xml:space="preserve">
    <value>Add new size</value>
  </data>
  <data name="ImageResizer_SaveSizeButton.Label" xml:space="preserve">
    <value>Save sizes</value>
  </data>
  <data name="ImageResizer_Encoding.Header" xml:space="preserve">
    <value>JPEG quality level (%)</value>
  </data>
  <data name="ImageResizer_PNGInterlacing.Header" xml:space="preserve">
    <value>PNG interlacing</value>
  </data>
  <data name="ImageResizer_TIFFCompression.Header" xml:space="preserve">
    <value>TIFF compression</value>
  </data>
  <data name="File.Header" xml:space="preserve">
    <value>File</value>
    <comment>as in a computer file</comment>
  </data>
  <data name="Default.Content" xml:space="preserve">
    <value>Default</value>
  </data>
  <data name="ImageResizer_ENCODER_TIFF_CCITT3.Content" xml:space="preserve">
    <value>CCITT3</value>
    <comment>do not loc</comment>
  </data>
  <data name="ImageResizer_ENCODER_TIFF_CCITT4.Content" xml:space="preserve">
    <value>CCITT4</value>
    <comment>do not loc</comment>
  </data>
  <data name="ImageResizer_ENCODER_TIFF_Default.Content" xml:space="preserve">
    <value>Default</value>
  </data>
  <data name="ImageResizer_ENCODER_TIFF_LZW.Content" xml:space="preserve">
    <value>LZW</value>
    <comment>do not loc</comment>
  </data>
  <data name="ImageResizer_ENCODER_TIFF_None.Content" xml:space="preserve">
    <value>None</value>
  </data>
  <data name="ImageResizer_ENCODER_TIFF_RLE.Content" xml:space="preserve">
    <value>RLE</value>
    <comment>do not loc</comment>
  </data>
  <data name="ImageResizer_ENCODER_TIFF_Zip.Content" xml:space="preserve">
    <value>Zip</value>
    <comment>do not loc</comment>
  </data>
  <data name="ImageResizer_FallbackEncoder_BMP.Content" xml:space="preserve">
    <value>BMP encoder</value>
  </data>
  <data name="ImageResizer_FallbackEncoder_GIF.Content" xml:space="preserve">
    <value>GIF encoder</value>
  </data>
  <data name="ImageResizer_FallbackEncoder_JPEG.Content" xml:space="preserve">
    <value>JPEG encoder</value>
  </data>
  <data name="ImageResizer_FallbackEncoder_PNG.Content" xml:space="preserve">
    <value>PNG encoder</value>
  </data>
  <data name="ImageResizer_FallbackEncoder_TIFF.Content" xml:space="preserve">
    <value>TIFF encoder</value>
  </data>
  <data name="ImageResizer_FallbackEncoder_WMPhoto.Content" xml:space="preserve">
    <value>WMPhoto encoder</value>
  </data>
  <data name="ImageResizer_Sizes_Fit_Fill.Content" xml:space="preserve">
    <value>Fill</value>
    <comment>Refers to filling an image into a certain size. It could overflow</comment>
  </data>
  <data name="ImageResizer_Sizes_Fit_Fill_ThirdPersonSingular.Text" xml:space="preserve">
    <value>Fill</value>
    <comment>Refers to filling an image into a certain size. It could overflow</comment>
  </data>
  <data name="ImageResizer_Sizes_Fit_Fit.Content" xml:space="preserve">
    <value>Fit</value>
    <comment>Refers to fitting an image into a certain size. It won't overflow</comment>
  </data>
  <data name="ImageResizer_Sizes_Fit_Stretch.Content" xml:space="preserve">
    <value>Stretch</value>
    <comment>Refers to stretching an image into a certain size. Won't overflow but could distort.</comment>
  </data>
  <data name="ImageResizer_Sizes_Units_CM.Content" xml:space="preserve">
    <value>Centimeters</value>
  </data>
  <data name="ImageResizer_Sizes_Units_Inches.Content" xml:space="preserve">
    <value>Inches</value>
  </data>
  <data name="ImageResizer_Sizes_Units_Percent.Content" xml:space="preserve">
    <value>Percent</value>
  </data>
  <data name="ImageResizer_Sizes_Units_Pixels.Content" xml:space="preserve">
    <value>Pixels</value>
  </data>
  <data name="Off.Content" xml:space="preserve">
    <value>Off</value>
  </data>
  <data name="On.Content" xml:space="preserve">
    <value>On</value>
  </data>
  <data name="GeneralPage_ToggleSwitch_AlwaysRunElevated_Link.Content" xml:space="preserve">
    <value>Learn more about administrator mode</value>
  </data>
  <data name="GeneralPage_ToggleSwitch_AutoDownloadUpdates.Header" xml:space="preserve">
    <value>Download updates automatically</value>
  </data>
  <data name="GeneralPage_ToggleSwitch_AutoDownloadUpdates.Description" xml:space="preserve">
    <value>Except on metered connections</value>
  </data>
  <data name="GeneralPage_ToggleSwitch_RunningAsAdminNote.Text" xml:space="preserve">
    <value>Currently running as administrator</value>
  </data>
  <data name="GeneralSettings_AlwaysRunAsAdminText.Header" xml:space="preserve">
    <value>Always run as administrator</value>
  </data>
  <data name="GeneralSettings_AlwaysRunAsAdminText.Description" xml:space="preserve">
    <value>You need to run as administrator to use this setting</value>
  </data>
  <data name="GeneralSettings_RunningAsUserText" xml:space="preserve">
    <value>Running as user</value>
  </data>
  <data name="GeneralSettings_RunningAsAdminText" xml:space="preserve">
    <value>Running as administrator</value>
  </data>
  <data name="FancyZones.ModuleTitle" xml:space="preserve">
    <value>FancyZones</value>
  </data>
  <data name="FileExplorerPreview.ModuleTitle" xml:space="preserve">
    <value>File Explorer</value>
  </data>
  <data name="FileExplorerPreview_Image.[using:Microsoft.UI.Xaml.Automation]AutomationProperties.Name" xml:space="preserve">
    <value>File Explorer</value>
    <comment>Use same translation as Windows does for File Explorer</comment>
  </data>
  <data name="ImageResizer.ModuleTitle" xml:space="preserve">
    <value>Image Resizer</value>
  </data>
  <data name="KeyboardManager.ModuleTitle" xml:space="preserve">
    <value>Keyboard Manager</value>
  </data>
  <data name="ColorPicker.ModuleTitle" xml:space="preserve">
    <value>Color Picker</value>
  </data>
  <data name="PowerLauncher.ModuleTitle" xml:space="preserve">
    <value>PowerToys Run</value>
  </data>
  <data name="PowerToys_Run_Image.[using:Microsoft.UI.Xaml.Automation]AutomationProperties.Name" xml:space="preserve">
    <value>PowerToys Run</value>
  </data>
  <data name="PowerRename.ModuleTitle" xml:space="preserve">
    <value>PowerRename</value>
    <comment>do not loc the product name</comment>
  </data>
  <data name="PowerRename_Image.[using:Microsoft.UI.Xaml.Automation]AutomationProperties.Name" xml:space="preserve">
    <value>PowerRename</value>
    <comment>do not loc</comment>
  </data>
  <data name="ShortcutGuide.ModuleTitle" xml:space="preserve">
    <value>Shortcut Guide</value>
  </data>
  <data name="Shortcut_Guide_Image.[using:Microsoft.UI.Xaml.Automation]AutomationProperties.Name" xml:space="preserve">
    <value>Shortcut Guide</value>
  </data>
  <data name="General_Repository.Text" xml:space="preserve">
    <value>GitHub repository</value>
  </data>
  <data name="General_Version.Header" xml:space="preserve">
    <value>Version</value>
  </data>
  <data name="General_VersionLastChecked.Text" xml:space="preserve">
    <value>Last checked: </value>
  </data>
  <data name="General_SettingsBackupInfo_DateHeader.Text" xml:space="preserve">
    <value>Created at:</value>
  </data>
  <data name="General_SettingsBackupAndRestoreStatusInfo.Header" xml:space="preserve">
    <value>Backup information</value>
  </data>
  <data name="General_SettingsBackupInfo_SourceHeader.Text" xml:space="preserve">
    <value>Source machine:</value>
  </data>
  <data name="General_SettingsBackupInfo_StatusHeader.Text" xml:space="preserve">
    <value>Status:</value>
  </data>
  <data name="General_Version.[using:Microsoft.UI.Xaml.Automation]AutomationProperties.Name" xml:space="preserve">
    <value>Version</value>
  </data>
  <data name="Admin_mode.Header" xml:space="preserve">
    <value>Administrator mode</value>
  </data>
  <data name="FancyZones_RestoreSize.Content" xml:space="preserve">
    <value>Restore the original size of windows when unsnapping</value>
  </data>
  <data name="ImageResizer_FallBackEncoderText.Header" xml:space="preserve">
    <value>Fallback encoder</value>
  </data>
  <data name="ImageResizer_FileFormatDescription.Text" xml:space="preserve">
    <value>The following parameters can be used:</value>
  </data>
  <data name="ImageResizer_FilenameFormatHeader.Header" xml:space="preserve">
    <value>Filename format</value>
  </data>
  <data name="ImageResizer_FileModifiedDate.Header" xml:space="preserve">
    <value>File modified timestamp</value>
  </data>
  <data name="ImageResizer_FileModifiedDate.Description" xml:space="preserve">
    <value>Used as the 'modified timestamp' in the file properties</value>
  </data>
  <data name="ImageResizer_UseOriginalDate.Content" xml:space="preserve">
    <value>Original file timestamp</value>
  </data>
  <data name="ImageResizer_UseResizeDate.Content" xml:space="preserve">
    <value>Timestamp of resize action</value>
  </data>
  <data name="Encoding.Header" xml:space="preserve">
    <value>Encoding</value>
  </data>
  <data name="KeyboardManager_RemapKeyboardButton.Description" xml:space="preserve">
    <value>Remap keys to other keys, shortcuts or text snippets</value>
  </data>
  <data name="KeyboardManager_RemapShortcutsButton.Description" xml:space="preserve">
    <value>Remap shortcuts to other shortcuts, keys or text snippets for all or specific applications</value>
  </data>
  <data name="General.ModuleDescription" xml:space="preserve">
    <value>Microsoft PowerToys is a set of utilities for power users to tune and streamline their Windows experience for greater productivity.
Made with 💗 by Microsoft and the PowerToys community.</value>
    <comment>Windows refers to the OS</comment>
  </data>
  <data name="FancyZones_SpanZonesAcrossMonitors.Header" xml:space="preserve">
    <value>Allow zones to span across monitors</value>
  </data>
  <data name="ImageResizer_Formatting_ActualHeight.Text" xml:space="preserve">
    <value>Actual height</value>
  </data>
  <data name="ImageResizer_Formatting_ActualWidth.Text" xml:space="preserve">
    <value>Actual width</value>
  </data>
  <data name="ImageResizer_Formatting_Filename.Text" xml:space="preserve">
    <value>Original filename</value>
  </data>
  <data name="ImageResizer_Formatting_SelectedHeight.Text" xml:space="preserve">
    <value>Selected height</value>
  </data>
  <data name="ImageResizer_Formatting_SelectedWidth.Text" xml:space="preserve">
    <value>Selected width</value>
  </data>
  <data name="ImageResizer_Formatting_Sizename.Text" xml:space="preserve">
    <value>Size name</value>
  </data>
  <data name="FancyZones_MoveWindowsBasedOnPositionCheckBoxControl.Content" xml:space="preserve">
    <value>Move windows based on their position</value>
    <comment>Windows refers to application windows</comment>
  </data>
  <data name="GeneralSettings_NewVersionIsAvailable" xml:space="preserve">
    <value>New update available</value>
  </data>
  <data name="GeneralSettings_VersionIsLatest" xml:space="preserve">
    <value>PowerToys is up to date.</value>
  </data>
  <data name="FileExplorerPreview_IconThumbnail_GroupSettings.Header" xml:space="preserve">
    <value>Thumbnail icon Preview</value>
  </data>
  <data name="FileExplorerPreview_IconThumbnail_GroupSettings.Description" xml:space="preserve">
    <value>Select the file types for which thumbnail previews must be rendered.</value>
  </data>
  <data name="FileExplorerPreview_PreviewPane.Header" xml:space="preserve">
    <value>Preview Pane</value>
  </data>
  <data name="FileExplorerPreview_PreviewPane.Description" xml:space="preserve">
    <value>Select the file types which must be rendered in the Preview Pane. Ensure that Preview Pane is open by toggling the view with Alt + P in File Explorer.</value>
    <comment>Preview Pane and File Explorer are app/feature names in Windows. 'Alt + P' is a shortcut</comment>
  </data>
  <data name="FileExplorerPreview_RunAsAdminRequired.Title" xml:space="preserve">
    <value>You need to run as administrator to modify these settings.</value>
  </data>
  <data name="FileExplorerPreview_RebootRequired.Title" xml:space="preserve">
    <value>A reboot may be required for changes to these settings to take effect</value>
  </data>
  <data name="FileExplorerPreview_PreviewHandlerOutlookIncompatibility.Title" xml:space="preserve">
    <value>Enabling the preview handlers will override other preview handlers already installed - there have been reports of incompatibility between Outlook and the PDF Preview Handler.</value>
    <comment>Outlook is the name of a Microsoft product</comment>
  </data>
  <data name="FileExplorerPreview_ThumbnailsMightNotAppearOnRemoteFolders.Title" xml:space="preserve">
    <value>Thumbnails might not appear on paths managed by cloud storage solutions like OneDrive, since these solutions may get their thumbnails from the cloud instead of generating them locally.</value>
    <comment>OneDrive is the name of a Microsoft product</comment>
  </data>
  <data name="FancyZones_ExcludeApps_TextBoxControl.PlaceholderText" xml:space="preserve">
    <value>Example: outlook.exe</value>
    <comment>Don't translate outlook.exe</comment>
  </data>
  <data name="ImageResizer_FilenameFormatPlaceholder.PlaceholderText" xml:space="preserve">
    <value>Example: %1 (%2)</value>
  </data>
  <data name="ImageResizer_FilenameParameters.[using:Microsoft.UI.Xaml.Automation]AutomationProperties.Name" xml:space="preserve">
    <value>Filename parameters</value>
  </data>
  <data name="Radio_Theme_Dark.Content" xml:space="preserve">
    <value>Dark</value>
    <comment>Dark refers to color, not weight</comment>
  </data>
  <data name="Radio_Theme_Light.Content" xml:space="preserve">
    <value>Light</value>
    <comment>Light refers to color, not weight</comment>
  </data>
  <data name="Radio_Theme_Default.Content" xml:space="preserve">
    <value>Windows default</value>
    <comment>Windows refers to the Operating system</comment>
  </data>
  <data name="Windows_Color_Settings.Content" xml:space="preserve">
    <value>Windows color settings</value>
    <comment>Windows refers to the Operating system</comment>
  </data>
  <data name="ColorPicker_CopiedColorRepresentation.Header" xml:space="preserve">
    <value>Default color format</value>
  </data>
  <data name="ColorPickerFirst.Content" xml:space="preserve">
    <value>Pick a color and open editor</value>
  </data>
  <data name="EditorFirst.Content" xml:space="preserve">
    <value>Open editor</value>
  </data>
  <data name="ColorPickerOnly.Content" xml:space="preserve">
    <value>Only pick a color</value>
  </data>
  <data name="ColorPicker_ActivationAction.Header" xml:space="preserve">
    <value>Activation behavior</value>
  </data>
  <data name="ColorFormats.Header" xml:space="preserve">
    <value>Picker behavior</value>
  </data>
  <data name="ColorPicker_CopiedColorRepresentation.Description" xml:space="preserve">
    <value>This format will be copied to your clipboard</value>
  </data>
  <data name="KBM_KeysCannotBeRemapped.Text" xml:space="preserve">
    <value>Learn more about remapping limitations</value>
    <comment>This is a link that will discuss what is and is not possible for Keyboard manager to remap</comment>
  </data>
  <data name="FancyZones_Editor_GroupSettings.Header" xml:space="preserve">
    <value>Editor</value>
    <comment>refers to the FancyZones editor</comment>
  </data>
  <data name="FancyZones_WindowBehavior_GroupSettings.Header" xml:space="preserve">
    <value>Window behavior</value>
  </data>
  <data name="FancyZones_WindowBehavior_GroupSettings.Description" xml:space="preserve">
    <value>Manage how windows behave when using FancyZones</value>
  </data>
  <data name="FancyZones_Windows.Header" xml:space="preserve">
    <value>Windows</value>
    <comment>Do translate: refers to a set of application windows, not the product name</comment>
  </data>
  <data name="PowerRename_BehaviorHeader.Header" xml:space="preserve">
    <value>Behavior</value>
  </data>
  <data name="PowerRename_Toggle_UseBoostLib.Header" xml:space="preserve">
    <value>Use Boost library</value>
    <comment>Boost is a product name, should not be translated</comment>
  </data>
  <data name="PowerRename_Toggle_UseBoostLib.Description" xml:space="preserve">
    <value>Provides extended features but may use different regex syntax</value>
    <comment>Boost is a product name, should not be translated</comment>
  </data>
  <data name="MadeWithOssLove.Text" xml:space="preserve">
    <value>Made with 💗 by Microsoft and the PowerToys community.</value>
  </data>
  <data name="ColorPicker_ColorFormats.Header" xml:space="preserve">
    <value>Color formats</value>
  </data>
  <data name="ColorPicker_ColorFormats.Description" xml:space="preserve">
    <value>Configure the color formats (edit, delete, hide, reorder them)</value>
  </data>
  <data name="MoveUp.Text" xml:space="preserve">
    <value>Move up</value>
  </data>
  <data name="MoveDown.Text" xml:space="preserve">
    <value>Move down</value>
  </data>
  <data name="ColorPickerAddNewFormat.Content" xml:space="preserve">
    <value>Add new format</value>
  </data>
  <data name="NewColorFormat.Header" xml:space="preserve">
    <value>Format</value>
  </data>
  <data name="NewColorName.Header" xml:space="preserve">
    <value>Name</value>
  </data>
  <data name="AddCustomColorFormat" xml:space="preserve">
    <value>Add custom color format</value>
  </data>
  <data name="ColorFormatSave" xml:space="preserve">
    <value>Save</value>
  </data>
  <data name="EditCustomColorFormat" xml:space="preserve">
    <value>Edit custom color format</value>
  </data>
  <data name="ColorFormatUpdate" xml:space="preserve">
    <value>Update</value>
  </data>
  <data name="CustomColorFormatDefaultName" xml:space="preserve">
    <value>My Format</value>
  </data>
  <data name="ColorFormatDialog.SecondaryButtonText" xml:space="preserve">
    <value>Cancel</value>
  </data>
  <data name="ColorFormatEditorHelpline1.Text" xml:space="preserve">
    <value>The following parameters can be used:</value>
  </data>
  <data name="Help_red" xml:space="preserve">
    <value>red</value>
  </data>
  <data name="Help_green" xml:space="preserve">
    <value>green</value>
  </data>
  <data name="Help_blue" xml:space="preserve">
    <value>blue</value>
  </data>
  <data name="Help_alpha" xml:space="preserve">
    <value>alpha</value>
  </data>
  <data name="Help_cyan" xml:space="preserve">
    <value>cyan</value>
  </data>
  <data name="Help_magenta" xml:space="preserve">
    <value>magenta</value>
  </data>
  <data name="Help_yellow" xml:space="preserve">
    <value>yellow</value>
  </data>
  <data name="Help_black_key" xml:space="preserve">
    <value>black key</value>
  </data>
  <data name="Help_hue" xml:space="preserve">
    <value>hue</value>
  </data>
  <data name="Help_hueNat" xml:space="preserve">
    <value>hue (natural)</value>
  </data>
  <data name="Help_saturationI" xml:space="preserve">
    <value>saturation (HSI)</value>
  </data>
  <data name="Help_saturationL" xml:space="preserve">
    <value>saturation (HSL)</value>
  </data>
  <data name="Help_saturationB" xml:space="preserve">
    <value>saturation (HSB)</value>
  </data>
  <data name="Help_brightness" xml:space="preserve">
    <value>brightness</value>
  </data>
  <data name="Help_intensity" xml:space="preserve">
    <value>intensity</value>
  </data>
  <data name="Help_lightnessNat" xml:space="preserve">
    <value>lightness (nat)</value>
  </data>
  <data name="Help_lightnessCIE" xml:space="preserve">
    <value>lightness (CIE)</value>
  </data>
  <data name="Help_value" xml:space="preserve">
    <value>value</value>
  </data>
  <data name="Help_whiteness" xml:space="preserve">
    <value>whiteness</value>
  </data>
  <data name="Help_blackness" xml:space="preserve">
    <value>blackness</value>
  </data>
  <data name="Help_chromaticityA" xml:space="preserve">
    <value>chromaticityA</value>
  </data>
  <data name="Help_chromaticityB" xml:space="preserve">
    <value>chromaticityB</value>
  </data>
  <data name="Help_X_value" xml:space="preserve">
    <value>X value</value>
  </data>
  <data name="Help_Y_value" xml:space="preserve">
    <value>Y value</value>
  </data>
  <data name="Help_Z_value" xml:space="preserve">
    <value>Z value</value>
  </data>
  <data name="Help_decimal_value_RGB" xml:space="preserve">
    <value>decimal value (RGB)</value>
  </data>
  <data name="Help_decimal_value_BGR" xml:space="preserve">
    <value>decimal value (BGR)</value>
  </data>
  <data name="Help_color_name" xml:space="preserve">
    <value>color name</value>
  </data>
  <data name="ColorFormatEditorHelpline2.Text" xml:space="preserve">
    <value>The red, green, blue and alpha values can be formatted to the following formats:</value>
  </data>
  <data name="Help_byte" xml:space="preserve">
    <value>byte value (default)</value>
  </data>
  <data name="Help_hexL1" xml:space="preserve">
    <value>hex lowercase one digit</value>
  </data>
  <data name="Help_hexU1" xml:space="preserve">
    <value>hex uppercase one digit</value>
  </data>
  <data name="Help_hexL2" xml:space="preserve">
    <value>hex lowercase two digits</value>
  </data>
  <data name="Help_hexU2" xml:space="preserve">
    <value>hex uppercase two digits</value>
  </data>
  <data name="Help_floatWith" xml:space="preserve">
    <value>float with leading zero</value>
  </data>
  <data name="Help_floatWithout" xml:space="preserve">
    <value>float without leading zero</value>
  </data>
  <data name="ColorFormatEditorHelpline3.Text" xml:space="preserve">
    <value>Example:  %ReX means red value in hex uppercase two digits format.</value>
  </data>
  <data name="ColorPicker_ShowColorName.Header" xml:space="preserve">
    <value>Show color name</value>
  </data>
  <data name="ColorPicker_ShowColorName.Description" xml:space="preserve">
    <value>This will show the name of the color when picking a color</value>
  </data>
  <data name="ImageResizer_DefaultSize_Large" xml:space="preserve">
    <value>Large</value>
    <comment>The size of the image</comment>
  </data>
  <data name="ImageResizer_DefaultSize_Medium" xml:space="preserve">
    <value>Medium</value>
    <comment>The size of the image</comment>
  </data>
  <data name="ImageResizer_DefaultSize_Phone" xml:space="preserve">
    <value>Phone</value>
    <comment>The size of the image referring to a Mobile Phone typical image size</comment>
  </data>
  <data name="ImageResizer_DefaultSize_Small" xml:space="preserve">
    <value>Small</value>
    <comment>The size of the image</comment>
  </data>
  <data name="FancyZones_MoveWindowBasedOnRelativePosition_Accessible.[using:Microsoft.UI.Xaml.Automation]AutomationProperties.Name" xml:space="preserve">
    <value>Windows key + Up, down, left or right arrow key to move windows based on relative position</value>
  </data>
  <data name="FancyZones_MoveWindowLeftRightBasedOnZoneIndex_Accessible.[using:Microsoft.UI.Xaml.Automation]AutomationProperties.Name" xml:space="preserve">
    <value>Windows key + Left or right arrow keys to move windows based on zone index</value>
  </data>
  <data name="FancyZones_MoveWindowBasedOnRelativePosition_Description.Text" xml:space="preserve">
    <value>Windows key +    or </value>
    <comment>Do not loc the icons (hex numbers)</comment>
  </data>
  <data name="FancyZones_MoveWindowLeftRightBasedOnZoneIndex_Description.Text" xml:space="preserve">
    <value>Windows key +  or </value>
    <comment>Do not loc the icons (hex numbers)</comment>
  </data>
  <data name="FancyZones_MoveWindowBasedOnRelativePosition.Text" xml:space="preserve">
    <value>Relative position</value>
  </data>
  <data name="FancyZones_MoveWindow.Header" xml:space="preserve">
    <value>Move windows based on</value>
  </data>
  <data name="FancyZones_MoveWindowLeftRightBasedOnZoneIndex.Text" xml:space="preserve">
    <value>Zone index</value>
  </data>
  <data name="ColorPicker_Editor.Header" xml:space="preserve">
    <value>Color formats</value>
  </data>
  <data name="FancyZones_OverlappingZonesClosestCenter.Content" xml:space="preserve">
    <value>Activate the zone whose center is closest to the cursor</value>
  </data>
  <data name="FancyZones_OverlappingZonesLargest.Content" xml:space="preserve">
    <value>Activate the largest zone by area</value>
  </data>
  <data name="FancyZones_OverlappingZonesPositional.Content" xml:space="preserve">
    <value>Split the overlapped area into multiple activation targets</value>
  </data>
  <data name="FancyZones_OverlappingZonesSmallest.Content" xml:space="preserve">
    <value>Activate the smallest zone by area</value>
  </data>
  <data name="FancyZones_OverlappingZones.Header" xml:space="preserve">
    <value>When multiple zones overlap</value>
  </data>
  <data name="PowerLauncher_Plugins.Header" xml:space="preserve">
    <value>Plugins</value>
  </data>
  <data name="PowerLauncher_ActionKeyword.Header" xml:space="preserve">
    <value>Direct activation command</value>
  </data>
  <data name="PowerLauncher_AuthoredBy.Text" xml:space="preserve">
    <value>Authored by</value>
    <comment>example: Authored by Microsoft</comment>
  </data>
  <data name="PowerLauncher_IncludeInGlobalResultTitle.Text" xml:space="preserve">
    <value>Include in global result</value>
  </data>
  <data name="PowerLauncher_IncludeInGlobalResultDescription.Text" xml:space="preserve">
    <value>Show results on queries without direct activation command</value>
  </data>
  <data name="PowerLauncher_EnablePluginToggle.[using:Microsoft.UI.Xaml.Automation]AutomationProperties.Name" xml:space="preserve">
    <value>Enable plugin</value>
  </data>
  <data name="PowerLauncher_EnablePluginToggle.OnContent" xml:space="preserve">
    <value>On</value>
  </data>
  <data name="PowerLauncher_EnablePluginToggle.OffContent" xml:space="preserve">
    <value>Off</value>
  </data>
  <data name="Run_AdditionalOptions.Text" xml:space="preserve">
    <value>Additional options</value>
  </data>
  <data name="Run_NotAccessibleWarning.Title" xml:space="preserve">
    <value>Please define an activation command or allow this plugin to be used in the global results.</value>
  </data>
  <data name="Run_AllPluginsDisabled.Title" xml:space="preserve">
    <value>PowerToys Run can't provide any results without plugins</value>
  </data>
  <data name="Run_AllPluginsDisabled.Message" xml:space="preserve">
    <value>Enable at least one plugin to get started</value>
  </data>
  <data name="Run_PluginUse.Header" xml:space="preserve">
    <value>Plugins</value>
  </data>
  <data name="Run_PluginUseDescription.Text" xml:space="preserve">
    <value>Include or remove plugins from the global results, change the direct activation phrase and configure additional options</value>
  </data>
  <data name="Run_PositionAppearance_GroupSettings.Header" xml:space="preserve">
    <value>Position &amp; appearance</value>
  </data>
  <data name="Run_PositionHeader.Header" xml:space="preserve">
    <value>Preferred monitor position</value>
    <comment>as in Show PowerToys Run on primary monitor</comment>
  </data>
  <data name="Run_PositionHeader.Description" xml:space="preserve">
    <value>If multiple monitors are in use, PowerToys Run can be launched on the desired monitor</value>
    <comment>as in Show PowerToys Run on primary monitor</comment>
  </data>
  <data name="Run_Radio_Position_Cursor.Content" xml:space="preserve">
    <value>Monitor with mouse cursor</value>
  </data>
  <data name="Run_Radio_Position_Focus.Content" xml:space="preserve">
    <value>Monitor with focused window</value>
  </data>
  <data name="Run_Radio_Position_Primary_Monitor.Content" xml:space="preserve">
    <value>Primary monitor</value>
  </data>
  <data name="Run_PluginsLoading.Text" xml:space="preserve">
    <value>Plugins are loading...</value>
  </data>
  <data name="ColorPicker_ButtonDown.[using:Microsoft.UI.Xaml.Automation]AutomationProperties.Name" xml:space="preserve">
    <value>Move the color down</value>
  </data>
  <data name="ColorPicker_ButtonUp.[using:Microsoft.UI.Xaml.Automation]AutomationProperties.Name" xml:space="preserve">
    <value>Move the color up</value>
  </data>
  <data name="FancyZones_FlashZonesOnQuickSwitch.Content" xml:space="preserve">
    <value>Flash zones when switching layout</value>
  </data>
  <data name="FancyZones_Layouts.Header" xml:space="preserve">
    <value>Layouts</value>
  </data>
  <data name="FancyZones_QuickLayoutSwitch.Header" xml:space="preserve">
    <value>Enable quick layout switch</value>
  </data>
  <data name="FancyZones_QuickLayoutSwitch.Description" xml:space="preserve">
    <value>Layout-specific shortcuts can be configured in the editor</value>
  </data>
  <data name="FancyZones_QuickLayoutSwitch_GroupSettings.Text" xml:space="preserve">
    <value>Quick layout switch</value>
  </data>
  <data name="Activation_Shortcut.Header" xml:space="preserve">
    <value>Activation shortcut</value>
  </data>
  <data name="Activation_Shortcut.Description" xml:space="preserve">
    <value>Customize the shortcut to activate this module</value>
  </data>
  <data name="Oobe_GetStarted.Text" xml:space="preserve">
    <value>Let's get started!</value>
  </data>
  <data name="Oobe_PowerToysDescription.Text" xml:space="preserve">
    <value>Welcome to PowerToys! These overviews will help you quickly learn the basics of all our utilities.</value>
  </data>
  <data name="Oobe_GettingStarted.Text" xml:space="preserve">
    <value>Getting started</value>
  </data>
  <data name="Oobe_Launch.Text" xml:space="preserve">
    <value>Launch</value>
  </data>
  <data name="Launch_ColorPicker.Content" xml:space="preserve">
    <value>Launch Color Picker</value>
  </data>
  <data name="Oobe_LearnMore.Text" xml:space="preserve">
    <value>Learn more about</value>
  </data>
  <data name="Oobe_ColorPicker.Description" xml:space="preserve">
    <value>Color Picker is a system-wide color selection tool for Windows that enables you to pick colors from any currently running application and automatically copies it in a configurable format to your clipboard.</value>
  </data>
  <data name="Oobe_FancyZones.Description" xml:space="preserve">
    <value>FancyZones is a window manager that makes it easy to create complex window layouts and quickly position windows into those layouts.</value>
  </data>
  <data name="Oobe_FileLocksmith.Description" xml:space="preserve">
    <value>File Locksmith lists which processes are using the selected files or directories and allows closing those processes.</value>
  </data>
  <data name="Oobe_FileExplorer.Description" xml:space="preserve">
    <value>PowerToys introduces add-ons to the Windows File Explorer that will enable files like Markdown (.md), PDF (.pdf), SVG (.svg), STL (.stl), G-code (.gcode) and developer files to be viewed in the preview pane. It introduces File Explorer thumbnail support for a number of these file types as well.</value>
  </data>
  <data name="Oobe_ImageResizer.Description" xml:space="preserve">
    <value>Image Resizer is a Windows shell extension for simple bulk image-resizing.</value>
  </data>
  <data name="Oobe_KBM.Description" xml:space="preserve">
    <value>Keyboard Manager allows you to customize the keyboard to be more productive by remapping keys and creating your own keyboard shortcuts.</value>
  </data>
  <data name="Oobe_MouseWithoutBorders.Description" xml:space="preserve">
    <value>Mouse Without Borders enables using the mouse pointer, keyboard, clipboard and drag and drop between machines in the same local network.</value>
  </data>
  <data name="Oobe_PowerRename.Description" xml:space="preserve">
    <value>PowerRename enables you to perform simple bulk renaming, searching and replacing file names.</value>
  </data>
  <data name="Oobe_Run.Description" xml:space="preserve">
    <value>PowerToys Run is a quick launcher for power users that contains some additional features without sacrificing performance.</value>
  </data>
  <data name="Oobe_MeasureTool.Description" xml:space="preserve">
    <value>Screen Ruler is a quick and easy way to measure pixels on your screen.</value>
  </data>
  <data name="Oobe_ShortcutGuide.Description" xml:space="preserve">
    <value>Shortcut Guide presents the user with a listing of available shortcuts for the current state of the desktop.</value>
  </data>
  <data name="Oobe_VideoConference.Description" xml:space="preserve">
    <value>Video Conference Mute allows users to quickly mute the microphone and turn off the camera while on a conference call with a single keystroke, regardless of what application has focus on your computer.</value>
  </data>
  <data name="Oobe_MouseUtils.Description" xml:space="preserve">
    <value>A collection of utilities to enhance your mouse.</value>
    <comment>Mouse as in the hardware peripheral</comment>
  </data>
  <data name="Oobe_Overview.Description" xml:space="preserve">
    <value>Microsoft PowerToys is a set of utilities for power users to tune and streamline their Windows experience for greater productivity.

Take a moment to preview the various utilities listed or view our comprehensive documentation.</value>
  </data>
  <data name="Oobe_Overview_DescriptionLinkText.Text" xml:space="preserve">
    <value>Documentation on Microsoft Learn</value>
  </data>
  <data name="ReleaseNotes.Content" xml:space="preserve">
    <value>Release notes</value>
  </data>
  <data name="Oobe_ColorPicker_HowToUse.Text" xml:space="preserve">
    <value>to open Color Picker.</value>
  </data>
  <data name="Oobe_ColorPicker_TipsAndTricks.Text" xml:space="preserve">
    <value>To select a color with more precision, **scroll the mouse wheel** to zoom in.</value>
  </data>
  <data name="Oobe_FancyZones_HowToUse.Text" xml:space="preserve">
    <value>**Shift** + **drag the window** to snap a window to a zone, and release the window in the desired zone.</value>
  </data>
  <data name="Oobe_FancyZones_HowToUse_Shortcut.Text" xml:space="preserve">
    <value>to open the FancyZones editor.</value>
  </data>
  <data name="Oobe_FancyZones_TipsAndTricks.Text" xml:space="preserve">
    <value>Snap a window to multiple zones by holding the **Ctrl** key (while also holding **Shift**) when dragging a window.</value>
  </data>
  <data name="Oobe_FileLocksmith_HowToUse.Text" xml:space="preserve">
    <value>In File Explorer, right-click one or more selected files and select **What's using this file?** from the context menu.</value>
  </data>
  <data name="Oobe_FileLocksmith_TipsAndTricks.Text" xml:space="preserve">
    <value>Press the **Restart Elevated** button from the File Locksmith UI to also get information on elevated processes that might be using the files.</value>
  </data>
  <data name="Oobe_FileExplorer_HowToEnable.Text" xml:space="preserve">
    <value>Select **View** which is located at the top of File Explorer, followed by **Show**, and then **Preview pane**. 
From there, simply click on one of the supported files in the File Explorer and observe the content on the preview pane!</value>
  </data>
  <data name="Oobe_HowToCreateMappings.Text" xml:space="preserve">
    <value>How to create mappings</value>
  </data>
  <data name="Oobe_HowToEnable.Text" xml:space="preserve">
    <value>How to enable</value>
  </data>
  <data name="Oobe_HowToLaunch.Text" xml:space="preserve">
    <value>How to launch</value>
  </data>
  <data name="Oobe_HowToUse.Text" xml:space="preserve">
    <value>How to use</value>
  </data>
  <data name="Oobe_ImageResizer_HowToLaunch.Text" xml:space="preserve">
    <value>In File Explorer, right-click one or more image files and select **Resize pictures** from the context menu.</value>
  </data>
  <data name="Oobe_ImageResizer_TipsAndTricks.Text" xml:space="preserve">
    <value>Want a custom size? You can add them in the PowerToys Settings!</value>
  </data>
  <data name="Oobe_KBM_HowToCreateMappings.Text" xml:space="preserve">
    <value>Launch **PowerToys Settings**, navigate to the Keyboard Manager menu, and select either **Remap a key** or **Remap a shortcut**.</value>
  </data>
  <data name="Oobe_KBM_TipsAndTricks.Text" xml:space="preserve">
    <value>Want to only have a shortcut work for a single application? Use the Target App field when creating the shortcut remapping.</value>
  </data>
  <data name="Oobe_MouseWithoutBorders_HowToUse.Text" xml:space="preserve">
    <value>Use the Settings screen on each machine to connect to the other machines using the same key. If a connection is not working, it may be necessary to add an exception to the Windows Firewall.</value>
  </data>
  <data name="Oobe_MouseWithoutBorders_TipsAndTricks.Text" xml:space="preserve">
    <value>Use the service option in Settings to install a service enabling Mouse Without Borders to function even in the lock screen.</value>
  </data>
  <data name="Oobe_PowerRename_HowToUse.Text" xml:space="preserve">
    <value>In File Explorer, right-click one or more selected files and select **PowerRename** from the context menu.</value>
  </data>
  <data name="Oobe_PowerRename_TipsAndTricks.Text" xml:space="preserve">
    <value>PowerRename supports searching for files using regular expressions to enable more advanced renaming functionalities.</value>
  </data>
  <data name="Oobe_Run_HowToLaunch.Text" xml:space="preserve">
    <value>to open Run and just start typing.</value>
  </data>
  <data name="Oobe_Run_TipsAndTricks.Text" xml:space="preserve">
    <value>PowerToys Run supports various action keys to funnel search queries for a specific subset of results. Typing `&lt;` searches for running processes only, `?` will search only for file, or `.` for installed applications! See PowerToys documentation for the complete set of 'Action Keys' available.</value>
  </data>
  <data name="Oobe_ShortcutGuide_HowToLaunch.Text" xml:space="preserve">
    <value>to open Shortcut Guide, press it again to close or press **Esc**.</value>
  </data>
  <data name="Oobe_TipsAndTricks.Text" xml:space="preserve">
    <value>Tips &amp; tricks</value>
  </data>
  <data name="Oobe_VideoConference_ToggleMicVid.Text" xml:space="preserve">
    <value>to toggle both your microphone and video</value>
  </data>
  <data name="Oobe_VideoConference_ToggleMic.Text" xml:space="preserve">
    <value>to toggle your microphone</value>
  </data>
  <data name="Oobe_VideoConference_PushToTalkMic.Text" xml:space="preserve">
    <value>to toggle your microphone until key release</value>
  </data>
  <data name="Oobe_VideoConference_ToggleVid.Text" xml:space="preserve">
    <value>to toggle your video</value>
  </data>
  <data name="Oobe_MeasureTool_Activation.Text" xml:space="preserve">
    <value>to bring up the Screen Ruler command bar.</value>
  </data>
  <data name="Oobe_MeasureTool_HowToLaunch.Text" xml:space="preserve">
    <value>The Bounds mode lets you select a specific area to measure. You can also shift-drag an area to persist in on screen. The various Spacing modes allows tracing similar pixels along horizontal and vertical axes with a customizable pixel tolerance threshold (use settings or mouse wheel to adjust it).</value>
  </data>
  <data name="Oobe_MeasureTool.Title" xml:space="preserve">
    <value>Screen Ruler</value>
    <comment>Do not localize this string</comment>
  </data>
  <data name="Oobe_ColorPicker.Title" xml:space="preserve">
    <value>Color Picker</value>
    <comment>Do not localize this string</comment>
  </data>
  <data name="Oobe_FancyZones.Title" xml:space="preserve">
    <value>FancyZones</value>
    <comment>Do not localize this string</comment>
  </data>
  <data name="Oobe_FileLocksmith.Title" xml:space="preserve">
    <value>File Locksmith</value>
  </data>
  <data name="Oobe_ImageResizer.Title" xml:space="preserve">
    <value>Image Resizer</value>
    <comment>Do not localize this string</comment>
  </data>
  <data name="Oobe_KBM.Title" xml:space="preserve">
    <value>Keyboard Manager</value>
    <comment>Do not localize this string</comment>
  </data>
  <data name="Oobe_MouseWithoutBorders.Title" xml:space="preserve">
    <value>Mouse Without Borders</value>
    <comment>Product name. Do not localize this string</comment>
  </data>
  <data name="Oobe_PowerRename.Title" xml:space="preserve">
    <value>PowerRename</value>
    <comment>Do not localize this string</comment>
  </data>
  <data name="Oobe_Run.Title" xml:space="preserve">
    <value>PowerToys Run</value>
    <comment>Do not localize this string</comment>
  </data>
  <data name="Oobe_ShortcutGuide.Title" xml:space="preserve">
    <value>Shortcut Guide</value>
    <comment>Do not localize this string</comment>
  </data>
  <data name="Oobe_VideoConference.Title" xml:space="preserve">
    <value>Video Conference Mute</value>
    <comment>Do not localize this string</comment>
  </data>
  <data name="Oobe_Overview.Title" xml:space="preserve">
    <value>Welcome</value>
  </data>
  <data name="Oobe_WhatsNew.Text" xml:space="preserve">
    <value>What's new</value>
  </data>
  <data name="Oobe_WhatsNew_LoadingError.Title" xml:space="preserve">
    <value>Couldn't load the release notes.</value>
  </data>
  <data name="Oobe_WhatsNew_LoadingError.Message" xml:space="preserve">
    <value>Please check your internet connection.</value>
  </data>
  <data name="Oobe_WhatsNew_ProxyAuthenticationWarning.Title" xml:space="preserve">
    <value>Couldn't load the release notes.</value>
  </data>
  <data name="Oobe_WhatsNew_ProxyAuthenticationWarning.Message" xml:space="preserve">
    <value>Your proxy server requires authentication.</value>
  </data>
  <data name="Oobe_WhatsNew_DetailedReleaseNotesLink.Text" xml:space="preserve">
    <value>See more detailed release notes on GitHub</value>
    <comment>Don't loc "GitHub", it's the name of a product</comment>
  </data>
  <data name="OOBE_Settings.Content" xml:space="preserve">
    <value>Open Settings</value>
  </data>
  <data name="Oobe_NavViewItem.Content" xml:space="preserve">
    <value>Welcome to PowerToys</value>
    <comment>Don't loc "PowerToys"</comment>
  </data>
  <data name="WhatIsNew_NavViewItem.Content" xml:space="preserve">
    <value>What's new</value>
  </data>
  <data name="Feedback_NavViewItem.Content" xml:space="preserve">
    <value>Give feedback</value>
  </data>
  <data name="OobeWindow_Title" xml:space="preserve">
    <value>Welcome to PowerToys</value>
  </data>
  <data name="OobeWindow_TitleTxt.Text" xml:space="preserve">
    <value>Welcome to PowerToys</value>
  </data>
  <data name="SettingsWindow_Title" xml:space="preserve">
    <value>PowerToys Settings</value>
    <comment>Title of the settings window when running as user</comment>
  </data>
  <data name="Awake.ModuleTitle" xml:space="preserve">
    <value>Awake</value>
  </data>
  <data name="Awake.ModuleDescription" xml:space="preserve">
    <value>A convenient way to keep your PC awake on-demand.</value>
  </data>
  <data name="Awake_EnableSettingsCard.Header" xml:space="preserve">
    <value>Enable Awake</value>
    <comment>Awake is a product name, do not loc</comment>
  </data>
  <data name="Awake_NoKeepAwakeSelector.Content" xml:space="preserve">
    <value>Keep using the selected power plan</value>
  </data>
  <data name="Awake_IndefiniteKeepAwakeSelector.Content" xml:space="preserve">
    <value>Keep awake indefinitely</value>
  </data>
  <data name="Awake_TemporaryKeepAwakeSelector.Content" xml:space="preserve">
    <value>Keep awake for a time interval</value>
  </data>
  <data name="Awake_ExpirableKeepAwakeSelector.Content" xml:space="preserve">
    <value>Keep awake until expiration</value>
  </data>
  <data name="Awake_DisplaySettingsCard.Header" xml:space="preserve">
    <value>Keep screen on</value>
  </data>
  <data name="Awake_DisplaySettingsCard.Description" xml:space="preserve">
    <value>This setting is only available when keeping the PC awake</value>
  </data>
  <data name="Awake_ExpirationSettingsExpander.Description" xml:space="preserve">
    <value>Keep custom awake state until a specific date and time</value>
  </data>
  <data name="Awake_ModeSettingsCard.Header" xml:space="preserve">
    <value>Mode</value>
  </data>
  <data name="Awake_BehaviorSettingsGroup.Header" xml:space="preserve">
    <value>Behavior</value>
  </data>
  <data name="Awake_IntervalHoursInput.Header" xml:space="preserve">
    <value>Hours</value>
  </data>
  <data name="Awake_IntervalMinutesInput.Header" xml:space="preserve">
    <value>Minutes</value>
  </data>
  <data name="Awake_ExpirationSettingsExpander_Date.Header" xml:space="preserve">
    <value>End date</value>
  </data>
  <data name="Awake_ExpirationSettingsExpander_Time.Header" xml:space="preserve">
    <value>End time</value>
  </data>
  <data name="Oobe_Awake.Title" xml:space="preserve">
    <value>Awake</value>
    <comment>Module name, do not loc</comment>
  </data>
  <data name="Oobe_Awake.Description" xml:space="preserve">
    <value>Awake is a Windows tool designed to keep your PC awake on-demand without having to manage its power settings. This behavior can be helpful when running time-consuming tasks while ensuring that your PC does not go to sleep or turn off its screens.</value>
  </data>
  <data name="Oobe_Awake_HowToUse.Text" xml:space="preserve">
    <value>Open **PowerToys Settings** and enable Awake</value>
  </data>
  <data name="Oobe_Awake_TipsAndTricks.Text" xml:space="preserve">
    <value>You can always change modes quickly by **right-clicking the Awake icon** in the system tray.</value>
  </data>
  <data name="General_FailedToDownloadTheNewVersion.Title" xml:space="preserve">
    <value>An error occurred trying to install this update:</value>
  </data>
  <data name="General_InstallNow.Content" xml:space="preserve">
    <value>Install now</value>
  </data>
  <data name="General_ReadMore.Text" xml:space="preserve">
    <value>Read more</value>
  </data>
  <data name="General_NewVersionAvailable.Title" xml:space="preserve">
    <value>An update is available:</value>
  </data>
  <data name="General_Downloading.Text" xml:space="preserve">
    <value>Downloading...</value>
  </data>
  <data name="General_TryAgainToDownloadAndInstall.Content" xml:space="preserve">
    <value>Try again to download and install</value>
  </data>
  <data name="General_CheckingForUpdates.Text" xml:space="preserve">
    <value>Checking for updates...</value>
  </data>
  <data name="General_NewVersionReadyToInstall.Title" xml:space="preserve">
    <value>An update is ready to install:</value>
  </data>
  <data name="General_UpToDate.Title" xml:space="preserve">
    <value>PowerToys is up to date</value>
  </data>
  <data name="General_CantCheck.Title" xml:space="preserve">
    <value>Network error. Please try again later</value>
  </data>
  <data name="General_DownloadAndInstall.Content" xml:space="preserve">
    <value>Download &amp; install</value>
  </data>
  <data name="ImageResizer_Fit_Fill_ThirdPersonSingular" xml:space="preserve">
    <value>Fills</value>
  </data>
  <data name="ImageResizer_Fit_Fit_ThirdPersonSingular" xml:space="preserve">
    <value>Fits within</value>
  </data>
  <data name="ImageResizer_Fit_Stretch_ThirdPersonSingular" xml:space="preserve">
    <value>Stretches to</value>
  </data>
  <data name="ImageResizer_Unit_Centimeter" xml:space="preserve">
    <value>Centimeters</value>
  </data>
  <data name="ImageResizer_Unit_Inch" xml:space="preserve">
    <value>Inches</value>
  </data>
  <data name="ImageResizer_Unit_Percent" xml:space="preserve">
    <value>Percent</value>
  </data>
  <data name="ImageResizer_Unit_Pixel" xml:space="preserve">
    <value>Pixels</value>
  </data>
  <data name="EditButton.[using:Microsoft.UI.Xaml.Automation]AutomationProperties.Name" xml:space="preserve">
    <value>Edit</value>
  </data>
  <data name="ImageResizer_EditSize.[using:Microsoft.UI.Xaml.Automation]AutomationProperties.Name" xml:space="preserve">
    <value>Edit size</value>
  </data>
  <data name="No" xml:space="preserve">
    <value>No</value>
    <comment>Label of a cancel button</comment>
  </data>
  <data name="Delete_Dialog_Description" xml:space="preserve">
    <value>Are you sure you want to delete this item?</value>
  </data>
  <data name="Yes" xml:space="preserve">
    <value>Yes</value>
    <comment>Label of a confirmation button</comment>
  </data>
  <data name="SeeWhatsNew.Content" xml:space="preserve">
    <value>See what's new</value>
  </data>
  <data name="Awake_ModeSettingsCard.Description" xml:space="preserve">
    <value>Manage the state of your device when Awake is active</value>
  </data>
  <data name="ExcludedApps.Header" xml:space="preserve">
    <value>Excluded apps</value>
  </data>
  <data name="Enable_ColorFormat.[using:Microsoft.UI.Xaml.Automation]AutomationProperties.Name" xml:space="preserve">
    <value>Enable colorformat</value>
  </data>
  <data name="More_Options_Button.[using:Microsoft.UI.Xaml.Automation]AutomationProperties.Name" xml:space="preserve">
    <value>More options</value>
  </data>
  <data name="More_Options_ButtonTooltip.Text" xml:space="preserve">
    <value>More options</value>
  </data>
  <data name="To.Text" xml:space="preserve">
    <value>to</value>
    <comment>as in: from x to y</comment>
  </data>
  <data name="LearnMore_Awake.Text" xml:space="preserve">
    <value>Learn more about Awake</value>
    <comment>Awake is a product name, do not loc</comment>
  </data>
  <data name="LearnMore_CmdNotFound.Text" xml:space="preserve">
    <value>Learn more about Command Not Found</value>
    <comment> Command Not Found is the name of the module. </comment>
  </data>
  <data name="SecondaryLink_Awake.Text" xml:space="preserve">
    <value>Den Delimarsky's work on creating Awake</value>
    <comment>Awake is a product name, do not loc</comment>
  </data>
  <data name="LearnMore_ColorPicker.Text" xml:space="preserve">
    <value>Learn more about Color Picker</value>
    <comment>Color Picker is a product name, do not loc</comment>
  </data>
  <data name="LearnMore_FancyZones.Text" xml:space="preserve">
    <value>Learn more about FancyZones</value>
    <comment>FancyZones is a product name, do not loc</comment>
  </data>
  <data name="LearnMore_FileLocksmith.Text" xml:space="preserve">
    <value>Learn more about File Locksmith</value>
  </data>
  <data name="LearnMore_ImageResizer.Text" xml:space="preserve">
    <value>Learn more about Image Resizer</value>
    <comment>Image Resizer is a product name, do not loc</comment>
  </data>
  <data name="LearnMore_KBM.Text" xml:space="preserve">
    <value>Learn more about Keyboard Manager</value>
    <comment>Keyboard Manager is a product name, do not loc</comment>
  </data>
  <data name="LearnMore_MouseUtils.Text" xml:space="preserve">
    <value>Learn more about Mouse utilities</value>
    <comment>Mouse utilities is a product name, do not loc</comment>
  </data>
  <data name="LearnMore_PastePlain.Text" xml:space="preserve">
    <value>Learn more about Paste as Plain Text</value>
    <comment> Paste as Plain Text is the name of the module. </comment>
  </data>
  <data name="LearnMore_MouseWithoutBorders.Text" xml:space="preserve">
    <value>Learn more about Mouse Without Borders</value>
    <comment>Mouse Without Borders is the name of the module. </comment>
  </data>
  <data name="LearnMore_PowerPreview.Text" xml:space="preserve">
    <value>Learn more about File Explorer add-ons</value>
    <comment>File Explorer is a product name, localize as Windows does</comment>
  </data>
  <data name="LearnMore_Peek.Text" xml:space="preserve">
    <value>Learn more about Peek</value>
    <comment>Peek is a product name, do not loc</comment>
  </data>
  <data name="LearnMore_PowerRename.Text" xml:space="preserve">
    <value>Learn more about PowerRename</value>
    <comment>PowerRename is a product name, do not loc</comment>
  </data>
  <data name="LearnMore_Run.Text" xml:space="preserve">
    <value>Learn more about PowerToys Run</value>
    <comment>PowerToys Run is a product name, do not loc</comment>
  </data>
  <data name="LearnMore_MeasureTool.Text" xml:space="preserve">
    <value>Learn more about Screen Ruler</value>
    <comment>Screen Ruler is a product name, do not loc</comment>
  </data>
  <data name="LearnMore_ShortcutGuide.Text" xml:space="preserve">
    <value>Learn more about Shortcut Guide</value>
    <comment>Shortcut Guide is a product name, do not loc</comment>
  </data>
  <data name="LearnMore_VCM.Text" xml:space="preserve">
    <value>Learn more about Video Conference Mute</value>
    <comment>Video Conference Mute is a product name, do not loc</comment>
  </data>
  <data name="Oobe_FileExplorer.Title" xml:space="preserve">
    <value>File Explorer add-ons</value>
    <comment>Do not localize this string</comment>
  </data>
  <data name="Oobe_MouseUtils.Title" xml:space="preserve">
    <value>Mouse utilities</value>
    <comment>Mouse as in the hardware peripheral</comment>
  </data>
  <data name="Oobe_MouseUtils_FindMyMouse.Text" xml:space="preserve">
    <value>Find My Mouse</value>
    <comment>Mouse as in the hardware peripheral</comment>
  </data>
  <data name="Oobe_MouseUtils_FindMyMouse_Description.Text" xml:space="preserve">
    <value>Focus the mouse pointer pressing the Ctrl key twice, using a custom shortcut or shaking the mouse.</value>
    <comment>Mouse as in the hardware peripheral. Key as in a keyboard key</comment>
  </data>
  <data name="Oobe_MouseUtils_MouseHighlighter.Text" xml:space="preserve">
    <value>Mouse Highlighter</value>
    <comment>Mouse as in the hardware peripheral.</comment>
  </data>
  <data name="Oobe_MouseUtils_MouseHighlighter_Description.Text" xml:space="preserve">
    <value>Use a keyboard shortcut to highlight left and right mouse clicks.</value>
    <comment>Mouse as in the hardware peripheral.</comment>
  </data>
  <data name="Oobe_MouseUtils_MousePointerCrosshairs.Text" xml:space="preserve">
    <value>Mouse Pointer Crosshairs</value>
    <comment>Mouse as in the hardware peripheral.</comment>
  </data>
  <data name="Oobe_MouseUtils_MousePointerCrosshairs_Description.Text" xml:space="preserve">
    <value>Draw crosshairs centered around the mouse pointer.</value>
    <comment>Mouse as in the hardware peripheral.</comment>
  </data>
  <data name="Oobe_MouseUtils_MouseJump.Text" xml:space="preserve">
    <value>Mouse Jump</value>
    <comment>Mouse as in the hardware peripheral.</comment>
  </data>
  <data name="Oobe_MouseUtils_MouseJump_Description.Text" xml:space="preserve">
    <value>Jump the mouse pointer quickly to anywhere on your desktop.</value>
    <comment>Mouse as in the hardware peripheral.</comment>
  </data>
  <data name="Launch_Run.Content" xml:space="preserve">
    <value>Launch PowerToys Run</value>
  </data>
  <data name="Launch_ShortcutGuide.Content" xml:space="preserve">
    <value>Launch Shortcut Guide</value>
  </data>
  <data name="ColorPicker_ColorFormat_ToggleSwitch.[using:Microsoft.UI.Xaml.Automation]AutomationProperties.Name" xml:space="preserve">
    <value>Show format in editor</value>
  </data>
  <data name="GeneralPage_Documentation.Text" xml:space="preserve">
    <value>Documentation</value>
  </data>
  <data name="PowerLauncher_SearchList.PlaceholderText" xml:space="preserve">
    <value>Search this list</value>
  </data>
  <data name="PowerLauncher_SearchList.[using:Microsoft.UI.Xaml.Automation]AutomationProperties.Name" xml:space="preserve">
    <value>Search this list</value>
  </data>
  <data name="Awake.SecondaryLinksHeader" xml:space="preserve">
    <value>Attribution</value>
    <comment>giving credit to the projects this utility was based on</comment>
  </data>
  <data name="ColorPicker.SecondaryLinksHeader" xml:space="preserve">
    <value>Attribution</value>
    <comment>giving credit to the projects this utility was based on</comment>
  </data>
  <data name="General.SecondaryLinksHeader" xml:space="preserve">
    <value>Related information</value>
  </data>
  <data name="ImageResizer.SecondaryLinksHeader" xml:space="preserve">
    <value>Attribution</value>
    <comment>giving credit to the projects this utility was based on</comment>
  </data>
  <data name="MouseUtils.SecondaryLinksHeader" xml:space="preserve">
    <value>Attribution</value>
    <comment>giving credit to the projects this utility was based on</comment>
  </data>
  <data name="PowerLauncher.SecondaryLinksHeader" xml:space="preserve">
    <value>Attribution</value>
    <comment>giving credit to the projects this utility was based on</comment>
  </data>
  <data name="PowerRename.SecondaryLinksHeader" xml:space="preserve">
    <value>Attribution</value>
    <comment>giving credit to the projects this utility was based on</comment>
  </data>
  <data name="EditTooltip.Text" xml:space="preserve">
    <value>Edit</value>
  </data>
  <data name="RemoveTooltip.Text" xml:space="preserve">
    <value>Remove</value>
  </data>
  <data name="Activation_Shortcut_Cancel" xml:space="preserve">
    <value>Cancel</value>
  </data>
  <data name="Activation_Shortcut_Description" xml:space="preserve">
    <value>Press a combination of keys to change this shortcut</value>
  </data>
  <data name="Activation_Shortcut_With_Disable_Description" xml:space="preserve">
    <value>Press a combination of keys to change this shortcut.
Right-click to remove the key combination, thereby deactivating the shortcut.</value>
  </data>
  <data name="Activation_Shortcut_Reset" xml:space="preserve">
    <value>Reset</value>
  </data>
  <data name="Activation_Shortcut_Save" xml:space="preserve">
    <value>Save</value>
  </data>
  <data name="Activation_Shortcut_Title" xml:space="preserve">
    <value>Activation shortcut</value>
  </data>
  <data name="InvalidShortcut.Title" xml:space="preserve">
    <value>Invalid shortcut</value>
  </data>
  <data name="InvalidShortcutWarningLabel.Text" xml:space="preserve">
    <value>Only shortcuts that start with **Windows key**, **Ctrl**, **Alt** or **Shift** are valid.</value>
    <comment>The ** sequences are used for text formatting of the key names. Don't remove them on translation.</comment>
  </data>
  <data name="WarningShortcutAltGr.Title" xml:space="preserve">
    <value>Possible shortcut interference with Alt Gr</value>
    <comment>Alt Gr refers to the right alt key on some international keyboards</comment>
  </data>
  <data name="WarningShortcutAltGr.ToolTipService.ToolTip" xml:space="preserve">
    <value>Shortcuts with **Ctrl** and **Alt** may remove functionality from some international keyboards, because **Ctrl** + **Alt** = **Alt Gr** in those keyboards.</value>
    <comment>The ** sequences are used for text formatting of the key names. Don't remove them on translation.</comment>
  </data>
  <data name="FancyZones_SpanZonesAcrossMonitors.Description" xml:space="preserve">
    <value>All monitors must have the same DPI scaling and will be treated as one large combined rectangle which contains all monitors</value>
  </data>
  <data name="ImageResizer_DefaultSize_NewSizePrefix" xml:space="preserve">
    <value>New size</value>
    <comment>First part of the default name of new sizes that can be added in PT's settings ui.</comment>
  </data>
  <data name="Awake_IntervalSettingsCard.Header" xml:space="preserve">
    <value>Interval before returning to the previous awakeness state</value>
  </data>
  <data name="Awake_ExpirationSettingsExpander.Header" xml:space="preserve">
    <value>End date and time</value>
  </data>
  <data name="MouseUtils.ModuleTitle" xml:space="preserve">
    <value>Mouse utilities</value>
  </data>
  <data name="MouseUtils.ModuleDescription" xml:space="preserve">
    <value>A collection of mouse utilities.</value>
  </data>
  <data name="MouseUtils_FindMyMouse.Header" xml:space="preserve">
    <value>Find My Mouse</value>
    <comment>Refers to the utility name</comment>
  </data>
  <data name="MouseUtils_FindMyMouse.Description" xml:space="preserve">
    <value>Find My Mouse highlights the position of the cursor when pressing the Ctrl key twice, using a custom shortcut or when shaking the mouse.</value>
    <comment>"Ctrl" is a keyboard key. "Find My Mouse" is the name of the utility</comment>
  </data>
  <data name="MouseUtils_Enable_FindMyMouse.Header" xml:space="preserve">
    <value>Enable Find My Mouse</value>
    <comment>"Find My Mouse" is the name of the utility.</comment>
  </data>
  <data name="MouseUtils_FindMyMouse_ActivationMethod.Header" xml:space="preserve">
    <value>Activation method</value>
  </data>
  <data name="MouseUtils_FindMyMouse_ActivationDoubleControlPress.Content" xml:space="preserve">
    <value>Press Left Control twice</value>
    <comment>Left control is the physical key on the keyboard.</comment>
  </data>
  <data name="MouseUtils_FindMyMouse_ActivationShakeMouse.Content" xml:space="preserve">
    <value>Shake mouse</value>
    <comment>Mouse is the hardware peripheral.</comment>
  </data>
  <data name="MouseUtils_FindMyMouse_ExcludedApps.Description" xml:space="preserve">
    <value>Prevents module activation when an excluded application is the foreground application</value>
  </data>
  <data name="MouseUtils_FindMyMouse_ExcludedApps.Header" xml:space="preserve">
    <value>Excluded apps</value>
  </data>
  <data name="MouseUtils_FindMyMouse_ExcludedApps_TextBoxControl.PlaceholderText" xml:space="preserve">
    <value>Example: outlook.exe</value>
  </data>
  <data name="MouseUtils_Prevent_Activation_On_Game_Mode.Content" xml:space="preserve">
    <value>Do not activate when Game Mode is on</value>
    <comment>"Game mode" is the Windows feature to prevent notification when playing a game.</comment>
  </data>
  <data name="MouseUtils_FindMyMouse_BackgroundColor.Header" xml:space="preserve">
    <value>Background color</value>
  </data>
  <data name="MouseUtils_FindMyMouse_SpotlightColor.Header" xml:space="preserve">
    <value>Spotlight color</value>
  </data>
  <data name="MouseUtils_FindMyMouse_OverlayOpacity.Header" xml:space="preserve">
    <value>Overlay opacity (%)</value>
  </data>
  <data name="MouseUtils_FindMyMouse_SpotlightRadius.Header" xml:space="preserve">
    <value>Spotlight radius (px)</value>
    <comment>px = pixels</comment>
  </data>
  <data name="MouseUtils_FindMyMouse_SpotlightInitialZoom.Header" xml:space="preserve">
    <value>Spotlight initial zoom</value>
  </data>
  <data name="MouseUtils_FindMyMouse_SpotlightInitialZoom.Description" xml:space="preserve">
    <value>Spotlight zoom factor at animation start</value>
  </data>
  <data name="MouseUtils_FindMyMouse_AnimationDurationMs.Header" xml:space="preserve">
    <value>Animation duration (ms)</value>
    <comment>ms = milliseconds</comment>
  </data>
  <data name="MouseUtils_FindMyMouse_AnimationDurationMs.Description" xml:space="preserve">
    <value>Time before the spotlight appears (ms)</value>
    <comment>ms = milliseconds</comment>
  </data>
  <data name="MouseUtils_FindMyMouse_AnimationDurationMs_Disabled.Message" xml:space="preserve">
    <value>Animations are disabled by OS. See Settings &gt; Accessibility &gt; Visual effects</value>
  </data>
  <data name="MouseUtils_FindMyMouse_ShakingMinimumDistance.Header" xml:space="preserve">
    <value>Shake minimum distance</value>
  </data>
  <data name="MouseUtils_FindMyMouse_ShakingMinimumDistance.Description" xml:space="preserve">
    <value>The minimum distance for mouse shaking activation, for adjusting sensitivity</value>
  </data>
  <data name="MouseUtils_FindMyMouse_ShakingIntervalMs.Header" xml:space="preserve">
    <value>Shake Interval (ms)</value>
    <comment>ms = milliseconds</comment>
  </data>
  <data name="MouseUtils_FindMyMouse_ShakingIntervalMs.Description" xml:space="preserve">
    <value>The span of time during which we track mouse movement to detect shaking, for adjusting sensitivity</value>
  </data>
  <data name="MouseUtils_FindMyMouse_ShakingFactor.Header" xml:space="preserve">
    <value>Shake factor (percent)</value>
  </data>
  <data name="MouseUtils_FindMyMouse_ShakingFactor.Description" xml:space="preserve">
    <value>Mouse shaking is detected by checking how much the mouse pointer has travelled when compared to the diagonal of the movement area. Reducing this factor increases sensitivity.</value>
  </data>
  <data name="MouseUtils_MouseHighlighter.Header" xml:space="preserve">
    <value>Mouse Highlighter</value>
    <comment>Refers to the utility name</comment>
  </data>
  <data name="MouseUtils_MouseHighlighter.Description" xml:space="preserve">
    <value>Mouse Highlighter mode will highlight mouse clicks.</value>
    <comment>"Mouse Highlighter" is the name of the utility. Mouse is the hardware mouse.</comment>
  </data>
  <data name="MouseUtils_Enable_MouseHighlighter.Header" xml:space="preserve">
    <value>Enable Mouse Highlighter</value>
    <comment>"Find My Mouse" is the name of the utility.</comment>
  </data>
  <data name="MouseUtils_MouseHighlighter_ActivationShortcut.Header" xml:space="preserve">
    <value>Activation shortcut</value>
  </data>
  <data name="MouseUtils_MouseHighlighter_ActivationShortcut.Description" xml:space="preserve">
    <value>Customize the shortcut to turn on or off this mode</value>
    <comment>"Mouse Highlighter" is the name of the utility. Mouse is the hardware mouse.</comment>
  </data>
  <data name="MouseUtils_MouseHighlighter_PrimaryButtonClickColor.Header" xml:space="preserve">
    <value>Primary button highlight color</value>
  </data>
  <data name="MouseUtils_MouseHighlighter_SecondaryButtonClickColor.Header" xml:space="preserve">
    <value>Secondary button highlight color</value>
  </data>
  <data name="MouseUtils_MouseHighlighter_HighlightRadius.Header" xml:space="preserve">
    <value>Radius (px)</value>
    <comment>px = pixels</comment>
  </data>
  <data name="MouseUtils_MouseHighlighter_FadeDelayMs.Header" xml:space="preserve">
    <value>Fade delay (ms)</value>
    <comment>ms = milliseconds</comment>
  </data>
  <data name="MouseUtils_MouseHighlighter_FadeDelayMs.Description" xml:space="preserve">
    <value>Time before the highlight begins to fade (ms)</value>
    <comment>ms = milliseconds</comment>
  </data>
  <data name="MouseUtils_MouseHighlighter_FadeDurationMs.Header" xml:space="preserve">
    <value>Fade duration (ms)</value>
    <comment>ms = milliseconds</comment>
  </data>
  <data name="MouseUtils_MouseHighlighter_FadeDurationMs.Description" xml:space="preserve">
    <value>Duration of the disappear animation (ms)</value>
    <comment>ms = milliseconds</comment>
  </data>
  <data name="MouseUtils_MousePointerCrosshairs.Header" xml:space="preserve">
    <value>Mouse Pointer Crosshairs</value>
    <comment>Refers to the utility name</comment>
  </data>
  <data name="MouseUtils_MousePointerCrosshairs.Description" xml:space="preserve">
    <value>Mouse Pointer Crosshairs draws crosshairs centered on the mouse pointer.</value>
    <comment>"Mouse Pointer Crosshairs" is the name of the utility. Mouse is the hardware mouse.</comment>
  </data>
  <data name="MouseUtils_Enable_MousePointerCrosshairs.Header" xml:space="preserve">
    <value>Enable Mouse Pointer Crosshairs</value>
    <comment>"Mouse Pointer Crosshairs" is the name of the utility.</comment>
  </data>
  <data name="MouseUtils_MousePointerCrosshairs_ActivationShortcut.Header" xml:space="preserve">
    <value>Activation shortcut</value>
  </data>
  <data name="MouseUtils_MousePointerCrosshairs_ActivationShortcut.Description" xml:space="preserve">
    <value>Customize the shortcut to show/hide the crosshairs</value>
  </data>
  <data name="MouseUtils_MousePointerCrosshairs_CrosshairsColor.Header" xml:space="preserve">
    <value>Crosshairs color</value>
  </data>
  <data name="MouseUtils_MousePointerCrosshairs_CrosshairsOpacity.Header" xml:space="preserve">
    <value>Crosshairs opacity (%)</value>
  </data>
  <data name="MouseUtils_MousePointerCrosshairs_CrosshairsRadius.Header" xml:space="preserve">
    <value>Crosshairs center radius (px)</value>
    <comment>px = pixels</comment>
  </data>
  <data name="MouseUtils_MousePointerCrosshairs_CrosshairsThickness.Header" xml:space="preserve">
    <value>Crosshairs thickness (px)</value>
    <comment>px = pixels</comment>
  </data>
  <data name="MouseUtils_MousePointerCrosshairs_CrosshairsBorderColor.Header" xml:space="preserve">
    <value>Crosshairs border color</value>
  </data>
  <data name="MouseUtils_MousePointerCrosshairs_CrosshairsBorderSize.Header" xml:space="preserve">
    <value>Crosshairs border size (px)</value>
    <comment>px = pixels</comment>
  </data>
  <data name="MouseUtils_MousePointerCrosshairs_IsCrosshairsFixedLengthEnabled.Header" xml:space="preserve">
    <value>Fix crosshairs length</value>
  </data>
  <data name="MouseUtils_MousePointerCrosshairs_CrosshairsFixedLength.Header" xml:space="preserve">
    <value>Crosshairs fixed length (px)</value>
    <comment>px = pixels</comment>
  </data>
  <data name="FancyZones_Radio_Custom_Colors.Content" xml:space="preserve">
    <value>Custom colors</value>
  </data>
  <data name="FancyZones_Radio_Default_Theme.Content" xml:space="preserve">
    <value>Windows default</value>
  </data>
  <data name="ColorModeHeader.Header" xml:space="preserve">
    <value>App theme</value>
  </data>
  <data name="FancyZones_Zone_Appearance.Description" xml:space="preserve">
    <value>Customize the way zones look</value>
  </data>
  <data name="FancyZones_Zone_Appearance.Header" xml:space="preserve">
    <value>Zone appearance</value>
  </data>
  <data name="VideoConference_DeprecationWarning.Title" xml:space="preserve">
    <value>VCM is moving into legacy mode (maintenance only).</value>
  </data>
  <data name="VideoConference_DeprecationWarningButton.Content" xml:space="preserve">
    <value>Learn more</value>
  </data>
  <data name="LearnMore.Content" xml:space="preserve">
    <value>Learn more</value>
  </data>
  <data name="VideoConference_RunAsAdminRequired.Title" xml:space="preserve">
    <value>You need to run as administrator to modify these settings.</value>
  </data>
  <data name="FileExplorerPreview_ToggleSwitch_Thumbnail_GCODE.Header" xml:space="preserve">
    <value>Geometric Code</value>
    <comment>File type, do not translate</comment>
  </data>
  <data name="FileExplorerPreview_ToggleSwitch_Thumbnail_GCODE.Description" xml:space="preserve">
    <value>Only .gcode files with embedded thumbnails are supported</value>
  </data>
  <data name="FileExplorerPreview_ToggleSwitch_Preview_GCODE.Header" xml:space="preserve">
    <value>Geometric Code</value>
    <comment>File type, do not translate</comment>
  </data>
  <data name="FileExplorerPreview_ToggleSwitch_Preview_GCODE.Description" xml:space="preserve">
    <value>Only .gcode files with embedded thumbnails are supported</value>
  </data>
  <data name="FancyZones_NumberColor.Header" xml:space="preserve">
    <value>Number color</value>
  </data>
  <data name="FancyZones_ShowZoneNumberCheckBoxControl.Content" xml:space="preserve">
    <value>Show zone number</value>
  </data>
  <data name="ToggleSwitch.OffContent" xml:space="preserve">
    <value>Off</value>
    <comment>The state of a ToggleSwitch when it's off</comment>
  </data>
  <data name="ToggleSwitch.OnContent" xml:space="preserve">
    <value>On</value>
    <comment>The state of a ToggleSwitch when it's on</comment>
  </data>
  <data name="CropAndLock.ModuleDescription" xml:space="preserve">
    <value>Crop And Lock allows you to crop a current application into a smaller window or just create a thumbnail. Focus the target window and press the shortcut to start cropping.</value>
    <comment>"Crop And Lock" is the name of the utility</comment>
  </data>
  <data name="CropAndLock.ModuleTitle" xml:space="preserve">
    <value>Crop And Lock </value>
    <comment>"Crop And Lock" is the name of the utility</comment>
  </data>
  <data name="CropAndLock_Activation_GroupSettings.Header" xml:space="preserve">
    <value>Activation</value>
  </data>
  <data name="CropAndLock_EnableToggleControl_HeaderText.Header" xml:space="preserve">
    <value>Enable Crop And Lock</value>
    <comment>"Crop And Lock" is the name of the utility</comment>
  </data>
  <data name="Shell_CropAndLock.Content" xml:space="preserve">
    <value>Crop And Lock</value>
    <comment>"Crop And Lock" is the name of the utility</comment>
  </data>
  <data name="LearnMore_CropAndLock.Text" xml:space="preserve">
    <value>Learn more about Crop And Lock</value>
    <comment>"Crop And Lock" is the name of the utility</comment>
  </data>
  <data name="CropAndLock_ReparentActivation_Shortcut.Header" xml:space="preserve">
    <value>Reparent shortcut</value>
  </data>
  <data name="CropAndLock_ReparentActivation_Shortcut.Description" xml:space="preserve">
    <value>Shortcut to crop an application's window into a cropped window. This is experimental and can cause issues with some applications, since the cropped window will contain the original application window.</value>
  </data>
  <data name="CropAndLock_ThumbnailActivation_Shortcut.Header" xml:space="preserve">
    <value>Thumbnail shortcut</value>
  </data>
  <data name="CropAndLock_ThumbnailActivation_Shortcut.Description" xml:space="preserve">
    <value>Shortcut to crop and create a thumbnail of another window. The application isn't controllable through the thumbnail but it'll have less compatibility issues. </value>
  </data>
  <data name="CropAndLock.SecondaryLinksHeader" xml:space="preserve">
    <value>Attribution</value>
    <comment>giving credit to the projects this utility was based on</comment>
  </data>
  <data name="Oobe_CropAndLock.Title" xml:space="preserve">
    <value>Crop And Lock</value>
    <comment>"Crop And Lock" is the name of the utility</comment>
  </data>
  <data name="Oobe_CropAndLock.Description" xml:space="preserve">
    <value>Crop And Lock allows you to crop a current application into a smaller window or just create a thumbnail. Focus the target window and press the shortcut to start cropping.</value>
    <comment>"Crop And Lock" is the name of the utility</comment>
  </data>
  <data name="Oobe_CropAndLock_HowToUse_Thumbnail.Text" xml:space="preserve">
    <value>to crop and create a thumbnail of another window. The application isn't controllable through the thumbnail but it'll have less compatibility issues.</value>
  </data>
  <data name="Oobe_CropAndLock_HowToUse_Reparent.Text" xml:space="preserve">
    <value>to crop an application's window into a cropped window. This is experimental and can cause issues with some applications, since the cropped window will contain the original application window.</value>
  </data>
  <data name="AlwaysOnTop.ModuleDescription" xml:space="preserve">
    <value>Always On Top is a quick and easy way to pin windows on top.</value>
    <comment>"Always On Top" is the name of the utility</comment>
  </data>
  <data name="AlwaysOnTop.ModuleTitle" xml:space="preserve">
    <value>Always On Top </value>
    <comment>"Always On Top" is the name of the utility</comment>
  </data>
  <data name="AlwaysOnTop_Activation_GroupSettings.Header" xml:space="preserve">
    <value>Activation</value>
  </data>
  <data name="Peek_Activation_GroupSettings.Header" xml:space="preserve">
    <value>Activation</value>
  </data>
  <data name="AlwaysOnTop_EnableToggleControl_HeaderText.Header" xml:space="preserve">
    <value>Enable Always On Top</value>
    <comment>"Always On Top" is the name of the utility</comment>
  </data>
  <data name="AlwaysOnTop_ExcludedApps.Description" xml:space="preserve">
    <value>Excludes an application from pinning on top</value>
  </data>
  <data name="AlwaysOnTop_ExcludedApps.Header" xml:space="preserve">
    <value>Excluded apps</value>
  </data>
  <data name="AlwaysOnTop_ExcludedApps_TextBoxControl.PlaceholderText" xml:space="preserve">
    <value>Example: outlook.exe</value>
  </data>
  <data name="AlwaysOnTop_FrameColor.Header" xml:space="preserve">
    <value>Color</value>
  </data>
  <data name="AlwaysOnTop_FrameEnabled.Header" xml:space="preserve">
    <value>Show a border around the pinned window</value>
  </data>
  <data name="AlwaysOnTop_FrameThickness.Header" xml:space="preserve">
    <value>Thickness (px)</value>
    <comment>px = pixels</comment>
  </data>
  <data name="AlwaysOnTop_Behavior_GroupSettings.Header" xml:space="preserve">
    <value>Appearance &amp; behavior</value>
  </data>
  <data name="Shell_AlwaysOnTop.Content" xml:space="preserve">
    <value>Always On Top</value>
    <comment>"Always On Top" is the name of the utility</comment>
  </data>
  <data name="AlwaysOnTop_GameMode.Content" xml:space="preserve">
    <value>Do not activate when Game Mode is on</value>
    <comment>Game Mode is a Windows feature</comment>
  </data>
  <data name="AlwaysOnTop_SoundTitle.Header" xml:space="preserve">
    <value>Sound</value>
  </data>
  <data name="AlwaysOnTop_Sound.Content" xml:space="preserve">
    <value>Play a sound when pinning a window</value>
  </data>
  <data name="AlwaysOnTop_Behavior.Header" xml:space="preserve">
    <value>Behavior</value>
  </data>
  <data name="LearnMore_AlwaysOnTop.Text" xml:space="preserve">
    <value>Learn more about Always On Top</value>
    <comment>"Always On Top" is the name of the utility</comment>
  </data>
  <data name="AlwaysOnTop_ActivationShortcut.Header" xml:space="preserve">
    <value>Activation shortcut</value>
  </data>
  <data name="AlwaysOnTop_ActivationShortcut.Description" xml:space="preserve">
    <value>Customize the shortcut to pin or unpin an app window</value>
    <comment>"Always On Top" is the name of the utility</comment>
  </data>
  <data name="Oobe_AlwaysOnTop.Title" xml:space="preserve">
    <value>Always On Top</value>
    <comment>"Always On Top" is the name of the utility</comment>
  </data>
  <data name="Oobe_AlwaysOnTop.Description" xml:space="preserve">
    <value>Always On Top improves your multitasking workflow by pinning an application window so it's always in front - even when focus changes to another window after that.</value>
    <comment>"Always On Top" is the name of the utility</comment>
  </data>
  <data name="Oobe_AlwaysOnTop_HowToUse.Text" xml:space="preserve">
    <value>to pin or unpin the selected window so it's always on top of all other windows.</value>
  </data>
  <data name="Oobe_AlwaysOnTop_TipsAndTricks.Text" xml:space="preserve">
    <value>You can tweak the visual outline of the pinned windows in PowerToys settings.</value>
  </data>
  <data name="AlwaysOnTop_FrameColor_Mode.Header" xml:space="preserve">
    <value>Color mode</value>
  </data>
  <data name="AlwaysOnTop_Radio_Custom_Color.Content" xml:space="preserve">
    <value>Custom color</value>
  </data>
  <data name="AlwaysOnTop_Radio_Windows_Default.Content" xml:space="preserve">
    <value>Windows default</value>
  </data>
  <data name="FileExplorerPreview.SecondaryLinksHeader" xml:space="preserve">
    <value>Attribution</value>
    <comment>giving credit to the projects this utility was based on</comment>
  </data>
  <data name="FileExplorerPreview_ToggleSwitch_Monaco_Wrap_Text.Content" xml:space="preserve">
    <value>Wrap text</value>
    <comment>Feature on or off</comment>
  </data>
  <data name="FancyZones_AllowPopupWindowSnap.Description" xml:space="preserve">
    <value>This setting can affect all popup windows including notifications</value>
  </data>
  <data name="FancyZones_AllowPopupWindowSnap.Header" xml:space="preserve">
    <value>Allow popup windows snapping</value>
  </data>
  <data name="FancyZones_AllowChildWindowSnap.Content" xml:space="preserve">
    <value>Allow child windows snapping</value>
  </data>
  <data name="Shell_WhatsNew.Content" xml:space="preserve">
    <value>What's new</value>
  </data>
  <data name="Shell_Peek.Content" xml:space="preserve">
    <value>Peek</value>
    <comment>Product name: Navigation view item name for Peek</comment>
  </data>
  <data name="Peek.ModuleTitle" xml:space="preserve">
    <value>Peek</value>
  </data>
  <data name="Peek.ModuleDescription" xml:space="preserve">
    <value>Peek is a quick and easy way to preview files. Select a file in File Explorer and press the shortcut to open the file preview.</value>
  </data>
  <data name="Peek_EnablePeek.Header" xml:space="preserve">
    <value>Enable Peek</value>
    <comment>Peek is a product name, do not loc</comment>
  </data>
  <data name="Peek_BehaviorHeader.Header" xml:space="preserve">
    <value>Behavior</value>
  </data>
  <data name="Peek_AlwaysRunNotElevated.Header" xml:space="preserve">
    <value>Always run not elevated, even when PowerToys is elevated</value>
  </data>
  <data name="Peek_AlwaysRunNotElevated.Description" xml:space="preserve">
    <value>Tries to run Peek without elevated permissions, to fix access to network shares. You need to disable and re-enable Peek for changes to this value to take effect.</value>
    <comment>Peek is a product name, do not loc</comment>
  </data>
  <data name="Peek_CloseAfterLosingFocus.Header" xml:space="preserve">
    <value>Automatically close the Peek window after it loses focus</value>
    <comment>Peek is a product name, do not loc</comment>
  </data>
  <data name="FancyZones_DisableRoundCornersOnWindowSnap.Content" xml:space="preserve">
    <value>Disable round corners when window is snapped</value>
  </data>
  <data name="PowerLauncher_SearchQueryTuningEnabled.Description" xml:space="preserve">
    <value>Fine tune results ordering</value>
  </data>
  <data name="PowerLauncher_SearchQueryTuningEnabled.Header" xml:space="preserve">
    <value>Results order tuning</value>
  </data>
  <data name="PowerLauncher_SearchClickedItemWeight.Description" xml:space="preserve">
    <value>Use a higher number to get selected results to rise faster. The default is 5, 0 to disable.</value>
  </data>
  <data name="PowerLauncher_SearchClickedItemWeight.Header" xml:space="preserve">
    <value>Selected item weight</value>
  </data>
  <data name="PowerLauncher_WaitForSlowResults.Description" xml:space="preserve">
    <value>Selecting this can help preselect the top, more relevant result, but at the risk of jumpiness</value>
  </data>
  <data name="PowerLauncher_WaitForSlowResults.Header" xml:space="preserve">
    <value>Wait on slower plugin results before selecting top item in results</value>
  </data>
  <data name="PowerLauncher_ShowPluginKeywords.Header" xml:space="preserve">
    <value>Plugin hints</value>
  </data>
  <data name="PowerLauncher_ShowPluginKeywords.Description" xml:space="preserve">
    <value>Choose which plugin keywords to be shown when the searchbox is empty</value>
  </data>
  <data name="PowerLauncher_PluginWeightBoost.Description" xml:space="preserve">
    <value>Use a higher number to have this plugin's result show higher in the global results. Default is 0.</value>
  </data>
  <data name="PowerLauncher_PluginWeightBoost.Header" xml:space="preserve">
    <value>Global sort order score modifier</value>
  </data>
  <data name="AlwaysOnTop_RoundCorners.Content" xml:space="preserve">
    <value>Enable round corners</value>
  </data>
  <data name="LearnMore_QuickAccent.Text" xml:space="preserve">
    <value>Learn more about Quick Accent</value>
    <comment>Quick Accent is a product name, do not loc</comment>
  </data>
  <data name="QuickAccent_EnableQuickAccent.Header" xml:space="preserve">
    <value>Enable Quick Accent</value>
  </data>
  <data name="Shell_QuickAccent.Content" xml:space="preserve">
    <value>Quick Accent</value>
  </data>
  <data name="QuickAccent.ModuleDescription" xml:space="preserve">
    <value>Quick Accent is an alternative way to type accented characters, useful for when a keyboard doesn't support that specific accent.

Activate by holding the key for the character you want to add an accent to, then press the activation key (space, left or right arrow keys) and an overlay to select accented characters will appear!</value>
    <comment>key refers to a physical key on a keyboard</comment>
  </data>
  <data name="QuickAccent.ModuleTitle" xml:space="preserve">
    <value>Quick Accent</value>
  </data>
  <data name="QuickAccent.SecondaryLinksHeader" xml:space="preserve">
    <value>Attribution</value>
  </data>
  <data name="AlwaysOnTop_ShortDescription" xml:space="preserve">
    <value>Pin a window</value>
  </data>
  <data name="Awake_ShortDescription" xml:space="preserve">
    <value>Keep your PC awake</value>
  </data>
  <data name="ColorPicker_ShortDescription" xml:space="preserve">
    <value>Pick a color</value>
  </data>
  <data name="CropAndLock_Thumbnail" xml:space="preserve">
    <value>Thumbnail</value>
  </data>
  <data name="CropAndLock_Reparent" xml:space="preserve">
    <value>Reparent</value>
  </data>
  <data name="FancyZones_OpenEditor" xml:space="preserve">
    <value>Open editor</value>
  </data>
  <data name="FileLocksmith_ShortDescription" xml:space="preserve">
    <value>Right-click on files or directories to show running processes</value>
  </data>
  <data name="FindMyMouse_ShortDescription" xml:space="preserve">
    <value>Find the mouse</value>
  </data>
  <data name="ImageResizer_ShortDescription" xml:space="preserve">
    <value>Resize images from right-click context menu</value>
  </data>
  <data name="MouseHighlighter_ShortDescription" xml:space="preserve">
    <value>Highlight clicks</value>
  </data>
  <data name="MouseJump_ShortDescription" xml:space="preserve">
    <value>Quickly move the mouse pointer</value>
  </data>
  <data name="MouseCrosshairs_ShortDescription" xml:space="preserve">
    <value>Draw crosshairs centered on the mouse pointer</value>
  </data>
  <data name="MouseWithoutBorders_ShortDescription" xml:space="preserve">
    <value>Move your cursor across multiple devices</value>
  </data>
  <data name="PastePlain_ShortDescription" xml:space="preserve">
    <value>Paste clipboard content without formatting</value>
  </data>
  <data name="Peek_ShortDescription" xml:space="preserve">
    <value>Quick and easy previewer</value>
  </data>
  <data name="PowerRename_ShortDescription" xml:space="preserve">
    <value>Rename files and folders from right-click context menu</value>
  </data>
  <data name="Run_ShortDescription" xml:space="preserve">
    <value>A quick launcher</value>
  </data>
  <data name="PowerAccent_ShortDescription" xml:space="preserve">
    <value>An alternative way to type accented characters</value>
  </data>
  <data name="RegistryPreview_ShortDescription" xml:space="preserve">
    <value>Visualize and edit Windows Registry files</value>
  </data>
  <data name="ScreenRuler_ShortDescription" xml:space="preserve">
    <value>Measure pixels on your screen</value>
  </data>
  <data name="ShortcutGuide_ShortDescription" xml:space="preserve">
    <value>Show a help overlay with Windows shortcuts</value>
  </data>
  <data name="PowerOcr_ShortDescription" xml:space="preserve">
    <value>A convenient way to copy text from anywhere on screen</value>
  </data>
  <data name="Dashboard_Activation" xml:space="preserve">
    <value>Activation</value>
  </data>
  <data name="DashboardKBMShowMappingsButton.Content" xml:space="preserve">
    <value>Show remappings</value>
  </data>
  <data name="Oobe_QuickAccent.Description" xml:space="preserve">
    <value>Quick Accent is an easy way to write letters with accents, like on a smartphone.</value>
  </data>
  <data name="Oobe_QuickAccent.Title" xml:space="preserve">
    <value>Quick Accent</value>
  </data>
  <data name="Oobe_QuickAccent_HowToUse.Text" xml:space="preserve">
    <value>Open **PowerToys Settings** and enable Quick Accent. While holding the key for the character you want to add an accent to, press the Activation Key and an overlay to select the accented character will appear.</value>
    <comment>key refers to a physical key on a keyboard</comment>
  </data>
  <data name="QuickAccent_Activation_GroupSettings.Header" xml:space="preserve">
    <value>Activation</value>
  </data>
  <data name="QuickAccent_Activation_Shortcut.Header" xml:space="preserve">
    <value>Activation key</value>
    <comment>key refers to a physical key on a keyboard</comment>
  </data>
  <data name="QuickAccent_Activation_Shortcut.Description" xml:space="preserve">
    <value>Press this key after holding down the target letter</value>
    <comment>key refers to a physical key on a keyboard</comment>
  </data>
  <data name="QuickAccent_Activation_Key_Arrows.Content" xml:space="preserve">
    <value>Left/Right Arrow</value>
    <comment>Left/Right arrow keyboard keys</comment>
  </data>
  <data name="QuickAccent_Activation_Key_Space.Content" xml:space="preserve">
    <value>Space</value>
    <comment>Space is the space keyboard key</comment>
  </data>
  <data name="QuickAccent_Activation_Key_Either.Content" xml:space="preserve">
    <value>Left, Right or Space</value>
    <comment>All are keys on a keyboard</comment>
  </data>
  <data name="QuickAccent_Toolbar.Header" xml:space="preserve">
    <value>Toolbar</value>
  </data>
  <data name="QuickAccent_ToolbarPosition.Header" xml:space="preserve">
    <value>Toolbar position</value>
  </data>
  <data name="QuickAccent_ToolbarPosition_TopCenter.Content" xml:space="preserve">
    <value>Top center</value>
  </data>
  <data name="QuickAccent_ToolbarPosition_TopLeftCorner.Content" xml:space="preserve">
    <value>Top left corner</value>
  </data>
  <data name="QuickAccent_ToolbarPosition_TopRightCorner.Content" xml:space="preserve">
    <value>Top right corner</value>
  </data>
  <data name="QuickAccent_ToolbarPosition_BottomLeftCorner.Content" xml:space="preserve">
    <value>Bottom left corner</value>
  </data>
  <data name="QuickAccent_ToolbarPosition_BottomCenter.Content" xml:space="preserve">
    <value>Bottom center</value>
  </data>
  <data name="QuickAccent_ToolbarPosition_BottomRightCorner.Content" xml:space="preserve">
    <value>Bottom right corner</value>
  </data>
  <data name="QuickAccent_ToolbarPosition_Center.Content" xml:space="preserve">
    <value>Center</value>
  </data>
  <data name="QuickAccent_ToolbarPosition_Left.Content" xml:space="preserve">
    <value>Left</value>
  </data>
  <data name="QuickAccent_ToolbarPosition_Right.Content" xml:space="preserve">
    <value>Right</value>
  </data>
  <data name="QuickAccent_Behavior.Header" xml:space="preserve">
    <value>Behavior</value>
  </data>
  <data name="QuickAccent_InputTimeMs.Header" xml:space="preserve">
    <value>Input delay (ms)</value>
    <comment>ms = milliseconds</comment>
  </data>
  <data name="QuickAccent_InputTimeMs.Description" xml:space="preserve">
    <value>Hold the key down for this much time to make the accent menu appear (ms)</value>
    <comment>ms = milliseconds</comment>
  </data>
  <data name="QuickAccent_ExcludedApps.Description" xml:space="preserve">
    <value>Prevents module activation if a foreground application is excluded. Add one application name per line.</value>
  </data>
  <data name="QuickAccent_ExcludedApps.Header" xml:space="preserve">
    <value>Excluded apps</value>
  </data>
  <data name="QuickAccent_ExcludedApps_TextBoxControl.PlaceholderText" xml:space="preserve">
    <value>Example: Teams.exe</value>
  </data>
  <data name="LearnMore_TextExtractor.Text" xml:space="preserve">
    <value>Learn more about Text Extractor</value>
  </data>
  <data name="TextExtractor_Cancel" xml:space="preserve">
    <value>cancel</value>
  </data>
  <data name="General_SettingsBackupAndRestore_NothingToBackup" xml:space="preserve">
    <value>A new backup was not created because no settings have been changed since last backup.</value>
  </data>
  <data name="General_SettingsBackupAndRestore_NoBackupFound" xml:space="preserve">
    <value>No backup found</value>
  </data>
  <data name="General_SettingsBackupAndRestore_FailedToParseTime" xml:space="preserve">
    <value>Failed to parse time</value>
  </data>
  <data name="General_SettingsBackupAndRestore_UnknownBackupTime" xml:space="preserve">
    <value>Unknown</value>
  </data>
  <data name="General_SettingsBackupAndRestore_UnknownBackupSource" xml:space="preserve">
    <value>Unknown</value>
  </data>
  <data name="General_SettingsBackupAndRestore_ThisMachine" xml:space="preserve">
    <value>This computer</value>
  </data>
  <data name="General_SettingsBackupAndRestore_CurrentSettingsMatch" xml:space="preserve">
    <value>Current settings match</value>
  </data>
  <data name="General_SettingsBackupAndRestore_CurrentSettingsStatusAt" xml:space="preserve">
    <value>at</value>
    <comment>E.g., Food was served 'at' noon.</comment>
  </data>
  <data name="General_SettingsBackupAndRestore_CurrentSettingsDiffer" xml:space="preserve">
    <value>Current settings differ</value>
  </data>
  <data name="General_SettingsBackupAndRestore_CurrentSettingsNoChecked" xml:space="preserve">
    <value>Checking...</value>
  </data>
  <data name="General_SettingsBackupAndRestore_CurrentSettingsUnknown" xml:space="preserve">
    <value>Unknown</value>
  </data>
  <data name="General_SettingsBackupAndRestore_NeverRestored" xml:space="preserve">
    <value>Never restored</value>
  </data>
  <data name="General_SettingsBackupAndRestore_NothingToRestore" xml:space="preserve">
    <value>Nothing to restore.</value>
  </data>
  <data name="General_SettingsBackupAndRestore_NoSettingsFilesFound" xml:space="preserve">
    <value>No settings files found.</value>
  </data>
  <data name="General_SettingsBackupAndRestore_BackupError" xml:space="preserve">
    <value>There was an error. Try another backup location.</value>
  </data>
  <data name="General_SettingsBackupAndRestore_SettingsFormatError" xml:space="preserve">
    <value>There was an error in the settings format. Please check the settings file:</value>
  </data>
  <data name="General_SettingsBackupAndRestore_BackupComplete" xml:space="preserve">
    <value>Backup completed.</value>
  </data>
  <data name="General_SettingsBackupAndRestore_NoBackupSyncPath" xml:space="preserve">
    <value>No backup location selected.</value>
  </data>
  <data name="General_SettingsBackupAndRestore_NoBackupsFound" xml:space="preserve">
    <value>No backups found to restore.</value>
  </data>
  <data name="General_SettingsBackupAndRestore_InvalidBackupLocation" xml:space="preserve">
    <value>Invalid backup location.</value>
  </data>
  <data name="TextExtractor.ModuleDescription" xml:space="preserve">
    <value>Text Extractor is a convenient way to copy text from anywhere on screen</value>
  </data>
  <data name="TextExtractor.ModuleTitle" xml:space="preserve">
    <value>Text Extractor</value>
  </data>
  <data name="TextExtractor_EnableToggleControl_HeaderText.Header" xml:space="preserve">
    <value>Enable Text Extractor</value>
  </data>
  <data name="TextExtractor_SupportedLanguages.Title" xml:space="preserve">
    <value>Text Extractor can only recognize languages that have the OCR pack installed.</value>
  </data>
  <data name="TextExtractor_UseSnippingToolWarning.Title" xml:space="preserve">
    <value>It is recommended to use the Snipping Tool instead of the TextExtractor module.</value>
  </data>
  <data name="TextExtractor_SupportedLanguages_Link.Content" xml:space="preserve">
    <value>Learn more about supported languages</value>
  </data>
  <data name="Shell_TextExtractor.Content" xml:space="preserve">
    <value>Text Extractor</value>
  </data>
  <data name="Launch_TextExtractor.Content" xml:space="preserve">
    <value>Launch Text Extractor</value>
  </data>
  <data name="Oobe_TextExtractor.Title" xml:space="preserve">
    <value>Text Extractor</value>
  </data>
  <data name="Oobe_TextExtractor_HowToUse.Text" xml:space="preserve">
    <value>to open Text Extractor and then selecting a region to copy the text from.</value>
  </data>
  <data name="Oobe_TextExtractor_TipsAndTricks.Text" xml:space="preserve">
    <value>Hold the shift key to move the selection region around.</value>
  </data>
  <data name="TextExtractor.SecondaryLinksHeader" xml:space="preserve">
    <value>Attribution</value>
  </data>
  <data name="Oobe_TextExtractor.Description" xml:space="preserve">
    <value>Text Extractor works like Snipping Tool, but copies the text out of the selected region using OCR and puts it on the clipboard.</value>
  </data>
  <data name="FileExplorerPreview_ToggleSwitch_Monaco_Try_Format.Description" xml:space="preserve">
    <value>Applies to json and xml. Files remain unchanged.</value>
  </data>
  <data name="FileExplorerPreview_ToggleSwitch_Monaco_Try_Format.Header" xml:space="preserve">
    <value>Try to format the source for preview</value>
  </data>
  <data name="Run_ConflictingKeywordInfo.Title" xml:space="preserve">
    <value>Some characters and phrases may conflict with global queries of other plugins if you use them as activation command.</value>
  </data>
  <data name="Run_ConflictingKeywordInfo_Link.Content" xml:space="preserve">
    <value>Learn more about conflicting activation commands</value>
  </data>
  <data name="MeasureTool_ContinuousCapture_Information.Title" xml:space="preserve">
    <value>The continuous capture mode will consume more resources when in use. Also, measurements will be excluded from screenshots and screen capture.</value>
    <comment>pointer as in mouse pointer. Resources refer to things like CPU, GPU, RAM</comment>
  </data>
  <data name="QuickAccent_Description_Indicator.Header" xml:space="preserve">
    <value>Show the Unicode code and name of the currently selected character</value>
  </data>
  <data name="QuickAccent_SortByUsageFrequency_Indicator.Header" xml:space="preserve">
    <value>Sort characters by usage frequency</value>
  </data>
  <data name="QuickAccent_SortByUsageFrequency_Indicator.Description" xml:space="preserve">
    <value>Track characters usage frequency and sort them accordingly</value>
  </data>
  <data name="QuickAccent_StartSelectionFromTheLeft_Indicator.Header" xml:space="preserve">
    <value>Start selection from the left</value>
  </data>
  <data name="QuickAccent_StartSelectionFromTheLeft_Indicator.Description" xml:space="preserve">
    <value>Start selection from the leftmost character for all activation keys, including left and right arrows</value>
  </data>
  <data name="QuickAccent_DisableFullscreen.Header" xml:space="preserve">
    <value>Disable when Game Mode is On</value>
  </data>
  <data name="QuickAccent_Language.Header" xml:space="preserve">
    <value>Characters</value>
  </data>
  <data name="QuickAccent_SelectedLanguage.Header" xml:space="preserve">
    <value>Choose a character set</value>
  </data>
  <data name="QuickAccent_SelectedLanguage.Description" xml:space="preserve">
    <value>Show only accented characters common to the selected set</value>
  </data>
  <data name="QuickAccent_SelectedLanguage_All.Content" xml:space="preserve">
    <value>All available</value>
  </data>
  <data name="QuickAccent_SelectedLanguage_Catalan.Content" xml:space="preserve">
    <value>Catalan</value>
  </data>
  <data name="QuickAccent_SelectedLanguage_Currency.Content" xml:space="preserve">
    <value>Currency</value>
  </data>
  <data name="QuickAccent_SelectedLanguage_Croatian.Content" xml:space="preserve">
    <value>Croatian</value>
  </data>
  <data name="QuickAccent_SelectedLanguage_Czech.Content" xml:space="preserve">
    <value>Czech</value>
  </data>
  <data name="QuickAccent_SelectedLanguage_Danish.Content" xml:space="preserve">
    <value>Danish</value>
  </data>
  <data name="QuickAccent_SelectedLanguage_Gaeilge.Content" xml:space="preserve">
    <value>Gaeilge</value>
    <comment>Gaelic language spoken in Ireland</comment>
  </data>
  <data name="QuickAccent_SelectedLanguage_Gaidhlig.Content" xml:space="preserve">
    <value>Gàidhlig</value>
    <comment>Scottish Gaelic</comment>
  </data>
  <data name="QuickAccent_SelectedLanguage_German.Content" xml:space="preserve">
    <value>German</value>
  </data>
  <data name="QuickAccent_SelectedLanguage_Greek.Content" xml:space="preserve">
    <value>Greek</value>
  </data>
  <data name="QuickAccent_SelectedLanguage_Hebrew.Content" xml:space="preserve">
    <value>Hebrew</value>
  </data>
  <data name="QuickAccent_SelectedLanguage_French.Content" xml:space="preserve">
    <value>French</value>
  </data>
  <data name="QuickAccent_SelectedLanguage_Finnish.Content" xml:space="preserve">
    <value>Finnish</value>
  </data>
  <data name="QuickAccent_SelectedLanguage_Estonian.Content" xml:space="preserve">
    <value>Estonian</value>
  </data>
  <data name="QuickAccent_SelectedLanguage_Lithuanian.Content" xml:space="preserve">
    <value>Lithuanian</value>
  </data>
  <data name="QuickAccent_SelectedLanguage_Macedonian.Content" xml:space="preserve">
    <value>Macedonian</value>
  </data>
  <data name="QuickAccent_SelectedLanguage_Maori.Content" xml:space="preserve">
    <value>Maori</value>
  </data>
  <data name="QuickAccent_SelectedLanguage_Dutch.Content" xml:space="preserve">
    <value>Dutch</value>
  </data>
  <data name="QuickAccent_SelectedLanguage_Norwegian.Content" xml:space="preserve">
    <value>Norwegian</value>
  </data>
  <data name="QuickAccent_SelectedLanguage_Pinyin.Content" xml:space="preserve">
    <value>Pinyin</value>
  </data>
  <data name="QuickAccent_SelectedLanguage_Polish.Content" xml:space="preserve">
    <value>Polish</value>
  </data>
  <data name="QuickAccent_SelectedLanguage_Portuguese.Content" xml:space="preserve">
    <value>Portuguese</value>
  </data>
  <data name="QuickAccent_SelectedLanguage_Slovak.Content" xml:space="preserve">
    <value>Slovak</value>
  </data>
  <data name="QuickAccent_SelectedLanguage_Spanish.Content" xml:space="preserve">
    <value>Spanish</value>
  </data>
  <data name="QuickAccent_SelectedLanguage_Swedish.Content" xml:space="preserve">
    <value>Swedish</value>
  </data>
  <data name="QuickAccent_SelectedLanguage_Turkish.Content" xml:space="preserve">
    <value>Turkish</value>
  </data>
  <data name="QuickAccent_SelectedLanguage_Icelandic.Content" xml:space="preserve">
    <value>Icelandic</value>
  </data>
  <data name="QuickAccent_SelectedLanguage_Romanian.Content" xml:space="preserve">
    <value>Romanian</value>
  </data>
  <data name="QuickAccent_SelectedLanguage_Serbian.Content" xml:space="preserve">
    <value>Serbian</value>
  </data>
  <data name="QuickAccent_SelectedLanguage_Hungarian.Content" xml:space="preserve">
    <value>Hungarian</value>
  </data>
  <data name="QuickAccent_SelectedLanguage_Italian.Content" xml:space="preserve">
    <value>Italian</value>
  </data>
  <data name="QuickAccent_SelectedLanguage_Kurdish.Content" xml:space="preserve">
    <value>Kurdish</value>
  </data>
  <data name="QuickAccent_SelectedLanguage_Welsh.Content" xml:space="preserve">
    <value>Welsh</value>
  </data>
  <data name="Hosts.ModuleDescription" xml:space="preserve">
    <value>Quick and simple utility for managing hosts file.</value>
    <comment>"Hosts" refers to the system hosts file, do not loc</comment>
  </data>
  <data name="Hosts.ModuleTitle" xml:space="preserve">
    <value>Hosts File Editor</value>
    <comment>"Hosts" refers to the system hosts file, do not loc</comment>
  </data>
  <data name="Shell_Hosts.Content" xml:space="preserve">
    <value>Hosts File Editor</value>
    <comment>Products name: Navigation view item name for Hosts File Editor</comment>
  </data>
  <data name="Hosts_EnableToggleControl_HeaderText.Header" xml:space="preserve">
    <value>Enable Hosts File Editor</value>
    <comment>"Hosts File Editor" is the name of the utility</comment>
  </data>
  <data name="Hosts_Toggle_ShowStartupWarning.Header" xml:space="preserve">
    <value>Show a warning at startup</value>
  </data>
  <data name="Hosts_Activation_GroupSettings.Header" xml:space="preserve">
    <value>Activation</value>
  </data>
  <data name="Hosts_LaunchButtonControl.Description" xml:space="preserve">
    <value>Manage your hosts file</value>
    <comment>"Hosts" refers to the system hosts file, do not loc</comment>
  </data>
  <data name="Hosts_LaunchButtonControl.Header" xml:space="preserve">
    <value>Launch Host File Editor</value>
    <comment>"Host File Editor" is a product name</comment>
  </data>
  <data name="Hosts_LaunchButton_Accessible.[using:Microsoft.UI.Xaml.Automation]AutomationProperties.Name" xml:space="preserve">
    <value>Launch Host File Editor</value>
    <comment>"Host File Editor" is a product name</comment>
  </data>
  <data name="Hosts_AdditionalLinesPosition.Header" xml:space="preserve">
    <value>Position of additional content</value>
  </data>
  <data name="Hosts_AdditionalLinesPosition_Bottom.Content" xml:space="preserve">
    <value>Bottom</value>
  </data>
  <data name="Hosts_AdditionalLinesPosition_Top.Content" xml:space="preserve">
    <value>Top</value>
  </data>
  <data name="Hosts_Behavior_GroupSettings.Header" xml:space="preserve">
    <value>Behavior</value>
  </data>
  <data name="Launch_Hosts.Content" xml:space="preserve">
    <value>Launch Hosts File Editor</value>
    <comment>"Hosts File Editor" is the name of the utility</comment>
  </data>
  <data name="LearnMore_Hosts.Text" xml:space="preserve">
    <value>Learn more about Hosts File Editor</value>
    <comment>"Hosts File Editor" is the name of the utility</comment>
  </data>
  <data name="Oobe_Hosts.Description" xml:space="preserve">
    <value>Hosts File Editor is a quick and simple utility for managing hosts file.</value>
    <comment>"Hosts File Editor" is the name of the utility</comment>
  </data>
  <data name="Oobe_Hosts.Title" xml:space="preserve">
    <value>Hosts File Editor</value>
    <comment>"Hosts File Editor" is the name of the utility</comment>
  </data>
  <data name="Hosts_Toggle_LaunchAdministrator.Description" xml:space="preserve">
    <value>Needs to be launched as administrator in order to make changes to the hosts file</value>
  </data>
  <data name="Hosts_Toggle_LaunchAdministrator.Header" xml:space="preserve">
    <value>Launch as administrator</value>
  </data>
  <data name="EnvironmentVariables.ModuleDescription" xml:space="preserve">
    <value>A quick utility for managing environment variables.</value>
  </data>
  <data name="EnvironmentVariables.ModuleTitle" xml:space="preserve">
    <value>Environment Variables</value>
  </data>
  <data name="Shell_EnvironmentVariables.Content" xml:space="preserve">
    <value>Environment Variables</value>
  </data>
  <data name="EnvironmentVariables_EnableToggleControl_HeaderText.Header" xml:space="preserve">
    <value>Enable Environment Variables</value>
  </data>
  <data name="EnvironmentVariables_Activation_GroupSettings.Header" xml:space="preserve">
    <value>Activation</value>
  </data>
  <data name="EnvironmentVariables_LaunchButtonControl.Description" xml:space="preserve">
    <value>Manage your environment variables</value>
  </data>
  <data name="EnvironmentVariables_LaunchButtonControl.Header" xml:space="preserve">
    <value>Launch Environment Variables</value>
  </data>
  <data name="EnvironmentVariables_LaunchButton_Accessible.[using:Microsoft.UI.Xaml.Automation]AutomationProperties.Name" xml:space="preserve">
    <value>Launch Environment Variables</value>
  </data>
  <data name="Launch_EnvironmentVariables.Content" xml:space="preserve">
    <value>Launch Environment Variables</value>
  </data>
  <data name="LearnMore_EnvironmentVariables.Text" xml:space="preserve">
    <value>Learn more about Environment Variables</value>
  </data>
  <data name="Oobe_EnvironmentVariables.Description" xml:space="preserve">
    <value>Environment Variables is a quick utility for managing environment variables.</value>
  </data>
  <data name="Oobe_EnvironmentVariables.Title" xml:space="preserve">
    <value>Environment Variables</value>
  </data>
  <data name="EnvironmentVariables_Toggle_LaunchAdministrator.Description" xml:space="preserve">
    <value>Needs to be launched as administrator in order to make changes to the system environment variables</value>
  </data>
  <data name="EnvironmentVariables_Toggle_LaunchAdministrator.Header" xml:space="preserve">
    <value>Launch as administrator</value>
  </data>
  <data name="ShortcutGuide_PressTimeForTaskbarIconShortcuts.Header" xml:space="preserve">
    <value>Press duration before showing taskbar icon shortcuts (ms)</value>
    <comment>ms = milliseconds</comment>
  </data>
  <data name="FileLocksmith.ModuleDescription" xml:space="preserve">
    <value>A Windows shell extension to find out which processes are using the selected files and directories.</value>
  </data>
  <data name="FileLocksmith.ModuleTitle" xml:space="preserve">
    <value>File Locksmith</value>
  </data>
  <data name="Shell_FileLocksmith.Content" xml:space="preserve">
    <value>File Locksmith</value>
    <comment>Product name: Navigation view item name for FileLocksmith</comment>
  </data>
  <data name="FileLocksmith_Enable_FileLocksmith.Header" xml:space="preserve">
    <value>Enable File Locksmith</value>
    <comment>File Locksmith is the name of the utility</comment>
  </data>
  <data name="FileLocksmith_Toggle_StandardContextMenu.Content" xml:space="preserve">
    <value>Default and extended context menu</value>
  </data>
  <data name="FileLocksmith_Toggle_ExtendedContextMenu.Content" xml:space="preserve">
    <value>Extended context menu only</value>
  </data>
  <data name="FileLocksmith_Toggle_ContextMenu.Header" xml:space="preserve">
    <value>Show File Locksmith in</value>
  </data>
  <data name="FileLocksmith_ShellIntegration.Header" xml:space="preserve">
    <value>Shell integration</value>
    <comment>This refers to directly integrating in with Windows</comment>
  </data>
  <data name="GPO_IsSettingForced.Title" xml:space="preserve">
    <value>This setting is enforced by your System Administrator.</value>
  </data>
  <data name="Hosts_AdditionalLinesPosition.Description" xml:space="preserve">
    <value>Additional content includes the file header and lines that can't parse</value>
  </data>
  <data name="TextExtractor_Languages.Header" xml:space="preserve">
    <value>Preferred language</value>
  </data>
  <data name="Alternate_OOBE_AlwaysOnTop_Description.Text" xml:space="preserve">
    <value>Pin a window so that:</value>
  </data>
  <data name="Alternate_OOBE_AlwaysOnTop_Title.Text" xml:space="preserve">
    <value>Always On Top</value>
  </data>
  <data name="Alternate_OOBE_ColorPicker_Description.Text" xml:space="preserve">
    <value>To pick a color:</value>
  </data>
  <data name="Alternate_OOBE_ColorPicker_Title.Text" xml:space="preserve">
    <value>Color Picker</value>
  </data>
  <data name="Alternate_OOBE_Description.Text" xml:space="preserve">
    <value>Here are a few shortcuts to get you started:</value>
  </data>
  <data name="Alternate_OOBE_FancyZones_Description.Text" xml:space="preserve">
    <value>To open the FancyZones editor, press:</value>
  </data>
  <data name="Alternate_OOBE_FancyZones_Title.Text" xml:space="preserve">
    <value>FancyZones</value>
  </data>
  <data name="Alternate_OOBE_Run_Description.Text" xml:space="preserve">
    <value>Get access to your files and more:</value>
  </data>
  <data name="Alternate_OOBE_Run_Title.Text" xml:space="preserve">
    <value>PowerToys Run</value>
  </data>
  <data name="General_Experimentation.Header" xml:space="preserve">
    <value>Experimentation</value>
  </data>
  <data name="GeneralPage_EnableExperimentation.Description" xml:space="preserve">
    <value>Note: Only Windows Insider builds may be selected for experimentation</value>
  </data>
  <data name="GeneralPage_EnableExperimentation.Header" xml:space="preserve">
    <value>Allow experimentation with new features</value>
  </data>
  <data name="GPO_ExperimentationIsDisallowed.Title" xml:space="preserve">
    <value>The system administrator has disabled experimentation.</value>
  </data>
  <data name="Shell_PastePlain.Content" xml:space="preserve">
    <value>Paste As Plain Text</value>
    <comment>Product name: Navigation view item name for Paste as Plain Text</comment>
  </data>
  <data name="PastePlain.ModuleDescription" xml:space="preserve">
    <value>Paste As Plain Text is a quick shortcut for pasting the text contents of your clipboard without formatting. Note: the formatted text in the clipboard is replaced with the unformatted text.</value>
  </data>
  <data name="PastePlain.ModuleTitle" xml:space="preserve">
    <value>Paste As Plain Text</value>
  </data>
  <data name="PastePlain_Cancel" xml:space="preserve">
    <value>cancel</value>
  </data>
  <data name="PastePlain_EnableToggleControl_HeaderText.Header" xml:space="preserve">
    <value>Enable Paste As Plain Text</value>
  </data>
  <data name="Oobe_PastePlain.Description" xml:space="preserve">
    <value>Paste As Plain Text strips rich formatting from your clipboard data and pastes it as non-formatted text.</value>
  </data>
  <data name="Oobe_PastePlain.Title" xml:space="preserve">
    <value>Paste As Plain Text</value>
  </data>
  <data name="Oobe_PastePlain_HowToUse.Text" xml:space="preserve">
    <value>to paste your clipboard data as plain text. Note: this will replace the formatted text in your clipboard with the plain text.</value>
  </data>
  <data name="Shell_CmdNotFound.Content" xml:space="preserve">
    <value>Command Not Found</value>
    <comment>Product name: Navigation view item name for Command Not Found</comment>
  </data>
  <data name="CmdNotFound.ModuleDescription" xml:space="preserve">
    <value>A PowerShell module that detects an error thrown by a command and suggests a relevant WinGet package to install, if available.</value>
    <comment>"Command Not Found" is a product name</comment>
  </data>
  <data name="CmdNotFound.ModuleTitle" xml:space="preserve">
    <value>Command Not Found</value>
    <comment>"Command Not Found" is a product name</comment>
  </data>
  <data name="InstalledLabel.Text" xml:space="preserve">
    <value>Installed</value>
  </data>
  <data name="DetectedLabel.Text" xml:space="preserve">
    <value>Detected</value>
  </data>
  <data name="NotDetectedLabel.Text" xml:space="preserve">
    <value>Not detected</value>
  </data>
  <data name="CmdNotFound_RequirementsBar.Title" xml:space="preserve">
    <value>The following components are required</value>
  </data>
  <data name="CmdNotFound_PowerShellDetection.Header" xml:space="preserve">
    <value>PowerShell 7.4 or greater</value>
  </data>
  <data name="CmdNotFound_WinGetClientDetection.Header" xml:space="preserve">
    <value>WinGet Client PowerShell module</value>
  </data>
  <data name="CmdNotFound_Enable.Header" xml:space="preserve">
    <value>Command Not Found</value>
    <comment>"Command Not Found" is a product name</comment>
  </data>
  <data name="CmdNotFound_Enable.Description" xml:space="preserve">
    <value>Add this module to the PowerShell 7 profile script so that it is enabled with every new session</value>
  </data>
  <data name="CmdNotFound_ModuleInstallationLogs.Text" xml:space="preserve">
    <value>Installation logs</value>
  </data>
  <data name="CmdNotFound_CheckPowerShellVersionButtonControl.Description" xml:space="preserve">
    <value>PowerShell 7 is required to use this module</value>
  </data>
  <data name="CmdNotFound_CheckCompatibility.Content" xml:space="preserve">
    <value>Refresh</value>
  </data>
  <data name="CmdNotFound_CheckCompatibilityTooltip.Text" xml:space="preserve">
    <value>Check if your PowerShell configuration is compatible and configured correctly</value>
  </data>
  <data name="CmdNotFound_InstallButton.Content" xml:space="preserve">
    <value>Install</value>
  </data>
  <data name="CmdNotFound_UninstallButton.Content" xml:space="preserve">
    <value>Uninstall</value>
  </data>
  <data name="Oobe_CmdNotFound.Description" xml:space="preserve">
    <value>Command Not Found detects an error thrown by a command in PowerShell and suggests a relevant WinGet package to install, if available.</value>
    <comment>"Command Not Found" is a product name</comment>
  </data>
  <data name="Oobe_CmdNotFound.Title" xml:space="preserve">
    <value>Command Not Found</value>
    <comment>"Command Not Found" is a product name</comment>
  </data>
  <data name="Oobe_CmdNotFound_HowToUse.Text" xml:space="preserve">
    <value>If a command returns an error, the module will suggest a WinGet package that may provide the relevant executable.</value>
  </data>
  <data name="AllAppsTxt.Text" xml:space="preserve">
    <value>All apps</value>
  </data>
  <data name="BackBtn.[using:Microsoft.UI.Xaml.Automation]AutomationProperties.Name" xml:space="preserve">
    <value>Back</value>
  </data>
  <data name="BackLabel.Text" xml:space="preserve">
    <value>Back</value>
  </data>
  <data name="BugReportBtn.[using:Microsoft.UI.Xaml.Automation]AutomationProperties.Name" xml:space="preserve">
    <value>Bug report</value>
  </data>
  <data name="BugReportTooltip.Text" xml:space="preserve">
    <value>Bug report</value>
  </data>
  <data name="DocsBtn.[using:Microsoft.UI.Xaml.Automation]AutomationProperties.Name" xml:space="preserve">
    <value>Documentation</value>
  </data>
  <data name="DocsTooltip.Text" xml:space="preserve">
    <value>Documentation</value>
  </data>
  <data name="FZEditorString" xml:space="preserve">
    <value>FancyZones Editor</value>
    <comment>Do not localize this string</comment>
  </data>
  <data name="MoreBtn.[using:Microsoft.UI.Xaml.Automation]AutomationProperties.Name" xml:space="preserve">
    <value>More</value>
  </data>
  <data name="MoreLabel.Text" xml:space="preserve">
    <value>More</value>
  </data>
  <data name="SettingsBtn.[using:Microsoft.UI.Xaml.Automation]AutomationProperties.Name" xml:space="preserve">
    <value>Settings</value>
  </data>
  <data name="SettingsTooltip.Text" xml:space="preserve">
    <value>Settings</value>
  </data>
  <data name="ShortcutsTxt.Text" xml:space="preserve">
    <value>Shortcuts</value>
  </data>
  <data name="UpdateAvailable.Title" xml:space="preserve">
    <value>Update available</value>
  </data>
  <data name="FileExplorerPreview_Toggle_Monaco_Max_File_Size.Header" xml:space="preserve">
    <value>Maximum file size to preview</value>
    <comment>Size refers to the disk space used by a file</comment>
  </data>
  <data name="FileExplorerPreview_Toggle_Monaco_Max_File_Size.Description" xml:space="preserve">
    <value>The maximum size, in kilobytes, for files to be displayed. This is a safety mechanism to prevent loading large files into RAM.</value>
    <comment>"RAM" refers to random access memory; "size" refers to disk space; "bytes" refer to the measurement unit</comment>
  </data>
  <data name="RegistryPreview.ModuleDescription" xml:space="preserve">
    <value>A quick little utility to visualize and edit complex Windows Registry files.</value>
  </data>
  <data name="RegistryPreview.ModuleTitle" xml:space="preserve">
    <value>Registry Preview</value>
  </data>
  <data name="Shell_RegistryPreview.Content" xml:space="preserve">
    <value>Registry Preview</value>
    <comment>Product name: Navigation view item name for Registry Preview</comment>
  </data>
  <data name="RegistryPreview_Enable_RegistryPreview.Header" xml:space="preserve">
    <value>Enable Registry Preview</value>
    <comment>Registry Preview is the name of the utility</comment>
  </data>
  <data name="Oobe_RegistryPreview_HowToUse.Text" xml:space="preserve">
    <value>In File Explorer, right-click a .REG file and select **Preview** from the context menu.</value>
  </data>
  <data name="Oobe_RegistryPreview_TipsAndTricks.Text" xml:space="preserve">
    <value>You can preview or edit Registry files in File Explorer or by opening the app from the PowerToys launcher.</value>
  </data>
  <data name="Oobe_RegistryPreview.Description" xml:space="preserve">
    <value>Registry Preview is a quick little utility to visualize and edit complex Windows Registry files.</value>
  </data>
  <data name="Oobe_RegistryPreview.Title" xml:space="preserve">
    <value>Registry Preview</value>
    <comment>Do not localize this string</comment>
  </data>
  <data name="LearnMore_RegistryPreview.Text" xml:space="preserve">
    <value>Learn more about Registry Preview</value>
    <comment>Registry Preview is a product name, do not loc</comment>
  </data>
  <data name="Launch_RegistryPreview.Content" xml:space="preserve">
    <value>Launch Registry Preview</value>
    <comment>"Registry Preview" is the name of the utility</comment>
  </data>
  <data name="MouseUtils_MouseJump.Description" xml:space="preserve">
    <value>Quickly move the mouse pointer long distances.</value>
    <comment>"Mouse Jump" is the name of the utility. Mouse is the hardware mouse.</comment>
  </data>
  <data name="MouseUtils_MouseJump.Header" xml:space="preserve">
    <value>Mouse Jump</value>
    <comment>Refers to the utility name</comment>
  </data>
  <data name="MouseUtils_MouseJump_ActivationShortcut.Description" xml:space="preserve">
    <value>Customize the shortcut to turn on or off this mode</value>
  </data>
  <data name="MouseUtils_MouseJump_ActivationShortcut.Header" xml:space="preserve">
    <value>Activation shortcut</value>
  </data>
  <data name="MouseUtils_Enable_MouseJump.Header" xml:space="preserve">
    <value>Enable Mouse Jump</value>
    <comment>"Mouse Jump" is the name of the utility.</comment>
  </data>
  <data name="GPO_AutoDownloadUpdatesIsDisabled.Title" xml:space="preserve">
    <value>The system administrator has disabled the automatic download of updates.</value>
  </data>
  <data name="Hosts_Toggle_LoopbackDuplicates.Description" xml:space="preserve">
    <value>127.0.0.1, ::1, ...</value>
    <comment>"127.0.0.1 and ::1" are well known loopback addresses, do not loc</comment>
  </data>
  <data name="Hosts_Toggle_LoopbackDuplicates.Header" xml:space="preserve">
    <value>Consider loopback addresses as duplicates</value>
  </data>
  <data name="RegistryPreview_Launch_GroupSettings.Header" xml:space="preserve">
    <value>Launch</value>
  </data>
  <data name="RegistryPreview_LaunchButton_Accessible.[using:Microsoft.UI.Xaml.Automation]AutomationProperties.Name" xml:space="preserve">
    <value>Launch Registry Preview</value>
  </data>
  <data name="RegistryPreview_LaunchButtonControl.Header" xml:space="preserve">
    <value>Launch Registry Preview</value>
  </data>
  <data name="RegistryPreview_DefaultRegApp.Header" xml:space="preserve">
    <value>Default app</value>
  </data>
  <data name="RegistryPreview_DefaultRegApp.Description" xml:space="preserve">
    <value>Make Registry Preview default app for opening .reg files</value>
    <comment>Registry Preview is app name. Do not localize.</comment>
  </data>
  <data name="PastePlain_ShortcutWarning.Title" xml:space="preserve">
    <value>Using this shortcut may prevent non-text paste actions (e.g. images, files) or built-in paste plain text actions in other applications from functioning.</value>
  </data>
  <data name="MouseUtils_MouseJump_ThumbnailSize.Header" xml:space="preserve">
    <value>Thumbnail Size</value>
  </data>
  <data name="MouseUtils_MouseJump_ThumbnailSize_Description_Prefix.Text" xml:space="preserve">
    <value>Constrain thumbnail image size to a maximum of</value>
  </data>
  <data name="MouseUtils_MouseJump_ThumbnailSize_Description_Suffix.Text" xml:space="preserve">
    <value>pixels</value>
  </data>
  <data name="MouseUtils_MouseJump_ThumbnailSize_Edit_Height.Header" xml:space="preserve">
    <value>Maximum height (px)</value>
    <comment>px = pixels</comment>
  </data>
  <data name="MouseUtils_MouseJump_ThumbnailSize_Edit_Width.Header" xml:space="preserve">
    <value>Maximum width (px)</value>
    <comment>px = pixels</comment>
  </data>
  <data name="Oobe_Peek.Description" xml:space="preserve">
    <value>A lightning fast file preview feature for Windows.</value>
  </data>
  <data name="Oobe_Peek.Title" xml:space="preserve">
    <value>Peek</value>
  </data>
  <data name="Oobe_Peek_HowToUse.Text" xml:space="preserve">
    <value>to preview the file that's currently selected in File Explorer.</value>
  </data>
  <data name="MWB_PCNameLabel.PlaceholderText" xml:space="preserve">
    <value>Device name</value>
  </data>
  <data name="MWB_SecurityKeyLabel.PlaceholderText" xml:space="preserve">
    <value>Security key</value>
  </data>
  <data name="Hosts_Encoding.Description" xml:space="preserve">
    <value>Choose the encoding of the hosts file</value>
    <comment>"Hosts" refers to the system hosts file, do not loc</comment>
  </data>
  <data name="Hosts_Encoding.Header" xml:space="preserve">
    <value>Encoding</value>
  </data>
  <data name="Hosts_Encoding_Utf8.Content" xml:space="preserve">
    <value>UTF-8</value>
  </data>
  <data name="Hosts_Encoding_Utf8Bom.Content" xml:space="preserve">
    <value>UTF-8 with BOM</value>
  </data>
  <data name="MouseUtils_MouseHighlighter_AlwaysColor.Header" xml:space="preserve">
    <value>Always highlight color</value>
  </data>
  <data name="MouseUtils_MousePointerCrosshairs_CrosshairsAutoHide.Content" xml:space="preserve">
    <value>Automatically hide crosshairs when the mouse pointer is hidden</value>
  </data>
  <data name="MouseUtils_AutoActivate.Content" xml:space="preserve">
    <value>Automatically activate on utility startup</value>
  </data>
  <data name="Run_FindMorePlugins.Text" xml:space="preserve">
    <value>Find more plugins</value>
  </data>
  <data name="Run_PluginUseFindMorePlugins.Content" xml:space="preserve">
    <value>Find more plugins</value>
  </data>
  <data name="Run_SomePluginsAreGpoManaged.Title" xml:space="preserve">
    <value>The system administrator is managing the enabled state of some plugins.</value>
  </data>
  <data name="AlwaysOnTop_FrameOpacity.Header" xml:space="preserve">
    <value>Opacity (%)</value>
  </data>
  <data name="MouseUtils_FindMyMouse_ActivationCustomizedShortcut.Content" xml:space="preserve">
    <value>Custom shortcut</value>
  </data>
  <data name="MouseUtils_FindMyMouse_ActivationDoubleRightControlPress.Content" xml:space="preserve">
    <value>Press Right Control twice</value>
    <comment>Right control is the physical key on the keyboard.</comment>
  </data>
  <data name="MouseUtils_FindMyMouse_ActivationShortcut.Description" xml:space="preserve">
    <value>Customize the shortcut to turn on or off this mode</value>
  </data>
  <data name="MouseUtils_FindMyMouse_ActivationShortcut.Header" xml:space="preserve">
    <value>Activation shortcut</value>
  </data>
  <data name="SettingsWindow_AdminTitle" xml:space="preserve">
    <value>Administrator: PowerToys Settings</value>
    <comment>Title of the settings window when running as administrator</comment>
  </data>
  <data name="DashboardTitle.Text" xml:space="preserve">
    <value>Dashboard</value>
  </data>
  <data name="Shell_Dashboard.Content" xml:space="preserve">
    <value>Dashboard</value>
  </data>
  <data name="GPO_IsSettingForcedText.Text" xml:space="preserve">
    <value>This setting is enforced by your System Administrator.</value>
  </data>
  <data name="DisabledModules.Text" xml:space="preserve">
    <value>Disabled modules</value>
  </data>
  <data name="EnabledModules.Text" xml:space="preserve">
    <value>Enabled modules</value>
  </data>
  <data name="Peek_Preview_GroupSettings.Header" xml:space="preserve">
    <value>Preview</value>
  </data>
  <data name="Peek_SourceCode_Header.Description" xml:space="preserve">
    <value>.cpp, .py, .json, .xml, .csproj, ...</value>
  </data>
  <data name="Peek_SourceCode_Header.Header" xml:space="preserve">
    <value>Source code files (Monaco)</value>
  </data>
  <data name="Peek_SourceCode_TryFormat.Description" xml:space="preserve">
    <value>Applies to json and xml. Files remain unchanged.</value>
  </data>
  <data name="Peek_SourceCode_TryFormat.Header" xml:space="preserve">
    <value>Try to format the source for preview</value>
  </data>
  <data name="Peek_SourceCode_WrapText.Content" xml:space="preserve">
    <value>Wrap text</value>
  </data>
  <data name="ShowPluginsOverview_All.Content" xml:space="preserve">
    <value>All</value>
  </data>
  <data name="ShowPluginsOverview_None.Content" xml:space="preserve">
    <value>None</value>
  </data>
  <data name="ShowPluginsOverview_NonGlobal.Content" xml:space="preserve">
    <value>Not included in global results</value>
  </data>
<<<<<<< HEAD
  <data name="FileExplorerPreview_FileActionsMenu.Description" xml:space="preserve">
    <value>File Actions Menu adds a menu to the Windows File Explorer, that enables you to execute certain actions. The menu is accessible with a shortcut aswell as in the right-click menu of Explorer.</value>
  </data>
  <data name="FileExplorerPreview_FileActionsMenu.Header" xml:space="preserve">
    <value>File Actions Menu</value>
  </data>
  <data name="FileExplorerPreview_ToggleSwitch_FileActionsMenu.Header" xml:space="preserve">
    <value>Enable File Actions Menu</value>
=======
  <data name="PowerLauncher_TitleFontSize.Description" xml:space="preserve">
    <value>The size of result titles and the search query</value>
  </data>
  <data name="PowerLauncher_TitleFontSize.Header" xml:space="preserve">
    <value>Text size (pt)</value>
  </data>
  <data name="PowerLauncher_TextFontSizeSlider.[using:Microsoft.UI.Xaml.Automation]AutomationProperties.Name" xml:space="preserve">
    <value>Text size of result titles</value>
  </data>
  <data name="CmdNotFound_Arm64ArchBar.Title" xml:space="preserve">
    <value>Command Not Found is not supported on the ARM64 architecture currently. We are actively working on a solution.</value>
>>>>>>> 42cfb469
  </data>
</root><|MERGE_RESOLUTION|>--- conflicted
+++ resolved
@@ -4002,7 +4002,6 @@
   <data name="ShowPluginsOverview_NonGlobal.Content" xml:space="preserve">
     <value>Not included in global results</value>
   </data>
-<<<<<<< HEAD
   <data name="FileExplorerPreview_FileActionsMenu.Description" xml:space="preserve">
     <value>File Actions Menu adds a menu to the Windows File Explorer, that enables you to execute certain actions. The menu is accessible with a shortcut aswell as in the right-click menu of Explorer.</value>
   </data>
@@ -4011,7 +4010,7 @@
   </data>
   <data name="FileExplorerPreview_ToggleSwitch_FileActionsMenu.Header" xml:space="preserve">
     <value>Enable File Actions Menu</value>
-=======
+  </data>
   <data name="PowerLauncher_TitleFontSize.Description" xml:space="preserve">
     <value>The size of result titles and the search query</value>
   </data>
@@ -4023,6 +4022,5 @@
   </data>
   <data name="CmdNotFound_Arm64ArchBar.Title" xml:space="preserve">
     <value>Command Not Found is not supported on the ARM64 architecture currently. We are actively working on a solution.</value>
->>>>>>> 42cfb469
   </data>
 </root>