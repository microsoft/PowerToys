﻿<?xml version="1.0" encoding="utf-8"?>
<root>
  <!-- 
    Microsoft ResX Schema 
    
    Version 2.0
    
    The primary goals of this format is to allow a simple XML format 
    that is mostly human readable. The generation and parsing of the 
    various data types are done through the TypeConverter classes 
    associated with the data types.
    
    Example:
    
    ... ado.net/XML headers & schema ...
    <resheader name="resmimetype">text/microsoft-resx</resheader>
    <resheader name="version">2.0</resheader>
    <resheader name="reader">System.Resources.ResXResourceReader, System.Windows.Forms, ...</resheader>
    <resheader name="writer">System.Resources.ResXResourceWriter, System.Windows.Forms, ...</resheader>
    <data name="Name1"><value>this is my long string</value><comment>this is a comment</comment></data>
    <data name="Color1" type="System.Drawing.Color, System.Drawing">Blue</data>
    <data name="Bitmap1" mimetype="application/x-microsoft.net.object.binary.base64">
        <value>[base64 mime encoded serialized .NET Framework object]</value>
    </data>
    <data name="Icon1" type="System.Drawing.Icon, System.Drawing" mimetype="application/x-microsoft.net.object.bytearray.base64">
        <value>[base64 mime encoded string representing a byte array form of the .NET Framework object]</value>
        <comment>This is a comment</comment>
    </data>
                
    There are any number of "resheader" rows that contain simple 
    name/value pairs.
    
    Each data row contains a name, and value. The row also contains a 
    type or mimetype. Type corresponds to a .NET class that support 
    text/value conversion through the TypeConverter architecture. 
    Classes that don't support this are serialized and stored with the 
    mimetype set.
    
    The mimetype is used for serialized objects, and tells the 
    ResXResourceReader how to depersist the object. This is currently not 
    extensible. For a given mimetype the value must be set accordingly:
    
    Note - application/x-microsoft.net.object.binary.base64 is the format 
    that the ResXResourceWriter will generate, however the reader can 
    read any of the formats listed below.
    
    mimetype: application/x-microsoft.net.object.binary.base64
    value   : The object must be serialized with 
            : System.Runtime.Serialization.Formatters.Binary.BinaryFormatter
            : and then encoded with base64 encoding.
    
    mimetype: application/x-microsoft.net.object.soap.base64
    value   : The object must be serialized with 
            : System.Runtime.Serialization.Formatters.Soap.SoapFormatter
            : and then encoded with base64 encoding.

    mimetype: application/x-microsoft.net.object.bytearray.base64
    value   : The object must be serialized into a byte array 
            : using a System.ComponentModel.TypeConverter
            : and then encoded with base64 encoding.
    -->
  <xsd:schema id="root" xmlns="" xmlns:xsd="http://www.w3.org/2001/XMLSchema" xmlns:msdata="urn:schemas-microsoft-com:xml-msdata">
    <xsd:import namespace="http://www.w3.org/XML/1998/namespace" />
    <xsd:element name="root" msdata:IsDataSet="true">
      <xsd:complexType>
        <xsd:choice maxOccurs="unbounded">
          <xsd:element name="metadata">
            <xsd:complexType>
              <xsd:sequence>
                <xsd:element name="value" type="xsd:string" minOccurs="0" />
              </xsd:sequence>
              <xsd:attribute name="name" use="required" type="xsd:string" />
              <xsd:attribute name="type" type="xsd:string" />
              <xsd:attribute name="mimetype" type="xsd:string" />
              <xsd:attribute ref="xml:space" />
            </xsd:complexType>
          </xsd:element>
          <xsd:element name="assembly">
            <xsd:complexType>
              <xsd:attribute name="alias" type="xsd:string" />
              <xsd:attribute name="name" type="xsd:string" />
            </xsd:complexType>
          </xsd:element>
          <xsd:element name="data">
            <xsd:complexType>
              <xsd:sequence>
                <xsd:element name="value" type="xsd:string" minOccurs="0" msdata:Ordinal="1" />
                <xsd:element name="comment" type="xsd:string" minOccurs="0" msdata:Ordinal="2" />
              </xsd:sequence>
              <xsd:attribute name="name" type="xsd:string" use="required" msdata:Ordinal="1" />
              <xsd:attribute name="type" type="xsd:string" msdata:Ordinal="3" />
              <xsd:attribute name="mimetype" type="xsd:string" msdata:Ordinal="4" />
              <xsd:attribute ref="xml:space" />
            </xsd:complexType>
          </xsd:element>
          <xsd:element name="resheader">
            <xsd:complexType>
              <xsd:sequence>
                <xsd:element name="value" type="xsd:string" minOccurs="0" msdata:Ordinal="1" />
              </xsd:sequence>
              <xsd:attribute name="name" type="xsd:string" use="required" />
            </xsd:complexType>
          </xsd:element>
        </xsd:choice>
      </xsd:complexType>
    </xsd:element>
  </xsd:schema>
  <resheader name="resmimetype">
    <value>text/microsoft-resx</value>
  </resheader>
  <resheader name="version">
    <value>2.0</value>
  </resheader>
  <resheader name="reader">
    <value>System.Resources.ResXResourceReader, System.Windows.Forms, Version=4.0.0.0, Culture=neutral, PublicKeyToken=b77a5c561934e089</value>
  </resheader>
  <resheader name="writer">
    <value>System.Resources.ResXResourceWriter, System.Windows.Forms, Version=4.0.0.0, Culture=neutral, PublicKeyToken=b77a5c561934e089</value>
  </resheader>
  <data name="Attribution_Rooler.Text" xml:space="preserve">
    <value>Inspired by Rooler</value>
    <comment>Rooler is a name of the tool.</comment>
  </data>
  <data name="Shell_VideoConference.Content" xml:space="preserve">
    <value>Video Conference Mute</value>
    <comment>Navigation view item name for Video Conference</comment>
  </data>
  <data name="Shell_MeasureTool.Content" xml:space="preserve">
    <value>Screen Ruler</value>
    <comment>Product name: Navigation view item name for Screen Ruler</comment>
  </data>
  <data name="MeasureTool.SecondaryLinksHeader" xml:space="preserve">
    <value>Attribution</value>
    <comment>giving credit to the projects this utility was based on</comment>
  </data>
  <data name="MeasureTool.ModuleDescription" xml:space="preserve">
    <value>Screen Ruler is a quick and easy way to measure pixels on your screen.</value>
    <comment>"Screen Ruler" is the name of the utility</comment>
  </data>
  <data name="MeasureTool.ModuleTitle" xml:space="preserve">
    <value>Screen Ruler</value>
    <comment>"Screen Ruler" is the name of the utility</comment>
  </data>
  <data name="MeasureTool_ActivationSettings.Header" xml:space="preserve">
    <value>Activation</value>
  </data>
  <data name="MeasureTool_Settings.Header" xml:space="preserve">
    <value>Behavior</value>
    <comment>"Screen Ruler" is the name of the utility</comment>
  </data>
  <data name="MeasureTool_ActivationShortcut.Header" xml:space="preserve">
    <value>Activation shortcut</value>
  </data>
  <data name="MeasureTool_ActivationShortcut.Description" xml:space="preserve">
    <value>Customize the shortcut to bring up the command bar</value>
    <comment>"Screen Ruler" is the name of the utility</comment>
  </data>
  <data name="MeasureTool_DefaultMeasureStyle.Header" xml:space="preserve">
    <value>Default measure style</value>
  </data>
  <data name="MeasureTool_DefaultMeasureStyle.Description" xml:space="preserve">
    <value>The utility will start having the selected style activated</value>
  </data>
  <data name="MeasureTool_DefaultMeasureStyle_None.Content" xml:space="preserve">
    <value>None</value>
  </data>
  <data name="MeasureTool_DefaultMeasureStyle_Bounds.Content" xml:space="preserve">
    <value>Bounds</value>
  </data>
  <data name="MeasureTool_DefaultMeasureStyle_Spacing.Content" xml:space="preserve">
    <value>Spacing</value>
  </data>
  <data name="MeasureTool_DefaultMeasureStyle_Horizontal_Spacing.Content" xml:space="preserve">
    <value>Horizontal spacing</value>
  </data>
  <data name="MeasureTool_DefaultMeasureStyle_Vertical_Spacing.Content" xml:space="preserve">
    <value>Vertical spacing</value>
  </data>
  <data name="MeasureTool_UnitsOfMeasure.Header" xml:space="preserve">
    <value>Units of measurement</value>
  </data>
  <data name="MeasureTool_UnitsOfMeasure_Pixels.Content" xml:space="preserve">
    <value>Pixels</value>
  </data>
  <data name="MeasureTool_UnitsOfMeasure_Inches.Content" xml:space="preserve">
    <value>Inches</value>
  </data>
  <data name="MeasureTool_UnitsOfMeasure_Centimeters.Content" xml:space="preserve">
    <value>Centimeters</value>
  </data>
  <data name="MeasureTool_PixelTolerance.Header" xml:space="preserve">
    <value>Pixel tolerance for edge detection</value>
  </data>
  <data name="MeasureTool_MeasureCrossColor.Header" xml:space="preserve">
    <value>Line color</value>
  </data>
  <data name="MeasureTool_ContinuousCapture.Header" xml:space="preserve">
    <value>Capture screen continuously during measuring</value>
  </data>
  <data name="MeasureTool_ContinuousCapture.Description" xml:space="preserve">
    <value>Refresh screen contexts in real-time instead of making a screenshot once</value>
  </data>
  <data name="MeasureTool_PerColorChannelEdgeDetection.Header" xml:space="preserve">
    <value>Per color channel edge detection</value>
  </data>
  <data name="MeasureTool_PerColorChannelEdgeDetection.Description" xml:space="preserve">
    <value>If enabled, test that all color channels are within a tolerance distance from each other. Otherwise, check that the sum of all color channels differences is smaller than the tolerance.</value>
  </data>
  <data name="MeasureTool_DrawFeetOnCross.Header" xml:space="preserve">
    <value>Draw feet on cross</value>
  </data>
  <data name="MeasureTool_DrawFeetOnCross.Description" xml:space="preserve">
    <value>Adds feet to the end of cross lines</value>
  </data>
  <data name="MeasureTool_EnableMeasureTool.Header" xml:space="preserve">
    <value>Enable Screen Ruler</value>
    <comment>"Screen Ruler" is the name of the utility</comment>
  </data>
  <data name="MouseWithoutBorders_ActivationSettings.Header" xml:space="preserve">
    <value>Activation</value>
  </data>
  <data name="MouseWithoutBorders_DeviceLayoutSettings.Header" xml:space="preserve">
    <value>Device layout</value>
  </data>
  <data name="MouseWithoutBorders_DeviceLayoutSettings.Description" xml:space="preserve">
    <value>Drag and drop a machine to rearrange the order.</value>
  </data>
  <data name="MouseWithoutBorders_CannotDragDropAsAdmin.Title" xml:space="preserve">
    <value>It is not possible to use drag and drop while running PowerToys elevated. As a workaround, please restart PowerToys without elevation to edit the device layout.</value>
  </data>
  <data name="MouseWithoutBorders_KeySettings.Header" xml:space="preserve">
    <value>Encryption key</value>
  </data>
  <data name="MouseWithoutBorders_SecurityKey.Header" xml:space="preserve">
    <value>Security key</value>
  </data>
  <data name="MouseWithoutBorders_SecurityKey.Description" xml:space="preserve">
    <value>The key must be auto generated in one machine by clicking on New Key, then typed in other machines</value>
  </data>
  <data name="MouseWithoutBorders_NewKey.Content" xml:space="preserve">
    <value>New key</value>
  </data>
  <data name="MouseWithoutBorders_CopyMachineName.Text" xml:space="preserve">
    <value>Copy to clipboard</value>
  </data>
  <data name="MouseWithoutBorders_ReconnectButton.Text" xml:space="preserve">
    <value>Refresh connections</value>
  </data>
  <data name="MouseWithoutBorders_ReconnectTooltip.Text" xml:space="preserve">
    <value>Reestablishes connections with other devices if you are experiencing issues.</value>
  </data>
  <data name="MouseWithoutBorders_ThisMachineNameLabel.Header" xml:space="preserve">
    <value>Host name of this device</value>
  </data>
  <data name="MouseWithoutBorders_Connect.Content" xml:space="preserve">
    <value>Connect</value>
  </data>
  <data name="MouseWithoutBorders_UninstallService.Header" xml:space="preserve">
    <value>Uninstall service</value>
  </data>
  <data name="MouseWithoutBorders_UninstallService.Description" xml:space="preserve">
    <value>Removes the service from the computer. Needs to run as administrator.</value>
  </data>
  <data name="MouseWithoutBorders_Settings.Header" xml:space="preserve">
    <value>Behavior</value>
  </data>
  <data name="MouseWithoutBorders_TroubleShooting.Header" xml:space="preserve">
    <value>Troubleshooting</value>
  </data>
  <data name="MouseWithoutBorders_AddFirewallRuleButtonControl.Header" xml:space="preserve">
    <value>Add a firewall rule for Mouse Without Borders</value>
    <comment>"Mouse Without Borders" is a product name</comment>
  </data>
  <data name="MouseWithoutBorders_AddFirewallRuleButtonControl.Description" xml:space="preserve">
    <value>Adding a firewall rule might help solve connection issues.</value>
  </data>
  <data name="MouseWithoutBorders_RunAsAdminText.Title" xml:space="preserve">
    <value>You need to run as administrator to modify this setting.</value>
  </data>
  <data name="MouseWithoutBorders_ServiceUserUninstallWarning.Title" xml:space="preserve">
    <value>If PowerToys is installed as a user, uninstalling/upgrading may require the Mouse Without Borders service to be removed manually later.</value>
  </data>
  <data name="MouseWithoutBorders_ServiceSettings.Header" xml:space="preserve">
    <value>Service</value>
  </data>
  <data name="MouseWithoutBorders_Toggle_Enable.Header" xml:space="preserve">
    <value>Enable Mouse Without Borders</value>
  </data>
  <data name="MouseWithoutBorders.SecondaryLinksHeader" xml:space="preserve">
    <value>Attribution</value>
    <comment>giving credit to the projects this utility was based on</comment>
  </data>
  <data name="MouseWithoutBorders.ModuleDescription" xml:space="preserve">
    <value>Mouse Without Borders is a quick and easy way to move your cursor across multiple devices.</value>
    <comment>"Mouse Without Borders" is the name of the utility</comment>
  </data>
  <data name="MouseWithoutBorders.ModuleTitle" xml:space="preserve">
    <value>Mouse Without Borders</value>
    <comment>"Mouse Without Borders" is the name of the utility</comment>
  </data>
  <data name="MouseWithoutBorders_UseService.Header" xml:space="preserve">
    <value>Use Service</value>
  </data>
  <data name="MouseWithoutBorders_UseService.Description" xml:space="preserve">
    <value>Runs in service mode, that allows MWB to control remote machines when they're locked. Also allows control of system and administrator applications.</value>
  </data>
  <data name="MouseWithoutBorders_MatrixOneRow.Header" xml:space="preserve">
    <value>Devices in a single row</value>
  </data>
  <data name="MouseWithoutBorders_MatrixOneRow.Description" xml:space="preserve">
    <value>Sets whether the devices are aligned on a single row. A two by two matrix is considered otherwise.</value>
  </data>
  <data name="MouseWithoutBorders_WrapMouse.Header" xml:space="preserve">
    <value>Wrap mouse</value>
  </data>
  <data name="MouseWithoutBorders_WrapMouse.Description" xml:space="preserve">
    <value>Move control back to the first machine when mouse moves past the last one.</value>
  </data>
  <data name="MouseWithoutBorders_ShareClipboard.Header" xml:space="preserve">
    <value>Share clipboard</value>
  </data>
  <data name="MouseWithoutBorders_TransferFile.Header" xml:space="preserve">
    <value>Transfer file</value>
  </data>
  <data name="MouseWithoutBorders_HideMouseAtScreenEdge.Header" xml:space="preserve">
    <value>Hide mouse at the screen edge</value>
  </data>
  <data name="MouseWithoutBorders_DrawMouseCursor.Header" xml:space="preserve">
    <value>Draw mouse cursor</value>
  </data>
  <data name="MouseWithoutBorders_ValidateRemoteMachineIP.Header" xml:space="preserve">
    <value>Validate remote machine IP</value>
  </data>
  <data name="MouseWithoutBorders_SameSubnetOnly.Header" xml:space="preserve">
    <value>Same subnet only</value>
  </data>
  <data name="MouseWithoutBorders_BlockScreenSaverOnOtherMachines.Header" xml:space="preserve">
    <value>Block screen saver on other machines</value>
  </data>
  <data name="MouseWithoutBorders_MoveMouseRelatively.Header" xml:space="preserve">
    <value>Move mouse relatively</value>
  </data>
  <data name="MouseWithoutBorders_BlockMouseAtScreenCorners.Header" xml:space="preserve">
    <value>Block mouse at screen corners</value>
  </data>
  <data name="MouseWithoutBorders_ShowClipboardAndNetworkStatusMessages.Header" xml:space="preserve">
    <value>Show clipboard and network status messages</value>
  </data>
  <data name="MouseWithoutBorders_ShowOriginalUI.Header" xml:space="preserve">
    <value>Show the original Mouse Without Borders UI</value>
  </data>
  <data name="MouseWithoutBorders_ShowOriginalUI.Description" xml:space="preserve">
    <value>This is accessible from the system tray and requires a restart.</value>
  </data>
  <data name="MouseWithoutBorders_ShareClipboard.Description" xml:space="preserve">
    <value>If share clipboard stops working, Ctrl+Alt+Del then Esc may solve the problem.</value>
  </data>
  <data name="MouseWithoutBorders_TransferFile.Description" xml:space="preserve">
    <value>If a file (&lt;100MB) is copied, it will be transferred to the remote machine clipboard.</value>
  </data>
  <data name="MouseWithoutBorders_HideMouseAtScreenEdge.Description" xml:space="preserve">
    <value>Hide the mouse cursor at the top edge of the screen when switching to other machine. This option also steals the focus from any full-screen app to ensure the keyboard input is redirected.</value>
  </data>
  <data name="MouseWithoutBorders_DrawMouseCursor.Description" xml:space="preserve">
    <value>Mouse cursor may not be visible in Windows 10 and later versions of Windows when there is no physical mouse attached.</value>
  </data>
  <data name="MouseWithoutBorders_ValidateRemoteMachineIP.Description" xml:space="preserve">
    <value>Reverse DNS lookup to validate machine IP Address.</value>
  </data>
  <data name="MouseWithoutBorders_SameSubnetOnly.Description" xml:space="preserve">
    <value>Only connect to machines in the same intranet NNN.NNN.*.* (only works when both machines have IPv4 enabled)</value>
  </data>
  <data name="MouseWithoutBorders_IPAddressMapping_TextBoxControl.PlaceholderText" xml:space="preserve">
    <value>Example: MyLaptop 192.168.0.24</value>
    <comment>Don't translate MyLaptop</comment>
  </data>
  <data name="MouseWithoutBorders_IPAddressMapping.Header" xml:space="preserve">
    <value>IP address mapping</value>
  </data>
  <data name="MouseWithoutBorders_IPAddressMapping.Description" xml:space="preserve">
    <value>Resolve machine's IP address using manually entered mappings below.</value>
  </data>
  <data name="MouseWithoutBorders_BlockScreenSaverOnOtherMachines.Description" xml:space="preserve">
    <value>Prevent screen saver from starting on other machines when user is actively working on this machine.</value>
  </data>
  <data name="MouseWithoutBorders_MoveMouseRelatively.Description" xml:space="preserve">
    <value>Use this option when remote machine's monitor settings are different, or remote machine has multiple monitors.</value>
  </data>
  <data name="MouseWithoutBorders_BlockMouseAtScreenCorners.Description" xml:space="preserve">
    <value>To avoid accident machine-switch at screen corners.</value>
  </data>
  <data name="MouseWithoutBorders_ShowClipboardAndNetworkStatusMessages.Description" xml:space="preserve">
    <value>Show clipboard activities and network status in system tray notifications</value>
  </data>
  <data name="MouseWithoutBorders_KeyboardShortcuts_Group.Header" xml:space="preserve">
    <value>Keyboard shortcuts</value>
    <comment>keyboard is the hardware peripheral</comment>
  </data>
  <data name="MouseWithoutBorders_AdvancedSettings_Group.Header" xml:space="preserve">
    <value>Advanced Settings</value>
  </data>
  <data name="MouseWithoutBorders_EasyMouseOption.Header" xml:space="preserve">
    <value>Easy Mouse: move between machines by moving the mouse pointer to the screen edges.</value>
  </data>
  <data name="MouseWithoutBorders_EasyMouseOption.Description" xml:space="preserve">
    <value>Can also be set to move only when pressing Shift or Ctrl.</value>
    <comment>Shift and Ctrl are the keyboard keys</comment>
  </data>
  <data name="MouseWithoutBorders_EasyMouseOption_Disabled.Content" xml:space="preserve">
    <value>Disabled</value>
  </data>
  <data name="MouseWithoutBorders_EasyMouseOption_Enabled.Content" xml:space="preserve">
    <value>Enabled</value>
  </data>
  <data name="MouseWithoutBorders_EasyMouseOption_Ctrl.Content" xml:space="preserve">
    <value>Ctrl</value>
    <comment>This is the Ctrl keyboard key</comment>
  </data>
  <data name="MouseWithoutBorders_EasyMouseOption_Shift.Content" xml:space="preserve">
    <value>Shift</value>
    <comment>This is the Shift keyboard key</comment>
  </data>
  <data name="MouseWithoutBorders_LockMachinesShortcut.Header" xml:space="preserve">
    <value>Shortcut to lock all machines.</value>
  </data>
  <data name="MouseWithoutBorders_LockMachinesShortcut.Description" xml:space="preserve">
    <value>Hit this hotkey twice to lock all machines. Note: Only the machines which have the same shortcut configured will be locked.</value>
  </data>
  <data name="MouseWithoutBorders_ToggleEasyMouseShortcut.Header" xml:space="preserve">
    <value>Shortcut to toggle Easy Mouse.</value>
    <comment>Ctrl and Alt are the keyboard keys</comment>
  </data>
  <data name="MouseWithoutBorders_ToggleEasyMouseShortcut.Description" xml:space="preserve">
    <value>Only works if EasyMouse is set to Enabled or Disabled.</value>
  </data>
  <data name="MouseWithoutBorders_ToggleEasyMouseShortcut_Disabled.Content" xml:space="preserve">
    <value>Disabled</value>
  </data>
  <data name="MouseWithoutBorders_SwitchBetweenMachineShortcut.Header" xml:space="preserve">
    <value>Shortcut to switch between machines. Ctrl+Alt+:</value>
    <comment>Ctrl and Alt are the keyboard keys</comment>
  </data>
  <data name="MouseWithoutBorders_SwitchBetweenMachineShortcut.Description" xml:space="preserve">
    <value>Click on Ctrl+Alt+ the chosen option to switch between machines.</value>
    <comment>Ctrl and Alt are the keyboard keys</comment>
  </data>
  <data name="MouseWithoutBorders_SwitchBetweenMachineShortcut_F1.Content" xml:space="preserve">
    <value>F1, F2, F3, F4</value>
    <comment>Don't localize. These are keyboard keys</comment>
  </data>
  <data name="MouseWithoutBorders_SwitchBetweenMachineShortcut_1.Content" xml:space="preserve">
    <value>1, 2, 3, 4</value>
    <comment>Don't localize. These are keyboard keys</comment>
  </data>
  <data name="MouseWithoutBorders_SwitchBetweenMachineShortcut_Disabled.Content" xml:space="preserve">
    <value>Disabled</value>
  </data>
  <data name="MouseWithoutBorders_LockMachinesShortcut_Disabled.Content" xml:space="preserve">
    <value>Disabled</value>
  </data>
  <data name="MouseWithoutBorders_ReconnectShortcut.Header" xml:space="preserve">
    <value>Shortcut to try reconnecting</value>
  </data>
  <data name="MouseWithoutBorders_ReconnectShortcut.Description" xml:space="preserve">
    <value>Just in case the connection is lost for any reason.</value>
  </data>
  <data name="MouseWithoutBorders_ReconnectShortcut_Disabled.Content" xml:space="preserve">
    <value>Disabled</value>
  </data>
  <data name="MouseWithoutBorders_Switch2AllPcShortcut.Header" xml:space="preserve">
    <value>Shortcut to switch to multiple machine mode.</value>
  </data>
  <data name="MouseWithoutBorders_Switch2AllPcShortcut.Description" xml:space="preserve">
    <value>Allows controlling all computers at once.</value>
  </data>
  <data name="MouseWithoutBorders_Switch2AllPcShortcut_Disabled.Content" xml:space="preserve">
    <value>Disabled</value>
  </data>
  <data name="MouseWithoutBorders_Switch2AllPcShortcut_Ctrl3.Content" xml:space="preserve">
    <value>Ctrl three times</value>
    <comment>This is the Ctrl keyboard key</comment>
  </data>
  <data name="VideoConference_Enable.Header" xml:space="preserve">
    <value>Enable Video Conference Mute</value>
  </data>
  <data name="VideoConference.ModuleDescription" xml:space="preserve">
    <value>Video Conference Mute is a quick and easy way to do a global "mute" of both your microphone and webcam. Disabling this module or closing PowerToys will unmute the microphone and camera.</value>
  </data>
  <data name="VideoConference_CameraAndMicrophoneMuteHotkeyControl_Header.Header" xml:space="preserve">
    <value>Mute camera &amp; microphone</value>
  </data>
  <data name="VideoConference_MicrophoneMuteHotkeyControl_Header.Header" xml:space="preserve">
    <value>Mute microphone</value>
  </data>
  <data name="VideoConference_MicrophonePushToTalkHotkeyControl_Header.Header" xml:space="preserve">
    <value>Push to talk</value>
  </data>
  <data name="VideoConference_CameraMuteHotkeyControl_Header.Header" xml:space="preserve">
    <value>Mute camera</value>
  </data>
  <data name="VideoConference_SelectedCamera.Header" xml:space="preserve">
    <value>Selected camera</value>
  </data>
  <data name="VideoConference_SelectedMicrophone.Header" xml:space="preserve">
    <value>Selected microphone</value>
  </data>
  <data name="VideoConference_PushToReverse.Header" xml:space="preserve">
    <value>Push to reverse</value>
  </data>
  <data name="VideoConference_PushToReverse.Description" xml:space="preserve">
    <value>If enabled, allows both push to talk and push to mute, depending on microphone state</value>
  </data>
  <data name="VideoConference_CameraOverlayImagePathHeader.Header" xml:space="preserve">
    <value>Image displayed when camera is muted</value>
  </data>
  <data name="VideoConference_ToolbarPosition.Header" xml:space="preserve">
    <value>Toolbar position</value>
  </data>
  <data name="VideoConference_ToolbarPosition_TopCenter.Content" xml:space="preserve">
    <value>Top center</value>
  </data>
  <data name="VideoConference_ToolbarPosition_TopLeftCorner.Content" xml:space="preserve">
    <value>Top left corner</value>
  </data>
  <data name="VideoConference_ToolbarPosition_TopRightCorner.Content" xml:space="preserve">
    <value>Top right corner</value>
  </data>
  <data name="VideoConference_ToolbarPosition_BottomLeftCorner.Content" xml:space="preserve">
    <value>Bottom left corner</value>
  </data>
  <data name="VideoConference_ToolbarPosition_BottomCenter.Content" xml:space="preserve">
    <value>Bottom center</value>
  </data>
  <data name="VideoConference_ToolbarPosition_BottomRightCorner.Content" xml:space="preserve">
    <value>Bottom right corner</value>
  </data>
  <data name="VideoConference_ToolbarMonitor.Header" xml:space="preserve">
    <value>Show toolbar on</value>
  </data>
  <data name="VideoConference_ToolbarMonitor_Main.Content" xml:space="preserve">
    <value>Main monitor</value>
  </data>
  <data name="VideoConference_ToolbarMonitor_UnderCursor.Content" xml:space="preserve">
    <value>Monitor under cursor</value>
  </data>
  <data name="VideoConference_ToolbarMonitor_ActiveWindow.Content" xml:space="preserve">
    <value>Active window monitor</value>
  </data>
  <data name="VideoConference_ToolbarMonitor_All.Content" xml:space="preserve">
    <value>All monitors</value>
  </data>
  <data name="VideoConference_ToolbarHide.Header" xml:space="preserve">
    <value>Hide toolbar</value>
  </data>
  <data name="VideoConference_ToolbarHideMuted.Content" xml:space="preserve">
    <value>When both camera and microphone are muted</value>
  </data>
  <data name="VideoConference_ToolbarHideNever.Content" xml:space="preserve">
    <value>Never</value>
  </data>
  <data name="VideoConference_ToolbarHideUnmuted.Content" xml:space="preserve">
    <value>When both camera and microphone are unmuted</value>
  </data>
  <data name="VideoConference_ToolbarHideTimeout.Content" xml:space="preserve">
    <value>After timeout</value>
  </data>
  <data name="VideoConference.ModuleTitle" xml:space="preserve">
    <value>Video Conference Mute</value>
  </data>
  <data name="VideoConference_Camera.Header" xml:space="preserve">
    <value>Camera</value>
  </data>
  <data name="VideoConference_Camera.Description" xml:space="preserve">
    <value>To use this feature, make sure to select PowerToys VideoConference Mute as your camera source in your apps.</value>
  </data>
  <data name="VideoConference_Microphone.Header" xml:space="preserve">
    <value>Microphone</value>
  </data>
  <data name="VideoConference_Toolbar.Header" xml:space="preserve">
    <value>Toolbar</value>
  </data>
  <data name="VideoConference_Behavior.Header" xml:space="preserve">
    <value>Behavior</value>
  </data>
  <data name="VideoConference_StartupAction.Header" xml:space="preserve">
    <value>Startup action</value>
  </data>
  <data name="VideoConference_StartupActionNothing.Content" xml:space="preserve">
    <value>Nothing</value>
  </data>
  <data name="VideoConference_StartupActionUnmute.Content" xml:space="preserve">
    <value>Unmute</value>
  </data>
  <data name="VideoConference_StartupActionMute.Content" xml:space="preserve">
    <value>Mute</value>
  </data>
  <data name="VideoConference_Shortcuts.Header" xml:space="preserve">
    <value>Shortcuts</value>
  </data>
  <data name="VideoConference_CameraOverlayImageAlt.[using:Microsoft.UI.Xaml.Automation]AutomationProperties.Name" xml:space="preserve">
    <value>Camera overlay image preview</value>
  </data>
  <data name="VideoConference_CameraOverlayImageBrowse.Content" xml:space="preserve">
    <value>Browse</value>
  </data>
  <data name="VideoConference_CameraOverlayImageClear.Content" xml:space="preserve">
    <value>Clear</value>
  </data>
  <data name="Shell_General.Content" xml:space="preserve">
    <value>General</value>
    <comment>Navigation view item name for General</comment>
  </data>
  <data name="Shell_Awake.Content" xml:space="preserve">
    <value>Awake</value>
    <comment>Product name: Navigation view item name for Awake</comment>
  </data>
  <data name="Shell_PowerLauncher.Content" xml:space="preserve">
    <value>PowerToys Run</value>
    <comment>Product name: Navigation view item name for PowerToys Run</comment>
  </data>
  <data name="Shell_PowerRename.Content" xml:space="preserve">
    <value>PowerRename</value>
    <comment>Product name: Navigation view item name for PowerRename</comment>
  </data>
  <data name="Shell_ShortcutGuide.Content" xml:space="preserve">
    <value>Shortcut Guide</value>
    <comment>Product name: Navigation view item name for Shortcut Guide</comment>
  </data>
  <data name="Shell_PowerPreview.Content" xml:space="preserve">
    <value>File Explorer add-ons</value>
    <comment>Product name: Navigation view item name for File Explorer.  Please use File Explorer as in the context of File Explorer in Windows</comment>
  </data>
  <data name="Shell_FancyZones.Content" xml:space="preserve">
    <value>FancyZones</value>
    <comment>Product name: Navigation view item name for FancyZones</comment>
  </data>
  <data name="Shell_ImageResizer.Content" xml:space="preserve">
    <value>Image Resizer</value>
    <comment>Product name: Navigation view item name for Image Resizer</comment>
  </data>
  <data name="Shell_ColorPicker.Content" xml:space="preserve">
    <value>Color Picker</value>
    <comment>Product name: Navigation view item name for Color Picker</comment>
  </data>
  <data name="Shell_KeyboardManager.Content" xml:space="preserve">
    <value>Keyboard Manager</value>
    <comment>Product name: Navigation view item name for Keyboard Manager</comment>
  </data>
  <data name="Shell_MouseWithoutBorders.Content" xml:space="preserve">
    <value>Mouse Without Borders</value>
    <comment>Product name: Navigation view item name for Mouse Without Borders</comment>
  </data>
  <data name="Shell_MouseUtilities.Content" xml:space="preserve">
    <value>Mouse utilities</value>
    <comment>Product name: Navigation view item name for Mouse utilities</comment>
  </data>
  <data name="Shell_NavigationMenu_Announce_Collapse" xml:space="preserve">
    <value>Navigation closed</value>
    <comment>Accessibility announcement when the navigation pane collapses</comment>
  </data>
  <data name="Shell_NavigationMenu_Announce_Open" xml:space="preserve">
    <value>Navigation opened</value>
    <comment>Accessibility announcement when the navigation pane opens</comment>
  </data>
  <data name="KeyboardManager_ConfigHeader.Text" xml:space="preserve">
    <value>Current configuration</value>
    <comment>Keyboard Manager current configuration header</comment>
  </data>
  <data name="KeyboardManager.ModuleDescription" xml:space="preserve">
    <value>Reconfigure your keyboard by remapping keys and shortcuts</value>
    <comment>Keyboard Manager page description</comment>
  </data>
  <data name="KeyboardManager_EnableToggle.Header" xml:space="preserve">
    <value>Enable Keyboard Manager</value>
    <comment>Keyboard Manager enable toggle header. Do not loc the Product name. Do you want this feature on / off</comment>
  </data>
  <data name="KeyboardManager_ProfileDescription.Text" xml:space="preserve">
    <value>Select the profile to display the active key remap and shortcuts</value>
    <comment>Keyboard Manager configuration dropdown description</comment>
  </data>
  <data name="KeyboardManager_RemapKeyboardButton.Header" xml:space="preserve">
    <value>Remap a key</value>
    <comment>Keyboard Manager remap keyboard button content</comment>
  </data>
  <data name="KeyboardManager_Keys.Header" xml:space="preserve">
    <value>Keys</value>
    <comment>Keyboard Manager remap keyboard header</comment>
  </data>
  <data name="KeyboardManager_RemapShortcutsButton.Header" xml:space="preserve">
    <value>Remap a shortcut</value>
    <comment>Keyboard Manager remap shortcuts button</comment>
  </data>
  <data name="KeyboardManager_Shortcuts.Header" xml:space="preserve">
    <value>Shortcuts</value>
    <comment>Keyboard Manager remap keyboard header</comment>
  </data>
  <data name="KeyboardManager_All_Apps_Description" xml:space="preserve">
    <value>All Apps</value>
    <comment>Should be the same as EditShortcuts_AllApps from keyboard manager editor</comment>
  </data>
  <data name="Shortcuts.Header" xml:space="preserve">
    <value>Shortcuts</value>
  </data>
  <data name="Shortcut.Header" xml:space="preserve">
    <value>Shortcut</value>
  </data>
  <data name="RemapKeysList.[using:Microsoft.UI.Xaml.Automation]AutomationProperties.Name" xml:space="preserve">
    <value>Current Key Remappings</value>
  </data>
  <data name="RemapShortcutsList.[using:Microsoft.UI.Xaml.Automation]AutomationProperties.Name" xml:space="preserve">
    <value>Current Shortcut Remappings</value>
  </data>
  <data name="KeyboardManager_RemappedKeysListItem.[using:Microsoft.UI.Xaml.Automation]AutomationProperties.Name" xml:space="preserve">
    <value>Key Remapping</value>
    <comment>key as in keyboard key</comment>
  </data>
  <data name="KeyboardManager_RemappedShortcutsListItem.[using:Microsoft.UI.Xaml.Automation]AutomationProperties.Name" xml:space="preserve">
    <value>Shortcut Remapping</value>
  </data>
  <data name="KeyboardManager_RemappedTo.[using:Microsoft.UI.Xaml.Automation]AutomationProperties.Name" xml:space="preserve">
    <value>Remapped to</value>
  </data>
  <data name="KeyboardManager_ShortcutRemappedTo.[using:Microsoft.UI.Xaml.Automation]AutomationProperties.Name" xml:space="preserve">
    <value>Remapped to</value>
  </data>
  <data name="KeyboardManager_TargetApp.[using:Microsoft.UI.Xaml.Automation]AutomationProperties.Name" xml:space="preserve">
    <value>For Target Application</value>
    <comment>What computer application would this be for</comment>
  </data>
  <data name="KeyboardManager_Image.[using:Microsoft.UI.Xaml.Automation]AutomationProperties.Name" xml:space="preserve">
    <value>Keyboard Manager</value>
    <comment>do not loc, product name</comment>
  </data>
  <data name="ColorPicker.ModuleDescription" xml:space="preserve">
    <value>Quick and simple system-wide color picker.</value>
  </data>
  <data name="ColorPicker_EnableColorPicker.Header" xml:space="preserve">
    <value>Enable Color Picker</value>
    <comment>do not loc the Product name.  Do you want this feature on / off</comment>
  </data>
  <data name="ColorPicker_ChangeCursor.Content" xml:space="preserve">
    <value>Change cursor when picking a color</value>
  </data>
  <data name="PowerLauncher.ModuleDescription" xml:space="preserve">
    <value>A quick launcher that has additional capabilities without sacrificing performance.</value>
  </data>
  <data name="PowerLauncher_EnablePowerLauncher.Header" xml:space="preserve">
    <value>Enable PowerToys Run</value>
    <comment>do not loc the Product name.  Do you want this feature on / off</comment>
  </data>
  <data name="PowerLauncher_SearchResults.Header" xml:space="preserve">
    <value>Search &amp; results</value>
  </data>
  <data name="PowerLauncher_SearchResultPreference.Header" xml:space="preserve">
    <value>Search result preference</value>
  </data>
  <data name="PowerLauncher_UsePinyin.Header" xml:space="preserve">
    <value>Use Pinyin</value>
  </data>
  <data name="PowerLauncher_UsePinyin.Description" xml:space="preserve">
    <value>Experimental: Use Pinyin on the search query. May not work for every plugin.</value>
  </data>
  <data name="PowerLauncher_SearchResultPreference_MostRecentlyUsed" xml:space="preserve">
    <value>Most recently used</value>
  </data>
  <data name="PowerLauncher_SearchResultPreference_AlphabeticalOrder" xml:space="preserve">
    <value>Alphabetical order</value>
  </data>
  <data name="PowerLauncher_SearchResultPreference_RunningProcessesOpenApplications" xml:space="preserve">
    <value>Running processes/open applications</value>
  </data>
  <data name="PowerLauncher_SearchTypePreference.Header" xml:space="preserve">
    <value>Search type preference</value>
  </data>
  <data name="PowerLauncher_SearchTypePreference_ApplicationName" xml:space="preserve">
    <value>Application name</value>
  </data>
  <data name="PowerLauncher_SearchTypePreference_StringInApplication" xml:space="preserve">
    <value>A string that is contained in the application</value>
  </data>
  <data name="PowerLauncher_SearchTypePreference_ExecutableName" xml:space="preserve">
    <value>Executable name</value>
  </data>
  <data name="PowerLauncher_MaximumNumberOfResults.Header" xml:space="preserve">
    <value>Number of results shown before scrolling</value>
  </data>
  <data name="PowerLauncher_OpenPowerLauncher.Header" xml:space="preserve">
    <value>Open PowerToys Run</value>
  </data>
  <data name="PowerLauncher_OpenFileLocation.Header" xml:space="preserve">
    <value>Open file location</value>
  </data>
  <data name="PowerLauncher_CopyPathLocation.Header" xml:space="preserve">
    <value>Copy path location</value>
  </data>
  <data name="PowerLauncher_OpenConsole.Header" xml:space="preserve">
    <value>Open console</value>
    <comment>console refers to Windows command prompt</comment>
  </data>
  <data name="PowerLauncher_OverrideWinRKey.Content" xml:space="preserve">
    <value>Override Win+R shortcut</value>
  </data>
  <data name="PowerLauncher_OverrideWinSKey.Content" xml:space="preserve">
    <value>Override Win+S shortcut</value>
  </data>
  <data name="PowerLauncher_IgnoreHotkeysInFullScreen.Content" xml:space="preserve">
    <value>Ignore shortcuts in fullscreen mode</value>
  </data>
  <data name="PowerLauncher_UseCentralizedKeyboardHook.Header" xml:space="preserve">
    <value>Use centralized keyboard hook</value>
  </data>
  <data name="PowerLauncher_UseCentralizedKeyboardHook.Description" xml:space="preserve">
    <value>Try this if there are issues with the shortcut (PowerToys Run might not get focus when triggered from an elevated window)</value>
  </data>
  <data name="PowerLauncher_ClearInputOnLaunch.Content" xml:space="preserve">
    <value>Clear the previous query on launch</value>
  </data>
  <data name="PowerLauncher_TabSelectsContextButtons.Header" xml:space="preserve">
    <value>Tab through context buttons</value>
  </data>
  <data name="PowerLauncher_TabSelectsContextButtons.Description" xml:space="preserve">
    <value>Pressing tab will first select through the available context buttons of the current selection before moving onto the next result</value>
  </data>
  <data name="PowerLauncher_GenerateThumbnailsFromFiles.Header" xml:space="preserve">
    <value>Generate thumbnails from files</value>
  </data>
  <data name="PowerLauncher_GenerateThumbnailsFromFiles.Description" xml:space="preserve">
    <value>Results will try to generate thumbnails for files. Disabling this setting may increase stability and speed</value>
  </data>
  <data name="PowerLauncher_SearchQueryResultsWithDelay.Header" xml:space="preserve">
    <value>Input Smoothing</value>
    <comment>This is about adding a delay to wait for more input before executing a search</comment>
  </data>
  <data name="PowerLauncher_SearchQueryResultsWithDelay.Description" xml:space="preserve">
    <value>Wait for more input before searching. This reduces interface jumpiness and system load.</value>
  </data>
  <data name="PowerLauncher_FastSearchInputDelayMs.Header" xml:space="preserve">
    <value>Immediate plugins</value>
  </data>
  <data name="PowerLauncher_FastSearchInputDelayMs.Description" xml:space="preserve">
    <value>Affects the plugins that make the UI wait for their results by this amount. Recommended: 30-50 ms.</value>
  </data>
  <data name="PowerLauncher_SlowSearchInputDelayMs.Header" xml:space="preserve">
    <value>Background execution plugins</value>
  </data>
  <data name="PowerLauncher_SlowSearchInputDelayMs.Description" xml:space="preserve">
    <value>Affects the plugins that execute in the background by this amount. Recommended: 100-150 ms.</value>
  </data>
  <data name="PowerLauncher_SearchInputDelayMs.Header" xml:space="preserve">
    <value>Fast plugin throttle (ms)</value>
    <comment>ms = milliseconds</comment>
  </data>
  <data name="KeyboardManager_KeysMappingLayoutRightHeader.Text" xml:space="preserve">
    <value>To:</value>
    <comment>Keyboard Manager mapping keys view right header</comment>
  </data>
  <data name="Appearance_GroupSettings.Text" xml:space="preserve">
    <value>Appearance</value>
  </data>
  <data name="Fancyzones_ImageHyperlinkToDocs.[using:Microsoft.UI.Xaml.Automation]AutomationProperties.Name" xml:space="preserve">
    <value>FancyZones windows</value>
    <comment>do not loc the Product name</comment>
  </data>
  <data name="FancyZones.ModuleDescription" xml:space="preserve">
    <value>Create window layouts to help make multi-tasking easy.</value>
    <comment>windows refers to application windows</comment>
  </data>
  <data name="FancyZones_DisplayOrWorkAreaChangeMoveWindowsCheckBoxControl.Content" xml:space="preserve">
    <value>Keep windows in their zones when the screen resolution or work area changes</value>
    <comment>windows refers to application windows</comment>
  </data>
  <data name="FancyZones_EnableToggleControl_HeaderText.Header" xml:space="preserve">
    <value>Enable FancyZones</value>
    <comment>do not loc the Product name.  Do you want this feature on / off</comment>
  </data>
  <data name="FancyZones_ExcludeApps.Header" xml:space="preserve">
    <value>Excluded apps</value>
  </data>
  <data name="FancyZones_ExcludeApps.Description" xml:space="preserve">
    <value>Excludes an application from snapping to zones and will only react to Windows Snap - add one application name per line</value>
  </data>
  <data name="FancyZones_HighlightOpacity.Header" xml:space="preserve">
    <value>Opacity (%)</value>
  </data>
  <data name="FancyZones_HotkeyEditorControl.Header" xml:space="preserve">
    <value>Open layout editor</value>
    <comment>Shortcut to launch the FancyZones layout editor application</comment>
  </data>
  <data name="FancyZones_WindowSwitching_GroupSettings.Header" xml:space="preserve">
    <value>Switch between windows in the current zone</value>
  </data>
  <data name="FancyZones_HotkeyNextTabControl.Header" xml:space="preserve">
    <value>Next window</value>
  </data>
  <data name="FancyZones_HotkeyPrevTabControl.Header" xml:space="preserve">
    <value>Previous window</value>
  </data>
  <data name="SettingsPage_SetShortcut.[using:Microsoft.UI.Xaml.Automation]AutomationProperties.Name" xml:space="preserve">
    <value>Shortcut setting</value>
  </data>
  <data name="SettingsPage_SetShortcut_Glyph.[using:Microsoft.UI.Xaml.Automation]AutomationProperties.Name" xml:space="preserve">
    <value>Information Symbol</value>
  </data>
  <data name="FancyZones_LaunchEditorButtonControl.Header" xml:space="preserve">
    <value>Launch layout editor</value>
    <comment>launches the FancyZones layout editor application</comment>
  </data>
  <data name="FancyZones_LaunchEditorButtonControl.Description" xml:space="preserve">
    <value>Set and manage your layouts</value>
    <comment>launches the FancyZones layout editor application</comment>
  </data>
  <data name="FancyZones_MakeDraggedWindowTransparentCheckBoxControl.Content" xml:space="preserve">
    <value>Make dragged window transparent</value>
  </data>
  <data name="FancyZones_MouseDragCheckBoxControl_Header.Content" xml:space="preserve">
    <value>Use a non-primary mouse button to toggle zone activation</value>
  </data>
  <data name="FancyZones_MouseMiddleClickSpanningMultipleZonesCheckBoxControl_Header.Content" xml:space="preserve">
    <value>Use middle-click mouse button to toggle multiple zones spanning</value>
  </data>
  <data name="FancyZones_MoveWindowsAcrossAllMonitorsCheckBoxControl.Content" xml:space="preserve">
    <value>Move windows between zones across all monitors</value>
  </data>
  <data name="FancyZones_OverrideSnapHotkeys.Header" xml:space="preserve">
    <value>Override Windows Snap</value>
  </data>
  <data name="FancyZones_OverrideSnapHotkeys.Description" xml:space="preserve">
    <value>This overrides the Windows Snap shortcut (Win + arrow) to move windows between zones</value>
  </data>
  <data name="FancyZones_ShiftDragCheckBoxControl_Header.Content" xml:space="preserve">
    <value>Hold Shift key to activate zones while dragging a window</value>
  </data>
  <data name="FancyZones_ActivationNoShiftDrag" xml:space="preserve">
    <value>Drag windows to activate zones</value>
  </data>
  <data name="FancyZones_ShowZonesOnAllMonitorsCheckBoxControl.Content" xml:space="preserve">
    <value>Show zones on all monitors while dragging a window</value>
  </data>
  <data name="FancyZones_AppLastZoneMoveWindows.Content" xml:space="preserve">
    <value>Move newly created windows to their last known zone</value>
    <comment>windows refers to application windows</comment>
  </data>
  <data name="FancyZones_OpenWindowOnActiveMonitor.Content" xml:space="preserve">
    <value>Move newly created windows to the current active monitor (Experimental)</value>
  </data>
  <data name="FancyZones_UseCursorPosEditorStartupScreen.Header" xml:space="preserve">
    <value>Launch editor on the display</value>
  </data>
  <data name="FancyZones_UseCursorPosEditorStartupScreen.Description" xml:space="preserve">
    <value>When using multiple displays</value>
  </data>
  <data name="FancyZones_LaunchPositionMouse.Content" xml:space="preserve">
    <value>Where the mouse pointer is</value>
  </data>
  <data name="FancyZones_LaunchPositionScreen.Content" xml:space="preserve">
    <value>With active focus</value>
  </data>
  <data name="FancyZones_ZoneBehavior_GroupSettings.Header" xml:space="preserve">
    <value>Zone behavior</value>
  </data>
  <data name="FancyZones_ZoneBehavior_GroupSettings.Description" xml:space="preserve">
    <value>Manage how zones behave when using FancyZones</value>
  </data>
  <data name="FancyZones_Zones.Header" xml:space="preserve">
    <value>Zones</value>
  </data>
  <data name="FancyZones_ZoneHighlightColor.Header" xml:space="preserve">
    <value>Highlight color</value>
  </data>
  <data name="FancyZones_ZoneSetChangeMoveWindows.Content" xml:space="preserve">
    <value>During zone layout changes, windows assigned to a zone will match new size/positions</value>
  </data>
  <data name="AttributionTitle.Text" xml:space="preserve">
    <value>Attribution</value>
    <comment>giving credit to the projects this utility was based on</comment>
  </data>
  <data name="General.ModuleTitle" xml:space="preserve">
    <value>General</value>
  </data>
  <data name="GeneralPage_CheckForUpdates.Content" xml:space="preserve">
    <value>Check for updates</value>
  </data>
  <data name="General_SettingsBackupAndRestoreLocationText.Header" xml:space="preserve">
    <value>Location</value>
  </data>
  <data name="General_SettingsBackupAndRestore_ButtonBackup.Content" xml:space="preserve">
    <value>Backup</value>
  </data>
  <data name="General_SettingsBackupInfo_FileNameHeader.Text" xml:space="preserve">
    <value>File name:</value>
  </data>
  <data name="General_SettingsBackupAndRestore_LinkRefresh.Text" xml:space="preserve">
    <value>Refresh</value>
  </data>
  <data name="General_SettingsBackupAndRestore_ButtonRestore.Content" xml:space="preserve">
    <value>Restore</value>
  </data>
  <data name="General_SettingsBackupAndRestore_ButtonSelectLocation.Text" xml:space="preserve">
    <value>Select folder</value>
  </data>
  <data name="GeneralPage_UpdateNow.Content" xml:space="preserve">
    <value>Update now</value>
  </data>
  <data name="GeneralPage_PrivacyStatement_URL.Text" xml:space="preserve">
    <value>Privacy statement</value>
  </data>
  <data name="GeneralPage_ReportAbug.Text" xml:space="preserve">
    <value>Report a bug</value>
    <comment>Report an issue inside powertoys</comment>
  </data>
  <data name="GeneralPage_RequestAFeature_URL.Text" xml:space="preserve">
    <value>Request a feature</value>
    <comment>Tell our team what we should build</comment>
  </data>
  <data name="GeneralPage_RestartAsAdmin_Button.Content" xml:space="preserve">
    <value>Restart PowerToys as administrator</value>
    <comment>running PowerToys as a higher level user, account is typically referred to as an admin / administrator</comment>
  </data>
  <data name="GeneralPage_RunAtStartUp.Header" xml:space="preserve">
    <value>Run at startup</value>
  </data>
  <data name="GeneralPage_RunAtStartUp.Description" xml:space="preserve">
    <value>PowerToys will launch automatically</value>
  </data>
  <data name="GeneralPage_WarningsElevatedApps.Header" xml:space="preserve">
    <value>Elevated Apps warnings </value>
  </data>
  <data name="GeneralPage_WarningsElevatedApps.Description" xml:space="preserve">
    <value>Show notifications about PowerToys functionality issues when running alongside elevated applications.</value>
  </data>
  <data name="PowerRename.ModuleDescription" xml:space="preserve">
    <value>A Windows Shell extension for more advanced bulk renaming using search &amp; replace or regular expressions.</value>
  </data>
  <data name="PowerRename_ShellIntegration.Header" xml:space="preserve">
    <value>Shell integration</value>
    <comment>This refers to directly integrating in with Windows</comment>
  </data>
  <data name="PowerRename_Toggle_Enable.Header" xml:space="preserve">
    <value>Enable PowerRename</value>
    <comment>do not loc the Product name.  Do you want this feature on / off</comment>
  </data>
  <data name="RadioButtons_Name_Theme.Text" xml:space="preserve">
    <value>Settings theme</value>
  </data>
  <data name="PowerRename_Toggle_HideIcon.Content" xml:space="preserve">
    <value>Hide icon in context menu</value>
  </data>
  <data name="PowerRename_Toggle_ContextMenu.Header" xml:space="preserve">
    <value>Show PowerRename in</value>
  </data>
  <data name="PowerRename_Toggle_StandardContextMenu.Content" xml:space="preserve">
    <value>Default and extended context menu</value>
  </data>
  <data name="PowerRename_Toggle_ExtendedContextMenu.Content" xml:space="preserve">
    <value>Extended context menu only</value>
  </data>
  <data name="ExtendedContextMenuInfo.Title" xml:space="preserve">
    <value>Press Shift + right-click on files to open the extended context menu</value>
  </data>
  <data name="PowerRename_Toggle_MaxDispListNum.Header" xml:space="preserve">
    <value>Maximum number of items</value>
  </data>
  <data name="PowerRename_Toggle_RestoreFlagsOnLaunch.Header" xml:space="preserve">
    <value>Show recently used strings</value>
  </data>
  <data name="FileExplorerPreview_ToggleSwitch_Preview_MD.Header" xml:space="preserve">
    <value>Markdown</value>
    <comment>File type, do not translate</comment>
  </data>
  <data name="FileExplorerPreview_ToggleSwitch_Preview_MD.Description" xml:space="preserve">
    <value>.md, .markdown, .mdown, .mkdn, .mkd, .mdwn, .mdtxt, .mdtext</value>
    <comment>File extensions, should not be altered</comment>
  </data>
  <data name="FileExplorerPreview_ToggleSwitch_Preview_Monaco.Header" xml:space="preserve">
    <value>Source code files (Monaco)</value>
    <comment>File type, do not translate</comment>
  </data>
  <data name="FileExplorerPreview_ToggleSwitch_Preview_Monaco.Description" xml:space="preserve">
    <value>.cpp, .py, .json, .xml, .csproj, ...</value>
    <comment>File extensions should not be altered</comment>
  </data>
  <data name="FileExplorerPreview_ToggleSwitch_Preview_SVG.Header" xml:space="preserve">
    <value>Scalable Vector Graphics</value>
    <comment>File type, do not translate</comment>
  </data>
  <data name="FileExplorerPreview_ToggleSwitch_Preview_SVG.Description" xml:space="preserve">
    <value>.svg</value>
    <comment>File extension, should not be altered</comment>
  </data>
  <data name="FileExplorerPreview_Preview_SVG_Color_Mode.Header" xml:space="preserve">
    <value>Color mode</value>
  </data>
  <data name="FileExplorerPreview_Preview_SVG_Color_Mode_Default.Content" xml:space="preserve">
    <value>Windows default</value>
  </data>
  <data name="FileExplorerPreview_Preview_SVG_Color_Solid_Color.Content" xml:space="preserve">
    <value>Solid color</value>
  </data>
  <data name="FileExplorerPreview_Preview_SVG_Checkered_Shade.Content" xml:space="preserve">
    <value>Checkered pattern</value>
  </data>
  <data name="FileExplorerPreview_Preview_SVG_Background_Color.Header" xml:space="preserve">
    <value>Color</value>
  </data>
  <data name="FileExplorerPreview_Preview_SVG_Checkered_Shade_Mode.Header" xml:space="preserve">
    <value>Checkered shade</value>
  </data>
  <data name="FileExplorerPreview_Preview_SVG_Checkered_Shade_1.Content" xml:space="preserve">
    <value>Light</value>
  </data>
  <data name="FileExplorerPreview_Preview_SVG_Checkered_Shade_2.Content" xml:space="preserve">
    <value>Medium</value>
  </data>
  <data name="FileExplorerPreview_Preview_SVG_Checkered_Shade_3.Content" xml:space="preserve">
    <value>Dark</value>
  </data>
  <data name="FileExplorerPreview_ToggleSwitch_Preview_PDF.Header" xml:space="preserve">
    <value>Portable Document Format</value>
    <comment>File type, do not translate</comment>
  </data>
  <data name="FileExplorerPreview_ToggleSwitch_Preview_PDF.Description" xml:space="preserve">
    <value>.pdf</value>
    <comment>File extension, should not be altered</comment>
  </data>
  <data name="FileExplorerPreview_ToggleSwitch_Thumbnail_SVG.Header" xml:space="preserve">
    <value>Scalable Vector Graphics</value>
    <comment>File type, do not translate</comment>
  </data>
  <data name="FileExplorerPreview_ToggleSwitch_Thumbnail_SVG.Description" xml:space="preserve">
    <value>.svg</value>
    <comment>File extension, should not be altered</comment>
  </data>
  <data name="FileExplorerPreview_ToggleSwitch_Thumbnail_STL.Header" xml:space="preserve">
    <value>Stereolithography</value>
    <comment>File type, do not translate</comment>
  </data>
  <data name="FileExplorerPreview_ToggleSwitch_Thumbnail_STL.Description" xml:space="preserve">
    <value>.stl</value>
    <comment>File extension, should not be altered</comment>
  </data>
  <data name="FileExplorerPreview_Color_Thumbnail_STL.Header" xml:space="preserve">
    <value>Color</value>
  </data>
  <data name="FileExplorerPreview_ToggleSwitch_Preview_QOI.Header" xml:space="preserve">
    <value>Quite Ok Image</value>
    <comment>File type, do not translate</comment>
  </data>
  <data name="FileExplorerPreview_ToggleSwitch_Preview_QOI.Description" xml:space="preserve">
    <value>.qoi</value>
  </data>
  <data name="FileExplorerPreview_ToggleSwitch_Thumbnail_QOI.Header" xml:space="preserve">
    <value>Quite OK Image</value>
    <comment>File type, do not translate</comment>
  </data>
  <data name="FileExplorerPreview_ToggleSwitch_Thumbnail_QOI.Description" xml:space="preserve">
    <value>.qoi</value>
    <comment>File extension, should not be altered</comment>
  </data>
  <data name="FileExplorerPreview_ToggleSwitch_Thumbnail_PDF.Header" xml:space="preserve">
    <value>Portable Document Format</value>
    <comment>File type, do not translate</comment>
  </data>
  <data name="FileExplorerPreview_ToggleSwitch_Thumbnail_PDF.Description" xml:space="preserve">
    <value>.pdf</value>
    <comment>File extension, should not be altered</comment>
  </data>
  <data name="FileExplorerPreview.ModuleDescription" xml:space="preserve">
    <value>These settings allow you to manage your Windows File Explorer custom preview handlers.</value>
  </data>
  <data name="PowerRename_AutoCompleteHeader.Header" xml:space="preserve">
    <value>Auto-complete</value>
  </data>
  <data name="OpenSource_Notice.Text" xml:space="preserve">
    <value>Open-source notice</value>
  </data>
  <data name="PowerRename_Toggle_AutoComplete.Header" xml:space="preserve">
    <value>Enable auto-complete for the search &amp; replace fields</value>
  </data>
  <data name="FancyZones_BorderColor.Header" xml:space="preserve">
    <value>Border color</value>
  </data>
  <data name="FancyZones_InActiveColor.Header" xml:space="preserve">
    <value>Inactive color</value>
  </data>
  <data name="ShortcutGuide.ModuleDescription" xml:space="preserve">
    <value>Shows a help overlay with Windows shortcuts.</value>
  </data>
  <data name="ShortcutGuide_PressTimeForGlobalWindowsShortcuts.Header" xml:space="preserve">
    <value>Press duration before showing global Windows shortcuts (ms)</value>
    <comment>ms = milliseconds</comment>
  </data>
  <data name="ShortcutGuide_ActivationMethod.Header" xml:space="preserve">
    <value>Activation method</value>
  </data>
  <data name="ShortcutGuide_ActivationMethod.Description" xml:space="preserve">
    <value>Use a shortcut or press the Windows key for some time to activate</value>
  </data>
  <data name="Radio_ShortcutGuide_ActivationMethod_CustomizedShortcut.Content" xml:space="preserve">
    <value>Custom shortcut</value>
  </data>
  <data name="Radio_ShortcutGuide_ActivationMethod_LongPressWindowsKey.Content" xml:space="preserve">
    <value>Hold down Windows key</value>
  </data>
  <data name="ShortcutGuide_PressWinKeyWarning.Title" xml:space="preserve">
    <value>In some edge cases Shortcut Guide might not function correctly when using this activation method</value>
  </data>
  <data name="Appearance_Behavior.Header" xml:space="preserve">
    <value>Appearance &amp; behavior</value>
  </data>
  <data name="General_SettingsBackupAndRestoreTitle.Header" xml:space="preserve">
    <value>Backup &amp; restore</value>
  </data>
  <data name="General_SettingsBackupAndRestore.Header" xml:space="preserve">
    <value>Backup and restore your settings</value>
  </data>
  <data name="General_SettingsBackupAndRestore.Description" xml:space="preserve">
    <value>PowerToys will restart automatically if needed</value>
  </data>
  <data name="ShortcutGuide_Enable.Header" xml:space="preserve">
    <value>Enable Shortcut Guide</value>
    <comment>do not loc the Product name. Do you want this feature on / off</comment>
  </data>
  <data name="ShortcutGuide_OverlayOpacity.Header" xml:space="preserve">
    <value>Background opacity (%)</value>
  </data>
  <data name="ShortcutGuide_DisabledApps.Header" xml:space="preserve">
    <value>Exclude apps</value>
  </data>
  <data name="ShortcutGuide_DisabledApps.Description" xml:space="preserve">
    <value>Turns off Shortcut Guide when these applications have focus - add one application name per line</value>
  </data>
  <data name="ShortcutGuide_DisabledApps_TextBoxControl.PlaceholderText" xml:space="preserve">
    <value>Example: outlook.exe</value>
    <comment>Don't translate outlook.exe</comment>
  </data>
  <data name="ImageResizer_CustomSizes.Header" xml:space="preserve">
    <value>Image sizes</value>
  </data>
  <data name="ImageResizer_Presets.Header" xml:space="preserve">
    <value>Presets</value>
  </data>
  <data name="ImageResizer_Presets.Description" xml:space="preserve">
    <value>Manage preset sizes that can be used in the editor</value>
  </data>
  <data name="ImageResizer_FilenameFormatHeader.Description" xml:space="preserve">
    <value>This format is used as the filename for resized images</value>
  </data>
  <data name="ImageResizer.ModuleDescription" xml:space="preserve">
    <value>Lets you resize images by right-clicking.</value>
  </data>
  <data name="ImageResizer_EnableToggle.Header" xml:space="preserve">
    <value>Enable Image Resizer</value>
    <comment>do not loc the Product name.  Do you want this feature on / off</comment>
  </data>
  <data name="ImagesSizesListView.[using:Microsoft.UI.Xaml.Automation]AutomationProperties.Name" xml:space="preserve">
    <value>Image Size</value>
  </data>
  <data name="ImageResizer_Configurations.[using:Microsoft.UI.Xaml.Automation]AutomationProperties.Name" xml:space="preserve">
    <value>Configurations</value>
  </data>
  <data name="ImageResizer_Name.Header" xml:space="preserve">
    <value>Name</value>
  </data>
  <data name="ImageResizer_Fit.Header" xml:space="preserve">
    <value>Fit</value>
  </data>
  <data name="ImageResizer_Width.Header" xml:space="preserve">
    <value>Width</value>
  </data>
  <data name="ImageResizer_Height.Header" xml:space="preserve">
    <value>Height</value>
  </data>
  <data name="ImageResizer_Size.Header" xml:space="preserve">
    <value>Unit</value>
  </data>
  <data name="RemoveButton.[using:Microsoft.UI.Xaml.Automation]AutomationProperties.Name" xml:space="preserve">
    <value>Remove</value>
    <comment>Removes a user defined setting group for Image Resizer</comment>
  </data>
  <data name="RemoveItem.Text" xml:space="preserve">
    <value>Delete</value>
  </data>
  <data name="ImageResizer_Image.[using:Microsoft.UI.Xaml.Automation]AutomationProperties.Name" xml:space="preserve">
    <value>Image Resizer</value>
  </data>
  <data name="ImageResizer_AddSizeButton.Content" xml:space="preserve">
    <value>Add new size</value>
  </data>
  <data name="ImageResizer_SaveSizeButton.Label" xml:space="preserve">
    <value>Save sizes</value>
  </data>
  <data name="ImageResizer_Encoding.Header" xml:space="preserve">
    <value>JPEG quality level (%)</value>
  </data>
  <data name="ImageResizer_PNGInterlacing.Header" xml:space="preserve">
    <value>PNG interlacing</value>
  </data>
  <data name="ImageResizer_TIFFCompression.Header" xml:space="preserve">
    <value>TIFF compression</value>
  </data>
  <data name="File.Header" xml:space="preserve">
    <value>File</value>
    <comment>as in a computer file</comment>
  </data>
  <data name="Default.Content" xml:space="preserve">
    <value>Default</value>
  </data>
  <data name="ImageResizer_ENCODER_TIFF_CCITT3.Content" xml:space="preserve">
    <value>CCITT3</value>
    <comment>do not loc</comment>
  </data>
  <data name="ImageResizer_ENCODER_TIFF_CCITT4.Content" xml:space="preserve">
    <value>CCITT4</value>
    <comment>do not loc</comment>
  </data>
  <data name="ImageResizer_ENCODER_TIFF_Default.Content" xml:space="preserve">
    <value>Default</value>
  </data>
  <data name="ImageResizer_ENCODER_TIFF_LZW.Content" xml:space="preserve">
    <value>LZW</value>
    <comment>do not loc</comment>
  </data>
  <data name="ImageResizer_ENCODER_TIFF_None.Content" xml:space="preserve">
    <value>None</value>
  </data>
  <data name="ImageResizer_ENCODER_TIFF_RLE.Content" xml:space="preserve">
    <value>RLE</value>
    <comment>do not loc</comment>
  </data>
  <data name="ImageResizer_ENCODER_TIFF_Zip.Content" xml:space="preserve">
    <value>Zip</value>
    <comment>do not loc</comment>
  </data>
  <data name="ImageResizer_FallbackEncoder_BMP.Content" xml:space="preserve">
    <value>BMP encoder</value>
  </data>
  <data name="ImageResizer_FallbackEncoder_GIF.Content" xml:space="preserve">
    <value>GIF encoder</value>
  </data>
  <data name="ImageResizer_FallbackEncoder_JPEG.Content" xml:space="preserve">
    <value>JPEG encoder</value>
  </data>
  <data name="ImageResizer_FallbackEncoder_PNG.Content" xml:space="preserve">
    <value>PNG encoder</value>
  </data>
  <data name="ImageResizer_FallbackEncoder_TIFF.Content" xml:space="preserve">
    <value>TIFF encoder</value>
  </data>
  <data name="ImageResizer_FallbackEncoder_WMPhoto.Content" xml:space="preserve">
    <value>WMPhoto encoder</value>
  </data>
  <data name="ImageResizer_Sizes_Fit_Fill.Content" xml:space="preserve">
    <value>Fill</value>
    <comment>Refers to filling an image into a certain size. It could overflow</comment>
  </data>
  <data name="ImageResizer_Sizes_Fit_Fill_ThirdPersonSingular.Text" xml:space="preserve">
    <value>Fill</value>
    <comment>Refers to filling an image into a certain size. It could overflow</comment>
  </data>
  <data name="ImageResizer_Sizes_Fit_Fit.Content" xml:space="preserve">
    <value>Fit</value>
    <comment>Refers to fitting an image into a certain size. It won't overflow</comment>
  </data>
  <data name="ImageResizer_Sizes_Fit_Stretch.Content" xml:space="preserve">
    <value>Stretch</value>
    <comment>Refers to stretching an image into a certain size. Won't overflow but could distort.</comment>
  </data>
  <data name="ImageResizer_Sizes_Units_CM.Content" xml:space="preserve">
    <value>Centimeters</value>
  </data>
  <data name="ImageResizer_Sizes_Units_Inches.Content" xml:space="preserve">
    <value>Inches</value>
  </data>
  <data name="ImageResizer_Sizes_Units_Percent.Content" xml:space="preserve">
    <value>Percent</value>
  </data>
  <data name="ImageResizer_Sizes_Units_Pixels.Content" xml:space="preserve">
    <value>Pixels</value>
  </data>
  <data name="Off.Content" xml:space="preserve">
    <value>Off</value>
  </data>
  <data name="On.Content" xml:space="preserve">
    <value>On</value>
  </data>
  <data name="GeneralPage_ToggleSwitch_AlwaysRunElevated_Link.Content" xml:space="preserve">
    <value>Learn more about administrator mode</value>
  </data>
  <data name="GeneralPage_ToggleSwitch_AutoDownloadUpdates.Header" xml:space="preserve">
    <value>Download updates automatically</value>
  </data>
  <data name="GeneralPage_ToggleSwitch_AutoDownloadUpdates.Description" xml:space="preserve">
    <value>Except on metered connections</value>
  </data>
  <data name="GeneralPage_ToggleSwitch_RunningAsAdminNote.Text" xml:space="preserve">
    <value>Currently running as administrator</value>
  </data>
  <data name="GeneralSettings_AlwaysRunAsAdminText.Header" xml:space="preserve">
    <value>Always run as administrator</value>
  </data>
  <data name="GeneralSettings_AlwaysRunAsAdminText.Description" xml:space="preserve">
    <value>You need to run as administrator to use this setting</value>
  </data>
  <data name="GeneralSettings_RunningAsUserText" xml:space="preserve">
    <value>Running as user</value>
  </data>
  <data name="GeneralSettings_RunningAsAdminText" xml:space="preserve">
    <value>Running as administrator</value>
  </data>
  <data name="FancyZones.ModuleTitle" xml:space="preserve">
    <value>FancyZones</value>
  </data>
  <data name="FileExplorerPreview.ModuleTitle" xml:space="preserve">
    <value>File Explorer</value>
  </data>
  <data name="FileExplorerPreview_Image.[using:Microsoft.UI.Xaml.Automation]AutomationProperties.Name" xml:space="preserve">
    <value>File Explorer</value>
    <comment>Use same translation as Windows does for File Explorer</comment>
  </data>
  <data name="ImageResizer.ModuleTitle" xml:space="preserve">
    <value>Image Resizer</value>
  </data>
  <data name="KeyboardManager.ModuleTitle" xml:space="preserve">
    <value>Keyboard Manager</value>
  </data>
  <data name="ColorPicker.ModuleTitle" xml:space="preserve">
    <value>Color Picker</value>
  </data>
  <data name="PowerLauncher.ModuleTitle" xml:space="preserve">
    <value>PowerToys Run</value>
  </data>
  <data name="PowerToys_Run_Image.[using:Microsoft.UI.Xaml.Automation]AutomationProperties.Name" xml:space="preserve">
    <value>PowerToys Run</value>
  </data>
  <data name="PowerRename.ModuleTitle" xml:space="preserve">
    <value>PowerRename</value>
    <comment>do not loc the product name</comment>
  </data>
  <data name="PowerRename_Image.[using:Microsoft.UI.Xaml.Automation]AutomationProperties.Name" xml:space="preserve">
    <value>PowerRename</value>
    <comment>do not loc</comment>
  </data>
  <data name="ShortcutGuide.ModuleTitle" xml:space="preserve">
    <value>Shortcut Guide</value>
  </data>
  <data name="Shortcut_Guide_Image.[using:Microsoft.UI.Xaml.Automation]AutomationProperties.Name" xml:space="preserve">
    <value>Shortcut Guide</value>
  </data>
  <data name="General_Repository.Text" xml:space="preserve">
    <value>GitHub repository</value>
  </data>
  <data name="General_Version.Header" xml:space="preserve">
    <value>Version</value>
  </data>
  <data name="General_VersionLastChecked.Text" xml:space="preserve">
    <value>Last checked: </value>
  </data>
  <data name="General_SettingsBackupInfo_DateHeader.Text" xml:space="preserve">
    <value>Created at:</value>
  </data>
  <data name="General_SettingsBackupAndRestoreStatusInfo.Header" xml:space="preserve">
    <value>Backup information</value>
  </data>
  <data name="General_SettingsBackupInfo_SourceHeader.Text" xml:space="preserve">
    <value>Source machine:</value>
  </data>
  <data name="General_SettingsBackupInfo_StatusHeader.Text" xml:space="preserve">
    <value>Status:</value>
  </data>
  <data name="General_Version.[using:Microsoft.UI.Xaml.Automation]AutomationProperties.Name" xml:space="preserve">
    <value>Version</value>
  </data>
  <data name="Admin_mode.Header" xml:space="preserve">
    <value>Administrator mode</value>
  </data>
  <data name="FancyZones_RestoreSize.Content" xml:space="preserve">
    <value>Restore the original size of windows when unsnapping</value>
  </data>
  <data name="ImageResizer_FallBackEncoderText.Header" xml:space="preserve">
    <value>Fallback encoder</value>
  </data>
  <data name="ImageResizer_FileFormatDescription.Text" xml:space="preserve">
    <value>The following parameters can be used:</value>
  </data>
  <data name="ImageResizer_FilenameFormatHeader.Header" xml:space="preserve">
    <value>Filename format</value>
  </data>
  <data name="ImageResizer_FileModifiedDate.Header" xml:space="preserve">
    <value>File modified timestamp</value>
  </data>
  <data name="ImageResizer_FileModifiedDate.Description" xml:space="preserve">
    <value>Used as the 'modified timestamp' in the file properties</value>
  </data>
  <data name="ImageResizer_UseOriginalDate.Content" xml:space="preserve">
    <value>Original file timestamp</value>
  </data>
  <data name="ImageResizer_UseResizeDate.Content" xml:space="preserve">
    <value>Timestamp of resize action</value>
  </data>
  <data name="Encoding.Header" xml:space="preserve">
    <value>Encoding</value>
  </data>
  <data name="KeyboardManager_RemapKeyboardButton.Description" xml:space="preserve">
    <value>Remap keys to other keys, shortcuts or text snippets</value>
  </data>
  <data name="KeyboardManager_RemapShortcutsButton.Description" xml:space="preserve">
    <value>Remap shortcuts to other shortcuts, keys or text snippets for all or specific applications</value>
  </data>
  <data name="General.ModuleDescription" xml:space="preserve">
    <value>Microsoft PowerToys is a set of utilities for power users to tune and streamline their Windows experience for greater productivity.
Made with 💗 by Microsoft and the PowerToys community.</value>
    <comment>Windows refers to the OS</comment>
  </data>
  <data name="FancyZones_SpanZonesAcrossMonitors.Header" xml:space="preserve">
    <value>Allow zones to span across monitors</value>
  </data>
  <data name="ImageResizer_Formatting_ActualHeight.Text" xml:space="preserve">
    <value>Actual height</value>
  </data>
  <data name="ImageResizer_Formatting_ActualWidth.Text" xml:space="preserve">
    <value>Actual width</value>
  </data>
  <data name="ImageResizer_Formatting_Filename.Text" xml:space="preserve">
    <value>Original filename</value>
  </data>
  <data name="ImageResizer_Formatting_SelectedHeight.Text" xml:space="preserve">
    <value>Selected height</value>
  </data>
  <data name="ImageResizer_Formatting_SelectedWidth.Text" xml:space="preserve">
    <value>Selected width</value>
  </data>
  <data name="ImageResizer_Formatting_Sizename.Text" xml:space="preserve">
    <value>Size name</value>
  </data>
  <data name="FancyZones_MoveWindowsBasedOnPositionCheckBoxControl.Content" xml:space="preserve">
    <value>Move windows based on their position</value>
    <comment>Windows refers to application windows</comment>
  </data>
  <data name="GeneralSettings_NewVersionIsAvailable" xml:space="preserve">
    <value>New update available</value>
  </data>
  <data name="GeneralSettings_VersionIsLatest" xml:space="preserve">
    <value>PowerToys is up to date.</value>
  </data>
  <data name="FileExplorerPreview_IconThumbnail_GroupSettings.Header" xml:space="preserve">
    <value>Thumbnail icon Preview</value>
  </data>
  <data name="FileExplorerPreview_IconThumbnail_GroupSettings.Description" xml:space="preserve">
    <value>Select the file types for which thumbnail previews must be rendered.</value>
  </data>
  <data name="FileExplorerPreview_PreviewPane.Header" xml:space="preserve">
    <value>Preview Pane</value>
  </data>
  <data name="FileExplorerPreview_PreviewPane.Description" xml:space="preserve">
    <value>Select the file types which must be rendered in the Preview Pane. Ensure that Preview Pane is open by toggling the view with Alt + P in File Explorer.</value>
    <comment>Preview Pane and File Explorer are app/feature names in Windows. 'Alt + P' is a shortcut</comment>
  </data>
  <data name="FileExplorerPreview_RunAsAdminRequired.Title" xml:space="preserve">
    <value>You need to run as administrator to modify these settings.</value>
  </data>
  <data name="FileExplorerPreview_RebootRequired.Title" xml:space="preserve">
    <value>A reboot may be required for changes to these settings to take effect</value>
  </data>
  <data name="FileExplorerPreview_PreviewHandlerOutlookIncompatibility.Title" xml:space="preserve">
    <value>Enabling the preview handlers will override other preview handlers already installed - there have been reports of incompatibility between Outlook and the PDF Preview Handler.</value>
    <comment>Outlook is the name of a Microsoft product</comment>
  </data>
  <data name="FileExplorerPreview_ThumbnailsMightNotAppearOnRemoteFolders.Title" xml:space="preserve">
    <value>Thumbnails might not appear on paths managed by cloud storage solutions like OneDrive, since these solutions may get their thumbnails from the cloud instead of generating them locally.</value>
    <comment>OneDrive is the name of a Microsoft product</comment>
  </data>
  <data name="FancyZones_ExcludeApps_TextBoxControl.PlaceholderText" xml:space="preserve">
    <value>Example: outlook.exe</value>
    <comment>Don't translate outlook.exe</comment>
  </data>
  <data name="ImageResizer_FilenameFormatPlaceholder.PlaceholderText" xml:space="preserve">
    <value>Example: %1 (%2)</value>
  </data>
  <data name="ImageResizer_FilenameParameters.[using:Microsoft.UI.Xaml.Automation]AutomationProperties.Name" xml:space="preserve">
    <value>Filename parameters</value>
  </data>
  <data name="Radio_Theme_Dark.Content" xml:space="preserve">
    <value>Dark</value>
    <comment>Dark refers to color, not weight</comment>
  </data>
  <data name="Radio_Theme_Light.Content" xml:space="preserve">
    <value>Light</value>
    <comment>Light refers to color, not weight</comment>
  </data>
  <data name="Radio_Theme_Default.Content" xml:space="preserve">
    <value>Windows default</value>
    <comment>Windows refers to the Operating system</comment>
  </data>
  <data name="Windows_Color_Settings.Content" xml:space="preserve">
    <value>Windows color settings</value>
    <comment>Windows refers to the Operating system</comment>
  </data>
  <data name="ColorPicker_CopiedColorRepresentation.Header" xml:space="preserve">
    <value>Default color format</value>
  </data>
  <data name="ColorPickerFirst.Content" xml:space="preserve">
    <value>Pick a color and open editor</value>
  </data>
  <data name="EditorFirst.Content" xml:space="preserve">
    <value>Open editor</value>
  </data>
  <data name="ColorPickerOnly.Content" xml:space="preserve">
    <value>Only pick a color</value>
  </data>
  <data name="ColorPicker_ActivationAction.Header" xml:space="preserve">
    <value>Activation behavior</value>
  </data>
  <data name="ColorFormats.Header" xml:space="preserve">
    <value>Picker behavior</value>
  </data>
  <data name="ColorPicker_CopiedColorRepresentation.Description" xml:space="preserve">
    <value>This format will be copied to your clipboard</value>
  </data>
  <data name="KBM_KeysCannotBeRemapped.Text" xml:space="preserve">
    <value>Learn more about remapping limitations</value>
    <comment>This is a link that will discuss what is and is not possible for Keyboard manager to remap</comment>
  </data>
  <data name="FancyZones_Editor_GroupSettings.Header" xml:space="preserve">
    <value>Editor</value>
    <comment>refers to the FancyZones editor</comment>
  </data>
  <data name="FancyZones_WindowBehavior_GroupSettings.Header" xml:space="preserve">
    <value>Window behavior</value>
  </data>
  <data name="FancyZones_WindowBehavior_GroupSettings.Description" xml:space="preserve">
    <value>Manage how windows behave when using FancyZones</value>
  </data>
  <data name="FancyZones_Windows.Header" xml:space="preserve">
    <value>Windows</value>
    <comment>Do translate: refers to a set of application windows, not the product name</comment>
  </data>
  <data name="PowerRename_BehaviorHeader.Header" xml:space="preserve">
    <value>Behavior</value>
  </data>
  <data name="PowerRename_Toggle_UseBoostLib.Header" xml:space="preserve">
    <value>Use Boost library</value>
    <comment>Boost is a product name, should not be translated</comment>
  </data>
  <data name="PowerRename_Toggle_UseBoostLib.Description" xml:space="preserve">
    <value>Provides extended features but may use different regex syntax</value>
    <comment>Boost is a product name, should not be translated</comment>
  </data>
  <data name="MadeWithOssLove.Text" xml:space="preserve">
    <value>Made with 💗 by Microsoft and the PowerToys community.</value>
  </data>
  <data name="ColorPicker_ColorFormats.Header" xml:space="preserve">
    <value>Color formats</value>
  </data>
  <data name="ColorPicker_ColorFormats.Description" xml:space="preserve">
    <value>Configure the color formats (edit, delete, hide, reorder them)</value>
  </data>
  <data name="MoveUp.Text" xml:space="preserve">
    <value>Move up</value>
  </data>
  <data name="MoveDown.Text" xml:space="preserve">
    <value>Move down</value>
  </data>
  <data name="ColorPickerAddNewFormat.Content" xml:space="preserve">
    <value>Add new format</value>
  </data>
  <data name="NewColorFormat.Header" xml:space="preserve">
    <value>Format</value>
  </data>
  <data name="NewColorName.Header" xml:space="preserve">
    <value>Name</value>
  </data>
  <data name="AddCustomColorFormat" xml:space="preserve">
    <value>Add custom color format</value>
  </data>
  <data name="ColorFormatSave" xml:space="preserve">
    <value>Save</value>
  </data>
  <data name="EditCustomColorFormat" xml:space="preserve">
    <value>Edit custom color format</value>
  </data>
  <data name="ColorFormatUpdate" xml:space="preserve">
    <value>Update</value>
  </data>
  <data name="CustomColorFormatDefaultName" xml:space="preserve">
    <value>My Format</value>
  </data>
  <data name="ColorFormatDialog.SecondaryButtonText" xml:space="preserve">
    <value>Cancel</value>
  </data>
  <data name="ColorFormatEditorHelpline1.Text" xml:space="preserve">
    <value>The following parameters can be used:</value>
  </data>
  <data name="Help_red" xml:space="preserve">
    <value>red</value>
  </data>
  <data name="Help_green" xml:space="preserve">
    <value>green</value>
  </data>
  <data name="Help_blue" xml:space="preserve">
    <value>blue</value>
  </data>
  <data name="Help_alpha" xml:space="preserve">
    <value>alpha</value>
  </data>
  <data name="Help_cyan" xml:space="preserve">
    <value>cyan</value>
  </data>
  <data name="Help_magenta" xml:space="preserve">
    <value>magenta</value>
  </data>
  <data name="Help_yellow" xml:space="preserve">
    <value>yellow</value>
  </data>
  <data name="Help_black_key" xml:space="preserve">
    <value>black key</value>
  </data>
  <data name="Help_hue" xml:space="preserve">
    <value>hue</value>
  </data>
  <data name="Help_hueNat" xml:space="preserve">
    <value>hue (natural)</value>
  </data>
  <data name="Help_saturationI" xml:space="preserve">
    <value>saturation (HSI)</value>
  </data>
  <data name="Help_saturationL" xml:space="preserve">
    <value>saturation (HSL)</value>
  </data>
  <data name="Help_saturationB" xml:space="preserve">
    <value>saturation (HSB)</value>
  </data>
  <data name="Help_brightness" xml:space="preserve">
    <value>brightness</value>
  </data>
  <data name="Help_intensity" xml:space="preserve">
    <value>intensity</value>
  </data>
  <data name="Help_lightnessNat" xml:space="preserve">
    <value>lightness (nat)</value>
  </data>
  <data name="Help_lightnessCIE" xml:space="preserve">
    <value>lightness (CIE)</value>
  </data>
  <data name="Help_value" xml:space="preserve">
    <value>value</value>
  </data>
  <data name="Help_whiteness" xml:space="preserve">
    <value>whiteness</value>
  </data>
  <data name="Help_blackness" xml:space="preserve">
    <value>blackness</value>
  </data>
  <data name="Help_chromaticityA" xml:space="preserve">
    <value>chromaticityA</value>
  </data>
  <data name="Help_chromaticityB" xml:space="preserve">
    <value>chromaticityB</value>
  </data>
  <data name="Help_X_value" xml:space="preserve">
    <value>X value</value>
  </data>
  <data name="Help_Y_value" xml:space="preserve">
    <value>Y value</value>
  </data>
  <data name="Help_Z_value" xml:space="preserve">
    <value>Z value</value>
  </data>
  <data name="Help_decimal_value_RGB" xml:space="preserve">
    <value>decimal value (RGB)</value>
  </data>
  <data name="Help_decimal_value_BGR" xml:space="preserve">
    <value>decimal value (BGR)</value>
  </data>
  <data name="Help_color_name" xml:space="preserve">
    <value>color name</value>
  </data>
  <data name="ColorFormatEditorHelpline2.Text" xml:space="preserve">
    <value>The red, green, blue and alpha values can be formatted to the following formats:</value>
  </data>
  <data name="Help_byte" xml:space="preserve">
    <value>byte value (default)</value>
  </data>
  <data name="Help_hexL1" xml:space="preserve">
    <value>hex lowercase one digit</value>
  </data>
  <data name="Help_hexU1" xml:space="preserve">
    <value>hex uppercase one digit</value>
  </data>
  <data name="Help_hexL2" xml:space="preserve">
    <value>hex lowercase two digits</value>
  </data>
  <data name="Help_hexU2" xml:space="preserve">
    <value>hex uppercase two digits</value>
  </data>
  <data name="Help_floatWith" xml:space="preserve">
    <value>float with leading zero</value>
  </data>
  <data name="Help_floatWithout" xml:space="preserve">
    <value>float without leading zero</value>
  </data>
  <data name="ColorFormatEditorHelpline3.Text" xml:space="preserve">
    <value>Example:  %ReX means red value in hex uppercase two digits format.</value>
  </data>
  <data name="ColorPicker_ShowColorName.Header" xml:space="preserve">
    <value>Show color name</value>
  </data>
  <data name="ColorPicker_ShowColorName.Description" xml:space="preserve">
    <value>This will show the name of the color when picking a color</value>
  </data>
  <data name="ImageResizer_DefaultSize_Large" xml:space="preserve">
    <value>Large</value>
    <comment>The size of the image</comment>
  </data>
  <data name="ImageResizer_DefaultSize_Medium" xml:space="preserve">
    <value>Medium</value>
    <comment>The size of the image</comment>
  </data>
  <data name="ImageResizer_DefaultSize_Phone" xml:space="preserve">
    <value>Phone</value>
    <comment>The size of the image referring to a Mobile Phone typical image size</comment>
  </data>
  <data name="ImageResizer_DefaultSize_Small" xml:space="preserve">
    <value>Small</value>
    <comment>The size of the image</comment>
  </data>
  <data name="FancyZones_MoveWindowBasedOnRelativePosition_Accessible.[using:Microsoft.UI.Xaml.Automation]AutomationProperties.Name" xml:space="preserve">
    <value>Windows key + Up, down, left or right arrow key to move windows based on relative position</value>
  </data>
  <data name="FancyZones_MoveWindowLeftRightBasedOnZoneIndex_Accessible.[using:Microsoft.UI.Xaml.Automation]AutomationProperties.Name" xml:space="preserve">
    <value>Windows key + Left or right arrow keys to move windows based on zone index</value>
  </data>
  <data name="FancyZones_MoveWindowBasedOnRelativePosition_Description.Text" xml:space="preserve">
    <value>Windows key +    or </value>
    <comment>Do not loc the icons (hex numbers)</comment>
  </data>
  <data name="FancyZones_MoveWindowLeftRightBasedOnZoneIndex_Description.Text" xml:space="preserve">
    <value>Windows key +  or </value>
    <comment>Do not loc the icons (hex numbers)</comment>
  </data>
  <data name="FancyZones_MoveWindowBasedOnRelativePosition.Text" xml:space="preserve">
    <value>Relative position</value>
  </data>
  <data name="FancyZones_MoveWindow.Header" xml:space="preserve">
    <value>Move windows based on</value>
  </data>
  <data name="FancyZones_MoveWindowLeftRightBasedOnZoneIndex.Text" xml:space="preserve">
    <value>Zone index</value>
  </data>
  <data name="ColorPicker_Editor.Header" xml:space="preserve">
    <value>Color formats</value>
  </data>
  <data name="FancyZones_OverlappingZonesClosestCenter.Content" xml:space="preserve">
    <value>Activate the zone whose center is closest to the cursor</value>
  </data>
  <data name="FancyZones_OverlappingZonesLargest.Content" xml:space="preserve">
    <value>Activate the largest zone by area</value>
  </data>
  <data name="FancyZones_OverlappingZonesPositional.Content" xml:space="preserve">
    <value>Split the overlapped area into multiple activation targets</value>
  </data>
  <data name="FancyZones_OverlappingZonesSmallest.Content" xml:space="preserve">
    <value>Activate the smallest zone by area</value>
  </data>
  <data name="FancyZones_OverlappingZones.Header" xml:space="preserve">
    <value>When multiple zones overlap</value>
  </data>
  <data name="PowerLauncher_Plugins.Header" xml:space="preserve">
    <value>Plugins</value>
  </data>
  <data name="PowerLauncher_ActionKeyword.Header" xml:space="preserve">
    <value>Direct activation command</value>
  </data>
  <data name="PowerLauncher_AuthoredBy.Text" xml:space="preserve">
    <value>Authored by</value>
    <comment>example: Authored by Microsoft</comment>
  </data>
  <data name="PowerLauncher_IncludeInGlobalResultTitle.Text" xml:space="preserve">
    <value>Include in global result</value>
  </data>
  <data name="PowerLauncher_IncludeInGlobalResultDescription.Text" xml:space="preserve">
    <value>Show results on queries without direct activation command</value>
  </data>
  <data name="PowerLauncher_EnablePluginToggle.[using:Microsoft.UI.Xaml.Automation]AutomationProperties.Name" xml:space="preserve">
    <value>Enable plugin</value>
  </data>
  <data name="PowerLauncher_EnablePluginToggle.OnContent" xml:space="preserve">
    <value>On</value>
  </data>
  <data name="PowerLauncher_EnablePluginToggle.OffContent" xml:space="preserve">
    <value>Off</value>
  </data>
  <data name="Run_AdditionalOptions.Text" xml:space="preserve">
    <value>Additional options</value>
  </data>
  <data name="Run_NotAccessibleWarning.Title" xml:space="preserve">
    <value>Please define an activation command or allow this plugin to be used in the global results.</value>
  </data>
  <data name="Run_AllPluginsDisabled.Title" xml:space="preserve">
    <value>PowerToys Run can't provide any results without plugins</value>
  </data>
  <data name="Run_AllPluginsDisabled.Message" xml:space="preserve">
    <value>Enable at least one plugin to get started</value>
  </data>
  <data name="Run_PluginUse.Header" xml:space="preserve">
    <value>Plugins</value>
  </data>
  <data name="Run_PluginUseDescription.Text" xml:space="preserve">
    <value>Include or remove plugins from the global results, change the direct activation phrase and configure additional options</value>
  </data>
  <data name="Run_PositionAppearance_GroupSettings.Header" xml:space="preserve">
    <value>Position &amp; appearance</value>
  </data>
  <data name="Run_PositionHeader.Header" xml:space="preserve">
    <value>Preferred monitor position</value>
    <comment>as in Show PowerToys Run on primary monitor</comment>
  </data>
  <data name="Run_PositionHeader.Description" xml:space="preserve">
    <value>If multiple monitors are in use, PowerToys Run can be launched on the desired monitor</value>
    <comment>as in Show PowerToys Run on primary monitor</comment>
  </data>
  <data name="Run_Radio_Position_Cursor.Content" xml:space="preserve">
    <value>Monitor with mouse cursor</value>
  </data>
  <data name="Run_Radio_Position_Focus.Content" xml:space="preserve">
    <value>Monitor with focused window</value>
  </data>
  <data name="Run_Radio_Position_Primary_Monitor.Content" xml:space="preserve">
    <value>Primary monitor</value>
  </data>
  <data name="Run_PluginsLoading.Text" xml:space="preserve">
    <value>Plugins are loading...</value>
  </data>
  <data name="ColorPicker_ButtonDown.[using:Microsoft.UI.Xaml.Automation]AutomationProperties.Name" xml:space="preserve">
    <value>Move the color down</value>
  </data>
  <data name="ColorPicker_ButtonUp.[using:Microsoft.UI.Xaml.Automation]AutomationProperties.Name" xml:space="preserve">
    <value>Move the color up</value>
  </data>
  <data name="FancyZones_FlashZonesOnQuickSwitch.Content" xml:space="preserve">
    <value>Flash zones when switching layout</value>
  </data>
  <data name="FancyZones_Layouts.Header" xml:space="preserve">
    <value>Layouts</value>
  </data>
  <data name="FancyZones_QuickLayoutSwitch.Header" xml:space="preserve">
    <value>Enable quick layout switch</value>
  </data>
  <data name="FancyZones_QuickLayoutSwitch.Description" xml:space="preserve">
    <value>Layout-specific shortcuts can be configured in the editor</value>
  </data>
  <data name="FancyZones_QuickLayoutSwitch_GroupSettings.Text" xml:space="preserve">
    <value>Quick layout switch</value>
  </data>
  <data name="Activation_Shortcut.Header" xml:space="preserve">
    <value>Activation shortcut</value>
  </data>
  <data name="Activation_Shortcut.Description" xml:space="preserve">
    <value>Customize the shortcut to activate this module</value>
  </data>
  <data name="Oobe_GetStarted.Text" xml:space="preserve">
    <value>Let's get started!</value>
  </data>
  <data name="Oobe_PowerToysDescription.Text" xml:space="preserve">
    <value>Welcome to PowerToys! These overviews will help you quickly learn the basics of all our utilities.</value>
  </data>
  <data name="Oobe_GettingStarted.Text" xml:space="preserve">
    <value>Getting started</value>
  </data>
  <data name="Oobe_Launch.Text" xml:space="preserve">
    <value>Launch</value>
  </data>
  <data name="Launch_ColorPicker.Content" xml:space="preserve">
    <value>Launch Color Picker</value>
  </data>
  <data name="Oobe_LearnMore.Text" xml:space="preserve">
    <value>Learn more about</value>
  </data>
  <data name="Oobe_ColorPicker.Description" xml:space="preserve">
    <value>Color Picker is a system-wide color selection tool for Windows that enables you to pick colors from any currently running application and automatically copies it in a configurable format to your clipboard.</value>
  </data>
  <data name="Oobe_FancyZones.Description" xml:space="preserve">
    <value>FancyZones is a window manager that makes it easy to create complex window layouts and quickly position windows into those layouts.</value>
  </data>
  <data name="Oobe_FileLocksmith.Description" xml:space="preserve">
    <value>File Locksmith lists which processes are using the selected files or directories and allows closing those processes.</value>
  </data>
  <data name="Oobe_FileExplorer.Description" xml:space="preserve">
    <value>PowerToys introduces add-ons to the Windows File Explorer that will enable files like Markdown (.md), PDF (.pdf), SVG (.svg), STL (.stl), G-code (.gcode) and developer files to be viewed in the preview pane. It introduces File Explorer thumbnail support for a number of these file types as well.</value>
  </data>
  <data name="Oobe_ImageResizer.Description" xml:space="preserve">
    <value>Image Resizer is a Windows shell extension for simple bulk image-resizing.</value>
  </data>
  <data name="Oobe_KBM.Description" xml:space="preserve">
    <value>Keyboard Manager allows you to customize the keyboard to be more productive by remapping keys and creating your own keyboard shortcuts.</value>
  </data>
  <data name="Oobe_MouseWithoutBorders.Description" xml:space="preserve">
    <value>Mouse Without Borders enables using the mouse pointer, keyboard, clipboard and drag and drop between machines in the same local network.</value>
  </data>
  <data name="Oobe_PowerRename.Description" xml:space="preserve">
    <value>PowerRename enables you to perform simple bulk renaming, searching and replacing file names.</value>
  </data>
  <data name="Oobe_Run.Description" xml:space="preserve">
    <value>PowerToys Run is a quick launcher for power users that contains some additional features without sacrificing performance.</value>
  </data>
  <data name="Oobe_MeasureTool.Description" xml:space="preserve">
    <value>Screen Ruler is a quick and easy way to measure pixels on your screen.</value>
  </data>
  <data name="Oobe_ShortcutGuide.Description" xml:space="preserve">
    <value>Shortcut Guide presents the user with a listing of available shortcuts for the current state of the desktop.</value>
  </data>
  <data name="Oobe_VideoConference.Description" xml:space="preserve">
    <value>Video Conference Mute allows users to quickly mute the microphone and turn off the camera while on a conference call with a single keystroke, regardless of what application has focus on your computer.</value>
  </data>
  <data name="Oobe_MouseUtils.Description" xml:space="preserve">
    <value>A collection of utilities to enhance your mouse.</value>
    <comment>Mouse as in the hardware peripheral</comment>
  </data>
  <data name="Oobe_Overview.Description" xml:space="preserve">
    <value>Microsoft PowerToys is a set of utilities for power users to tune and streamline their Windows experience for greater productivity.

Take a moment to preview the various utilities listed or view our comprehensive documentation.</value>
  </data>
  <data name="Oobe_Overview_DescriptionLinkText.Text" xml:space="preserve">
    <value>Documentation on Microsoft Learn</value>
  </data>
  <data name="ReleaseNotes.Content" xml:space="preserve">
    <value>Release notes</value>
  </data>
  <data name="Oobe_ColorPicker_HowToUse.Text" xml:space="preserve">
    <value>to open Color Picker.</value>
  </data>
  <data name="Oobe_ColorPicker_TipsAndTricks.Text" xml:space="preserve">
    <value>To select a color with more precision, **scroll the mouse wheel** to zoom in.</value>
  </data>
  <data name="Oobe_FancyZones_HowToUse.Text" xml:space="preserve">
    <value>**Shift** + **drag the window** to snap a window to a zone, and release the window in the desired zone.</value>
  </data>
  <data name="Oobe_FancyZones_HowToUse_Shortcut.Text" xml:space="preserve">
    <value>to open the FancyZones editor.</value>
  </data>
  <data name="Oobe_FancyZones_TipsAndTricks.Text" xml:space="preserve">
    <value>Snap a window to multiple zones by holding the **Ctrl** key (while also holding **Shift**) when dragging a window.</value>
  </data>
  <data name="Oobe_FileLocksmith_HowToUse.Text" xml:space="preserve">
    <value>In File Explorer, right-click one or more selected files and select **What's using this file?** from the context menu.</value>
  </data>
  <data name="Oobe_FileLocksmith_TipsAndTricks.Text" xml:space="preserve">
    <value>Press the **Restart Elevated** button from the File Locksmith UI to also get information on elevated processes that might be using the files.</value>
  </data>
  <data name="Oobe_FileExplorer_HowToEnable.Text" xml:space="preserve">
    <value>Select **View** which is located at the top of File Explorer, followed by **Show**, and then **Preview pane**. 
From there, simply click on one of the supported files in the File Explorer and observe the content on the preview pane!</value>
  </data>
  <data name="Oobe_HowToCreateMappings.Text" xml:space="preserve">
    <value>How to create mappings</value>
  </data>
  <data name="Oobe_HowToEnable.Text" xml:space="preserve">
    <value>How to enable</value>
  </data>
  <data name="Oobe_HowToLaunch.Text" xml:space="preserve">
    <value>How to launch</value>
  </data>
  <data name="Oobe_HowToUse.Text" xml:space="preserve">
    <value>How to use</value>
  </data>
  <data name="Oobe_ImageResizer_HowToLaunch.Text" xml:space="preserve">
    <value>In File Explorer, right-click one or more image files and select **Resize pictures** from the context menu.</value>
  </data>
  <data name="Oobe_ImageResizer_TipsAndTricks.Text" xml:space="preserve">
    <value>Want a custom size? You can add them in the PowerToys Settings!</value>
  </data>
  <data name="Oobe_KBM_HowToCreateMappings.Text" xml:space="preserve">
    <value>Launch **PowerToys Settings**, navigate to the Keyboard Manager menu, and select either **Remap a key** or **Remap a shortcut**.</value>
  </data>
  <data name="Oobe_KBM_TipsAndTricks.Text" xml:space="preserve">
    <value>Want to only have a shortcut work for a single application? Use the Target App field when creating the shortcut remapping.</value>
  </data>
  <data name="Oobe_MouseWithoutBorders_HowToUse.Text" xml:space="preserve">
    <value>Use the Settings screen on each machine to connect to the other machines using the same key. If a connection is not working, it may be necessary to add an exception to the Windows Firewall.</value>
  </data>
  <data name="Oobe_MouseWithoutBorders_TipsAndTricks.Text" xml:space="preserve">
    <value>Use the service option in Settings to install a service enabling Mouse Without Borders to function even in the lock screen.</value>
  </data>
  <data name="Oobe_PowerRename_HowToUse.Text" xml:space="preserve">
    <value>In File Explorer, right-click one or more selected files and select **PowerRename** from the context menu.</value>
  </data>
  <data name="Oobe_PowerRename_TipsAndTricks.Text" xml:space="preserve">
    <value>PowerRename supports searching for files using regular expressions to enable more advanced renaming functionalities.</value>
  </data>
  <data name="Oobe_Run_HowToLaunch.Text" xml:space="preserve">
    <value>to open Run and just start typing.</value>
  </data>
  <data name="Oobe_Run_TipsAndTricks.Text" xml:space="preserve">
    <value>PowerToys Run supports various action keys to funnel search queries for a specific subset of results. Typing `&lt;` searches for running processes only, `?` will search only for file, or `.` for installed applications! See PowerToys documentation for the complete set of 'Action Keys' available.</value>
  </data>
  <data name="Oobe_ShortcutGuide_HowToLaunch.Text" xml:space="preserve">
    <value>to open Shortcut Guide, press it again to close or press **Esc**.</value>
  </data>
  <data name="Oobe_TipsAndTricks.Text" xml:space="preserve">
    <value>Tips &amp; tricks</value>
  </data>
  <data name="Oobe_VideoConference_ToggleMicVid.Text" xml:space="preserve">
    <value>to toggle both your microphone and video</value>
  </data>
  <data name="Oobe_VideoConference_ToggleMic.Text" xml:space="preserve">
    <value>to toggle your microphone</value>
  </data>
  <data name="Oobe_VideoConference_PushToTalkMic.Text" xml:space="preserve">
    <value>to toggle your microphone until key release</value>
  </data>
  <data name="Oobe_VideoConference_ToggleVid.Text" xml:space="preserve">
    <value>to toggle your video</value>
  </data>
  <data name="Oobe_MeasureTool_Activation.Text" xml:space="preserve">
    <value>to bring up the Screen Ruler command bar.</value>
  </data>
  <data name="Oobe_MeasureTool_HowToLaunch.Text" xml:space="preserve">
    <value>The Bounds mode lets you select a specific area to measure. You can also shift-drag an area to persist in on screen. The various Spacing modes allows tracing similar pixels along horizontal and vertical axes with a customizable pixel tolerance threshold (use settings or mouse wheel to adjust it).</value>
  </data>
  <data name="Oobe_MeasureTool.Title" xml:space="preserve">
    <value>Screen Ruler</value>
    <comment>Do not localize this string</comment>
  </data>
  <data name="Oobe_ColorPicker.Title" xml:space="preserve">
    <value>Color Picker</value>
    <comment>Do not localize this string</comment>
  </data>
  <data name="Oobe_FancyZones.Title" xml:space="preserve">
    <value>FancyZones</value>
    <comment>Do not localize this string</comment>
  </data>
  <data name="Oobe_FileLocksmith.Title" xml:space="preserve">
    <value>File Locksmith</value>
  </data>
  <data name="Oobe_ImageResizer.Title" xml:space="preserve">
    <value>Image Resizer</value>
    <comment>Do not localize this string</comment>
  </data>
  <data name="Oobe_KBM.Title" xml:space="preserve">
    <value>Keyboard Manager</value>
    <comment>Do not localize this string</comment>
  </data>
  <data name="Oobe_MouseWithoutBorders.Title" xml:space="preserve">
    <value>Mouse Without Borders</value>
    <comment>Product name. Do not localize this string</comment>
  </data>
  <data name="Oobe_PowerRename.Title" xml:space="preserve">
    <value>PowerRename</value>
    <comment>Do not localize this string</comment>
  </data>
  <data name="Oobe_Run.Title" xml:space="preserve">
    <value>PowerToys Run</value>
    <comment>Do not localize this string</comment>
  </data>
  <data name="Oobe_ShortcutGuide.Title" xml:space="preserve">
    <value>Shortcut Guide</value>
    <comment>Do not localize this string</comment>
  </data>
  <data name="Oobe_VideoConference.Title" xml:space="preserve">
    <value>Video Conference Mute</value>
    <comment>Do not localize this string</comment>
  </data>
  <data name="Oobe_Overview.Title" xml:space="preserve">
    <value>Welcome</value>
  </data>
  <data name="Oobe_WhatsNew.Text" xml:space="preserve">
    <value>What's new</value>
  </data>
  <data name="Oobe_WhatsNew_LoadingError.Title" xml:space="preserve">
    <value>Couldn't load the release notes.</value>
  </data>
  <data name="Oobe_WhatsNew_LoadingError.Message" xml:space="preserve">
    <value>Please check your internet connection.</value>
  </data>
  <data name="Oobe_WhatsNew_ProxyAuthenticationWarning.Title" xml:space="preserve">
    <value>Couldn't load the release notes.</value>
  </data>
  <data name="Oobe_WhatsNew_ProxyAuthenticationWarning.Message" xml:space="preserve">
    <value>Your proxy server requires authentication.</value>
  </data>
  <data name="Oobe_WhatsNew_DetailedReleaseNotesLink.Text" xml:space="preserve">
    <value>See more detailed release notes on GitHub</value>
    <comment>Don't loc "GitHub", it's the name of a product</comment>
  </data>
  <data name="OOBE_Settings.Content" xml:space="preserve">
    <value>Open Settings</value>
  </data>
  <data name="Oobe_NavViewItem.Content" xml:space="preserve">
    <value>Welcome to PowerToys</value>
    <comment>Don't loc "PowerToys"</comment>
  </data>
  <data name="WhatIsNew_NavViewItem.Content" xml:space="preserve">
    <value>What's new</value>
  </data>
  <data name="Feedback_NavViewItem.Content" xml:space="preserve">
    <value>Give feedback</value>
  </data>
  <data name="OobeWindow_Title" xml:space="preserve">
    <value>Welcome to PowerToys</value>
  </data>
  <data name="OobeWindow_TitleTxt.Text" xml:space="preserve">
    <value>Welcome to PowerToys</value>
  </data>
  <data name="SettingsWindow_Title" xml:space="preserve">
    <value>PowerToys Settings</value>
    <comment>Title of the settings window when running as user</comment>
  </data>
  <data name="Awake.ModuleTitle" xml:space="preserve">
    <value>Awake</value>
  </data>
  <data name="Awake.ModuleDescription" xml:space="preserve">
    <value>A convenient way to keep your PC awake on-demand.</value>
  </data>
  <data name="Awake_EnableSettingsCard.Header" xml:space="preserve">
    <value>Enable Awake</value>
    <comment>Awake is a product name, do not loc</comment>
  </data>
  <data name="Awake_NoKeepAwakeSelector.Content" xml:space="preserve">
    <value>Keep using the selected power plan</value>
  </data>
  <data name="Awake_IndefiniteKeepAwakeSelector.Content" xml:space="preserve">
    <value>Keep awake indefinitely</value>
  </data>
  <data name="Awake_TemporaryKeepAwakeSelector.Content" xml:space="preserve">
    <value>Keep awake for a time interval</value>
  </data>
  <data name="Awake_ExpirableKeepAwakeSelector.Content" xml:space="preserve">
    <value>Keep awake until expiration</value>
  </data>
  <data name="Awake_DisplaySettingsCard.Header" xml:space="preserve">
    <value>Keep screen on</value>
  </data>
  <data name="Awake_DisplaySettingsCard.Description" xml:space="preserve">
    <value>This setting is only available when keeping the PC awake</value>
  </data>
  <data name="Awake_ExpirationSettingsExpander.Description" xml:space="preserve">
    <value>Keep custom awake state until a specific date and time</value>
  </data>
  <data name="Awake_ModeSettingsCard.Header" xml:space="preserve">
    <value>Mode</value>
  </data>
  <data name="Awake_BehaviorSettingsGroup.Header" xml:space="preserve">
    <value>Behavior</value>
  </data>
  <data name="Awake_IntervalHoursInput.Header" xml:space="preserve">
    <value>Hours</value>
  </data>
  <data name="Awake_IntervalMinutesInput.Header" xml:space="preserve">
    <value>Minutes</value>
  </data>
  <data name="Awake_ExpirationSettingsExpander_Date.Header" xml:space="preserve">
    <value>End date</value>
  </data>
  <data name="Awake_ExpirationSettingsExpander_Time.Header" xml:space="preserve">
    <value>End time</value>
  </data>
  <data name="Oobe_Awake.Title" xml:space="preserve">
    <value>Awake</value>
    <comment>Module name, do not loc</comment>
  </data>
  <data name="Oobe_Awake.Description" xml:space="preserve">
    <value>Awake is a Windows tool designed to keep your PC awake on-demand without having to manage its power settings. This behavior can be helpful when running time-consuming tasks while ensuring that your PC does not go to sleep or turn off its screens.</value>
  </data>
  <data name="Oobe_Awake_HowToUse.Text" xml:space="preserve">
    <value>Open **PowerToys Settings** and enable Awake</value>
  </data>
  <data name="Oobe_Awake_TipsAndTricks.Text" xml:space="preserve">
    <value>You can always change modes quickly by **right-clicking the Awake icon** in the system tray.</value>
  </data>
  <data name="General_FailedToDownloadTheNewVersion.Title" xml:space="preserve">
    <value>An error occurred trying to install this update:</value>
  </data>
  <data name="General_InstallNow.Content" xml:space="preserve">
    <value>Install now</value>
  </data>
  <data name="General_ReadMore.Text" xml:space="preserve">
    <value>Read more</value>
  </data>
  <data name="General_NewVersionAvailable.Title" xml:space="preserve">
    <value>An update is available:</value>
  </data>
  <data name="General_Downloading.Text" xml:space="preserve">
    <value>Downloading...</value>
  </data>
  <data name="General_TryAgainToDownloadAndInstall.Content" xml:space="preserve">
    <value>Try again to download and install</value>
  </data>
  <data name="General_CheckingForUpdates.Text" xml:space="preserve">
    <value>Checking for updates...</value>
  </data>
  <data name="General_NewVersionReadyToInstall.Title" xml:space="preserve">
    <value>An update is ready to install:</value>
  </data>
  <data name="General_UpToDate.Title" xml:space="preserve">
    <value>PowerToys is up to date</value>
  </data>
  <data name="General_CantCheck.Title" xml:space="preserve">
    <value>Network error. Please try again later</value>
  </data>
  <data name="General_DownloadAndInstall.Content" xml:space="preserve">
    <value>Download &amp; install</value>
  </data>
  <data name="ImageResizer_Fit_Fill_ThirdPersonSingular" xml:space="preserve">
    <value>Fills</value>
  </data>
  <data name="ImageResizer_Fit_Fit_ThirdPersonSingular" xml:space="preserve">
    <value>Fits within</value>
  </data>
  <data name="ImageResizer_Fit_Stretch_ThirdPersonSingular" xml:space="preserve">
    <value>Stretches to</value>
  </data>
  <data name="ImageResizer_Unit_Centimeter" xml:space="preserve">
    <value>Centimeters</value>
  </data>
  <data name="ImageResizer_Unit_Inch" xml:space="preserve">
    <value>Inches</value>
  </data>
  <data name="ImageResizer_Unit_Percent" xml:space="preserve">
    <value>Percent</value>
  </data>
  <data name="ImageResizer_Unit_Pixel" xml:space="preserve">
    <value>Pixels</value>
  </data>
  <data name="EditButton.[using:Microsoft.UI.Xaml.Automation]AutomationProperties.Name" xml:space="preserve">
    <value>Edit</value>
  </data>
  <data name="ImageResizer_EditSize.[using:Microsoft.UI.Xaml.Automation]AutomationProperties.Name" xml:space="preserve">
    <value>Edit size</value>
  </data>
  <data name="No" xml:space="preserve">
    <value>No</value>
    <comment>Label of a cancel button</comment>
  </data>
  <data name="Delete_Dialog_Description" xml:space="preserve">
    <value>Are you sure you want to delete this item?</value>
  </data>
  <data name="Yes" xml:space="preserve">
    <value>Yes</value>
    <comment>Label of a confirmation button</comment>
  </data>
  <data name="SeeWhatsNew.Content" xml:space="preserve">
    <value>See what's new</value>
  </data>
  <data name="Awake_ModeSettingsCard.Description" xml:space="preserve">
    <value>Manage the state of your device when Awake is active</value>
  </data>
  <data name="ExcludedApps.Header" xml:space="preserve">
    <value>Excluded apps</value>
  </data>
  <data name="Enable_ColorFormat.[using:Microsoft.UI.Xaml.Automation]AutomationProperties.Name" xml:space="preserve">
    <value>Enable colorformat</value>
  </data>
  <data name="More_Options_Button.[using:Microsoft.UI.Xaml.Automation]AutomationProperties.Name" xml:space="preserve">
    <value>More options</value>
  </data>
  <data name="More_Options_ButtonTooltip.Text" xml:space="preserve">
    <value>More options</value>
  </data>
  <data name="To.Text" xml:space="preserve">
    <value>to</value>
    <comment>as in: from x to y</comment>
  </data>
  <data name="LearnMore_Awake.Text" xml:space="preserve">
    <value>Learn more about Awake</value>
    <comment>Awake is a product name, do not loc</comment>
  </data>
  <data name="LearnMore_CmdNotFound.Text" xml:space="preserve">
    <value>Learn more about Command Not Found</value>
    <comment> Command Not Found is the name of the module. </comment>
  </data>
  <data name="SecondaryLink_Awake.Text" xml:space="preserve">
    <value>Den Delimarsky's work on creating Awake</value>
    <comment>Awake is a product name, do not loc</comment>
  </data>
  <data name="LearnMore_ColorPicker.Text" xml:space="preserve">
    <value>Learn more about Color Picker</value>
    <comment>Color Picker is a product name, do not loc</comment>
  </data>
  <data name="LearnMore_FancyZones.Text" xml:space="preserve">
    <value>Learn more about FancyZones</value>
    <comment>FancyZones is a product name, do not loc</comment>
  </data>
  <data name="LearnMore_FileLocksmith.Text" xml:space="preserve">
    <value>Learn more about File Locksmith</value>
  </data>
  <data name="LearnMore_ImageResizer.Text" xml:space="preserve">
    <value>Learn more about Image Resizer</value>
    <comment>Image Resizer is a product name, do not loc</comment>
  </data>
  <data name="LearnMore_KBM.Text" xml:space="preserve">
    <value>Learn more about Keyboard Manager</value>
    <comment>Keyboard Manager is a product name, do not loc</comment>
  </data>
  <data name="LearnMore_MouseUtils.Text" xml:space="preserve">
    <value>Learn more about Mouse utilities</value>
    <comment>Mouse utilities is a product name, do not loc</comment>
  </data>
  <data name="LearnMore_PastePlain.Text" xml:space="preserve">
    <value>Learn more about Paste as Plain Text</value>
    <comment> Paste as Plain Text is the name of the module. </comment>
  </data>
  <data name="LearnMore_MouseWithoutBorders.Text" xml:space="preserve">
    <value>Learn more about Mouse Without Borders</value>
    <comment>Mouse Without Borders is the name of the module. </comment>
  </data>
  <data name="LearnMore_PowerPreview.Text" xml:space="preserve">
    <value>Learn more about File Explorer add-ons</value>
    <comment>File Explorer is a product name, localize as Windows does</comment>
  </data>
  <data name="LearnMore_Peek.Text" xml:space="preserve">
    <value>Learn more about Peek</value>
    <comment>Peek is a product name, do not loc</comment>
  </data>
  <data name="LearnMore_PowerRename.Text" xml:space="preserve">
    <value>Learn more about PowerRename</value>
    <comment>PowerRename is a product name, do not loc</comment>
  </data>
  <data name="LearnMore_Run.Text" xml:space="preserve">
    <value>Learn more about PowerToys Run</value>
    <comment>PowerToys Run is a product name, do not loc</comment>
  </data>
  <data name="LearnMore_MeasureTool.Text" xml:space="preserve">
    <value>Learn more about Screen Ruler</value>
    <comment>Screen Ruler is a product name, do not loc</comment>
  </data>
  <data name="LearnMore_ShortcutGuide.Text" xml:space="preserve">
    <value>Learn more about Shortcut Guide</value>
    <comment>Shortcut Guide is a product name, do not loc</comment>
  </data>
  <data name="LearnMore_VCM.Text" xml:space="preserve">
    <value>Learn more about Video Conference Mute</value>
    <comment>Video Conference Mute is a product name, do not loc</comment>
  </data>
  <data name="Oobe_FileExplorer.Title" xml:space="preserve">
    <value>File Explorer add-ons</value>
    <comment>Do not localize this string</comment>
  </data>
  <data name="Oobe_MouseUtils.Title" xml:space="preserve">
    <value>Mouse utilities</value>
    <comment>Mouse as in the hardware peripheral</comment>
  </data>
  <data name="Oobe_MouseUtils_FindMyMouse.Text" xml:space="preserve">
    <value>Find My Mouse</value>
    <comment>Mouse as in the hardware peripheral</comment>
  </data>
  <data name="Oobe_MouseUtils_FindMyMouse_Description.Text" xml:space="preserve">
    <value>Focus the mouse pointer pressing the Ctrl key twice, using a custom shortcut or shaking the mouse.</value>
    <comment>Mouse as in the hardware peripheral. Key as in a keyboard key</comment>
  </data>
  <data name="Oobe_MouseUtils_MouseHighlighter.Text" xml:space="preserve">
    <value>Mouse Highlighter</value>
    <comment>Mouse as in the hardware peripheral.</comment>
  </data>
  <data name="Oobe_MouseUtils_MouseHighlighter_Description.Text" xml:space="preserve">
    <value>Use a keyboard shortcut to highlight left and right mouse clicks.</value>
    <comment>Mouse as in the hardware peripheral.</comment>
  </data>
  <data name="Oobe_MouseUtils_MousePointerCrosshairs.Text" xml:space="preserve">
    <value>Mouse Pointer Crosshairs</value>
    <comment>Mouse as in the hardware peripheral.</comment>
  </data>
  <data name="Oobe_MouseUtils_MousePointerCrosshairs_Description.Text" xml:space="preserve">
    <value>Draw crosshairs centered around the mouse pointer.</value>
    <comment>Mouse as in the hardware peripheral.</comment>
  </data>
  <data name="Oobe_MouseUtils_MouseJump.Text" xml:space="preserve">
    <value>Mouse Jump</value>
    <comment>Mouse as in the hardware peripheral.</comment>
  </data>
  <data name="Oobe_MouseUtils_MouseJump_Description.Text" xml:space="preserve">
    <value>Jump the mouse pointer quickly to anywhere on your desktop.</value>
    <comment>Mouse as in the hardware peripheral.</comment>
  </data>
  <data name="Launch_Run.Content" xml:space="preserve">
    <value>Launch PowerToys Run</value>
  </data>
  <data name="Launch_ShortcutGuide.Content" xml:space="preserve">
    <value>Launch Shortcut Guide</value>
  </data>
  <data name="ColorPicker_ColorFormat_ToggleSwitch.[using:Microsoft.UI.Xaml.Automation]AutomationProperties.Name" xml:space="preserve">
    <value>Show format in editor</value>
  </data>
  <data name="GeneralPage_Documentation.Text" xml:space="preserve">
    <value>Documentation</value>
  </data>
  <data name="PowerLauncher_SearchList.PlaceholderText" xml:space="preserve">
    <value>Search this list</value>
  </data>
  <data name="PowerLauncher_SearchList.[using:Microsoft.UI.Xaml.Automation]AutomationProperties.Name" xml:space="preserve">
    <value>Search this list</value>
  </data>
  <data name="Awake.SecondaryLinksHeader" xml:space="preserve">
    <value>Attribution</value>
    <comment>giving credit to the projects this utility was based on</comment>
  </data>
  <data name="ColorPicker.SecondaryLinksHeader" xml:space="preserve">
    <value>Attribution</value>
    <comment>giving credit to the projects this utility was based on</comment>
  </data>
  <data name="General.SecondaryLinksHeader" xml:space="preserve">
    <value>Related information</value>
  </data>
  <data name="ImageResizer.SecondaryLinksHeader" xml:space="preserve">
    <value>Attribution</value>
    <comment>giving credit to the projects this utility was based on</comment>
  </data>
  <data name="MouseUtils.SecondaryLinksHeader" xml:space="preserve">
    <value>Attribution</value>
    <comment>giving credit to the projects this utility was based on</comment>
  </data>
  <data name="PowerLauncher.SecondaryLinksHeader" xml:space="preserve">
    <value>Attribution</value>
    <comment>giving credit to the projects this utility was based on</comment>
  </data>
  <data name="PowerRename.SecondaryLinksHeader" xml:space="preserve">
    <value>Attribution</value>
    <comment>giving credit to the projects this utility was based on</comment>
  </data>
  <data name="EditTooltip.Text" xml:space="preserve">
    <value>Edit</value>
  </data>
  <data name="RemoveTooltip.Text" xml:space="preserve">
    <value>Remove</value>
  </data>
  <data name="Activation_Shortcut_Cancel" xml:space="preserve">
    <value>Cancel</value>
  </data>
  <data name="Activation_Shortcut_Description" xml:space="preserve">
    <value>Press a combination of keys to change this shortcut</value>
  </data>
  <data name="Activation_Shortcut_With_Disable_Description" xml:space="preserve">
    <value>Press a combination of keys to change this shortcut.
Right-click to remove the key combination, thereby deactivating the shortcut.</value>
  </data>
  <data name="Activation_Shortcut_Reset" xml:space="preserve">
    <value>Reset</value>
  </data>
  <data name="Activation_Shortcut_Save" xml:space="preserve">
    <value>Save</value>
  </data>
  <data name="Activation_Shortcut_Title" xml:space="preserve">
    <value>Activation shortcut</value>
  </data>
  <data name="InvalidShortcut.Title" xml:space="preserve">
    <value>Invalid shortcut</value>
  </data>
  <data name="InvalidShortcutWarningLabel.Text" xml:space="preserve">
    <value>Only shortcuts that start with **Windows key**, **Ctrl**, **Alt** or **Shift** are valid.</value>
    <comment>The ** sequences are used for text formatting of the key names. Don't remove them on translation.</comment>
  </data>
  <data name="WarningShortcutAltGr.Title" xml:space="preserve">
    <value>Possible shortcut interference with Alt Gr</value>
    <comment>Alt Gr refers to the right alt key on some international keyboards</comment>
  </data>
  <data name="WarningShortcutAltGr.ToolTipService.ToolTip" xml:space="preserve">
    <value>Shortcuts with **Ctrl** and **Alt** may remove functionality from some international keyboards, because **Ctrl** + **Alt** = **Alt Gr** in those keyboards.</value>
    <comment>The ** sequences are used for text formatting of the key names. Don't remove them on translation.</comment>
  </data>
  <data name="FancyZones_SpanZonesAcrossMonitors.Description" xml:space="preserve">
    <value>All monitors must have the same DPI scaling and will be treated as one large combined rectangle which contains all monitors</value>
  </data>
  <data name="ImageResizer_DefaultSize_NewSizePrefix" xml:space="preserve">
    <value>New size</value>
    <comment>First part of the default name of new sizes that can be added in PT's settings ui.</comment>
  </data>
  <data name="Awake_IntervalSettingsCard.Header" xml:space="preserve">
    <value>Interval before returning to the previous awakeness state</value>
  </data>
  <data name="Awake_ExpirationSettingsExpander.Header" xml:space="preserve">
    <value>End date and time</value>
  </data>
  <data name="MouseUtils.ModuleTitle" xml:space="preserve">
    <value>Mouse utilities</value>
  </data>
  <data name="MouseUtils.ModuleDescription" xml:space="preserve">
    <value>A collection of mouse utilities.</value>
  </data>
  <data name="MouseUtils_FindMyMouse.Header" xml:space="preserve">
    <value>Find My Mouse</value>
    <comment>Refers to the utility name</comment>
  </data>
  <data name="MouseUtils_FindMyMouse.Description" xml:space="preserve">
    <value>Find My Mouse highlights the position of the cursor when pressing the Ctrl key twice, using a custom shortcut or when shaking the mouse.</value>
    <comment>"Ctrl" is a keyboard key. "Find My Mouse" is the name of the utility</comment>
  </data>
  <data name="MouseUtils_Enable_FindMyMouse.Header" xml:space="preserve">
    <value>Enable Find My Mouse</value>
    <comment>"Find My Mouse" is the name of the utility.</comment>
  </data>
  <data name="MouseUtils_FindMyMouse_ActivationMethod.Header" xml:space="preserve">
    <value>Activation method</value>
  </data>
  <data name="MouseUtils_FindMyMouse_ActivationDoubleControlPress.Content" xml:space="preserve">
    <value>Press Left Control twice</value>
    <comment>Left control is the physical key on the keyboard.</comment>
  </data>
  <data name="MouseUtils_FindMyMouse_ActivationShakeMouse.Content" xml:space="preserve">
    <value>Shake mouse</value>
    <comment>Mouse is the hardware peripheral.</comment>
  </data>
  <data name="MouseUtils_FindMyMouse_ExcludedApps.Description" xml:space="preserve">
    <value>Prevents module activation when an excluded application is the foreground application</value>
  </data>
  <data name="MouseUtils_FindMyMouse_ExcludedApps.Header" xml:space="preserve">
    <value>Excluded apps</value>
  </data>
  <data name="MouseUtils_FindMyMouse_ExcludedApps_TextBoxControl.PlaceholderText" xml:space="preserve">
    <value>Example: outlook.exe</value>
  </data>
  <data name="MouseUtils_Prevent_Activation_On_Game_Mode.Content" xml:space="preserve">
    <value>Do not activate when Game Mode is on</value>
    <comment>"Game mode" is the Windows feature to prevent notification when playing a game.</comment>
  </data>
  <data name="MouseUtils_FindMyMouse_BackgroundColor.Header" xml:space="preserve">
    <value>Background color</value>
  </data>
  <data name="MouseUtils_FindMyMouse_SpotlightColor.Header" xml:space="preserve">
    <value>Spotlight color</value>
  </data>
  <data name="MouseUtils_FindMyMouse_OverlayOpacity.Header" xml:space="preserve">
    <value>Overlay opacity (%)</value>
  </data>
  <data name="MouseUtils_FindMyMouse_SpotlightRadius.Header" xml:space="preserve">
    <value>Spotlight radius (px)</value>
    <comment>px = pixels</comment>
  </data>
  <data name="MouseUtils_FindMyMouse_SpotlightInitialZoom.Header" xml:space="preserve">
    <value>Spotlight initial zoom</value>
  </data>
  <data name="MouseUtils_FindMyMouse_SpotlightInitialZoom.Description" xml:space="preserve">
    <value>Spotlight zoom factor at animation start</value>
  </data>
  <data name="MouseUtils_FindMyMouse_AnimationDurationMs.Header" xml:space="preserve">
    <value>Animation duration (ms)</value>
    <comment>ms = milliseconds</comment>
  </data>
  <data name="MouseUtils_FindMyMouse_AnimationDurationMs.Description" xml:space="preserve">
    <value>Time before the spotlight appears (ms)</value>
    <comment>ms = milliseconds</comment>
  </data>
  <data name="MouseUtils_FindMyMouse_AnimationDurationMs_Disabled.Message" xml:space="preserve">
    <value>Animations are disabled by OS. See Settings &gt; Accessibility &gt; Visual effects</value>
  </data>
  <data name="MouseUtils_FindMyMouse_ShakingMinimumDistance.Header" xml:space="preserve">
    <value>Shake minimum distance</value>
  </data>
  <data name="MouseUtils_FindMyMouse_ShakingMinimumDistance.Description" xml:space="preserve">
    <value>The minimum distance for mouse shaking activation, for adjusting sensitivity</value>
  </data>
  <data name="MouseUtils_MouseHighlighter.Header" xml:space="preserve">
    <value>Mouse Highlighter</value>
    <comment>Refers to the utility name</comment>
  </data>
  <data name="MouseUtils_MouseHighlighter.Description" xml:space="preserve">
    <value>Mouse Highlighter mode will highlight mouse clicks.</value>
    <comment>"Mouse Highlighter" is the name of the utility. Mouse is the hardware mouse.</comment>
  </data>
  <data name="MouseUtils_Enable_MouseHighlighter.Header" xml:space="preserve">
    <value>Enable Mouse Highlighter</value>
    <comment>"Find My Mouse" is the name of the utility.</comment>
  </data>
  <data name="MouseUtils_MouseHighlighter_ActivationShortcut.Header" xml:space="preserve">
    <value>Activation shortcut</value>
  </data>
  <data name="MouseUtils_MouseHighlighter_ActivationShortcut.Description" xml:space="preserve">
    <value>Customize the shortcut to turn on or off this mode</value>
    <comment>"Mouse Highlighter" is the name of the utility. Mouse is the hardware mouse.</comment>
  </data>
  <data name="MouseUtils_MouseHighlighter_PrimaryButtonClickColor.Header" xml:space="preserve">
    <value>Primary button highlight color</value>
  </data>
  <data name="MouseUtils_MouseHighlighter_SecondaryButtonClickColor.Header" xml:space="preserve">
    <value>Secondary button highlight color</value>
  </data>
  <data name="MouseUtils_MouseHighlighter_HighlightRadius.Header" xml:space="preserve">
    <value>Radius (px)</value>
    <comment>px = pixels</comment>
  </data>
  <data name="MouseUtils_MouseHighlighter_FadeDelayMs.Header" xml:space="preserve">
    <value>Fade delay (ms)</value>
    <comment>ms = milliseconds</comment>
  </data>
  <data name="MouseUtils_MouseHighlighter_FadeDelayMs.Description" xml:space="preserve">
    <value>Time before the highlight begins to fade (ms)</value>
    <comment>ms = milliseconds</comment>
  </data>
  <data name="MouseUtils_MouseHighlighter_FadeDurationMs.Header" xml:space="preserve">
    <value>Fade duration (ms)</value>
    <comment>ms = milliseconds</comment>
  </data>
  <data name="MouseUtils_MouseHighlighter_FadeDurationMs.Description" xml:space="preserve">
    <value>Duration of the disappear animation (ms)</value>
    <comment>ms = milliseconds</comment>
  </data>
  <data name="MouseUtils_MousePointerCrosshairs.Header" xml:space="preserve">
    <value>Mouse Pointer Crosshairs</value>
    <comment>Refers to the utility name</comment>
  </data>
  <data name="MouseUtils_MousePointerCrosshairs.Description" xml:space="preserve">
    <value>Mouse Pointer Crosshairs draws crosshairs centered on the mouse pointer.</value>
    <comment>"Mouse Pointer Crosshairs" is the name of the utility. Mouse is the hardware mouse.</comment>
  </data>
  <data name="MouseUtils_Enable_MousePointerCrosshairs.Header" xml:space="preserve">
    <value>Enable Mouse Pointer Crosshairs</value>
    <comment>"Mouse Pointer Crosshairs" is the name of the utility.</comment>
  </data>
  <data name="MouseUtils_MousePointerCrosshairs_ActivationShortcut.Header" xml:space="preserve">
    <value>Activation shortcut</value>
  </data>
  <data name="MouseUtils_MousePointerCrosshairs_ActivationShortcut.Description" xml:space="preserve">
    <value>Customize the shortcut to show/hide the crosshairs</value>
  </data>
  <data name="MouseUtils_MousePointerCrosshairs_CrosshairsColor.Header" xml:space="preserve">
    <value>Crosshairs color</value>
  </data>
  <data name="MouseUtils_MousePointerCrosshairs_CrosshairsOpacity.Header" xml:space="preserve">
    <value>Crosshairs opacity (%)</value>
  </data>
  <data name="MouseUtils_MousePointerCrosshairs_CrosshairsRadius.Header" xml:space="preserve">
    <value>Crosshairs center radius (px)</value>
    <comment>px = pixels</comment>
  </data>
  <data name="MouseUtils_MousePointerCrosshairs_CrosshairsThickness.Header" xml:space="preserve">
    <value>Crosshairs thickness (px)</value>
    <comment>px = pixels</comment>
  </data>
  <data name="MouseUtils_MousePointerCrosshairs_CrosshairsBorderColor.Header" xml:space="preserve">
    <value>Crosshairs border color</value>
  </data>
  <data name="MouseUtils_MousePointerCrosshairs_CrosshairsBorderSize.Header" xml:space="preserve">
    <value>Crosshairs border size (px)</value>
    <comment>px = pixels</comment>
  </data>
  <data name="MouseUtils_MousePointerCrosshairs_IsCrosshairsFixedLengthEnabled.Header" xml:space="preserve">
    <value>Fix crosshairs length</value>
  </data>
  <data name="MouseUtils_MousePointerCrosshairs_CrosshairsFixedLength.Header" xml:space="preserve">
    <value>Crosshairs fixed length (px)</value>
    <comment>px = pixels</comment>
  </data>
  <data name="FancyZones_Radio_Custom_Colors.Content" xml:space="preserve">
    <value>Custom colors</value>
  </data>
  <data name="FancyZones_Radio_Default_Theme.Content" xml:space="preserve">
    <value>Windows default</value>
  </data>
  <data name="ColorModeHeader.Header" xml:space="preserve">
    <value>App theme</value>
  </data>
  <data name="FancyZones_Zone_Appearance.Description" xml:space="preserve">
    <value>Customize the way zones look</value>
  </data>
  <data name="FancyZones_Zone_Appearance.Header" xml:space="preserve">
    <value>Zone appearance</value>
  </data>
  <data name="VideoConference_DeprecationWarning.Title" xml:space="preserve">
    <value>VCM is moving into legacy mode (maintenance only).</value>
  </data>
  <data name="VideoConference_DeprecationWarningButton.Content" xml:space="preserve">
    <value>Learn more</value>
  </data>
  <data name="LearnMore.Content" xml:space="preserve">
    <value>Learn more</value>
  </data>
  <data name="VideoConference_RunAsAdminRequired.Title" xml:space="preserve">
    <value>You need to run as administrator to modify these settings.</value>
  </data>
  <data name="FileExplorerPreview_ToggleSwitch_Thumbnail_GCODE.Header" xml:space="preserve">
    <value>Geometric Code</value>
    <comment>File type, do not translate</comment>
  </data>
  <data name="FileExplorerPreview_ToggleSwitch_Thumbnail_GCODE.Description" xml:space="preserve">
    <value>Only .gcode files with embedded thumbnails are supported</value>
  </data>
  <data name="FileExplorerPreview_ToggleSwitch_Preview_GCODE.Header" xml:space="preserve">
    <value>Geometric Code</value>
    <comment>File type, do not translate</comment>
  </data>
  <data name="FileExplorerPreview_ToggleSwitch_Preview_GCODE.Description" xml:space="preserve">
    <value>Only .gcode files with embedded thumbnails are supported</value>
  </data>
  <data name="FancyZones_NumberColor.Header" xml:space="preserve">
    <value>Number color</value>
  </data>
  <data name="FancyZones_ShowZoneNumberCheckBoxControl.Content" xml:space="preserve">
    <value>Show zone number</value>
  </data>
  <data name="ToggleSwitch.OffContent" xml:space="preserve">
    <value>Off</value>
    <comment>The state of a ToggleSwitch when it's off</comment>
  </data>
  <data name="ToggleSwitch.OnContent" xml:space="preserve">
    <value>On</value>
    <comment>The state of a ToggleSwitch when it's on</comment>
  </data>
  <data name="CropAndLock.ModuleDescription" xml:space="preserve">
    <value>Crop And Lock allows you to crop a current application into a smaller window or just create a thumbnail. Focus the target window and press the shortcut to start cropping.</value>
    <comment>"Crop And Lock" is the name of the utility</comment>
  </data>
  <data name="CropAndLock.ModuleTitle" xml:space="preserve">
    <value>Crop And Lock </value>
    <comment>"Crop And Lock" is the name of the utility</comment>
  </data>
  <data name="CropAndLock_Activation_GroupSettings.Header" xml:space="preserve">
    <value>Activation</value>
  </data>
  <data name="CropAndLock_EnableToggleControl_HeaderText.Header" xml:space="preserve">
    <value>Enable Crop And Lock</value>
    <comment>"Crop And Lock" is the name of the utility</comment>
  </data>
  <data name="Shell_CropAndLock.Content" xml:space="preserve">
    <value>Crop And Lock</value>
    <comment>"Crop And Lock" is the name of the utility</comment>
  </data>
  <data name="LearnMore_CropAndLock.Text" xml:space="preserve">
    <value>Learn more about Crop And Lock</value>
    <comment>"Crop And Lock" is the name of the utility</comment>
  </data>
  <data name="CropAndLock_ReparentActivation_Shortcut.Header" xml:space="preserve">
    <value>Reparent shortcut</value>
  </data>
  <data name="CropAndLock_ReparentActivation_Shortcut.Description" xml:space="preserve">
    <value>Shortcut to crop an application's window into a cropped window. This is experimental and can cause issues with some applications, since the cropped window will contain the original application window.</value>
  </data>
  <data name="CropAndLock_ThumbnailActivation_Shortcut.Header" xml:space="preserve">
    <value>Thumbnail shortcut</value>
  </data>
  <data name="CropAndLock_ThumbnailActivation_Shortcut.Description" xml:space="preserve">
    <value>Shortcut to crop and create a thumbnail of another window. The application isn't controllable through the thumbnail but it'll have less compatibility issues. </value>
  </data>
  <data name="CropAndLock.SecondaryLinksHeader" xml:space="preserve">
    <value>Attribution</value>
    <comment>giving credit to the projects this utility was based on</comment>
  </data>
  <data name="Oobe_CropAndLock.Title" xml:space="preserve">
    <value>Crop And Lock</value>
    <comment>"Crop And Lock" is the name of the utility</comment>
  </data>
  <data name="Oobe_CropAndLock.Description" xml:space="preserve">
    <value>Crop And Lock allows you to crop a current application into a smaller window or just create a thumbnail. Focus the target window and press the shortcut to start cropping.</value>
    <comment>"Crop And Lock" is the name of the utility</comment>
  </data>
  <data name="Oobe_CropAndLock_HowToUse_Thumbnail.Text" xml:space="preserve">
    <value>to crop and create a thumbnail of another window. The application isn't controllable through the thumbnail but it'll have less compatibility issues.</value>
  </data>
  <data name="Oobe_CropAndLock_HowToUse_Reparent.Text" xml:space="preserve">
    <value>to crop an application's window into a cropped window. This is experimental and can cause issues with some applications, since the cropped window will contain the original application window.</value>
  </data>
  <data name="AlwaysOnTop.ModuleDescription" xml:space="preserve">
    <value>Always On Top is a quick and easy way to pin windows on top.</value>
    <comment>"Always On Top" is the name of the utility</comment>
  </data>
  <data name="AlwaysOnTop.ModuleTitle" xml:space="preserve">
    <value>Always On Top </value>
    <comment>"Always On Top" is the name of the utility</comment>
  </data>
  <data name="AlwaysOnTop_Activation_GroupSettings.Header" xml:space="preserve">
    <value>Activation</value>
  </data>
  <data name="Peek_Activation_GroupSettings.Header" xml:space="preserve">
    <value>Activation</value>
  </data>
  <data name="AlwaysOnTop_EnableToggleControl_HeaderText.Header" xml:space="preserve">
    <value>Enable Always On Top</value>
    <comment>"Always On Top" is the name of the utility</comment>
  </data>
  <data name="AlwaysOnTop_ExcludedApps.Description" xml:space="preserve">
    <value>Excludes an application from pinning on top</value>
  </data>
  <data name="AlwaysOnTop_ExcludedApps.Header" xml:space="preserve">
    <value>Excluded apps</value>
  </data>
  <data name="AlwaysOnTop_ExcludedApps_TextBoxControl.PlaceholderText" xml:space="preserve">
    <value>Example: outlook.exe</value>
  </data>
  <data name="AlwaysOnTop_FrameColor.Header" xml:space="preserve">
    <value>Color</value>
  </data>
  <data name="AlwaysOnTop_FrameEnabled.Header" xml:space="preserve">
    <value>Show a border around the pinned window</value>
  </data>
  <data name="AlwaysOnTop_FrameThickness.Header" xml:space="preserve">
    <value>Thickness (px)</value>
    <comment>px = pixels</comment>
  </data>
  <data name="AlwaysOnTop_Behavior_GroupSettings.Header" xml:space="preserve">
    <value>Appearance &amp; behavior</value>
  </data>
  <data name="Shell_AlwaysOnTop.Content" xml:space="preserve">
    <value>Always On Top</value>
    <comment>"Always On Top" is the name of the utility</comment>
  </data>
  <data name="AlwaysOnTop_GameMode.Content" xml:space="preserve">
    <value>Do not activate when Game Mode is on</value>
    <comment>Game Mode is a Windows feature</comment>
  </data>
  <data name="AlwaysOnTop_SoundTitle.Header" xml:space="preserve">
    <value>Sound</value>
  </data>
  <data name="AlwaysOnTop_Sound.Content" xml:space="preserve">
    <value>Play a sound when pinning a window</value>
  </data>
  <data name="AlwaysOnTop_Behavior.Header" xml:space="preserve">
    <value>Behavior</value>
  </data>
  <data name="LearnMore_AlwaysOnTop.Text" xml:space="preserve">
    <value>Learn more about Always On Top</value>
    <comment>"Always On Top" is the name of the utility</comment>
  </data>
  <data name="AlwaysOnTop_ActivationShortcut.Header" xml:space="preserve">
    <value>Activation shortcut</value>
  </data>
  <data name="AlwaysOnTop_ActivationShortcut.Description" xml:space="preserve">
    <value>Customize the shortcut to pin or unpin an app window</value>
    <comment>"Always On Top" is the name of the utility</comment>
  </data>
  <data name="Oobe_AlwaysOnTop.Title" xml:space="preserve">
    <value>Always On Top</value>
    <comment>"Always On Top" is the name of the utility</comment>
  </data>
  <data name="Oobe_AlwaysOnTop.Description" xml:space="preserve">
    <value>Always On Top improves your multitasking workflow by pinning an application window so it's always in front - even when focus changes to another window after that.</value>
    <comment>"Always On Top" is the name of the utility</comment>
  </data>
  <data name="Oobe_AlwaysOnTop_HowToUse.Text" xml:space="preserve">
    <value>to pin or unpin the selected window so it's always on top of all other windows.</value>
  </data>
  <data name="Oobe_AlwaysOnTop_TipsAndTricks.Text" xml:space="preserve">
    <value>You can tweak the visual outline of the pinned windows in PowerToys settings.</value>
  </data>
  <data name="AlwaysOnTop_FrameColor_Mode.Header" xml:space="preserve">
    <value>Color mode</value>
  </data>
  <data name="AlwaysOnTop_Radio_Custom_Color.Content" xml:space="preserve">
    <value>Custom color</value>
  </data>
  <data name="AlwaysOnTop_Radio_Windows_Default.Content" xml:space="preserve">
    <value>Windows default</value>
  </data>
  <data name="FileExplorerPreview.SecondaryLinksHeader" xml:space="preserve">
    <value>Attribution</value>
    <comment>giving credit to the projects this utility was based on</comment>
  </data>
  <data name="FileExplorerPreview_ToggleSwitch_Monaco_Wrap_Text.Content" xml:space="preserve">
    <value>Wrap text</value>
    <comment>Feature on or off</comment>
  </data>
  <data name="FancyZones_AllowPopupWindowSnap.Description" xml:space="preserve">
    <value>This setting can affect all popup windows including notifications</value>
  </data>
  <data name="FancyZones_AllowPopupWindowSnap.Header" xml:space="preserve">
    <value>Allow popup windows snapping</value>
  </data>
  <data name="FancyZones_AllowChildWindowSnap.Content" xml:space="preserve">
    <value>Allow child windows snapping</value>
  </data>
  <data name="Shell_WhatsNew.Content" xml:space="preserve">
    <value>What's new</value>
  </data>
  <data name="Shell_Peek.Content" xml:space="preserve">
    <value>Peek</value>
    <comment>Product name: Navigation view item name for Peek</comment>
  </data>
  <data name="Peek.ModuleTitle" xml:space="preserve">
    <value>Peek</value>
  </data>
  <data name="Peek.ModuleDescription" xml:space="preserve">
    <value>Peek is a quick and easy way to preview files. Select a file in File Explorer and press the shortcut to open the file preview.</value>
  </data>
  <data name="Peek_EnablePeek.Header" xml:space="preserve">
    <value>Enable Peek</value>
    <comment>Peek is a product name, do not loc</comment>
  </data>
  <data name="Peek_BehaviorHeader.Header" xml:space="preserve">
    <value>Behavior</value>
  </data>
  <data name="Peek_AlwaysRunNotElevated.Header" xml:space="preserve">
    <value>Always run not elevated, even when PowerToys is elevated</value>
  </data>
  <data name="Peek_AlwaysRunNotElevated.Description" xml:space="preserve">
    <value>Tries to run Peek without elevated permissions, to fix access to network shares. You need to disable and re-enable Peek for changes to this value to take effect.</value>
    <comment>Peek is a product name, do not loc</comment>
  </data>
  <data name="Peek_CloseAfterLosingFocus.Header" xml:space="preserve">
    <value>Automatically close the Peek window after it loses focus</value>
    <comment>Peek is a product name, do not loc</comment>
  </data>
  <data name="FancyZones_DisableRoundCornersOnWindowSnap.Content" xml:space="preserve">
    <value>Disable round corners when window is snapped</value>
  </data>
  <data name="PowerLauncher_SearchQueryTuningEnabled.Description" xml:space="preserve">
    <value>Fine tune results ordering</value>
  </data>
  <data name="PowerLauncher_SearchQueryTuningEnabled.Header" xml:space="preserve">
    <value>Results order tuning</value>
  </data>
  <data name="PowerLauncher_SearchClickedItemWeight.Description" xml:space="preserve">
    <value>Use a higher number to get selected results to rise faster. The default is 5, 0 to disable.</value>
  </data>
  <data name="PowerLauncher_SearchClickedItemWeight.Header" xml:space="preserve">
    <value>Selected item weight</value>
  </data>
  <data name="PowerLauncher_WaitForSlowResults.Description" xml:space="preserve">
    <value>Selecting this can help preselect the top, more relevant result, but at the risk of jumpiness</value>
  </data>
  <data name="PowerLauncher_WaitForSlowResults.Header" xml:space="preserve">
    <value>Wait on slower plugin results before selecting top item in results</value>
  </data>
  <data name="PowerLauncher_ShowPluginKeywords.Header" xml:space="preserve">
    <value>Plugin hints</value>
  </data>
  <data name="PowerLauncher_ShowPluginKeywords.Description" xml:space="preserve">
    <value>Choose which plugin keywords to be shown when the searchbox is empty</value>
  </data>
  <data name="PowerLauncher_PluginWeightBoost.Description" xml:space="preserve">
    <value>Use a higher number to have this plugin's result show higher in the global results. Default is 0.</value>
  </data>
  <data name="PowerLauncher_PluginWeightBoost.Header" xml:space="preserve">
    <value>Global sort order score modifier</value>
  </data>
  <data name="AlwaysOnTop_RoundCorners.Content" xml:space="preserve">
    <value>Enable round corners</value>
  </data>
  <data name="LearnMore_QuickAccent.Text" xml:space="preserve">
    <value>Learn more about Quick Accent</value>
    <comment>Quick Accent is a product name, do not loc</comment>
  </data>
  <data name="QuickAccent_EnableQuickAccent.Header" xml:space="preserve">
    <value>Enable Quick Accent</value>
  </data>
  <data name="Shell_QuickAccent.Content" xml:space="preserve">
    <value>Quick Accent</value>
  </data>
  <data name="QuickAccent.ModuleDescription" xml:space="preserve">
    <value>Quick Accent is an alternative way to type accented characters, useful for when a keyboard doesn't support that specific accent.

Activate by holding the key for the character you want to add an accent to, then press the activation key (space, left or right arrow keys) and an overlay to select accented characters will appear!</value>
    <comment>key refers to a physical key on a keyboard</comment>
  </data>
  <data name="QuickAccent.ModuleTitle" xml:space="preserve">
    <value>Quick Accent</value>
  </data>
  <data name="QuickAccent.SecondaryLinksHeader" xml:space="preserve">
    <value>Attribution</value>
  </data>
  <data name="AlwaysOnTop_ShortDescription" xml:space="preserve">
    <value>Pin a window</value>
  </data>
  <data name="Awake_ShortDescription" xml:space="preserve">
    <value>Keep your PC awake</value>
  </data>
  <data name="ColorPicker_ShortDescription" xml:space="preserve">
    <value>Pick a color</value>
  </data>
  <data name="CropAndLock_Thumbnail" xml:space="preserve">
    <value>Thumbnail</value>
  </data>
  <data name="CropAndLock_Reparent" xml:space="preserve">
    <value>Reparent</value>
  </data>
  <data name="FancyZones_OpenEditor" xml:space="preserve">
    <value>Open editor</value>
  </data>
  <data name="FileLocksmith_ShortDescription" xml:space="preserve">
    <value>Right-click on files or directories to show running processes</value>
  </data>
  <data name="FindMyMouse_ShortDescription" xml:space="preserve">
    <value>Find the mouse</value>
  </data>
  <data name="ImageResizer_ShortDescription" xml:space="preserve">
    <value>Resize images from right-click context menu</value>
  </data>
  <data name="MouseHighlighter_ShortDescription" xml:space="preserve">
    <value>Highlight clicks</value>
  </data>
  <data name="MouseJump_ShortDescription" xml:space="preserve">
    <value>Quickly move the mouse pointer</value>
  </data>
  <data name="MouseCrosshairs_ShortDescription" xml:space="preserve">
    <value>Draw crosshairs centered on the mouse pointer</value>
  </data>
  <data name="MouseWithoutBorders_ShortDescription" xml:space="preserve">
    <value>Move your cursor across multiple devices</value>
  </data>
  <data name="PastePlain_ShortDescription" xml:space="preserve">
    <value>Paste clipboard content without formatting</value>
  </data>
  <data name="Peek_ShortDescription" xml:space="preserve">
    <value>Quick and easy previewer</value>
  </data>
  <data name="PowerRename_ShortDescription" xml:space="preserve">
    <value>Rename files and folders from right-click context menu</value>
  </data>
  <data name="Run_ShortDescription" xml:space="preserve">
    <value>A quick launcher</value>
  </data>
  <data name="PowerAccent_ShortDescription" xml:space="preserve">
    <value>An alternative way to type accented characters</value>
  </data>
  <data name="RegistryPreview_ShortDescription" xml:space="preserve">
    <value>Visualize and edit Windows Registry files</value>
  </data>
  <data name="ScreenRuler_ShortDescription" xml:space="preserve">
    <value>Measure pixels on your screen</value>
  </data>
  <data name="ShortcutGuide_ShortDescription" xml:space="preserve">
    <value>Show a help overlay with Windows shortcuts</value>
  </data>
  <data name="PowerOcr_ShortDescription" xml:space="preserve">
    <value>A convenient way to copy text from anywhere on screen</value>
  </data>
  <data name="Dashboard_Activation" xml:space="preserve">
    <value>Activation</value>
  </data>
  <data name="DashboardKBMShowMappingsButton.Content" xml:space="preserve">
    <value>Show remappings</value>
  </data>
  <data name="Oobe_QuickAccent.Description" xml:space="preserve">
    <value>Quick Accent is an easy way to write letters with accents, like on a smartphone.</value>
  </data>
  <data name="Oobe_QuickAccent.Title" xml:space="preserve">
    <value>Quick Accent</value>
  </data>
  <data name="Oobe_QuickAccent_HowToUse.Text" xml:space="preserve">
    <value>Open **PowerToys Settings** and enable Quick Accent. While holding the key for the character you want to add an accent to, press the Activation Key and an overlay to select the accented character will appear.</value>
    <comment>key refers to a physical key on a keyboard</comment>
  </data>
  <data name="QuickAccent_Activation_GroupSettings.Header" xml:space="preserve">
    <value>Activation</value>
  </data>
  <data name="QuickAccent_Activation_Shortcut.Header" xml:space="preserve">
    <value>Activation key</value>
    <comment>key refers to a physical key on a keyboard</comment>
  </data>
  <data name="QuickAccent_Activation_Shortcut.Description" xml:space="preserve">
    <value>Press this key after holding down the target letter</value>
    <comment>key refers to a physical key on a keyboard</comment>
  </data>
  <data name="QuickAccent_Activation_Key_Arrows.Content" xml:space="preserve">
    <value>Left/Right Arrow</value>
    <comment>Left/Right arrow keyboard keys</comment>
  </data>
  <data name="QuickAccent_Activation_Key_Space.Content" xml:space="preserve">
    <value>Space</value>
    <comment>Space is the space keyboard key</comment>
  </data>
  <data name="QuickAccent_Activation_Key_Either.Content" xml:space="preserve">
    <value>Left, Right or Space</value>
    <comment>All are keys on a keyboard</comment>
  </data>
  <data name="QuickAccent_Toolbar.Header" xml:space="preserve">
    <value>Toolbar</value>
  </data>
  <data name="QuickAccent_ToolbarPosition.Header" xml:space="preserve">
    <value>Toolbar position</value>
  </data>
  <data name="QuickAccent_ToolbarPosition_TopCenter.Content" xml:space="preserve">
    <value>Top center</value>
  </data>
  <data name="QuickAccent_ToolbarPosition_TopLeftCorner.Content" xml:space="preserve">
    <value>Top left corner</value>
  </data>
  <data name="QuickAccent_ToolbarPosition_TopRightCorner.Content" xml:space="preserve">
    <value>Top right corner</value>
  </data>
  <data name="QuickAccent_ToolbarPosition_BottomLeftCorner.Content" xml:space="preserve">
    <value>Bottom left corner</value>
  </data>
  <data name="QuickAccent_ToolbarPosition_BottomCenter.Content" xml:space="preserve">
    <value>Bottom center</value>
  </data>
  <data name="QuickAccent_ToolbarPosition_BottomRightCorner.Content" xml:space="preserve">
    <value>Bottom right corner</value>
  </data>
  <data name="QuickAccent_ToolbarPosition_Center.Content" xml:space="preserve">
    <value>Center</value>
  </data>
  <data name="QuickAccent_ToolbarPosition_Left.Content" xml:space="preserve">
    <value>Left</value>
  </data>
  <data name="QuickAccent_ToolbarPosition_Right.Content" xml:space="preserve">
    <value>Right</value>
  </data>
  <data name="QuickAccent_Behavior.Header" xml:space="preserve">
    <value>Behavior</value>
  </data>
  <data name="QuickAccent_InputTimeMs.Header" xml:space="preserve">
    <value>Input delay (ms)</value>
    <comment>ms = milliseconds</comment>
  </data>
  <data name="QuickAccent_InputTimeMs.Description" xml:space="preserve">
    <value>Hold the key down for this much time to make the accent menu appear (ms)</value>
    <comment>ms = milliseconds</comment>
  </data>
  <data name="QuickAccent_ExcludedApps.Description" xml:space="preserve">
    <value>Prevents module activation if a foreground application is excluded. Add one application name per line.</value>
  </data>
  <data name="QuickAccent_ExcludedApps.Header" xml:space="preserve">
    <value>Excluded apps</value>
  </data>
  <data name="QuickAccent_ExcludedApps_TextBoxControl.PlaceholderText" xml:space="preserve">
    <value>Example: Teams.exe</value>
  </data>
  <data name="LearnMore_TextExtractor.Text" xml:space="preserve">
    <value>Learn more about Text Extractor</value>
  </data>
  <data name="TextExtractor_Cancel" xml:space="preserve">
    <value>cancel</value>
  </data>
  <data name="General_SettingsBackupAndRestore_NothingToBackup" xml:space="preserve">
    <value>A new backup was not created because no settings have been changed since last backup.</value>
  </data>
  <data name="General_SettingsBackupAndRestore_NoBackupFound" xml:space="preserve">
    <value>No backup found</value>
  </data>
  <data name="General_SettingsBackupAndRestore_FailedToParseTime" xml:space="preserve">
    <value>Failed to parse time</value>
  </data>
  <data name="General_SettingsBackupAndRestore_UnknownBackupTime" xml:space="preserve">
    <value>Unknown</value>
  </data>
  <data name="General_SettingsBackupAndRestore_UnknownBackupSource" xml:space="preserve">
    <value>Unknown</value>
  </data>
  <data name="General_SettingsBackupAndRestore_ThisMachine" xml:space="preserve">
    <value>This computer</value>
  </data>
  <data name="General_SettingsBackupAndRestore_CurrentSettingsMatch" xml:space="preserve">
    <value>Current settings match</value>
  </data>
  <data name="General_SettingsBackupAndRestore_CurrentSettingsStatusAt" xml:space="preserve">
    <value>at</value>
    <comment>E.g., Food was served 'at' noon.</comment>
  </data>
  <data name="General_SettingsBackupAndRestore_CurrentSettingsDiffer" xml:space="preserve">
    <value>Current settings differ</value>
  </data>
  <data name="General_SettingsBackupAndRestore_CurrentSettingsNoChecked" xml:space="preserve">
    <value>Checking...</value>
  </data>
  <data name="General_SettingsBackupAndRestore_CurrentSettingsUnknown" xml:space="preserve">
    <value>Unknown</value>
  </data>
  <data name="General_SettingsBackupAndRestore_NeverRestored" xml:space="preserve">
    <value>Never restored</value>
  </data>
  <data name="General_SettingsBackupAndRestore_NothingToRestore" xml:space="preserve">
    <value>Nothing to restore.</value>
  </data>
  <data name="General_SettingsBackupAndRestore_NoSettingsFilesFound" xml:space="preserve">
    <value>No settings files found.</value>
  </data>
  <data name="General_SettingsBackupAndRestore_BackupError" xml:space="preserve">
    <value>There was an error. Try another backup location.</value>
  </data>
  <data name="General_SettingsBackupAndRestore_SettingsFormatError" xml:space="preserve">
    <value>There was an error in the settings format. Please check the settings file:</value>
  </data>
  <data name="General_SettingsBackupAndRestore_BackupComplete" xml:space="preserve">
    <value>Backup completed.</value>
  </data>
  <data name="General_SettingsBackupAndRestore_NoBackupSyncPath" xml:space="preserve">
    <value>No backup location selected.</value>
  </data>
  <data name="General_SettingsBackupAndRestore_NoBackupsFound" xml:space="preserve">
    <value>No backups found to restore.</value>
  </data>
  <data name="General_SettingsBackupAndRestore_InvalidBackupLocation" xml:space="preserve">
    <value>Invalid backup location.</value>
  </data>
  <data name="TextExtractor.ModuleDescription" xml:space="preserve">
    <value>Text Extractor is a convenient way to copy text from anywhere on screen</value>
  </data>
  <data name="TextExtractor.ModuleTitle" xml:space="preserve">
    <value>Text Extractor</value>
  </data>
  <data name="TextExtractor_EnableToggleControl_HeaderText.Header" xml:space="preserve">
    <value>Enable Text Extractor</value>
  </data>
  <data name="TextExtractor_SupportedLanguages.Title" xml:space="preserve">
    <value>Text Extractor can only recognize languages that have the OCR pack installed.</value>
  </data>
  <data name="TextExtractor_UseSnippingToolWarning.Title" xml:space="preserve">
    <value>It is recommended to use the Snipping Tool instead of the TextExtractor module.</value>
  </data>
  <data name="TextExtractor_SupportedLanguages_Link.Content" xml:space="preserve">
    <value>Learn more about supported languages</value>
  </data>
  <data name="Shell_TextExtractor.Content" xml:space="preserve">
    <value>Text Extractor</value>
  </data>
  <data name="Launch_TextExtractor.Content" xml:space="preserve">
    <value>Launch Text Extractor</value>
  </data>
  <data name="Oobe_TextExtractor.Title" xml:space="preserve">
    <value>Text Extractor</value>
  </data>
  <data name="Oobe_TextExtractor_HowToUse.Text" xml:space="preserve">
    <value>to open Text Extractor and then selecting a region to copy the text from.</value>
  </data>
  <data name="Oobe_TextExtractor_TipsAndTricks.Text" xml:space="preserve">
    <value>Hold the shift key to move the selection region around.</value>
  </data>
  <data name="TextExtractor.SecondaryLinksHeader" xml:space="preserve">
    <value>Attribution</value>
  </data>
  <data name="Oobe_TextExtractor.Description" xml:space="preserve">
    <value>Text Extractor works like Snipping Tool, but copies the text out of the selected region using OCR and puts it on the clipboard.</value>
  </data>
  <data name="FileExplorerPreview_ToggleSwitch_Monaco_Try_Format.Description" xml:space="preserve">
    <value>Applies to json and xml. Files remain unchanged.</value>
  </data>
  <data name="FileExplorerPreview_ToggleSwitch_Monaco_Try_Format.Header" xml:space="preserve">
    <value>Try to format the source for preview</value>
  </data>
  <data name="Run_ConflictingKeywordInfo.Title" xml:space="preserve">
    <value>Some characters and phrases may conflict with global queries of other plugins if you use them as activation command.</value>
  </data>
  <data name="Run_ConflictingKeywordInfo_Link.Content" xml:space="preserve">
    <value>Learn more about conflicting activation commands</value>
  </data>
  <data name="MeasureTool_ContinuousCapture_Information.Title" xml:space="preserve">
    <value>The continuous capture mode will consume more resources when in use. Also, measurements will be excluded from screenshots and screen capture.</value>
    <comment>pointer as in mouse pointer. Resources refer to things like CPU, GPU, RAM</comment>
  </data>
  <data name="QuickAccent_Description_Indicator.Header" xml:space="preserve">
    <value>Show the Unicode code and name of the currently selected character</value>
  </data>
  <data name="QuickAccent_SortByUsageFrequency_Indicator.Header" xml:space="preserve">
    <value>Sort characters by usage frequency</value>
  </data>
  <data name="QuickAccent_SortByUsageFrequency_Indicator.Description" xml:space="preserve">
    <value>Track characters usage frequency and sort them accordingly</value>
  </data>
  <data name="QuickAccent_StartSelectionFromTheLeft_Indicator.Header" xml:space="preserve">
    <value>Start selection from the left</value>
  </data>
  <data name="QuickAccent_StartSelectionFromTheLeft_Indicator.Description" xml:space="preserve">
    <value>Start selection from the leftmost character for all activation keys, including left and right arrows</value>
  </data>
  <data name="QuickAccent_DisableFullscreen.Header" xml:space="preserve">
    <value>Disable when Game Mode is On</value>
  </data>
  <data name="QuickAccent_Language.Header" xml:space="preserve">
    <value>Characters</value>
  </data>
  <data name="QuickAccent_SelectedLanguage.Header" xml:space="preserve">
    <value>Choose a character set</value>
  </data>
  <data name="QuickAccent_SelectedLanguage.Description" xml:space="preserve">
    <value>Show only accented characters common to the selected set</value>
  </data>
  <data name="QuickAccent_SelectedLanguage_All.Content" xml:space="preserve">
    <value>All available</value>
  </data>
  <data name="QuickAccent_SelectedLanguage_Catalan.Content" xml:space="preserve">
    <value>Catalan</value>
  </data>
  <data name="QuickAccent_SelectedLanguage_Currency.Content" xml:space="preserve">
    <value>Currency</value>
  </data>
  <data name="QuickAccent_SelectedLanguage_Croatian.Content" xml:space="preserve">
    <value>Croatian</value>
  </data>
  <data name="QuickAccent_SelectedLanguage_Czech.Content" xml:space="preserve">
    <value>Czech</value>
  </data>
  <data name="QuickAccent_SelectedLanguage_Danish.Content" xml:space="preserve">
    <value>Danish</value>
  </data>
  <data name="QuickAccent_SelectedLanguage_Gaeilge.Content" xml:space="preserve">
    <value>Gaeilge</value>
    <comment>Gaelic language spoken in Ireland</comment>
  </data>
  <data name="QuickAccent_SelectedLanguage_Gaidhlig.Content" xml:space="preserve">
    <value>Gàidhlig</value>
    <comment>Scottish Gaelic</comment>
  </data>
  <data name="QuickAccent_SelectedLanguage_German.Content" xml:space="preserve">
    <value>German</value>
  </data>
  <data name="QuickAccent_SelectedLanguage_Greek.Content" xml:space="preserve">
    <value>Greek</value>
  </data>
  <data name="QuickAccent_SelectedLanguage_Hebrew.Content" xml:space="preserve">
    <value>Hebrew</value>
  </data>
  <data name="QuickAccent_SelectedLanguage_French.Content" xml:space="preserve">
    <value>French</value>
  </data>
  <data name="QuickAccent_SelectedLanguage_Finnish.Content" xml:space="preserve">
    <value>Finnish</value>
  </data>
  <data name="QuickAccent_SelectedLanguage_Estonian.Content" xml:space="preserve">
    <value>Estonian</value>
  </data>
  <data name="QuickAccent_SelectedLanguage_Lithuanian.Content" xml:space="preserve">
    <value>Lithuanian</value>
  </data>
  <data name="QuickAccent_SelectedLanguage_Macedonian.Content" xml:space="preserve">
    <value>Macedonian</value>
  </data>
  <data name="QuickAccent_SelectedLanguage_Maori.Content" xml:space="preserve">
    <value>Maori</value>
  </data>
  <data name="QuickAccent_SelectedLanguage_Dutch.Content" xml:space="preserve">
    <value>Dutch</value>
  </data>
  <data name="QuickAccent_SelectedLanguage_Norwegian.Content" xml:space="preserve">
    <value>Norwegian</value>
  </data>
  <data name="QuickAccent_SelectedLanguage_Pinyin.Content" xml:space="preserve">
    <value>Pinyin</value>
  </data>
  <data name="QuickAccent_SelectedLanguage_Polish.Content" xml:space="preserve">
    <value>Polish</value>
  </data>
  <data name="QuickAccent_SelectedLanguage_Portuguese.Content" xml:space="preserve">
    <value>Portuguese</value>
  </data>
  <data name="QuickAccent_SelectedLanguage_Slovak.Content" xml:space="preserve">
    <value>Slovak</value>
  </data>
  <data name="QuickAccent_SelectedLanguage_Spanish.Content" xml:space="preserve">
    <value>Spanish</value>
  </data>
  <data name="QuickAccent_SelectedLanguage_Swedish.Content" xml:space="preserve">
    <value>Swedish</value>
  </data>
  <data name="QuickAccent_SelectedLanguage_Turkish.Content" xml:space="preserve">
    <value>Turkish</value>
  </data>
  <data name="QuickAccent_SelectedLanguage_Icelandic.Content" xml:space="preserve">
    <value>Icelandic</value>
  </data>
  <data name="QuickAccent_SelectedLanguage_Romanian.Content" xml:space="preserve">
    <value>Romanian</value>
  </data>
  <data name="QuickAccent_SelectedLanguage_Serbian.Content" xml:space="preserve">
    <value>Serbian</value>
  </data>
  <data name="QuickAccent_SelectedLanguage_Hungarian.Content" xml:space="preserve">
    <value>Hungarian</value>
  </data>
  <data name="QuickAccent_SelectedLanguage_Italian.Content" xml:space="preserve">
    <value>Italian</value>
  </data>
  <data name="QuickAccent_SelectedLanguage_Kurdish.Content" xml:space="preserve">
    <value>Kurdish</value>
  </data>
  <data name="QuickAccent_SelectedLanguage_Welsh.Content" xml:space="preserve">
    <value>Welsh</value>
  </data>
  <data name="Hosts.ModuleDescription" xml:space="preserve">
    <value>Quick and simple utility for managing hosts file.</value>
    <comment>"Hosts" refers to the system hosts file, do not loc</comment>
  </data>
  <data name="Hosts.ModuleTitle" xml:space="preserve">
    <value>Hosts File Editor</value>
    <comment>"Hosts" refers to the system hosts file, do not loc</comment>
  </data>
  <data name="Shell_Hosts.Content" xml:space="preserve">
    <value>Hosts File Editor</value>
    <comment>Products name: Navigation view item name for Hosts File Editor</comment>
  </data>
  <data name="Hosts_EnableToggleControl_HeaderText.Header" xml:space="preserve">
    <value>Enable Hosts File Editor</value>
    <comment>"Hosts File Editor" is the name of the utility</comment>
  </data>
  <data name="Hosts_Toggle_ShowStartupWarning.Header" xml:space="preserve">
    <value>Show a warning at startup</value>
  </data>
  <data name="Hosts_Activation_GroupSettings.Header" xml:space="preserve">
    <value>Activation</value>
  </data>
  <data name="Hosts_LaunchButtonControl.Description" xml:space="preserve">
    <value>Manage your hosts file</value>
    <comment>"Hosts" refers to the system hosts file, do not loc</comment>
  </data>
  <data name="Hosts_LaunchButtonControl.Header" xml:space="preserve">
    <value>Launch Host File Editor</value>
    <comment>"Host File Editor" is a product name</comment>
  </data>
  <data name="Hosts_LaunchButton_Accessible.[using:Microsoft.UI.Xaml.Automation]AutomationProperties.Name" xml:space="preserve">
    <value>Launch Host File Editor</value>
    <comment>"Host File Editor" is a product name</comment>
  </data>
  <data name="Hosts_AdditionalLinesPosition.Header" xml:space="preserve">
    <value>Position of additional content</value>
  </data>
  <data name="Hosts_AdditionalLinesPosition_Bottom.Content" xml:space="preserve">
    <value>Bottom</value>
  </data>
  <data name="Hosts_AdditionalLinesPosition_Top.Content" xml:space="preserve">
    <value>Top</value>
  </data>
  <data name="Hosts_Behavior_GroupSettings.Header" xml:space="preserve">
    <value>Behavior</value>
  </data>
  <data name="Launch_Hosts.Content" xml:space="preserve">
    <value>Launch Hosts File Editor</value>
    <comment>"Hosts File Editor" is the name of the utility</comment>
  </data>
  <data name="LearnMore_Hosts.Text" xml:space="preserve">
    <value>Learn more about Hosts File Editor</value>
    <comment>"Hosts File Editor" is the name of the utility</comment>
  </data>
  <data name="Oobe_Hosts.Description" xml:space="preserve">
    <value>Hosts File Editor is a quick and simple utility for managing hosts file.</value>
    <comment>"Hosts File Editor" is the name of the utility</comment>
  </data>
  <data name="Oobe_Hosts.Title" xml:space="preserve">
    <value>Hosts File Editor</value>
    <comment>"Hosts File Editor" is the name of the utility</comment>
  </data>
  <data name="Hosts_Toggle_LaunchAdministrator.Description" xml:space="preserve">
    <value>Needs to be launched as administrator in order to make changes to the hosts file</value>
  </data>
  <data name="Hosts_Toggle_LaunchAdministrator.Header" xml:space="preserve">
    <value>Launch as administrator</value>
  </data>
  <data name="EnvironmentVariables.ModuleDescription" xml:space="preserve">
    <value>A quick utility for managing environment variables.</value>
  </data>
  <data name="EnvironmentVariables.ModuleTitle" xml:space="preserve">
    <value>Environment Variables</value>
  </data>
  <data name="Shell_EnvironmentVariables.Content" xml:space="preserve">
    <value>Environment Variables</value>
  </data>
  <data name="EnvironmentVariables_EnableToggleControl_HeaderText.Header" xml:space="preserve">
    <value>Enable Environment Variables</value>
  </data>
  <data name="EnvironmentVariables_Activation_GroupSettings.Header" xml:space="preserve">
    <value>Activation</value>
  </data>
  <data name="EnvironmentVariables_LaunchButtonControl.Description" xml:space="preserve">
    <value>Manage your environment variables</value>
  </data>
  <data name="EnvironmentVariables_LaunchButtonControl.Header" xml:space="preserve">
    <value>Launch Environment Variables</value>
  </data>
  <data name="EnvironmentVariables_LaunchButton_Accessible.[using:Microsoft.UI.Xaml.Automation]AutomationProperties.Name" xml:space="preserve">
    <value>Launch Environment Variables</value>
  </data>
  <data name="Launch_EnvironmentVariables.Content" xml:space="preserve">
    <value>Launch Environment Variables</value>
  </data>
  <data name="LearnMore_EnvironmentVariables.Text" xml:space="preserve">
    <value>Learn more about Environment Variables</value>
  </data>
  <data name="Oobe_EnvironmentVariables.Description" xml:space="preserve">
    <value>Environment Variables is a quick utility for managing environment variables.</value>
  </data>
  <data name="Oobe_EnvironmentVariables.Title" xml:space="preserve">
    <value>Environment Variables</value>
  </data>
  <data name="EnvironmentVariables_Toggle_LaunchAdministrator.Description" xml:space="preserve">
    <value>Needs to be launched as administrator in order to make changes to the system environment variables</value>
  </data>
  <data name="EnvironmentVariables_Toggle_LaunchAdministrator.Header" xml:space="preserve">
    <value>Launch as administrator</value>
  </data>
  <data name="ShortcutGuide_PressTimeForTaskbarIconShortcuts.Header" xml:space="preserve">
    <value>Press duration before showing taskbar icon shortcuts (ms)</value>
    <comment>ms = milliseconds</comment>
  </data>
  <data name="FileLocksmith.ModuleDescription" xml:space="preserve">
    <value>A Windows shell extension to find out which processes are using the selected files and directories.</value>
  </data>
  <data name="FileLocksmith.ModuleTitle" xml:space="preserve">
    <value>File Locksmith</value>
  </data>
  <data name="Shell_FileLocksmith.Content" xml:space="preserve">
    <value>File Locksmith</value>
    <comment>Product name: Navigation view item name for FileLocksmith</comment>
  </data>
  <data name="FileLocksmith_Enable_FileLocksmith.Header" xml:space="preserve">
    <value>Enable File Locksmith</value>
    <comment>File Locksmith is the name of the utility</comment>
  </data>
  <data name="FileLocksmith_Toggle_StandardContextMenu.Content" xml:space="preserve">
    <value>Default and extended context menu</value>
  </data>
  <data name="FileLocksmith_Toggle_ExtendedContextMenu.Content" xml:space="preserve">
    <value>Extended context menu only</value>
  </data>
  <data name="FileLocksmith_Toggle_ContextMenu.Header" xml:space="preserve">
    <value>Show File Locksmith in</value>
  </data>
  <data name="FileLocksmith_ShellIntegration.Header" xml:space="preserve">
    <value>Shell integration</value>
    <comment>This refers to directly integrating in with Windows</comment>
  </data>
  <data name="GPO_IsSettingForced.Title" xml:space="preserve">
    <value>This setting is enforced by your System Administrator.</value>
  </data>
  <data name="Hosts_AdditionalLinesPosition.Description" xml:space="preserve">
    <value>Additional content includes the file header and lines that can't parse</value>
  </data>
  <data name="TextExtractor_Languages.Header" xml:space="preserve">
    <value>Preferred language</value>
  </data>
  <data name="Alternate_OOBE_AlwaysOnTop_Description.Text" xml:space="preserve">
    <value>Pin a window so that:</value>
  </data>
  <data name="Alternate_OOBE_AlwaysOnTop_Title.Text" xml:space="preserve">
    <value>Always On Top</value>
  </data>
  <data name="Alternate_OOBE_ColorPicker_Description.Text" xml:space="preserve">
    <value>To pick a color:</value>
  </data>
  <data name="Alternate_OOBE_ColorPicker_Title.Text" xml:space="preserve">
    <value>Color Picker</value>
  </data>
  <data name="Alternate_OOBE_Description.Text" xml:space="preserve">
    <value>Here are a few shortcuts to get you started:</value>
  </data>
  <data name="Alternate_OOBE_FancyZones_Description.Text" xml:space="preserve">
    <value>To open the FancyZones editor, press:</value>
  </data>
  <data name="Alternate_OOBE_FancyZones_Title.Text" xml:space="preserve">
    <value>FancyZones</value>
  </data>
  <data name="Alternate_OOBE_Run_Description.Text" xml:space="preserve">
    <value>Get access to your files and more:</value>
  </data>
  <data name="Alternate_OOBE_Run_Title.Text" xml:space="preserve">
    <value>PowerToys Run</value>
  </data>
  <data name="General_Experimentation.Header" xml:space="preserve">
    <value>Experimentation</value>
  </data>
  <data name="GeneralPage_EnableExperimentation.Description" xml:space="preserve">
    <value>Note: Only Windows Insider builds may be selected for experimentation</value>
  </data>
  <data name="GeneralPage_EnableExperimentation.Header" xml:space="preserve">
    <value>Allow experimentation with new features</value>
  </data>
  <data name="GPO_ExperimentationIsDisallowed.Title" xml:space="preserve">
    <value>The system administrator has disabled experimentation.</value>
  </data>
  <data name="Shell_PastePlain.Content" xml:space="preserve">
    <value>Paste As Plain Text</value>
    <comment>Product name: Navigation view item name for Paste as Plain Text</comment>
  </data>
  <data name="PastePlain.ModuleDescription" xml:space="preserve">
    <value>Paste As Plain Text is a quick shortcut for pasting the text contents of your clipboard without formatting. Note: the formatted text in the clipboard is replaced with the unformatted text.</value>
  </data>
  <data name="PastePlain.ModuleTitle" xml:space="preserve">
    <value>Paste As Plain Text</value>
  </data>
  <data name="PastePlain_Cancel" xml:space="preserve">
    <value>cancel</value>
  </data>
  <data name="PastePlain_EnableToggleControl_HeaderText.Header" xml:space="preserve">
    <value>Enable Paste As Plain Text</value>
  </data>
  <data name="Oobe_PastePlain.Description" xml:space="preserve">
    <value>Paste As Plain Text strips rich formatting from your clipboard data and pastes it as non-formatted text.</value>
  </data>
  <data name="Oobe_PastePlain.Title" xml:space="preserve">
    <value>Paste As Plain Text</value>
  </data>
  <data name="Oobe_PastePlain_HowToUse.Text" xml:space="preserve">
    <value>to paste your clipboard data as plain text. Note: this will replace the formatted text in your clipboard with the plain text.</value>
  </data>
  <data name="Shell_CmdNotFound.Content" xml:space="preserve">
    <value>Command Not Found</value>
    <comment>Product name: Navigation view item name for Command Not Found</comment>
  </data>
  <data name="CmdNotFound.ModuleDescription" xml:space="preserve">
    <value>A PowerShell module that detects an error thrown by a command and suggests a relevant WinGet package to install, if available.</value>
    <comment>"Command Not Found" is a product name</comment>
  </data>
  <data name="CmdNotFound.ModuleTitle" xml:space="preserve">
    <value>Command Not Found</value>
    <comment>"Command Not Found" is a product name</comment>
  </data>
  <data name="InstalledLabel.Text" xml:space="preserve">
    <value>Installed</value>
  </data>
  <data name="DetectedLabel.Text" xml:space="preserve">
    <value>Detected</value>
  </data>
  <data name="NotDetectedLabel.Text" xml:space="preserve">
    <value>Not detected</value>
  </data>
  <data name="CmdNotFound_RequirementsBar.Title" xml:space="preserve">
    <value>The following components are required</value>
  </data>
  <data name="CmdNotFound_PowerShellDetection.Header" xml:space="preserve">
    <value>PowerShell 7.4 or greater</value>
  </data>
  <data name="CmdNotFound_WinGetClientDetection.Header" xml:space="preserve">
    <value>WinGet Client PowerShell module</value>
  </data>
  <data name="CmdNotFound_Enable.Header" xml:space="preserve">
    <value>Command Not Found</value>
    <comment>"Command Not Found" is a product name</comment>
  </data>
  <data name="CmdNotFound_Enable.Description" xml:space="preserve">
    <value>Add this module to the PowerShell 7 profile script so that it is enabled with every new session</value>
  </data>
  <data name="CmdNotFound_ModuleInstallationLogs.Text" xml:space="preserve">
    <value>Installation logs</value>
  </data>
  <data name="CmdNotFound_CheckPowerShellVersionButtonControl.Description" xml:space="preserve">
    <value>PowerShell 7 is required to use this module</value>
  </data>
  <data name="CmdNotFound_CheckCompatibility.Content" xml:space="preserve">
    <value>Refresh</value>
  </data>
  <data name="CmdNotFound_CheckCompatibilityTooltip.Text" xml:space="preserve">
    <value>Check if your PowerShell configuration is compatible and configured correctly</value>
  </data>
  <data name="CmdNotFound_InstallButton.Content" xml:space="preserve">
    <value>Install</value>
  </data>
  <data name="CmdNotFound_UninstallButton.Content" xml:space="preserve">
    <value>Uninstall</value>
  </data>
  <data name="Oobe_CmdNotFound.Description" xml:space="preserve">
    <value>Command Not Found detects an error thrown by a command in PowerShell and suggests a relevant WinGet package to install, if available.</value>
    <comment>"Command Not Found" is a product name</comment>
  </data>
  <data name="Oobe_CmdNotFound.Title" xml:space="preserve">
    <value>Command Not Found</value>
    <comment>"Command Not Found" is a product name</comment>
  </data>
  <data name="Oobe_CmdNotFound_HowToUse.Text" xml:space="preserve">
    <value>If a command returns an error, the module will suggest a WinGet package that may provide the relevant executable.</value>
  </data>
  <data name="AllAppsTxt.Text" xml:space="preserve">
    <value>All apps</value>
  </data>
  <data name="BackBtn.[using:Microsoft.UI.Xaml.Automation]AutomationProperties.Name" xml:space="preserve">
    <value>Back</value>
  </data>
  <data name="BackLabel.Text" xml:space="preserve">
    <value>Back</value>
  </data>
  <data name="BugReportBtn.[using:Microsoft.UI.Xaml.Automation]AutomationProperties.Name" xml:space="preserve">
    <value>Bug report</value>
  </data>
  <data name="BugReportTooltip.Text" xml:space="preserve">
    <value>Bug report</value>
  </data>
  <data name="DocsBtn.[using:Microsoft.UI.Xaml.Automation]AutomationProperties.Name" xml:space="preserve">
    <value>Documentation</value>
  </data>
  <data name="DocsTooltip.Text" xml:space="preserve">
    <value>Documentation</value>
  </data>
  <data name="FZEditorString" xml:space="preserve">
    <value>FancyZones Editor</value>
    <comment>Do not localize this string</comment>
  </data>
  <data name="MoreBtn.[using:Microsoft.UI.Xaml.Automation]AutomationProperties.Name" xml:space="preserve">
    <value>More</value>
  </data>
  <data name="MoreLabel.Text" xml:space="preserve">
    <value>More</value>
  </data>
  <data name="SettingsBtn.[using:Microsoft.UI.Xaml.Automation]AutomationProperties.Name" xml:space="preserve">
    <value>Settings</value>
  </data>
  <data name="SettingsTooltip.Text" xml:space="preserve">
    <value>Settings</value>
  </data>
  <data name="ShortcutsTxt.Text" xml:space="preserve">
    <value>Shortcuts</value>
  </data>
  <data name="UpdateAvailable.Title" xml:space="preserve">
    <value>Update available</value>
  </data>
  <data name="FileExplorerPreview_Toggle_Monaco_Max_File_Size.Header" xml:space="preserve">
    <value>Maximum file size to preview</value>
    <comment>Size refers to the disk space used by a file</comment>
  </data>
  <data name="FileExplorerPreview_Toggle_Monaco_Max_File_Size.Description" xml:space="preserve">
    <value>The maximum size, in kilobytes, for files to be displayed. This is a safety mechanism to prevent loading large files into RAM.</value>
    <comment>"RAM" refers to random access memory; "size" refers to disk space; "bytes" refer to the measurement unit</comment>
  </data>
  <data name="RegistryPreview.ModuleDescription" xml:space="preserve">
    <value>A quick little utility to visualize and edit complex Windows Registry files.</value>
  </data>
  <data name="RegistryPreview.ModuleTitle" xml:space="preserve">
    <value>Registry Preview</value>
  </data>
  <data name="Shell_RegistryPreview.Content" xml:space="preserve">
    <value>Registry Preview</value>
    <comment>Product name: Navigation view item name for Registry Preview</comment>
  </data>
  <data name="RegistryPreview_Enable_RegistryPreview.Header" xml:space="preserve">
    <value>Enable Registry Preview</value>
    <comment>Registry Preview is the name of the utility</comment>
  </data>
  <data name="Oobe_RegistryPreview_HowToUse.Text" xml:space="preserve">
    <value>In File Explorer, right-click a .REG file and select **Preview** from the context menu.</value>
  </data>
  <data name="Oobe_RegistryPreview_TipsAndTricks.Text" xml:space="preserve">
    <value>You can preview or edit Registry files in File Explorer or by opening the app from the PowerToys launcher.</value>
  </data>
  <data name="Oobe_RegistryPreview.Description" xml:space="preserve">
    <value>Registry Preview is a quick little utility to visualize and edit complex Windows Registry files.</value>
  </data>
  <data name="Oobe_RegistryPreview.Title" xml:space="preserve">
    <value>Registry Preview</value>
    <comment>Do not localize this string</comment>
  </data>
  <data name="LearnMore_RegistryPreview.Text" xml:space="preserve">
    <value>Learn more about Registry Preview</value>
    <comment>Registry Preview is a product name, do not loc</comment>
  </data>
  <data name="Launch_RegistryPreview.Content" xml:space="preserve">
    <value>Launch Registry Preview</value>
    <comment>"Registry Preview" is the name of the utility</comment>
  </data>
  <data name="MouseUtils_MouseJump.Description" xml:space="preserve">
    <value>Quickly move the mouse pointer long distances.</value>
    <comment>"Mouse Jump" is the name of the utility. Mouse is the hardware mouse.</comment>
  </data>
  <data name="MouseUtils_MouseJump.Header" xml:space="preserve">
    <value>Mouse Jump</value>
    <comment>Refers to the utility name</comment>
  </data>
  <data name="MouseUtils_MouseJump_ActivationShortcut.Description" xml:space="preserve">
    <value>Customize the shortcut to turn on or off this mode</value>
  </data>
  <data name="MouseUtils_MouseJump_ActivationShortcut.Header" xml:space="preserve">
    <value>Activation shortcut</value>
  </data>
  <data name="MouseUtils_Enable_MouseJump.Header" xml:space="preserve">
    <value>Enable Mouse Jump</value>
    <comment>"Mouse Jump" is the name of the utility.</comment>
  </data>
  <data name="GPO_AutoDownloadUpdatesIsDisabled.Title" xml:space="preserve">
    <value>The system administrator has disabled the automatic download of updates.</value>
  </data>
  <data name="Hosts_Toggle_LoopbackDuplicates.Description" xml:space="preserve">
    <value>127.0.0.1, ::1, ...</value>
    <comment>"127.0.0.1 and ::1" are well known loopback addresses, do not loc</comment>
  </data>
  <data name="Hosts_Toggle_LoopbackDuplicates.Header" xml:space="preserve">
    <value>Consider loopback addresses as duplicates</value>
  </data>
  <data name="RegistryPreview_Launch_GroupSettings.Header" xml:space="preserve">
    <value>Launch</value>
  </data>
  <data name="RegistryPreview_LaunchButton_Accessible.[using:Microsoft.UI.Xaml.Automation]AutomationProperties.Name" xml:space="preserve">
    <value>Launch Registry Preview</value>
  </data>
  <data name="RegistryPreview_LaunchButtonControl.Header" xml:space="preserve">
    <value>Launch Registry Preview</value>
  </data>
  <data name="RegistryPreview_DefaultRegApp.Header" xml:space="preserve">
    <value>Default app</value>
  </data>
  <data name="RegistryPreview_DefaultRegApp.Description" xml:space="preserve">
    <value>Make Registry Preview default app for opening .reg files</value>
    <comment>Registry Preview is app name. Do not localize.</comment>
  </data>
  <data name="PastePlain_ShortcutWarning.Title" xml:space="preserve">
    <value>Using this shortcut may prevent non-text paste actions (e.g. images, files) or built-in paste plain text actions in other applications from functioning.</value>
  </data>
  <data name="MouseUtils_MouseJump_ThumbnailSize.Header" xml:space="preserve">
    <value>Thumbnail Size</value>
  </data>
  <data name="MouseUtils_MouseJump_ThumbnailSize_Description_Prefix.Text" xml:space="preserve">
    <value>Constrain thumbnail image size to a maximum of</value>
  </data>
  <data name="MouseUtils_MouseJump_ThumbnailSize_Description_Suffix.Text" xml:space="preserve">
    <value>pixels</value>
  </data>
  <data name="MouseUtils_MouseJump_ThumbnailSize_Edit_Height.Header" xml:space="preserve">
    <value>Maximum height (px)</value>
    <comment>px = pixels</comment>
  </data>
  <data name="MouseUtils_MouseJump_ThumbnailSize_Edit_Width.Header" xml:space="preserve">
    <value>Maximum width (px)</value>
    <comment>px = pixels</comment>
  </data>
  <data name="Oobe_Peek.Description" xml:space="preserve">
    <value>A lightning fast file preview feature for Windows.</value>
  </data>
  <data name="Oobe_Peek.Title" xml:space="preserve">
    <value>Peek</value>
  </data>
  <data name="Oobe_Peek_HowToUse.Text" xml:space="preserve">
    <value>to preview the file that's currently selected in File Explorer.</value>
  </data>
  <data name="MWB_PCNameLabel.PlaceholderText" xml:space="preserve">
    <value>Device name</value>
  </data>
  <data name="MWB_SecurityKeyLabel.PlaceholderText" xml:space="preserve">
    <value>Security key</value>
  </data>
  <data name="Hosts_Encoding.Description" xml:space="preserve">
    <value>Choose the encoding of the hosts file</value>
    <comment>"Hosts" refers to the system hosts file, do not loc</comment>
  </data>
  <data name="Hosts_Encoding.Header" xml:space="preserve">
    <value>Encoding</value>
  </data>
  <data name="Hosts_Encoding_Utf8.Content" xml:space="preserve">
    <value>UTF-8</value>
  </data>
  <data name="Hosts_Encoding_Utf8Bom.Content" xml:space="preserve">
    <value>UTF-8 with BOM</value>
  </data>
  <data name="MouseUtils_MouseHighlighter_AlwaysColor.Header" xml:space="preserve">
    <value>Always highlight color</value>
  </data>
  <data name="MouseUtils_MousePointerCrosshairs_CrosshairsAutoHide.Content" xml:space="preserve">
    <value>Automatically hide crosshairs when the mouse pointer is hidden</value>
  </data>
  <data name="MouseUtils_AutoActivate.Content" xml:space="preserve">
    <value>Automatically activate on utility startup</value>
  </data>
  <data name="Run_FindMorePlugins.Text" xml:space="preserve">
    <value>Find more plugins</value>
  </data>
  <data name="Run_PluginUseFindMorePlugins.Content" xml:space="preserve">
    <value>Find more plugins</value>
  </data>
  <data name="Run_SomePluginsAreGpoManaged.Title" xml:space="preserve">
    <value>The system administrator is managing the enabled state of some plugins.</value>
  </data>
  <data name="AlwaysOnTop_FrameOpacity.Header" xml:space="preserve">
    <value>Opacity (%)</value>
  </data>
  <data name="MouseUtils_FindMyMouse_ActivationCustomizedShortcut.Content" xml:space="preserve">
    <value>Custom shortcut</value>
  </data>
  <data name="MouseUtils_FindMyMouse_ActivationDoubleRightControlPress.Content" xml:space="preserve">
    <value>Press Right Control twice</value>
    <comment>Right control is the physical key on the keyboard.</comment>
  </data>
  <data name="MouseUtils_FindMyMouse_ActivationShortcut.Description" xml:space="preserve">
    <value>Customize the shortcut to turn on or off this mode</value>
  </data>
  <data name="MouseUtils_FindMyMouse_ActivationShortcut.Header" xml:space="preserve">
    <value>Activation shortcut</value>
  </data>
  <data name="SettingsWindow_AdminTitle" xml:space="preserve">
    <value>Administrator: PowerToys Settings</value>
    <comment>Title of the settings window when running as administrator</comment>
  </data>
  <data name="DashboardTitle.Text" xml:space="preserve">
    <value>Dashboard</value>
  </data>
  <data name="Shell_Dashboard.Content" xml:space="preserve">
    <value>Dashboard</value>
  </data>
  <data name="GPO_IsSettingForcedText.Text" xml:space="preserve">
    <value>This setting is enforced by your System Administrator.</value>
  </data>
  <data name="DisabledModules.Text" xml:space="preserve">
    <value>Disabled modules</value>
  </data>
  <data name="EnabledModules.Text" xml:space="preserve">
    <value>Enabled modules</value>
  </data>
  <data name="Peek_Preview_GroupSettings.Header" xml:space="preserve">
    <value>Preview</value>
  </data>
  <data name="Peek_SourceCode_Header.Description" xml:space="preserve">
    <value>.cpp, .py, .json, .xml, .csproj, ...</value>
  </data>
  <data name="Peek_SourceCode_Header.Header" xml:space="preserve">
    <value>Source code files (Monaco)</value>
  </data>
  <data name="Peek_SourceCode_TryFormat.Description" xml:space="preserve">
    <value>Applies to json and xml. Files remain unchanged.</value>
  </data>
  <data name="Peek_SourceCode_TryFormat.Header" xml:space="preserve">
    <value>Try to format the source for preview</value>
  </data>
  <data name="Peek_SourceCode_WrapText.Content" xml:space="preserve">
    <value>Wrap text</value>
  </data>
  <data name="ShowPluginsOverview_All.Content" xml:space="preserve">
    <value>All</value>
  </data>
  <data name="ShowPluginsOverview_None.Content" xml:space="preserve">
    <value>None</value>
  </data>
  <data name="ShowPluginsOverview_NonGlobal.Content" xml:space="preserve">
    <value>Not included in global results</value>
  </data>
  <data name="PowerLauncher_TitleFontSize.Description" xml:space="preserve">
    <value>The size of result titles and the search query</value>
  </data>
  <data name="PowerLauncher_TitleFontSize.Header" xml:space="preserve">
    <value>Text size (pt)</value>
  </data>
  <data name="PowerLauncher_TextFontSizeSlider.[using:Microsoft.UI.Xaml.Automation]AutomationProperties.Name" xml:space="preserve">
    <value>Text size of result titles</value>
  </data>
<<<<<<< HEAD
  <data name="GeneralPage_ToggleSwitch_ShowWhatsNewAfterUpdates.Header" xml:space="preserve">
    <value>Show the release notes after updates</value>
=======
  <data name="CmdNotFound_Arm64ArchBar.Title" xml:space="preserve">
    <value>Command Not Found is not supported on the ARM64 architecture currently. We are actively working on a solution.</value>
>>>>>>> f6a63582
  </data>
</root><|MERGE_RESOLUTION|>--- conflicted
+++ resolved
@@ -3998,12 +3998,10 @@
   <data name="PowerLauncher_TextFontSizeSlider.[using:Microsoft.UI.Xaml.Automation]AutomationProperties.Name" xml:space="preserve">
     <value>Text size of result titles</value>
   </data>
-<<<<<<< HEAD
   <data name="GeneralPage_ToggleSwitch_ShowWhatsNewAfterUpdates.Header" xml:space="preserve">
     <value>Show the release notes after updates</value>
-=======
+  </data>
   <data name="CmdNotFound_Arm64ArchBar.Title" xml:space="preserve">
     <value>Command Not Found is not supported on the ARM64 architecture currently. We are actively working on a solution.</value>
->>>>>>> f6a63582
   </data>
 </root>