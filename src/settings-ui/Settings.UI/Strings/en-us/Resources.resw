﻿<?xml version="1.0" encoding="utf-8"?>
<root>
  <!-- 
    Microsoft ResX Schema 
    
    Version 2.0
    
    The primary goals of this format is to allow a simple XML format 
    that is mostly human readable. The generation and parsing of the 
    various data types are done through the TypeConverter classes 
    associated with the data types.
    
    Example:
    
    ... ado.net/XML headers & schema ...
    <resheader name="resmimetype">text/microsoft-resx</resheader>
    <resheader name="version">2.0</resheader>
    <resheader name="reader">System.Resources.ResXResourceReader, System.Windows.Forms, ...</resheader>
    <resheader name="writer">System.Resources.ResXResourceWriter, System.Windows.Forms, ...</resheader>
    <data name="Name1"><value>this is my long string</value><comment>this is a comment</comment></data>
    <data name="Color1" type="System.Drawing.Color, System.Drawing">Blue</data>
    <data name="Bitmap1" mimetype="application/x-microsoft.net.object.binary.base64">
        <value>[base64 mime encoded serialized .NET Framework object]</value>
    </data>
    <data name="Icon1" type="System.Drawing.Icon, System.Drawing" mimetype="application/x-microsoft.net.object.bytearray.base64">
        <value>[base64 mime encoded string representing a byte array form of the .NET Framework object]</value>
        <comment>This is a comment</comment>
    </data>
                
    There are any number of "resheader" rows that contain simple 
    name/value pairs.
    
    Each data row contains a name, and value. The row also contains a 
    type or mimetype. Type corresponds to a .NET class that support 
    text/value conversion through the TypeConverter architecture. 
    Classes that don't support this are serialized and stored with the 
    mimetype set.
    
    The mimetype is used for serialized objects, and tells the 
    ResXResourceReader how to depersist the object. This is currently not 
    extensible. For a given mimetype the value must be set accordingly:
    
    Note - application/x-microsoft.net.object.binary.base64 is the format 
    that the ResXResourceWriter will generate, however the reader can 
    read any of the formats listed below.
    
    mimetype: application/x-microsoft.net.object.binary.base64
    value   : The object must be serialized with 
            : System.Runtime.Serialization.Formatters.Binary.BinaryFormatter
            : and then encoded with base64 encoding.
    
    mimetype: application/x-microsoft.net.object.soap.base64
    value   : The object must be serialized with 
            : System.Runtime.Serialization.Formatters.Soap.SoapFormatter
            : and then encoded with base64 encoding.

    mimetype: application/x-microsoft.net.object.bytearray.base64
    value   : The object must be serialized into a byte array 
            : using a System.ComponentModel.TypeConverter
            : and then encoded with base64 encoding.
    -->
  <xsd:schema id="root" xmlns="" xmlns:xsd="http://www.w3.org/2001/XMLSchema" xmlns:msdata="urn:schemas-microsoft-com:xml-msdata">
    <xsd:import namespace="http://www.w3.org/XML/1998/namespace" />
    <xsd:element name="root" msdata:IsDataSet="true">
      <xsd:complexType>
        <xsd:choice maxOccurs="unbounded">
          <xsd:element name="metadata">
            <xsd:complexType>
              <xsd:sequence>
                <xsd:element name="value" type="xsd:string" minOccurs="0" />
              </xsd:sequence>
              <xsd:attribute name="name" use="required" type="xsd:string" />
              <xsd:attribute name="type" type="xsd:string" />
              <xsd:attribute name="mimetype" type="xsd:string" />
              <xsd:attribute ref="xml:space" />
            </xsd:complexType>
          </xsd:element>
          <xsd:element name="assembly">
            <xsd:complexType>
              <xsd:attribute name="alias" type="xsd:string" />
              <xsd:attribute name="name" type="xsd:string" />
            </xsd:complexType>
          </xsd:element>
          <xsd:element name="data">
            <xsd:complexType>
              <xsd:sequence>
                <xsd:element name="value" type="xsd:string" minOccurs="0" msdata:Ordinal="1" />
                <xsd:element name="comment" type="xsd:string" minOccurs="0" msdata:Ordinal="2" />
              </xsd:sequence>
              <xsd:attribute name="name" type="xsd:string" use="required" msdata:Ordinal="1" />
              <xsd:attribute name="type" type="xsd:string" msdata:Ordinal="3" />
              <xsd:attribute name="mimetype" type="xsd:string" msdata:Ordinal="4" />
              <xsd:attribute ref="xml:space" />
            </xsd:complexType>
          </xsd:element>
          <xsd:element name="resheader">
            <xsd:complexType>
              <xsd:sequence>
                <xsd:element name="value" type="xsd:string" minOccurs="0" msdata:Ordinal="1" />
              </xsd:sequence>
              <xsd:attribute name="name" type="xsd:string" use="required" />
            </xsd:complexType>
          </xsd:element>
        </xsd:choice>
      </xsd:complexType>
    </xsd:element>
  </xsd:schema>
  <resheader name="resmimetype">
    <value>text/microsoft-resx</value>
  </resheader>
  <resheader name="version">
    <value>2.0</value>
  </resheader>
  <resheader name="reader">
    <value>System.Resources.ResXResourceReader, System.Windows.Forms, Version=4.0.0.0, Culture=neutral, PublicKeyToken=b77a5c561934e089</value>
  </resheader>
  <resheader name="writer">
    <value>System.Resources.ResXResourceWriter, System.Windows.Forms, Version=4.0.0.0, Culture=neutral, PublicKeyToken=b77a5c561934e089</value>
  </resheader>
  <data name="Attribution_Rooler.Text" xml:space="preserve">
    <value>Inspired by Rooler</value>
    <comment>Rooler is a name of the tool.</comment>
  </data>
  <data name="Shell_VideoConference.Content" xml:space="preserve">
    <value>Video Conference Mute</value>
    <comment>Navigation view item name for Video Conference</comment>
  </data>
  <data name="Shell_MeasureTool.Content" xml:space="preserve">
    <value>Screen Ruler</value>
    <comment>Product name: Navigation view item name for Screen Ruler</comment>
  </data>
  <data name="MeasureTool.SecondaryLinksHeader" xml:space="preserve">
    <value>Attribution</value>
    <comment>giving credit to the projects this utility was based on</comment>
  </data>
  <data name="MeasureTool.ModuleDescription" xml:space="preserve">
    <value>Screen Ruler is a quick and easy way to measure pixels on your screen.</value>
    <comment>"Screen Ruler" is the name of the utility</comment>
  </data>
  <data name="MeasureTool.ModuleTitle" xml:space="preserve">
    <value>Screen Ruler</value>
    <comment>"Screen Ruler" is the name of the utility</comment>
  </data>
  <data name="MeasureTool_ActivationSettings.Header" xml:space="preserve">
    <value>Activation</value>
  </data>
  <data name="MeasureTool_Settings.Header" xml:space="preserve">
    <value>Behavior</value>
    <comment>"Screen Ruler" is the name of the utility</comment>
  </data>
  <data name="MeasureTool_ActivationShortcut.Header" xml:space="preserve">
    <value>Activation shortcut</value>
  </data>
  <data name="MeasureTool_ActivationShortcut.Description" xml:space="preserve">
    <value>Customize the shortcut to bring up the command bar</value>
    <comment>"Screen Ruler" is the name of the utility</comment>
  </data>
  <data name="MeasureTool_DefaultMeasureStyle.Header" xml:space="preserve">
    <value>Default measure style</value>
  </data>
  <data name="MeasureTool_DefaultMeasureStyle.Description" xml:space="preserve">
    <value>The utility will start having the selected style activated</value>
  </data>
  <data name="MeasureTool_DefaultMeasureStyle_None.Content" xml:space="preserve">
    <value>None</value>
  </data>
  <data name="MeasureTool_DefaultMeasureStyle_Bounds.Content" xml:space="preserve">
    <value>Bounds</value>
  </data>
  <data name="MeasureTool_DefaultMeasureStyle_Spacing.Content" xml:space="preserve">
    <value>Spacing</value>
  </data>
  <data name="MeasureTool_DefaultMeasureStyle_Horizontal_Spacing.Content" xml:space="preserve">
    <value>Horizontal spacing</value>
  </data>
  <data name="MeasureTool_DefaultMeasureStyle_Vertical_Spacing.Content" xml:space="preserve">
    <value>Vertical spacing</value>
  </data>
  <data name="MeasureTool_UnitsOfMeasure.Header" xml:space="preserve">
    <value>Units of measurement</value>
  </data>
  <data name="MeasureTool_UnitsOfMeasure_Pixels.Content" xml:space="preserve">
    <value>Pixels</value>
  </data>
  <data name="MeasureTool_UnitsOfMeasure_Inches.Content" xml:space="preserve">
    <value>Inches</value>
  </data>
  <data name="MeasureTool_UnitsOfMeasure_Centimeters.Content" xml:space="preserve">
    <value>Centimeters</value>
  </data>
  <data name="MeasureTool_PixelTolerance.Header" xml:space="preserve">
    <value>Pixel tolerance for edge detection</value>
  </data>
  <data name="MeasureTool_MeasureCrossColor.Header" xml:space="preserve">
    <value>Line color</value>
  </data>
  <data name="MeasureTool_ContinuousCapture.Header" xml:space="preserve">
    <value>Capture screen continuously during measuring</value>
  </data>
  <data name="MeasureTool_ContinuousCapture.Description" xml:space="preserve">
    <value>Refresh screen contexts in real-time instead of making a screenshot once</value>
  </data>
  <data name="MeasureTool_PerColorChannelEdgeDetection.Header" xml:space="preserve">
    <value>Per color channel edge detection</value>
  </data>
  <data name="MeasureTool_PerColorChannelEdgeDetection.Description" xml:space="preserve">
    <value>If enabled, test that all color channels are within a tolerance distance from each other. Otherwise, check that the sum of all color channels differences is smaller than the tolerance.</value>
  </data>
  <data name="MeasureTool_DrawFeetOnCross.Header" xml:space="preserve">
    <value>Draw feet on cross</value>
  </data>
  <data name="MeasureTool_DrawFeetOnCross.Description" xml:space="preserve">
    <value>Adds feet to the end of cross lines</value>
  </data>
  <data name="MeasureTool_EnableMeasureTool.Header" xml:space="preserve">
    <value>Enable Screen Ruler</value>
    <comment>"Screen Ruler" is the name of the utility</comment>
  </data>
  <data name="MouseWithoutBorders_ActivationSettings.Header" xml:space="preserve">
    <value>Activation</value>
  </data>
  <data name="MouseWithoutBorders_DeviceLayoutSettings.Header" xml:space="preserve">
    <value>Device layout</value>
  </data>
  <data name="MouseWithoutBorders_DeviceLayoutSettings.Description" xml:space="preserve">
    <value>Drag and drop a machine to rearrange the order.</value>
  </data>
  <data name="MouseWithoutBorders_CannotDragDropAsAdmin.Title" xml:space="preserve">
    <value>It is not possible to use drag and drop while running PowerToys elevated. As a workaround, please restart PowerToys without elevation to edit the device layout.</value>
  </data>
  <data name="MouseWithoutBorders_KeySettings.Header" xml:space="preserve">
    <value>Encryption key</value>
  </data>
  <data name="MouseWithoutBorders_SecurityKey.Header" xml:space="preserve">
    <value>Security key</value>
  </data>
  <data name="MouseWithoutBorders_SecurityKey.Description" xml:space="preserve">
    <value>The key must be auto generated in one machine by clicking on New Key, then typed in other machines</value>
  </data>
  <data name="MouseWithoutBorders_NewKey.Content" xml:space="preserve">
    <value>New key</value>
  </data>
  <data name="MouseWithoutBorders_CopyMachineName.Text" xml:space="preserve">
    <value>Copy to clipboard</value>
  </data>
  <data name="MouseWithoutBorders_ReconnectButton.Text" xml:space="preserve">
    <value>Refresh connections</value>
  </data>
  <data name="MouseWithoutBorders_ReconnectTooltip.Text" xml:space="preserve">
    <value>Reestablishes connections with other devices if you are experiencing issues.</value>
  </data>
  <data name="MouseWithoutBorders_ThisMachineNameLabel.Header" xml:space="preserve">
    <value>Host name of this device</value>
  </data>
  <data name="MouseWithoutBorders_Connect.Content" xml:space="preserve">
    <value>Connect</value>
  </data>
  <data name="MouseWithoutBorders_UninstallService.Header" xml:space="preserve">
    <value>Uninstall service</value>
  </data>
  <data name="MouseWithoutBorders_UninstallService.Description" xml:space="preserve">
    <value>Removes the service from the computer. Needs to run as administrator.</value>
  </data>
  <data name="MouseWithoutBorders_Settings.Header" xml:space="preserve">
    <value>Behavior</value>
  </data>
  <data name="MouseWithoutBorders_TroubleShooting.Header" xml:space="preserve">
    <value>Troubleshooting</value>
  </data>
  <data name="MouseWithoutBorders_AddFirewallRuleButtonControl.Header" xml:space="preserve">
    <value>Add a firewall rule for Mouse Without Borders</value>
    <comment>"Mouse Without Borders" is a product name</comment>
  </data>
  <data name="MouseWithoutBorders_AddFirewallRuleButtonControl.Description" xml:space="preserve">
    <value>Adding a firewall rule might help solve connection issues.</value>
  </data>
  <data name="MouseWithoutBorders_RunAsAdminText.Title" xml:space="preserve">
    <value>You need to run as administrator to modify this setting.</value>
  </data>
  <data name="MouseWithoutBorders_ServiceUserUninstallWarning.Title" xml:space="preserve">
    <value>If PowerToys is installed as a user, uninstalling/upgrading may require the Mouse Without Borders service to be removed manually later.</value>
  </data>
  <data name="MouseWithoutBorders_ServiceSettings.Header" xml:space="preserve">
    <value>Service</value>
  </data>
  <data name="MouseWithoutBorders_Toggle_Enable.Header" xml:space="preserve">
    <value>Enable Mouse Without Borders</value>
  </data>
  <data name="MouseWithoutBorders.SecondaryLinksHeader" xml:space="preserve">
    <value>Attribution</value>
    <comment>giving credit to the projects this utility was based on</comment>
  </data>
  <data name="MouseWithoutBorders.ModuleDescription" xml:space="preserve">
    <value>Mouse Without Borders is a quick and easy way to move your cursor across multiple devices.</value>
    <comment>"Mouse Without Borders" is the name of the utility</comment>
  </data>
  <data name="MouseWithoutBorders.ModuleTitle" xml:space="preserve">
    <value>Mouse Without Borders</value>
    <comment>"Mouse Without Borders" is the name of the utility</comment>
  </data>
  <data name="MouseWithoutBorders_UseService.Header" xml:space="preserve">
    <value>Use Service</value>
  </data>
  <data name="MouseWithoutBorders_UseService.Description" xml:space="preserve">
    <value>Runs in service mode, that allows MWB to control remote machines when they're locked. Also allows control of system and administrator applications.</value>
  </data>
  <data name="MouseWithoutBorders_MatrixOneRow.Header" xml:space="preserve">
    <value>Devices in a single row</value>
  </data>
  <data name="MouseWithoutBorders_MatrixOneRow.Description" xml:space="preserve">
    <value>Sets whether the devices are aligned on a single row. A two by two matrix is considered otherwise.</value>
  </data>
  <data name="MouseWithoutBorders_WrapMouse.Header" xml:space="preserve">
    <value>Wrap mouse</value>
  </data>
  <data name="MouseWithoutBorders_WrapMouse.Description" xml:space="preserve">
    <value>Move control back to the first machine when mouse moves past the last one.</value>
  </data>
  <data name="MouseWithoutBorders_ShareClipboard.Header" xml:space="preserve">
    <value>Share clipboard</value>
  </data>
  <data name="MouseWithoutBorders_TransferFile.Header" xml:space="preserve">
    <value>Transfer file</value>
  </data>
  <data name="MouseWithoutBorders_HideMouseAtScreenEdge.Header" xml:space="preserve">
    <value>Hide mouse at the screen edge</value>
  </data>
  <data name="MouseWithoutBorders_DrawMouseCursor.Header" xml:space="preserve">
    <value>Draw mouse cursor</value>
  </data>
  <data name="MouseWithoutBorders_ValidateRemoteMachineIP.Header" xml:space="preserve">
    <value>Validate remote machine IP</value>
  </data>
  <data name="MouseWithoutBorders_SameSubnetOnly.Header" xml:space="preserve">
    <value>Same subnet only</value>
  </data>
  <data name="MouseWithoutBorders_BlockScreenSaverOnOtherMachines.Header" xml:space="preserve">
    <value>Block screen saver on other machines</value>
  </data>
  <data name="MouseWithoutBorders_MoveMouseRelatively.Header" xml:space="preserve">
    <value>Move mouse relatively</value>
  </data>
  <data name="MouseWithoutBorders_BlockMouseAtScreenCorners.Header" xml:space="preserve">
    <value>Block mouse at screen corners</value>
  </data>
  <data name="MouseWithoutBorders_ShowClipboardAndNetworkStatusMessages.Header" xml:space="preserve">
    <value>Show clipboard and network status messages</value>
  </data>
  <data name="MouseWithoutBorders_ShowOriginalUI.Header" xml:space="preserve">
    <value>Show the original Mouse Without Borders UI</value>
  </data>
  <data name="MouseWithoutBorders_ShowOriginalUI.Description" xml:space="preserve">
    <value>This is accessible from the system tray and requires a restart.</value>
  </data>
  <data name="MouseWithoutBorders_ShareClipboard.Description" xml:space="preserve">
    <value>If share clipboard stops working, Ctrl+Alt+Del then Esc may solve the problem.</value>
  </data>
  <data name="MouseWithoutBorders_TransferFile.Description" xml:space="preserve">
    <value>If a file (&lt;100MB) is copied, it will be transferred to the remote machine clipboard.</value>
  </data>
  <data name="MouseWithoutBorders_HideMouseAtScreenEdge.Description" xml:space="preserve">
    <value>Hide the mouse cursor at the top edge of the screen when switching to other machine. This option also steals the focus from any full-screen app to ensure the keyboard input is redirected.</value>
  </data>
  <data name="MouseWithoutBorders_DrawMouseCursor.Description" xml:space="preserve">
    <value>Mouse cursor may not be visible in Windows 10 and later versions of Windows when there is no physical mouse attached.</value>
  </data>
  <data name="MouseWithoutBorders_ValidateRemoteMachineIP.Description" xml:space="preserve">
    <value>Reverse DNS lookup to validate machine IP Address.</value>
  </data>
  <data name="MouseWithoutBorders_SameSubnetOnly.Description" xml:space="preserve">
    <value>Only connect to machines in the same intranet NNN.NNN.*.* (only works when both machines have IPv4 enabled)</value>
  </data>
  <data name="MouseWithoutBorders_IPAddressMapping_TextBoxControl.PlaceholderText" xml:space="preserve">
    <value>Example: MyLaptop 192.168.0.24</value>
    <comment>Don't translate MyLaptop</comment>
  </data>
  <data name="MouseWithoutBorders_IPAddressMapping.Header" xml:space="preserve">
    <value>IP address mapping</value>
  </data>
  <data name="MouseWithoutBorders_IPAddressMapping.Description" xml:space="preserve">
    <value>Resolve machine's IP address using manually entered mappings below.</value>
  </data>
  <data name="MouseWithoutBorders_BlockScreenSaverOnOtherMachines.Description" xml:space="preserve">
    <value>Prevent screen saver from starting on other machines when user is actively working on this machine.</value>
  </data>
  <data name="MouseWithoutBorders_MoveMouseRelatively.Description" xml:space="preserve">
    <value>Use this option when remote machine's monitor settings are different, or remote machine has multiple monitors.</value>
  </data>
  <data name="MouseWithoutBorders_BlockMouseAtScreenCorners.Description" xml:space="preserve">
    <value>To avoid accident machine-switch at screen corners.</value>
  </data>
  <data name="MouseWithoutBorders_ShowClipboardAndNetworkStatusMessages.Description" xml:space="preserve">
    <value>Show clipboard activities and network status in system tray notifications</value>
  </data>
  <data name="MouseWithoutBorders_KeyboardShortcuts_Group.Header" xml:space="preserve">
    <value>Keyboard shortcuts</value>
    <comment>keyboard is the hardware peripheral</comment>
  </data>
  <data name="MouseWithoutBorders_AdvancedSettings_Group.Header" xml:space="preserve">
    <value>Advanced Settings</value>
  </data>
  <data name="MouseWithoutBorders_EasyMouseOption.Header" xml:space="preserve">
    <value>Easy Mouse: move between machines by moving the mouse pointer to the screen edges.</value>
  </data>
  <data name="MouseWithoutBorders_EasyMouseOption.Description" xml:space="preserve">
    <value>Can also be set to move only when pressing Shift or Ctrl.</value>
    <comment>Shift and Ctrl are the keyboard keys</comment>
  </data>
  <data name="MouseWithoutBorders_EasyMouseOption_Disabled.Content" xml:space="preserve">
    <value>Disabled</value>
  </data>
  <data name="MouseWithoutBorders_EasyMouseOption_Enabled.Content" xml:space="preserve">
    <value>Enabled</value>
  </data>
  <data name="MouseWithoutBorders_EasyMouseOption_Ctrl.Content" xml:space="preserve">
    <value>Ctrl</value>
    <comment>This is the Ctrl keyboard key</comment>
  </data>
  <data name="MouseWithoutBorders_EasyMouseOption_Shift.Content" xml:space="preserve">
    <value>Shift</value>
    <comment>This is the Shift keyboard key</comment>
  </data>
  <data name="MouseWithoutBorders_LockMachinesShortcut.Header" xml:space="preserve">
    <value>Shortcut to lock all machines.</value>
  </data>
  <data name="MouseWithoutBorders_LockMachinesShortcut.Description" xml:space="preserve">
    <value>Hit this hotkey twice to lock all machines. Note: Only the machines which have the same shortcut configured will be locked.</value>
  </data>
  <data name="MouseWithoutBorders_ToggleEasyMouseShortcut.Header" xml:space="preserve">
    <value>Shortcut to toggle Easy Mouse.</value>
    <comment>Ctrl and Alt are the keyboard keys</comment>
  </data>
  <data name="MouseWithoutBorders_ToggleEasyMouseShortcut.Description" xml:space="preserve">
    <value>Only works if EasyMouse is set to Enabled or Disabled.</value>
  </data>
  <data name="MouseWithoutBorders_ToggleEasyMouseShortcut_Disabled.Content" xml:space="preserve">
    <value>Disabled</value>
  </data>
  <data name="MouseWithoutBorders_SwitchBetweenMachineShortcut.Header" xml:space="preserve">
    <value>Shortcut to switch between machines. Ctrl+Alt+:</value>
    <comment>Ctrl and Alt are the keyboard keys</comment>
  </data>
  <data name="MouseWithoutBorders_SwitchBetweenMachineShortcut.Description" xml:space="preserve">
    <value>Click on Ctrl+Alt+ the chosen option to switch between machines.</value>
    <comment>Ctrl and Alt are the keyboard keys</comment>
  </data>
  <data name="MouseWithoutBorders_SwitchBetweenMachineShortcut_F1.Content" xml:space="preserve">
    <value>F1, F2, F3, F4</value>
    <comment>Don't localize. These are keyboard keys</comment>
  </data>
  <data name="MouseWithoutBorders_SwitchBetweenMachineShortcut_1.Content" xml:space="preserve">
    <value>1, 2, 3, 4</value>
    <comment>Don't localize. These are keyboard keys</comment>
  </data>
  <data name="MouseWithoutBorders_SwitchBetweenMachineShortcut_Disabled.Content" xml:space="preserve">
    <value>Disabled</value>
  </data>
  <data name="MouseWithoutBorders_LockMachinesShortcut_Disabled.Content" xml:space="preserve">
    <value>Disabled</value>
  </data>
  <data name="MouseWithoutBorders_ReconnectShortcut.Header" xml:space="preserve">
    <value>Shortcut to try reconnecting</value>
  </data>
  <data name="MouseWithoutBorders_ReconnectShortcut.Description" xml:space="preserve">
    <value>Just in case the connection is lost for any reason.</value>
  </data>
  <data name="MouseWithoutBorders_ReconnectShortcut_Disabled.Content" xml:space="preserve">
    <value>Disabled</value>
  </data>
  <data name="MouseWithoutBorders_Switch2AllPcShortcut.Header" xml:space="preserve">
    <value>Shortcut to switch to multiple machine mode.</value>
  </data>
  <data name="MouseWithoutBorders_Switch2AllPcShortcut.Description" xml:space="preserve">
    <value>Allows controlling all computers at once.</value>
  </data>
  <data name="MouseWithoutBorders_Switch2AllPcShortcut_Disabled.Content" xml:space="preserve">
    <value>Disabled</value>
  </data>
  <data name="MouseWithoutBorders_Switch2AllPcShortcut_Ctrl3.Content" xml:space="preserve">
    <value>Ctrl three times</value>
    <comment>This is the Ctrl keyboard key</comment>
  </data>
  <data name="VideoConference_Enable.Header" xml:space="preserve">
    <value>Enable Video Conference Mute</value>
  </data>
  <data name="VideoConference.ModuleDescription" xml:space="preserve">
    <value>Video Conference Mute is a quick and easy way to do a global "mute" of both your microphone and webcam. Disabling this module or closing PowerToys will unmute the microphone and camera.</value>
  </data>
  <data name="VideoConference_CameraAndMicrophoneMuteHotkeyControl_Header.Header" xml:space="preserve">
    <value>Mute camera &amp; microphone</value>
  </data>
  <data name="VideoConference_MicrophoneMuteHotkeyControl_Header.Header" xml:space="preserve">
    <value>Mute microphone</value>
  </data>
  <data name="VideoConference_MicrophonePushToTalkHotkeyControl_Header.Header" xml:space="preserve">
    <value>Push to talk</value>
  </data>
  <data name="VideoConference_CameraMuteHotkeyControl_Header.Header" xml:space="preserve">
    <value>Mute camera</value>
  </data>
  <data name="VideoConference_SelectedCamera.Header" xml:space="preserve">
    <value>Selected camera</value>
  </data>
  <data name="VideoConference_SelectedMicrophone.Header" xml:space="preserve">
    <value>Selected microphone</value>
  </data>
  <data name="VideoConference_PushToReverse.Header" xml:space="preserve">
    <value>Push to reverse</value>
  </data>
  <data name="VideoConference_PushToReverse.Description" xml:space="preserve">
    <value>If enabled, allows both push to talk and push to mute, depending on microphone state</value>
  </data>
  <data name="VideoConference_CameraOverlayImagePathHeader.Header" xml:space="preserve">
    <value>Image displayed when camera is muted</value>
  </data>
  <data name="VideoConference_ToolbarPosition.Header" xml:space="preserve">
    <value>Toolbar position</value>
  </data>
  <data name="VideoConference_ToolbarPosition_TopCenter.Content" xml:space="preserve">
    <value>Top center</value>
  </data>
  <data name="VideoConference_ToolbarPosition_TopLeftCorner.Content" xml:space="preserve">
    <value>Top left corner</value>
  </data>
  <data name="VideoConference_ToolbarPosition_TopRightCorner.Content" xml:space="preserve">
    <value>Top right corner</value>
  </data>
  <data name="VideoConference_ToolbarPosition_BottomLeftCorner.Content" xml:space="preserve">
    <value>Bottom left corner</value>
  </data>
  <data name="VideoConference_ToolbarPosition_BottomCenter.Content" xml:space="preserve">
    <value>Bottom center</value>
  </data>
  <data name="VideoConference_ToolbarPosition_BottomRightCorner.Content" xml:space="preserve">
    <value>Bottom right corner</value>
  </data>
  <data name="VideoConference_ToolbarMonitor.Header" xml:space="preserve">
    <value>Show toolbar on</value>
  </data>
  <data name="VideoConference_ToolbarMonitor_Main.Content" xml:space="preserve">
    <value>Main monitor</value>
  </data>
  <data name="VideoConference_ToolbarMonitor_UnderCursor.Content" xml:space="preserve">
    <value>Monitor under cursor</value>
  </data>
  <data name="VideoConference_ToolbarMonitor_ActiveWindow.Content" xml:space="preserve">
    <value>Active window monitor</value>
  </data>
  <data name="VideoConference_ToolbarMonitor_All.Content" xml:space="preserve">
    <value>All monitors</value>
  </data>
  <data name="VideoConference_ToolbarHide.Header" xml:space="preserve">
    <value>Hide toolbar</value>
  </data>
  <data name="VideoConference_ToolbarHideMuted.Content" xml:space="preserve">
    <value>When both camera and microphone are muted</value>
  </data>
  <data name="VideoConference_ToolbarHideNever.Content" xml:space="preserve">
    <value>Never</value>
  </data>
  <data name="VideoConference_ToolbarHideUnmuted.Content" xml:space="preserve">
    <value>When both camera and microphone are unmuted</value>
  </data>
  <data name="VideoConference_ToolbarHideTimeout.Content" xml:space="preserve">
    <value>After timeout</value>
  </data>
  <data name="VideoConference.ModuleTitle" xml:space="preserve">
    <value>Video Conference Mute</value>
  </data>
  <data name="VideoConference_Camera.Header" xml:space="preserve">
    <value>Camera</value>
  </data>
  <data name="VideoConference_Camera.Description" xml:space="preserve">
    <value>To use this feature, make sure to select PowerToys VideoConference Mute as your camera source in your apps.</value>
  </data>
  <data name="VideoConference_Microphone.Header" xml:space="preserve">
    <value>Microphone</value>
  </data>
  <data name="VideoConference_Toolbar.Header" xml:space="preserve">
    <value>Toolbar</value>
  </data>
  <data name="VideoConference_Behavior.Header" xml:space="preserve">
    <value>Behavior</value>
  </data>
  <data name="VideoConference_StartupAction.Header" xml:space="preserve">
    <value>Startup action</value>
  </data>
  <data name="VideoConference_StartupActionNothing.Content" xml:space="preserve">
    <value>Nothing</value>
  </data>
  <data name="VideoConference_StartupActionUnmute.Content" xml:space="preserve">
    <value>Unmute</value>
  </data>
  <data name="VideoConference_StartupActionMute.Content" xml:space="preserve">
    <value>Mute</value>
  </data>
  <data name="VideoConference_Shortcuts.Header" xml:space="preserve">
    <value>Shortcuts</value>
  </data>
  <data name="VideoConference_CameraOverlayImageAlt.[using:Microsoft.UI.Xaml.Automation]AutomationProperties.Name" xml:space="preserve">
    <value>Camera overlay image preview</value>
  </data>
  <data name="VideoConference_CameraOverlayImageBrowse.Content" xml:space="preserve">
    <value>Browse</value>
  </data>
  <data name="VideoConference_CameraOverlayImageClear.Content" xml:space="preserve">
    <value>Clear</value>
  </data>
  <data name="Shell_General.Content" xml:space="preserve">
    <value>General</value>
    <comment>Navigation view item name for General</comment>
  </data>
  <data name="Shell_Awake.Content" xml:space="preserve">
    <value>Awake</value>
    <comment>Product name: Navigation view item name for Awake</comment>
  </data>
  <data name="Shell_PowerLauncher.Content" xml:space="preserve">
    <value>PowerToys Run</value>
    <comment>Product name: Navigation view item name for PowerToys Run</comment>
  </data>
  <data name="Shell_PowerRename.Content" xml:space="preserve">
    <value>PowerRename</value>
    <comment>Product name: Navigation view item name for PowerRename</comment>
  </data>
  <data name="Shell_ShortcutGuide.Content" xml:space="preserve">
    <value>Shortcut Guide</value>
    <comment>Product name: Navigation view item name for Shortcut Guide</comment>
  </data>
  <data name="Shell_PowerPreview.Content" xml:space="preserve">
    <value>File Explorer add-ons</value>
    <comment>Product name: Navigation view item name for File Explorer.  Please use File Explorer as in the context of File Explorer in Windows</comment>
  </data>
  <data name="Shell_FancyZones.Content" xml:space="preserve">
    <value>FancyZones</value>
    <comment>{Locked}</comment>
  </data>
  <data name="Shell_ImageResizer.Content" xml:space="preserve">
    <value>Image Resizer</value>
    <comment>Product name: Navigation view item name for Image Resizer</comment>
  </data>
  <data name="Shell_ColorPicker.Content" xml:space="preserve">
    <value>Color Picker</value>
    <comment>Product name: Navigation view item name for Color Picker</comment>
  </data>
  <data name="Shell_KeyboardManager.Content" xml:space="preserve">
    <value>Keyboard Manager</value>
    <comment>Product name: Navigation view item name for Keyboard Manager</comment>
  </data>
  <data name="Shell_MouseWithoutBorders.Content" xml:space="preserve">
    <value>Mouse Without Borders</value>
    <comment>Product name: Navigation view item name for Mouse Without Borders</comment>
  </data>
  <data name="Shell_MouseUtilities.Content" xml:space="preserve">
    <value>Mouse utilities</value>
    <comment>Product name: Navigation view item name for Mouse utilities</comment>
  </data>
  <data name="Shell_NavigationMenu_Announce_Collapse" xml:space="preserve">
    <value>Navigation closed</value>
    <comment>Accessibility announcement when the navigation pane collapses</comment>
  </data>
  <data name="Shell_NavigationMenu_Announce_Open" xml:space="preserve">
    <value>Navigation opened</value>
    <comment>Accessibility announcement when the navigation pane opens</comment>
  </data>
  <data name="KeyboardManager_ConfigHeader.Text" xml:space="preserve">
    <value>Current configuration</value>
    <comment>Keyboard Manager current configuration header</comment>
  </data>
  <data name="KeyboardManager.ModuleDescription" xml:space="preserve">
    <value>Reconfigure your keyboard by remapping keys and shortcuts</value>
    <comment>Keyboard Manager page description</comment>
  </data>
  <data name="KeyboardManager_EnableToggle.Header" xml:space="preserve">
    <value>Enable Keyboard Manager</value>
    <comment>Keyboard Manager enable toggle header. Do not loc the Product name. Do you want this feature on / off</comment>
  </data>
  <data name="KeyboardManager_ProfileDescription.Text" xml:space="preserve">
    <value>Select the profile to display the active key remap and shortcuts</value>
    <comment>Keyboard Manager configuration dropdown description</comment>
  </data>
  <data name="KeyboardManager_RemapKeyboardButton.Header" xml:space="preserve">
    <value>Remap a key</value>
    <comment>Keyboard Manager remap keyboard button content</comment>
  </data>
  <data name="KeyboardManager_Keys.Header" xml:space="preserve">
    <value>Keys</value>
    <comment>Keyboard Manager remap keyboard header</comment>
  </data>
  <data name="KeyboardManager_RemapShortcutsButton.Header" xml:space="preserve">
    <value>Remap a shortcut</value>
    <comment>Keyboard Manager remap shortcuts button</comment>
  </data>
  <data name="KeyboardManager_Shortcuts.Header" xml:space="preserve">
    <value>Shortcuts</value>
    <comment>Keyboard Manager remap keyboard header</comment>
  </data>
  <data name="KeyboardManager_All_Apps_Description" xml:space="preserve">
    <value>All Apps</value>
    <comment>Should be the same as EditShortcuts_AllApps from keyboard manager editor</comment>
  </data>
  <data name="Shortcuts.Header" xml:space="preserve">
    <value>Shortcuts</value>
  </data>
  <data name="Shortcut.Header" xml:space="preserve">
    <value>Shortcut</value>
  </data>
  <data name="AdvancedPaste_EnableAIButton.Content" xml:space="preserve">
    <value>Enable</value>
  </data>
  <data name="AdvancedPaste_DisableAIButton.Content" xml:space="preserve">
    <value>Disable</value>
  </data>
  <data name="AdvancedPaste_EnableAISettingsCard.Header" xml:space="preserve">
    <value>Enable Paste with AI</value>
  </data>
  <data name="AdvancedPaste_Clipboard_History_Enabled_SettingsCard.Header" xml:space="preserve">
    <value>Clipboard history</value>
  </data>
  <data name="AdvancedPaste_Clipboard_History_Enabled_SettingsCard.Description" xml:space="preserve">
    <value>Save multiple items to your clipboard. This is an OS feature.</value>
  </data>
  <data name="AdvancedPaste_Direct_Access_Hotkeys_GroupSettings.Header" xml:space="preserve">
    <value>Shortcuts</value>
  </data>
  <data name="RemapKeysList.[using:Microsoft.UI.Xaml.Automation]AutomationProperties.Name" xml:space="preserve">
    <value>Current Key Remappings</value>
  </data>
  <data name="RemapShortcutsList.[using:Microsoft.UI.Xaml.Automation]AutomationProperties.Name" xml:space="preserve">
    <value>Current Shortcut Remappings</value>
  </data>
  <data name="KeyboardManager_RemappedKeysListItem.[using:Microsoft.UI.Xaml.Automation]AutomationProperties.Name" xml:space="preserve">
    <value>Key Remapping</value>
    <comment>key as in keyboard key</comment>
  </data>
  <data name="KeyboardManager_RemappedShortcutsListItem.[using:Microsoft.UI.Xaml.Automation]AutomationProperties.Name" xml:space="preserve">
    <value>Shortcut Remapping</value>
  </data>
  <data name="KeyboardManager_RemappedTo.[using:Microsoft.UI.Xaml.Automation]AutomationProperties.Name" xml:space="preserve">
    <value>Remapped to</value>
  </data>
  <data name="KeyboardManager_ShortcutRemappedTo.[using:Microsoft.UI.Xaml.Automation]AutomationProperties.Name" xml:space="preserve">
    <value>Remapped to</value>
  </data>
  <data name="KeyboardManager_TargetApp.[using:Microsoft.UI.Xaml.Automation]AutomationProperties.Name" xml:space="preserve">
    <value>For Target Application</value>
    <comment>What computer application would this be for</comment>
  </data>
  <data name="KeyboardManager_Image.[using:Microsoft.UI.Xaml.Automation]AutomationProperties.Name" xml:space="preserve">
    <value>Keyboard Manager</value>
    <comment>do not loc, product name</comment>
  </data>
  <data name="ColorPicker.ModuleDescription" xml:space="preserve">
    <value>Quick and simple system-wide color picker.</value>
  </data>
  <data name="ColorPicker_EnableColorPicker.Header" xml:space="preserve">
    <value>Enable Color Picker</value>
    <comment>do not loc the Product name.  Do you want this feature on / off</comment>
  </data>
  <data name="ColorPicker_ChangeCursor.Content" xml:space="preserve">
    <value>Change cursor when picking a color</value>
  </data>
  <data name="PowerLauncher.ModuleDescription" xml:space="preserve">
    <value>A quick launcher that has additional capabilities without sacrificing performance.</value>
  </data>
  <data name="PowerLauncher_EnablePowerLauncher.Header" xml:space="preserve">
    <value>Enable PowerToys Run</value>
    <comment>do not loc the Product name.  Do you want this feature on / off</comment>
  </data>
  <data name="PowerLauncher_SearchResults.Header" xml:space="preserve">
    <value>Search &amp; results</value>
  </data>
  <data name="PowerLauncher_SearchResultPreference.Header" xml:space="preserve">
    <value>Search result preference</value>
  </data>
  <data name="PowerLauncher_UsePinyin.Header" xml:space="preserve">
    <value>Use Pinyin</value>
  </data>
  <data name="PowerLauncher_UsePinyin.Description" xml:space="preserve">
    <value>Experimental: Use Pinyin on the search query. May not work for every plugin.</value>
  </data>
  <data name="PowerLauncher_SearchResultPreference_MostRecentlyUsed" xml:space="preserve">
    <value>Most recently used</value>
  </data>
  <data name="PowerLauncher_SearchResultPreference_AlphabeticalOrder" xml:space="preserve">
    <value>Alphabetical order</value>
  </data>
  <data name="PowerLauncher_SearchResultPreference_RunningProcessesOpenApplications" xml:space="preserve">
    <value>Running processes/open applications</value>
  </data>
  <data name="PowerLauncher_SearchTypePreference.Header" xml:space="preserve">
    <value>Search type preference</value>
  </data>
  <data name="PowerLauncher_SearchTypePreference_ApplicationName" xml:space="preserve">
    <value>Application name</value>
  </data>
  <data name="PowerLauncher_SearchTypePreference_StringInApplication" xml:space="preserve">
    <value>A string that is contained in the application</value>
  </data>
  <data name="PowerLauncher_SearchTypePreference_ExecutableName" xml:space="preserve">
    <value>Executable name</value>
  </data>
  <data name="PowerLauncher_MaximumNumberOfResults.Header" xml:space="preserve">
    <value>Number of results shown before scrolling</value>
  </data>
  <data name="PowerLauncher_OpenPowerLauncher.Header" xml:space="preserve">
    <value>Open PowerToys Run</value>
  </data>
  <data name="PowerLauncher_OpenFileLocation.Header" xml:space="preserve">
    <value>Open file location</value>
  </data>
  <data name="PowerLauncher_CopyPathLocation.Header" xml:space="preserve">
    <value>Copy path location</value>
  </data>
  <data name="PowerLauncher_OpenConsole.Header" xml:space="preserve">
    <value>Open console</value>
    <comment>console refers to Windows command prompt</comment>
  </data>
  <data name="PowerLauncher_OverrideWinRKey.Content" xml:space="preserve">
    <value>Override Win+R shortcut</value>
  </data>
  <data name="PowerLauncher_OverrideWinSKey.Content" xml:space="preserve">
    <value>Override Win+S shortcut</value>
  </data>
  <data name="PowerLauncher_IgnoreHotkeysInFullScreen.Content" xml:space="preserve">
    <value>Ignore shortcuts in fullscreen mode</value>
  </data>
  <data name="PowerLauncher_UseCentralizedKeyboardHook.Header" xml:space="preserve">
    <value>Use centralized keyboard hook</value>
  </data>
  <data name="PowerLauncher_UseCentralizedKeyboardHook.Description" xml:space="preserve">
    <value>Try this if there are issues with the shortcut (PowerToys Run might not get focus when triggered from an elevated window)</value>
  </data>
  <data name="PowerLauncher_ClearInputOnLaunch.Content" xml:space="preserve">
    <value>Clear the previous query on launch</value>
  </data>
  <data name="PowerLauncher_TabSelectsContextButtons.Header" xml:space="preserve">
    <value>Tab through context buttons</value>
  </data>
  <data name="PowerLauncher_TabSelectsContextButtons.Description" xml:space="preserve">
    <value>Pressing tab will first select through the available context buttons of the current selection before moving onto the next result</value>
  </data>
  <data name="PowerLauncher_GenerateThumbnailsFromFiles.Header" xml:space="preserve">
    <value>Generate thumbnails from files</value>
  </data>
  <data name="PowerLauncher_GenerateThumbnailsFromFiles.Description" xml:space="preserve">
    <value>Results will try to generate thumbnails for files. Disabling this setting may increase stability and speed</value>
  </data>
  <data name="PowerLauncher_SearchQueryResultsWithDelay.Header" xml:space="preserve">
    <value>Input Smoothing</value>
    <comment>This is about adding a delay to wait for more input before executing a search</comment>
  </data>
  <data name="PowerLauncher_SearchQueryResultsWithDelay.Description" xml:space="preserve">
    <value>Wait for more input before searching. This reduces interface jumpiness and system load.</value>
  </data>
  <data name="PowerLauncher_FastSearchInputDelayMs.Header" xml:space="preserve">
    <value>Immediate plugins</value>
  </data>
  <data name="PowerLauncher_FastSearchInputDelayMs.Description" xml:space="preserve">
    <value>Affects the plugins that make the UI wait for their results by this amount. Recommended: 30-50 ms.</value>
  </data>
  <data name="PowerLauncher_SlowSearchInputDelayMs.Header" xml:space="preserve">
    <value>Background execution plugins</value>
  </data>
  <data name="PowerLauncher_SlowSearchInputDelayMs.Description" xml:space="preserve">
    <value>Affects the plugins that execute in the background by this amount. Recommended: 100-150 ms.</value>
  </data>
  <data name="PowerLauncher_SearchInputDelayMs.Header" xml:space="preserve">
    <value>Fast plugin throttle (ms)</value>
    <comment>ms = milliseconds</comment>
  </data>
  <data name="KeyboardManager_KeysMappingLayoutRightHeader.Text" xml:space="preserve">
    <value>To:</value>
    <comment>Keyboard Manager mapping keys view right header</comment>
  </data>
  <data name="Appearance_GroupSettings.Text" xml:space="preserve">
    <value>Appearance</value>
  </data>
  <data name="Fancyzones_ImageHyperlinkToDocs.[using:Microsoft.UI.Xaml.Automation]AutomationProperties.Name" xml:space="preserve">
    <value>FancyZones windows</value>
    <comment>{Locked="FancyZones"}</comment>
  </data>
  <data name="FancyZones.ModuleDescription" xml:space="preserve">
    <value>Create window layouts to help make multi-tasking easy.</value>
    <comment>windows refers to application windows</comment>
  </data>
  <data name="FancyZones_DisplayOrWorkAreaChangeMoveWindowsCheckBoxControl.Content" xml:space="preserve">
    <value>Keep windows in their zones when the screen resolution or work area changes</value>
    <comment>windows refers to application windows</comment>
  </data>
  <data name="FancyZones_EnableToggleControl_HeaderText.Header" xml:space="preserve">
    <value>Enable FancyZones</value>
    <comment>{Locked="FancyZones"}</comment>
  </data>
  <data name="FancyZones_ExcludeApps.Header" xml:space="preserve">
    <value>Excluded apps</value>
  </data>
  <data name="FancyZones_ExcludeApps.Description" xml:space="preserve">
    <value>Excludes an application from snapping to zones and will only react to Windows Snap - add one application name per line</value>
  </data>
  <data name="FancyZones_HighlightOpacity.Header" xml:space="preserve">
    <value>Opacity (%)</value>
  </data>
  <data name="FancyZones_HotkeyEditorControl.Header" xml:space="preserve">
    <value>Open layout editor</value>
    <comment>Shortcut to launch the FancyZones layout editor application</comment>
  </data>
  <data name="FancyZones_WindowSwitching_GroupSettings.Header" xml:space="preserve">
    <value>Switch between windows in the current zone</value>
  </data>
  <data name="FancyZones_HotkeyNextTabControl.Header" xml:space="preserve">
    <value>Next window</value>
  </data>
  <data name="FancyZones_HotkeyPrevTabControl.Header" xml:space="preserve">
    <value>Previous window</value>
  </data>
  <data name="SettingsPage_SetShortcut.[using:Microsoft.UI.Xaml.Automation]AutomationProperties.Name" xml:space="preserve">
    <value>Shortcut setting</value>
  </data>
  <data name="SettingsPage_SetShortcut_Glyph.[using:Microsoft.UI.Xaml.Automation]AutomationProperties.Name" xml:space="preserve">
    <value>Information Symbol</value>
  </data>
  <data name="FancyZones_LaunchEditorButtonControl.Header" xml:space="preserve">
    <value>Launch layout editor</value>
    <comment>launches the FancyZones layout editor application</comment>
  </data>
  <data name="FancyZones_LaunchEditorButtonControl.Description" xml:space="preserve">
    <value>Set and manage your layouts</value>
    <comment>launches the FancyZones layout editor application</comment>
  </data>
  <data name="FancyZones_MakeDraggedWindowTransparentCheckBoxControl.Content" xml:space="preserve">
    <value>Make dragged window transparent</value>
  </data>
  <data name="FancyZones_MouseDragCheckBoxControl_Header.Content" xml:space="preserve">
    <value>Use a non-primary mouse button to toggle zone activation</value>
  </data>
  <data name="FancyZones_MouseMiddleClickSpanningMultipleZonesCheckBoxControl_Header.Content" xml:space="preserve">
    <value>Use middle-click mouse button to toggle multiple zones spanning</value>
  </data>
  <data name="FancyZones_MoveWindowsAcrossAllMonitorsCheckBoxControl.Content" xml:space="preserve">
    <value>Move windows between zones across all monitors</value>
  </data>
  <data name="FancyZones_OverrideSnapHotkeys.Header" xml:space="preserve">
    <value>Override Windows Snap</value>
  </data>
  <data name="FancyZones_OverrideSnapHotkeys.Description" xml:space="preserve">
    <value>This overrides the Windows Snap shortcut (Win + arrow) to move windows between zones</value>
  </data>
  <data name="FancyZones_ShiftDragCheckBoxControl_Header.Content" xml:space="preserve">
    <value>Hold Shift key to activate zones while dragging a window</value>
  </data>
  <data name="FancyZones_ActivationNoShiftDrag" xml:space="preserve">
    <value>Drag windows to activate zones</value>
  </data>
  <data name="FancyZones_ShowZonesOnAllMonitorsCheckBoxControl.Content" xml:space="preserve">
    <value>Show zones on all monitors while dragging a window</value>
  </data>
  <data name="FancyZones_AppLastZoneMoveWindows.Content" xml:space="preserve">
    <value>Move newly created windows to their last known zone</value>
    <comment>windows refers to application windows</comment>
  </data>
  <data name="FancyZones_OpenWindowOnActiveMonitor.Content" xml:space="preserve">
    <value>Move newly created windows to the current active monitor (Experimental)</value>
  </data>
  <data name="FancyZones_UseCursorPosEditorStartupScreen.Header" xml:space="preserve">
    <value>Launch editor on the display</value>
  </data>
  <data name="FancyZones_UseCursorPosEditorStartupScreen.Description" xml:space="preserve">
    <value>When using multiple displays</value>
  </data>
  <data name="FancyZones_LaunchPositionMouse.Content" xml:space="preserve">
    <value>Where the mouse pointer is</value>
  </data>
  <data name="FancyZones_LaunchPositionScreen.Content" xml:space="preserve">
    <value>With active focus</value>
  </data>
  <data name="FancyZones_ZoneBehavior_GroupSettings.Header" xml:space="preserve">
    <value>Zone behavior</value>
  </data>
  <data name="FancyZones_ZoneBehavior_GroupSettings.Description" xml:space="preserve">
    <value>Manage how zones behave when using FancyZones</value>
    <comment>{Locked="FancyZones"}</comment>
  </data>
  <data name="FancyZones_Zones.Header" xml:space="preserve">
    <value>Zones</value>
  </data>
  <data name="FancyZones_ZoneHighlightColor.Header" xml:space="preserve">
    <value>Highlight color</value>
  </data>
  <data name="FancyZones_ZoneSetChangeMoveWindows.Content" xml:space="preserve">
    <value>During zone layout changes, windows assigned to a zone will match new size/positions</value>
  </data>
  <data name="AttributionTitle.Text" xml:space="preserve">
    <value>Attribution</value>
    <comment>giving credit to the projects this utility was based on</comment>
  </data>
  <data name="General.ModuleTitle" xml:space="preserve">
    <value>General</value>
  </data>
  <data name="GeneralPage_CheckForUpdates.Content" xml:space="preserve">
    <value>Check for updates</value>
  </data>
  <data name="General_SettingsBackupAndRestoreLocationText.Header" xml:space="preserve">
    <value>Location</value>
  </data>
  <data name="General_SettingsBackupAndRestore_ButtonBackup.Content" xml:space="preserve">
    <value>Backup</value>
  </data>
  <data name="General_SettingsBackupInfo_FileNameHeader.Text" xml:space="preserve">
    <value>File name:</value>
  </data>
  <data name="General_SettingsBackupAndRestore_LinkRefresh.Text" xml:space="preserve">
    <value>Refresh</value>
  </data>
  <data name="General_SettingsBackupAndRestore_ButtonRestore.Content" xml:space="preserve">
    <value>Restore</value>
  </data>
  <data name="General_SettingsBackupAndRestore_ButtonSelectFolder.[using:Microsoft.UI.Xaml.Automation]AutomationProperties.Name" xml:space="preserve">
    <value>Select folder</value>
  </data>
  <data name="General_SettingsBackupAndRestore_ButtonSelectLocation.Text" xml:space="preserve">
    <value>Select folder</value>
  </data>
  <data name="GeneralPage_UpdateNow.Content" xml:space="preserve">
    <value>Update now</value>
  </data>
  <data name="GeneralPage_PrivacyStatement_URL.Text" xml:space="preserve">
    <value>Privacy statement</value>
  </data>
  <data name="GeneralPage_ReportAbug.Text" xml:space="preserve">
    <value>Report a bug</value>
    <comment>Report an issue inside powertoys</comment>
  </data>
  <data name="GeneralPage_RequestAFeature_URL.Text" xml:space="preserve">
    <value>Request a feature</value>
    <comment>Tell our team what we should build</comment>
  </data>
  <data name="GeneralPage_RestartAsAdmin_Button.Content" xml:space="preserve">
    <value>Restart PowerToys as administrator</value>
    <comment>running PowerToys as a higher level user, account is typically referred to as an admin / administrator</comment>
  </data>
  <data name="GeneralPage_RunAtStartUp.Header" xml:space="preserve">
    <value>Run at startup</value>
  </data>
  <data name="GeneralPage_RunAtStartUp.Description" xml:space="preserve">
    <value>PowerToys will launch automatically</value>
  </data>
  <data name="GeneralPage_WarningsElevatedApps.Content" xml:space="preserve">
    <value>Show a warning for functionality issues when running alongside elevated applications</value>
  </data>
  <data name="PowerRename.ModuleDescription" xml:space="preserve">
    <value>A Windows Shell extension for more advanced bulk renaming using search &amp; replace or regular expressions.</value>
  </data>
  <data name="PowerRename_ShellIntegration.Header" xml:space="preserve">
    <value>Shell integration</value>
    <comment>This refers to directly integrating in with Windows</comment>
  </data>
  <data name="PowerRename_Toggle_Enable.Header" xml:space="preserve">
    <value>Enable PowerRename</value>
    <comment>do not loc the Product name.  Do you want this feature on / off</comment>
  </data>
  <data name="RadioButtons_Name_Theme.Text" xml:space="preserve">
    <value>Settings theme</value>
  </data>
  <data name="PowerRename_Toggle_HideIcon.Content" xml:space="preserve">
    <value>Hide icon in context menu</value>
  </data>
  <data name="PowerRename_Toggle_ContextMenu.Header" xml:space="preserve">
    <value>Show PowerRename in</value>
  </data>
  <data name="PowerRename_Toggle_StandardContextMenu.Content" xml:space="preserve">
    <value>Default and extended context menu</value>
  </data>
  <data name="PowerRename_Toggle_ExtendedContextMenu.Content" xml:space="preserve">
    <value>Extended context menu only</value>
  </data>
  <data name="ExtendedContextMenuInfo.Title" xml:space="preserve">
    <value>Press Shift + right-click on files to open the extended context menu</value>
  </data>
  <data name="PowerRename_Toggle_MaxDispListNum.Header" xml:space="preserve">
    <value>Maximum number of items</value>
  </data>
  <data name="PowerRename_Toggle_RestoreFlagsOnLaunch.Header" xml:space="preserve">
    <value>Show recently used strings</value>
  </data>
  <data name="FileExplorerPreview_ToggleSwitch_Preview_MD.Header" xml:space="preserve">
    <value>Markdown</value>
    <comment>File type, do not translate</comment>
  </data>
  <data name="FileExplorerPreview_ToggleSwitch_Preview_MD.Description" xml:space="preserve">
    <value>.md, .markdown, .mdown, .mkdn, .mkd, .mdwn, .mdtxt, .mdtext</value>
    <comment>{Locked}</comment>
  </data>
  <data name="FileExplorerPreview_ToggleSwitch_Preview_Monaco.Header" xml:space="preserve">
    <value>Source code files (Monaco)</value>
    <comment>File type, do not translate</comment>
  </data>
  <data name="FileExplorerPreview_ToggleSwitch_Preview_Monaco.Description" xml:space="preserve">
    <value>.txt, .cpp, .py, .json, .xml, .csproj, ...</value>
    <comment>{Locked}</comment>
  </data>
  <data name="FileExplorerPreview_ToggleSwitch_Preview_SVG.Header" xml:space="preserve">
    <value>Scalable Vector Graphics</value>
    <comment>File type, do not translate</comment>
  </data>
  <data name="FileExplorerPreview_ToggleSwitch_Preview_SVG.Description" xml:space="preserve">
    <value>.svg</value>
    <comment>{Locked}</comment>
  </data>
  <data name="FileExplorerPreview_Preview_SVG_Color_Mode.Header" xml:space="preserve">
    <value>Color mode</value>
  </data>
  <data name="FileExplorerPreview_Preview_SVG_Color_Mode_Default.Content" xml:space="preserve">
    <value>Windows default</value>
  </data>
  <data name="FileExplorerPreview_Preview_SVG_Color_Solid_Color.Content" xml:space="preserve">
    <value>Solid color</value>
  </data>
  <data name="FileExplorerPreview_Preview_SVG_Checkered_Shade.Content" xml:space="preserve">
    <value>Checkered pattern</value>
  </data>
  <data name="FileExplorerPreview_Preview_SVG_Background_Color.Header" xml:space="preserve">
    <value>Color</value>
  </data>
  <data name="FileExplorerPreview_Preview_SVG_Checkered_Shade_Mode.Header" xml:space="preserve">
    <value>Checkered shade</value>
  </data>
  <data name="FileExplorerPreview_Preview_SVG_Checkered_Shade_1.Content" xml:space="preserve">
    <value>Light</value>
  </data>
  <data name="FileExplorerPreview_Preview_SVG_Checkered_Shade_2.Content" xml:space="preserve">
    <value>Medium</value>
  </data>
  <data name="FileExplorerPreview_Preview_SVG_Checkered_Shade_3.Content" xml:space="preserve">
    <value>Dark</value>
  </data>
  <data name="FileExplorerPreview_ToggleSwitch_Preview_PDF.Header" xml:space="preserve">
    <value>Portable Document Format</value>
    <comment>{Locked}</comment>
  </data>
  <data name="FileExplorerPreview_ToggleSwitch_Preview_PDF.Description" xml:space="preserve">
    <value>.pdf</value>
    <comment>{Locked}</comment>
  </data>
  <data name="FileExplorerPreview_ToggleSwitch_Thumbnail_SVG.Header" xml:space="preserve">
    <value>Scalable Vector Graphics</value>
    <comment>{Locked}</comment>
  </data>
  <data name="FileExplorerPreview_ToggleSwitch_Thumbnail_SVG.Description" xml:space="preserve">
    <value>.svg</value>
    <comment>{Locked}</comment>
  </data>
  <data name="FileExplorerPreview_ToggleSwitch_Thumbnail_STL.Header" xml:space="preserve">
    <value>Stereolithography</value>
    <comment>{Locked}</comment>
  </data>
  <data name="FileExplorerPreview_ToggleSwitch_Thumbnail_STL.Description" xml:space="preserve">
    <value>.stl</value>
    <comment>{Locked}</comment>
  </data>
  <data name="FileExplorerPreview_Color_Thumbnail_STL.Header" xml:space="preserve">
    <value>Color</value>
  </data>
  <data name="FileExplorerPreview_ToggleSwitch_Preview_QOI.Header" xml:space="preserve">
    <value>Quite Ok Image</value>
    <comment>{Locked}</comment>
  </data>
  <data name="FileExplorerPreview_ToggleSwitch_Preview_QOI.Description" xml:space="preserve">
    <value>.qoi</value>
    <comment>{Locked}</comment>
  </data>
  <data name="FileExplorerPreview_ToggleSwitch_Thumbnail_QOI.Header" xml:space="preserve">
    <value>Quite OK Image</value>
    <comment>{Locked}</comment>
  </data>
  <data name="FileExplorerPreview_ToggleSwitch_Thumbnail_QOI.Description" xml:space="preserve">
    <value>.qoi</value>
    <comment>{Locked}</comment>
  </data>
  <data name="FileExplorerPreview_ToggleSwitch_Thumbnail_PDF.Header" xml:space="preserve">
    <value>Portable Document Format</value>
    <comment>{Locked}</comment>
  </data>
  <data name="FileExplorerPreview_ToggleSwitch_Thumbnail_PDF.Description" xml:space="preserve">
    <value>.pdf</value>
    <comment>{Locked}</comment>
  </data>
  <data name="FileExplorerPreview.ModuleDescription" xml:space="preserve">
    <value>These settings allow you to manage your Windows File Explorer custom preview handlers.</value>
  </data>
  <data name="PowerRename_AutoCompleteHeader.Header" xml:space="preserve">
    <value>Auto-complete</value>
  </data>
  <data name="OpenSource_Notice.Text" xml:space="preserve">
    <value>Open-source notice</value>
  </data>
  <data name="PowerRename_Toggle_AutoComplete.Header" xml:space="preserve">
    <value>Enable auto-complete for the search &amp; replace fields</value>
  </data>
  <data name="FancyZones_BorderColor.Header" xml:space="preserve">
    <value>Border color</value>
  </data>
  <data name="FancyZones_InActiveColor.Header" xml:space="preserve">
    <value>Inactive color</value>
  </data>
  <data name="ShortcutGuide.ModuleDescription" xml:space="preserve">
    <value>Shows a help overlay with Windows shortcuts.</value>
  </data>
  <data name="ShortcutGuide_PressTimeForGlobalWindowsShortcuts.Header" xml:space="preserve">
    <value>Press duration before showing global Windows shortcuts (ms)</value>
    <comment>ms = milliseconds</comment>
  </data>
  <data name="ShortcutGuide_ActivationMethod.Header" xml:space="preserve">
    <value>Activation method</value>
  </data>
  <data name="ShortcutGuide_ActivationMethod.Description" xml:space="preserve">
    <value>Use a shortcut or press the Windows key for some time to activate</value>
  </data>
  <data name="Radio_ShortcutGuide_ActivationMethod_CustomizedShortcut.Content" xml:space="preserve">
    <value>Custom shortcut</value>
  </data>
  <data name="Radio_ShortcutGuide_ActivationMethod_LongPressWindowsKey.Content" xml:space="preserve">
    <value>Hold down Windows key</value>
  </data>
  <data name="ShortcutGuide_PressWinKeyWarning.Title" xml:space="preserve">
    <value>In some edge cases Shortcut Guide might not function correctly when using this activation method</value>
  </data>
  <data name="Appearance_Behavior.Header" xml:space="preserve">
    <value>Appearance &amp; behavior</value>
  </data>
  <data name="General_SettingsBackupAndRestoreTitle.Header" xml:space="preserve">
    <value>Backup &amp; restore</value>
  </data>
  <data name="General_SettingsBackupAndRestore.Header" xml:space="preserve">
    <value>Backup and restore your settings</value>
  </data>
  <data name="General_SettingsBackupAndRestore.Description" xml:space="preserve">
    <value>PowerToys will restart automatically if needed</value>
  </data>
  <data name="ShortcutGuide_Enable.Header" xml:space="preserve">
    <value>Enable Shortcut Guide</value>
    <comment>do not loc the Product name. Do you want this feature on / off</comment>
  </data>
  <data name="ShortcutGuide_OverlayOpacity.Header" xml:space="preserve">
    <value>Background opacity (%)</value>
  </data>
  <data name="ShortcutGuide_DisabledApps.Header" xml:space="preserve">
    <value>Exclude apps</value>
  </data>
  <data name="ShortcutGuide_DisabledApps.Description" xml:space="preserve">
    <value>Turns off Shortcut Guide when these applications have focus - add one application name per line</value>
  </data>
  <data name="ShortcutGuide_DisabledApps_TextBoxControl.PlaceholderText" xml:space="preserve">
    <value>Example: outlook.exe</value>
    <comment>Don't translate outlook.exe</comment>
  </data>
  <data name="ImageResizer_CustomSizes.Header" xml:space="preserve">
    <value>Image sizes</value>
  </data>
  <data name="ImageResizer_Presets.Header" xml:space="preserve">
    <value>Presets</value>
  </data>
  <data name="ImageResizer_Presets.Description" xml:space="preserve">
    <value>Manage preset sizes that can be used in the editor</value>
  </data>
  <data name="ImageResizer_FilenameFormatHeader.Description" xml:space="preserve">
    <value>This format is used as the filename for resized images</value>
  </data>
  <data name="ImageResizer.ModuleDescription" xml:space="preserve">
    <value>Lets you resize images by right-clicking.</value>
  </data>
  <data name="ImageResizer_EnableToggle.Header" xml:space="preserve">
    <value>Enable Image Resizer</value>
    <comment>do not loc the Product name.  Do you want this feature on / off</comment>
  </data>
  <data name="ImagesSizesListView.[using:Microsoft.UI.Xaml.Automation]AutomationProperties.Name" xml:space="preserve">
    <value>Image Size</value>
  </data>
  <data name="ImageResizer_Configurations.[using:Microsoft.UI.Xaml.Automation]AutomationProperties.Name" xml:space="preserve">
    <value>Configurations</value>
  </data>
  <data name="ImageResizer_Name.Header" xml:space="preserve">
    <value>Name</value>
  </data>
  <data name="ImageResizer_Fit.Header" xml:space="preserve">
    <value>Fit</value>
  </data>
  <data name="ImageResizer_Width.Header" xml:space="preserve">
    <value>Width</value>
  </data>
  <data name="ImageResizer_Height.Header" xml:space="preserve">
    <value>Height</value>
  </data>
  <data name="ImageResizer_Size.Header" xml:space="preserve">
    <value>Unit</value>
  </data>
  <data name="RemoveButton.[using:Microsoft.UI.Xaml.Automation]AutomationProperties.Name" xml:space="preserve">
    <value>Remove</value>
    <comment>Removes a user defined setting group for Image Resizer</comment>
  </data>
  <data name="RemoveItem.Text" xml:space="preserve">
    <value>Delete</value>
  </data>
  <data name="ImageResizer_Image.[using:Microsoft.UI.Xaml.Automation]AutomationProperties.Name" xml:space="preserve">
    <value>Image Resizer</value>
  </data>
  <data name="ImageResizer_AddSizeButton.Content" xml:space="preserve">
    <value>Add new size</value>
  </data>
  <data name="ImageResizer_SaveSizeButton.Label" xml:space="preserve">
    <value>Save sizes</value>
  </data>
  <data name="ImageResizer_Encoding.Header" xml:space="preserve">
    <value>JPEG quality level (%)</value>
    <comment>{Locked="JPEG"}</comment>
  </data>
  <data name="ImageResizer_PNGInterlacing.Header" xml:space="preserve">
    <value>PNG interlacing</value>
    <comment>{Locked="PNG"}</comment>
  </data>
  <data name="ImageResizer_TIFFCompression.Header" xml:space="preserve">
    <value>TIFF compression</value>
    <comment>{Locked="TIFF"}</comment>
  </data>
  <data name="File.Header" xml:space="preserve">
    <value>File</value>
    <comment>as in a computer file</comment>
  </data>
  <data name="Default.Content" xml:space="preserve">
    <value>Default</value>
  </data>
  <data name="ImageResizer_ENCODER_TIFF_CCITT3.Content" xml:space="preserve">
    <value>CCITT3</value>
    <comment>{Locked}</comment>
  </data>
  <data name="ImageResizer_ENCODER_TIFF_CCITT4.Content" xml:space="preserve">
    <value>CCITT4</value>
    <comment>{Locked}</comment>
  </data>
  <data name="ImageResizer_ENCODER_TIFF_Default.Content" xml:space="preserve">
    <value>Default</value>
  </data>
  <data name="ImageResizer_ENCODER_TIFF_LZW.Content" xml:space="preserve">
    <value>LZW</value>
    <comment>{Locked}</comment>
  </data>
  <data name="ImageResizer_ENCODER_TIFF_None.Content" xml:space="preserve">
    <value>None</value>
  </data>
  <data name="ImageResizer_ENCODER_TIFF_RLE.Content" xml:space="preserve">
    <value>RLE</value>
    <comment>{Locked}</comment>
  </data>
  <data name="ImageResizer_ENCODER_TIFF_Zip.Content" xml:space="preserve">
    <value>Zip</value>
    <comment>{Locked}</comment>
  </data>
  <data name="ImageResizer_FallbackEncoder_BMP.Content" xml:space="preserve">
    <value>BMP encoder</value>
    <comment>{Locked="BMP"}</comment>
  </data>
  <data name="ImageResizer_FallbackEncoder_GIF.Content" xml:space="preserve">
    <value>GIF encoder</value>
    <comment>{Locked="GIF"}</comment>
  </data>
  <data name="ImageResizer_FallbackEncoder_JPEG.Content" xml:space="preserve">
    <value>JPEG encoder</value>
    <comment>{Locked="JPEG"}</comment>
  </data>
  <data name="ImageResizer_FallbackEncoder_PNG.Content" xml:space="preserve">
    <value>PNG encoder</value>
    <comment>{Locked="PNG"}</comment>
  </data>
  <data name="ImageResizer_FallbackEncoder_TIFF.Content" xml:space="preserve">
    <value>TIFF encoder</value>
    <comment>{Locked="TIFF"}</comment>
  </data>
  <data name="ImageResizer_FallbackEncoder_WMPhoto.Content" xml:space="preserve">
    <value>WMPhoto encoder</value>
    <comment>{Locked="WMPhoto"}</comment>
  </data>
  <data name="ImageResizer_Sizes_Fit_Fill.Content" xml:space="preserve">
    <value>Fill</value>
    <comment>Refers to filling an image into a certain size. It could overflow</comment>
  </data>
  <data name="ImageResizer_Sizes_Fit_Fill_ThirdPersonSingular.Text" xml:space="preserve">
    <value>Fill</value>
    <comment>Refers to filling an image into a certain size. It could overflow</comment>
  </data>
  <data name="ImageResizer_Sizes_Fit_Fit.Content" xml:space="preserve">
    <value>Fit</value>
    <comment>Refers to fitting an image into a certain size. It won't overflow</comment>
  </data>
  <data name="ImageResizer_Sizes_Fit_Stretch.Content" xml:space="preserve">
    <value>Stretch</value>
    <comment>Refers to stretching an image into a certain size. Won't overflow but could distort.</comment>
  </data>
  <data name="ImageResizer_Sizes_Units_CM.Content" xml:space="preserve">
    <value>Centimeters</value>
  </data>
  <data name="ImageResizer_Sizes_Units_Inches.Content" xml:space="preserve">
    <value>Inches</value>
  </data>
  <data name="ImageResizer_Sizes_Units_Percent.Content" xml:space="preserve">
    <value>Percent</value>
  </data>
  <data name="ImageResizer_Sizes_Units_Pixels.Content" xml:space="preserve">
    <value>Pixels</value>
  </data>
  <data name="Off.Content" xml:space="preserve">
    <value>Off</value>
  </data>
  <data name="On.Content" xml:space="preserve">
    <value>On</value>
  </data>
  <data name="GeneralPage_ToggleSwitch_AlwaysRunElevated_Link.Content" xml:space="preserve">
    <value>Learn more about administrator mode</value>
  </data>
  <data name="GeneralPage_AutoDownloadAndInstallUpdates.Header" xml:space="preserve">
    <value>Download and install updates automatically</value>
  </data>
  <data name="GeneralPage_AutoDownloadAndInstallUpdates.Description" xml:space="preserve">
    <value>Except on metered connections</value>
  </data>
  <data name="GeneralPage_ToggleSwitch_RunningAsAdminNote.Text" xml:space="preserve">
    <value>Currently running as administrator</value>
  </data>
  <data name="GeneralSettings_AlwaysRunAsAdminText.Header" xml:space="preserve">
    <value>Always run as administrator</value>
  </data>
  <data name="GeneralSettings_AlwaysRunAsAdminText.Description" xml:space="preserve">
    <value>You need to run as administrator to use this setting</value>
  </data>
  <data name="GeneralSettings_RunningAsUserText" xml:space="preserve">
    <value>Running as user</value>
  </data>
  <data name="GeneralSettings_RunningAsAdminText" xml:space="preserve">
    <value>Running as administrator</value>
  </data>
  <data name="FancyZones.ModuleTitle" xml:space="preserve">
    <value>FancyZones</value>
    <comment>{Locked}</comment>
  </data>
  <data name="FileExplorerPreview.ModuleTitle" xml:space="preserve">
    <value>File Explorer</value>
  </data>
  <data name="FileExplorerPreview_Image.[using:Microsoft.UI.Xaml.Automation]AutomationProperties.Name" xml:space="preserve">
    <value>File Explorer</value>
    <comment>Use same translation as Windows does for File Explorer</comment>
  </data>
  <data name="ImageResizer.ModuleTitle" xml:space="preserve">
    <value>Image Resizer</value>
  </data>
  <data name="KeyboardManager.ModuleTitle" xml:space="preserve">
    <value>Keyboard Manager</value>
  </data>
  <data name="ColorPicker.ModuleTitle" xml:space="preserve">
    <value>Color Picker</value>
  </data>
  <data name="PowerLauncher.ModuleTitle" xml:space="preserve">
    <value>PowerToys Run</value>
  </data>
  <data name="PowerToys_Run_Image.[using:Microsoft.UI.Xaml.Automation]AutomationProperties.Name" xml:space="preserve">
    <value>PowerToys Run</value>
  </data>
  <data name="PowerRename.ModuleTitle" xml:space="preserve">
    <value>PowerRename</value>
    <comment>do not loc the product name</comment>
  </data>
  <data name="PowerRename_Image.[using:Microsoft.UI.Xaml.Automation]AutomationProperties.Name" xml:space="preserve">
    <value>PowerRename</value>
    <comment>do not loc</comment>
  </data>
  <data name="ShortcutGuide.ModuleTitle" xml:space="preserve">
    <value>Shortcut Guide</value>
  </data>
  <data name="Shortcut_Guide_Image.[using:Microsoft.UI.Xaml.Automation]AutomationProperties.Name" xml:space="preserve">
    <value>Shortcut Guide</value>
  </data>
  <data name="General_Repository.Text" xml:space="preserve">
    <value>GitHub repository</value>
  </data>
  <data name="General_VersionAndUpdate.Header" xml:space="preserve">
    <value>Version &amp; updates</value>
  </data>
  <data name="General_VersionLastChecked.Text" xml:space="preserve">
    <value>Last checked: </value>
  </data>
  <data name="General_SettingsBackupInfo_DateHeader.Text" xml:space="preserve">
    <value>Created at:</value>
  </data>
  <data name="General_SettingsBackupAndRestoreStatusInfo.Header" xml:space="preserve">
    <value>Backup information</value>
  </data>
  <data name="General_SettingsBackupInfo_SourceHeader.Text" xml:space="preserve">
    <value>Source machine:</value>
  </data>
  <data name="General_SettingsBackupInfo_StatusHeader.Text" xml:space="preserve">
    <value>Status:</value>
  </data>
  <data name="General_VersionAndUpdate.[using:Microsoft.UI.Xaml.Automation]AutomationProperties.Name" xml:space="preserve">
    <value>Version and updates</value>
  </data>
  <data name="Admin_mode.Header" xml:space="preserve">
    <value>Administrator mode</value>
  </data>
  <data name="FancyZones_RestoreSize.Content" xml:space="preserve">
    <value>Restore the original size of windows when unsnapping</value>
  </data>
  <data name="ImageResizer_FallBackEncoderText.Header" xml:space="preserve">
    <value>Fallback encoder</value>
  </data>
  <data name="ImageResizer_FallBackEncoderText.Description" xml:space="preserve">
    <value>Used when missing encoder for original format</value>
  </data>
  <data name="ImageResizer_FileFormatDescription.Text" xml:space="preserve">
    <value>The following parameters can be used:</value>
  </data>
  <data name="ImageResizer_FilenameFormatHeader.Header" xml:space="preserve">
    <value>Filename format</value>
  </data>
  <data name="ImageResizer_FileModifiedDate.Header" xml:space="preserve">
    <value>File modified timestamp</value>
  </data>
  <data name="ImageResizer_FileModifiedDate.Description" xml:space="preserve">
    <value>Used as the 'modified timestamp' in the file properties</value>
  </data>
  <data name="ImageResizer_UseOriginalDate.Content" xml:space="preserve">
    <value>Original file timestamp</value>
  </data>
  <data name="ImageResizer_UseResizeDate.Content" xml:space="preserve">
    <value>Timestamp of resize action</value>
  </data>
  <data name="Encoding.Header" xml:space="preserve">
    <value>Encoding</value>
  </data>
  <data name="KeyboardManager_RemapKeyboardButton.Description" xml:space="preserve">
    <value>Remap keys to other keys, shortcuts or text snippets</value>
  </data>
  <data name="KeyboardManager_RemapShortcutsButton.Description" xml:space="preserve">
    <value>Remap shortcuts to other shortcuts, keys or text snippets for all or specific applications</value>
  </data>
  <data name="General.ModuleDescription" xml:space="preserve">
    <value>Microsoft PowerToys is a set of utilities for power users to tune and streamline their Windows experience for greater productivity.
Made with 💗 by Microsoft and the PowerToys community.</value>
    <comment>Windows refers to the OS</comment>
  </data>
  <data name="FancyZones_SpanZonesAcrossMonitors.Header" xml:space="preserve">
    <value>Allow zones to span across monitors</value>
  </data>
  <data name="ImageResizer_Formatting_ActualHeight.Text" xml:space="preserve">
    <value>Actual height</value>
  </data>
  <data name="ImageResizer_Formatting_ActualWidth.Text" xml:space="preserve">
    <value>Actual width</value>
  </data>
  <data name="ImageResizer_Formatting_Filename.Text" xml:space="preserve">
    <value>Original filename</value>
  </data>
  <data name="ImageResizer_Formatting_SelectedHeight.Text" xml:space="preserve">
    <value>Selected height</value>
  </data>
  <data name="ImageResizer_Formatting_SelectedWidth.Text" xml:space="preserve">
    <value>Selected width</value>
  </data>
  <data name="ImageResizer_Formatting_Sizename.Text" xml:space="preserve">
    <value>Size name</value>
  </data>
  <data name="FancyZones_MoveWindowsBasedOnPositionCheckBoxControl.Content" xml:space="preserve">
    <value>Move windows based on their position</value>
    <comment>Windows refers to application windows</comment>
  </data>
  <data name="GeneralSettings_NewVersionIsAvailable" xml:space="preserve">
    <value>New update available</value>
  </data>
  <data name="GeneralSettings_VersionIsLatest" xml:space="preserve">
    <value>PowerToys is up to date.</value>
  </data>
  <data name="FileExplorerPreview_IconThumbnail_GroupSettings.Header" xml:space="preserve">
    <value>Thumbnail icon Preview</value>
  </data>
  <data name="FileExplorerPreview_IconThumbnail_GroupSettings.Description" xml:space="preserve">
    <value>Select the file types for which thumbnail previews must be rendered.</value>
  </data>
  <data name="FileExplorerPreview_PreviewPane.Header" xml:space="preserve">
    <value>Preview Pane</value>
  </data>
  <data name="FileExplorerPreview_PreviewPane.Description" xml:space="preserve">
    <value>Select the file types which must be rendered in the Preview Pane. Ensure that Preview Pane is open by toggling the view with Alt + P in File Explorer.</value>
    <comment>Preview Pane and File Explorer are app/feature names in Windows. 'Alt + P' is a shortcut</comment>
  </data>
  <data name="FileExplorerPreview_RunAsAdminRequired.Title" xml:space="preserve">
    <value>You need to run as administrator to modify these settings.</value>
  </data>
  <data name="FileExplorerPreview_RebootRequired.Title" xml:space="preserve">
    <value>A reboot may be required for changes to these settings to take effect</value>
  </data>
  <data name="FileExplorerPreview_PreviewHandlerOutlookIncompatibility.Title" xml:space="preserve">
    <value>Enabling the preview handlers will override other preview handlers already installed - there have been reports of incompatibility between Outlook and the PDF Preview Handler.</value>
    <comment>Outlook is the name of a Microsoft product</comment>
  </data>
  <data name="FileExplorerPreview_ThumbnailsMightNotAppearOnRemoteFolders.Title" xml:space="preserve">
    <value>Thumbnails might not appear on paths managed by cloud storage solutions like OneDrive, since these solutions may get their thumbnails from the cloud instead of generating them locally.</value>
    <comment>OneDrive is the name of a Microsoft product</comment>
  </data>
  <data name="FancyZones_ExcludeApps_TextBoxControl.PlaceholderText" xml:space="preserve">
    <value>Example: outlook.exe</value>
    <comment>{Locked="outlook.exe"}</comment>
  </data>
  <data name="ImageResizer_FilenameFormatPlaceholder.PlaceholderText" xml:space="preserve">
    <value>Example: %1 (%2)</value>
  </data>
  <data name="ImageResizer_FilenameParameters.[using:Microsoft.UI.Xaml.Automation]AutomationProperties.Name" xml:space="preserve">
    <value>Filename parameters</value>
  </data>
  <data name="Radio_Theme_Dark.Content" xml:space="preserve">
    <value>Dark</value>
    <comment>Dark refers to color, not weight</comment>
  </data>
  <data name="Radio_Theme_Light.Content" xml:space="preserve">
    <value>Light</value>
    <comment>Light refers to color, not weight</comment>
  </data>
  <data name="Radio_Theme_Default.Content" xml:space="preserve">
    <value>Windows default</value>
    <comment>Windows refers to the Operating system</comment>
  </data>
  <data name="Windows_Color_Settings.Content" xml:space="preserve">
    <value>Windows color settings</value>
    <comment>Windows refers to the Operating system</comment>
  </data>
  <data name="ColorPicker_CopiedColorRepresentation.Header" xml:space="preserve">
    <value>Default color format</value>
  </data>
  <data name="ColorPickerFirst.Content" xml:space="preserve">
    <value>Pick a color and open editor</value>
  </data>
  <data name="EditorFirst.Content" xml:space="preserve">
    <value>Open editor</value>
  </data>
  <data name="ColorPickerOnly.Content" xml:space="preserve">
    <value>Only pick a color</value>
  </data>
  <data name="ColorPicker_ActivationAction.Header" xml:space="preserve">
    <value>Activation behavior</value>
  </data>
  <data name="ColorFormats.Header" xml:space="preserve">
    <value>Picker behavior</value>
  </data>
  <data name="ColorPicker_CopiedColorRepresentation.Description" xml:space="preserve">
    <value>This format will be copied to your clipboard</value>
  </data>
  <data name="KBM_KeysCannotBeRemapped.Text" xml:space="preserve">
    <value>Learn more about remapping limitations</value>
    <comment>This is a link that will discuss what is and is not possible for Keyboard manager to remap</comment>
  </data>
  <data name="FancyZones_Editor_GroupSettings.Header" xml:space="preserve">
    <value>Editor</value>
    <comment>refers to the FancyZones editor</comment>
  </data>
  <data name="FancyZones_WindowBehavior_GroupSettings.Header" xml:space="preserve">
    <value>Window behavior</value>
  </data>
  <data name="FancyZones_WindowBehavior_GroupSettings.Description" xml:space="preserve">
    <value>Manage how windows behave when using FancyZones</value>
    <comment>{Locked="FancyZones"}</comment>
  </data>
  <data name="FancyZones_Windows.Header" xml:space="preserve">
    <value>Windows</value>
    <comment>Refers to a set of application windows, not the product name</comment>
  </data>
  <data name="PowerRename_BehaviorHeader.Header" xml:space="preserve">
    <value>Behavior</value>
  </data>
  <data name="PowerRename_Toggle_UseBoostLib.Header" xml:space="preserve">
    <value>Use Boost library</value>
    <comment>Boost is a product name, should not be translated</comment>
  </data>
  <data name="PowerRename_Toggle_UseBoostLib.Description" xml:space="preserve">
    <value>Provides extended features but may use different regex syntax</value>
    <comment>Boost is a product name, should not be translated</comment>
  </data>
  <data name="MadeWithOssLove.Text" xml:space="preserve">
    <value>Made with 💗 by Microsoft and the PowerToys community.</value>
  </data>
  <data name="ColorPicker_ColorFormats.Header" xml:space="preserve">
    <value>Color formats</value>
  </data>
  <data name="ColorPicker_ColorFormats.Description" xml:space="preserve">
    <value>Configure the color formats (edit, delete, hide, reorder them)</value>
  </data>
  <data name="MoveUp.Text" xml:space="preserve">
    <value>Move up</value>
  </data>
  <data name="MoveDown.Text" xml:space="preserve">
    <value>Move down</value>
  </data>
  <data name="ColorPickerAddNewFormat.Content" xml:space="preserve">
    <value>Add new format</value>
  </data>
  <data name="NewColorFormat.Header" xml:space="preserve">
    <value>Format</value>
  </data>
  <data name="NewColorName.Header" xml:space="preserve">
    <value>Name</value>
  </data>
  <data name="AddCustomColorFormat" xml:space="preserve">
    <value>Add custom color format</value>
  </data>
  <data name="ColorFormatSave" xml:space="preserve">
    <value>Save</value>
  </data>
  <data name="EditCustomColorFormat" xml:space="preserve">
    <value>Edit custom color format</value>
  </data>
  <data name="ColorFormatUpdate" xml:space="preserve">
    <value>Update</value>
  </data>
  <data name="CustomColorFormatDefaultName" xml:space="preserve">
    <value>My Format</value>
  </data>
  <data name="ColorFormatDialog.SecondaryButtonText" xml:space="preserve">
    <value>Cancel</value>
  </data>
  <data name="ColorFormatEditorHelpline1.Text" xml:space="preserve">
    <value>The following parameters can be used:</value>
  </data>
  <data name="Help_red" xml:space="preserve">
    <value>red</value>
  </data>
  <data name="Help_green" xml:space="preserve">
    <value>green</value>
  </data>
  <data name="Help_blue" xml:space="preserve">
    <value>blue</value>
  </data>
  <data name="Help_alpha" xml:space="preserve">
    <value>alpha</value>
  </data>
  <data name="Help_cyan" xml:space="preserve">
    <value>cyan</value>
  </data>
  <data name="Help_magenta" xml:space="preserve">
    <value>magenta</value>
  </data>
  <data name="Help_yellow" xml:space="preserve">
    <value>yellow</value>
  </data>
  <data name="Help_black_key" xml:space="preserve">
    <value>black key</value>
  </data>
  <data name="Help_hue" xml:space="preserve">
    <value>hue</value>
  </data>
  <data name="Help_hueNat" xml:space="preserve">
    <value>hue (natural)</value>
  </data>
  <data name="Help_saturationI" xml:space="preserve">
    <value>saturation (HSI)</value>
  </data>
  <data name="Help_saturationL" xml:space="preserve">
    <value>saturation (HSL)</value>
  </data>
  <data name="Help_saturationB" xml:space="preserve">
    <value>saturation (HSB)</value>
  </data>
  <data name="Help_brightness" xml:space="preserve">
    <value>brightness</value>
  </data>
  <data name="Help_intensity" xml:space="preserve">
    <value>intensity</value>
  </data>
  <data name="Help_lightnessNat" xml:space="preserve">
    <value>lightness (nat)</value>
  </data>
  <data name="Help_lightnessCIE" xml:space="preserve">
    <value>lightness (CIE)</value>
  </data>
  <data name="Help_value" xml:space="preserve">
    <value>value</value>
  </data>
  <data name="Help_whiteness" xml:space="preserve">
    <value>whiteness</value>
  </data>
  <data name="Help_blackness" xml:space="preserve">
    <value>blackness</value>
  </data>
  <data name="Help_chromaticityA" xml:space="preserve">
    <value>chromaticityA</value>
  </data>
  <data name="Help_chromaticityB" xml:space="preserve">
    <value>chromaticityB</value>
  </data>
  <data name="Help_X_value" xml:space="preserve">
    <value>X value</value>
  </data>
  <data name="Help_Y_value" xml:space="preserve">
    <value>Y value</value>
  </data>
  <data name="Help_Z_value" xml:space="preserve">
    <value>Z value</value>
  </data>
  <data name="Help_decimal_value_RGB" xml:space="preserve">
    <value>decimal value (RGB)</value>
  </data>
  <data name="Help_decimal_value_BGR" xml:space="preserve">
    <value>decimal value (BGR)</value>
  </data>
  <data name="Help_color_name" xml:space="preserve">
    <value>color name</value>
  </data>
  <data name="ColorFormatEditorHelpline2.Text" xml:space="preserve">
    <value>The red, green, blue and alpha values can be formatted to the following formats:</value>
  </data>
  <data name="Help_byte" xml:space="preserve">
    <value>byte value (default)</value>
  </data>
  <data name="Help_hexL1" xml:space="preserve">
    <value>hex lowercase one digit</value>
  </data>
  <data name="Help_hexU1" xml:space="preserve">
    <value>hex uppercase one digit</value>
  </data>
  <data name="Help_hexL2" xml:space="preserve">
    <value>hex lowercase two digits</value>
  </data>
  <data name="Help_hexU2" xml:space="preserve">
    <value>hex uppercase two digits</value>
  </data>
  <data name="Help_floatWith" xml:space="preserve">
    <value>float with leading zero</value>
  </data>
  <data name="Help_floatWithout" xml:space="preserve">
    <value>float without leading zero</value>
  </data>
  <data name="ColorFormatEditorHelpline3.Text" xml:space="preserve">
    <value>Example:  %ReX means red value in hex uppercase two digits format.</value>
  </data>
  <data name="ColorPicker_ShowColorName.Header" xml:space="preserve">
    <value>Show color name</value>
  </data>
  <data name="ColorPicker_ShowColorName.Description" xml:space="preserve">
    <value>This will show the name of the color when picking a color</value>
  </data>
  <data name="ImageResizer_DefaultSize_Large" xml:space="preserve">
    <value>Large</value>
    <comment>The size of the image</comment>
  </data>
  <data name="ImageResizer_DefaultSize_Medium" xml:space="preserve">
    <value>Medium</value>
    <comment>The size of the image</comment>
  </data>
  <data name="ImageResizer_DefaultSize_Phone" xml:space="preserve">
    <value>Phone</value>
    <comment>The size of the image referring to a Mobile Phone typical image size</comment>
  </data>
  <data name="ImageResizer_DefaultSize_Small" xml:space="preserve">
    <value>Small</value>
    <comment>The size of the image</comment>
  </data>
  <data name="FancyZones_MoveWindowBasedOnRelativePosition_Accessible.[using:Microsoft.UI.Xaml.Automation]AutomationProperties.Name" xml:space="preserve">
    <value>Windows key + Up, down, left or right arrow key to move windows based on relative position</value>
    <comment>{Locked="Windows"}</comment>
  </data>
  <data name="FancyZones_MoveWindowLeftRightBasedOnZoneIndex_Accessible.[using:Microsoft.UI.Xaml.Automation]AutomationProperties.Name" xml:space="preserve">
    <value>Windows key + Left or right arrow keys to move windows based on zone index</value>
    <comment>{Locked="Windows"}</comment>
  </data>
  <data name="FancyZones_MoveWindowBasedOnRelativePosition_Description.Text" xml:space="preserve">
    <value>Windows key +    or </value>
    <comment>{Locked="Windows key +   ",""}</comment>
  </data>
  <data name="FancyZones_MoveWindowLeftRightBasedOnZoneIndex_Description.Text" xml:space="preserve">
    <value>Windows key +  or </value>
    <comment>{Locked="Windows key + ",""}</comment>
  </data>
  <data name="FancyZones_MoveWindowBasedOnRelativePosition.Text" xml:space="preserve">
    <value>Relative position</value>
  </data>
  <data name="FancyZones_MoveWindow.Header" xml:space="preserve">
    <value>Move windows based on</value>
  </data>
  <data name="FancyZones_MoveWindowLeftRightBasedOnZoneIndex.Text" xml:space="preserve">
    <value>Zone index</value>
  </data>
  <data name="ColorPicker_Editor.Header" xml:space="preserve">
    <value>Color formats</value>
  </data>
  <data name="FancyZones_OverlappingZonesClosestCenter.Content" xml:space="preserve">
    <value>Activate the zone whose center is closest to the cursor</value>
  </data>
  <data name="FancyZones_OverlappingZonesLargest.Content" xml:space="preserve">
    <value>Activate the largest zone by area</value>
  </data>
  <data name="FancyZones_OverlappingZonesPositional.Content" xml:space="preserve">
    <value>Split the overlapped area into multiple activation targets</value>
  </data>
  <data name="FancyZones_OverlappingZonesSmallest.Content" xml:space="preserve">
    <value>Activate the smallest zone by area</value>
  </data>
  <data name="FancyZones_OverlappingZones.Header" xml:space="preserve">
    <value>When multiple zones overlap</value>
  </data>
  <data name="PowerLauncher_Plugins.Header" xml:space="preserve">
    <value>Plugins</value>
  </data>
  <data name="PowerLauncher_ActionKeyword.Header" xml:space="preserve">
    <value>Direct activation command</value>
  </data>
  <data name="PowerLauncher_AuthoredBy.Text" xml:space="preserve">
    <value>Authored by</value>
    <comment>example: Authored by Microsoft</comment>
  </data>
  <data name="PowerLauncher_IncludeInGlobalResultTitle.Text" xml:space="preserve">
    <value>Include in global result</value>
  </data>
  <data name="PowerLauncher_IncludeInGlobalResultDescription.Text" xml:space="preserve">
    <value>Show results on queries without direct activation command</value>
  </data>
  <data name="PowerLauncher_EnablePluginToggle.[using:Microsoft.UI.Xaml.Automation]AutomationProperties.Name" xml:space="preserve">
    <value>Enable plugin</value>
  </data>
  <data name="PowerLauncher_EnablePluginToggle.OnContent" xml:space="preserve">
    <value>On</value>
  </data>
  <data name="PowerLauncher_EnablePluginToggle.OffContent" xml:space="preserve">
    <value>Off</value>
  </data>
  <data name="Run_AdditionalOptions.Text" xml:space="preserve">
    <value>Additional options</value>
  </data>
  <data name="Run_NotAccessibleWarning.Title" xml:space="preserve">
    <value>Please define an activation command or allow this plugin to be used in the global results.</value>
  </data>
  <data name="Run_AllPluginsDisabled.Title" xml:space="preserve">
    <value>PowerToys Run can't provide any results without plugins</value>
  </data>
  <data name="Run_AllPluginsDisabled.Message" xml:space="preserve">
    <value>Enable at least one plugin to get started</value>
  </data>
  <data name="Run_PluginUse.Header" xml:space="preserve">
    <value>Plugins</value>
  </data>
  <data name="Run_PluginUseDescription.Text" xml:space="preserve">
    <value>Include or remove plugins from the global results, change the direct activation phrase and configure additional options</value>
  </data>
  <data name="Run_PositionAppearance_GroupSettings.Header" xml:space="preserve">
    <value>Position &amp; appearance</value>
  </data>
  <data name="Run_PositionHeader.Header" xml:space="preserve">
    <value>Preferred monitor position</value>
    <comment>as in Show PowerToys Run on primary monitor</comment>
  </data>
  <data name="Run_PositionHeader.Description" xml:space="preserve">
    <value>If multiple monitors are in use, PowerToys Run can be launched on the desired monitor</value>
    <comment>as in Show PowerToys Run on primary monitor</comment>
  </data>
  <data name="Run_Radio_Position_Cursor.Content" xml:space="preserve">
    <value>Monitor with mouse cursor</value>
  </data>
  <data name="Run_Radio_Position_Focus.Content" xml:space="preserve">
    <value>Monitor with focused window</value>
  </data>
  <data name="Run_Radio_Position_Primary_Monitor.Content" xml:space="preserve">
    <value>Primary monitor</value>
  </data>
  <data name="Run_PluginsLoading.Text" xml:space="preserve">
    <value>Plugins are loading...</value>
  </data>
  <data name="ColorPicker_ButtonDown.[using:Microsoft.UI.Xaml.Automation]AutomationProperties.Name" xml:space="preserve">
    <value>Move the color down</value>
  </data>
  <data name="ColorPicker_ButtonUp.[using:Microsoft.UI.Xaml.Automation]AutomationProperties.Name" xml:space="preserve">
    <value>Move the color up</value>
  </data>
  <data name="FancyZones_FlashZonesOnQuickSwitch.Content" xml:space="preserve">
    <value>Flash zones when switching layout</value>
  </data>
  <data name="FancyZones_Layouts.Header" xml:space="preserve">
    <value>Layouts</value>
  </data>
  <data name="FancyZones_QuickLayoutSwitch.Header" xml:space="preserve">
    <value>Enable quick layout switch</value>
  </data>
  <data name="FancyZones_QuickLayoutSwitch.Description" xml:space="preserve">
    <value>Layout-specific shortcuts can be configured in the editor</value>
  </data>
  <data name="FancyZones_QuickLayoutSwitch_GroupSettings.Text" xml:space="preserve">
    <value>Quick layout switch</value>
  </data>
  <data name="Activation_Shortcut.Header" xml:space="preserve">
    <value>Activation shortcut</value>
  </data>
  <data name="Activation_Shortcut.Description" xml:space="preserve">
    <value>Customize the shortcut to activate this module</value>
  </data>
  <data name="PasteAsPlainText_Shortcut.Header" xml:space="preserve">
    <value>Paste as plain text directly</value>
  </data>
  <data name="AdvancedPasteUI_Shortcut.Header" xml:space="preserve">
    <value>Open Advanced Paste window</value>
  </data>
  <data name="PasteAsMarkdown_Shortcut.Header" xml:space="preserve">
    <value>Paste as Markdown directly</value>
  </data>
  <data name="PasteAsJson_Shortcut.Header" xml:space="preserve">
    <value>Paste as JSON directly</value>
  </data>
  <data name="PasteAsCustom_Shortcut.Header" xml:space="preserve">
    <value>Paste as Custom with AI directly</value>
  </data>
  <data name="AdvancedPaste_EnableAIDialogOpenAIApiKey.Text" xml:space="preserve">
    <value>OpenAI API key:</value>
  </data>
  <data name="EnableAIDialog_SaveBtnText" xml:space="preserve">
    <value>Save</value>
  </data>
  <data name="EnableAIDialog_CancelBtnText" xml:space="preserve">
    <value>Cancel</value>
  </data>
  <data name="Oobe_GetStarted.Text" xml:space="preserve">
    <value>Let's get started!</value>
  </data>
  <data name="Oobe_PowerToysDescription.Text" xml:space="preserve">
    <value>Welcome to PowerToys! These overviews will help you quickly learn the basics of all our utilities.</value>
  </data>
  <data name="Oobe_GettingStarted.Text" xml:space="preserve">
    <value>Getting started</value>
  </data>
  <data name="Oobe_Launch.Text" xml:space="preserve">
    <value>Launch</value>
  </data>
  <data name="Launch_ColorPicker.Content" xml:space="preserve">
    <value>Launch Color Picker</value>
  </data>
  <data name="Oobe_LearnMore.Text" xml:space="preserve">
    <value>Learn more about</value>
  </data>
  <data name="Oobe_ColorPicker.Description" xml:space="preserve">
    <value>Color Picker is a system-wide color selection tool for Windows that enables you to pick colors from any currently running application and automatically copies it in a configurable format to your clipboard.</value>
  </data>
  <data name="Oobe_FancyZones.Description" xml:space="preserve">
    <value>FancyZones is a window manager that makes it easy to create complex window layouts and quickly position windows into those layouts.</value>
    <comment>{Locked="FancyZones"}</comment>
  </data>
  <data name="Oobe_FileLocksmith.Description" xml:space="preserve">
    <value>File Locksmith lists which processes are using the selected files or directories and allows closing those processes.</value>
  </data>
  <data name="Oobe_FileExplorer.Description" xml:space="preserve">
    <value>PowerToys introduces add-ons to the Windows File Explorer that will enable files like Markdown (.md), PDF (.pdf), SVG (.svg), STL (.stl), G-code (.gcode) and developer files to be viewed in the preview pane. It introduces File Explorer thumbnail support for a number of these file types as well.</value>
  </data>
  <data name="Oobe_ImageResizer.Description" xml:space="preserve">
    <value>Image Resizer is a Windows shell extension for simple bulk image-resizing.</value>
  </data>
  <data name="Oobe_KBM.Description" xml:space="preserve">
    <value>Keyboard Manager allows you to customize the keyboard to be more productive by remapping keys and creating your own keyboard shortcuts.</value>
  </data>
  <data name="Oobe_MouseWithoutBorders.Description" xml:space="preserve">
    <value>Mouse Without Borders enables using the mouse pointer, keyboard, clipboard and drag and drop between machines in the same local network.</value>
  </data>
  <data name="Oobe_PowerRename.Description" xml:space="preserve">
    <value>PowerRename enables you to perform simple bulk renaming, searching and replacing file names.</value>
  </data>
  <data name="Oobe_Run.Description" xml:space="preserve">
    <value>PowerToys Run is a quick launcher for power users that contains some additional features without sacrificing performance.</value>
  </data>
  <data name="Oobe_MeasureTool.Description" xml:space="preserve">
    <value>Screen Ruler is a quick and easy way to measure pixels on your screen.</value>
  </data>
  <data name="Oobe_ShortcutGuide.Description" xml:space="preserve">
    <value>Shortcut Guide presents the user with a listing of available shortcuts for the current state of the desktop.</value>
  </data>
  <data name="Oobe_VideoConference.Description" xml:space="preserve">
    <value>Video Conference Mute allows users to quickly mute the microphone and turn off the camera while on a conference call with a single keystroke, regardless of what application has focus on your computer.</value>
  </data>
  <data name="Oobe_MouseUtils.Description" xml:space="preserve">
    <value>A collection of utilities to enhance your mouse.</value>
    <comment>Mouse as in the hardware peripheral</comment>
  </data>
  <data name="Oobe_Overview.Description" xml:space="preserve">
    <value>Microsoft PowerToys is a set of utilities for power users to tune and streamline their Windows experience for greater productivity.

Take a moment to preview the various utilities listed or view our comprehensive documentation.</value>
  </data>
  <data name="Oobe_Overview_DescriptionLinkText.Text" xml:space="preserve">
    <value>Documentation on Microsoft Learn</value>
  </data>
  <data name="ReleaseNotes.Content" xml:space="preserve">
    <value>Release notes</value>
  </data>
  <data name="Oobe_ColorPicker_HowToUse.Text" xml:space="preserve">
    <value>to open Color Picker.</value>
  </data>
  <data name="Oobe_ColorPicker_TipsAndTricks.Text" xml:space="preserve">
    <value>To select a color with more precision, **scroll the mouse wheel** to zoom in.</value>
  </data>
  <data name="Oobe_FancyZones_HowToUse.Text" xml:space="preserve">
    <value>**Shift** + **drag the window** to snap a window to a zone, and release the window in the desired zone.</value>
  </data>
  <data name="Oobe_FancyZones_HowToUse_Shortcut.Text" xml:space="preserve">
    <value>to open the FancyZones editor.</value>
    <comment>{Locked="FancyZones"}</comment>
  </data>
  <data name="Oobe_FancyZones_TipsAndTricks.Text" xml:space="preserve">
    <value>Snap a window to multiple zones by holding the **Ctrl** key (while also holding **Shift**) when dragging a window.</value>
  </data>
  <data name="Oobe_FileLocksmith_HowToUse.Text" xml:space="preserve">
    <value>In File Explorer, right-click one or more selected files and select **Unlock with File Locksmith** from the context menu.</value>
  </data>
  <data name="Oobe_FileLocksmith_TipsAndTricks.Text" xml:space="preserve">
    <value>Press the **Restart as administrator** button from the File Locksmith UI to also get information on elevated processes that might be using the files.</value>
  </data>
  <data name="Oobe_FileExplorer_HowToEnable.Text" xml:space="preserve">
    <value>Select **View** which is located at the top of File Explorer, followed by **Show**, and then **Preview pane**. 
From there, simply click on one of the supported files in the File Explorer and observe the content on the preview pane!</value>
  </data>
  <data name="Oobe_HowToCreateMappings.Text" xml:space="preserve">
    <value>How to create mappings</value>
  </data>
  <data name="Oobe_HowToEnable.Text" xml:space="preserve">
    <value>How to enable</value>
  </data>
  <data name="Oobe_HowToLaunch.Text" xml:space="preserve">
    <value>How to launch</value>
  </data>
  <data name="Oobe_HowToUse.Text" xml:space="preserve">
    <value>How to use</value>
  </data>
  <data name="Oobe_ImageResizer_HowToLaunch.Text" xml:space="preserve">
    <value>In File Explorer, right-click one or more image files and select **Resize with Image Resizer** from the context menu.</value>
  </data>
  <data name="Oobe_ImageResizer_TipsAndTricks.Text" xml:space="preserve">
    <value>Want a custom size? You can add them in the PowerToys Settings!</value>
  </data>
  <data name="Oobe_KBM_HowToCreateMappings.Text" xml:space="preserve">
    <value>Launch **PowerToys Settings**, navigate to the Keyboard Manager menu, and select either **Remap a key** or **Remap a shortcut**.</value>
  </data>
  <data name="Oobe_KBM_TipsAndTricks.Text" xml:space="preserve">
    <value>Want to only have a shortcut work for a single application? Use the Target App field when creating the shortcut remapping.</value>
  </data>
  <data name="Oobe_MouseWithoutBorders_HowToUse.Text" xml:space="preserve">
    <value>Use the Settings screen on each machine to connect to the other machines using the same key. If a connection is not working, it may be necessary to add an exception to the Windows Firewall.</value>
  </data>
  <data name="Oobe_MouseWithoutBorders_TipsAndTricks.Text" xml:space="preserve">
    <value>Use the service option in Settings to install a service enabling Mouse Without Borders to function even in the lock screen.</value>
  </data>
  <data name="Oobe_PowerRename_HowToUse.Text" xml:space="preserve">
    <value>In File Explorer, right-click one or more selected files and select **Rename with PowerRename** from the context menu.</value>
  </data>
  <data name="Oobe_PowerRename_TipsAndTricks.Text" xml:space="preserve">
    <value>PowerRename supports searching for files using regular expressions to enable more advanced renaming functionalities.</value>
  </data>
  <data name="Oobe_Run_HowToLaunch.Text" xml:space="preserve">
    <value>to open Run and just start typing.</value>
  </data>
  <data name="Oobe_Run_TipsAndTricks.Text" xml:space="preserve">
    <value>PowerToys Run supports various action keys to funnel search queries for a specific subset of results. Typing `&lt;` searches for running processes only, `?` will search only for file, or `.` for installed applications! See PowerToys documentation for the complete set of 'Action Keys' available.</value>
  </data>
  <data name="Oobe_ShortcutGuide_HowToLaunch.Text" xml:space="preserve">
    <value>to open Shortcut Guide, press it again to close or press **Esc**.</value>
  </data>
  <data name="Oobe_TipsAndTricks.Text" xml:space="preserve">
    <value>Tips &amp; tricks</value>
  </data>
  <data name="Oobe_VideoConference_ToggleMicVid.Text" xml:space="preserve">
    <value>to toggle both your microphone and video</value>
  </data>
  <data name="Oobe_VideoConference_ToggleMic.Text" xml:space="preserve">
    <value>to toggle your microphone</value>
  </data>
  <data name="Oobe_VideoConference_PushToTalkMic.Text" xml:space="preserve">
    <value>to toggle your microphone until key release</value>
  </data>
  <data name="Oobe_VideoConference_ToggleVid.Text" xml:space="preserve">
    <value>to toggle your video</value>
  </data>
  <data name="Oobe_MeasureTool_Activation.Text" xml:space="preserve">
    <value>to bring up the Screen Ruler command bar.</value>
  </data>
  <data name="Oobe_MeasureTool_HowToLaunch.Text" xml:space="preserve">
    <value>The Bounds mode lets you select a specific area to measure. You can also shift-drag an area to persist in on screen. The various Spacing modes allows tracing similar pixels along horizontal and vertical axes with a customizable pixel tolerance threshold (use settings or mouse wheel to adjust it).</value>
  </data>
  <data name="Oobe_MeasureTool.Title" xml:space="preserve">
    <value>Screen Ruler</value>
    <comment>Do not localize this string</comment>
  </data>
  <data name="Oobe_ColorPicker.Title" xml:space="preserve">
    <value>Color Picker</value>
    <comment>Do not localize this string</comment>
  </data>
  <data name="Oobe_FancyZones.Title" xml:space="preserve">
    <value>FancyZones</value>
    <comment>{Locked="FancyZones"}</comment>
  </data>
  <data name="Oobe_FileLocksmith.Title" xml:space="preserve">
    <value>File Locksmith</value>
  </data>
  <data name="Oobe_ImageResizer.Title" xml:space="preserve">
    <value>Image Resizer</value>
    <comment>Do not localize this string</comment>
  </data>
  <data name="Oobe_KBM.Title" xml:space="preserve">
    <value>Keyboard Manager</value>
    <comment>Do not localize this string</comment>
  </data>
  <data name="Oobe_MouseWithoutBorders.Title" xml:space="preserve">
    <value>Mouse Without Borders</value>
    <comment>Product name. Do not localize this string</comment>
  </data>
  <data name="Oobe_PowerRename.Title" xml:space="preserve">
    <value>PowerRename</value>
    <comment>Do not localize this string</comment>
  </data>
  <data name="Oobe_Run.Title" xml:space="preserve">
    <value>PowerToys Run</value>
    <comment>Do not localize this string</comment>
  </data>
  <data name="Oobe_ShortcutGuide.Title" xml:space="preserve">
    <value>Shortcut Guide</value>
    <comment>Do not localize this string</comment>
  </data>
  <data name="Oobe_VideoConference.Title" xml:space="preserve">
    <value>Video Conference Mute</value>
    <comment>Do not localize this string</comment>
  </data>
  <data name="Oobe_Overview.Title" xml:space="preserve">
    <value>Welcome</value>
  </data>
  <data name="Oobe_WhatsNew.Text" xml:space="preserve">
    <value>What's new</value>
  </data>
  <data name="Oobe_WhatsNew_LoadingError.Title" xml:space="preserve">
    <value>Couldn't load the release notes.</value>
  </data>
  <data name="Oobe_WhatsNew_LoadingError.Message" xml:space="preserve">
    <value>Please check your internet connection.</value>
  </data>
  <data name="Oobe_WhatsNew_ProxyAuthenticationWarning.Title" xml:space="preserve">
    <value>Couldn't load the release notes.</value>
  </data>
  <data name="Oobe_WhatsNew_ProxyAuthenticationWarning.Message" xml:space="preserve">
    <value>Your proxy server requires authentication.</value>
  </data>
  <data name="Oobe_WhatsNew_DetailedReleaseNotesLink.Text" xml:space="preserve">
    <value>See more detailed release notes on GitHub</value>
    <comment>Don't loc "GitHub", it's the name of a product</comment>
  </data>
  <data name="OOBE_Settings.Content" xml:space="preserve">
    <value>Open Settings</value>
  </data>
  <data name="Oobe_NavViewItem.Content" xml:space="preserve">
    <value>Welcome to PowerToys</value>
    <comment>Don't loc "PowerToys"</comment>
  </data>
  <data name="WhatIsNew_NavViewItem.Content" xml:space="preserve">
    <value>What's new</value>
  </data>
  <data name="Feedback_NavViewItem.Content" xml:space="preserve">
    <value>Give feedback</value>
  </data>
  <data name="OobeWindow_Title" xml:space="preserve">
    <value>Welcome to PowerToys</value>
  </data>
  <data name="OobeWindow_TitleTxt.Text" xml:space="preserve">
    <value>Welcome to PowerToys</value>
  </data>
  <data name="SettingsWindow_Title" xml:space="preserve">
    <value>PowerToys Settings</value>
    <comment>Title of the settings window when running as user</comment>
  </data>
  <data name="Awake.ModuleTitle" xml:space="preserve">
    <value>Awake</value>
  </data>
  <data name="Awake.ModuleDescription" xml:space="preserve">
    <value>A convenient way to keep your PC awake on-demand.</value>
  </data>
  <data name="Awake_EnableSettingsCard.Header" xml:space="preserve">
    <value>Enable Awake</value>
    <comment>Awake is a product name, do not loc</comment>
  </data>
  <data name="Awake_NoKeepAwakeSelector.Content" xml:space="preserve">
    <value>Keep using the selected power plan</value>
  </data>
  <data name="Awake_IndefiniteKeepAwakeSelector.Content" xml:space="preserve">
    <value>Keep awake indefinitely</value>
  </data>
  <data name="Awake_TemporaryKeepAwakeSelector.Content" xml:space="preserve">
    <value>Keep awake for a time interval</value>
  </data>
  <data name="Awake_ExpirableKeepAwakeSelector.Content" xml:space="preserve">
    <value>Keep awake until expiration</value>
  </data>
  <data name="Awake_DisplaySettingsCard.Header" xml:space="preserve">
    <value>Keep screen on</value>
  </data>
  <data name="Awake_DisplaySettingsCard.Description" xml:space="preserve">
    <value>This setting is only available when keeping the PC awake</value>
  </data>
  <data name="Awake_ExpirationSettingsExpander.Description" xml:space="preserve">
    <value>Keep custom awake state until a specific date and time</value>
  </data>
  <data name="Awake_ModeSettingsCard.Header" xml:space="preserve">
    <value>Mode</value>
  </data>
  <data name="Awake_BehaviorSettingsGroup.Header" xml:space="preserve">
    <value>Behavior</value>
  </data>
  <data name="Awake_IntervalHoursInput.Header" xml:space="preserve">
    <value>Hours</value>
  </data>
  <data name="Awake_IntervalMinutesInput.Header" xml:space="preserve">
    <value>Minutes</value>
  </data>
  <data name="Awake_ExpirationSettingsExpander_Date.Header" xml:space="preserve">
    <value>End date</value>
  </data>
  <data name="Awake_ExpirationSettingsExpander_Time.Header" xml:space="preserve">
    <value>End time</value>
  </data>
  <data name="Oobe_Awake.Title" xml:space="preserve">
    <value>Awake</value>
    <comment>Module name, do not loc</comment>
  </data>
  <data name="Oobe_Awake.Description" xml:space="preserve">
    <value>Awake is a Windows tool designed to keep your PC awake on-demand without having to manage its power settings. This behavior can be helpful when running time-consuming tasks while ensuring that your PC does not go to sleep or turn off its screens.</value>
  </data>
  <data name="Oobe_Awake_HowToUse.Text" xml:space="preserve">
    <value>Open **PowerToys Settings** and enable Awake</value>
  </data>
  <data name="Oobe_Awake_TipsAndTricks.Text" xml:space="preserve">
    <value>You can always change modes quickly by **right-clicking the Awake icon** in the system tray.</value>
  </data>
  <data name="General_FailedToDownloadTheNewVersion.Title" xml:space="preserve">
    <value>An error occurred trying to install this update:</value>
  </data>
  <data name="General_InstallNow.Content" xml:space="preserve">
    <value>Install now</value>
  </data>
  <data name="General_ReadMore.Text" xml:space="preserve">
    <value>Read more</value>
  </data>
  <data name="General_NewVersionAvailable.Title" xml:space="preserve">
    <value>An update is available:</value>
  </data>
  <data name="General_Downloading.Text" xml:space="preserve">
    <value>Downloading...</value>
  </data>
  <data name="General_TryAgainToDownloadAndInstall.Content" xml:space="preserve">
    <value>Try again to download and install</value>
  </data>
  <data name="General_CheckingForUpdates.Text" xml:space="preserve">
    <value>Checking for updates...</value>
  </data>
  <data name="General_NewVersionReadyToInstall.Title" xml:space="preserve">
    <value>An update is ready to install:</value>
  </data>
  <data name="General_UpToDate.Title" xml:space="preserve">
    <value>PowerToys is up to date</value>
  </data>
  <data name="General_CantCheck.Title" xml:space="preserve">
    <value>Network error. Please try again later</value>
  </data>
  <data name="General_DownloadAndInstall.Content" xml:space="preserve">
    <value>Download &amp; install</value>
  </data>
  <data name="ImageResizer_Fit_Fill_ThirdPersonSingular" xml:space="preserve">
    <value>Fills</value>
  </data>
  <data name="ImageResizer_Fit_Fit_ThirdPersonSingular" xml:space="preserve">
    <value>Fits within</value>
  </data>
  <data name="ImageResizer_Fit_Stretch_ThirdPersonSingular" xml:space="preserve">
    <value>Stretches to</value>
  </data>
  <data name="ImageResizer_Unit_Centimeter" xml:space="preserve">
    <value>Centimeters</value>
  </data>
  <data name="ImageResizer_Unit_Inch" xml:space="preserve">
    <value>Inches</value>
  </data>
  <data name="ImageResizer_Unit_Percent" xml:space="preserve">
    <value>Percent</value>
  </data>
  <data name="ImageResizer_Unit_Pixel" xml:space="preserve">
    <value>Pixels</value>
  </data>
  <data name="EditButton.[using:Microsoft.UI.Xaml.Automation]AutomationProperties.Name" xml:space="preserve">
    <value>Edit</value>
  </data>
  <data name="ImageResizer_EditSize.[using:Microsoft.UI.Xaml.Automation]AutomationProperties.Name" xml:space="preserve">
    <value>Edit size</value>
  </data>
  <data name="No" xml:space="preserve">
    <value>No</value>
    <comment>Label of a cancel button</comment>
  </data>
  <data name="Delete_Dialog_Description" xml:space="preserve">
    <value>Are you sure you want to delete this item?</value>
  </data>
  <data name="Yes" xml:space="preserve">
    <value>Yes</value>
    <comment>Label of a confirmation button</comment>
  </data>
  <data name="SeeWhatsNew.Content" xml:space="preserve">
    <value>See what's new</value>
  </data>
  <data name="Awake_ModeSettingsCard.Description" xml:space="preserve">
    <value>Manage the state of your device when Awake is active</value>
  </data>
  <data name="ExcludedApps.Header" xml:space="preserve">
    <value>Excluded apps</value>
  </data>
  <data name="Enable_ColorFormat.[using:Microsoft.UI.Xaml.Automation]AutomationProperties.Name" xml:space="preserve">
    <value>Enable colorformat</value>
  </data>
  <data name="More_Options_Button.[using:Microsoft.UI.Xaml.Automation]AutomationProperties.Name" xml:space="preserve">
    <value>More options</value>
  </data>
  <data name="More_Options_ButtonTooltip.Text" xml:space="preserve">
    <value>More options</value>
  </data>
  <data name="To.Text" xml:space="preserve">
    <value>to</value>
    <comment>as in: from x to y</comment>
  </data>
  <data name="Starts.Text" xml:space="preserve">
    <value>starts</value>
    <comment>as in: doing x will start y</comment>
  </data>
  <data name="LearnMore_Awake.Text" xml:space="preserve">
    <value>Learn more about Awake</value>
    <comment>Awake is a product name, do not loc</comment>
  </data>
  <data name="LearnMore_CmdNotFound.Text" xml:space="preserve">
    <value>Learn more about Command Not Found</value>
    <comment> Command Not Found is the name of the module. </comment>
  </data>
  <data name="SecondaryLink_Awake.Text" xml:space="preserve">
    <value>Den Delimarsky's work on creating Awake</value>
    <comment>Awake is a product name, do not loc</comment>
  </data>
  <data name="LearnMore_ColorPicker.Text" xml:space="preserve">
    <value>Learn more about Color Picker</value>
    <comment>Color Picker is a product name, do not loc</comment>
  </data>
  <data name="LearnMore_FancyZones.Text" xml:space="preserve">
    <value>Learn more about FancyZones</value>
    <comment>{Locked="FancyZones"}</comment>
  </data>
  <data name="LearnMore_FileLocksmith.Text" xml:space="preserve">
    <value>Learn more about File Locksmith</value>
  </data>
  <data name="LearnMore_ImageResizer.Text" xml:space="preserve">
    <value>Learn more about Image Resizer</value>
    <comment>Image Resizer is a product name, do not loc</comment>
  </data>
  <data name="LearnMore_KBM.Text" xml:space="preserve">
    <value>Learn more about Keyboard Manager</value>
    <comment>Keyboard Manager is a product name, do not loc</comment>
  </data>
  <data name="LearnMore_MouseUtils.Text" xml:space="preserve">
    <value>Learn more about Mouse utilities</value>
    <comment>Mouse utilities is a product name, do not loc</comment>
  </data>
  <data name="LearnMore_AdvancedPaste.Text" xml:space="preserve">
    <value>Learn more about Advanced Paste</value>
    <comment> Advanced Paste is the name of the module. </comment>
  </data>
  <data name="LearnMore_MouseWithoutBorders.Text" xml:space="preserve">
    <value>Learn more about Mouse Without Borders</value>
    <comment>Mouse Without Borders is the name of the module. </comment>
  </data>
  <data name="LearnMore_PowerPreview.Text" xml:space="preserve">
    <value>Learn more about File Explorer add-ons</value>
    <comment>File Explorer is a product name, localize as Windows does</comment>
  </data>
  <data name="LearnMore_Peek.Text" xml:space="preserve">
    <value>Learn more about Peek</value>
    <comment>Peek is a product name, do not loc</comment>
  </data>
  <data name="LearnMore_PowerRename.Text" xml:space="preserve">
    <value>Learn more about PowerRename</value>
    <comment>PowerRename is a product name, do not loc</comment>
  </data>
  <data name="LearnMore_Run.Text" xml:space="preserve">
    <value>Learn more about PowerToys Run</value>
    <comment>PowerToys Run is a product name, do not loc</comment>
  </data>
  <data name="LearnMore_MeasureTool.Text" xml:space="preserve">
    <value>Learn more about Screen Ruler</value>
    <comment>Screen Ruler is a product name, do not loc</comment>
  </data>
  <data name="LearnMore_ShortcutGuide.Text" xml:space="preserve">
    <value>Learn more about Shortcut Guide</value>
    <comment>Shortcut Guide is a product name, do not loc</comment>
  </data>
  <data name="LearnMore_VCM.Text" xml:space="preserve">
    <value>Learn more about Video Conference Mute</value>
    <comment>Video Conference Mute is a product name, do not loc</comment>
  </data>
  <data name="Oobe_FileExplorer.Title" xml:space="preserve">
    <value>File Explorer add-ons</value>
    <comment>Do not localize this string</comment>
  </data>
  <data name="Oobe_MouseUtils.Title" xml:space="preserve">
    <value>Mouse utilities</value>
    <comment>Mouse as in the hardware peripheral</comment>
  </data>
  <data name="Oobe_MouseUtils_FindMyMouse.Text" xml:space="preserve">
    <value>Find My Mouse</value>
    <comment>Mouse as in the hardware peripheral</comment>
  </data>
  <data name="Oobe_MouseUtils_FindMyMouse_Description.Text" xml:space="preserve">
    <value>Focus the mouse pointer pressing the Ctrl key twice, using a custom shortcut or shaking the mouse.</value>
    <comment>Mouse as in the hardware peripheral. Key as in a keyboard key</comment>
  </data>
  <data name="Oobe_MouseUtils_MouseHighlighter.Text" xml:space="preserve">
    <value>Mouse Highlighter</value>
    <comment>Mouse as in the hardware peripheral.</comment>
  </data>
  <data name="Oobe_MouseUtils_MouseHighlighter_Description.Text" xml:space="preserve">
    <value>Use a keyboard shortcut to highlight left and right mouse clicks.</value>
    <comment>Mouse as in the hardware peripheral.</comment>
  </data>
  <data name="Oobe_MouseUtils_MousePointerCrosshairs.Text" xml:space="preserve">
    <value>Mouse Pointer Crosshairs</value>
    <comment>Mouse as in the hardware peripheral.</comment>
  </data>
  <data name="Oobe_MouseUtils_MousePointerCrosshairs_Description.Text" xml:space="preserve">
    <value>Draw crosshairs centered around the mouse pointer.</value>
    <comment>Mouse as in the hardware peripheral.</comment>
  </data>
  <data name="Oobe_MouseUtils_MouseJump.Text" xml:space="preserve">
    <value>Mouse Jump</value>
    <comment>Mouse as in the hardware peripheral.</comment>
  </data>
  <data name="Oobe_MouseUtils_MouseJump_Description.Text" xml:space="preserve">
    <value>Jump the mouse pointer quickly to anywhere on your desktop.</value>
    <comment>Mouse as in the hardware peripheral.</comment>
  </data>
  <data name="Launch_Run.Content" xml:space="preserve">
    <value>Launch PowerToys Run</value>
  </data>
  <data name="Launch_ShortcutGuide.Content" xml:space="preserve">
    <value>Launch Shortcut Guide</value>
  </data>
  <data name="ColorPicker_ColorFormat_ToggleSwitch.[using:Microsoft.UI.Xaml.Automation]AutomationProperties.Name" xml:space="preserve">
    <value>Show format in editor</value>
  </data>
  <data name="GeneralPage_Documentation.Text" xml:space="preserve">
    <value>Documentation</value>
  </data>
  <data name="PowerLauncher_SearchList.PlaceholderText" xml:space="preserve">
    <value>Search this list</value>
  </data>
  <data name="PowerLauncher_SearchList.[using:Microsoft.UI.Xaml.Automation]AutomationProperties.Name" xml:space="preserve">
    <value>Search this list</value>
  </data>
  <data name="Awake.SecondaryLinksHeader" xml:space="preserve">
    <value>Attribution</value>
    <comment>giving credit to the projects this utility was based on</comment>
  </data>
  <data name="ColorPicker.SecondaryLinksHeader" xml:space="preserve">
    <value>Attribution</value>
    <comment>giving credit to the projects this utility was based on</comment>
  </data>
  <data name="General.SecondaryLinksHeader" xml:space="preserve">
    <value>Related information</value>
  </data>
  <data name="ImageResizer.SecondaryLinksHeader" xml:space="preserve">
    <value>Attribution</value>
    <comment>giving credit to the projects this utility was based on</comment>
  </data>
  <data name="MouseUtils.SecondaryLinksHeader" xml:space="preserve">
    <value>Attribution</value>
    <comment>giving credit to the projects this utility was based on</comment>
  </data>
  <data name="PowerLauncher.SecondaryLinksHeader" xml:space="preserve">
    <value>Attribution</value>
    <comment>giving credit to the projects this utility was based on</comment>
  </data>
  <data name="PowerRename.SecondaryLinksHeader" xml:space="preserve">
    <value>Attribution</value>
    <comment>giving credit to the projects this utility was based on</comment>
  </data>
  <data name="EditTooltip.Text" xml:space="preserve">
    <value>Edit</value>
  </data>
  <data name="RemoveTooltip.Text" xml:space="preserve">
    <value>Remove</value>
  </data>
  <data name="Activation_Shortcut_Cancel" xml:space="preserve">
    <value>Cancel</value>
  </data>
  <data name="Activation_Shortcut_Description" xml:space="preserve">
    <value>Press a combination of keys to change this shortcut</value>
  </data>
  <data name="Activation_Shortcut_With_Disable_Description" xml:space="preserve">
    <value>Press a combination of keys to change this shortcut.
Right-click to remove the key combination, thereby deactivating the shortcut.</value>
  </data>
  <data name="Activation_Shortcut_Reset" xml:space="preserve">
    <value>Reset</value>
  </data>
  <data name="Activation_Shortcut_Save" xml:space="preserve">
    <value>Save</value>
  </data>
  <data name="Activation_Shortcut_Title" xml:space="preserve">
    <value>Activation shortcut</value>
  </data>
  <data name="InvalidShortcut.Title" xml:space="preserve">
    <value>Invalid shortcut</value>
  </data>
  <data name="InvalidShortcutWarningLabel.Text" xml:space="preserve">
    <value>Only shortcuts that start with **Windows key**, **Ctrl**, **Alt** or **Shift** are valid.</value>
    <comment>The ** sequences are used for text formatting of the key names. Don't remove them on translation.</comment>
  </data>
  <data name="WarningShortcutAltGr.Title" xml:space="preserve">
    <value>Possible shortcut interference with Alt Gr</value>
    <comment>Alt Gr refers to the right alt key on some international keyboards</comment>
  </data>
  <data name="WarningShortcutAltGr.ToolTipService.ToolTip" xml:space="preserve">
    <value>Shortcuts with **Ctrl** and **Alt** may remove functionality from some international keyboards, because **Ctrl** + **Alt** = **Alt Gr** in those keyboards.</value>
    <comment>The ** sequences are used for text formatting of the key names. Don't remove them on translation.</comment>
  </data>
  <data name="FancyZones_SpanZonesAcrossMonitors.Description" xml:space="preserve">
    <value>All monitors must have the same DPI scaling and will be treated as one large combined rectangle which contains all monitors</value>
  </data>
  <data name="ImageResizer_DefaultSize_NewSizePrefix" xml:space="preserve">
    <value>New size</value>
    <comment>First part of the default name of new sizes that can be added in PT's settings ui.</comment>
  </data>
  <data name="Awake_IntervalSettingsCard.Header" xml:space="preserve">
    <value>Interval before returning to the previous awakeness state</value>
  </data>
  <data name="Awake_ExpirationSettingsExpander.Header" xml:space="preserve">
    <value>End date and time</value>
  </data>
  <data name="MouseUtils.ModuleTitle" xml:space="preserve">
    <value>Mouse utilities</value>
  </data>
  <data name="MouseUtils.ModuleDescription" xml:space="preserve">
    <value>A collection of mouse utilities.</value>
  </data>
  <data name="MouseUtils_FindMyMouse.Header" xml:space="preserve">
    <value>Find My Mouse</value>
    <comment>Refers to the utility name</comment>
  </data>
  <data name="MouseUtils_FindMyMouse.Description" xml:space="preserve">
    <value>Find My Mouse highlights the position of the cursor when pressing the Ctrl key twice, using a custom shortcut or when shaking the mouse.</value>
    <comment>"Ctrl" is a keyboard key. "Find My Mouse" is the name of the utility</comment>
  </data>
  <data name="MouseUtils_Enable_FindMyMouse.Header" xml:space="preserve">
    <value>Enable Find My Mouse</value>
    <comment>"Find My Mouse" is the name of the utility.</comment>
  </data>
  <data name="MouseUtils_FindMyMouse_ActivationMethod.Header" xml:space="preserve">
    <value>Activation method</value>
  </data>
  <data name="MouseUtils_FindMyMouse_ActivationDoubleControlPress.Content" xml:space="preserve">
    <value>Press Left Control twice</value>
    <comment>Left control is the physical key on the keyboard.</comment>
  </data>
  <data name="MouseUtils_FindMyMouse_ActivationShakeMouse.Content" xml:space="preserve">
    <value>Shake mouse</value>
    <comment>Mouse is the hardware peripheral.</comment>
  </data>
  <data name="MouseUtils_Include_Win_Key.Content" xml:space="preserve">
    <value>Only activate while holding the Windows key</value>
    <comment>Specifies that the 'Find My Mouse' will only activate if the Windows key is held down while pressing the Ctrl key twice.</comment>
  </data>
  <data name="MouseUtils_FindMyMouse_ExcludedApps.Description" xml:space="preserve">
    <value>Prevents module activation when an excluded application is the foreground application</value>
  </data>
  <data name="MouseUtils_FindMyMouse_ExcludedApps.Header" xml:space="preserve">
    <value>Excluded apps</value>
  </data>
  <data name="MouseUtils_FindMyMouse_ExcludedApps_TextBoxControl.PlaceholderText" xml:space="preserve">
    <value>Example: outlook.exe</value>
  </data>
  <data name="MouseUtils_Prevent_Activation_On_Game_Mode.Content" xml:space="preserve">
    <value>Do not activate when Game Mode is on</value>
    <comment>"Game mode" is the Windows feature to prevent notification when playing a game.</comment>
  </data>
  <data name="MouseUtils_FindMyMouse_BackgroundColor.Header" xml:space="preserve">
    <value>Background color</value>
  </data>
  <data name="MouseUtils_FindMyMouse_SpotlightColor.Header" xml:space="preserve">
    <value>Spotlight color</value>
  </data>
  <data name="MouseUtils_FindMyMouse_OverlayOpacity.Header" xml:space="preserve">
    <value>Overlay opacity (%)</value>
  </data>
  <data name="MouseUtils_FindMyMouse_SpotlightRadius.Header" xml:space="preserve">
    <value>Spotlight radius (px)</value>
    <comment>px = pixels</comment>
  </data>
  <data name="MouseUtils_FindMyMouse_SpotlightInitialZoom.Header" xml:space="preserve">
    <value>Spotlight initial zoom</value>
  </data>
  <data name="MouseUtils_FindMyMouse_SpotlightInitialZoom.Description" xml:space="preserve">
    <value>Spotlight zoom factor at animation start</value>
  </data>
  <data name="MouseUtils_FindMyMouse_AnimationDurationMs.Header" xml:space="preserve">
    <value>Animation duration (ms)</value>
    <comment>ms = milliseconds</comment>
  </data>
  <data name="MouseUtils_FindMyMouse_AnimationDurationMs.Description" xml:space="preserve">
    <value>Time before the spotlight appears (ms)</value>
    <comment>ms = milliseconds</comment>
  </data>
  <data name="MouseUtils_FindMyMouse_AnimationDurationMs_Disabled.Message" xml:space="preserve">
    <value>Animations are disabled by OS. See Settings &gt; Accessibility &gt; Visual effects</value>
  </data>
  <data name="MouseUtils_FindMyMouse_ShakingMinimumDistance.Header" xml:space="preserve">
    <value>Shake minimum distance</value>
  </data>
  <data name="MouseUtils_FindMyMouse_ShakingMinimumDistance.Description" xml:space="preserve">
    <value>The minimum distance for mouse shaking activation, for adjusting sensitivity</value>
  </data>
  <data name="MouseUtils_FindMyMouse_ShakingIntervalMs.Header" xml:space="preserve">
    <value>Shake Interval (ms)</value>
    <comment>ms = milliseconds</comment>
  </data>
  <data name="MouseUtils_FindMyMouse_ShakingIntervalMs.Description" xml:space="preserve">
    <value>The span of time during which we track mouse movement to detect shaking, for adjusting sensitivity</value>
  </data>
  <data name="MouseUtils_FindMyMouse_ShakingFactor.Header" xml:space="preserve">
    <value>Shake factor (percent)</value>
  </data>
  <data name="MouseUtils_FindMyMouse_ShakingFactor.Description" xml:space="preserve">
    <value>Mouse shaking is detected by checking how much the mouse pointer has travelled when compared to the diagonal of the movement area. Reducing this factor increases sensitivity.</value>
  </data>
  <data name="MouseUtils_MouseHighlighter.Header" xml:space="preserve">
    <value>Mouse Highlighter</value>
    <comment>Refers to the utility name</comment>
  </data>
  <data name="MouseUtils_MouseHighlighter.Description" xml:space="preserve">
    <value>Mouse Highlighter mode will highlight mouse clicks.</value>
    <comment>"Mouse Highlighter" is the name of the utility. Mouse is the hardware mouse.</comment>
  </data>
  <data name="MouseUtils_Enable_MouseHighlighter.Header" xml:space="preserve">
    <value>Enable Mouse Highlighter</value>
    <comment>"Find My Mouse" is the name of the utility.</comment>
  </data>
  <data name="MouseUtils_MouseHighlighter_ActivationShortcut.Header" xml:space="preserve">
    <value>Activation shortcut</value>
  </data>
  <data name="MouseUtils_MouseHighlighter_ActivationShortcut.Description" xml:space="preserve">
    <value>Customize the shortcut to turn on or off this mode</value>
    <comment>"Mouse Highlighter" is the name of the utility. Mouse is the hardware mouse.</comment>
  </data>
  <data name="MouseUtils_MouseHighlighter_PrimaryButtonClickColor.Header" xml:space="preserve">
    <value>Primary button highlight color</value>
  </data>
  <data name="MouseUtils_MouseHighlighter_SecondaryButtonClickColor.Header" xml:space="preserve">
    <value>Secondary button highlight color</value>
  </data>
  <data name="MouseUtils_MouseHighlighter_HighlightRadius.Header" xml:space="preserve">
    <value>Radius (px)</value>
    <comment>px = pixels</comment>
  </data>
  <data name="MouseUtils_MouseHighlighter_FadeDelayMs.Header" xml:space="preserve">
    <value>Fade delay (ms)</value>
    <comment>ms = milliseconds</comment>
  </data>
  <data name="MouseUtils_MouseHighlighter_FadeDelayMs.Description" xml:space="preserve">
    <value>Time before the highlight begins to fade (ms)</value>
    <comment>ms = milliseconds</comment>
  </data>
  <data name="MouseUtils_MouseHighlighter_FadeDurationMs.Header" xml:space="preserve">
    <value>Fade duration (ms)</value>
    <comment>ms = milliseconds</comment>
  </data>
  <data name="MouseUtils_MouseHighlighter_FadeDurationMs.Description" xml:space="preserve">
    <value>Duration of the disappear animation (ms)</value>
    <comment>ms = milliseconds</comment>
  </data>
  <data name="MouseUtils_MousePointerCrosshairs.Header" xml:space="preserve">
    <value>Mouse Pointer Crosshairs</value>
    <comment>Refers to the utility name</comment>
  </data>
  <data name="MouseUtils_MousePointerCrosshairs.Description" xml:space="preserve">
    <value>Mouse Pointer Crosshairs draws crosshairs centered on the mouse pointer.</value>
    <comment>"Mouse Pointer Crosshairs" is the name of the utility. Mouse is the hardware mouse.</comment>
  </data>
  <data name="MouseUtils_Enable_MousePointerCrosshairs.Header" xml:space="preserve">
    <value>Enable Mouse Pointer Crosshairs</value>
    <comment>"Mouse Pointer Crosshairs" is the name of the utility.</comment>
  </data>
  <data name="MouseUtils_MousePointerCrosshairs_ActivationShortcut.Header" xml:space="preserve">
    <value>Activation shortcut</value>
  </data>
  <data name="MouseUtils_MousePointerCrosshairs_ActivationShortcut.Description" xml:space="preserve">
    <value>Customize the shortcut to show/hide the crosshairs</value>
  </data>
  <data name="MouseUtils_MousePointerCrosshairs_CrosshairsColor.Header" xml:space="preserve">
    <value>Crosshairs color</value>
  </data>
  <data name="MouseUtils_MousePointerCrosshairs_CrosshairsOpacity.Header" xml:space="preserve">
    <value>Crosshairs opacity (%)</value>
  </data>
  <data name="MouseUtils_MousePointerCrosshairs_CrosshairsRadius.Header" xml:space="preserve">
    <value>Crosshairs center radius (px)</value>
    <comment>px = pixels</comment>
  </data>
  <data name="MouseUtils_MousePointerCrosshairs_CrosshairsThickness.Header" xml:space="preserve">
    <value>Crosshairs thickness (px)</value>
    <comment>px = pixels</comment>
  </data>
  <data name="MouseUtils_MousePointerCrosshairs_CrosshairsBorderColor.Header" xml:space="preserve">
    <value>Crosshairs border color</value>
  </data>
  <data name="MouseUtils_MousePointerCrosshairs_CrosshairsBorderSize.Header" xml:space="preserve">
    <value>Crosshairs border size (px)</value>
    <comment>px = pixels</comment>
  </data>
  <data name="MouseUtils_MousePointerCrosshairs_IsCrosshairsFixedLengthEnabled.Header" xml:space="preserve">
    <value>Fix crosshairs length</value>
  </data>
  <data name="MouseUtils_MousePointerCrosshairs_CrosshairsFixedLength.Header" xml:space="preserve">
    <value>Crosshairs fixed length (px)</value>
    <comment>px = pixels</comment>
  </data>
  <data name="FancyZones_Radio_Custom_Colors.Content" xml:space="preserve">
    <value>Custom colors</value>
  </data>
  <data name="FancyZones_Radio_Default_Theme.Content" xml:space="preserve">
    <value>Windows default</value>
  </data>
  <data name="ColorModeHeader.Header" xml:space="preserve">
    <value>App theme</value>
  </data>
  <data name="FancyZones_Zone_Appearance.Description" xml:space="preserve">
    <value>Customize the way zones look</value>
  </data>
  <data name="FancyZones_Zone_Appearance.Header" xml:space="preserve">
    <value>Zone appearance</value>
  </data>
  <data name="VideoConference_DeprecationWarning.Title" xml:space="preserve">
    <value>VCM is moving into legacy mode (maintenance only).</value>
  </data>
  <data name="VideoConference_DeprecationWarningButton.Content" xml:space="preserve">
    <value>Learn more</value>
  </data>
  <data name="LearnMore.Content" xml:space="preserve">
    <value>Learn more</value>
  </data>
  <data name="VideoConference_RunAsAdminRequired.Title" xml:space="preserve">
    <value>You need to run as administrator to modify these settings.</value>
  </data>
  <data name="FileExplorerPreview_ToggleSwitch_Thumbnail_GCODE.Header" xml:space="preserve">
    <value>Geometric Code</value>
    <comment>File type, do not translate</comment>
  </data>
  <data name="FileExplorerPreview_ToggleSwitch_Thumbnail_GCODE.Description" xml:space="preserve">
    <value>Only .gcode files with embedded thumbnails are supported</value>
  </data>
  <data name="FileExplorerPreview_ToggleSwitch_Preview_GCODE.Header" xml:space="preserve">
    <value>Geometric Code</value>
    <comment>File type, do not translate</comment>
  </data>
  <data name="FileExplorerPreview_ToggleSwitch_Preview_GCODE.Description" xml:space="preserve">
    <value>Only .gcode files with embedded thumbnails are supported</value>
  </data>
  <data name="FancyZones_NumberColor.Header" xml:space="preserve">
    <value>Number color</value>
  </data>
  <data name="FancyZones_ShowZoneNumberCheckBoxControl.Content" xml:space="preserve">
    <value>Show zone number</value>
  </data>
  <data name="ToggleSwitch.OffContent" xml:space="preserve">
    <value>Off</value>
    <comment>The state of a ToggleSwitch when it's off</comment>
  </data>
  <data name="ToggleSwitch.OnContent" xml:space="preserve">
    <value>On</value>
    <comment>The state of a ToggleSwitch when it's on</comment>
  </data>
  <data name="CropAndLock.ModuleDescription" xml:space="preserve">
    <value>Crop And Lock allows you to crop a current application into a smaller window or just create a thumbnail. Focus the target window and press the shortcut to start cropping.</value>
    <comment>"Crop And Lock" is the name of the utility</comment>
  </data>
  <data name="CropAndLock.ModuleTitle" xml:space="preserve">
    <value>Crop And Lock </value>
    <comment>"Crop And Lock" is the name of the utility</comment>
  </data>
  <data name="CropAndLock_Activation_GroupSettings.Header" xml:space="preserve">
    <value>Activation</value>
  </data>
  <data name="CropAndLock_EnableToggleControl_HeaderText.Header" xml:space="preserve">
    <value>Enable Crop And Lock</value>
    <comment>"Crop And Lock" is the name of the utility</comment>
  </data>
  <data name="Shell_CropAndLock.Content" xml:space="preserve">
    <value>Crop And Lock</value>
    <comment>"Crop And Lock" is the name of the utility</comment>
  </data>
  <data name="LearnMore_CropAndLock.Text" xml:space="preserve">
    <value>Learn more about Crop And Lock</value>
    <comment>"Crop And Lock" is the name of the utility</comment>
  </data>
  <data name="CropAndLock_ReparentActivation_Shortcut.Header" xml:space="preserve">
    <value>Reparent shortcut</value>
  </data>
  <data name="CropAndLock_ReparentActivation_Shortcut.Description" xml:space="preserve">
    <value>Shortcut to crop an application's window into a cropped window. This is experimental and can cause issues with some applications, since the cropped window will contain the original application window.</value>
  </data>
  <data name="CropAndLock_ThumbnailActivation_Shortcut.Header" xml:space="preserve">
    <value>Thumbnail shortcut</value>
  </data>
  <data name="CropAndLock_ThumbnailActivation_Shortcut.Description" xml:space="preserve">
    <value>Shortcut to crop and create a thumbnail of another window. The application isn't controllable through the thumbnail but it'll have less compatibility issues. </value>
  </data>
  <data name="CropAndLock.SecondaryLinksHeader" xml:space="preserve">
    <value>Attribution</value>
    <comment>giving credit to the projects this utility was based on</comment>
  </data>
  <data name="Oobe_CropAndLock.Title" xml:space="preserve">
    <value>Crop And Lock</value>
    <comment>"Crop And Lock" is the name of the utility</comment>
  </data>
  <data name="Oobe_CropAndLock.Description" xml:space="preserve">
    <value>Crop And Lock allows you to crop a current application into a smaller window or just create a thumbnail. Focus the target window and press the shortcut to start cropping.</value>
    <comment>"Crop And Lock" is the name of the utility</comment>
  </data>
  <data name="Oobe_CropAndLock_HowToUse_Thumbnail.Text" xml:space="preserve">
    <value>to crop and create a thumbnail of another window. The application isn't controllable through the thumbnail but it'll have less compatibility issues.</value>
  </data>
  <data name="Oobe_CropAndLock_HowToUse_Reparent.Text" xml:space="preserve">
    <value>to crop an application's window into a cropped window. This is experimental and can cause issues with some applications, since the cropped window will contain the original application window.</value>
  </data>
  <data name="AlwaysOnTop.ModuleDescription" xml:space="preserve">
    <value>Always On Top is a quick and easy way to pin windows on top.</value>
    <comment>{Locked="Always On Top"}</comment>
  </data>
  <data name="AlwaysOnTop.ModuleTitle" xml:space="preserve">
    <value>Always On Top</value>
    <comment>{Locked}</comment>
  </data>
  <data name="AlwaysOnTop_Activation_GroupSettings.Header" xml:space="preserve">
    <value>Activation</value>
  </data>
  <data name="Peek_Activation_GroupSettings.Header" xml:space="preserve">
    <value>Activation</value>
  </data>
  <data name="AlwaysOnTop_EnableToggleControl_HeaderText.Header" xml:space="preserve">
    <value>Enable Always On Top</value>
    <comment>{Locked="Always On Top"}</comment>
  </data>
  <data name="AlwaysOnTop_ExcludedApps.Description" xml:space="preserve">
    <value>Excludes an application from pinning on top</value>
  </data>
  <data name="AlwaysOnTop_ExcludedApps.Header" xml:space="preserve">
    <value>Excluded apps</value>
  </data>
  <data name="AlwaysOnTop_ExcludedApps_TextBoxControl.PlaceholderText" xml:space="preserve">
    <value>Example: outlook.exe</value>
  </data>
  <data name="AlwaysOnTop_FrameColor.Header" xml:space="preserve">
    <value>Color</value>
  </data>
  <data name="AlwaysOnTop_FrameEnabled.Header" xml:space="preserve">
    <value>Show a border around the pinned window</value>
  </data>
  <data name="AlwaysOnTop_FrameThickness.Header" xml:space="preserve">
    <value>Thickness (px)</value>
    <comment>px = pixels</comment>
  </data>
  <data name="AlwaysOnTop_Behavior_GroupSettings.Header" xml:space="preserve">
    <value>Appearance &amp; behavior</value>
  </data>
  <data name="Shell_AlwaysOnTop.Content" xml:space="preserve">
    <value>Always On Top</value>
    <comment>{Locked}</comment>
  </data>
  <data name="AlwaysOnTop_GameMode.Content" xml:space="preserve">
    <value>Do not activate when Game Mode is on</value>
    <comment>Game Mode is a Windows feature</comment>
  </data>
  <data name="AlwaysOnTop_SoundTitle.Header" xml:space="preserve">
    <value>Sound</value>
  </data>
  <data name="AlwaysOnTop_Sound.Content" xml:space="preserve">
    <value>Play a sound when pinning a window</value>
  </data>
  <data name="AlwaysOnTop_Behavior.Header" xml:space="preserve">
    <value>Behavior</value>
  </data>
  <data name="LearnMore_AlwaysOnTop.Text" xml:space="preserve">
    <value>Learn more about Always On Top</value>
    <comment>{Locked="Always On Top"}</comment>
  </data>
  <data name="AlwaysOnTop_ActivationShortcut.Header" xml:space="preserve">
    <value>Activation shortcut</value>
  </data>
  <data name="AlwaysOnTop_ActivationShortcut.Description" xml:space="preserve">
    <value>Customize the shortcut to pin or unpin an app window</value>
  </data>
  <data name="Oobe_AlwaysOnTop.Title" xml:space="preserve">
    <value>Always On Top</value>
    <comment>{Locked}</comment>
  </data>
  <data name="Oobe_AlwaysOnTop.Description" xml:space="preserve">
    <value>Always On Top improves your multitasking workflow by pinning an application window so it's always in front - even when focus changes to another window after that.</value>
    <comment>{Locked="Always On Top"}</comment>
  </data>
  <data name="Oobe_AlwaysOnTop_HowToUse.Text" xml:space="preserve">
    <value>to pin or unpin the selected window so it's always on top of all other windows.</value>
  </data>
  <data name="Oobe_AlwaysOnTop_TipsAndTricks.Text" xml:space="preserve">
    <value>You can tweak the visual outline of the pinned windows in PowerToys settings.</value>
  </data>
  <data name="AlwaysOnTop_FrameColor_Mode.Header" xml:space="preserve">
    <value>Color mode</value>
  </data>
  <data name="AlwaysOnTop_Radio_Custom_Color.Content" xml:space="preserve">
    <value>Custom color</value>
  </data>
  <data name="AlwaysOnTop_Radio_Windows_Default.Content" xml:space="preserve">
    <value>Windows default</value>
    <comment>{Locked="Windows"}</comment>
  </data>
  <data name="FileExplorerPreview.SecondaryLinksHeader" xml:space="preserve">
    <value>Attribution</value>
    <comment>giving credit to the projects this utility was based on</comment>
  </data>
  <data name="FileExplorerPreview_ToggleSwitch_Monaco_Wrap_Text.Content" xml:space="preserve">
    <value>Wrap text</value>
    <comment>Feature on or off</comment>
  </data>
  <data name="FancyZones_AllowPopupWindowSnap.Description" xml:space="preserve">
    <value>This setting can affect all popup windows including notifications</value>
  </data>
  <data name="FancyZones_AllowPopupWindowSnap.Header" xml:space="preserve">
    <value>Allow popup windows snapping</value>
  </data>
  <data name="FancyZones_AllowChildWindowSnap.Content" xml:space="preserve">
    <value>Allow child windows snapping</value>
  </data>
  <data name="Shell_WhatsNew.Content" xml:space="preserve">
    <value>What's new</value>
  </data>
  <data name="Shell_Peek.Content" xml:space="preserve">
    <value>Peek</value>
    <comment>Product name: Navigation view item name for Peek</comment>
  </data>
  <data name="Peek.ModuleTitle" xml:space="preserve">
    <value>Peek</value>
  </data>
  <data name="Peek.ModuleDescription" xml:space="preserve">
    <value>Peek is a quick and easy way to preview files. Select a file in File Explorer and press the shortcut to open the file preview.</value>
  </data>
  <data name="Peek_EnablePeek.Header" xml:space="preserve">
    <value>Enable Peek</value>
    <comment>Peek is a product name, do not loc</comment>
  </data>
  <data name="Peek_BehaviorHeader.Header" xml:space="preserve">
    <value>Behavior</value>
  </data>
  <data name="Peek_AlwaysRunNotElevated.Header" xml:space="preserve">
    <value>Always run not elevated, even when PowerToys is elevated</value>
  </data>
  <data name="Peek_AlwaysRunNotElevated.Description" xml:space="preserve">
    <value>Tries to run Peek without elevated permissions, to fix access to network shares. You need to disable and re-enable Peek for changes to this value to take effect.</value>
    <comment>Peek is a product name, do not loc</comment>
  </data>
  <data name="Peek_CloseAfterLosingFocus.Header" xml:space="preserve">
    <value>Automatically close the Peek window after it loses focus</value>
    <comment>Peek is a product name, do not loc</comment>
  </data>
  <data name="FancyZones_DisableRoundCornersOnWindowSnap.Content" xml:space="preserve">
    <value>Disable round corners when window is snapped</value>
  </data>
  <data name="PowerLauncher_SearchQueryTuningEnabled.Description" xml:space="preserve">
    <value>Fine tune results ordering</value>
  </data>
  <data name="PowerLauncher_SearchQueryTuningEnabled.Header" xml:space="preserve">
    <value>Results order tuning</value>
  </data>
  <data name="PowerLauncher_SearchClickedItemWeight.Description" xml:space="preserve">
    <value>Use a higher number to get selected results to rise faster. The default is 5, 0 to disable.</value>
  </data>
  <data name="PowerLauncher_SearchClickedItemWeight.Header" xml:space="preserve">
    <value>Selected item weight</value>
  </data>
  <data name="PowerLauncher_WaitForSlowResults.Description" xml:space="preserve">
    <value>Selecting this can help preselect the top, more relevant result, but at the risk of jumpiness</value>
  </data>
  <data name="PowerLauncher_WaitForSlowResults.Header" xml:space="preserve">
    <value>Wait on slower plugin results before selecting top item in results</value>
  </data>
  <data name="PowerLauncher_ShowPluginKeywords.Header" xml:space="preserve">
    <value>Plugin hints</value>
  </data>
  <data name="PowerLauncher_ShowPluginKeywords.Description" xml:space="preserve">
    <value>Choose which plugin keywords to be shown when the searchbox is empty</value>
  </data>
  <data name="PowerLauncher_PluginWeightBoost.Description" xml:space="preserve">
    <value>Use a higher number to have this plugin's result show higher in the global results. Default is 0.</value>
  </data>
  <data name="PowerLauncher_PluginWeightBoost.Header" xml:space="preserve">
    <value>Global sort order score modifier</value>
  </data>
  <data name="AlwaysOnTop_RoundCorners.Content" xml:space="preserve">
    <value>Enable round corners</value>
  </data>
  <data name="LearnMore_QuickAccent.Text" xml:space="preserve">
    <value>Learn more about Quick Accent</value>
    <comment>Quick Accent is a product name, do not loc</comment>
  </data>
  <data name="QuickAccent_EnableQuickAccent.Header" xml:space="preserve">
    <value>Enable Quick Accent</value>
  </data>
  <data name="Shell_QuickAccent.Content" xml:space="preserve">
    <value>Quick Accent</value>
  </data>
  <data name="QuickAccent.ModuleDescription" xml:space="preserve">
    <value>Quick Accent is an alternative way to type accented characters, useful for when a keyboard doesn't support that specific accent.

Activate by holding the key for the character you want to add an accent to, then press the activation key (space, left or right arrow keys) and an overlay to select accented characters will appear!</value>
    <comment>key refers to a physical key on a keyboard</comment>
  </data>
  <data name="QuickAccent.ModuleTitle" xml:space="preserve">
    <value>Quick Accent</value>
  </data>
  <data name="QuickAccent.SecondaryLinksHeader" xml:space="preserve">
    <value>Attribution</value>
  </data>
  <data name="AlwaysOnTop_ShortDescription" xml:space="preserve">
    <value>Pin a window</value>
  </data>
  <data name="Awake_ShortDescription" xml:space="preserve">
    <value>Keep your PC awake</value>
  </data>
  <data name="ColorPicker_ShortDescription" xml:space="preserve">
    <value>Pick a color</value>
  </data>
  <data name="CropAndLock_Thumbnail" xml:space="preserve">
    <value>Thumbnail</value>
  </data>
  <data name="CropAndLock_Reparent" xml:space="preserve">
    <value>Reparent</value>
  </data>
  <data name="FancyZones_OpenEditor" xml:space="preserve">
    <value>Open editor</value>
  </data>
  <data name="FileLocksmith_ShortDescription" xml:space="preserve">
    <value>Right-click on files or directories to show running processes</value>
  </data>
  <data name="FindMyMouse_ShortDescription" xml:space="preserve">
    <value>Find the mouse</value>
  </data>
  <data name="ImageResizer_ShortDescription" xml:space="preserve">
    <value>Resize images from right-click context menu</value>
  </data>
  <data name="MouseHighlighter_ShortDescription" xml:space="preserve">
    <value>Highlight clicks</value>
  </data>
  <data name="MouseJump_ShortDescription" xml:space="preserve">
    <value>Quickly move the mouse pointer</value>
  </data>
  <data name="MouseCrosshairs_ShortDescription" xml:space="preserve">
    <value>Draw crosshairs centered on the mouse pointer</value>
  </data>
  <data name="MouseWithoutBorders_ShortDescription" xml:space="preserve">
    <value>Move your cursor across multiple devices</value>
  </data>
  <data name="AdvancedPaste_ShortDescription" xml:space="preserve">
    <value>An AI powered tool to put your clipboard content into any format you need, focused towards developer workflows.</value>
  </data>
  <data name="AdvancedPaste_EnableAISettingsCardDescription.Text" xml:space="preserve">
    <value>This feature allows you to format your clipboard content with the power of AI. An OpenAI API key is required.</value>
  </data>
  <data name="AdvancedPaste_EnableAISettingsCardDescriptionLearnMore.Content" xml:space="preserve">
    <value>Learn more</value>
  </data>
  <data name="Peek_ShortDescription" xml:space="preserve">
    <value>Quick and easy previewer</value>
  </data>
  <data name="PowerRename_ShortDescription" xml:space="preserve">
    <value>Rename files and folders from right-click context menu</value>
  </data>
  <data name="Run_ShortDescription" xml:space="preserve">
    <value>A quick launcher</value>
  </data>
  <data name="PowerAccent_ShortDescription" xml:space="preserve">
    <value>An alternative way to type accented characters</value>
  </data>
  <data name="RegistryPreview_ShortDescription" xml:space="preserve">
    <value>Visualize and edit Windows Registry files</value>
    <comment>{Locked="Windows"}</comment>
  </data>
  <data name="ScreenRuler_ShortDescription" xml:space="preserve">
    <value>Measure pixels on your screen</value>
  </data>
  <data name="ShortcutGuide_ShortDescription" xml:space="preserve">
    <value>Show a help overlay with Windows shortcuts</value>
    <comment>{Locked="Windows"}</comment>
  </data>
  <data name="PowerOcr_ShortDescription" xml:space="preserve">
    <value>A convenient way to copy text from anywhere on screen</value>
  </data>
  <data name="Dashboard_Activation" xml:space="preserve">
    <value>Activation</value>
  </data>
  <data name="DashboardKBMShowMappingsButton.Content" xml:space="preserve">
    <value>Show remappings</value>
  </data>
  <data name="Oobe_QuickAccent.Description" xml:space="preserve">
    <value>Quick Accent is an easy way to write letters with accents, like on a smartphone.</value>
  </data>
  <data name="Oobe_QuickAccent.Title" xml:space="preserve">
    <value>Quick Accent</value>
  </data>
  <data name="Oobe_QuickAccent_HowToUse.Text" xml:space="preserve">
    <value>Open **PowerToys Settings** and enable Quick Accent. While holding the key for the character you want to add an accent to, press the Activation Key and an overlay to select the accented character will appear.</value>
    <comment>key refers to a physical key on a keyboard</comment>
  </data>
  <data name="QuickAccent_Activation_GroupSettings.Header" xml:space="preserve">
    <value>Activation</value>
  </data>
  <data name="QuickAccent_Activation_Shortcut.Header" xml:space="preserve">
    <value>Activation key</value>
    <comment>key refers to a physical key on a keyboard</comment>
  </data>
  <data name="QuickAccent_Activation_Shortcut.Description" xml:space="preserve">
    <value>Press this key after holding down the target letter</value>
    <comment>key refers to a physical key on a keyboard</comment>
  </data>
  <data name="QuickAccent_Activation_Key_Arrows.Content" xml:space="preserve">
    <value>Left/Right Arrow</value>
    <comment>Left/Right arrow keyboard keys</comment>
  </data>
  <data name="QuickAccent_Activation_Key_Space.Content" xml:space="preserve">
    <value>Space</value>
    <comment>Space is the space keyboard key</comment>
  </data>
  <data name="QuickAccent_Activation_Key_Either.Content" xml:space="preserve">
    <value>Left, Right or Space</value>
    <comment>All are keys on a keyboard</comment>
  </data>
  <data name="QuickAccent_Toolbar.Header" xml:space="preserve">
    <value>Toolbar</value>
  </data>
  <data name="QuickAccent_ToolbarPosition.Header" xml:space="preserve">
    <value>Toolbar position</value>
  </data>
  <data name="QuickAccent_ToolbarPosition_TopCenter.Content" xml:space="preserve">
    <value>Top center</value>
  </data>
  <data name="QuickAccent_ToolbarPosition_TopLeftCorner.Content" xml:space="preserve">
    <value>Top left corner</value>
  </data>
  <data name="QuickAccent_ToolbarPosition_TopRightCorner.Content" xml:space="preserve">
    <value>Top right corner</value>
  </data>
  <data name="QuickAccent_ToolbarPosition_BottomLeftCorner.Content" xml:space="preserve">
    <value>Bottom left corner</value>
  </data>
  <data name="QuickAccent_ToolbarPosition_BottomCenter.Content" xml:space="preserve">
    <value>Bottom center</value>
  </data>
  <data name="QuickAccent_ToolbarPosition_BottomRightCorner.Content" xml:space="preserve">
    <value>Bottom right corner</value>
  </data>
  <data name="QuickAccent_ToolbarPosition_Center.Content" xml:space="preserve">
    <value>Center</value>
  </data>
  <data name="QuickAccent_ToolbarPosition_Left.Content" xml:space="preserve">
    <value>Left</value>
  </data>
  <data name="QuickAccent_ToolbarPosition_Right.Content" xml:space="preserve">
    <value>Right</value>
  </data>
  <data name="QuickAccent_Behavior.Header" xml:space="preserve">
    <value>Behavior</value>
  </data>
  <data name="QuickAccent_InputTimeMs.Header" xml:space="preserve">
    <value>Input delay (ms)</value>
    <comment>ms = milliseconds</comment>
  </data>
  <data name="QuickAccent_InputTimeMs.Description" xml:space="preserve">
    <value>Hold the key down for this much time to make the accent menu appear (ms)</value>
    <comment>ms = milliseconds</comment>
  </data>
  <data name="QuickAccent_ExcludedApps.Description" xml:space="preserve">
    <value>Prevents module activation if a foreground application is excluded. Add one application name per line.</value>
  </data>
  <data name="QuickAccent_ExcludedApps.Header" xml:space="preserve">
    <value>Excluded apps</value>
  </data>
  <data name="QuickAccent_ExcludedApps_TextBoxControl.PlaceholderText" xml:space="preserve">
    <value>Example: Teams.exe</value>
  </data>
  <data name="LearnMore_TextExtractor.Text" xml:space="preserve">
    <value>Learn more about Text Extractor</value>
  </data>
  <data name="TextExtractor_Cancel" xml:space="preserve">
    <value>cancel</value>
  </data>
  <data name="General_SettingsBackupAndRestore_NothingToBackup" xml:space="preserve">
    <value>A new backup was not created because no settings have been changed since last backup.</value>
  </data>
  <data name="General_SettingsBackupAndRestore_NoBackupFound" xml:space="preserve">
    <value>No backup found</value>
  </data>
  <data name="General_SettingsBackupAndRestore_FailedToParseTime" xml:space="preserve">
    <value>Failed to parse time</value>
  </data>
  <data name="General_SettingsBackupAndRestore_UnknownBackupTime" xml:space="preserve">
    <value>Unknown</value>
  </data>
  <data name="General_SettingsBackupAndRestore_UnknownBackupSource" xml:space="preserve">
    <value>Unknown</value>
  </data>
  <data name="General_SettingsBackupAndRestore_ThisMachine" xml:space="preserve">
    <value>This computer</value>
  </data>
  <data name="General_SettingsBackupAndRestore_CurrentSettingsMatch" xml:space="preserve">
    <value>Current settings match</value>
  </data>
  <data name="General_SettingsBackupAndRestore_CurrentSettingsStatusAt" xml:space="preserve">
    <value>at</value>
    <comment>E.g., Food was served 'at' noon.</comment>
  </data>
  <data name="General_SettingsBackupAndRestore_CurrentSettingsDiffer" xml:space="preserve">
    <value>Current settings differ</value>
  </data>
  <data name="General_SettingsBackupAndRestore_CurrentSettingsNoChecked" xml:space="preserve">
    <value>Checking...</value>
  </data>
  <data name="General_SettingsBackupAndRestore_CurrentSettingsUnknown" xml:space="preserve">
    <value>Unknown</value>
  </data>
  <data name="General_SettingsBackupAndRestore_NeverRestored" xml:space="preserve">
    <value>Never restored</value>
  </data>
  <data name="General_SettingsBackupAndRestore_NothingToRestore" xml:space="preserve">
    <value>Nothing to restore.</value>
  </data>
  <data name="General_SettingsBackupAndRestore_NoSettingsFilesFound" xml:space="preserve">
    <value>No settings files found.</value>
  </data>
  <data name="General_SettingsBackupAndRestore_BackupError" xml:space="preserve">
    <value>There was an error. Try another backup location.</value>
  </data>
  <data name="General_SettingsBackupAndRestore_SettingsFormatError" xml:space="preserve">
    <value>There was an error in the settings format. Please check the settings file:</value>
  </data>
  <data name="General_SettingsBackupAndRestore_BackupComplete" xml:space="preserve">
    <value>Backup completed.</value>
  </data>
  <data name="General_SettingsBackupAndRestore_NoBackupSyncPath" xml:space="preserve">
    <value>No backup location selected.</value>
  </data>
  <data name="General_SettingsBackupAndRestore_NoBackupsFound" xml:space="preserve">
    <value>No backups found to restore.</value>
  </data>
  <data name="General_SettingsBackupAndRestore_InvalidBackupLocation" xml:space="preserve">
    <value>Invalid backup location.</value>
  </data>
  <data name="TextExtractor.ModuleDescription" xml:space="preserve">
    <value>Text Extractor is a convenient way to copy text from anywhere on screen</value>
  </data>
  <data name="TextExtractor.ModuleTitle" xml:space="preserve">
    <value>Text Extractor</value>
  </data>
  <data name="TextExtractor_EnableToggleControl_HeaderText.Header" xml:space="preserve">
    <value>Enable Text Extractor</value>
  </data>
  <data name="TextExtractor_SupportedLanguages.Title" xml:space="preserve">
    <value>Text Extractor can only recognize languages that have the OCR pack installed.</value>
  </data>
  <data name="TextExtractor_UseSnippingToolWarning.Title" xml:space="preserve">
    <value>It is recommended to use the Snipping Tool instead of the TextExtractor module.</value>
  </data>
  <data name="TextExtractor_SupportedLanguages_Link.Content" xml:space="preserve">
    <value>Learn more about supported languages</value>
  </data>
  <data name="Shell_TextExtractor.Content" xml:space="preserve">
    <value>Text Extractor</value>
  </data>
  <data name="Launch_TextExtractor.Content" xml:space="preserve">
    <value>Launch Text Extractor</value>
  </data>
  <data name="Oobe_TextExtractor.Title" xml:space="preserve">
    <value>Text Extractor</value>
  </data>
  <data name="Oobe_TextExtractor_HowToUse.Text" xml:space="preserve">
    <value>to open Text Extractor and then selecting a region to copy the text from.</value>
  </data>
  <data name="Oobe_TextExtractor_TipsAndTricks.Text" xml:space="preserve">
    <value>Hold the shift key to move the selection region around.</value>
  </data>
  <data name="TextExtractor.SecondaryLinksHeader" xml:space="preserve">
    <value>Attribution</value>
  </data>
  <data name="Oobe_TextExtractor.Description" xml:space="preserve">
    <value>Text Extractor works like Snipping Tool, but copies the text out of the selected region using OCR and puts it on the clipboard.</value>
  </data>
  <data name="FileExplorerPreview_ToggleSwitch_Monaco_Try_Format.Description" xml:space="preserve">
    <value>Applies to json and xml. Files remain unchanged.</value>
  </data>
  <data name="FileExplorerPreview_ToggleSwitch_Monaco_Try_Format.Header" xml:space="preserve">
    <value>Try to format the source for preview</value>
  </data>
  <data name="Run_ConflictingKeywordInfo.Title" xml:space="preserve">
    <value>Some characters and phrases may conflict with global queries of other plugins if you use them as activation command.</value>
  </data>
  <data name="Run_ConflictingKeywordInfo_Link.Content" xml:space="preserve">
    <value>Learn more about conflicting activation commands</value>
  </data>
  <data name="MeasureTool_ContinuousCapture_Information.Title" xml:space="preserve">
    <value>The continuous capture mode will consume more resources when in use. Also, measurements will be excluded from screenshots and screen capture.</value>
    <comment>pointer as in mouse pointer. Resources refer to things like CPU, GPU, RAM</comment>
  </data>
  <data name="QuickAccent_Description_Indicator.Header" xml:space="preserve">
    <value>Show the Unicode code and name of the currently selected character</value>
  </data>
  <data name="QuickAccent_SortByUsageFrequency_Indicator.Header" xml:space="preserve">
    <value>Sort characters by usage frequency</value>
  </data>
  <data name="QuickAccent_SortByUsageFrequency_Indicator.Description" xml:space="preserve">
    <value>Track characters usage frequency and sort them accordingly</value>
  </data>
  <data name="QuickAccent_StartSelectionFromTheLeft_Indicator.Header" xml:space="preserve">
    <value>Start selection from the left</value>
  </data>
  <data name="QuickAccent_StartSelectionFromTheLeft_Indicator.Description" xml:space="preserve">
    <value>Start selection from the leftmost character for all activation keys, including left and right arrows</value>
  </data>
  <data name="QuickAccent_DisableFullscreen.Header" xml:space="preserve">
    <value>Disable when Game Mode is On</value>
  </data>
  <data name="QuickAccent_Language.Header" xml:space="preserve">
    <value>Characters</value>
  </data>
  <data name="QuickAccent_SelectedLanguage.Header" xml:space="preserve">
    <value>Choose a character set</value>
  </data>
  <data name="QuickAccent_SelectedLanguage.Description" xml:space="preserve">
    <value>Show only accented characters common to the selected set</value>
  </data>
  <data name="QuickAccent_SelectedLanguage_All.Content" xml:space="preserve">
    <value>All available</value>
  </data>
  <data name="QuickAccent_SelectedLanguage_Bulgarian.Content" xml:space="preserve">
    <value>Bulgarian</value>
  </data>
  <data name="QuickAccent_SelectedLanguage_Catalan.Content" xml:space="preserve">
    <value>Catalan</value>
  </data>
  <data name="QuickAccent_SelectedLanguage_Crimean.Content" xml:space="preserve">
    <value>Crimean Tatar</value>
  </data>
  <data name="QuickAccent_SelectedLanguage_Currency.Content" xml:space="preserve">
    <value>Currency</value>
  </data>
  <data name="QuickAccent_SelectedLanguage_Croatian.Content" xml:space="preserve">
    <value>Croatian</value>
  </data>
  <data name="QuickAccent_SelectedLanguage_Czech.Content" xml:space="preserve">
    <value>Czech</value>
  </data>
  <data name="QuickAccent_SelectedLanguage_Danish.Content" xml:space="preserve">
    <value>Danish</value>
  </data>
  <data name="QuickAccent_SelectedLanguage_Gaeilge.Content" xml:space="preserve">
    <value>Gaeilge</value>
    <comment>Gaelic language spoken in Ireland</comment>
  </data>
  <data name="QuickAccent_SelectedLanguage_Gaidhlig.Content" xml:space="preserve">
    <value>Gàidhlig</value>
    <comment>Scottish Gaelic</comment>
  </data>
  <data name="QuickAccent_SelectedLanguage_German.Content" xml:space="preserve">
    <value>German</value>
  </data>
  <data name="QuickAccent_SelectedLanguage_Greek.Content" xml:space="preserve">
    <value>Greek</value>
  </data>
  <data name="QuickAccent_SelectedLanguage_Hebrew.Content" xml:space="preserve">
    <value>Hebrew</value>
  </data>
  <data name="QuickAccent_SelectedLanguage_French.Content" xml:space="preserve">
    <value>French</value>
  </data>
  <data name="QuickAccent_SelectedLanguage_Finnish.Content" xml:space="preserve">
    <value>Finnish</value>
  </data>
  <data name="QuickAccent_SelectedLanguage_Estonian.Content" xml:space="preserve">
    <value>Estonian</value>
  </data>
  <data name="QuickAccent_SelectedLanguage_Esperanto.Content" xml:space="preserve">
    <value>Esperanto</value>
  </data>
  <data name="QuickAccent_SelectedLanguage_IPA.Content" xml:space="preserve">
    <value>IPA</value>
    <comment>International Phonetic Alphabet</comment>
  </data>
  <data name="QuickAccent_SelectedLanguage_Lithuanian.Content" xml:space="preserve">
    <value>Lithuanian</value>
  </data>
  <data name="QuickAccent_SelectedLanguage_Macedonian.Content" xml:space="preserve">
    <value>Macedonian</value>
  </data>
  <data name="QuickAccent_SelectedLanguage_Maori.Content" xml:space="preserve">
    <value>Maori</value>
  </data>
  <data name="QuickAccent_SelectedLanguage_Dutch.Content" xml:space="preserve">
    <value>Dutch</value>
  </data>
  <data name="QuickAccent_SelectedLanguage_Norwegian.Content" xml:space="preserve">
    <value>Norwegian</value>
  </data>
  <data name="QuickAccent_SelectedLanguage_Pinyin.Content" xml:space="preserve">
    <value>Pinyin</value>
  </data>
  <data name="QuickAccent_SelectedLanguage_Polish.Content" xml:space="preserve">
    <value>Polish</value>
  </data>
  <data name="QuickAccent_SelectedLanguage_Portuguese.Content" xml:space="preserve">
    <value>Portuguese</value>
  </data>
  <data name="QuickAccent_SelectedLanguage_Slovak.Content" xml:space="preserve">
    <value>Slovak</value>
  </data>
  <data name="QuickAccent_SelectedLanguage_Slovenian.Content" xml:space="preserve">
    <value>Slovenian</value>
  </data>
  <data name="QuickAccent_SelectedLanguage_Spanish.Content" xml:space="preserve">
    <value>Spanish</value>
  </data>
  <data name="QuickAccent_SelectedLanguage_Swedish.Content" xml:space="preserve">
    <value>Swedish</value>
  </data>
  <data name="QuickAccent_SelectedLanguage_Turkish.Content" xml:space="preserve">
    <value>Turkish</value>
  </data>
  <data name="QuickAccent_SelectedLanguage_Icelandic.Content" xml:space="preserve">
    <value>Icelandic</value>
  </data>
  <data name="QuickAccent_SelectedLanguage_Romanian.Content" xml:space="preserve">
    <value>Romanian</value>
  </data>
  <data name="QuickAccent_SelectedLanguage_Serbian.Content" xml:space="preserve">
    <value>Serbian</value>
  </data>
  <data name="QuickAccent_SelectedLanguage_Hungarian.Content" xml:space="preserve">
    <value>Hungarian</value>
  </data>
  <data name="QuickAccent_SelectedLanguage_Italian.Content" xml:space="preserve">
    <value>Italian</value>
  </data>
  <data name="QuickAccent_SelectedLanguage_Kurdish.Content" xml:space="preserve">
    <value>Kurdish</value>
  </data>
  <data name="QuickAccent_SelectedLanguage_Welsh.Content" xml:space="preserve">
    <value>Welsh</value>
  </data>
  <data name="Hosts.ModuleDescription" xml:space="preserve">
    <value>Quick and simple utility for managing hosts file.</value>
    <comment>"Hosts" refers to the system hosts file, do not loc</comment>
  </data>
  <data name="Hosts.ModuleTitle" xml:space="preserve">
    <value>Hosts File Editor</value>
    <comment>"Hosts" refers to the system hosts file, do not loc</comment>
  </data>
  <data name="Shell_Hosts.Content" xml:space="preserve">
    <value>Hosts File Editor</value>
    <comment>Products name: Navigation view item name for Hosts File Editor</comment>
  </data>
  <data name="Hosts_EnableToggleControl_HeaderText.Header" xml:space="preserve">
    <value>Enable Hosts File Editor</value>
    <comment>"Hosts File Editor" is the name of the utility</comment>
  </data>
  <data name="Hosts_Toggle_ShowStartupWarning.Header" xml:space="preserve">
    <value>Show a warning at startup</value>
  </data>
  <data name="Hosts_Activation_GroupSettings.Header" xml:space="preserve">
    <value>Activation</value>
  </data>
  <data name="Hosts_LaunchButtonControl.Description" xml:space="preserve">
    <value>Manage your hosts file</value>
    <comment>"Hosts" refers to the system hosts file, do not loc</comment>
  </data>
  <data name="Hosts_LaunchButtonControl.Header" xml:space="preserve">
    <value>Launch Hosts File Editor</value>
    <comment>"Hosts File Editor" is a product name</comment>
  </data>
  <data name="Hosts_LaunchButton_Accessible.[using:Microsoft.UI.Xaml.Automation]AutomationProperties.Name" xml:space="preserve">
    <value>Launch Hosts File Editor</value>
    <comment>"Hosts File Editor" is a product name</comment>
  </data>
  <data name="Hosts_AdditionalLinesPosition.Header" xml:space="preserve">
    <value>Position of additional content</value>
  </data>
  <data name="Hosts_AdditionalLinesPosition_Bottom.Content" xml:space="preserve">
    <value>Bottom</value>
  </data>
  <data name="Hosts_AdditionalLinesPosition_Top.Content" xml:space="preserve">
    <value>Top</value>
  </data>
  <data name="Hosts_Behavior_GroupSettings.Header" xml:space="preserve">
    <value>Behavior</value>
  </data>
  <data name="Launch_Hosts.Content" xml:space="preserve">
    <value>Launch Hosts File Editor</value>
    <comment>"Hosts File Editor" is the name of the utility</comment>
  </data>
  <data name="LearnMore_Hosts.Text" xml:space="preserve">
    <value>Learn more about Hosts File Editor</value>
    <comment>"Hosts File Editor" is the name of the utility</comment>
  </data>
  <data name="Oobe_Hosts.Description" xml:space="preserve">
    <value>Hosts File Editor is a quick and simple utility for managing hosts file.</value>
    <comment>"Hosts File Editor" is the name of the utility</comment>
  </data>
  <data name="Oobe_Hosts.Title" xml:space="preserve">
    <value>Hosts File Editor</value>
    <comment>"Hosts File Editor" is the name of the utility</comment>
  </data>
  <data name="Hosts_Toggle_LaunchAdministrator.Description" xml:space="preserve">
    <value>Needs to be launched as administrator in order to make changes to the hosts file</value>
  </data>
  <data name="Hosts_Toggle_LaunchAdministrator.Header" xml:space="preserve">
    <value>Launch as administrator</value>
  </data>
  <data name="EnvironmentVariables.ModuleDescription" xml:space="preserve">
    <value>A quick utility for managing environment variables.</value>
  </data>
  <data name="EnvironmentVariables.ModuleTitle" xml:space="preserve">
    <value>Environment Variables</value>
  </data>
  <data name="Shell_EnvironmentVariables.Content" xml:space="preserve">
    <value>Environment Variables</value>
  </data>
  <data name="EnvironmentVariables_EnableToggleControl_HeaderText.Header" xml:space="preserve">
    <value>Enable Environment Variables</value>
  </data>
  <data name="EnvironmentVariables_Activation_GroupSettings.Header" xml:space="preserve">
    <value>Activation</value>
  </data>
  <data name="EnvironmentVariables_LaunchButtonControl.Description" xml:space="preserve">
    <value>Manage your environment variables</value>
  </data>
  <data name="EnvironmentVariables_LaunchButtonControl.Header" xml:space="preserve">
    <value>Launch Environment Variables</value>
  </data>
  <data name="EnvironmentVariables_LaunchButton_Accessible.[using:Microsoft.UI.Xaml.Automation]AutomationProperties.Name" xml:space="preserve">
    <value>Launch Environment Variables</value>
  </data>
  <data name="Launch_EnvironmentVariables.Content" xml:space="preserve">
    <value>Launch Environment Variables</value>
  </data>
  <data name="LearnMore_EnvironmentVariables.Text" xml:space="preserve">
    <value>Learn more about Environment Variables</value>
  </data>
  <data name="Oobe_EnvironmentVariables.Description" xml:space="preserve">
    <value>Environment Variables is a quick utility for managing environment variables.</value>
  </data>
  <data name="Oobe_EnvironmentVariables.Title" xml:space="preserve">
    <value>Environment Variables</value>
  </data>
  <data name="EnvironmentVariables_Toggle_LaunchAdministrator.Description" xml:space="preserve">
    <value>Needs to be launched as administrator in order to make changes to the system environment variables</value>
  </data>
  <data name="EnvironmentVariables_Toggle_LaunchAdministrator.Header" xml:space="preserve">
    <value>Launch as administrator</value>
  </data>
  <data name="ShortcutGuide_PressTimeForTaskbarIconShortcuts.Header" xml:space="preserve">
    <value>Press duration before showing taskbar icon shortcuts (ms)</value>
    <comment>ms = milliseconds</comment>
  </data>
  <data name="FileLocksmith.ModuleDescription" xml:space="preserve">
    <value>A Windows shell extension to find out which processes are using the selected files and directories.</value>
    <comment>{Locked="Windows"}</comment>
  </data>
  <data name="FileLocksmith.ModuleTitle" xml:space="preserve">
    <value>File Locksmith</value>
  </data>
  <data name="Shell_FileLocksmith.Content" xml:space="preserve">
    <value>File Locksmith</value>
    <comment>Product name: Navigation view item name for FileLocksmith</comment>
  </data>
  <data name="FileLocksmith_Enable_FileLocksmith.Header" xml:space="preserve">
    <value>Enable File Locksmith</value>
    <comment>File Locksmith is the name of the utility</comment>
  </data>
  <data name="FileLocksmith_Toggle_StandardContextMenu.Content" xml:space="preserve">
    <value>Default and extended context menu</value>
  </data>
  <data name="FileLocksmith_Toggle_ExtendedContextMenu.Content" xml:space="preserve">
    <value>Extended context menu only</value>
  </data>
  <data name="FileLocksmith_Toggle_ContextMenu.Header" xml:space="preserve">
    <value>Show File Locksmith in</value>
  </data>
  <data name="FileLocksmith_ShellIntegration.Header" xml:space="preserve">
    <value>Shell integration</value>
    <comment>This refers to directly integrating in with Windows</comment>
  </data>
  <data name="GPO_SettingIsManaged.Title" xml:space="preserve">
    <value>This setting is managed by your organization.</value>
  </data>
  <data name="Hosts_AdditionalLinesPosition.Description" xml:space="preserve">
    <value>Additional content includes the file header and lines that can't parse</value>
  </data>
  <data name="TextExtractor_Languages.Header" xml:space="preserve">
    <value>Preferred language</value>
  </data>
  <data name="Alternate_OOBE_AlwaysOnTop_Description.Text" xml:space="preserve">
    <value>Pin a window so that:</value>
  </data>
  <data name="Alternate_OOBE_AlwaysOnTop_Title.Text" xml:space="preserve">
    <value>Always On Top</value>
    <comment>{Locked}</comment>
  </data>
  <data name="Alternate_OOBE_ColorPicker_Description.Text" xml:space="preserve">
    <value>To pick a color:</value>
  </data>
  <data name="Alternate_OOBE_ColorPicker_Title.Text" xml:space="preserve">
    <value>Color Picker</value>
  </data>
  <data name="Alternate_OOBE_Description.Text" xml:space="preserve">
    <value>Here are a few shortcuts to get you started:</value>
  </data>
  <data name="Alternate_OOBE_FancyZones_Description.Text" xml:space="preserve">
    <value>To open the FancyZones editor, press:</value>
  </data>
  <data name="Alternate_OOBE_FancyZones_Title.Text" xml:space="preserve">
    <value>FancyZones</value>
  </data>
  <data name="Alternate_OOBE_Run_Description.Text" xml:space="preserve">
    <value>Get access to your files and more:</value>
  </data>
  <data name="Alternate_OOBE_Run_Title.Text" xml:space="preserve">
    <value>PowerToys Run</value>
  </data>
  <data name="General_Experimentation.Header" xml:space="preserve">
    <value>Experimentation</value>
  </data>
  <data name="GeneralPage_EnableExperimentation.Description" xml:space="preserve">
    <value>Note: Only Windows Insider builds may be selected for experimentation</value>
    <comment>{Locked="Windows Insider"}</comment>
  </data>
  <data name="GeneralPage_EnableExperimentation.Header" xml:space="preserve">
    <value>Allow experimentation with new features</value>
  </data>
  <data name="Shell_AdvancedPaste.Content" xml:space="preserve">
    <value>Advanced Paste</value>
    <comment>Product name: Navigation view item name for Advanced Paste</comment>
  </data>
  <data name="AdvancedPaste.ModuleDescription" xml:space="preserve">
    <value>Advanced Paste is a tool to put your clipboard content into any format you need. It can paste as plain text, markdown, or json directly with the UX or with a direct keystroke invoke. These are fully locally executed. In addition, it has an AI powered option that is 100% opt-in and requires an Open AI key.</value>
  </data>
  <data name="AdvancedPaste.ModuleTitle" xml:space="preserve">
    <value>Advanced Paste</value>
  </data>
  <data name="AdvancedPaste_Cancel" xml:space="preserve">
    <value>cancel</value>
  </data>
  <data name="AdvancedPaste_EnableToggleControl_HeaderText.Header" xml:space="preserve">
    <value>Enable Advanced Paste</value>
  </data>
  <data name="AdvancedPaste_EnableAISettingsGroup.Header" xml:space="preserve">
    <value>Paste with AI</value>
  </data>
  <data name="AdvancedPaste_BehaviorSettingsGroup.Header" xml:space="preserve">
    <value>Behavior</value>
  </data>
  <data name="AdvancedPaste_ShowCustomPreviewSettingsCard.Header" xml:space="preserve">
    <value>Custom format preview</value>
  </data>
  <data name="AdvancedPaste_ShowCustomPreviewSettingsCard.Description" xml:space="preserve">
    <value>Preview the output of the custom format before pasting</value>
  </data>
  <data name="Oobe_AdvancedPaste.Description" xml:space="preserve">
    <value>Advanced Paste is a tool to put your clipboard content into any format you need, focused towards developer workflows. It can paste as plain text, markdown, or json directly with the UX or with a direct keystroke invoke. These are fully locally executed. In addition, it has an AI powered option that is 100% opt-in and requires an Open AI key. Note: this will replace the formatted text in your clipboard with the selected format.</value>
  </data>
  <data name="Oobe_AdvancedPaste.Title" xml:space="preserve">
    <value>Advanced Paste</value>
  </data>
  <data name="Oobe_AdvancedPasteUI_HowToUse.Text" xml:space="preserve">
    <value>to open UI to select the format you want to paste your data as.</value>
  </data>
  <data name="Oobe_AdvancedPastePlain_HowToUse.Text" xml:space="preserve">
    <value>to paste your clipboard data as plain text.</value>
  </data>
  <data name="Oobe_AdvancedPasteMarkdown_HowToUse.Text" xml:space="preserve">
    <value>to paste your clipboard data as Markdown. Note: Clipboard content type has to be HTML.</value>
  </data>
  <data name="Oobe_AdvancedPasteJson_HowToUse.Text" xml:space="preserve">
    <value>to paste your clipboard data as JSON. Note: Clipboard content data has to contain XML or CSV text.</value>
  </data>
  <data name="Oobe_AdvancedPasteCustom_HowToUse.Text" xml:space="preserve">
    <value>to open AI-powered dialog to enter query and convert your data to any format you need.</value>
  </data>
  <data name="Shell_CmdNotFound.Content" xml:space="preserve">
    <value>Command Not Found</value>
    <comment>Product name: Navigation view item name for Command Not Found</comment>
  </data>
  <data name="CmdNotFound.ModuleDescription" xml:space="preserve">
    <value>A PowerShell module that detects an error thrown by a command and suggests a relevant WinGet package to install, if available.</value>
    <comment>"Command Not Found" is a product name</comment>
  </data>
  <data name="CmdNotFound.ModuleTitle" xml:space="preserve">
    <value>Command Not Found</value>
    <comment>"Command Not Found" is a product name</comment>
  </data>
  <data name="InstalledLabel.Text" xml:space="preserve">
    <value>Installed</value>
  </data>
  <data name="DetectedLabel.Text" xml:space="preserve">
    <value>Detected</value>
  </data>
  <data name="NotDetectedLabel.Text" xml:space="preserve">
    <value>Not detected</value>
  </data>
  <data name="CmdNotFound_RequirementsBar.Title" xml:space="preserve">
    <value>The following components are required</value>
  </data>
  <data name="CmdNotFound_PowerShellDetection.Header" xml:space="preserve">
    <value>PowerShell 7.4 or greater</value>
  </data>
  <data name="CmdNotFound_WinGetClientDetection.Header" xml:space="preserve">
    <value>WinGet Client PowerShell module</value>
  </data>
  <data name="CmdNotFound_Enable.Header" xml:space="preserve">
    <value>Command Not Found</value>
    <comment>"Command Not Found" is a product name</comment>
  </data>
  <data name="CmdNotFound_Enable.Description" xml:space="preserve">
    <value>Add this module to the PowerShell 7 profile script so that it is enabled with every new session</value>
  </data>
  <data name="CmdNotFound_ModuleInstallationLogs.Text" xml:space="preserve">
    <value>Installation logs</value>
  </data>
  <data name="CmdNotFound_CheckPowerShellVersionButtonControl.Description" xml:space="preserve">
    <value>PowerShell 7 is required to use this module</value>
  </data>
  <data name="CmdNotFound_CheckCompatibility.Content" xml:space="preserve">
    <value>Refresh</value>
  </data>
  <data name="CmdNotFound_CheckCompatibilityTooltip.Text" xml:space="preserve">
    <value>Check if your PowerShell configuration is compatible and configured correctly</value>
  </data>
  <data name="CmdNotFound_InstallButton.Content" xml:space="preserve">
    <value>Install</value>
  </data>
  <data name="CmdNotFound_UninstallButton.Content" xml:space="preserve">
    <value>Uninstall</value>
  </data>
  <data name="Oobe_CmdNotFound.Description" xml:space="preserve">
    <value>Command Not Found detects an error thrown by a command in PowerShell and suggests a relevant WinGet package to install, if available.</value>
    <comment>"Command Not Found" is a product name</comment>
  </data>
  <data name="Oobe_CmdNotFound.Title" xml:space="preserve">
    <value>Command Not Found</value>
    <comment>"Command Not Found" is a product name</comment>
  </data>
  <data name="Oobe_CmdNotFound_HowToUse.Text" xml:space="preserve">
    <value>If a command returns an error, the module will suggest a WinGet package that may provide the relevant executable.</value>
  </data>
  <data name="AllAppsTxt.Text" xml:space="preserve">
    <value>All apps</value>
  </data>
  <data name="BackBtn.[using:Microsoft.UI.Xaml.Automation]AutomationProperties.Name" xml:space="preserve">
    <value>Back</value>
  </data>
  <data name="BackLabel.Text" xml:space="preserve">
    <value>Back</value>
  </data>
  <data name="BugReportBtn.[using:Microsoft.UI.Xaml.Automation]AutomationProperties.Name" xml:space="preserve">
    <value>Bug report</value>
  </data>
  <data name="BugReportTooltip.Text" xml:space="preserve">
    <value>Bug report</value>
  </data>
  <data name="DocsBtn.[using:Microsoft.UI.Xaml.Automation]AutomationProperties.Name" xml:space="preserve">
    <value>Documentation</value>
  </data>
  <data name="DocsTooltip.Text" xml:space="preserve">
    <value>Documentation</value>
  </data>
  <data name="FZEditorString" xml:space="preserve">
    <value>FancyZones Editor</value>
    <comment>Do not localize this string</comment>
  </data>
  <data name="MoreBtn.[using:Microsoft.UI.Xaml.Automation]AutomationProperties.Name" xml:space="preserve">
    <value>More</value>
  </data>
  <data name="MoreLabel.Text" xml:space="preserve">
    <value>More</value>
  </data>
  <data name="SettingsBtn.[using:Microsoft.UI.Xaml.Automation]AutomationProperties.Name" xml:space="preserve">
    <value>Settings</value>
  </data>
  <data name="SettingsTooltip.Text" xml:space="preserve">
    <value>Settings</value>
  </data>
  <data name="QuickAccessTxt.Text" xml:space="preserve">
    <value>Quick access</value>
  </data>
  <data name="UpdateAvailable.Title" xml:space="preserve">
    <value>Update available</value>
  </data>
  <data name="FileExplorerPreview_Toggle_Monaco_Max_File_Size.Header" xml:space="preserve">
    <value>Maximum file size to preview</value>
    <comment>Size refers to the disk space used by a file</comment>
  </data>
  <data name="FileExplorerPreview_Toggle_Monaco_Max_File_Size.Description" xml:space="preserve">
    <value>The maximum size, in kilobytes, for files to be displayed. This is a safety mechanism to prevent loading large files into RAM.</value>
    <comment>"RAM" refers to random access memory; "size" refers to disk space; "bytes" refer to the measurement unit</comment>
  </data>
  <data name="RegistryPreview.ModuleDescription" xml:space="preserve">
    <value>A quick little utility to visualize and edit complex Windows Registry files.</value>
    <comment>{Locked="Windows"}</comment>
  </data>
  <data name="RegistryPreview.ModuleTitle" xml:space="preserve">
    <value>Registry Preview</value>
  </data>
  <data name="Shell_RegistryPreview.Content" xml:space="preserve">
    <value>Registry Preview</value>
    <comment>Product name: Navigation view item name for Registry Preview</comment>
  </data>
  <data name="RegistryPreview_Enable_RegistryPreview.Header" xml:space="preserve">
    <value>Enable Registry Preview</value>
    <comment>Registry Preview is the name of the utility</comment>
  </data>
  <data name="Oobe_RegistryPreview_HowToUse.Text" xml:space="preserve">
    <value>In File Explorer, right-click a .REG file and select **Preview** from the context menu.</value>
  </data>
  <data name="Oobe_RegistryPreview_TipsAndTricks.Text" xml:space="preserve">
    <value>You can preview or edit Registry files in File Explorer or by opening the app from the PowerToys launcher.</value>
  </data>
  <data name="Oobe_RegistryPreview.Description" xml:space="preserve">
    <value>Registry Preview is a quick little utility to visualize and edit complex Windows Registry files.</value>
    <comment>{Locked="Windows"}</comment>
  </data>
  <data name="Oobe_RegistryPreview.Title" xml:space="preserve">
    <value>Registry Preview</value>
    <comment>Do not localize this string</comment>
  </data>
  <data name="LearnMore_RegistryPreview.Text" xml:space="preserve">
    <value>Learn more about Registry Preview</value>
    <comment>Registry Preview is a product name, do not loc</comment>
  </data>
  <data name="Launch_RegistryPreview.Content" xml:space="preserve">
    <value>Launch Registry Preview</value>
    <comment>"Registry Preview" is the name of the utility</comment>
  </data>
  <data name="MouseUtils_MouseJump.Description" xml:space="preserve">
    <value>Quickly move the mouse pointer long distances.</value>
    <comment>"Mouse Jump" is the name of the utility. Mouse is the hardware mouse.</comment>
  </data>
  <data name="MouseUtils_MouseJump.Header" xml:space="preserve">
    <value>Mouse Jump</value>
    <comment>Refers to the utility name</comment>
  </data>
  <data name="MouseUtils_MouseJump_ActivationShortcut.Description" xml:space="preserve">
    <value>Customize the shortcut to turn on or off this mode</value>
  </data>
  <data name="MouseUtils_MouseJump_ActivationShortcut.Header" xml:space="preserve">
    <value>Activation shortcut</value>
  </data>
  <data name="MouseUtils_Enable_MouseJump.Header" xml:space="preserve">
    <value>Enable Mouse Jump</value>
    <comment>"Mouse Jump" is the name of the utility.</comment>
  </data>
  <data name="Hosts_Toggle_LoopbackDuplicates.Description" xml:space="preserve">
    <value>127.0.0.1, ::1, ...</value>
    <comment>"127.0.0.1 and ::1" are well known loopback addresses, do not loc</comment>
  </data>
  <data name="Hosts_Toggle_LoopbackDuplicates.Header" xml:space="preserve">
    <value>Consider loopback addresses as duplicates</value>
  </data>
  <data name="RegistryPreview_Launch_GroupSettings.Header" xml:space="preserve">
    <value>Launch</value>
  </data>
  <data name="RegistryPreview_LaunchButton_Accessible.[using:Microsoft.UI.Xaml.Automation]AutomationProperties.Name" xml:space="preserve">
    <value>Launch Registry Preview</value>
  </data>
  <data name="RegistryPreview_LaunchButtonControl.Header" xml:space="preserve">
    <value>Launch Registry Preview</value>
  </data>
  <data name="RegistryPreview_DefaultRegApp.Header" xml:space="preserve">
    <value>Default app</value>
  </data>
  <data name="RegistryPreview_DefaultRegApp.Description" xml:space="preserve">
    <value>Make Registry Preview default app for opening .reg files</value>
    <comment>Registry Preview is app name. Do not localize.</comment>
  </data>
  <data name="AdvancedPaste_ShortcutWarning.Title" xml:space="preserve">
    <value>Using this shortcut may prevent non-text paste actions (e.g. images, files) or built-in paste plain text actions in other applications from functioning.</value>
  </data>
  <data name="MouseUtils_MouseJump_ThumbnailSize.Header" xml:space="preserve">
    <value>Thumbnail Size</value>
  </data>
  <data name="MouseUtils_MouseJump_ThumbnailSize_Description_Prefix.Text" xml:space="preserve">
    <value>Constrain thumbnail image size to a maximum of</value>
  </data>
  <data name="MouseUtils_MouseJump_ThumbnailSize_Description_Suffix.Text" xml:space="preserve">
    <value>pixels</value>
  </data>
  <data name="MouseUtils_MouseJump_ThumbnailSize_Edit_Height.Header" xml:space="preserve">
    <value>Maximum height (px)</value>
    <comment>px = pixels</comment>
  </data>
  <data name="MouseUtils_MouseJump_ThumbnailSize_Edit_Width.Header" xml:space="preserve">
    <value>Maximum width (px)</value>
    <comment>px = pixels</comment>
  </data>
  <data name="Oobe_Peek.Description" xml:space="preserve">
    <value>A lightning fast file preview feature for Windows.</value>
    <comment>{Locked="Windows"}</comment>
  </data>
  <data name="Oobe_Peek.Title" xml:space="preserve">
    <value>Peek</value>
  </data>
  <data name="Oobe_Peek_HowToUse.Text" xml:space="preserve">
    <value>to preview the file that's currently selected in File Explorer.</value>
  </data>
  <data name="MWB_PCNameLabel.PlaceholderText" xml:space="preserve">
    <value>Device name</value>
  </data>
  <data name="MWB_SecurityKeyLabel.PlaceholderText" xml:space="preserve">
    <value>Security key</value>
  </data>
  <data name="Hosts_Encoding.Description" xml:space="preserve">
    <value>Choose the encoding of the hosts file</value>
    <comment>"Hosts" refers to the system hosts file, do not loc</comment>
  </data>
  <data name="Hosts_Encoding.Header" xml:space="preserve">
    <value>Encoding</value>
  </data>
  <data name="Hosts_Encoding_Utf8.Content" xml:space="preserve">
    <value>UTF-8</value>
  </data>
  <data name="Hosts_Encoding_Utf8Bom.Content" xml:space="preserve">
    <value>UTF-8 with BOM</value>
  </data>
  <data name="MouseUtils_MouseHighlighter_AlwaysColor.Header" xml:space="preserve">
    <value>Always highlight color</value>
  </data>
  <data name="MouseUtils_MousePointerCrosshairs_CrosshairsAutoHide.Content" xml:space="preserve">
    <value>Automatically hide crosshairs when the mouse pointer is hidden</value>
  </data>
  <data name="MouseUtils_AutoActivate.Content" xml:space="preserve">
    <value>Automatically activate on utility startup</value>
  </data>
  <data name="Run_FindMorePlugins.Text" xml:space="preserve">
    <value>Find more plugins</value>
  </data>
  <data name="Run_PluginUseFindMorePlugins.Content" xml:space="preserve">
    <value>Find more plugins</value>
  </data>
  <data name="GPO_SomeRunPluginsAreManaged.Title" xml:space="preserve">
    <value>The enabled state of some plugins is managed by your organization.</value>
  </data>
  <data name="AlwaysOnTop_FrameOpacity.Header" xml:space="preserve">
    <value>Opacity (%)</value>
  </data>
  <data name="MouseUtils_FindMyMouse_ActivationCustomizedShortcut.Content" xml:space="preserve">
    <value>Custom shortcut</value>
  </data>
  <data name="MouseUtils_FindMyMouse_ActivationDoubleRightControlPress.Content" xml:space="preserve">
    <value>Press Right Control twice</value>
    <comment>Right control is the physical key on the keyboard.</comment>
  </data>
  <data name="MouseUtils_FindMyMouse_ActivationShortcut.Description" xml:space="preserve">
    <value>Customize the shortcut to turn on or off this mode</value>
  </data>
  <data name="MouseUtils_FindMyMouse_ActivationShortcut.Header" xml:space="preserve">
    <value>Activation shortcut</value>
  </data>
  <data name="SettingsWindow_AdminTitle" xml:space="preserve">
    <value>Administrator: PowerToys Settings</value>
    <comment>Title of the settings window when running as administrator</comment>
  </data>
  <data name="DashboardTitle.Text" xml:space="preserve">
    <value>Dashboard</value>
  </data>
  <data name="Shell_Dashboard.Content" xml:space="preserve">
    <value>Dashboard</value>
  </data>
  <data name="DisabledModules.Text" xml:space="preserve">
    <value>Disabled modules</value>
  </data>
  <data name="EnabledModules.Text" xml:space="preserve">
    <value>Enabled modules</value>
  </data>
  <data name="Peek_Preview_GroupSettings.Header" xml:space="preserve">
    <value>Preview</value>
  </data>
  <data name="Peek_SourceCode_Header.Description" xml:space="preserve">
    <value>.txt, .cpp, .py, .json, .xml, .csproj, ...</value>
  </data>
  <data name="Peek_SourceCode_Header.Header" xml:space="preserve">
    <value>Source code files (Monaco)</value>
  </data>
  <data name="Peek_SourceCode_TryFormat.Description" xml:space="preserve">
    <value>Applies to json and xml. Files remain unchanged.</value>
  </data>
  <data name="Peek_SourceCode_TryFormat.Header" xml:space="preserve">
    <value>Try to format the source for preview</value>
  </data>
  <data name="Peek_SourceCode_WrapText.Content" xml:space="preserve">
    <value>Wrap text</value>
  </data>
  <data name="ShowPluginsOverview_All.Content" xml:space="preserve">
    <value>All</value>
  </data>
  <data name="ShowPluginsOverview_None.Content" xml:space="preserve">
    <value>None</value>
  </data>
  <data name="ShowPluginsOverview_NonGlobal.Content" xml:space="preserve">
    <value>Not included in global results</value>
  </data>
  <data name="PowerLauncher_TitleFontSize.Description" xml:space="preserve">
    <value>The size of result titles and the search query</value>
  </data>
  <data name="PowerLauncher_TitleFontSize.Header" xml:space="preserve">
    <value>Text size (pt)</value>
  </data>
  <data name="PowerLauncher_TextFontSizeSlider.[using:Microsoft.UI.Xaml.Automation]AutomationProperties.Name" xml:space="preserve">
    <value>Text size of result titles</value>
  </data>
  <data name="GeneralPage_ShowWhatsNewAfterUpdates.Content" xml:space="preserve">
    <value>Show the release notes after an update</value>
  </data>
  <data name="QuickAccent_Prevent_Activation_On_Game_Mode.Content" xml:space="preserve">
    <value>Do not activate when Game Mode is on</value>
    <comment>"Game mode" is the Windows feature to prevent notification when playing a game.</comment>
  </data>
  <data name="GeneralPage_ShowNewUpdatesToast.Header" xml:space="preserve">
    <value>Show notifications for new updates</value>
  </data>
  <data name="GPO_SomeSettingsAreManaged.Title" xml:space="preserve">
    <value>Some settings are managed by your organization.</value>
  </data>
  <data name="GPO_SettingIsManaged_ToolTip.Text" xml:space="preserve">
    <value>This setting is managed by your organization.</value>
  </data>
  <data name="GPO_SomePreviewPanesAreManaged.Title" xml:space="preserve">
    <value>The enabled state of some preview handlers is managed by your organization.</value>
  </data>
  <data name="GPO_SomeThumbnailProvidersAreManaged.Title" xml:space="preserve">
    <value>The enabled state of some thumbnail handlers is managed by your organization.</value>
  </data>
  <data name="FileExplorerPreview_ToggleSwitch_Monaco_Sticky_Scroll.Content" xml:space="preserve">
    <value>Enable sticky scroll</value>
  </data>
  <data name="Peek_SourceCode_StickyScroll.Content" xml:space="preserve">
    <value>Enable sticky scroll</value>
  </data>
  <data name="PrivacyLink.Text" xml:space="preserve">
    <value>OpenAI Privacy</value>
  </data>
  <data name="TermsLink.Text" xml:space="preserve">
    <value>OpenAI Terms</value>
  </data>
  <data name="AdvancedPaste_EnableAIDialog_Description.Text" xml:space="preserve">
    <value>Paste with AI allows you to format your clipboard content into any format you need. Learn more about the terms of conditions while using OpenAI and privacy at Microsoft:</value>
  </data>
  <data name="AdvancedPaste_EnableAIDialog_LoginIntoText.Text" xml:space="preserve">
    <value>• Login into your</value>
  </data>
  <data name="AdvancedPaste_EnableAIDialog_ConfigureOpenAIKey.Text" xml:space="preserve">
    <value>Configure OpenAI key</value>
  </data>
  <data name="AdvancedPaste_EnableAIDialog_OpenAIApiKeysOverviewText.Text" xml:space="preserve">
    <value>OpenAI API keys overview</value>
  </data>
  <data name="AdvancedPaste_EnableAIDialog_CreateNewKeyText.Text" xml:space="preserve">
    <value>• Create a new secret key and paste it in the field below</value>
  </data>
  <data name="FileExplorerPreview_Toggle_Monaco_Font_Size.Description" xml:space="preserve">
    <value>Font size of the editor in pt. Recommended: 14pt</value>
    <comment>{Locked="pt"}</comment>
  </data>
  <data name="FileExplorerPreview_Toggle_Monaco_Font_Size.Header" xml:space="preserve">
    <value>Font size </value>
  </data>
  <data name="Peek_SourceCode_FontSize.Description" xml:space="preserve">
    <value>Font size of the editor in pt. Recommended: 14pt</value>
    <comment>{Locked="pt"}</comment>
  </data>
  <data name="Peek_SourceCode_FontSize.Header" xml:space="preserve">
    <value>Font size</value>
  </data>
  <data name="AdvancedPaste_EnableAIDialog_NoteAICreditsText.Text" xml:space="preserve">
    <value>• NOTE: You need to have available paid credits in your OpenAI account to use this feature. If you do not have credits you will see an 'API key quota exceeded' error</value>
  </data>
  <data name="AdvancedPaste_EnableAIDialog_NoteAICreditsErrorText.Text" xml:space="preserve">
    <value>If you do not have credits you will see an 'API key quota exceeded' error</value>
  </data>
<<<<<<< HEAD
  <data name="FileExplorerPreview_EnableToggleControl_HeaderText.Header" xml:space="preserve">
    <value>Enable File Explorer add-ons</value>
  </data>
  <data name="FileExplorerPreview_ShortDescription" xml:space="preserve">
    <value>Custom preview handlers for Windows File Explorer</value>
  </data>
  <data name="FileExplorerPreview_DashboardTitle" xml:space="preserve">
    <value>File Explorer add-ons</value>
=======
  <data name="AdvancedPaste_CloseAfterLosingFocus.Header" xml:space="preserve">
    <value>Automatically close the AdvancedPaste window after it loses focus</value>
    <comment>AdvancedPaste is a product name, do not loc</comment>
  </data>
  <data name="MouseWithoutBorders_PolicyIPAddressMappingInfo.Title" xml:space="preserve">
    <value>Rules defined by your organization</value>
  </data>
  <data name="MouseWithoutBorders_PolicyIPAddressMappingInfo_TextBoxControl.Description" xml:space="preserve">
    <value>You can not change, remove or disable these enforced rules.</value>
>>>>>>> 1b275002
  </data>
</root><|MERGE_RESOLUTION|>--- conflicted
+++ resolved
@@ -4195,7 +4195,6 @@
   <data name="AdvancedPaste_EnableAIDialog_NoteAICreditsErrorText.Text" xml:space="preserve">
     <value>If you do not have credits you will see an 'API key quota exceeded' error</value>
   </data>
-<<<<<<< HEAD
   <data name="FileExplorerPreview_EnableToggleControl_HeaderText.Header" xml:space="preserve">
     <value>Enable File Explorer add-ons</value>
   </data>
@@ -4204,7 +4203,7 @@
   </data>
   <data name="FileExplorerPreview_DashboardTitle" xml:space="preserve">
     <value>File Explorer add-ons</value>
-=======
+  </data>
   <data name="AdvancedPaste_CloseAfterLosingFocus.Header" xml:space="preserve">
     <value>Automatically close the AdvancedPaste window after it loses focus</value>
     <comment>AdvancedPaste is a product name, do not loc</comment>
@@ -4214,6 +4213,5 @@
   </data>
   <data name="MouseWithoutBorders_PolicyIPAddressMappingInfo_TextBoxControl.Description" xml:space="preserve">
     <value>You can not change, remove or disable these enforced rules.</value>
->>>>>>> 1b275002
   </data>
 </root>