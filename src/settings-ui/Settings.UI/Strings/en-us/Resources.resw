--- conflicted
+++ resolved
@@ -4199,7 +4199,6 @@
     <value>Automatically close the AdvancedPaste window after it loses focus</value>
     <comment>AdvancedPaste is a product name, do not loc</comment>
   </data>
-<<<<<<< HEAD
   <data name="NewPlus.ModuleTitle" xml:space="preserve">
     <value>New+</value>
     <comment>New+ is the name of the utility. Localize product name in accordance with Windows New</comment>
@@ -4276,12 +4275,10 @@
   <data name="Oobe_NewPlus_TipsAndTricks.Text" xml:space="preserve">
     <value>You can have multiple templates of the same file type, and you can even template folders!</value>
   </data>  
-=======
   <data name="MouseWithoutBorders_PolicyIPAddressMappingInfo.Title" xml:space="preserve">
     <value>Rules defined by your organization</value>
   </data>
   <data name="MouseWithoutBorders_PolicyIPAddressMappingInfo_TextBoxControl.Description" xml:space="preserve">
     <value>You can not change, remove or disable these enforced rules.</value>
   </data>
->>>>>>> 3652e362
 </root>