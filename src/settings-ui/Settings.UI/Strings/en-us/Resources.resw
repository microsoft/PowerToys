--- conflicted
+++ resolved
@@ -5441,7 +5441,6 @@
   <data name="UtilitiesHeader.Title" xml:space="preserve">
     <value>Utilities</value>
   </data>
-<<<<<<< HEAD
   <data name="Oobe_LightSwitch.Title" xml:space="preserve">
     <value>Light Switch</value>
     <comment>Product name. Do not localize this string</comment>
@@ -5457,7 +5456,7 @@
   <data name="Oobe_LightSwitch_TipsAndTricks.Text" xml:space="preserve">
     <value>Use the **keyboard shortcut** to instantly toggle between light and dark modes, or set up **sunrise/sunset automation** for natural theme transitions.</value>
     <comment>Light Switch is a product name, do not localize</comment>
-=======
+  </data>
   <data name="DismissConflictBtn.[using:Microsoft.UI.Xaml.Automation]AutomationProperties.Name" xml:space="preserve">
     <value>Dismiss</value>
   </data>
@@ -5484,6 +5483,5 @@
   </data>
   <data name="Shortcut_Conflict_LearnMore.Content" xml:space="preserve">
     <value>Learn more</value>
->>>>>>> 5b2388cd
   </data>
 </root>