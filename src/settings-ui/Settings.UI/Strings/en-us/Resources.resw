﻿<?xml version="1.0" encoding="utf-8"?>
<root>
  <!-- 
    Microsoft ResX Schema 
    
    Version 2.0
    
    The primary goals of this format is to allow a simple XML format 
    that is mostly human readable. The generation and parsing of the 
    various data types are done through the TypeConverter classes 
    associated with the data types.
    
    Example:
    
    ... ado.net/XML headers & schema ...
    <resheader name="resmimetype">text/microsoft-resx</resheader>
    <resheader name="version">2.0</resheader>
    <resheader name="reader">System.Resources.ResXResourceReader, System.Windows.Forms, ...</resheader>
    <resheader name="writer">System.Resources.ResXResourceWriter, System.Windows.Forms, ...</resheader>
    <data name="Name1"><value>this is my long string</value><comment>this is a comment</comment></data>
    <data name="Color1" type="System.Drawing.Color, System.Drawing">Blue</data>
    <data name="Bitmap1" mimetype="application/x-microsoft.net.object.binary.base64">
        <value>[base64 mime encoded serialized .NET Framework object]</value>
    </data>
    <data name="Icon1" type="System.Drawing.Icon, System.Drawing" mimetype="application/x-microsoft.net.object.bytearray.base64">
        <value>[base64 mime encoded string representing a byte array form of the .NET Framework object]</value>
        <comment>This is a comment</comment>
    </data>
                
    There are any number of "resheader" rows that contain simple 
    name/value pairs.
    
    Each data row contains a name, and value. The row also contains a 
    type or mimetype. Type corresponds to a .NET class that support 
    text/value conversion through the TypeConverter architecture. 
    Classes that don't support this are serialized and stored with the 
    mimetype set.
    
    The mimetype is used for serialized objects, and tells the 
    ResXResourceReader how to depersist the object. This is currently not 
    extensible. For a given mimetype the value must be set accordingly:
    
    Note - application/x-microsoft.net.object.binary.base64 is the format 
    that the ResXResourceWriter will generate, however the reader can 
    read any of the formats listed below.
    
    mimetype: application/x-microsoft.net.object.binary.base64
    value   : The object must be serialized with 
            : System.Runtime.Serialization.Formatters.Binary.BinaryFormatter
            : and then encoded with base64 encoding.
    
    mimetype: application/x-microsoft.net.object.soap.base64
    value   : The object must be serialized with 
            : System.Runtime.Serialization.Formatters.Soap.SoapFormatter
            : and then encoded with base64 encoding.

    mimetype: application/x-microsoft.net.object.bytearray.base64
    value   : The object must be serialized into a byte array 
            : using a System.ComponentModel.TypeConverter
            : and then encoded with base64 encoding.
    -->
  <xsd:schema id="root" xmlns="" xmlns:xsd="http://www.w3.org/2001/XMLSchema" xmlns:msdata="urn:schemas-microsoft-com:xml-msdata">
    <xsd:import namespace="http://www.w3.org/XML/1998/namespace" />
    <xsd:element name="root" msdata:IsDataSet="true">
      <xsd:complexType>
        <xsd:choice maxOccurs="unbounded">
          <xsd:element name="metadata">
            <xsd:complexType>
              <xsd:sequence>
                <xsd:element name="value" type="xsd:string" minOccurs="0" />
              </xsd:sequence>
              <xsd:attribute name="name" use="required" type="xsd:string" />
              <xsd:attribute name="type" type="xsd:string" />
              <xsd:attribute name="mimetype" type="xsd:string" />
              <xsd:attribute ref="xml:space" />
            </xsd:complexType>
          </xsd:element>
          <xsd:element name="assembly">
            <xsd:complexType>
              <xsd:attribute name="alias" type="xsd:string" />
              <xsd:attribute name="name" type="xsd:string" />
            </xsd:complexType>
          </xsd:element>
          <xsd:element name="data">
            <xsd:complexType>
              <xsd:sequence>
                <xsd:element name="value" type="xsd:string" minOccurs="0" msdata:Ordinal="1" />
                <xsd:element name="comment" type="xsd:string" minOccurs="0" msdata:Ordinal="2" />
              </xsd:sequence>
              <xsd:attribute name="name" type="xsd:string" use="required" msdata:Ordinal="1" />
              <xsd:attribute name="type" type="xsd:string" msdata:Ordinal="3" />
              <xsd:attribute name="mimetype" type="xsd:string" msdata:Ordinal="4" />
              <xsd:attribute ref="xml:space" />
            </xsd:complexType>
          </xsd:element>
          <xsd:element name="resheader">
            <xsd:complexType>
              <xsd:sequence>
                <xsd:element name="value" type="xsd:string" minOccurs="0" msdata:Ordinal="1" />
              </xsd:sequence>
              <xsd:attribute name="name" type="xsd:string" use="required" />
            </xsd:complexType>
          </xsd:element>
        </xsd:choice>
      </xsd:complexType>
    </xsd:element>
  </xsd:schema>
  <resheader name="resmimetype">
    <value>text/microsoft-resx</value>
  </resheader>
  <resheader name="version">
    <value>2.0</value>
  </resheader>
  <resheader name="reader">
    <value>System.Resources.ResXResourceReader, System.Windows.Forms, Version=4.0.0.0, Culture=neutral, PublicKeyToken=b77a5c561934e089</value>
  </resheader>
  <resheader name="writer">
    <value>System.Resources.ResXResourceWriter, System.Windows.Forms, Version=4.0.0.0, Culture=neutral, PublicKeyToken=b77a5c561934e089</value>
  </resheader>
  <data name="Attribution_Rooler.Text" xml:space="preserve">
    <value>Inspired by Rooler</value>
    <comment>Rooler is a name of the tool.</comment>
  </data>
  <data name="Shell_VideoConference.Content" xml:space="preserve">
    <value>Video Conference Mute</value>
    <comment>Navigation view item name for Video Conference</comment>
  </data>
  <data name="Shell_MeasureTool.Content" xml:space="preserve">
    <value>Screen Ruler</value>
    <comment>Product name: Navigation view item name for Screen Ruler</comment>
  </data>
  <data name="MeasureTool.SecondaryLinksHeader" xml:space="preserve">
    <value>Attribution</value>
    <comment>giving credit to the projects this utility was based on</comment>
  </data>
  <data name="MeasureTool.ModuleDescription" xml:space="preserve">
    <value>Screen Ruler is a quick and easy way to measure pixels on your screen.</value>
    <comment>"Screen Ruler" is the name of the utility</comment>
  </data>
  <data name="MeasureTool.ModuleTitle" xml:space="preserve">
    <value>Screen Ruler</value>
    <comment>"Screen Ruler" is the name of the utility</comment>
  </data>
  <data name="MeasureTool_ActivationSettings.Header" xml:space="preserve">
    <value>Activation</value>
  </data>
  <data name="MeasureTool_Settings.Header" xml:space="preserve">
    <value>Behavior</value>
    <comment>"Screen Ruler" is the name of the utility</comment>
  </data>
  <data name="MeasureTool_ActivationShortcut.Header" xml:space="preserve">
    <value>Activation shortcut</value>
  </data>
  <data name="MeasureTool_ActivationShortcut.Description" xml:space="preserve">
    <value>Customize the shortcut to bring up the command bar</value>
    <comment>"Screen Ruler" is the name of the utility</comment>
  </data>
  <data name="MeasureTool_DefaultMeasureStyle.Header" xml:space="preserve">
    <value>Default measure style</value>
  </data>
  <data name="MeasureTool_DefaultMeasureStyle.Description" xml:space="preserve">
    <value>The utility will start having the selected style activated</value>
  </data>
  <data name="MeasureTool_DefaultMeasureStyle_None.Content" xml:space="preserve">
    <value>None</value>
  </data>
  <data name="MeasureTool_DefaultMeasureStyle_Bounds.Content" xml:space="preserve">
    <value>Bounds</value>
  </data>
  <data name="MeasureTool_DefaultMeasureStyle_Spacing.Content" xml:space="preserve">
    <value>Spacing</value>
  </data>
  <data name="MeasureTool_DefaultMeasureStyle_Horizontal_Spacing.Content" xml:space="preserve">
    <value>Horizontal spacing</value>
  </data>
  <data name="MeasureTool_DefaultMeasureStyle_Vertical_Spacing.Content" xml:space="preserve">
    <value>Vertical spacing</value>
  </data>
  <data name="MeasureTool_UnitsOfMeasure.Header" xml:space="preserve">
    <value>Units of measurement</value>
  </data>
  <data name="MeasureTool_UnitsOfMeasure_Pixels.Content" xml:space="preserve">
    <value>Pixels</value>
  </data>
  <data name="MeasureTool_UnitsOfMeasure_Inches.Content" xml:space="preserve">
    <value>Inches</value>
  </data>
  <data name="MeasureTool_UnitsOfMeasure_Centimeters.Content" xml:space="preserve">
    <value>Centimeters</value>
  </data>
  <data name="MeasureTool_PixelTolerance.Header" xml:space="preserve">
    <value>Pixel tolerance for edge detection</value>
  </data>
  <data name="MeasureTool_MeasureCrossColor.Header" xml:space="preserve">
    <value>Line color</value>
  </data>
  <data name="MeasureTool_ContinuousCapture.Header" xml:space="preserve">
    <value>Capture screen continuously during measuring</value>
  </data>
  <data name="MeasureTool_ContinuousCapture.Description" xml:space="preserve">
    <value>Refresh screen contexts in real-time instead of making a screenshot once</value>
  </data>
  <data name="MeasureTool_PerColorChannelEdgeDetection.Header" xml:space="preserve">
    <value>Per color channel edge detection</value>
  </data>
  <data name="MeasureTool_PerColorChannelEdgeDetection.Description" xml:space="preserve">
    <value>If enabled, test that all color channels are within a tolerance distance from each other. Otherwise, check that the sum of all color channels differences is smaller than the tolerance.</value>
  </data>
  <data name="MeasureTool_DrawFeetOnCross.Header" xml:space="preserve">
    <value>Draw feet on cross</value>
  </data>
  <data name="MeasureTool_DrawFeetOnCross.Description" xml:space="preserve">
    <value>Adds feet to the end of cross lines</value>
  </data>
  <data name="MeasureTool_EnableMeasureTool.Header" xml:space="preserve">
    <value>Enable Screen Ruler</value>
    <comment>"Screen Ruler" is the name of the utility</comment>
  </data>
  <data name="MouseWithoutBorders_ActivationSettings.Header" xml:space="preserve">
    <value>Activation</value>
  </data>
  <data name="MouseWithoutBorders_DeviceLayoutSettings.Header" xml:space="preserve">
    <value>Device layout</value>
  </data>
  <data name="MouseWithoutBorders_DeviceLayoutSettings.Description" xml:space="preserve">
    <value>Drag and drop a machine to rearrange the order.</value>
  </data>
  <data name="MouseWithoutBorders_CannotDragDropAsAdmin.Title" xml:space="preserve">
    <value>It is not possible to use drag and drop while running PowerToys elevated. As a workaround, please restart PowerToys without elevation to edit the device layout.</value>
  </data>
  <data name="MouseWithoutBorders_KeySettings.Header" xml:space="preserve">
    <value>Encryption key</value>
  </data>
  <data name="MouseWithoutBorders_SecurityKey.Header" xml:space="preserve">
    <value>Security key</value>
  </data>
  <data name="MouseWithoutBorders_SecurityKey.Description" xml:space="preserve">
    <value>The key must be auto generated in one machine by clicking on New Key, then typed in other machines</value>
  </data>
  <data name="MouseWithoutBorders_NewKey.Content" xml:space="preserve">
    <value>New key</value>
  </data>
  <data name="MouseWithoutBorders_CopyMachineName.Text" xml:space="preserve">
    <value>Copy to clipboard</value>
  </data>
  <data name="MouseWithoutBorders_ReconnectButton.Text" xml:space="preserve">
    <value>Refresh connections</value>
  </data>
  <data name="MouseWithoutBorders_ReconnectTooltip.Text" xml:space="preserve">
    <value>Reestablishes connections with other devices if you are experiencing issues.</value>
  </data>
  <data name="MouseWithoutBorders_ThisMachineNameLabel.Header" xml:space="preserve">
    <value>Host name of this device</value>
  </data>
  <data name="MouseWithoutBorders_Connect.Content" xml:space="preserve">
    <value>Connect</value>
  </data>
  <data name="MouseWithoutBorders_UninstallService.Header" xml:space="preserve">
    <value>Uninstall service</value>
  </data>
  <data name="MouseWithoutBorders_UninstallService.Description" xml:space="preserve">
    <value>Removes the service from the computer. Needs to run as administrator.</value>
  </data>
  <data name="MouseWithoutBorders_Settings.Header" xml:space="preserve">
    <value>Behavior</value>
  </data>
  <data name="MouseWithoutBorders_TroubleShooting.Header" xml:space="preserve">
    <value>Troubleshooting</value>
  </data>
  <data name="MouseWithoutBorders_AddFirewallRuleButtonControl.Header" xml:space="preserve">
    <value>Add a firewall rule for Mouse Without Borders</value>
    <comment>"Mouse Without Borders" is a product name</comment>
  </data>
  <data name="MouseWithoutBorders_AddFirewallRuleButtonControl.Description" xml:space="preserve">
    <value>Adding a firewall rule might help solve connection issues.</value>
  </data>
  <data name="MouseWithoutBorders_RunAsAdminText.Title" xml:space="preserve">
    <value>You need to run as administrator to modify this setting.</value>
  </data>
  <data name="MouseWithoutBorders_ServiceUserUninstallWarning.Title" xml:space="preserve">
    <value>If PowerToys is installed as a user, uninstalling/upgrading may require the Mouse Without Borders service to be removed manually later.</value>
  </data>
  <data name="MouseWithoutBorders_ServiceSettings.Header" xml:space="preserve">
    <value>Service</value>
  </data>
  <data name="MouseWithoutBorders_Toggle_Enable.Header" xml:space="preserve">
    <value>Enable Mouse Without Borders</value>
  </data>
  <data name="MouseWithoutBorders.SecondaryLinksHeader" xml:space="preserve">
    <value>Attribution</value>
    <comment>giving credit to the projects this utility was based on</comment>
  </data>
  <data name="MouseWithoutBorders.ModuleDescription" xml:space="preserve">
    <value>Mouse Without Borders is a quick and easy way to move your cursor across multiple devices.</value>
    <comment>"Mouse Without Borders" is the name of the utility</comment>
  </data>
  <data name="MouseWithoutBorders.ModuleTitle" xml:space="preserve">
    <value>Mouse Without Borders</value>
    <comment>"Mouse Without Borders" is the name of the utility</comment>
  </data>
  <data name="MouseWithoutBorders_UseService.Header" xml:space="preserve">
    <value>Use Service</value>
  </data>
  <data name="MouseWithoutBorders_UseService.Description" xml:space="preserve">
    <value>Runs in service mode, that allows MWB to control remote machines when they're locked. Also allows control of system and administrator applications.</value>
  </data>
  <data name="MouseWithoutBorders_MatrixOneRow.Header" xml:space="preserve">
    <value>Devices in a single row</value>
  </data>
  <data name="MouseWithoutBorders_MatrixOneRow.Description" xml:space="preserve">
    <value>Sets whether the devices are aligned on a single row. A two by two matrix is considered otherwise.</value>
  </data>
  <data name="MouseWithoutBorders_WrapMouse.Header" xml:space="preserve">
    <value>Wrap mouse</value>
  </data>
  <data name="MouseWithoutBorders_WrapMouse.Description" xml:space="preserve">
    <value>Move control back to the first machine when mouse moves past the last one.</value>
  </data>
  <data name="MouseWithoutBorders_ShareClipboard.Header" xml:space="preserve">
    <value>Share clipboard</value>
  </data>
  <data name="MouseWithoutBorders_TransferFile.Header" xml:space="preserve">
    <value>Transfer file</value>
  </data>
  <data name="MouseWithoutBorders_HideMouseAtScreenEdge.Header" xml:space="preserve">
    <value>Hide mouse at the screen edge</value>
  </data>
  <data name="MouseWithoutBorders_DrawMouseCursor.Header" xml:space="preserve">
    <value>Draw mouse cursor</value>
  </data>
  <data name="MouseWithoutBorders_ValidateRemoteMachineIP.Header" xml:space="preserve">
    <value>Validate remote machine IP</value>
  </data>
  <data name="MouseWithoutBorders_SameSubnetOnly.Header" xml:space="preserve">
    <value>Same subnet only</value>
  </data>
  <data name="MouseWithoutBorders_BlockScreenSaverOnOtherMachines.Header" xml:space="preserve">
    <value>Block screen saver on other machines</value>
  </data>
  <data name="MouseWithoutBorders_MoveMouseRelatively.Header" xml:space="preserve">
    <value>Move mouse relatively</value>
  </data>
  <data name="MouseWithoutBorders_BlockMouseAtScreenCorners.Header" xml:space="preserve">
    <value>Block mouse at screen corners</value>
  </data>
  <data name="MouseWithoutBorders_ShowClipboardAndNetworkStatusMessages.Header" xml:space="preserve">
    <value>Show clipboard and network status messages</value>
  </data>
  <data name="MouseWithoutBorders_ShowOriginalUI.Header" xml:space="preserve">
    <value>Show the original Mouse Without Borders UI</value>
  </data>
  <data name="MouseWithoutBorders_ShowOriginalUI.Description" xml:space="preserve">
    <value>This is accessible from the system tray and requires a restart.</value>
  </data>
  <data name="MouseWithoutBorders_ShareClipboard.Description" xml:space="preserve">
    <value>If share clipboard stops working, Ctrl+Alt+Del then Esc may solve the problem.</value>
  </data>
  <data name="MouseWithoutBorders_TransferFile.Description" xml:space="preserve">
    <value>If a file (&lt;100MB) is copied, it will be transferred to the remote machine clipboard.</value>
  </data>
  <data name="MouseWithoutBorders_HideMouseAtScreenEdge.Description" xml:space="preserve">
    <value>Hide the mouse cursor at the top edge of the screen when switching to other machine. This option also steals the focus from any full-screen app to ensure the keyboard input is redirected.</value>
  </data>
  <data name="MouseWithoutBorders_DrawMouseCursor.Description" xml:space="preserve">
    <value>Mouse cursor may not be visible in Windows 10 and later versions of Windows when there is no physical mouse attached.</value>
  </data>
  <data name="MouseWithoutBorders_ValidateRemoteMachineIP.Description" xml:space="preserve">
    <value>Reverse DNS lookup to validate machine IP Address.</value>
  </data>
  <data name="MouseWithoutBorders_SameSubnetOnly.Description" xml:space="preserve">
    <value>Only connect to machines in the same intranet NNN.NNN.*.* (only works when both machines have IPv4 enabled)</value>
  </data>
  <data name="MouseWithoutBorders_IPAddressMapping_TextBoxControl.PlaceholderText" xml:space="preserve">
    <value>Example: MyLaptop 192.168.0.24</value>
    <comment>Don't translate MyLaptop</comment>
  </data>
  <data name="MouseWithoutBorders_IPAddressMapping.Header" xml:space="preserve">
    <value>IP address mapping</value>
  </data>
  <data name="MouseWithoutBorders_IPAddressMapping.Description" xml:space="preserve">
    <value>Resolve machine's IP address using manually entered mappings below.</value>
  </data>
  <data name="MouseWithoutBorders_BlockScreenSaverOnOtherMachines.Description" xml:space="preserve">
    <value>Prevent screen saver from starting on other machines when user is actively working on this machine.</value>
  </data>
  <data name="MouseWithoutBorders_MoveMouseRelatively.Description" xml:space="preserve">
    <value>Use this option when remote machine's monitor settings are different, or remote machine has multiple monitors.</value>
  </data>
  <data name="MouseWithoutBorders_BlockMouseAtScreenCorners.Description" xml:space="preserve">
    <value>To avoid accident machine-switch at screen corners.</value>
  </data>
  <data name="MouseWithoutBorders_ShowClipboardAndNetworkStatusMessages.Description" xml:space="preserve">
    <value>Show clipboard activities and network status in system tray notifications</value>
  </data>
  <data name="MouseWithoutBorders_KeyboardShortcuts_Group.Header" xml:space="preserve">
    <value>Keyboard shortcuts</value>
    <comment>keyboard is the hardware peripheral</comment>
  </data>
  <data name="MouseWithoutBorders_AdvancedSettings_Group.Header" xml:space="preserve">
    <value>Advanced Settings</value>
  </data>
  <data name="MouseWithoutBorders_EasyMouseOption.Header" xml:space="preserve">
    <value>Easy Mouse: move between machines by moving the mouse pointer to the screen edges.</value>
  </data>
  <data name="MouseWithoutBorders_EasyMouseOption.Description" xml:space="preserve">
    <value>Can also be set to move only when pressing Shift or Ctrl.</value>
    <comment>Shift and Ctrl are the keyboard keys</comment>
  </data>
  <data name="MouseWithoutBorders_EasyMouseOption_Disabled.Content" xml:space="preserve">
    <value>Disabled</value>
  </data>
  <data name="MouseWithoutBorders_EasyMouseOption_Enabled.Content" xml:space="preserve">
    <value>Enabled</value>
  </data>
  <data name="MouseWithoutBorders_EasyMouseOption_Ctrl.Content" xml:space="preserve">
    <value>Ctrl</value>
    <comment>This is the Ctrl keyboard key</comment>
  </data>
  <data name="MouseWithoutBorders_EasyMouseOption_Shift.Content" xml:space="preserve">
    <value>Shift</value>
    <comment>This is the Shift keyboard key</comment>
  </data>
  <data name="MouseWithoutBorders_LockMachinesShortcut.Header" xml:space="preserve">
    <value>Shortcut to lock all machines.</value>
  </data>
  <data name="MouseWithoutBorders_LockMachinesShortcut.Description" xml:space="preserve">
    <value>Hit this hotkey twice to lock all machines. Note: Only the machines which have the same shortcut configured will be locked.</value>
  </data>
  <data name="MouseWithoutBorders_ToggleEasyMouseShortcut.Header" xml:space="preserve">
    <value>Shortcut to toggle Easy Mouse.</value>
    <comment>Ctrl and Alt are the keyboard keys</comment>
  </data>
  <data name="MouseWithoutBorders_ToggleEasyMouseShortcut.Description" xml:space="preserve">
    <value>Only works if EasyMouse is set to Enabled or Disabled.</value>
  </data>
  <data name="MouseWithoutBorders_ToggleEasyMouseShortcut_Disabled.Content" xml:space="preserve">
    <value>Disabled</value>
  </data>
  <data name="MouseWithoutBorders_SwitchBetweenMachineShortcut.Header" xml:space="preserve">
    <value>Shortcut to switch between machines. Ctrl+Alt+:</value>
    <comment>Ctrl and Alt are the keyboard keys</comment>
  </data>
  <data name="MouseWithoutBorders_SwitchBetweenMachineShortcut.Description" xml:space="preserve">
    <value>Click on Ctrl+Alt+ the chosen option to switch between machines.</value>
    <comment>Ctrl and Alt are the keyboard keys</comment>
  </data>
  <data name="MouseWithoutBorders_SwitchBetweenMachineShortcut_F1.Content" xml:space="preserve">
    <value>F1, F2, F3, F4</value>
    <comment>Don't localize. These are keyboard keys</comment>
  </data>
  <data name="MouseWithoutBorders_SwitchBetweenMachineShortcut_1.Content" xml:space="preserve">
    <value>1, 2, 3, 4</value>
    <comment>Don't localize. These are keyboard keys</comment>
  </data>
  <data name="MouseWithoutBorders_SwitchBetweenMachineShortcut_Disabled.Content" xml:space="preserve">
    <value>Disabled</value>
  </data>
  <data name="MouseWithoutBorders_LockMachinesShortcut_Disabled.Content" xml:space="preserve">
    <value>Disabled</value>
  </data>
  <data name="MouseWithoutBorders_ReconnectShortcut.Header" xml:space="preserve">
    <value>Shortcut to try reconnecting</value>
  </data>
  <data name="MouseWithoutBorders_ReconnectShortcut.Description" xml:space="preserve">
    <value>Just in case the connection is lost for any reason.</value>
  </data>
  <data name="MouseWithoutBorders_ReconnectShortcut_Disabled.Content" xml:space="preserve">
    <value>Disabled</value>
  </data>
  <data name="MouseWithoutBorders_Switch2AllPcShortcut.Header" xml:space="preserve">
    <value>Shortcut to switch to multiple machine mode.</value>
  </data>
  <data name="MouseWithoutBorders_Switch2AllPcShortcut.Description" xml:space="preserve">
    <value>Allows controlling all computers at once.</value>
  </data>
  <data name="MouseWithoutBorders_Switch2AllPcShortcut_Disabled.Content" xml:space="preserve">
    <value>Disabled</value>
  </data>
  <data name="MouseWithoutBorders_Switch2AllPcShortcut_Ctrl3.Content" xml:space="preserve">
    <value>Ctrl three times</value>
    <comment>This is the Ctrl keyboard key</comment>
  </data>
  <data name="VideoConference_Enable.Header" xml:space="preserve">
    <value>Enable Video Conference Mute</value>
  </data>
  <data name="VideoConference.ModuleDescription" xml:space="preserve">
    <value>Video Conference Mute is a quick and easy way to do a global "mute" of both your microphone and webcam. Disabling this module or closing PowerToys will unmute the microphone and camera.</value>
  </data>
  <data name="VideoConference_CameraAndMicrophoneMuteHotkeyControl_Header.Header" xml:space="preserve">
    <value>Mute camera &amp; microphone</value>
  </data>
  <data name="VideoConference_MicrophoneMuteHotkeyControl_Header.Header" xml:space="preserve">
    <value>Mute microphone</value>
  </data>
  <data name="VideoConference_MicrophonePushToTalkHotkeyControl_Header.Header" xml:space="preserve">
    <value>Push to talk</value>
  </data>
  <data name="VideoConference_CameraMuteHotkeyControl_Header.Header" xml:space="preserve">
    <value>Mute camera</value>
  </data>
  <data name="VideoConference_SelectedCamera.Header" xml:space="preserve">
    <value>Selected camera</value>
  </data>
  <data name="VideoConference_SelectedMicrophone.Header" xml:space="preserve">
    <value>Selected microphone</value>
  </data>
  <data name="VideoConference_PushToReverse.Header" xml:space="preserve">
    <value>Push to reverse</value>
  </data>
  <data name="VideoConference_PushToReverse.Description" xml:space="preserve">
    <value>If enabled, allows both push to talk and push to mute, depending on microphone state</value>
  </data>
  <data name="VideoConference_CameraOverlayImagePathHeader.Header" xml:space="preserve">
    <value>Image displayed when camera is muted</value>
  </data>
  <data name="VideoConference_ToolbarPosition.Header" xml:space="preserve">
    <value>Toolbar position</value>
  </data>
  <data name="VideoConference_ToolbarPosition_TopCenter.Content" xml:space="preserve">
    <value>Top center</value>
  </data>
  <data name="VideoConference_ToolbarPosition_TopLeftCorner.Content" xml:space="preserve">
    <value>Top left corner</value>
  </data>
  <data name="VideoConference_ToolbarPosition_TopRightCorner.Content" xml:space="preserve">
    <value>Top right corner</value>
  </data>
  <data name="VideoConference_ToolbarPosition_BottomLeftCorner.Content" xml:space="preserve">
    <value>Bottom left corner</value>
  </data>
  <data name="VideoConference_ToolbarPosition_BottomCenter.Content" xml:space="preserve">
    <value>Bottom center</value>
  </data>
  <data name="VideoConference_ToolbarPosition_BottomRightCorner.Content" xml:space="preserve">
    <value>Bottom right corner</value>
  </data>
  <data name="VideoConference_ToolbarMonitor.Header" xml:space="preserve">
    <value>Show toolbar on</value>
  </data>
  <data name="VideoConference_ToolbarMonitor_Main.Content" xml:space="preserve">
    <value>Main monitor</value>
  </data>
  <data name="VideoConference_ToolbarMonitor_UnderCursor.Content" xml:space="preserve">
    <value>Monitor under cursor</value>
  </data>
  <data name="VideoConference_ToolbarMonitor_ActiveWindow.Content" xml:space="preserve">
    <value>Active window monitor</value>
  </data>
  <data name="VideoConference_ToolbarMonitor_All.Content" xml:space="preserve">
    <value>All monitors</value>
  </data>
  <data name="VideoConference_ToolbarHide.Header" xml:space="preserve">
    <value>Hide toolbar</value>
  </data>
  <data name="VideoConference_ToolbarHideMuted.Content" xml:space="preserve">
    <value>When both camera and microphone are muted</value>
  </data>
  <data name="VideoConference_ToolbarHideNever.Content" xml:space="preserve">
    <value>Never</value>
  </data>
  <data name="VideoConference_ToolbarHideUnmuted.Content" xml:space="preserve">
    <value>When both camera and microphone are unmuted</value>
  </data>
  <data name="VideoConference_ToolbarHideTimeout.Content" xml:space="preserve">
    <value>After timeout</value>
  </data>
  <data name="VideoConference.ModuleTitle" xml:space="preserve">
    <value>Video Conference Mute</value>
  </data>
  <data name="VideoConference_Camera.Header" xml:space="preserve">
    <value>Camera</value>
  </data>
  <data name="VideoConference_Camera.Description" xml:space="preserve">
    <value>To use this feature, make sure to select PowerToys VideoConference Mute as your camera source in your apps.</value>
  </data>
  <data name="VideoConference_Microphone.Header" xml:space="preserve">
    <value>Microphone</value>
  </data>
  <data name="VideoConference_Toolbar.Header" xml:space="preserve">
    <value>Toolbar</value>
  </data>
  <data name="VideoConference_Behavior.Header" xml:space="preserve">
    <value>Behavior</value>
  </data>
  <data name="VideoConference_StartupAction.Header" xml:space="preserve">
    <value>Startup action</value>
  </data>
  <data name="VideoConference_StartupActionNothing.Content" xml:space="preserve">
    <value>Nothing</value>
  </data>
  <data name="VideoConference_StartupActionUnmute.Content" xml:space="preserve">
    <value>Unmute</value>
  </data>
  <data name="VideoConference_StartupActionMute.Content" xml:space="preserve">
    <value>Mute</value>
  </data>
  <data name="VideoConference_Shortcuts.Header" xml:space="preserve">
    <value>Shortcuts</value>
  </data>
  <data name="VideoConference_CameraOverlayImageAlt.[using:Microsoft.UI.Xaml.Automation]AutomationProperties.Name" xml:space="preserve">
    <value>Camera overlay image preview</value>
  </data>
  <data name="VideoConference_CameraOverlayImageBrowse.Content" xml:space="preserve">
    <value>Browse</value>
  </data>
  <data name="VideoConference_CameraOverlayImageClear.Content" xml:space="preserve">
    <value>Clear</value>
  </data>
  <data name="Shell_General.Content" xml:space="preserve">
    <value>General</value>
    <comment>Navigation view item name for General</comment>
  </data>
  <data name="Shell_Awake.Content" xml:space="preserve">
    <value>Awake</value>
    <comment>Product name: Navigation view item name for Awake</comment>
  </data>
  <data name="Shell_PowerLauncher.Content" xml:space="preserve">
    <value>PowerToys Run</value>
    <comment>Product name: Navigation view item name for PowerToys Run</comment>
  </data>
  <data name="Shell_PowerRename.Content" xml:space="preserve">
    <value>PowerRename</value>
    <comment>Product name: Navigation view item name for PowerRename</comment>
  </data>
  <data name="Shell_ShortcutGuide.Content" xml:space="preserve">
    <value>Shortcut Guide</value>
    <comment>Product name: Navigation view item name for Shortcut Guide</comment>
  </data>
  <data name="Shell_PowerPreview.Content" xml:space="preserve">
    <value>File Explorer add-ons</value>
    <comment>Product name: Navigation view item name for File Explorer.  Please use File Explorer as in the context of File Explorer in Windows</comment>
  </data>
  <data name="Shell_FancyZones.Content" xml:space="preserve">
    <value>FancyZones</value>
    <comment>Product name: Navigation view item name for FancyZones</comment>
  </data>
  <data name="Shell_ImageResizer.Content" xml:space="preserve">
    <value>Image Resizer</value>
    <comment>Product name: Navigation view item name for Image Resizer</comment>
  </data>
  <data name="Shell_ColorPicker.Content" xml:space="preserve">
    <value>Color Picker</value>
    <comment>Product name: Navigation view item name for Color Picker</comment>
  </data>
  <data name="Shell_KeyboardManager.Content" xml:space="preserve">
    <value>Keyboard Manager</value>
    <comment>Product name: Navigation view item name for Keyboard Manager</comment>
  </data>
  <data name="Shell_MouseWithoutBorders.Content" xml:space="preserve">
    <value>Mouse Without Borders</value>
    <comment>Product name: Navigation view item name for Mouse Without Borders</comment>
  </data>
  <data name="Shell_MouseUtilities.Content" xml:space="preserve">
    <value>Mouse utilities</value>
    <comment>Product name: Navigation view item name for Mouse utilities</comment>
  </data>
  <data name="Shell_NavigationMenu_Announce_Collapse" xml:space="preserve">
    <value>Navigation closed</value>
    <comment>Accessibility announcement when the navigation pane collapses</comment>
  </data>
  <data name="Shell_NavigationMenu_Announce_Open" xml:space="preserve">
    <value>Navigation opened</value>
    <comment>Accessibility announcement when the navigation pane opens</comment>
  </data>
  <data name="KeyboardManager_ConfigHeader.Text" xml:space="preserve">
    <value>Current configuration</value>
    <comment>Keyboard Manager current configuration header</comment>
  </data>
  <data name="KeyboardManager.ModuleDescription" xml:space="preserve">
    <value>Reconfigure your keyboard by remapping keys and shortcuts</value>
    <comment>Keyboard Manager page description</comment>
  </data>
  <data name="KeyboardManager_EnableToggle.Header" xml:space="preserve">
    <value>Enable Keyboard Manager</value>
    <comment>Keyboard Manager enable toggle header. Do not loc the Product name. Do you want this feature on / off</comment>
  </data>
  <data name="KeyboardManager_ProfileDescription.Text" xml:space="preserve">
    <value>Select the profile to display the active key remap and shortcuts</value>
    <comment>Keyboard Manager configuration dropdown description</comment>
  </data>
  <data name="KeyboardManager_RemapKeyboardButton.Header" xml:space="preserve">
    <value>Remap a key</value>
    <comment>Keyboard Manager remap keyboard button content</comment>
  </data>
  <data name="KeyboardManager_Keys.Header" xml:space="preserve">
    <value>Keys</value>
    <comment>Keyboard Manager remap keyboard header</comment>
  </data>
  <data name="KeyboardManager_RemapShortcutsButton.Header" xml:space="preserve">
    <value>Remap a shortcut</value>
    <comment>Keyboard Manager remap shortcuts button</comment>
  </data>
  <data name="KeyboardManager_Shortcuts.Header" xml:space="preserve">
    <value>Shortcuts</value>
    <comment>Keyboard Manager remap keyboard header</comment>
  </data>
  <data name="KeyboardManager_All_Apps_Description" xml:space="preserve">
    <value>All Apps</value>
    <comment>Should be the same as EditShortcuts_AllApps from keyboard manager editor</comment>
  </data>
  <data name="Shortcuts.Header" xml:space="preserve">
    <value>Shortcuts</value>
  </data>
  <data name="Shortcut.Header" xml:space="preserve">
    <value>Shortcut</value>
  </data>
  <data name="RemapKeysList.[using:Microsoft.UI.Xaml.Automation]AutomationProperties.Name" xml:space="preserve">
    <value>Current Key Remappings</value>
  </data>
  <data name="RemapShortcutsList.[using:Microsoft.UI.Xaml.Automation]AutomationProperties.Name" xml:space="preserve">
    <value>Current Shortcut Remappings</value>
  </data>
  <data name="KeyboardManager_RemappedKeysListItem.[using:Microsoft.UI.Xaml.Automation]AutomationProperties.Name" xml:space="preserve">
    <value>Key Remapping</value>
    <comment>key as in keyboard key</comment>
  </data>
  <data name="KeyboardManager_RemappedShortcutsListItem.[using:Microsoft.UI.Xaml.Automation]AutomationProperties.Name" xml:space="preserve">
    <value>Shortcut Remapping</value>
  </data>
  <data name="KeyboardManager_RemappedTo.[using:Microsoft.UI.Xaml.Automation]AutomationProperties.Name" xml:space="preserve">
    <value>Remapped to</value>
  </data>
  <data name="KeyboardManager_ShortcutRemappedTo.[using:Microsoft.UI.Xaml.Automation]AutomationProperties.Name" xml:space="preserve">
    <value>Remapped to</value>
  </data>
  <data name="KeyboardManager_TargetApp.[using:Microsoft.UI.Xaml.Automation]AutomationProperties.Name" xml:space="preserve">
    <value>For Target Application</value>
    <comment>What computer application would this be for</comment>
  </data>
  <data name="KeyboardManager_Image.[using:Microsoft.UI.Xaml.Automation]AutomationProperties.Name" xml:space="preserve">
    <value>Keyboard Manager</value>
    <comment>do not loc, product name</comment>
  </data>
  <data name="ColorPicker.ModuleDescription" xml:space="preserve">
    <value>Quick and simple system-wide color picker.</value>
  </data>
  <data name="ColorPicker_EnableColorPicker.Header" xml:space="preserve">
    <value>Enable Color Picker</value>
    <comment>do not loc the Product name.  Do you want this feature on / off</comment>
  </data>
  <data name="ColorPicker_ChangeCursor.Content" xml:space="preserve">
    <value>Change cursor when picking a color</value>
  </data>
  <data name="PowerLauncher.ModuleDescription" xml:space="preserve">
    <value>A quick launcher that has additional capabilities without sacrificing performance.</value>
  </data>
  <data name="PowerLauncher_EnablePowerLauncher.Header" xml:space="preserve">
    <value>Enable PowerToys Run</value>
    <comment>do not loc the Product name.  Do you want this feature on / off</comment>
  </data>
  <data name="PowerLauncher_SearchResults.Header" xml:space="preserve">
    <value>Search &amp; results</value>
  </data>
  <data name="PowerLauncher_SearchResultPreference.Header" xml:space="preserve">
    <value>Search result preference</value>
  </data>
  <data name="PowerLauncher_UsePinyin.Header" xml:space="preserve">
    <value>Use Pinyin</value>
  </data>
  <data name="PowerLauncher_UsePinyin.Description" xml:space="preserve">
    <value>Experimental: Use Pinyin on the search query. May not work for every plugin.</value>
  </data>
  <data name="PowerLauncher_SearchResultPreference_MostRecentlyUsed" xml:space="preserve">
    <value>Most recently used</value>
  </data>
  <data name="PowerLauncher_SearchResultPreference_AlphabeticalOrder" xml:space="preserve">
    <value>Alphabetical order</value>
  </data>
  <data name="PowerLauncher_SearchResultPreference_RunningProcessesOpenApplications" xml:space="preserve">
    <value>Running processes/open applications</value>
  </data>
  <data name="PowerLauncher_SearchTypePreference.Header" xml:space="preserve">
    <value>Search type preference</value>
  </data>
  <data name="PowerLauncher_SearchTypePreference_ApplicationName" xml:space="preserve">
    <value>Application name</value>
  </data>
  <data name="PowerLauncher_SearchTypePreference_StringInApplication" xml:space="preserve">
    <value>A string that is contained in the application</value>
  </data>
  <data name="PowerLauncher_SearchTypePreference_ExecutableName" xml:space="preserve">
    <value>Executable name</value>
  </data>
  <data name="PowerLauncher_MaximumNumberOfResults.Header" xml:space="preserve">
    <value>Number of results shown before scrolling</value>
  </data>
  <data name="PowerLauncher_OpenPowerLauncher.Header" xml:space="preserve">
    <value>Open PowerToys Run</value>
  </data>
  <data name="PowerLauncher_OpenFileLocation.Header" xml:space="preserve">
    <value>Open file location</value>
  </data>
  <data name="PowerLauncher_CopyPathLocation.Header" xml:space="preserve">
    <value>Copy path location</value>
  </data>
  <data name="PowerLauncher_OpenConsole.Header" xml:space="preserve">
    <value>Open console</value>
    <comment>console refers to Windows command prompt</comment>
  </data>
  <data name="PowerLauncher_OverrideWinRKey.Content" xml:space="preserve">
    <value>Override Win+R shortcut</value>
  </data>
  <data name="PowerLauncher_OverrideWinSKey.Content" xml:space="preserve">
    <value>Override Win+S shortcut</value>
  </data>
  <data name="PowerLauncher_IgnoreHotkeysInFullScreen.Content" xml:space="preserve">
    <value>Ignore shortcuts in fullscreen mode</value>
  </data>
  <data name="PowerLauncher_UseCentralizedKeyboardHook.Header" xml:space="preserve">
    <value>Use centralized keyboard hook</value>
  </data>
  <data name="PowerLauncher_UseCentralizedKeyboardHook.Description" xml:space="preserve">
    <value>Try this if there are issues with the shortcut (PowerToys Run might not get focus when triggered from an elevated window)</value>
  </data>
  <data name="PowerLauncher_ClearInputOnLaunch.Content" xml:space="preserve">
    <value>Clear the previous query on launch</value>
  </data>
  <data name="PowerLauncher_TabSelectsContextButtons.Header" xml:space="preserve">
    <value>Tab through context buttons</value>
  </data>
  <data name="PowerLauncher_TabSelectsContextButtons.Description" xml:space="preserve">
    <value>Pressing tab will first select through the available context buttons of the current selection before moving onto the next result</value>
  </data>
  <data name="PowerLauncher_GenerateThumbnailsFromFiles.Header" xml:space="preserve">
    <value>Generate thumbnails from files</value>
  </data>
  <data name="PowerLauncher_GenerateThumbnailsFromFiles.Description" xml:space="preserve">
    <value>Results will try to generate thumbnails for files. Disabling this setting may increase stability and speed</value>
  </data>
  <data name="PowerLauncher_SearchQueryResultsWithDelay.Header" xml:space="preserve">
    <value>Input Smoothing</value>
    <comment>This is about adding a delay to wait for more input before executing a search</comment>
  </data>
  <data name="PowerLauncher_SearchQueryResultsWithDelay.Description" xml:space="preserve">
    <value>Wait for more input before searching. This reduces interface jumpiness and system load.</value>
  </data>
  <data name="PowerLauncher_FastSearchInputDelayMs.Header" xml:space="preserve">
    <value>Immediate plugins</value>
  </data>
  <data name="PowerLauncher_FastSearchInputDelayMs.Description" xml:space="preserve">
    <value>Affects the plugins that make the UI wait for their results by this amount. Recommended: 30-50 ms.</value>
  </data>
  <data name="PowerLauncher_SlowSearchInputDelayMs.Header" xml:space="preserve">
    <value>Background execution plugins</value>
  </data>
  <data name="PowerLauncher_SlowSearchInputDelayMs.Description" xml:space="preserve">
    <value>Affects the plugins that execute in the background by this amount. Recommended: 100-150 ms.</value>
  </data>
  <data name="PowerLauncher_SearchInputDelayMs.Header" xml:space="preserve">
    <value>Fast plugin throttle (ms)</value>
    <comment>ms = milliseconds</comment>
  </data>
  <data name="KeyboardManager_KeysMappingLayoutRightHeader.Text" xml:space="preserve">
    <value>To:</value>
    <comment>Keyboard Manager mapping keys view right header</comment>
  </data>
  <data name="Appearance_GroupSettings.Text" xml:space="preserve">
    <value>Appearance</value>
  </data>
  <data name="Fancyzones_ImageHyperlinkToDocs.[using:Microsoft.UI.Xaml.Automation]AutomationProperties.Name" xml:space="preserve">
    <value>FancyZones windows</value>
    <comment>do not loc the Product name</comment>
  </data>
  <data name="FancyZones.ModuleDescription" xml:space="preserve">
    <value>Create window layouts to help make multi-tasking easy.</value>
    <comment>windows refers to application windows</comment>
  </data>
  <data name="FancyZones_DisplayOrWorkAreaChangeMoveWindowsCheckBoxControl.Content" xml:space="preserve">
    <value>Keep windows in their zones when the screen resolution or work area changes</value>
    <comment>windows refers to application windows</comment>
  </data>
  <data name="FancyZones_EnableToggleControl_HeaderText.Header" xml:space="preserve">
    <value>Enable FancyZones</value>
    <comment>do not loc the Product name.  Do you want this feature on / off</comment>
  </data>
  <data name="FancyZones_ExcludeApps.Header" xml:space="preserve">
    <value>Excluded apps</value>
  </data>
  <data name="FancyZones_ExcludeApps.Description" xml:space="preserve">
    <value>Excludes an application from snapping to zones and will only react to Windows Snap - add one application name per line</value>
  </data>
  <data name="FancyZones_HighlightOpacity.Header" xml:space="preserve">
    <value>Opacity (%)</value>
  </data>
  <data name="FancyZones_HotkeyEditorControl.Header" xml:space="preserve">
    <value>Open layout editor</value>
    <comment>Shortcut to launch the FancyZones layout editor application</comment>
  </data>
  <data name="FancyZones_WindowSwitching_GroupSettings.Header" xml:space="preserve">
    <value>Switch between windows in the current zone</value>
  </data>
  <data name="FancyZones_HotkeyNextTabControl.Header" xml:space="preserve">
    <value>Next window</value>
  </data>
  <data name="FancyZones_HotkeyPrevTabControl.Header" xml:space="preserve">
    <value>Previous window</value>
  </data>
  <data name="SettingsPage_SetShortcut.[using:Microsoft.UI.Xaml.Automation]AutomationProperties.Name" xml:space="preserve">
    <value>Shortcut setting</value>
  </data>
  <data name="SettingsPage_SetShortcut_Glyph.[using:Microsoft.UI.Xaml.Automation]AutomationProperties.Name" xml:space="preserve">
    <value>Information Symbol</value>
  </data>
  <data name="FancyZones_LaunchEditorButtonControl.Header" xml:space="preserve">
    <value>Launch layout editor</value>
    <comment>launches the FancyZones layout editor application</comment>
  </data>
  <data name="FancyZones_LaunchEditorButtonControl.Description" xml:space="preserve">
    <value>Set and manage your layouts</value>
    <comment>launches the FancyZones layout editor application</comment>
  </data>
  <data name="FancyZones_MakeDraggedWindowTransparentCheckBoxControl.Content" xml:space="preserve">
    <value>Make dragged window transparent</value>
  </data>
  <data name="FancyZones_MouseDragCheckBoxControl_Header.Content" xml:space="preserve">
    <value>Use a non-primary mouse button to toggle zone activation</value>
  </data>
  <data name="FancyZones_MouseMiddleClickSpanningMultipleZonesCheckBoxControl_Header.Content" xml:space="preserve">
    <value>Use middle-click mouse button to toggle multiple zones spanning</value>
  </data>
  <data name="FancyZones_MoveWindowsAcrossAllMonitorsCheckBoxControl.Content" xml:space="preserve">
    <value>Move windows between zones across all monitors</value>
  </data>
  <data name="FancyZones_OverrideSnapHotkeys.Header" xml:space="preserve">
    <value>Override Windows Snap</value>
  </data>
  <data name="FancyZones_OverrideSnapHotkeys.Description" xml:space="preserve">
    <value>This overrides the Windows Snap shortcut (Win + arrow) to move windows between zones</value>
  </data>
  <data name="FancyZones_ShiftDragCheckBoxControl_Header.Content" xml:space="preserve">
    <value>Hold Shift key to activate zones while dragging a window</value>
  </data>
  <data name="FancyZones_ActivationNoShiftDrag" xml:space="preserve">
    <value>Drag windows to activate zones</value>
  </data>
  <data name="FancyZones_ShowZonesOnAllMonitorsCheckBoxControl.Content" xml:space="preserve">
    <value>Show zones on all monitors while dragging a window</value>
  </data>
  <data name="FancyZones_AppLastZoneMoveWindows.Content" xml:space="preserve">
    <value>Move newly created windows to their last known zone</value>
    <comment>windows refers to application windows</comment>
  </data>
  <data name="FancyZones_OpenWindowOnActiveMonitor.Content" xml:space="preserve">
    <value>Move newly created windows to the current active monitor (Experimental)</value>
  </data>
  <data name="FancyZones_UseCursorPosEditorStartupScreen.Header" xml:space="preserve">
    <value>Launch editor on the display</value>
  </data>
  <data name="FancyZones_UseCursorPosEditorStartupScreen.Description" xml:space="preserve">
    <value>When using multiple displays</value>
  </data>
  <data name="FancyZones_LaunchPositionMouse.Content" xml:space="preserve">
    <value>Where the mouse pointer is</value>
  </data>
  <data name="FancyZones_LaunchPositionScreen.Content" xml:space="preserve">
    <value>With active focus</value>
  </data>
  <data name="FancyZones_ZoneBehavior_GroupSettings.Header" xml:space="preserve">
    <value>Zone behavior</value>
  </data>
  <data name="FancyZones_ZoneBehavior_GroupSettings.Description" xml:space="preserve">
    <value>Manage how zones behave when using FancyZones</value>
  </data>
  <data name="FancyZones_Zones.Header" xml:space="preserve">
    <value>Zones</value>
  </data>
  <data name="FancyZones_ZoneHighlightColor.Header" xml:space="preserve">
    <value>Highlight color</value>
  </data>
  <data name="FancyZones_ZoneSetChangeMoveWindows.Content" xml:space="preserve">
    <value>During zone layout changes, windows assigned to a zone will match new size/positions</value>
  </data>
  <data name="AttributionTitle.Text" xml:space="preserve">
    <value>Attribution</value>
    <comment>giving credit to the projects this utility was based on</comment>
  </data>
  <data name="General.ModuleTitle" xml:space="preserve">
    <value>General</value>
  </data>
  <data name="GeneralPage_CheckForUpdates.Content" xml:space="preserve">
    <value>Check for updates</value>
  </data>
  <data name="General_SettingsBackupAndRestoreLocationText.Header" xml:space="preserve">
    <value>Location</value>
  </data>
  <data name="General_SettingsBackupAndRestore_ButtonBackup.Content" xml:space="preserve">
    <value>Backup</value>
  </data>
  <data name="General_SettingsBackupInfo_FileNameHeader.Text" xml:space="preserve">
    <value>File name:</value>
  </data>
  <data name="General_SettingsBackupAndRestore_LinkRefresh.Text" xml:space="preserve">
    <value>Refresh</value>
  </data>
  <data name="General_SettingsBackupAndRestore_ButtonRestore.Content" xml:space="preserve">
    <value>Restore</value>
  </data>
  <data name="General_SettingsBackupAndRestore_ButtonSelectLocation.Text" xml:space="preserve">
    <value>Select folder</value>
  </data>
  <data name="GeneralPage_UpdateNow.Content" xml:space="preserve">
    <value>Update now</value>
  </data>
  <data name="GeneralPage_PrivacyStatement_URL.Text" xml:space="preserve">
    <value>Privacy statement</value>
  </data>
  <data name="GeneralPage_ReportAbug.Text" xml:space="preserve">
    <value>Report a bug</value>
    <comment>Report an issue inside powertoys</comment>
  </data>
  <data name="GeneralPage_RequestAFeature_URL.Text" xml:space="preserve">
    <value>Request a feature</value>
    <comment>Tell our team what we should build</comment>
  </data>
  <data name="GeneralPage_RestartAsAdmin_Button.Content" xml:space="preserve">
    <value>Restart PowerToys as administrator</value>
    <comment>running PowerToys as a higher level user, account is typically referred to as an admin / administrator</comment>
  </data>
  <data name="GeneralPage_RunAtStartUp.Header" xml:space="preserve">
    <value>Run at startup</value>
  </data>
  <data name="GeneralPage_RunAtStartUp.Description" xml:space="preserve">
    <value>PowerToys will launch automatically</value>
  </data>
  <data name="GeneralPage_WarningsElevatedApps.Header" xml:space="preserve">
    <value>Elevated Apps warnings </value>
  </data>
  <data name="GeneralPage_WarningsElevatedApps.Description" xml:space="preserve">
    <value>Show notifications about PowerToys functionality issues when running alongside elevated applications.</value>
  </data>
  <data name="PowerRename.ModuleDescription" xml:space="preserve">
    <value>A Windows Shell extension for more advanced bulk renaming using search &amp; replace or regular expressions.</value>
  </data>
  <data name="PowerRename_ShellIntegration.Header" xml:space="preserve">
    <value>Shell integration</value>
    <comment>This refers to directly integrating in with Windows</comment>
  </data>
  <data name="PowerRename_Toggle_Enable.Header" xml:space="preserve">
    <value>Enable PowerRename</value>
    <comment>do not loc the Product name.  Do you want this feature on / off</comment>
  </data>
  <data name="RadioButtons_Name_Theme.Text" xml:space="preserve">
    <value>Settings theme</value>
  </data>
  <data name="PowerRename_Toggle_HideIcon.Content" xml:space="preserve">
    <value>Hide icon in context menu</value>
  </data>
  <data name="PowerRename_Toggle_ContextMenu.Header" xml:space="preserve">
    <value>Show PowerRename in</value>
  </data>
  <data name="PowerRename_Toggle_StandardContextMenu.Content" xml:space="preserve">
    <value>Default and extended context menu</value>
  </data>
  <data name="PowerRename_Toggle_ExtendedContextMenu.Content" xml:space="preserve">
    <value>Extended context menu only</value>
  </data>
  <data name="ExtendedContextMenuInfo.Title" xml:space="preserve">
    <value>Press Shift + right-click on files to open the extended context menu</value>
  </data>
  <data name="PowerRename_Toggle_MaxDispListNum.Header" xml:space="preserve">
    <value>Maximum number of items</value>
  </data>
  <data name="PowerRename_Toggle_RestoreFlagsOnLaunch.Header" xml:space="preserve">
    <value>Show recently used strings</value>
  </data>
  <data name="FileExplorerPreview_ToggleSwitch_Preview_MD.Header" xml:space="preserve">
    <value>Markdown</value>
    <comment>File type, do not translate</comment>
  </data>
  <data name="FileExplorerPreview_ToggleSwitch_Preview_MD.Description" xml:space="preserve">
    <value>.md, .markdown, .mdown, .mkdn, .mkd, .mdwn, .mdtxt, .mdtext</value>
    <comment>File extensions, should not be altered</comment>
  </data>
  <data name="FileExplorerPreview_ToggleSwitch_Preview_Monaco.Header" xml:space="preserve">
    <value>Source code files (Monaco)</value>
    <comment>File type, do not translate</comment>
  </data>
  <data name="FileExplorerPreview_ToggleSwitch_Preview_Monaco.Description" xml:space="preserve">
    <value>.cpp, .py, .json, .xml, .csproj, ...</value>
    <comment>File extensions should not be altered</comment>
  </data>
  <data name="FileExplorerPreview_ToggleSwitch_Preview_SVG.Header" xml:space="preserve">
    <value>Scalable Vector Graphics</value>
    <comment>File type, do not translate</comment>
  </data>
  <data name="FileExplorerPreview_ToggleSwitch_Preview_SVG.Description" xml:space="preserve">
    <value>.svg</value>
    <comment>File extension, should not be altered</comment>
  </data>
  <data name="FileExplorerPreview_Preview_SVG_Color_Mode.Header" xml:space="preserve">
    <value>Color mode</value>
  </data>
  <data name="FileExplorerPreview_Preview_SVG_Color_Mode_Default.Content" xml:space="preserve">
    <value>Windows default</value>
  </data>
  <data name="FileExplorerPreview_Preview_SVG_Color_Solid_Color.Content" xml:space="preserve">
    <value>Solid color</value>
  </data>
  <data name="FileExplorerPreview_Preview_SVG_Checkered_Shade.Content" xml:space="preserve">
    <value>Checkered pattern</value>
  </data>
  <data name="FileExplorerPreview_Preview_SVG_Background_Color.Header" xml:space="preserve">
    <value>Color</value>
  </data>
  <data name="FileExplorerPreview_Preview_SVG_Checkered_Shade_Mode.Header" xml:space="preserve">
    <value>Checkered shade</value>
  </data>
  <data name="FileExplorerPreview_Preview_SVG_Checkered_Shade_1.Content" xml:space="preserve">
    <value>Light</value>
  </data>
  <data name="FileExplorerPreview_Preview_SVG_Checkered_Shade_2.Content" xml:space="preserve">
    <value>Medium</value>
  </data>
  <data name="FileExplorerPreview_Preview_SVG_Checkered_Shade_3.Content" xml:space="preserve">
    <value>Dark</value>
  </data>
  <data name="FileExplorerPreview_ToggleSwitch_Preview_PDF.Header" xml:space="preserve">
    <value>Portable Document Format</value>
    <comment>File type, do not translate</comment>
  </data>
  <data name="FileExplorerPreview_ToggleSwitch_Preview_PDF.Description" xml:space="preserve">
    <value>.pdf</value>
    <comment>File extension, should not be altered</comment>
  </data>
  <data name="FileExplorerPreview_ToggleSwitch_Thumbnail_SVG.Header" xml:space="preserve">
    <value>Scalable Vector Graphics</value>
    <comment>File type, do not translate</comment>
  </data>
  <data name="FileExplorerPreview_ToggleSwitch_Thumbnail_SVG.Description" xml:space="preserve">
    <value>.svg</value>
    <comment>File extension, should not be altered</comment>
  </data>
  <data name="FileExplorerPreview_ToggleSwitch_Thumbnail_STL.Header" xml:space="preserve">
    <value>Stereolithography</value>
    <comment>File type, do not translate</comment>
  </data>
  <data name="FileExplorerPreview_ToggleSwitch_Thumbnail_STL.Description" xml:space="preserve">
    <value>.stl</value>
    <comment>File extension, should not be altered</comment>
  </data>
  <data name="FileExplorerPreview_Color_Thumbnail_STL.Header" xml:space="preserve">
    <value>Color</value>
  </data>
  <data name="FileExplorerPreview_ToggleSwitch_Preview_QOI.Header" xml:space="preserve">
    <value>Quite Ok Image</value>
    <comment>File type, do not translate</comment>
  </data>
  <data name="FileExplorerPreview_ToggleSwitch_Preview_QOI.Description" xml:space="preserve">
    <value>.qoi</value>
  </data>
  <data name="FileExplorerPreview_ToggleSwitch_Thumbnail_QOI.Header" xml:space="preserve">
    <value>Quite OK Image</value>
    <comment>File type, do not translate</comment>
  </data>
  <data name="FileExplorerPreview_ToggleSwitch_Thumbnail_QOI.Description" xml:space="preserve">
    <value>.qoi</value>
    <comment>File extension, should not be altered</comment>
  </data>
  <data name="FileExplorerPreview_ToggleSwitch_Thumbnail_PDF.Header" xml:space="preserve">
    <value>Portable Document Format</value>
    <comment>File type, do not translate</comment>
  </data>
  <data name="FileExplorerPreview_ToggleSwitch_Thumbnail_PDF.Description" xml:space="preserve">
    <value>.pdf</value>
    <comment>File extension, should not be altered</comment>
  </data>
  <data name="FileExplorerPreview.ModuleDescription" xml:space="preserve">
    <value>These settings allow you to manage your Windows File Explorer custom preview handlers.</value>
  </data>
  <data name="PowerRename_AutoCompleteHeader.Header" xml:space="preserve">
    <value>Auto-complete</value>
  </data>
  <data name="OpenSource_Notice.Text" xml:space="preserve">
    <value>Open-source notice</value>
  </data>
  <data name="PowerRename_Toggle_AutoComplete.Header" xml:space="preserve">
    <value>Enable auto-complete for the search &amp; replace fields</value>
  </data>
  <data name="FancyZones_BorderColor.Header" xml:space="preserve">
    <value>Border color</value>
  </data>
  <data name="FancyZones_InActiveColor.Header" xml:space="preserve">
    <value>Inactive color</value>
  </data>
  <data name="ShortcutGuide.ModuleDescription" xml:space="preserve">
    <value>Shows a help overlay with Windows shortcuts.</value>
  </data>
  <data name="ShortcutGuide_PressTimeForGlobalWindowsShortcuts.Header" xml:space="preserve">
    <value>Press duration before showing global Windows shortcuts (ms)</value>
    <comment>ms = milliseconds</comment>
  </data>
  <data name="ShortcutGuide_ActivationMethod.Header" xml:space="preserve">
    <value>Activation method</value>
  </data>
  <data name="ShortcutGuide_ActivationMethod.Description" xml:space="preserve">
    <value>Use a shortcut or press the Windows key for some time to activate</value>
  </data>
  <data name="Radio_ShortcutGuide_ActivationMethod_CustomizedShortcut.Content" xml:space="preserve">
    <value>Custom shortcut</value>
  </data>
  <data name="Radio_ShortcutGuide_ActivationMethod_LongPressWindowsKey.Content" xml:space="preserve">
    <value>Hold down Windows key</value>
  </data>
  <data name="ShortcutGuide_PressWinKeyWarning.Title" xml:space="preserve">
    <value>In some edge cases Shortcut Guide might not function correctly when using this activation method</value>
  </data>
  <data name="Appearance_Behavior.Header" xml:space="preserve">
    <value>Appearance &amp; behavior</value>
  </data>
  <data name="General_SettingsBackupAndRestoreTitle.Header" xml:space="preserve">
    <value>Backup &amp; restore</value>
  </data>
  <data name="General_SettingsBackupAndRestore.Header" xml:space="preserve">
    <value>Backup and restore your settings</value>
  </data>
  <data name="General_SettingsBackupAndRestore.Description" xml:space="preserve">
    <value>PowerToys will restart automatically if needed</value>
  </data>
  <data name="ShortcutGuide_Enable.Header" xml:space="preserve">
    <value>Enable Shortcut Guide</value>
    <comment>do not loc the Product name. Do you want this feature on / off</comment>
  </data>
  <data name="ShortcutGuide_OverlayOpacity.Header" xml:space="preserve">
    <value>Background opacity (%)</value>
  </data>
  <data name="ShortcutGuide_DisabledApps.Header" xml:space="preserve">
    <value>Exclude apps</value>
  </data>
  <data name="ShortcutGuide_DisabledApps.Description" xml:space="preserve">
    <value>Turns off Shortcut Guide when these applications have focus - add one application name per line</value>
  </data>
  <data name="ShortcutGuide_DisabledApps_TextBoxControl.PlaceholderText" xml:space="preserve">
    <value>Example: outlook.exe</value>
    <comment>Don't translate outlook.exe</comment>
  </data>
  <data name="ImageResizer_CustomSizes.Header" xml:space="preserve">
    <value>Image sizes</value>
  </data>
  <data name="ImageResizer_Presets.Header" xml:space="preserve">
    <value>Presets</value>
  </data>
  <data name="ImageResizer_Presets.Description" xml:space="preserve">
    <value>Manage preset sizes that can be used in the editor</value>
  </data>
  <data name="ImageResizer_FilenameFormatHeader.Description" xml:space="preserve">
    <value>This format is used as the filename for resized images</value>
  </data>
  <data name="ImageResizer.ModuleDescription" xml:space="preserve">
    <value>Lets you resize images by right-clicking.</value>
  </data>
  <data name="ImageResizer_EnableToggle.Header" xml:space="preserve">
    <value>Enable Image Resizer</value>
    <comment>do not loc the Product name.  Do you want this feature on / off</comment>
  </data>
  <data name="ImagesSizesListView.[using:Microsoft.UI.Xaml.Automation]AutomationProperties.Name" xml:space="preserve">
    <value>Image Size</value>
  </data>
  <data name="ImageResizer_Configurations.[using:Microsoft.UI.Xaml.Automation]AutomationProperties.Name" xml:space="preserve">
    <value>Configurations</value>
  </data>
  <data name="ImageResizer_Name.Header" xml:space="preserve">
    <value>Name</value>
  </data>
  <data name="ImageResizer_Fit.Header" xml:space="preserve">
    <value>Fit</value>
  </data>
  <data name="ImageResizer_Width.Header" xml:space="preserve">
    <value>Width</value>
  </data>
  <data name="ImageResizer_Height.Header" xml:space="preserve">
    <value>Height</value>
  </data>
  <data name="ImageResizer_Size.Header" xml:space="preserve">
    <value>Unit</value>
  </data>
  <data name="RemoveButton.[using:Microsoft.UI.Xaml.Automation]AutomationProperties.Name" xml:space="preserve">
    <value>Remove</value>
    <comment>Removes a user defined setting group for Image Resizer</comment>
  </data>
  <data name="RemoveItem.Text" xml:space="preserve">
    <value>Delete</value>
  </data>
  <data name="ImageResizer_Image.[using:Microsoft.UI.Xaml.Automation]AutomationProperties.Name" xml:space="preserve">
    <value>Image Resizer</value>
  </data>
  <data name="ImageResizer_AddSizeButton.Content" xml:space="preserve">
    <value>Add new size</value>
  </data>
  <data name="ImageResizer_SaveSizeButton.Label" xml:space="preserve">
    <value>Save sizes</value>
  </data>
  <data name="ImageResizer_Encoding.Header" xml:space="preserve">
    <value>JPEG quality level (%)</value>
  </data>
  <data name="ImageResizer_PNGInterlacing.Header" xml:space="preserve">
    <value>PNG interlacing</value>
  </data>
  <data name="ImageResizer_TIFFCompression.Header" xml:space="preserve">
    <value>TIFF compression</value>
  </data>
  <data name="File.Header" xml:space="preserve">
    <value>File</value>
    <comment>as in a computer file</comment>
  </data>
  <data name="Default.Content" xml:space="preserve">
    <value>Default</value>
  </data>
  <data name="ImageResizer_ENCODER_TIFF_CCITT3.Content" xml:space="preserve">
    <value>CCITT3</value>
    <comment>do not loc</comment>
  </data>
  <data name="ImageResizer_ENCODER_TIFF_CCITT4.Content" xml:space="preserve">
    <value>CCITT4</value>
    <comment>do not loc</comment>
  </data>
  <data name="ImageResizer_ENCODER_TIFF_Default.Content" xml:space="preserve">
    <value>Default</value>
  </data>
  <data name="ImageResizer_ENCODER_TIFF_LZW.Content" xml:space="preserve">
    <value>LZW</value>
    <comment>do not loc</comment>
  </data>
  <data name="ImageResizer_ENCODER_TIFF_None.Content" xml:space="preserve">
    <value>None</value>
  </data>
  <data name="ImageResizer_ENCODER_TIFF_RLE.Content" xml:space="preserve">
    <value>RLE</value>
    <comment>do not loc</comment>
  </data>
  <data name="ImageResizer_ENCODER_TIFF_Zip.Content" xml:space="preserve">
    <value>Zip</value>
    <comment>do not loc</comment>
  </data>
  <data name="ImageResizer_FallbackEncoder_BMP.Content" xml:space="preserve">
    <value>BMP encoder</value>
  </data>
  <data name="ImageResizer_FallbackEncoder_GIF.Content" xml:space="preserve">
    <value>GIF encoder</value>
  </data>
  <data name="ImageResizer_FallbackEncoder_JPEG.Content" xml:space="preserve">
    <value>JPEG encoder</value>
  </data>
  <data name="ImageResizer_FallbackEncoder_PNG.Content" xml:space="preserve">
    <value>PNG encoder</value>
  </data>
  <data name="ImageResizer_FallbackEncoder_TIFF.Content" xml:space="preserve">
    <value>TIFF encoder</value>
  </data>
  <data name="ImageResizer_FallbackEncoder_WMPhoto.Content" xml:space="preserve">
    <value>WMPhoto encoder</value>
  </data>
  <data name="ImageResizer_Sizes_Fit_Fill.Content" xml:space="preserve">
    <value>Fill</value>
    <comment>Refers to filling an image into a certain size. It could overflow</comment>
  </data>
  <data name="ImageResizer_Sizes_Fit_Fill_ThirdPersonSingular.Text" xml:space="preserve">
    <value>Fill</value>
    <comment>Refers to filling an image into a certain size. It could overflow</comment>
  </data>
  <data name="ImageResizer_Sizes_Fit_Fit.Content" xml:space="preserve">
    <value>Fit</value>
    <comment>Refers to fitting an image into a certain size. It won't overflow</comment>
  </data>
  <data name="ImageResizer_Sizes_Fit_Stretch.Content" xml:space="preserve">
    <value>Stretch</value>
    <comment>Refers to stretching an image into a certain size. Won't overflow but could distort.</comment>
  </data>
  <data name="ImageResizer_Sizes_Units_CM.Content" xml:space="preserve">
    <value>Centimeters</value>
  </data>
  <data name="ImageResizer_Sizes_Units_Inches.Content" xml:space="preserve">
    <value>Inches</value>
  </data>
  <data name="ImageResizer_Sizes_Units_Percent.Content" xml:space="preserve">
    <value>Percent</value>
  </data>
  <data name="ImageResizer_Sizes_Units_Pixels.Content" xml:space="preserve">
    <value>Pixels</value>
  </data>
  <data name="Off.Content" xml:space="preserve">
    <value>Off</value>
  </data>
  <data name="On.Content" xml:space="preserve">
    <value>On</value>
  </data>
  <data name="GeneralPage_ToggleSwitch_AlwaysRunElevated_Link.Content" xml:space="preserve">
    <value>Learn more about administrator mode</value>
  </data>
  <data name="GeneralPage_AutoDownloadAndInstallUpdates.Header" xml:space="preserve">
    <value>Download and install updates automatically</value>
  </data>
  <data name="GeneralPage_AutoDownloadAndInstallUpdates.Description" xml:space="preserve">
    <value>Except on metered connections</value>
  </data>
  <data name="GeneralPage_ToggleSwitch_RunningAsAdminNote.Text" xml:space="preserve">
    <value>Currently running as administrator</value>
  </data>
  <data name="GeneralSettings_AlwaysRunAsAdminText.Header" xml:space="preserve">
    <value>Always run as administrator</value>
  </data>
  <data name="GeneralSettings_AlwaysRunAsAdminText.Description" xml:space="preserve">
    <value>You need to run as administrator to use this setting</value>
  </data>
  <data name="GeneralSettings_RunningAsUserText" xml:space="preserve">
    <value>Running as user</value>
  </data>
  <data name="GeneralSettings_RunningAsAdminText" xml:space="preserve">
    <value>Running as administrator</value>
  </data>
  <data name="FancyZones.ModuleTitle" xml:space="preserve">
    <value>FancyZones</value>
  </data>
  <data name="FileExplorerPreview.ModuleTitle" xml:space="preserve">
    <value>File Explorer</value>
  </data>
  <data name="FileExplorerPreview_Image.[using:Microsoft.UI.Xaml.Automation]AutomationProperties.Name" xml:space="preserve">
    <value>File Explorer</value>
    <comment>Use same translation as Windows does for File Explorer</comment>
  </data>
  <data name="ImageResizer.ModuleTitle" xml:space="preserve">
    <value>Image Resizer</value>
  </data>
  <data name="KeyboardManager.ModuleTitle" xml:space="preserve">
    <value>Keyboard Manager</value>
  </data>
  <data name="ColorPicker.ModuleTitle" xml:space="preserve">
    <value>Color Picker</value>
  </data>
  <data name="PowerLauncher.ModuleTitle" xml:space="preserve">
    <value>PowerToys Run</value>
  </data>
  <data name="PowerToys_Run_Image.[using:Microsoft.UI.Xaml.Automation]AutomationProperties.Name" xml:space="preserve">
    <value>PowerToys Run</value>
  </data>
  <data name="PowerRename.ModuleTitle" xml:space="preserve">
    <value>PowerRename</value>
    <comment>do not loc the product name</comment>
  </data>
  <data name="PowerRename_Image.[using:Microsoft.UI.Xaml.Automation]AutomationProperties.Name" xml:space="preserve">
    <value>PowerRename</value>
    <comment>do not loc</comment>
  </data>
  <data name="ShortcutGuide.ModuleTitle" xml:space="preserve">
    <value>Shortcut Guide</value>
  </data>
  <data name="Shortcut_Guide_Image.[using:Microsoft.UI.Xaml.Automation]AutomationProperties.Name" xml:space="preserve">
    <value>Shortcut Guide</value>
  </data>
  <data name="General_Repository.Text" xml:space="preserve">
    <value>GitHub repository</value>
  </data>
  <data name="General_VersionAndUpdate.Header" xml:space="preserve">
    <value>Version &amp; updates</value>
  </data>
  <data name="General_VersionLastChecked.Text" xml:space="preserve">
    <value>Last checked: </value>
  </data>
  <data name="General_SettingsBackupInfo_DateHeader.Text" xml:space="preserve">
    <value>Created at:</value>
  </data>
  <data name="General_SettingsBackupAndRestoreStatusInfo.Header" xml:space="preserve">
    <value>Backup information</value>
  </data>
  <data name="General_SettingsBackupInfo_SourceHeader.Text" xml:space="preserve">
    <value>Source machine:</value>
  </data>
  <data name="General_SettingsBackupInfo_StatusHeader.Text" xml:space="preserve">
    <value>Status:</value>
  </data>
  <data name="General_VersionAndUpdate.[using:Microsoft.UI.Xaml.Automation]AutomationProperties.Name" xml:space="preserve">
    <value>Version and updates</value>
  </data>
  <data name="Admin_mode.Header" xml:space="preserve">
    <value>Administrator mode</value>
  </data>
  <data name="FancyZones_RestoreSize.Content" xml:space="preserve">
    <value>Restore the original size of windows when unsnapping</value>
  </data>
  <data name="ImageResizer_FallBackEncoderText.Header" xml:space="preserve">
    <value>Fallback encoder</value>
  </data>
  <data name="ImageResizer_FileFormatDescription.Text" xml:space="preserve">
    <value>The following parameters can be used:</value>
  </data>
  <data name="ImageResizer_FilenameFormatHeader.Header" xml:space="preserve">
    <value>Filename format</value>
  </data>
  <data name="ImageResizer_FileModifiedDate.Header" xml:space="preserve">
    <value>File modified timestamp</value>
  </data>
  <data name="ImageResizer_FileModifiedDate.Description" xml:space="preserve">
    <value>Used as the 'modified timestamp' in the file properties</value>
  </data>
  <data name="ImageResizer_UseOriginalDate.Content" xml:space="preserve">
    <value>Original file timestamp</value>
  </data>
  <data name="ImageResizer_UseResizeDate.Content" xml:space="preserve">
    <value>Timestamp of resize action</value>
  </data>
  <data name="Encoding.Header" xml:space="preserve">
    <value>Encoding</value>
  </data>
  <data name="KeyboardManager_RemapKeyboardButton.Description" xml:space="preserve">
    <value>Remap keys to other keys, shortcuts or text snippets</value>
  </data>
  <data name="KeyboardManager_RemapShortcutsButton.Description" xml:space="preserve">
    <value>Remap shortcuts to other shortcuts, keys or text snippets for all or specific applications</value>
  </data>
  <data name="General.ModuleDescription" xml:space="preserve">
    <value>Microsoft PowerToys is a set of utilities for power users to tune and streamline their Windows experience for greater productivity.
Made with 💗 by Microsoft and the PowerToys community.</value>
    <comment>Windows refers to the OS</comment>
  </data>
  <data name="FancyZones_SpanZonesAcrossMonitors.Header" xml:space="preserve">
    <value>Allow zones to span across monitors</value>
  </data>
  <data name="ImageResizer_Formatting_ActualHeight.Text" xml:space="preserve">
    <value>Actual height</value>
  </data>
  <data name="ImageResizer_Formatting_ActualWidth.Text" xml:space="preserve">
    <value>Actual width</value>
  </data>
  <data name="ImageResizer_Formatting_Filename.Text" xml:space="preserve">
    <value>Original filename</value>
  </data>
  <data name="ImageResizer_Formatting_SelectedHeight.Text" xml:space="preserve">
    <value>Selected height</value>
  </data>
  <data name="ImageResizer_Formatting_SelectedWidth.Text" xml:space="preserve">
    <value>Selected width</value>
  </data>
  <data name="ImageResizer_Formatting_Sizename.Text" xml:space="preserve">
    <value>Size name</value>
  </data>
  <data name="FancyZones_MoveWindowsBasedOnPositionCheckBoxControl.Content" xml:space="preserve">
    <value>Move windows based on their position</value>
    <comment>Windows refers to application windows</comment>
  </data>
  <data name="GeneralSettings_NewVersionIsAvailable" xml:space="preserve">
    <value>New update available</value>
  </data>
  <data name="GeneralSettings_VersionIsLatest" xml:space="preserve">
    <value>PowerToys is up to date.</value>
  </data>
  <data name="FileExplorerPreview_IconThumbnail_GroupSettings.Header" xml:space="preserve">
    <value>Thumbnail icon Preview</value>
  </data>
  <data name="FileExplorerPreview_IconThumbnail_GroupSettings.Description" xml:space="preserve">
    <value>Select the file types for which thumbnail previews must be rendered.</value>
  </data>
  <data name="FileExplorerPreview_PreviewPane.Header" xml:space="preserve">
    <value>Preview Pane</value>
  </data>
  <data name="FileExplorerPreview_PreviewPane.Description" xml:space="preserve">
    <value>Select the file types which must be rendered in the Preview Pane. Ensure that Preview Pane is open by toggling the view with Alt + P in File Explorer.</value>
    <comment>Preview Pane and File Explorer are app/feature names in Windows. 'Alt + P' is a shortcut</comment>
  </data>
  <data name="FileExplorerPreview_RunAsAdminRequired.Title" xml:space="preserve">
    <value>You need to run as administrator to modify these settings.</value>
  </data>
  <data name="FileExplorerPreview_RebootRequired.Title" xml:space="preserve">
    <value>A reboot may be required for changes to these settings to take effect</value>
  </data>
  <data name="FileExplorerPreview_PreviewHandlerOutlookIncompatibility.Title" xml:space="preserve">
    <value>Enabling the preview handlers will override other preview handlers already installed - there have been reports of incompatibility between Outlook and the PDF Preview Handler.</value>
    <comment>Outlook is the name of a Microsoft product</comment>
  </data>
  <data name="FileExplorerPreview_ThumbnailsMightNotAppearOnRemoteFolders.Title" xml:space="preserve">
    <value>Thumbnails might not appear on paths managed by cloud storage solutions like OneDrive, since these solutions may get their thumbnails from the cloud instead of generating them locally.</value>
    <comment>OneDrive is the name of a Microsoft product</comment>
  </data>
  <data name="FancyZones_ExcludeApps_TextBoxControl.PlaceholderText" xml:space="preserve">
    <value>Example: outlook.exe</value>
    <comment>Don't translate outlook.exe</comment>
  </data>
  <data name="ImageResizer_FilenameFormatPlaceholder.PlaceholderText" xml:space="preserve">
    <value>Example: %1 (%2)</value>
  </data>
  <data name="ImageResizer_FilenameParameters.[using:Microsoft.UI.Xaml.Automation]AutomationProperties.Name" xml:space="preserve">
    <value>Filename parameters</value>
  </data>
  <data name="Radio_Theme_Dark.Content" xml:space="preserve">
    <value>Dark</value>
    <comment>Dark refers to color, not weight</comment>
  </data>
  <data name="Radio_Theme_Light.Content" xml:space="preserve">
    <value>Light</value>
    <comment>Light refers to color, not weight</comment>
  </data>
  <data name="Radio_Theme_Default.Content" xml:space="preserve">
    <value>Windows default</value>
    <comment>Windows refers to the Operating system</comment>
  </data>
  <data name="Windows_Color_Settings.Content" xml:space="preserve">
    <value>Windows color settings</value>
    <comment>Windows refers to the Operating system</comment>
  </data>
  <data name="ColorPicker_CopiedColorRepresentation.Header" xml:space="preserve">
    <value>Default color format</value>
  </data>
  <data name="ColorPickerFirst.Content" xml:space="preserve">
    <value>Pick a color and open editor</value>
  </data>
  <data name="EditorFirst.Content" xml:space="preserve">
    <value>Open editor</value>
  </data>
  <data name="ColorPickerOnly.Content" xml:space="preserve">
    <value>Only pick a color</value>
  </data>
  <data name="ColorPicker_ActivationAction.Header" xml:space="preserve">
    <value>Activation behavior</value>
  </data>
  <data name="ColorFormats.Header" xml:space="preserve">
    <value>Picker behavior</value>
  </data>
  <data name="ColorPicker_CopiedColorRepresentation.Description" xml:space="preserve">
    <value>This format will be copied to your clipboard</value>
  </data>
  <data name="KBM_KeysCannotBeRemapped.Text" xml:space="preserve">
    <value>Learn more about remapping limitations</value>
    <comment>This is a link that will discuss what is and is not possible for Keyboard manager to remap</comment>
  </data>
  <data name="FancyZones_Editor_GroupSettings.Header" xml:space="preserve">
    <value>Editor</value>
    <comment>refers to the FancyZones editor</comment>
  </data>
  <data name="FancyZones_WindowBehavior_GroupSettings.Header" xml:space="preserve">
    <value>Window behavior</value>
  </data>
  <data name="FancyZones_WindowBehavior_GroupSettings.Description" xml:space="preserve">
    <value>Manage how windows behave when using FancyZones</value>
  </data>
  <data name="FancyZones_Windows.Header" xml:space="preserve">
    <value>Windows</value>
    <comment>Do translate: refers to a set of application windows, not the product name</comment>
  </data>
  <data name="PowerRename_BehaviorHeader.Header" xml:space="preserve">
    <value>Behavior</value>
  </data>
  <data name="PowerRename_Toggle_UseBoostLib.Header" xml:space="preserve">
    <value>Use Boost library</value>
    <comment>Boost is a product name, should not be translated</comment>
  </data>
  <data name="PowerRename_Toggle_UseBoostLib.Description" xml:space="preserve">
    <value>Provides extended features but may use different regex syntax</value>
    <comment>Boost is a product name, should not be translated</comment>
  </data>
  <data name="MadeWithOssLove.Text" xml:space="preserve">
    <value>Made with 💗 by Microsoft and the PowerToys community.</value>
  </data>
  <data name="ColorPicker_ColorFormats.Header" xml:space="preserve">
    <value>Color formats</value>
  </data>
  <data name="ColorPicker_ColorFormats.Description" xml:space="preserve">
    <value>Configure the color formats (edit, delete, hide, reorder them)</value>
  </data>
  <data name="MoveUp.Text" xml:space="preserve">
    <value>Move up</value>
  </data>
  <data name="MoveDown.Text" xml:space="preserve">
    <value>Move down</value>
  </data>
  <data name="ColorPickerAddNewFormat.Content" xml:space="preserve">
    <value>Add new format</value>
  </data>
  <data name="NewColorFormat.Header" xml:space="preserve">
    <value>Format</value>
  </data>
  <data name="NewColorName.Header" xml:space="preserve">
    <value>Name</value>
  </data>
  <data name="AddCustomColorFormat" xml:space="preserve">
    <value>Add custom color format</value>
  </data>
  <data name="ColorFormatSave" xml:space="preserve">
    <value>Save</value>
  </data>
  <data name="EditCustomColorFormat" xml:space="preserve">
    <value>Edit custom color format</value>
  </data>
  <data name="ColorFormatUpdate" xml:space="preserve">
    <value>Update</value>
  </data>
  <data name="CustomColorFormatDefaultName" xml:space="preserve">
    <value>My Format</value>
  </data>
  <data name="ColorFormatDialog.SecondaryButtonText" xml:space="preserve">
    <value>Cancel</value>
  </data>
  <data name="ColorFormatEditorHelpline1.Text" xml:space="preserve">
    <value>The following parameters can be used:</value>
  </data>
  <data name="Help_red" xml:space="preserve">
    <value>red</value>
  </data>
  <data name="Help_green" xml:space="preserve">
    <value>green</value>
  </data>
  <data name="Help_blue" xml:space="preserve">
    <value>blue</value>
  </data>
  <data name="Help_alpha" xml:space="preserve">
    <value>alpha</value>
  </data>
  <data name="Help_cyan" xml:space="preserve">
    <value>cyan</value>
  </data>
  <data name="Help_magenta" xml:space="preserve">
    <value>magenta</value>
  </data>
  <data name="Help_yellow" xml:space="preserve">
    <value>yellow</value>
  </data>
  <data name="Help_black_key" xml:space="preserve">
    <value>black key</value>
  </data>
  <data name="Help_hue" xml:space="preserve">
    <value>hue</value>
  </data>
  <data name="Help_hueNat" xml:space="preserve">
    <value>hue (natural)</value>
  </data>
  <data name="Help_saturationI" xml:space="preserve">
    <value>saturation (HSI)</value>
  </data>
  <data name="Help_saturationL" xml:space="preserve">
    <value>saturation (HSL)</value>
  </data>
  <data name="Help_saturationB" xml:space="preserve">
    <value>saturation (HSB)</value>
  </data>
  <data name="Help_brightness" xml:space="preserve">
    <value>brightness</value>
  </data>
  <data name="Help_intensity" xml:space="preserve">
    <value>intensity</value>
  </data>
  <data name="Help_lightnessNat" xml:space="preserve">
    <value>lightness (nat)</value>
  </data>
  <data name="Help_lightnessCIE" xml:space="preserve">
    <value>lightness (CIE)</value>
  </data>
  <data name="Help_value" xml:space="preserve">
    <value>value</value>
  </data>
  <data name="Help_whiteness" xml:space="preserve">
    <value>whiteness</value>
  </data>
  <data name="Help_blackness" xml:space="preserve">
    <value>blackness</value>
  </data>
  <data name="Help_chromaticityA" xml:space="preserve">
    <value>chromaticityA</value>
  </data>
  <data name="Help_chromaticityB" xml:space="preserve">
    <value>chromaticityB</value>
  </data>
  <data name="Help_X_value" xml:space="preserve">
    <value>X value</value>
  </data>
  <data name="Help_Y_value" xml:space="preserve">
    <value>Y value</value>
  </data>
  <data name="Help_Z_value" xml:space="preserve">
    <value>Z value</value>
  </data>
  <data name="Help_decimal_value_RGB" xml:space="preserve">
    <value>decimal value (RGB)</value>
  </data>
  <data name="Help_decimal_value_BGR" xml:space="preserve">
    <value>decimal value (BGR)</value>
  </data>
  <data name="Help_color_name" xml:space="preserve">
    <value>color name</value>
  </data>
  <data name="ColorFormatEditorHelpline2.Text" xml:space="preserve">
    <value>The red, green, blue and alpha values can be formatted to the following formats:</value>
  </data>
  <data name="Help_byte" xml:space="preserve">
    <value>byte value (default)</value>
  </data>
  <data name="Help_hexL1" xml:space="preserve">
    <value>hex lowercase one digit</value>
  </data>
  <data name="Help_hexU1" xml:space="preserve">
    <value>hex uppercase one digit</value>
  </data>
  <data name="Help_hexL2" xml:space="preserve">
    <value>hex lowercase two digits</value>
  </data>
  <data name="Help_hexU2" xml:space="preserve">
    <value>hex uppercase two digits</value>
  </data>
  <data name="Help_floatWith" xml:space="preserve">
    <value>float with leading zero</value>
  </data>
  <data name="Help_floatWithout" xml:space="preserve">
    <value>float without leading zero</value>
  </data>
  <data name="ColorFormatEditorHelpline3.Text" xml:space="preserve">
    <value>Example:  %ReX means red value in hex uppercase two digits format.</value>
  </data>
  <data name="ColorPicker_ShowColorName.Header" xml:space="preserve">
    <value>Show color name</value>
  </data>
  <data name="ColorPicker_ShowColorName.Description" xml:space="preserve">
    <value>This will show the name of the color when picking a color</value>
  </data>
  <data name="ImageResizer_DefaultSize_Large" xml:space="preserve">
    <value>Large</value>
    <comment>The size of the image</comment>
  </data>
  <data name="ImageResizer_DefaultSize_Medium" xml:space="preserve">
    <value>Medium</value>
    <comment>The size of the image</comment>
  </data>
  <data name="ImageResizer_DefaultSize_Phone" xml:space="preserve">
    <value>Phone</value>
    <comment>The size of the image referring to a Mobile Phone typical image size</comment>
  </data>
  <data name="ImageResizer_DefaultSize_Small" xml:space="preserve">
    <value>Small</value>
    <comment>The size of the image</comment>
  </data>
  <data name="FancyZones_MoveWindowBasedOnRelativePosition_Accessible.[using:Microsoft.UI.Xaml.Automation]AutomationProperties.Name" xml:space="preserve">
    <value>Windows key + Up, down, left or right arrow key to move windows based on relative position</value>
  </data>
  <data name="FancyZones_MoveWindowLeftRightBasedOnZoneIndex_Accessible.[using:Microsoft.UI.Xaml.Automation]AutomationProperties.Name" xml:space="preserve">
    <value>Windows key + Left or right arrow keys to move windows based on zone index</value>
  </data>
  <data name="FancyZones_MoveWindowBasedOnRelativePosition_Description.Text" xml:space="preserve">
    <value>Windows key +    or </value>
    <comment>Do not loc the icons (hex numbers)</comment>
  </data>
  <data name="FancyZones_MoveWindowLeftRightBasedOnZoneIndex_Description.Text" xml:space="preserve">
    <value>Windows key +  or </value>
    <comment>Do not loc the icons (hex numbers)</comment>
  </data>
  <data name="FancyZones_MoveWindowBasedOnRelativePosition.Text" xml:space="preserve">
    <value>Relative position</value>
  </data>
  <data name="FancyZones_MoveWindow.Header" xml:space="preserve">
    <value>Move windows based on</value>
  </data>
  <data name="FancyZones_MoveWindowLeftRightBasedOnZoneIndex.Text" xml:space="preserve">
    <value>Zone index</value>
  </data>
  <data name="ColorPicker_Editor.Header" xml:space="preserve">
    <value>Color formats</value>
  </data>
  <data name="FancyZones_OverlappingZonesClosestCenter.Content" xml:space="preserve">
    <value>Activate the zone whose center is closest to the cursor</value>
  </data>
  <data name="FancyZones_OverlappingZonesLargest.Content" xml:space="preserve">
    <value>Activate the largest zone by area</value>
  </data>
  <data name="FancyZones_OverlappingZonesPositional.Content" xml:space="preserve">
    <value>Split the overlapped area into multiple activation targets</value>
  </data>
  <data name="FancyZones_OverlappingZonesSmallest.Content" xml:space="preserve">
    <value>Activate the smallest zone by area</value>
  </data>
  <data name="FancyZones_OverlappingZones.Header" xml:space="preserve">
    <value>When multiple zones overlap</value>
  </data>
  <data name="PowerLauncher_Plugins.Header" xml:space="preserve">
    <value>Plugins</value>
  </data>
  <data name="PowerLauncher_ActionKeyword.Header" xml:space="preserve">
    <value>Direct activation command</value>
  </data>
  <data name="PowerLauncher_AuthoredBy.Text" xml:space="preserve">
    <value>Authored by</value>
    <comment>example: Authored by Microsoft</comment>
  </data>
  <data name="PowerLauncher_IncludeInGlobalResultTitle.Text" xml:space="preserve">
    <value>Include in global result</value>
  </data>
  <data name="PowerLauncher_IncludeInGlobalResultDescription.Text" xml:space="preserve">
    <value>Show results on queries without direct activation command</value>
  </data>
  <data name="PowerLauncher_EnablePluginToggle.[using:Microsoft.UI.Xaml.Automation]AutomationProperties.Name" xml:space="preserve">
    <value>Enable plugin</value>
  </data>
  <data name="PowerLauncher_EnablePluginToggle.OnContent" xml:space="preserve">
    <value>On</value>
  </data>
  <data name="PowerLauncher_EnablePluginToggle.OffContent" xml:space="preserve">
    <value>Off</value>
  </data>
  <data name="Run_AdditionalOptions.Text" xml:space="preserve">
    <value>Additional options</value>
  </data>
  <data name="Run_NotAccessibleWarning.Title" xml:space="preserve">
    <value>Please define an activation command or allow this plugin to be used in the global results.</value>
  </data>
  <data name="Run_AllPluginsDisabled.Title" xml:space="preserve">
    <value>PowerToys Run can't provide any results without plugins</value>
  </data>
  <data name="Run_AllPluginsDisabled.Message" xml:space="preserve">
    <value>Enable at least one plugin to get started</value>
  </data>
  <data name="Run_PluginUse.Header" xml:space="preserve">
    <value>Plugins</value>
  </data>
  <data name="Run_PluginUseDescription.Text" xml:space="preserve">
    <value>Include or remove plugins from the global results, change the direct activation phrase and configure additional options</value>
  </data>
  <data name="Run_PositionAppearance_GroupSettings.Header" xml:space="preserve">
    <value>Position &amp; appearance</value>
  </data>
  <data name="Run_PositionHeader.Header" xml:space="preserve">
    <value>Preferred monitor position</value>
    <comment>as in Show PowerToys Run on primary monitor</comment>
  </data>
  <data name="Run_PositionHeader.Description" xml:space="preserve">
    <value>If multiple monitors are in use, PowerToys Run can be launched on the desired monitor</value>
    <comment>as in Show PowerToys Run on primary monitor</comment>
  </data>
  <data name="Run_Radio_Position_Cursor.Content" xml:space="preserve">
    <value>Monitor with mouse cursor</value>
  </data>
  <data name="Run_Radio_Position_Focus.Content" xml:space="preserve">
    <value>Monitor with focused window</value>
  </data>
  <data name="Run_Radio_Position_Primary_Monitor.Content" xml:space="preserve">
    <value>Primary monitor</value>
  </data>
  <data name="Run_PluginsLoading.Text" xml:space="preserve">
    <value>Plugins are loading...</value>
  </data>
  <data name="ColorPicker_ButtonDown.[using:Microsoft.UI.Xaml.Automation]AutomationProperties.Name" xml:space="preserve">
    <value>Move the color down</value>
  </data>
  <data name="ColorPicker_ButtonUp.[using:Microsoft.UI.Xaml.Automation]AutomationProperties.Name" xml:space="preserve">
    <value>Move the color up</value>
  </data>
  <data name="FancyZones_FlashZonesOnQuickSwitch.Content" xml:space="preserve">
    <value>Flash zones when switching layout</value>
  </data>
  <data name="FancyZones_Layouts.Header" xml:space="preserve">
    <value>Layouts</value>
  </data>
  <data name="FancyZones_QuickLayoutSwitch.Header" xml:space="preserve">
    <value>Enable quick layout switch</value>
  </data>
  <data name="FancyZones_QuickLayoutSwitch.Description" xml:space="preserve">
    <value>Layout-specific shortcuts can be configured in the editor</value>
  </data>
  <data name="FancyZones_QuickLayoutSwitch_GroupSettings.Text" xml:space="preserve">
    <value>Quick layout switch</value>
  </data>
  <data name="Activation_Shortcut.Header" xml:space="preserve">
    <value>Activation shortcut</value>
  </data>
  <data name="Activation_Shortcut.Description" xml:space="preserve">
    <value>Customize the shortcut to activate this module</value>
  </data>
  <data name="Oobe_GetStarted.Text" xml:space="preserve">
    <value>Let's get started!</value>
  </data>
  <data name="Oobe_PowerToysDescription.Text" xml:space="preserve">
    <value>Welcome to PowerToys! These overviews will help you quickly learn the basics of all our utilities.</value>
  </data>
  <data name="Oobe_GettingStarted.Text" xml:space="preserve">
    <value>Getting started</value>
  </data>
  <data name="Oobe_Launch.Text" xml:space="preserve">
    <value>Launch</value>
  </data>
  <data name="Launch_ColorPicker.Content" xml:space="preserve">
    <value>Launch Color Picker</value>
  </data>
  <data name="Oobe_LearnMore.Text" xml:space="preserve">
    <value>Learn more about</value>
  </data>
  <data name="Oobe_ColorPicker.Description" xml:space="preserve">
    <value>Color Picker is a system-wide color selection tool for Windows that enables you to pick colors from any currently running application and automatically copies it in a configurable format to your clipboard.</value>
  </data>
  <data name="Oobe_FancyZones.Description" xml:space="preserve">
    <value>FancyZones is a window manager that makes it easy to create complex window layouts and quickly position windows into those layouts.</value>
  </data>
  <data name="Oobe_FileLocksmith.Description" xml:space="preserve">
    <value>File Locksmith lists which processes are using the selected files or directories and allows closing those processes.</value>
  </data>
  <data name="Oobe_FileExplorer.Description" xml:space="preserve">
    <value>PowerToys introduces add-ons to the Windows File Explorer that will enable files like Markdown (.md), PDF (.pdf), SVG (.svg), STL (.stl), G-code (.gcode) and developer files to be viewed in the preview pane. It introduces File Explorer thumbnail support for a number of these file types as well.</value>
  </data>
  <data name="Oobe_ImageResizer.Description" xml:space="preserve">
    <value>Image Resizer is a Windows shell extension for simple bulk image-resizing.</value>
  </data>
  <data name="Oobe_KBM.Description" xml:space="preserve">
    <value>Keyboard Manager allows you to customize the keyboard to be more productive by remapping keys and creating your own keyboard shortcuts.</value>
  </data>
  <data name="Oobe_MouseWithoutBorders.Description" xml:space="preserve">
    <value>Mouse Without Borders enables using the mouse pointer, keyboard, clipboard and drag and drop between machines in the same local network.</value>
  </data>
  <data name="Oobe_PowerRename.Description" xml:space="preserve">
    <value>PowerRename enables you to perform simple bulk renaming, searching and replacing file names.</value>
  </data>
  <data name="Oobe_Run.Description" xml:space="preserve">
    <value>PowerToys Run is a quick launcher for power users that contains some additional features without sacrificing performance.</value>
  </data>
  <data name="Oobe_MeasureTool.Description" xml:space="preserve">
    <value>Screen Ruler is a quick and easy way to measure pixels on your screen.</value>
  </data>
  <data name="Oobe_ShortcutGuide.Description" xml:space="preserve">
    <value>Shortcut Guide presents the user with a listing of available shortcuts for the current state of the desktop.</value>
  </data>
  <data name="Oobe_VideoConference.Description" xml:space="preserve">
    <value>Video Conference Mute allows users to quickly mute the microphone and turn off the camera while on a conference call with a single keystroke, regardless of what application has focus on your computer.</value>
  </data>
  <data name="Oobe_MouseUtils.Description" xml:space="preserve">
    <value>A collection of utilities to enhance your mouse.</value>
    <comment>Mouse as in the hardware peripheral</comment>
  </data>
  <data name="Oobe_Overview.Description" xml:space="preserve">
    <value>Microsoft PowerToys is a set of utilities for power users to tune and streamline their Windows experience for greater productivity.

Take a moment to preview the various utilities listed or view our comprehensive documentation.</value>
  </data>
  <data name="Oobe_Overview_DescriptionLinkText.Text" xml:space="preserve">
    <value>Documentation on Microsoft Learn</value>
  </data>
  <data name="ReleaseNotes.Content" xml:space="preserve">
    <value>Release notes</value>
  </data>
  <data name="Oobe_ColorPicker_HowToUse.Text" xml:space="preserve">
    <value>to open Color Picker.</value>
  </data>
  <data name="Oobe_ColorPicker_TipsAndTricks.Text" xml:space="preserve">
    <value>To select a color with more precision, **scroll the mouse wheel** to zoom in.</value>
  </data>
  <data name="Oobe_FancyZones_HowToUse.Text" xml:space="preserve">
    <value>**Shift** + **drag the window** to snap a window to a zone, and release the window in the desired zone.</value>
  </data>
  <data name="Oobe_FancyZones_HowToUse_Shortcut.Text" xml:space="preserve">
    <value>to open the FancyZones editor.</value>
  </data>
  <data name="Oobe_FancyZones_TipsAndTricks.Text" xml:space="preserve">
    <value>Snap a window to multiple zones by holding the **Ctrl** key (while also holding **Shift**) when dragging a window.</value>
  </data>
  <data name="Oobe_FileLocksmith_HowToUse.Text" xml:space="preserve">
    <value>In File Explorer, right-click one or more selected files and select **What's using this file?** from the context menu.</value>
  </data>
  <data name="Oobe_FileLocksmith_TipsAndTricks.Text" xml:space="preserve">
    <value>Press the **Restart Elevated** button from the File Locksmith UI to also get information on elevated processes that might be using the files.</value>
  </data>
  <data name="Oobe_FileExplorer_HowToEnable.Text" xml:space="preserve">
    <value>Select **View** which is located at the top of File Explorer, followed by **Show**, and then **Preview pane**. 
From there, simply click on one of the supported files in the File Explorer and observe the content on the preview pane!</value>
  </data>
  <data name="Oobe_HowToCreateMappings.Text" xml:space="preserve">
    <value>How to create mappings</value>
  </data>
  <data name="Oobe_HowToEnable.Text" xml:space="preserve">
    <value>How to enable</value>
  </data>
  <data name="Oobe_HowToLaunch.Text" xml:space="preserve">
    <value>How to launch</value>
  </data>
  <data name="Oobe_HowToUse.Text" xml:space="preserve">
    <value>How to use</value>
  </data>
  <data name="Oobe_ImageResizer_HowToLaunch.Text" xml:space="preserve">
    <value>In File Explorer, right-click one or more image files and select **Resize pictures** from the context menu.</value>
  </data>
  <data name="Oobe_ImageResizer_TipsAndTricks.Text" xml:space="preserve">
    <value>Want a custom size? You can add them in the PowerToys Settings!</value>
  </data>
  <data name="Oobe_KBM_HowToCreateMappings.Text" xml:space="preserve">
    <value>Launch **PowerToys Settings**, navigate to the Keyboard Manager menu, and select either **Remap a key** or **Remap a shortcut**.</value>
  </data>
  <data name="Oobe_KBM_TipsAndTricks.Text" xml:space="preserve">
    <value>Want to only have a shortcut work for a single application? Use the Target App field when creating the shortcut remapping.</value>
  </data>
  <data name="Oobe_MouseWithoutBorders_HowToUse.Text" xml:space="preserve">
    <value>Use the Settings screen on each machine to connect to the other machines using the same key. If a connection is not working, it may be necessary to add an exception to the Windows Firewall.</value>
  </data>
  <data name="Oobe_MouseWithoutBorders_TipsAndTricks.Text" xml:space="preserve">
    <value>Use the service option in Settings to install a service enabling Mouse Without Borders to function even in the lock screen.</value>
  </data>
  <data name="Oobe_PowerRename_HowToUse.Text" xml:space="preserve">
    <value>In File Explorer, right-click one or more selected files and select **PowerRename** from the context menu.</value>
  </data>
  <data name="Oobe_PowerRename_TipsAndTricks.Text" xml:space="preserve">
    <value>PowerRename supports searching for files using regular expressions to enable more advanced renaming functionalities.</value>
  </data>
  <data name="Oobe_Run_HowToLaunch.Text" xml:space="preserve">
    <value>to open Run and just start typing.</value>
  </data>
  <data name="Oobe_Run_TipsAndTricks.Text" xml:space="preserve">
    <value>PowerToys Run supports various action keys to funnel search queries for a specific subset of results. Typing `&lt;` searches for running processes only, `?` will search only for file, or `.` for installed applications! See PowerToys documentation for the complete set of 'Action Keys' available.</value>
  </data>
  <data name="Oobe_ShortcutGuide_HowToLaunch.Text" xml:space="preserve">
    <value>to open Shortcut Guide, press it again to close or press **Esc**.</value>
  </data>
  <data name="Oobe_TipsAndTricks.Text" xml:space="preserve">
    <value>Tips &amp; tricks</value>
  </data>
  <data name="Oobe_VideoConference_ToggleMicVid.Text" xml:space="preserve">
    <value>to toggle both your microphone and video</value>
  </data>
  <data name="Oobe_VideoConference_ToggleMic.Text" xml:space="preserve">
    <value>to toggle your microphone</value>
  </data>
  <data name="Oobe_VideoConference_PushToTalkMic.Text" xml:space="preserve">
    <value>to toggle your microphone until key release</value>
  </data>
  <data name="Oobe_VideoConference_ToggleVid.Text" xml:space="preserve">
    <value>to toggle your video</value>
  </data>
  <data name="Oobe_MeasureTool_Activation.Text" xml:space="preserve">
    <value>to bring up the Screen Ruler command bar.</value>
  </data>
  <data name="Oobe_MeasureTool_HowToLaunch.Text" xml:space="preserve">
    <value>The Bounds mode lets you select a specific area to measure. You can also shift-drag an area to persist in on screen. The various Spacing modes allows tracing similar pixels along horizontal and vertical axes with a customizable pixel tolerance threshold (use settings or mouse wheel to adjust it).</value>
  </data>
  <data name="Oobe_MeasureTool.Title" xml:space="preserve">
    <value>Screen Ruler</value>
    <comment>Do not localize this string</comment>
  </data>
  <data name="Oobe_ColorPicker.Title" xml:space="preserve">
    <value>Color Picker</value>
    <comment>Do not localize this string</comment>
  </data>
  <data name="Oobe_FancyZones.Title" xml:space="preserve">
    <value>FancyZones</value>
    <comment>Do not localize this string</comment>
  </data>
  <data name="Oobe_FileLocksmith.Title" xml:space="preserve">
    <value>File Locksmith</value>
  </data>
  <data name="Oobe_ImageResizer.Title" xml:space="preserve">
    <value>Image Resizer</value>
    <comment>Do not localize this string</comment>
  </data>
  <data name="Oobe_KBM.Title" xml:space="preserve">
    <value>Keyboard Manager</value>
    <comment>Do not localize this string</comment>
  </data>
  <data name="Oobe_MouseWithoutBorders.Title" xml:space="preserve">
    <value>Mouse Without Borders</value>
    <comment>Product name. Do not localize this string</comment>
  </data>
  <data name="Oobe_PowerRename.Title" xml:space="preserve">
    <value>PowerRename</value>
    <comment>Do not localize this string</comment>
  </data>
  <data name="Oobe_Run.Title" xml:space="preserve">
    <value>PowerToys Run</value>
    <comment>Do not localize this string</comment>
  </data>
  <data name="Oobe_ShortcutGuide.Title" xml:space="preserve">
    <value>Shortcut Guide</value>
    <comment>Do not localize this string</comment>
  </data>
  <data name="Oobe_VideoConference.Title" xml:space="preserve">
    <value>Video Conference Mute</value>
    <comment>Do not localize this string</comment>
  </data>
  <data name="Oobe_Overview.Title" xml:space="preserve">
    <value>Welcome</value>
  </data>
  <data name="Oobe_WhatsNew.Text" xml:space="preserve">
    <value>What's new</value>
  </data>
  <data name="Oobe_WhatsNew_LoadingError.Title" xml:space="preserve">
    <value>Couldn't load the release notes.</value>
  </data>
  <data name="Oobe_WhatsNew_LoadingError.Message" xml:space="preserve">
    <value>Please check your internet connection.</value>
  </data>
  <data name="Oobe_WhatsNew_ProxyAuthenticationWarning.Title" xml:space="preserve">
    <value>Couldn't load the release notes.</value>
  </data>
  <data name="Oobe_WhatsNew_ProxyAuthenticationWarning.Message" xml:space="preserve">
    <value>Your proxy server requires authentication.</value>
  </data>
  <data name="Oobe_WhatsNew_DetailedReleaseNotesLink.Text" xml:space="preserve">
    <value>See more detailed release notes on GitHub</value>
    <comment>Don't loc "GitHub", it's the name of a product</comment>
  </data>
  <data name="OOBE_Settings.Content" xml:space="preserve">
    <value>Open Settings</value>
  </data>
  <data name="Oobe_NavViewItem.Content" xml:space="preserve">
    <value>Welcome to PowerToys</value>
    <comment>Don't loc "PowerToys"</comment>
  </data>
  <data name="WhatIsNew_NavViewItem.Content" xml:space="preserve">
    <value>What's new</value>
  </data>
  <data name="Feedback_NavViewItem.Content" xml:space="preserve">
    <value>Give feedback</value>
  </data>
  <data name="OobeWindow_Title" xml:space="preserve">
    <value>Welcome to PowerToys</value>
  </data>
  <data name="OobeWindow_TitleTxt.Text" xml:space="preserve">
    <value>Welcome to PowerToys</value>
  </data>
  <data name="SettingsWindow_Title" xml:space="preserve">
    <value>PowerToys Settings</value>
    <comment>Title of the settings window when running as user</comment>
  </data>
  <data name="Awake.ModuleTitle" xml:space="preserve">
    <value>Awake</value>
  </data>
  <data name="Awake.ModuleDescription" xml:space="preserve">
    <value>A convenient way to keep your PC awake on-demand.</value>
  </data>
  <data name="Awake_EnableSettingsCard.Header" xml:space="preserve">
    <value>Enable Awake</value>
    <comment>Awake is a product name, do not loc</comment>
  </data>
  <data name="Awake_NoKeepAwakeSelector.Content" xml:space="preserve">
    <value>Keep using the selected power plan</value>
  </data>
  <data name="Awake_IndefiniteKeepAwakeSelector.Content" xml:space="preserve">
    <value>Keep awake indefinitely</value>
  </data>
  <data name="Awake_TemporaryKeepAwakeSelector.Content" xml:space="preserve">
    <value>Keep awake for a time interval</value>
  </data>
  <data name="Awake_ExpirableKeepAwakeSelector.Content" xml:space="preserve">
    <value>Keep awake until expiration</value>
  </data>
  <data name="Awake_DisplaySettingsCard.Header" xml:space="preserve">
    <value>Keep screen on</value>
  </data>
  <data name="Awake_DisplaySettingsCard.Description" xml:space="preserve">
    <value>This setting is only available when keeping the PC awake</value>
  </data>
  <data name="Awake_ExpirationSettingsExpander.Description" xml:space="preserve">
    <value>Keep custom awake state until a specific date and time</value>
  </data>
  <data name="Awake_ModeSettingsCard.Header" xml:space="preserve">
    <value>Mode</value>
  </data>
  <data name="Awake_BehaviorSettingsGroup.Header" xml:space="preserve">
    <value>Behavior</value>
  </data>
  <data name="Awake_IntervalHoursInput.Header" xml:space="preserve">
    <value>Hours</value>
  </data>
  <data name="Awake_IntervalMinutesInput.Header" xml:space="preserve">
    <value>Minutes</value>
  </data>
  <data name="Awake_ExpirationSettingsExpander_Date.Header" xml:space="preserve">
    <value>End date</value>
  </data>
  <data name="Awake_ExpirationSettingsExpander_Time.Header" xml:space="preserve">
    <value>End time</value>
  </data>
  <data name="Oobe_Awake.Title" xml:space="preserve">
    <value>Awake</value>
    <comment>Module name, do not loc</comment>
  </data>
  <data name="Oobe_Awake.Description" xml:space="preserve">
    <value>Awake is a Windows tool designed to keep your PC awake on-demand without having to manage its power settings. This behavior can be helpful when running time-consuming tasks while ensuring that your PC does not go to sleep or turn off its screens.</value>
  </data>
  <data name="Oobe_Awake_HowToUse.Text" xml:space="preserve">
    <value>Open **PowerToys Settings** and enable Awake</value>
  </data>
  <data name="Oobe_Awake_TipsAndTricks.Text" xml:space="preserve">
    <value>You can always change modes quickly by **right-clicking the Awake icon** in the system tray.</value>
  </data>
  <data name="General_FailedToDownloadTheNewVersion.Title" xml:space="preserve">
    <value>An error occurred trying to install this update:</value>
  </data>
  <data name="General_InstallNow.Content" xml:space="preserve">
    <value>Install now</value>
  </data>
  <data name="General_ReadMore.Text" xml:space="preserve">
    <value>Read more</value>
  </data>
  <data name="General_NewVersionAvailable.Title" xml:space="preserve">
    <value>An update is available:</value>
  </data>
  <data name="General_Downloading.Text" xml:space="preserve">
    <value>Downloading...</value>
  </data>
  <data name="General_TryAgainToDownloadAndInstall.Content" xml:space="preserve">
    <value>Try again to download and install</value>
  </data>
  <data name="General_CheckingForUpdates.Text" xml:space="preserve">
    <value>Checking for updates...</value>
  </data>
  <data name="General_NewVersionReadyToInstall.Title" xml:space="preserve">
    <value>An update is ready to install:</value>
  </data>
  <data name="General_UpToDate.Title" xml:space="preserve">
    <value>PowerToys is up to date</value>
  </data>
  <data name="General_CantCheck.Title" xml:space="preserve">
    <value>Network error. Please try again later</value>
  </data>
  <data name="General_DownloadAndInstall.Content" xml:space="preserve">
    <value>Download &amp; install</value>
  </data>
  <data name="ImageResizer_Fit_Fill_ThirdPersonSingular" xml:space="preserve">
    <value>Fills</value>
  </data>
  <data name="ImageResizer_Fit_Fit_ThirdPersonSingular" xml:space="preserve">
    <value>Fits within</value>
  </data>
  <data name="ImageResizer_Fit_Stretch_ThirdPersonSingular" xml:space="preserve">
    <value>Stretches to</value>
  </data>
  <data name="ImageResizer_Unit_Centimeter" xml:space="preserve">
    <value>Centimeters</value>
  </data>
  <data name="ImageResizer_Unit_Inch" xml:space="preserve">
    <value>Inches</value>
  </data>
  <data name="ImageResizer_Unit_Percent" xml:space="preserve">
    <value>Percent</value>
  </data>
  <data name="ImageResizer_Unit_Pixel" xml:space="preserve">
    <value>Pixels</value>
  </data>
  <data name="EditButton.[using:Microsoft.UI.Xaml.Automation]AutomationProperties.Name" xml:space="preserve">
    <value>Edit</value>
  </data>
  <data name="ImageResizer_EditSize.[using:Microsoft.UI.Xaml.Automation]AutomationProperties.Name" xml:space="preserve">
    <value>Edit size</value>
  </data>
  <data name="No" xml:space="preserve">
    <value>No</value>
    <comment>Label of a cancel button</comment>
  </data>
  <data name="Delete_Dialog_Description" xml:space="preserve">
    <value>Are you sure you want to delete this item?</value>
  </data>
  <data name="Yes" xml:space="preserve">
    <value>Yes</value>
    <comment>Label of a confirmation button</comment>
  </data>
  <data name="SeeWhatsNew.Content" xml:space="preserve">
    <value>See what's new</value>
  </data>
  <data name="Awake_ModeSettingsCard.Description" xml:space="preserve">
    <value>Manage the state of your device when Awake is active</value>
  </data>
  <data name="ExcludedApps.Header" xml:space="preserve">
    <value>Excluded apps</value>
  </data>
  <data name="Enable_ColorFormat.[using:Microsoft.UI.Xaml.Automation]AutomationProperties.Name" xml:space="preserve">
    <value>Enable colorformat</value>
  </data>
  <data name="More_Options_Button.[using:Microsoft.UI.Xaml.Automation]AutomationProperties.Name" xml:space="preserve">
    <value>More options</value>
  </data>
  <data name="More_Options_ButtonTooltip.Text" xml:space="preserve">
    <value>More options</value>
  </data>
  <data name="To.Text" xml:space="preserve">
    <value>to</value>
    <comment>as in: from x to y</comment>
  </data>
  <data name="LearnMore_Awake.Text" xml:space="preserve">
    <value>Learn more about Awake</value>
    <comment>Awake is a product name, do not loc</comment>
  </data>
  <data name="LearnMore_CmdNotFound.Text" xml:space="preserve">
    <value>Learn more about Command Not Found</value>
    <comment> Command Not Found is the name of the module. </comment>
  </data>
  <data name="SecondaryLink_Awake.Text" xml:space="preserve">
    <value>Den Delimarsky's work on creating Awake</value>
    <comment>Awake is a product name, do not loc</comment>
  </data>
  <data name="LearnMore_ColorPicker.Text" xml:space="preserve">
    <value>Learn more about Color Picker</value>
    <comment>Color Picker is a product name, do not loc</comment>
  </data>
  <data name="LearnMore_FancyZones.Text" xml:space="preserve">
    <value>Learn more about FancyZones</value>
    <comment>FancyZones is a product name, do not loc</comment>
  </data>
  <data name="LearnMore_FileLocksmith.Text" xml:space="preserve">
    <value>Learn more about File Locksmith</value>
  </data>
  <data name="LearnMore_ImageResizer.Text" xml:space="preserve">
    <value>Learn more about Image Resizer</value>
    <comment>Image Resizer is a product name, do not loc</comment>
  </data>
  <data name="LearnMore_KBM.Text" xml:space="preserve">
    <value>Learn more about Keyboard Manager</value>
    <comment>Keyboard Manager is a product name, do not loc</comment>
  </data>
  <data name="LearnMore_MouseUtils.Text" xml:space="preserve">
    <value>Learn more about Mouse utilities</value>
    <comment>Mouse utilities is a product name, do not loc</comment>
  </data>
  <data name="LearnMore_PastePlain.Text" xml:space="preserve">
    <value>Learn more about Paste as Plain Text</value>
    <comment> Paste as Plain Text is the name of the module. </comment>
  </data>
  <data name="LearnMore_MouseWithoutBorders.Text" xml:space="preserve">
    <value>Learn more about Mouse Without Borders</value>
    <comment>Mouse Without Borders is the name of the module. </comment>
  </data>
  <data name="LearnMore_PowerPreview.Text" xml:space="preserve">
    <value>Learn more about File Explorer add-ons</value>
    <comment>File Explorer is a product name, localize as Windows does</comment>
  </data>
  <data name="LearnMore_Peek.Text" xml:space="preserve">
    <value>Learn more about Peek</value>
    <comment>Peek is a product name, do not loc</comment>
  </data>
  <data name="LearnMore_PowerRename.Text" xml:space="preserve">
    <value>Learn more about PowerRename</value>
    <comment>PowerRename is a product name, do not loc</comment>
  </data>
  <data name="LearnMore_Run.Text" xml:space="preserve">
    <value>Learn more about PowerToys Run</value>
    <comment>PowerToys Run is a product name, do not loc</comment>
  </data>
  <data name="LearnMore_MeasureTool.Text" xml:space="preserve">
    <value>Learn more about Screen Ruler</value>
    <comment>Screen Ruler is a product name, do not loc</comment>
  </data>
  <data name="LearnMore_ShortcutGuide.Text" xml:space="preserve">
    <value>Learn more about Shortcut Guide</value>
    <comment>Shortcut Guide is a product name, do not loc</comment>
  </data>
  <data name="LearnMore_VCM.Text" xml:space="preserve">
    <value>Learn more about Video Conference Mute</value>
    <comment>Video Conference Mute is a product name, do not loc</comment>
  </data>
  <data name="Oobe_FileExplorer.Title" xml:space="preserve">
    <value>File Explorer add-ons</value>
    <comment>Do not localize this string</comment>
  </data>
  <data name="Oobe_MouseUtils.Title" xml:space="preserve">
    <value>Mouse utilities</value>
    <comment>Mouse as in the hardware peripheral</comment>
  </data>
  <data name="Oobe_MouseUtils_FindMyMouse.Text" xml:space="preserve">
    <value>Find My Mouse</value>
    <comment>Mouse as in the hardware peripheral</comment>
  </data>
  <data name="Oobe_MouseUtils_FindMyMouse_Description.Text" xml:space="preserve">
    <value>Focus the mouse pointer pressing the Ctrl key twice, using a custom shortcut or shaking the mouse.</value>
    <comment>Mouse as in the hardware peripheral. Key as in a keyboard key</comment>
  </data>
  <data name="Oobe_MouseUtils_MouseHighlighter.Text" xml:space="preserve">
    <value>Mouse Highlighter</value>
    <comment>Mouse as in the hardware peripheral.</comment>
  </data>
  <data name="Oobe_MouseUtils_MouseHighlighter_Description.Text" xml:space="preserve">
    <value>Use a keyboard shortcut to highlight left and right mouse clicks.</value>
    <comment>Mouse as in the hardware peripheral.</comment>
  </data>
  <data name="Oobe_MouseUtils_MousePointerCrosshairs.Text" xml:space="preserve">
    <value>Mouse Pointer Crosshairs</value>
    <comment>Mouse as in the hardware peripheral.</comment>
  </data>
  <data name="Oobe_MouseUtils_MousePointerCrosshairs_Description.Text" xml:space="preserve">
    <value>Draw crosshairs centered around the mouse pointer.</value>
    <comment>Mouse as in the hardware peripheral.</comment>
  </data>
  <data name="Oobe_MouseUtils_MouseJump.Text" xml:space="preserve">
    <value>Mouse Jump</value>
    <comment>Mouse as in the hardware peripheral.</comment>
  </data>
  <data name="Oobe_MouseUtils_MouseJump_Description.Text" xml:space="preserve">
    <value>Jump the mouse pointer quickly to anywhere on your desktop.</value>
    <comment>Mouse as in the hardware peripheral.</comment>
  </data>
  <data name="Launch_Run.Content" xml:space="preserve">
    <value>Launch PowerToys Run</value>
  </data>
  <data name="Launch_ShortcutGuide.Content" xml:space="preserve">
    <value>Launch Shortcut Guide</value>
  </data>
  <data name="ColorPicker_ColorFormat_ToggleSwitch.[using:Microsoft.UI.Xaml.Automation]AutomationProperties.Name" xml:space="preserve">
    <value>Show format in editor</value>
  </data>
  <data name="GeneralPage_Documentation.Text" xml:space="preserve">
    <value>Documentation</value>
  </data>
  <data name="PowerLauncher_SearchList.PlaceholderText" xml:space="preserve">
    <value>Search this list</value>
  </data>
  <data name="PowerLauncher_SearchList.[using:Microsoft.UI.Xaml.Automation]AutomationProperties.Name" xml:space="preserve">
    <value>Search this list</value>
  </data>
  <data name="Awake.SecondaryLinksHeader" xml:space="preserve">
    <value>Attribution</value>
    <comment>giving credit to the projects this utility was based on</comment>
  </data>
  <data name="ColorPicker.SecondaryLinksHeader" xml:space="preserve">
    <value>Attribution</value>
    <comment>giving credit to the projects this utility was based on</comment>
  </data>
  <data name="General.SecondaryLinksHeader" xml:space="preserve">
    <value>Related information</value>
  </data>
  <data name="ImageResizer.SecondaryLinksHeader" xml:space="preserve">
    <value>Attribution</value>
    <comment>giving credit to the projects this utility was based on</comment>
  </data>
  <data name="MouseUtils.SecondaryLinksHeader" xml:space="preserve">
    <value>Attribution</value>
    <comment>giving credit to the projects this utility was based on</comment>
  </data>
  <data name="PowerLauncher.SecondaryLinksHeader" xml:space="preserve">
    <value>Attribution</value>
    <comment>giving credit to the projects this utility was based on</comment>
  </data>
  <data name="PowerRename.SecondaryLinksHeader" xml:space="preserve">
    <value>Attribution</value>
    <comment>giving credit to the projects this utility was based on</comment>
  </data>
  <data name="EditTooltip.Text" xml:space="preserve">
    <value>Edit</value>
  </data>
  <data name="RemoveTooltip.Text" xml:space="preserve">
    <value>Remove</value>
  </data>
  <data name="Activation_Shortcut_Cancel" xml:space="preserve">
    <value>Cancel</value>
  </data>
  <data name="Activation_Shortcut_Description" xml:space="preserve">
    <value>Press a combination of keys to change this shortcut</value>
  </data>
  <data name="Activation_Shortcut_With_Disable_Description" xml:space="preserve">
    <value>Press a combination of keys to change this shortcut.
Right-click to remove the key combination, thereby deactivating the shortcut.</value>
  </data>
  <data name="Activation_Shortcut_Reset" xml:space="preserve">
    <value>Reset</value>
  </data>
  <data name="Activation_Shortcut_Save" xml:space="preserve">
    <value>Save</value>
  </data>
  <data name="Activation_Shortcut_Title" xml:space="preserve">
    <value>Activation shortcut</value>
  </data>
  <data name="InvalidShortcut.Title" xml:space="preserve">
    <value>Invalid shortcut</value>
  </data>
  <data name="InvalidShortcutWarningLabel.Text" xml:space="preserve">
    <value>Only shortcuts that start with **Windows key**, **Ctrl**, **Alt** or **Shift** are valid.</value>
    <comment>The ** sequences are used for text formatting of the key names. Don't remove them on translation.</comment>
  </data>
  <data name="WarningShortcutAltGr.Title" xml:space="preserve">
    <value>Possible shortcut interference with Alt Gr</value>
    <comment>Alt Gr refers to the right alt key on some international keyboards</comment>
  </data>
  <data name="WarningShortcutAltGr.ToolTipService.ToolTip" xml:space="preserve">
    <value>Shortcuts with **Ctrl** and **Alt** may remove functionality from some international keyboards, because **Ctrl** + **Alt** = **Alt Gr** in those keyboards.</value>
    <comment>The ** sequences are used for text formatting of the key names. Don't remove them on translation.</comment>
  </data>
  <data name="FancyZones_SpanZonesAcrossMonitors.Description" xml:space="preserve">
    <value>All monitors must have the same DPI scaling and will be treated as one large combined rectangle which contains all monitors</value>
  </data>
  <data name="ImageResizer_DefaultSize_NewSizePrefix" xml:space="preserve">
    <value>New size</value>
    <comment>First part of the default name of new sizes that can be added in PT's settings ui.</comment>
  </data>
  <data name="Awake_IntervalSettingsCard.Header" xml:space="preserve">
    <value>Interval before returning to the previous awakeness state</value>
  </data>
  <data name="Awake_ExpirationSettingsExpander.Header" xml:space="preserve">
    <value>End date and time</value>
  </data>
  <data name="MouseUtils.ModuleTitle" xml:space="preserve">
    <value>Mouse utilities</value>
  </data>
  <data name="MouseUtils.ModuleDescription" xml:space="preserve">
    <value>A collection of mouse utilities.</value>
  </data>
  <data name="MouseUtils_FindMyMouse.Header" xml:space="preserve">
    <value>Find My Mouse</value>
    <comment>Refers to the utility name</comment>
  </data>
  <data name="MouseUtils_FindMyMouse.Description" xml:space="preserve">
    <value>Find My Mouse highlights the position of the cursor when pressing the Ctrl key twice, using a custom shortcut or when shaking the mouse.</value>
    <comment>"Ctrl" is a keyboard key. "Find My Mouse" is the name of the utility</comment>
  </data>
  <data name="MouseUtils_Enable_FindMyMouse.Header" xml:space="preserve">
    <value>Enable Find My Mouse</value>
    <comment>"Find My Mouse" is the name of the utility.</comment>
  </data>
  <data name="MouseUtils_FindMyMouse_ActivationMethod.Header" xml:space="preserve">
    <value>Activation method</value>
  </data>
  <data name="MouseUtils_FindMyMouse_ActivationDoubleControlPress.Content" xml:space="preserve">
    <value>Press Left Control twice</value>
    <comment>Left control is the physical key on the keyboard.</comment>
  </data>
  <data name="MouseUtils_FindMyMouse_ActivationShakeMouse.Content" xml:space="preserve">
    <value>Shake mouse</value>
    <comment>Mouse is the hardware peripheral.</comment>
  </data>
  <data name="MouseUtils_FindMyMouse_ExcludedApps.Description" xml:space="preserve">
    <value>Prevents module activation when an excluded application is the foreground application</value>
  </data>
  <data name="MouseUtils_FindMyMouse_ExcludedApps.Header" xml:space="preserve">
    <value>Excluded apps</value>
  </data>
  <data name="MouseUtils_FindMyMouse_ExcludedApps_TextBoxControl.PlaceholderText" xml:space="preserve">
    <value>Example: outlook.exe</value>
  </data>
  <data name="MouseUtils_Prevent_Activation_On_Game_Mode.Content" xml:space="preserve">
    <value>Do not activate when Game Mode is on</value>
    <comment>"Game mode" is the Windows feature to prevent notification when playing a game.</comment>
  </data>
  <data name="MouseUtils_FindMyMouse_BackgroundColor.Header" xml:space="preserve">
    <value>Background color</value>
  </data>
  <data name="MouseUtils_FindMyMouse_SpotlightColor.Header" xml:space="preserve">
    <value>Spotlight color</value>
  </data>
  <data name="MouseUtils_FindMyMouse_OverlayOpacity.Header" xml:space="preserve">
    <value>Overlay opacity (%)</value>
  </data>
  <data name="MouseUtils_FindMyMouse_SpotlightRadius.Header" xml:space="preserve">
    <value>Spotlight radius (px)</value>
    <comment>px = pixels</comment>
  </data>
  <data name="MouseUtils_FindMyMouse_SpotlightInitialZoom.Header" xml:space="preserve">
    <value>Spotlight initial zoom</value>
  </data>
  <data name="MouseUtils_FindMyMouse_SpotlightInitialZoom.Description" xml:space="preserve">
    <value>Spotlight zoom factor at animation start</value>
  </data>
  <data name="MouseUtils_FindMyMouse_AnimationDurationMs.Header" xml:space="preserve">
    <value>Animation duration (ms)</value>
    <comment>ms = milliseconds</comment>
  </data>
  <data name="MouseUtils_FindMyMouse_AnimationDurationMs.Description" xml:space="preserve">
    <value>Time before the spotlight appears (ms)</value>
    <comment>ms = milliseconds</comment>
  </data>
  <data name="MouseUtils_FindMyMouse_AnimationDurationMs_Disabled.Message" xml:space="preserve">
    <value>Animations are disabled by OS. See Settings &gt; Accessibility &gt; Visual effects</value>
  </data>
  <data name="MouseUtils_FindMyMouse_ShakingMinimumDistance.Header" xml:space="preserve">
    <value>Shake minimum distance</value>
  </data>
  <data name="MouseUtils_FindMyMouse_ShakingMinimumDistance.Description" xml:space="preserve">
    <value>The minimum distance for mouse shaking activation, for adjusting sensitivity</value>
  </data>
  <data name="MouseUtils_FindMyMouse_ShakingIntervalMs.Header" xml:space="preserve">
    <value>Shake Interval (ms)</value>
    <comment>ms = milliseconds</comment>
  </data>
  <data name="MouseUtils_FindMyMouse_ShakingIntervalMs.Description" xml:space="preserve">
    <value>The span of time during which we track mouse movement to detect shaking, for adjusting sensitivity</value>
  </data>
  <data name="MouseUtils_FindMyMouse_ShakingFactor.Header" xml:space="preserve">
    <value>Shake factor (percent)</value>
  </data>
  <data name="MouseUtils_FindMyMouse_ShakingFactor.Description" xml:space="preserve">
    <value>Mouse shaking is detected by checking how much the mouse pointer has travelled when compared to the diagonal of the movement area. Reducing this factor increases sensitivity.</value>
  </data>
  <data name="MouseUtils_MouseHighlighter.Header" xml:space="preserve">
    <value>Mouse Highlighter</value>
    <comment>Refers to the utility name</comment>
  </data>
  <data name="MouseUtils_MouseHighlighter.Description" xml:space="preserve">
    <value>Mouse Highlighter mode will highlight mouse clicks.</value>
    <comment>"Mouse Highlighter" is the name of the utility. Mouse is the hardware mouse.</comment>
  </data>
  <data name="MouseUtils_Enable_MouseHighlighter.Header" xml:space="preserve">
    <value>Enable Mouse Highlighter</value>
    <comment>"Find My Mouse" is the name of the utility.</comment>
  </data>
  <data name="MouseUtils_MouseHighlighter_ActivationShortcut.Header" xml:space="preserve">
    <value>Activation shortcut</value>
  </data>
  <data name="MouseUtils_MouseHighlighter_ActivationShortcut.Description" xml:space="preserve">
    <value>Customize the shortcut to turn on or off this mode</value>
    <comment>"Mouse Highlighter" is the name of the utility. Mouse is the hardware mouse.</comment>
  </data>
  <data name="MouseUtils_MouseHighlighter_PrimaryButtonClickColor.Header" xml:space="preserve">
    <value>Primary button highlight color</value>
  </data>
  <data name="MouseUtils_MouseHighlighter_SecondaryButtonClickColor.Header" xml:space="preserve">
    <value>Secondary button highlight color</value>
  </data>
  <data name="MouseUtils_MouseHighlighter_HighlightRadius.Header" xml:space="preserve">
    <value>Radius (px)</value>
    <comment>px = pixels</comment>
  </data>
  <data name="MouseUtils_MouseHighlighter_FadeDelayMs.Header" xml:space="preserve">
    <value>Fade delay (ms)</value>
    <comment>ms = milliseconds</comment>
  </data>
  <data name="MouseUtils_MouseHighlighter_FadeDelayMs.Description" xml:space="preserve">
    <value>Time before the highlight begins to fade (ms)</value>
    <comment>ms = milliseconds</comment>
  </data>
  <data name="MouseUtils_MouseHighlighter_FadeDurationMs.Header" xml:space="preserve">
    <value>Fade duration (ms)</value>
    <comment>ms = milliseconds</comment>
  </data>
  <data name="MouseUtils_MouseHighlighter_FadeDurationMs.Description" xml:space="preserve">
    <value>Duration of the disappear animation (ms)</value>
    <comment>ms = milliseconds</comment>
  </data>
  <data name="MouseUtils_MousePointerCrosshairs.Header" xml:space="preserve">
    <value>Mouse Pointer Crosshairs</value>
    <comment>Refers to the utility name</comment>
  </data>
  <data name="MouseUtils_MousePointerCrosshairs.Description" xml:space="preserve">
    <value>Mouse Pointer Crosshairs draws crosshairs centered on the mouse pointer.</value>
    <comment>"Mouse Pointer Crosshairs" is the name of the utility. Mouse is the hardware mouse.</comment>
  </data>
  <data name="MouseUtils_Enable_MousePointerCrosshairs.Header" xml:space="preserve">
    <value>Enable Mouse Pointer Crosshairs</value>
    <comment>"Mouse Pointer Crosshairs" is the name of the utility.</comment>
  </data>
  <data name="MouseUtils_MousePointerCrosshairs_ActivationShortcut.Header" xml:space="preserve">
    <value>Activation shortcut</value>
  </data>
  <data name="MouseUtils_MousePointerCrosshairs_ActivationShortcut.Description" xml:space="preserve">
    <value>Customize the shortcut to show/hide the crosshairs</value>
  </data>
  <data name="MouseUtils_MousePointerCrosshairs_CrosshairsColor.Header" xml:space="preserve">
    <value>Crosshairs color</value>
  </data>
  <data name="MouseUtils_MousePointerCrosshairs_CrosshairsOpacity.Header" xml:space="preserve">
    <value>Crosshairs opacity (%)</value>
  </data>
  <data name="MouseUtils_MousePointerCrosshairs_CrosshairsRadius.Header" xml:space="preserve">
    <value>Crosshairs center radius (px)</value>
    <comment>px = pixels</comment>
  </data>
  <data name="MouseUtils_MousePointerCrosshairs_CrosshairsThickness.Header" xml:space="preserve">
    <value>Crosshairs thickness (px)</value>
    <comment>px = pixels</comment>
  </data>
  <data name="MouseUtils_MousePointerCrosshairs_CrosshairsBorderColor.Header" xml:space="preserve">
    <value>Crosshairs border color</value>
  </data>
  <data name="MouseUtils_MousePointerCrosshairs_CrosshairsBorderSize.Header" xml:space="preserve">
    <value>Crosshairs border size (px)</value>
    <comment>px = pixels</comment>
  </data>
  <data name="MouseUtils_MousePointerCrosshairs_IsCrosshairsFixedLengthEnabled.Header" xml:space="preserve">
    <value>Fix crosshairs length</value>
  </data>
  <data name="MouseUtils_MousePointerCrosshairs_CrosshairsFixedLength.Header" xml:space="preserve">
    <value>Crosshairs fixed length (px)</value>
    <comment>px = pixels</comment>
  </data>
  <data name="FancyZones_Radio_Custom_Colors.Content" xml:space="preserve">
    <value>Custom colors</value>
  </data>
  <data name="FancyZones_Radio_Default_Theme.Content" xml:space="preserve">
    <value>Windows default</value>
  </data>
  <data name="ColorModeHeader.Header" xml:space="preserve">
    <value>App theme</value>
  </data>
  <data name="FancyZones_Zone_Appearance.Description" xml:space="preserve">
    <value>Customize the way zones look</value>
  </data>
  <data name="FancyZones_Zone_Appearance.Header" xml:space="preserve">
    <value>Zone appearance</value>
  </data>
  <data name="VideoConference_DeprecationWarning.Title" xml:space="preserve">
    <value>VCM is moving into legacy mode (maintenance only).</value>
  </data>
  <data name="VideoConference_DeprecationWarningButton.Content" xml:space="preserve">
    <value>Learn more</value>
  </data>
  <data name="LearnMore.Content" xml:space="preserve">
    <value>Learn more</value>
  </data>
  <data name="VideoConference_RunAsAdminRequired.Title" xml:space="preserve">
    <value>You need to run as administrator to modify these settings.</value>
  </data>
  <data name="FileExplorerPreview_ToggleSwitch_Thumbnail_GCODE.Header" xml:space="preserve">
    <value>Geometric Code</value>
    <comment>File type, do not translate</comment>
  </data>
  <data name="FileExplorerPreview_ToggleSwitch_Thumbnail_GCODE.Description" xml:space="preserve">
    <value>Only .gcode files with embedded thumbnails are supported</value>
  </data>
  <data name="FileExplorerPreview_ToggleSwitch_Preview_GCODE.Header" xml:space="preserve">
    <value>Geometric Code</value>
    <comment>File type, do not translate</comment>
  </data>
  <data name="FileExplorerPreview_ToggleSwitch_Preview_GCODE.Description" xml:space="preserve">
    <value>Only .gcode files with embedded thumbnails are supported</value>
  </data>
  <data name="FancyZones_NumberColor.Header" xml:space="preserve">
    <value>Number color</value>
  </data>
  <data name="FancyZones_ShowZoneNumberCheckBoxControl.Content" xml:space="preserve">
    <value>Show zone number</value>
  </data>
  <data name="ToggleSwitch.OffContent" xml:space="preserve">
    <value>Off</value>
    <comment>The state of a ToggleSwitch when it's off</comment>
  </data>
  <data name="ToggleSwitch.OnContent" xml:space="preserve">
    <value>On</value>
    <comment>The state of a ToggleSwitch when it's on</comment>
  </data>
  <data name="CropAndLock.ModuleDescription" xml:space="preserve">
    <value>Crop And Lock allows you to crop a current application into a smaller window or just create a thumbnail. Focus the target window and press the shortcut to start cropping.</value>
    <comment>"Crop And Lock" is the name of the utility</comment>
  </data>
  <data name="CropAndLock.ModuleTitle" xml:space="preserve">
    <value>Crop And Lock </value>
    <comment>"Crop And Lock" is the name of the utility</comment>
  </data>
  <data name="CropAndLock_Activation_GroupSettings.Header" xml:space="preserve">
    <value>Activation</value>
  </data>
  <data name="CropAndLock_EnableToggleControl_HeaderText.Header" xml:space="preserve">
    <value>Enable Crop And Lock</value>
    <comment>"Crop And Lock" is the name of the utility</comment>
  </data>
  <data name="Shell_CropAndLock.Content" xml:space="preserve">
    <value>Crop And Lock</value>
    <comment>"Crop And Lock" is the name of the utility</comment>
  </data>
  <data name="LearnMore_CropAndLock.Text" xml:space="preserve">
    <value>Learn more about Crop And Lock</value>
    <comment>"Crop And Lock" is the name of the utility</comment>
  </data>
  <data name="CropAndLock_ReparentActivation_Shortcut.Header" xml:space="preserve">
    <value>Reparent shortcut</value>
  </data>
  <data name="CropAndLock_ReparentActivation_Shortcut.Description" xml:space="preserve">
    <value>Shortcut to crop an application's window into a cropped window. This is experimental and can cause issues with some applications, since the cropped window will contain the original application window.</value>
  </data>
  <data name="CropAndLock_ThumbnailActivation_Shortcut.Header" xml:space="preserve">
    <value>Thumbnail shortcut</value>
  </data>
  <data name="CropAndLock_ThumbnailActivation_Shortcut.Description" xml:space="preserve">
    <value>Shortcut to crop and create a thumbnail of another window. The application isn't controllable through the thumbnail but it'll have less compatibility issues. </value>
  </data>
  <data name="CropAndLock.SecondaryLinksHeader" xml:space="preserve">
    <value>Attribution</value>
    <comment>giving credit to the projects this utility was based on</comment>
  </data>
  <data name="Oobe_CropAndLock.Title" xml:space="preserve">
    <value>Crop And Lock</value>
    <comment>"Crop And Lock" is the name of the utility</comment>
  </data>
  <data name="Oobe_CropAndLock.Description" xml:space="preserve">
    <value>Crop And Lock allows you to crop a current application into a smaller window or just create a thumbnail. Focus the target window and press the shortcut to start cropping.</value>
    <comment>"Crop And Lock" is the name of the utility</comment>
  </data>
  <data name="Oobe_CropAndLock_HowToUse_Thumbnail.Text" xml:space="preserve">
    <value>to crop and create a thumbnail of another window. The application isn't controllable through the thumbnail but it'll have less compatibility issues.</value>
  </data>
  <data name="Oobe_CropAndLock_HowToUse_Reparent.Text" xml:space="preserve">
    <value>to crop an application's window into a cropped window. This is experimental and can cause issues with some applications, since the cropped window will contain the original application window.</value>
  </data>
  <data name="AlwaysOnTop.ModuleDescription" xml:space="preserve">
    <value>Always On Top is a quick and easy way to pin windows on top.</value>
    <comment>"Always On Top" is the name of the utility</comment>
  </data>
  <data name="AlwaysOnTop.ModuleTitle" xml:space="preserve">
    <value>Always On Top </value>
    <comment>"Always On Top" is the name of the utility</comment>
  </data>
  <data name="AlwaysOnTop_Activation_GroupSettings.Header" xml:space="preserve">
    <value>Activation</value>
  </data>
  <data name="Peek_Activation_GroupSettings.Header" xml:space="preserve">
    <value>Activation</value>
  </data>
  <data name="AlwaysOnTop_EnableToggleControl_HeaderText.Header" xml:space="preserve">
    <value>Enable Always On Top</value>
    <comment>"Always On Top" is the name of the utility</comment>
  </data>
  <data name="AlwaysOnTop_ExcludedApps.Description" xml:space="preserve">
    <value>Excludes an application from pinning on top</value>
  </data>
  <data name="AlwaysOnTop_ExcludedApps.Header" xml:space="preserve">
    <value>Excluded apps</value>
  </data>
  <data name="AlwaysOnTop_ExcludedApps_TextBoxControl.PlaceholderText" xml:space="preserve">
    <value>Example: outlook.exe</value>
  </data>
  <data name="AlwaysOnTop_FrameColor.Header" xml:space="preserve">
    <value>Color</value>
  </data>
  <data name="AlwaysOnTop_FrameEnabled.Header" xml:space="preserve">
    <value>Show a border around the pinned window</value>
  </data>
  <data name="AlwaysOnTop_FrameThickness.Header" xml:space="preserve">
    <value>Thickness (px)</value>
    <comment>px = pixels</comment>
  </data>
  <data name="AlwaysOnTop_Behavior_GroupSettings.Header" xml:space="preserve">
    <value>Appearance &amp; behavior</value>
  </data>
  <data name="Shell_AlwaysOnTop.Content" xml:space="preserve">
    <value>Always On Top</value>
    <comment>"Always On Top" is the name of the utility</comment>
  </data>
  <data name="AlwaysOnTop_GameMode.Content" xml:space="preserve">
    <value>Do not activate when Game Mode is on</value>
    <comment>Game Mode is a Windows feature</comment>
  </data>
  <data name="AlwaysOnTop_SoundTitle.Header" xml:space="preserve">
    <value>Sound</value>
  </data>
  <data name="AlwaysOnTop_Sound.Content" xml:space="preserve">
    <value>Play a sound when pinning a window</value>
  </data>
  <data name="AlwaysOnTop_Behavior.Header" xml:space="preserve">
    <value>Behavior</value>
  </data>
  <data name="LearnMore_AlwaysOnTop.Text" xml:space="preserve">
    <value>Learn more about Always On Top</value>
    <comment>"Always On Top" is the name of the utility</comment>
  </data>
  <data name="AlwaysOnTop_ActivationShortcut.Header" xml:space="preserve">
    <value>Activation shortcut</value>
  </data>
  <data name="AlwaysOnTop_ActivationShortcut.Description" xml:space="preserve">
    <value>Customize the shortcut to pin or unpin an app window</value>
    <comment>"Always On Top" is the name of the utility</comment>
  </data>
  <data name="Oobe_AlwaysOnTop.Title" xml:space="preserve">
    <value>Always On Top</value>
    <comment>"Always On Top" is the name of the utility</comment>
  </data>
  <data name="Oobe_AlwaysOnTop.Description" xml:space="preserve">
    <value>Always On Top improves your multitasking workflow by pinning an application window so it's always in front - even when focus changes to another window after that.</value>
    <comment>"Always On Top" is the name of the utility</comment>
  </data>
  <data name="Oobe_AlwaysOnTop_HowToUse.Text" xml:space="preserve">
    <value>to pin or unpin the selected window so it's always on top of all other windows.</value>
  </data>
  <data name="Oobe_AlwaysOnTop_TipsAndTricks.Text" xml:space="preserve">
    <value>You can tweak the visual outline of the pinned windows in PowerToys settings.</value>
  </data>
  <data name="AlwaysOnTop_FrameColor_Mode.Header" xml:space="preserve">
    <value>Color mode</value>
  </data>
  <data name="AlwaysOnTop_Radio_Custom_Color.Content" xml:space="preserve">
    <value>Custom color</value>
  </data>
  <data name="AlwaysOnTop_Radio_Windows_Default.Content" xml:space="preserve">
    <value>Windows default</value>
  </data>
  <data name="FileExplorerPreview.SecondaryLinksHeader" xml:space="preserve">
    <value>Attribution</value>
    <comment>giving credit to the projects this utility was based on</comment>
  </data>
  <data name="FileExplorerPreview_ToggleSwitch_Monaco_Wrap_Text.Content" xml:space="preserve">
    <value>Wrap text</value>
    <comment>Feature on or off</comment>
  </data>
  <data name="FancyZones_AllowPopupWindowSnap.Description" xml:space="preserve">
    <value>This setting can affect all popup windows including notifications</value>
  </data>
  <data name="FancyZones_AllowPopupWindowSnap.Header" xml:space="preserve">
    <value>Allow popup windows snapping</value>
  </data>
  <data name="FancyZones_AllowChildWindowSnap.Content" xml:space="preserve">
    <value>Allow child windows snapping</value>
  </data>
  <data name="Shell_WhatsNew.Content" xml:space="preserve">
    <value>What's new</value>
  </data>
  <data name="Shell_Peek.Content" xml:space="preserve">
    <value>Peek</value>
    <comment>Product name: Navigation view item name for Peek</comment>
  </data>
  <data name="Peek.ModuleTitle" xml:space="preserve">
    <value>Peek</value>
  </data>
  <data name="Peek.ModuleDescription" xml:space="preserve">
    <value>Peek is a quick and easy way to preview files. Select a file in File Explorer and press the shortcut to open the file preview.</value>
  </data>
  <data name="Peek_EnablePeek.Header" xml:space="preserve">
    <value>Enable Peek</value>
    <comment>Peek is a product name, do not loc</comment>
  </data>
  <data name="Peek_BehaviorHeader.Header" xml:space="preserve">
    <value>Behavior</value>
  </data>
  <data name="Peek_AlwaysRunNotElevated.Header" xml:space="preserve">
    <value>Always run not elevated, even when PowerToys is elevated</value>
  </data>
  <data name="Peek_AlwaysRunNotElevated.Description" xml:space="preserve">
    <value>Tries to run Peek without elevated permissions, to fix access to network shares. You need to disable and re-enable Peek for changes to this value to take effect.</value>
    <comment>Peek is a product name, do not loc</comment>
  </data>
  <data name="Peek_CloseAfterLosingFocus.Header" xml:space="preserve">
    <value>Automatically close the Peek window after it loses focus</value>
    <comment>Peek is a product name, do not loc</comment>
  </data>
  <data name="FancyZones_DisableRoundCornersOnWindowSnap.Content" xml:space="preserve">
    <value>Disable round corners when window is snapped</value>
  </data>
  <data name="PowerLauncher_SearchQueryTuningEnabled.Description" xml:space="preserve">
    <value>Fine tune results ordering</value>
  </data>
  <data name="PowerLauncher_SearchQueryTuningEnabled.Header" xml:space="preserve">
    <value>Results order tuning</value>
  </data>
  <data name="PowerLauncher_SearchClickedItemWeight.Description" xml:space="preserve">
    <value>Use a higher number to get selected results to rise faster. The default is 5, 0 to disable.</value>
  </data>
  <data name="PowerLauncher_SearchClickedItemWeight.Header" xml:space="preserve">
    <value>Selected item weight</value>
  </data>
  <data name="PowerLauncher_WaitForSlowResults.Description" xml:space="preserve">
    <value>Selecting this can help preselect the top, more relevant result, but at the risk of jumpiness</value>
  </data>
  <data name="PowerLauncher_WaitForSlowResults.Header" xml:space="preserve">
    <value>Wait on slower plugin results before selecting top item in results</value>
  </data>
  <data name="PowerLauncher_ShowPluginKeywords.Header" xml:space="preserve">
    <value>Plugin hints</value>
  </data>
  <data name="PowerLauncher_ShowPluginKeywords.Description" xml:space="preserve">
    <value>Choose which plugin keywords to be shown when the searchbox is empty</value>
  </data>
  <data name="PowerLauncher_PluginWeightBoost.Description" xml:space="preserve">
    <value>Use a higher number to have this plugin's result show higher in the global results. Default is 0.</value>
  </data>
  <data name="PowerLauncher_PluginWeightBoost.Header" xml:space="preserve">
    <value>Global sort order score modifier</value>
  </data>
  <data name="AlwaysOnTop_RoundCorners.Content" xml:space="preserve">
    <value>Enable round corners</value>
  </data>
  <data name="LearnMore_QuickAccent.Text" xml:space="preserve">
    <value>Learn more about Quick Accent</value>
    <comment>Quick Accent is a product name, do not loc</comment>
  </data>
  <data name="QuickAccent_EnableQuickAccent.Header" xml:space="preserve">
    <value>Enable Quick Accent</value>
  </data>
  <data name="Shell_QuickAccent.Content" xml:space="preserve">
    <value>Quick Accent</value>
  </data>
  <data name="QuickAccent.ModuleDescription" xml:space="preserve">
    <value>Quick Accent is an alternative way to type accented characters, useful for when a keyboard doesn't support that specific accent.

Activate by holding the key for the character you want to add an accent to, then press the activation key (space, left or right arrow keys) and an overlay to select accented characters will appear!</value>
    <comment>key refers to a physical key on a keyboard</comment>
  </data>
  <data name="QuickAccent.ModuleTitle" xml:space="preserve">
    <value>Quick Accent</value>
  </data>
  <data name="QuickAccent.SecondaryLinksHeader" xml:space="preserve">
    <value>Attribution</value>
  </data>
  <data name="AlwaysOnTop_ShortDescription" xml:space="preserve">
    <value>Pin a window</value>
  </data>
  <data name="Awake_ShortDescription" xml:space="preserve">
    <value>Keep your PC awake</value>
  </data>
  <data name="ColorPicker_ShortDescription" xml:space="preserve">
    <value>Pick a color</value>
  </data>
  <data name="CropAndLock_Thumbnail" xml:space="preserve">
    <value>Thumbnail</value>
  </data>
  <data name="CropAndLock_Reparent" xml:space="preserve">
    <value>Reparent</value>
  </data>
  <data name="FancyZones_OpenEditor" xml:space="preserve">
    <value>Open editor</value>
  </data>
  <data name="FileLocksmith_ShortDescription" xml:space="preserve">
    <value>Right-click on files or directories to show running processes</value>
  </data>
  <data name="FindMyMouse_ShortDescription" xml:space="preserve">
    <value>Find the mouse</value>
  </data>
  <data name="ImageResizer_ShortDescription" xml:space="preserve">
    <value>Resize images from right-click context menu</value>
  </data>
  <data name="MouseHighlighter_ShortDescription" xml:space="preserve">
    <value>Highlight clicks</value>
  </data>
  <data name="MouseJump_ShortDescription" xml:space="preserve">
    <value>Quickly move the mouse pointer</value>
  </data>
  <data name="MouseCrosshairs_ShortDescription" xml:space="preserve">
    <value>Draw crosshairs centered on the mouse pointer</value>
  </data>
  <data name="MouseWithoutBorders_ShortDescription" xml:space="preserve">
    <value>Move your cursor across multiple devices</value>
  </data>
  <data name="PastePlain_ShortDescription" xml:space="preserve">
    <value>Paste clipboard content without formatting</value>
  </data>
  <data name="Peek_ShortDescription" xml:space="preserve">
    <value>Quick and easy previewer</value>
  </data>
  <data name="PowerRename_ShortDescription" xml:space="preserve">
    <value>Rename files and folders from right-click context menu</value>
  </data>
  <data name="Run_ShortDescription" xml:space="preserve">
    <value>A quick launcher</value>
  </data>
  <data name="PowerAccent_ShortDescription" xml:space="preserve">
    <value>An alternative way to type accented characters</value>
  </data>
  <data name="RegistryPreview_ShortDescription" xml:space="preserve">
    <value>Visualize and edit Windows Registry files</value>
  </data>
  <data name="ScreenRuler_ShortDescription" xml:space="preserve">
    <value>Measure pixels on your screen</value>
  </data>
  <data name="ShortcutGuide_ShortDescription" xml:space="preserve">
    <value>Show a help overlay with Windows shortcuts</value>
  </data>
  <data name="PowerOcr_ShortDescription" xml:space="preserve">
    <value>A convenient way to copy text from anywhere on screen</value>
  </data>
  <data name="Dashboard_Activation" xml:space="preserve">
    <value>Activation</value>
  </data>
  <data name="DashboardKBMShowMappingsButton.Content" xml:space="preserve">
    <value>Show remappings</value>
  </data>
  <data name="Oobe_QuickAccent.Description" xml:space="preserve">
    <value>Quick Accent is an easy way to write letters with accents, like on a smartphone.</value>
  </data>
  <data name="Oobe_QuickAccent.Title" xml:space="preserve">
    <value>Quick Accent</value>
  </data>
  <data name="Oobe_QuickAccent_HowToUse.Text" xml:space="preserve">
    <value>Open **PowerToys Settings** and enable Quick Accent. While holding the key for the character you want to add an accent to, press the Activation Key and an overlay to select the accented character will appear.</value>
    <comment>key refers to a physical key on a keyboard</comment>
  </data>
  <data name="QuickAccent_Activation_GroupSettings.Header" xml:space="preserve">
    <value>Activation</value>
  </data>
  <data name="QuickAccent_Activation_Shortcut.Header" xml:space="preserve">
    <value>Activation key</value>
    <comment>key refers to a physical key on a keyboard</comment>
  </data>
  <data name="QuickAccent_Activation_Shortcut.Description" xml:space="preserve">
    <value>Press this key after holding down the target letter</value>
    <comment>key refers to a physical key on a keyboard</comment>
  </data>
  <data name="QuickAccent_Activation_Key_Arrows.Content" xml:space="preserve">
    <value>Left/Right Arrow</value>
    <comment>Left/Right arrow keyboard keys</comment>
  </data>
  <data name="QuickAccent_Activation_Key_Space.Content" xml:space="preserve">
    <value>Space</value>
    <comment>Space is the space keyboard key</comment>
  </data>
  <data name="QuickAccent_Activation_Key_Either.Content" xml:space="preserve">
    <value>Left, Right or Space</value>
    <comment>All are keys on a keyboard</comment>
  </data>
  <data name="QuickAccent_Toolbar.Header" xml:space="preserve">
    <value>Toolbar</value>
  </data>
  <data name="QuickAccent_ToolbarPosition.Header" xml:space="preserve">
    <value>Toolbar position</value>
  </data>
  <data name="QuickAccent_ToolbarPosition_TopCenter.Content" xml:space="preserve">
    <value>Top center</value>
  </data>
  <data name="QuickAccent_ToolbarPosition_TopLeftCorner.Content" xml:space="preserve">
    <value>Top left corner</value>
  </data>
  <data name="QuickAccent_ToolbarPosition_TopRightCorner.Content" xml:space="preserve">
    <value>Top right corner</value>
  </data>
  <data name="QuickAccent_ToolbarPosition_BottomLeftCorner.Content" xml:space="preserve">
    <value>Bottom left corner</value>
  </data>
  <data name="QuickAccent_ToolbarPosition_BottomCenter.Content" xml:space="preserve">
    <value>Bottom center</value>
  </data>
  <data name="QuickAccent_ToolbarPosition_BottomRightCorner.Content" xml:space="preserve">
    <value>Bottom right corner</value>
  </data>
  <data name="QuickAccent_ToolbarPosition_Center.Content" xml:space="preserve">
    <value>Center</value>
  </data>
  <data name="QuickAccent_ToolbarPosition_Left.Content" xml:space="preserve">
    <value>Left</value>
  </data>
  <data name="QuickAccent_ToolbarPosition_Right.Content" xml:space="preserve">
    <value>Right</value>
  </data>
  <data name="QuickAccent_Behavior.Header" xml:space="preserve">
    <value>Behavior</value>
  </data>
  <data name="QuickAccent_InputTimeMs.Header" xml:space="preserve">
    <value>Input delay (ms)</value>
    <comment>ms = milliseconds</comment>
  </data>
  <data name="QuickAccent_InputTimeMs.Description" xml:space="preserve">
    <value>Hold the key down for this much time to make the accent menu appear (ms)</value>
    <comment>ms = milliseconds</comment>
  </data>
  <data name="QuickAccent_ExcludedApps.Description" xml:space="preserve">
    <value>Prevents module activation if a foreground application is excluded. Add one application name per line.</value>
  </data>
  <data name="QuickAccent_ExcludedApps.Header" xml:space="preserve">
    <value>Excluded apps</value>
  </data>
  <data name="QuickAccent_ExcludedApps_TextBoxControl.PlaceholderText" xml:space="preserve">
    <value>Example: Teams.exe</value>
  </data>
  <data name="LearnMore_TextExtractor.Text" xml:space="preserve">
    <value>Learn more about Text Extractor</value>
  </data>
  <data name="TextExtractor_Cancel" xml:space="preserve">
    <value>cancel</value>
  </data>
  <data name="General_SettingsBackupAndRestore_NothingToBackup" xml:space="preserve">
    <value>A new backup was not created because no settings have been changed since last backup.</value>
  </data>
  <data name="General_SettingsBackupAndRestore_NoBackupFound" xml:space="preserve">
    <value>No backup found</value>
  </data>
  <data name="General_SettingsBackupAndRestore_FailedToParseTime" xml:space="preserve">
    <value>Failed to parse time</value>
  </data>
  <data name="General_SettingsBackupAndRestore_UnknownBackupTime" xml:space="preserve">
    <value>Unknown</value>
  </data>
  <data name="General_SettingsBackupAndRestore_UnknownBackupSource" xml:space="preserve">
    <value>Unknown</value>
  </data>
  <data name="General_SettingsBackupAndRestore_ThisMachine" xml:space="preserve">
    <value>This computer</value>
  </data>
  <data name="General_SettingsBackupAndRestore_CurrentSettingsMatch" xml:space="preserve">
    <value>Current settings match</value>
  </data>
  <data name="General_SettingsBackupAndRestore_CurrentSettingsStatusAt" xml:space="preserve">
    <value>at</value>
    <comment>E.g., Food was served 'at' noon.</comment>
  </data>
  <data name="General_SettingsBackupAndRestore_CurrentSettingsDiffer" xml:space="preserve">
    <value>Current settings differ</value>
  </data>
  <data name="General_SettingsBackupAndRestore_CurrentSettingsNoChecked" xml:space="preserve">
    <value>Checking...</value>
  </data>
  <data name="General_SettingsBackupAndRestore_CurrentSettingsUnknown" xml:space="preserve">
    <value>Unknown</value>
  </data>
  <data name="General_SettingsBackupAndRestore_NeverRestored" xml:space="preserve">
    <value>Never restored</value>
  </data>
  <data name="General_SettingsBackupAndRestore_NothingToRestore" xml:space="preserve">
    <value>Nothing to restore.</value>
  </data>
  <data name="General_SettingsBackupAndRestore_NoSettingsFilesFound" xml:space="preserve">
    <value>No settings files found.</value>
  </data>
  <data name="General_SettingsBackupAndRestore_BackupError" xml:space="preserve">
    <value>There was an error. Try another backup location.</value>
  </data>
  <data name="General_SettingsBackupAndRestore_SettingsFormatError" xml:space="preserve">
    <value>There was an error in the settings format. Please check the settings file:</value>
  </data>
  <data name="General_SettingsBackupAndRestore_BackupComplete" xml:space="preserve">
    <value>Backup completed.</value>
  </data>
  <data name="General_SettingsBackupAndRestore_NoBackupSyncPath" xml:space="preserve">
    <value>No backup location selected.</value>
  </data>
  <data name="General_SettingsBackupAndRestore_NoBackupsFound" xml:space="preserve">
    <value>No backups found to restore.</value>
  </data>
  <data name="General_SettingsBackupAndRestore_InvalidBackupLocation" xml:space="preserve">
    <value>Invalid backup location.</value>
  </data>
  <data name="TextExtractor.ModuleDescription" xml:space="preserve">
    <value>Text Extractor is a convenient way to copy text from anywhere on screen</value>
  </data>
  <data name="TextExtractor.ModuleTitle" xml:space="preserve">
    <value>Text Extractor</value>
  </data>
  <data name="TextExtractor_EnableToggleControl_HeaderText.Header" xml:space="preserve">
    <value>Enable Text Extractor</value>
  </data>
  <data name="TextExtractor_SupportedLanguages.Title" xml:space="preserve">
    <value>Text Extractor can only recognize languages that have the OCR pack installed.</value>
  </data>
  <data name="TextExtractor_UseSnippingToolWarning.Title" xml:space="preserve">
    <value>It is recommended to use the Snipping Tool instead of the TextExtractor module.</value>
  </data>
  <data name="TextExtractor_SupportedLanguages_Link.Content" xml:space="preserve">
    <value>Learn more about supported languages</value>
  </data>
  <data name="Shell_TextExtractor.Content" xml:space="preserve">
    <value>Text Extractor</value>
  </data>
  <data name="Launch_TextExtractor.Content" xml:space="preserve">
    <value>Launch Text Extractor</value>
  </data>
  <data name="Oobe_TextExtractor.Title" xml:space="preserve">
    <value>Text Extractor</value>
  </data>
  <data name="Oobe_TextExtractor_HowToUse.Text" xml:space="preserve">
    <value>to open Text Extractor and then selecting a region to copy the text from.</value>
  </data>
  <data name="Oobe_TextExtractor_TipsAndTricks.Text" xml:space="preserve">
    <value>Hold the shift key to move the selection region around.</value>
  </data>
  <data name="TextExtractor.SecondaryLinksHeader" xml:space="preserve">
    <value>Attribution</value>
  </data>
  <data name="Oobe_TextExtractor.Description" xml:space="preserve">
    <value>Text Extractor works like Snipping Tool, but copies the text out of the selected region using OCR and puts it on the clipboard.</value>
  </data>
  <data name="FileExplorerPreview_ToggleSwitch_Monaco_Try_Format.Description" xml:space="preserve">
    <value>Applies to json and xml. Files remain unchanged.</value>
  </data>
  <data name="FileExplorerPreview_ToggleSwitch_Monaco_Try_Format.Header" xml:space="preserve">
    <value>Try to format the source for preview</value>
  </data>
  <data name="Run_ConflictingKeywordInfo.Title" xml:space="preserve">
    <value>Some characters and phrases may conflict with global queries of other plugins if you use them as activation command.</value>
  </data>
  <data name="Run_ConflictingKeywordInfo_Link.Content" xml:space="preserve">
    <value>Learn more about conflicting activation commands</value>
  </data>
  <data name="MeasureTool_ContinuousCapture_Information.Title" xml:space="preserve">
    <value>The continuous capture mode will consume more resources when in use. Also, measurements will be excluded from screenshots and screen capture.</value>
    <comment>pointer as in mouse pointer. Resources refer to things like CPU, GPU, RAM</comment>
  </data>
  <data name="QuickAccent_Description_Indicator.Header" xml:space="preserve">
    <value>Show the Unicode code and name of the currently selected character</value>
  </data>
  <data name="QuickAccent_SortByUsageFrequency_Indicator.Header" xml:space="preserve">
    <value>Sort characters by usage frequency</value>
  </data>
  <data name="QuickAccent_SortByUsageFrequency_Indicator.Description" xml:space="preserve">
    <value>Track characters usage frequency and sort them accordingly</value>
  </data>
  <data name="QuickAccent_StartSelectionFromTheLeft_Indicator.Header" xml:space="preserve">
    <value>Start selection from the left</value>
  </data>
  <data name="QuickAccent_StartSelectionFromTheLeft_Indicator.Description" xml:space="preserve">
    <value>Start selection from the leftmost character for all activation keys, including left and right arrows</value>
  </data>
  <data name="QuickAccent_DisableFullscreen.Header" xml:space="preserve">
    <value>Disable when Game Mode is On</value>
  </data>
  <data name="QuickAccent_Language.Header" xml:space="preserve">
    <value>Characters</value>
  </data>
  <data name="QuickAccent_SelectedLanguage.Header" xml:space="preserve">
    <value>Choose a character set</value>
  </data>
  <data name="QuickAccent_SelectedLanguage.Description" xml:space="preserve">
    <value>Show only accented characters common to the selected set</value>
  </data>
  <data name="QuickAccent_SelectedLanguage_All.Content" xml:space="preserve">
    <value>All available</value>
  </data>
  <data name="QuickAccent_SelectedLanguage_Catalan.Content" xml:space="preserve">
    <value>Catalan</value>
  </data>
  <data name="QuickAccent_SelectedLanguage_Currency.Content" xml:space="preserve">
    <value>Currency</value>
  </data>
  <data name="QuickAccent_SelectedLanguage_Croatian.Content" xml:space="preserve">
    <value>Croatian</value>
  </data>
  <data name="QuickAccent_SelectedLanguage_Czech.Content" xml:space="preserve">
    <value>Czech</value>
  </data>
  <data name="QuickAccent_SelectedLanguage_Danish.Content" xml:space="preserve">
    <value>Danish</value>
  </data>
  <data name="QuickAccent_SelectedLanguage_Gaeilge.Content" xml:space="preserve">
    <value>Gaeilge</value>
    <comment>Gaelic language spoken in Ireland</comment>
  </data>
  <data name="QuickAccent_SelectedLanguage_Gaidhlig.Content" xml:space="preserve">
    <value>Gàidhlig</value>
    <comment>Scottish Gaelic</comment>
  </data>
  <data name="QuickAccent_SelectedLanguage_German.Content" xml:space="preserve">
    <value>German</value>
  </data>
  <data name="QuickAccent_SelectedLanguage_Greek.Content" xml:space="preserve">
    <value>Greek</value>
  </data>
  <data name="QuickAccent_SelectedLanguage_Hebrew.Content" xml:space="preserve">
    <value>Hebrew</value>
  </data>
  <data name="QuickAccent_SelectedLanguage_French.Content" xml:space="preserve">
    <value>French</value>
  </data>
  <data name="QuickAccent_SelectedLanguage_Finnish.Content" xml:space="preserve">
    <value>Finnish</value>
  </data>
  <data name="QuickAccent_SelectedLanguage_Estonian.Content" xml:space="preserve">
    <value>Estonian</value>
  </data>
  <data name="QuickAccent_SelectedLanguage_Lithuanian.Content" xml:space="preserve">
    <value>Lithuanian</value>
  </data>
  <data name="QuickAccent_SelectedLanguage_Macedonian.Content" xml:space="preserve">
    <value>Macedonian</value>
  </data>
  <data name="QuickAccent_SelectedLanguage_Maori.Content" xml:space="preserve">
    <value>Maori</value>
  </data>
  <data name="QuickAccent_SelectedLanguage_Dutch.Content" xml:space="preserve">
    <value>Dutch</value>
  </data>
  <data name="QuickAccent_SelectedLanguage_Norwegian.Content" xml:space="preserve">
    <value>Norwegian</value>
  </data>
  <data name="QuickAccent_SelectedLanguage_Pinyin.Content" xml:space="preserve">
    <value>Pinyin</value>
  </data>
  <data name="QuickAccent_SelectedLanguage_Polish.Content" xml:space="preserve">
    <value>Polish</value>
  </data>
  <data name="QuickAccent_SelectedLanguage_Portuguese.Content" xml:space="preserve">
    <value>Portuguese</value>
  </data>
  <data name="QuickAccent_SelectedLanguage_Slovak.Content" xml:space="preserve">
    <value>Slovak</value>
  </data>
  <data name="QuickAccent_SelectedLanguage_Spanish.Content" xml:space="preserve">
    <value>Spanish</value>
  </data>
  <data name="QuickAccent_SelectedLanguage_Swedish.Content" xml:space="preserve">
    <value>Swedish</value>
  </data>
  <data name="QuickAccent_SelectedLanguage_Turkish.Content" xml:space="preserve">
    <value>Turkish</value>
  </data>
  <data name="QuickAccent_SelectedLanguage_Icelandic.Content" xml:space="preserve">
    <value>Icelandic</value>
  </data>
  <data name="QuickAccent_SelectedLanguage_Romanian.Content" xml:space="preserve">
    <value>Romanian</value>
  </data>
  <data name="QuickAccent_SelectedLanguage_Serbian.Content" xml:space="preserve">
    <value>Serbian</value>
  </data>
  <data name="QuickAccent_SelectedLanguage_Hungarian.Content" xml:space="preserve">
    <value>Hungarian</value>
  </data>
  <data name="QuickAccent_SelectedLanguage_Italian.Content" xml:space="preserve">
    <value>Italian</value>
  </data>
  <data name="QuickAccent_SelectedLanguage_Kurdish.Content" xml:space="preserve">
    <value>Kurdish</value>
  </data>
  <data name="QuickAccent_SelectedLanguage_Welsh.Content" xml:space="preserve">
    <value>Welsh</value>
  </data>
  <data name="Hosts.ModuleDescription" xml:space="preserve">
    <value>Quick and simple utility for managing hosts file.</value>
    <comment>"Hosts" refers to the system hosts file, do not loc</comment>
  </data>
  <data name="Hosts.ModuleTitle" xml:space="preserve">
    <value>Hosts File Editor</value>
    <comment>"Hosts" refers to the system hosts file, do not loc</comment>
  </data>
  <data name="Shell_Hosts.Content" xml:space="preserve">
    <value>Hosts File Editor</value>
    <comment>Products name: Navigation view item name for Hosts File Editor</comment>
  </data>
  <data name="Hosts_EnableToggleControl_HeaderText.Header" xml:space="preserve">
    <value>Enable Hosts File Editor</value>
    <comment>"Hosts File Editor" is the name of the utility</comment>
  </data>
  <data name="Hosts_Toggle_ShowStartupWarning.Header" xml:space="preserve">
    <value>Show a warning at startup</value>
  </data>
  <data name="Hosts_Activation_GroupSettings.Header" xml:space="preserve">
    <value>Activation</value>
  </data>
  <data name="Hosts_LaunchButtonControl.Description" xml:space="preserve">
    <value>Manage your hosts file</value>
    <comment>"Hosts" refers to the system hosts file, do not loc</comment>
  </data>
  <data name="Hosts_LaunchButtonControl.Header" xml:space="preserve">
    <value>Launch Host File Editor</value>
    <comment>"Host File Editor" is a product name</comment>
  </data>
  <data name="Hosts_LaunchButton_Accessible.[using:Microsoft.UI.Xaml.Automation]AutomationProperties.Name" xml:space="preserve">
    <value>Launch Host File Editor</value>
    <comment>"Host File Editor" is a product name</comment>
  </data>
  <data name="Hosts_AdditionalLinesPosition.Header" xml:space="preserve">
    <value>Position of additional content</value>
  </data>
  <data name="Hosts_AdditionalLinesPosition_Bottom.Content" xml:space="preserve">
    <value>Bottom</value>
  </data>
  <data name="Hosts_AdditionalLinesPosition_Top.Content" xml:space="preserve">
    <value>Top</value>
  </data>
  <data name="Hosts_Behavior_GroupSettings.Header" xml:space="preserve">
    <value>Behavior</value>
  </data>
  <data name="Launch_Hosts.Content" xml:space="preserve">
    <value>Launch Hosts File Editor</value>
    <comment>"Hosts File Editor" is the name of the utility</comment>
  </data>
  <data name="LearnMore_Hosts.Text" xml:space="preserve">
    <value>Learn more about Hosts File Editor</value>
    <comment>"Hosts File Editor" is the name of the utility</comment>
  </data>
  <data name="Oobe_Hosts.Description" xml:space="preserve">
    <value>Hosts File Editor is a quick and simple utility for managing hosts file.</value>
    <comment>"Hosts File Editor" is the name of the utility</comment>
  </data>
  <data name="Oobe_Hosts.Title" xml:space="preserve">
    <value>Hosts File Editor</value>
    <comment>"Hosts File Editor" is the name of the utility</comment>
  </data>
  <data name="Hosts_Toggle_LaunchAdministrator.Description" xml:space="preserve">
    <value>Needs to be launched as administrator in order to make changes to the hosts file</value>
  </data>
  <data name="Hosts_Toggle_LaunchAdministrator.Header" xml:space="preserve">
    <value>Launch as administrator</value>
  </data>
  <data name="EnvironmentVariables.ModuleDescription" xml:space="preserve">
    <value>A quick utility for managing environment variables.</value>
  </data>
  <data name="EnvironmentVariables.ModuleTitle" xml:space="preserve">
    <value>Environment Variables</value>
  </data>
  <data name="Shell_EnvironmentVariables.Content" xml:space="preserve">
    <value>Environment Variables</value>
  </data>
  <data name="EnvironmentVariables_EnableToggleControl_HeaderText.Header" xml:space="preserve">
    <value>Enable Environment Variables</value>
  </data>
  <data name="EnvironmentVariables_Activation_GroupSettings.Header" xml:space="preserve">
    <value>Activation</value>
  </data>
  <data name="EnvironmentVariables_LaunchButtonControl.Description" xml:space="preserve">
    <value>Manage your environment variables</value>
  </data>
  <data name="EnvironmentVariables_LaunchButtonControl.Header" xml:space="preserve">
    <value>Launch Environment Variables</value>
  </data>
  <data name="EnvironmentVariables_LaunchButton_Accessible.[using:Microsoft.UI.Xaml.Automation]AutomationProperties.Name" xml:space="preserve">
    <value>Launch Environment Variables</value>
  </data>
  <data name="Launch_EnvironmentVariables.Content" xml:space="preserve">
    <value>Launch Environment Variables</value>
  </data>
  <data name="LearnMore_EnvironmentVariables.Text" xml:space="preserve">
    <value>Learn more about Environment Variables</value>
  </data>
  <data name="Oobe_EnvironmentVariables.Description" xml:space="preserve">
    <value>Environment Variables is a quick utility for managing environment variables.</value>
  </data>
  <data name="Oobe_EnvironmentVariables.Title" xml:space="preserve">
    <value>Environment Variables</value>
  </data>
  <data name="EnvironmentVariables_Toggle_LaunchAdministrator.Description" xml:space="preserve">
    <value>Needs to be launched as administrator in order to make changes to the system environment variables</value>
  </data>
  <data name="EnvironmentVariables_Toggle_LaunchAdministrator.Header" xml:space="preserve">
    <value>Launch as administrator</value>
  </data>
  <data name="ShortcutGuide_PressTimeForTaskbarIconShortcuts.Header" xml:space="preserve">
    <value>Press duration before showing taskbar icon shortcuts (ms)</value>
    <comment>ms = milliseconds</comment>
  </data>
  <data name="FileLocksmith.ModuleDescription" xml:space="preserve">
    <value>A Windows shell extension to find out which processes are using the selected files and directories.</value>
  </data>
  <data name="FileLocksmith.ModuleTitle" xml:space="preserve">
    <value>File Locksmith</value>
  </data>
  <data name="Shell_FileLocksmith.Content" xml:space="preserve">
    <value>File Locksmith</value>
    <comment>Product name: Navigation view item name for FileLocksmith</comment>
  </data>
  <data name="FileLocksmith_Enable_FileLocksmith.Header" xml:space="preserve">
    <value>Enable File Locksmith</value>
    <comment>File Locksmith is the name of the utility</comment>
  </data>
  <data name="FileLocksmith_Toggle_StandardContextMenu.Content" xml:space="preserve">
    <value>Default and extended context menu</value>
  </data>
  <data name="FileLocksmith_Toggle_ExtendedContextMenu.Content" xml:space="preserve">
    <value>Extended context menu only</value>
  </data>
  <data name="FileLocksmith_Toggle_ContextMenu.Header" xml:space="preserve">
    <value>Show File Locksmith in</value>
  </data>
  <data name="FileLocksmith_ShellIntegration.Header" xml:space="preserve">
    <value>Shell integration</value>
    <comment>This refers to directly integrating in with Windows</comment>
  </data>
  <data name="GPO_SettingIsManaged.Title" xml:space="preserve">
    <value>This setting is managed by your organization.</value>
  </data>
  <data name="Hosts_AdditionalLinesPosition.Description" xml:space="preserve">
    <value>Additional content includes the file header and lines that can't parse</value>
  </data>
  <data name="TextExtractor_Languages.Header" xml:space="preserve">
    <value>Preferred language</value>
  </data>
  <data name="Alternate_OOBE_AlwaysOnTop_Description.Text" xml:space="preserve">
    <value>Pin a window so that:</value>
  </data>
  <data name="Alternate_OOBE_AlwaysOnTop_Title.Text" xml:space="preserve">
    <value>Always On Top</value>
  </data>
  <data name="Alternate_OOBE_ColorPicker_Description.Text" xml:space="preserve">
    <value>To pick a color:</value>
  </data>
  <data name="Alternate_OOBE_ColorPicker_Title.Text" xml:space="preserve">
    <value>Color Picker</value>
  </data>
  <data name="Alternate_OOBE_Description.Text" xml:space="preserve">
    <value>Here are a few shortcuts to get you started:</value>
  </data>
  <data name="Alternate_OOBE_FancyZones_Description.Text" xml:space="preserve">
    <value>To open the FancyZones editor, press:</value>
  </data>
  <data name="Alternate_OOBE_FancyZones_Title.Text" xml:space="preserve">
    <value>FancyZones</value>
  </data>
  <data name="Alternate_OOBE_Run_Description.Text" xml:space="preserve">
    <value>Get access to your files and more:</value>
  </data>
  <data name="Alternate_OOBE_Run_Title.Text" xml:space="preserve">
    <value>PowerToys Run</value>
  </data>
  <data name="General_Experimentation.Header" xml:space="preserve">
    <value>Experimentation</value>
  </data>
  <data name="GeneralPage_EnableExperimentation.Description" xml:space="preserve">
    <value>Note: Only Windows Insider builds may be selected for experimentation</value>
  </data>
  <data name="GeneralPage_EnableExperimentation.Header" xml:space="preserve">
    <value>Allow experimentation with new features</value>
  </data>
  <data name="Shell_PastePlain.Content" xml:space="preserve">
    <value>Paste As Plain Text</value>
    <comment>Product name: Navigation view item name for Paste as Plain Text</comment>
  </data>
  <data name="PastePlain.ModuleDescription" xml:space="preserve">
    <value>Paste As Plain Text is a quick shortcut for pasting the text contents of your clipboard without formatting. Note: the formatted text in the clipboard is replaced with the unformatted text.</value>
  </data>
  <data name="PastePlain.ModuleTitle" xml:space="preserve">
    <value>Paste As Plain Text</value>
  </data>
  <data name="PastePlain_Cancel" xml:space="preserve">
    <value>cancel</value>
  </data>
  <data name="PastePlain_EnableToggleControl_HeaderText.Header" xml:space="preserve">
    <value>Enable Paste As Plain Text</value>
  </data>
  <data name="Oobe_PastePlain.Description" xml:space="preserve">
    <value>Paste As Plain Text strips rich formatting from your clipboard data and pastes it as non-formatted text.</value>
  </data>
  <data name="Oobe_PastePlain.Title" xml:space="preserve">
    <value>Paste As Plain Text</value>
  </data>
  <data name="Oobe_PastePlain_HowToUse.Text" xml:space="preserve">
    <value>to paste your clipboard data as plain text. Note: this will replace the formatted text in your clipboard with the plain text.</value>
  </data>
  <data name="Shell_CmdNotFound.Content" xml:space="preserve">
    <value>Command Not Found</value>
    <comment>Product name: Navigation view item name for Command Not Found</comment>
  </data>
  <data name="CmdNotFound.ModuleDescription" xml:space="preserve">
    <value>A PowerShell module that detects an error thrown by a command and suggests a relevant WinGet package to install, if available.</value>
    <comment>"Command Not Found" is a product name</comment>
  </data>
  <data name="CmdNotFound.ModuleTitle" xml:space="preserve">
    <value>Command Not Found</value>
    <comment>"Command Not Found" is a product name</comment>
  </data>
  <data name="InstalledLabel.Text" xml:space="preserve">
    <value>Installed</value>
  </data>
  <data name="DetectedLabel.Text" xml:space="preserve">
    <value>Detected</value>
  </data>
  <data name="NotDetectedLabel.Text" xml:space="preserve">
    <value>Not detected</value>
  </data>
  <data name="CmdNotFound_RequirementsBar.Title" xml:space="preserve">
    <value>The following components are required</value>
  </data>
  <data name="CmdNotFound_PowerShellDetection.Header" xml:space="preserve">
    <value>PowerShell 7.4 or greater</value>
  </data>
  <data name="CmdNotFound_WinGetClientDetection.Header" xml:space="preserve">
    <value>WinGet Client PowerShell module</value>
  </data>
  <data name="CmdNotFound_Enable.Header" xml:space="preserve">
    <value>Command Not Found</value>
    <comment>"Command Not Found" is a product name</comment>
  </data>
  <data name="CmdNotFound_Enable.Description" xml:space="preserve">
    <value>Add this module to the PowerShell 7 profile script so that it is enabled with every new session</value>
  </data>
  <data name="CmdNotFound_ModuleInstallationLogs.Text" xml:space="preserve">
    <value>Installation logs</value>
  </data>
  <data name="CmdNotFound_CheckPowerShellVersionButtonControl.Description" xml:space="preserve">
    <value>PowerShell 7 is required to use this module</value>
  </data>
  <data name="CmdNotFound_CheckCompatibility.Content" xml:space="preserve">
    <value>Refresh</value>
  </data>
  <data name="CmdNotFound_CheckCompatibilityTooltip.Text" xml:space="preserve">
    <value>Check if your PowerShell configuration is compatible and configured correctly</value>
  </data>
  <data name="CmdNotFound_InstallButton.Content" xml:space="preserve">
    <value>Install</value>
  </data>
  <data name="CmdNotFound_UninstallButton.Content" xml:space="preserve">
    <value>Uninstall</value>
  </data>
  <data name="Oobe_CmdNotFound.Description" xml:space="preserve">
    <value>Command Not Found detects an error thrown by a command in PowerShell and suggests a relevant WinGet package to install, if available.</value>
    <comment>"Command Not Found" is a product name</comment>
  </data>
  <data name="Oobe_CmdNotFound.Title" xml:space="preserve">
    <value>Command Not Found</value>
    <comment>"Command Not Found" is a product name</comment>
  </data>
  <data name="Oobe_CmdNotFound_HowToUse.Text" xml:space="preserve">
    <value>If a command returns an error, the module will suggest a WinGet package that may provide the relevant executable.</value>
  </data>
  <data name="AllAppsTxt.Text" xml:space="preserve">
    <value>All apps</value>
  </data>
  <data name="BackBtn.[using:Microsoft.UI.Xaml.Automation]AutomationProperties.Name" xml:space="preserve">
    <value>Back</value>
  </data>
  <data name="BackLabel.Text" xml:space="preserve">
    <value>Back</value>
  </data>
  <data name="BugReportBtn.[using:Microsoft.UI.Xaml.Automation]AutomationProperties.Name" xml:space="preserve">
    <value>Bug report</value>
  </data>
  <data name="BugReportTooltip.Text" xml:space="preserve">
    <value>Bug report</value>
  </data>
  <data name="DocsBtn.[using:Microsoft.UI.Xaml.Automation]AutomationProperties.Name" xml:space="preserve">
    <value>Documentation</value>
  </data>
  <data name="DocsTooltip.Text" xml:space="preserve">
    <value>Documentation</value>
  </data>
  <data name="FZEditorString" xml:space="preserve">
    <value>FancyZones Editor</value>
    <comment>Do not localize this string</comment>
  </data>
  <data name="MoreBtn.[using:Microsoft.UI.Xaml.Automation]AutomationProperties.Name" xml:space="preserve">
    <value>More</value>
  </data>
  <data name="MoreLabel.Text" xml:space="preserve">
    <value>More</value>
  </data>
  <data name="SettingsBtn.[using:Microsoft.UI.Xaml.Automation]AutomationProperties.Name" xml:space="preserve">
    <value>Settings</value>
  </data>
  <data name="SettingsTooltip.Text" xml:space="preserve">
    <value>Settings</value>
  </data>
  <data name="ShortcutsTxt.Text" xml:space="preserve">
    <value>Shortcuts</value>
  </data>
  <data name="UpdateAvailable.Title" xml:space="preserve">
    <value>Update available</value>
  </data>
  <data name="FileExplorerPreview_Toggle_Monaco_Max_File_Size.Header" xml:space="preserve">
    <value>Maximum file size to preview</value>
    <comment>Size refers to the disk space used by a file</comment>
  </data>
  <data name="FileExplorerPreview_Toggle_Monaco_Max_File_Size.Description" xml:space="preserve">
    <value>The maximum size, in kilobytes, for files to be displayed. This is a safety mechanism to prevent loading large files into RAM.</value>
    <comment>"RAM" refers to random access memory; "size" refers to disk space; "bytes" refer to the measurement unit</comment>
  </data>
  <data name="RegistryPreview.ModuleDescription" xml:space="preserve">
    <value>A quick little utility to visualize and edit complex Windows Registry files.</value>
  </data>
  <data name="RegistryPreview.ModuleTitle" xml:space="preserve">
    <value>Registry Preview</value>
  </data>
  <data name="Shell_RegistryPreview.Content" xml:space="preserve">
    <value>Registry Preview</value>
    <comment>Product name: Navigation view item name for Registry Preview</comment>
  </data>
  <data name="RegistryPreview_Enable_RegistryPreview.Header" xml:space="preserve">
    <value>Enable Registry Preview</value>
    <comment>Registry Preview is the name of the utility</comment>
  </data>
  <data name="Oobe_RegistryPreview_HowToUse.Text" xml:space="preserve">
    <value>In File Explorer, right-click a .REG file and select **Preview** from the context menu.</value>
  </data>
  <data name="Oobe_RegistryPreview_TipsAndTricks.Text" xml:space="preserve">
    <value>You can preview or edit Registry files in File Explorer or by opening the app from the PowerToys launcher.</value>
  </data>
  <data name="Oobe_RegistryPreview.Description" xml:space="preserve">
    <value>Registry Preview is a quick little utility to visualize and edit complex Windows Registry files.</value>
  </data>
  <data name="Oobe_RegistryPreview.Title" xml:space="preserve">
    <value>Registry Preview</value>
    <comment>Do not localize this string</comment>
  </data>
  <data name="LearnMore_RegistryPreview.Text" xml:space="preserve">
    <value>Learn more about Registry Preview</value>
    <comment>Registry Preview is a product name, do not loc</comment>
  </data>
  <data name="Launch_RegistryPreview.Content" xml:space="preserve">
    <value>Launch Registry Preview</value>
    <comment>"Registry Preview" is the name of the utility</comment>
  </data>
  <data name="MouseUtils_MouseJump.Description" xml:space="preserve">
    <value>Quickly move the mouse pointer long distances.</value>
    <comment>"Mouse Jump" is the name of the utility. Mouse is the hardware mouse.</comment>
  </data>
  <data name="MouseUtils_MouseJump.Header" xml:space="preserve">
    <value>Mouse Jump</value>
    <comment>Refers to the utility name</comment>
  </data>
  <data name="MouseUtils_MouseJump_ActivationShortcut.Description" xml:space="preserve">
    <value>Customize the shortcut to turn on or off this mode</value>
  </data>
  <data name="MouseUtils_MouseJump_ActivationShortcut.Header" xml:space="preserve">
    <value>Activation shortcut</value>
  </data>
  <data name="MouseUtils_Enable_MouseJump.Header" xml:space="preserve">
    <value>Enable Mouse Jump</value>
    <comment>"Mouse Jump" is the name of the utility.</comment>
  </data>
  <data name="Hosts_Toggle_LoopbackDuplicates.Description" xml:space="preserve">
    <value>127.0.0.1, ::1, ...</value>
    <comment>"127.0.0.1 and ::1" are well known loopback addresses, do not loc</comment>
  </data>
  <data name="Hosts_Toggle_LoopbackDuplicates.Header" xml:space="preserve">
    <value>Consider loopback addresses as duplicates</value>
  </data>
  <data name="RegistryPreview_Launch_GroupSettings.Header" xml:space="preserve">
    <value>Launch</value>
  </data>
  <data name="RegistryPreview_LaunchButton_Accessible.[using:Microsoft.UI.Xaml.Automation]AutomationProperties.Name" xml:space="preserve">
    <value>Launch Registry Preview</value>
  </data>
  <data name="RegistryPreview_LaunchButtonControl.Header" xml:space="preserve">
    <value>Launch Registry Preview</value>
  </data>
  <data name="RegistryPreview_DefaultRegApp.Header" xml:space="preserve">
    <value>Default app</value>
  </data>
  <data name="RegistryPreview_DefaultRegApp.Description" xml:space="preserve">
    <value>Make Registry Preview default app for opening .reg files</value>
    <comment>Registry Preview is app name. Do not localize.</comment>
  </data>
  <data name="PastePlain_ShortcutWarning.Title" xml:space="preserve">
    <value>Using this shortcut may prevent non-text paste actions (e.g. images, files) or built-in paste plain text actions in other applications from functioning.</value>
  </data>
  <data name="MouseUtils_MouseJump_ThumbnailSize.Header" xml:space="preserve">
    <value>Thumbnail Size</value>
  </data>
  <data name="MouseUtils_MouseJump_ThumbnailSize_Description_Prefix.Text" xml:space="preserve">
    <value>Constrain thumbnail image size to a maximum of</value>
  </data>
  <data name="MouseUtils_MouseJump_ThumbnailSize_Description_Suffix.Text" xml:space="preserve">
    <value>pixels</value>
  </data>
  <data name="MouseUtils_MouseJump_ThumbnailSize_Edit_Height.Header" xml:space="preserve">
    <value>Maximum height (px)</value>
    <comment>px = pixels</comment>
  </data>
  <data name="MouseUtils_MouseJump_ThumbnailSize_Edit_Width.Header" xml:space="preserve">
    <value>Maximum width (px)</value>
    <comment>px = pixels</comment>
  </data>
  <data name="Oobe_Peek.Description" xml:space="preserve">
    <value>A lightning fast file preview feature for Windows.</value>
  </data>
  <data name="Oobe_Peek.Title" xml:space="preserve">
    <value>Peek</value>
  </data>
  <data name="Oobe_Peek_HowToUse.Text" xml:space="preserve">
    <value>to preview the file that's currently selected in File Explorer.</value>
  </data>
  <data name="MWB_PCNameLabel.PlaceholderText" xml:space="preserve">
    <value>Device name</value>
  </data>
  <data name="MWB_SecurityKeyLabel.PlaceholderText" xml:space="preserve">
    <value>Security key</value>
  </data>
  <data name="Hosts_Encoding.Description" xml:space="preserve">
    <value>Choose the encoding of the hosts file</value>
    <comment>"Hosts" refers to the system hosts file, do not loc</comment>
  </data>
  <data name="Hosts_Encoding.Header" xml:space="preserve">
    <value>Encoding</value>
  </data>
  <data name="Hosts_Encoding_Utf8.Content" xml:space="preserve">
    <value>UTF-8</value>
  </data>
  <data name="Hosts_Encoding_Utf8Bom.Content" xml:space="preserve">
    <value>UTF-8 with BOM</value>
  </data>
  <data name="MouseUtils_MouseHighlighter_AlwaysColor.Header" xml:space="preserve">
    <value>Always highlight color</value>
  </data>
  <data name="MouseUtils_MousePointerCrosshairs_CrosshairsAutoHide.Content" xml:space="preserve">
    <value>Automatically hide crosshairs when the mouse pointer is hidden</value>
  </data>
  <data name="MouseUtils_AutoActivate.Content" xml:space="preserve">
    <value>Automatically activate on utility startup</value>
  </data>
  <data name="Run_FindMorePlugins.Text" xml:space="preserve">
    <value>Find more plugins</value>
  </data>
  <data name="Run_PluginUseFindMorePlugins.Content" xml:space="preserve">
    <value>Find more plugins</value>
  </data>
  <data name="GPO_SomeRunPluginsAreManaged.Title" xml:space="preserve">
    <value>The enabled state of some plugins is managed by your organization.</value>
  </data>
  <data name="AlwaysOnTop_FrameOpacity.Header" xml:space="preserve">
    <value>Opacity (%)</value>
  </data>
  <data name="MouseUtils_FindMyMouse_ActivationCustomizedShortcut.Content" xml:space="preserve">
    <value>Custom shortcut</value>
  </data>
  <data name="MouseUtils_FindMyMouse_ActivationDoubleRightControlPress.Content" xml:space="preserve">
    <value>Press Right Control twice</value>
    <comment>Right control is the physical key on the keyboard.</comment>
  </data>
  <data name="MouseUtils_FindMyMouse_ActivationShortcut.Description" xml:space="preserve">
    <value>Customize the shortcut to turn on or off this mode</value>
  </data>
  <data name="MouseUtils_FindMyMouse_ActivationShortcut.Header" xml:space="preserve">
    <value>Activation shortcut</value>
  </data>
  <data name="SettingsWindow_AdminTitle" xml:space="preserve">
    <value>Administrator: PowerToys Settings</value>
    <comment>Title of the settings window when running as administrator</comment>
  </data>
  <data name="DashboardTitle.Text" xml:space="preserve">
    <value>Dashboard</value>
  </data>
  <data name="Shell_Dashboard.Content" xml:space="preserve">
    <value>Dashboard</value>
  </data>
  <data name="GPO_SomeSettingsAreManaged.Title" xml:space="preserve">
    <value>Some settings are managed by your organization.</value>
  </data>
  <data name="DisabledModules.Text" xml:space="preserve">
    <value>Disabled modules</value>
  </data>
  <data name="EnabledModules.Text" xml:space="preserve">
    <value>Enabled modules</value>
  </data>
  <data name="Peek_Preview_GroupSettings.Header" xml:space="preserve">
    <value>Preview</value>
  </data>
  <data name="Peek_SourceCode_Header.Description" xml:space="preserve">
    <value>.cpp, .py, .json, .xml, .csproj, ...</value>
  </data>
  <data name="Peek_SourceCode_Header.Header" xml:space="preserve">
    <value>Source code files (Monaco)</value>
  </data>
  <data name="Peek_SourceCode_TryFormat.Description" xml:space="preserve">
    <value>Applies to json and xml. Files remain unchanged.</value>
  </data>
  <data name="Peek_SourceCode_TryFormat.Header" xml:space="preserve">
    <value>Try to format the source for preview</value>
  </data>
  <data name="Peek_SourceCode_WrapText.Content" xml:space="preserve">
    <value>Wrap text</value>
  </data>
  <data name="ShowPluginsOverview_All.Content" xml:space="preserve">
    <value>All</value>
  </data>
  <data name="ShowPluginsOverview_None.Content" xml:space="preserve">
    <value>None</value>
  </data>
  <data name="ShowPluginsOverview_NonGlobal.Content" xml:space="preserve">
    <value>Not included in global results</value>
  </data>
  <data name="PowerLauncher_TitleFontSize.Description" xml:space="preserve">
    <value>The size of result titles and the search query</value>
  </data>
  <data name="PowerLauncher_TitleFontSize.Header" xml:space="preserve">
    <value>Text size (pt)</value>
  </data>
  <data name="PowerLauncher_TextFontSizeSlider.[using:Microsoft.UI.Xaml.Automation]AutomationProperties.Name" xml:space="preserve">
    <value>Text size of result titles</value>
  </data>
  <data name="GeneralPage_ShowWhatsNewAfterUpdates.Header" xml:space="preserve">
    <value>Show the release notes after updates</value>
  </data>
  <data name="CmdNotFound_Arm64ArchBar.Title" xml:space="preserve">
    <value>Command Not Found is not supported on the ARM64 architecture currently. We are actively working on a solution.</value>
  </data>
<<<<<<< HEAD
  <data name="GeneralPage_ShowNewUpdatesToast.Description" xml:space="preserve">
=======
  <data name="QuickAccent_Prevent_Activation_On_Game_Mode.Content" xml:space="preserve">
    <value>Do not activate when Game Mode is on</value>
    <comment>"Game mode" is the Windows feature to prevent notification when playing a game.</comment>
  </data>
  <data name="GeneralPage_ToggleSwitch_ShowNewUpdatesToast.Description" xml:space="preserve">
>>>>>>> 6da7e3ae
    <value>Notifications in the settings and the tray flyout are always shown</value>
  </data>
  <data name="GeneralPage_ShowNewUpdatesToast.Header" xml:space="preserve">
    <value>Show notifications for new updates</value>
  </data>
<<<<<<< HEAD
  <data name="General_UpdateSettings.Header" xml:space="preserve">
    <value>Update settings</value>
  </data>
  <data name="GPO_SomeSettingsAreManaged.Title" xml:space="preserve">
    <value>Some settings are managed by your organization.</value>
=======
  <data name="GPO_SettingIsManaged_ToolTip.Text" xml:space="preserve">
    <value>This setting is managed by your organization.</value>
  </data>
  <data name="GPO_SomePreviewPanesAreManaged.Title" xml:space="preserve">
    <value>The enabled state of some preview handlers is managed by your organization.</value>
  </data>
  <data name="GPO_SomeThumbnailProvidersAreManaged.Title" xml:space="preserve">
    <value>The enabled state of some thumbnail handlers is managed by your organization.</value>
>>>>>>> 6da7e3ae
  </data>
</root><|MERGE_RESOLUTION|>--- conflicted
+++ resolved
@@ -3960,9 +3960,6 @@
   <data name="Shell_Dashboard.Content" xml:space="preserve">
     <value>Dashboard</value>
   </data>
-  <data name="GPO_SomeSettingsAreManaged.Title" xml:space="preserve">
-    <value>Some settings are managed by your organization.</value>
-  </data>
   <data name="DisabledModules.Text" xml:space="preserve">
     <value>Disabled modules</value>
   </data>
@@ -4011,27 +4008,21 @@
   <data name="CmdNotFound_Arm64ArchBar.Title" xml:space="preserve">
     <value>Command Not Found is not supported on the ARM64 architecture currently. We are actively working on a solution.</value>
   </data>
-<<<<<<< HEAD
-  <data name="GeneralPage_ShowNewUpdatesToast.Description" xml:space="preserve">
-=======
   <data name="QuickAccent_Prevent_Activation_On_Game_Mode.Content" xml:space="preserve">
     <value>Do not activate when Game Mode is on</value>
     <comment>"Game mode" is the Windows feature to prevent notification when playing a game.</comment>
   </data>
-  <data name="GeneralPage_ToggleSwitch_ShowNewUpdatesToast.Description" xml:space="preserve">
->>>>>>> 6da7e3ae
+  <data name="GeneralPage_ShowNewUpdatesToast.Description" xml:space="preserve">
     <value>Notifications in the settings and the tray flyout are always shown</value>
   </data>
   <data name="GeneralPage_ShowNewUpdatesToast.Header" xml:space="preserve">
     <value>Show notifications for new updates</value>
   </data>
-<<<<<<< HEAD
   <data name="General_UpdateSettings.Header" xml:space="preserve">
     <value>Update settings</value>
   </data>
   <data name="GPO_SomeSettingsAreManaged.Title" xml:space="preserve">
     <value>Some settings are managed by your organization.</value>
-=======
   <data name="GPO_SettingIsManaged_ToolTip.Text" xml:space="preserve">
     <value>This setting is managed by your organization.</value>
   </data>
@@ -4040,6 +4031,5 @@
   </data>
   <data name="GPO_SomeThumbnailProvidersAreManaged.Title" xml:space="preserve">
     <value>The enabled state of some thumbnail handlers is managed by your organization.</value>
->>>>>>> 6da7e3ae
   </data>
 </root>