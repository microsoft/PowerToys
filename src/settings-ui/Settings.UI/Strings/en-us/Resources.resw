--- conflicted
+++ resolved
@@ -3646,10 +3646,6 @@
   <data name="MouseUtils_MousePointerCrosshairs_CrosshairsAutoHide.Content" xml:space="preserve">
     <value>Automatically hide crosshairs when the mouse pointer is hidden</value>
   </data>
-<<<<<<< HEAD
-  <data name="Run_SomePluginsAreGpoManaged.Title" xml:space="preserve">
-    <value>The system administrator is managing some plugins.</value>
-=======
   <data name="MouseUtils_AutoActivate.Content" xml:space="preserve">
     <value>Automatically activate on utility startup</value>
   </data>
@@ -3658,6 +3654,8 @@
   </data>
   <data name="Run_PluginUseFindMorePlugins.Content" xml:space="preserve">
     <value>Find more plugins</value>
->>>>>>> 00dc4981
+  </data>
+    <data name="Run_SomePluginsAreGpoManaged.Title" xml:space="preserve">
+    <value>The system administrator is managing some plugins.</value>
   </data>
 </root>