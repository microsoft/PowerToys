﻿<?xml version="1.0" encoding="utf-8"?>
<root>
  <!-- 
    Microsoft ResX Schema 
    
    Version 2.0
    
    The primary goals of this format is to allow a simple XML format 
    that is mostly human readable. The generation and parsing of the 
    various data types are done through the TypeConverter classes 
    associated with the data types.
    
    Example:
    
    ... ado.net/XML headers & schema ...
    <resheader name="resmimetype">text/microsoft-resx</resheader>
    <resheader name="version">2.0</resheader>
    <resheader name="reader">System.Resources.ResXResourceReader, System.Windows.Forms, ...</resheader>
    <resheader name="writer">System.Resources.ResXResourceWriter, System.Windows.Forms, ...</resheader>
    <data name="Name1"><value>this is my long string</value><comment>this is a comment</comment></data>
    <data name="Color1" type="System.Drawing.Color, System.Drawing">Blue</data>
    <data name="Bitmap1" mimetype="application/x-microsoft.net.object.binary.base64">
        <value>[base64 mime encoded serialized .NET Framework object]</value>
    </data>
    <data name="Icon1" type="System.Drawing.Icon, System.Drawing" mimetype="application/x-microsoft.net.object.bytearray.base64">
        <value>[base64 mime encoded string representing a byte array form of the .NET Framework object]</value>
        <comment>This is a comment</comment>
    </data>
                
    There are any number of "resheader" rows that contain simple 
    name/value pairs.
    
    Each data row contains a name, and value. The row also contains a 
    type or mimetype. Type corresponds to a .NET class that support 
    text/value conversion through the TypeConverter architecture. 
    Classes that don't support this are serialized and stored with the 
    mimetype set.
    
    The mimetype is used for serialized objects, and tells the 
    ResXResourceReader how to depersist the object. This is currently not 
    extensible. For a given mimetype the value must be set accordingly:
    
    Note - application/x-microsoft.net.object.binary.base64 is the format 
    that the ResXResourceWriter will generate, however the reader can 
    read any of the formats listed below.
    
    mimetype: application/x-microsoft.net.object.binary.base64
    value   : The object must be serialized with 
            : System.Runtime.Serialization.Formatters.Binary.BinaryFormatter
            : and then encoded with base64 encoding.
    
    mimetype: application/x-microsoft.net.object.soap.base64
    value   : The object must be serialized with 
            : System.Runtime.Serialization.Formatters.Soap.SoapFormatter
            : and then encoded with base64 encoding.

    mimetype: application/x-microsoft.net.object.bytearray.base64
    value   : The object must be serialized into a byte array 
            : using a System.ComponentModel.TypeConverter
            : and then encoded with base64 encoding.
    -->
  <xsd:schema id="root" xmlns="" xmlns:xsd="http://www.w3.org/2001/XMLSchema" xmlns:msdata="urn:schemas-microsoft-com:xml-msdata">
    <xsd:import namespace="http://www.w3.org/XML/1998/namespace" />
    <xsd:element name="root" msdata:IsDataSet="true">
      <xsd:complexType>
        <xsd:choice maxOccurs="unbounded">
          <xsd:element name="metadata">
            <xsd:complexType>
              <xsd:sequence>
                <xsd:element name="value" type="xsd:string" minOccurs="0" />
              </xsd:sequence>
              <xsd:attribute name="name" use="required" type="xsd:string" />
              <xsd:attribute name="type" type="xsd:string" />
              <xsd:attribute name="mimetype" type="xsd:string" />
              <xsd:attribute ref="xml:space" />
            </xsd:complexType>
          </xsd:element>
          <xsd:element name="assembly">
            <xsd:complexType>
              <xsd:attribute name="alias" type="xsd:string" />
              <xsd:attribute name="name" type="xsd:string" />
            </xsd:complexType>
          </xsd:element>
          <xsd:element name="data">
            <xsd:complexType>
              <xsd:sequence>
                <xsd:element name="value" type="xsd:string" minOccurs="0" msdata:Ordinal="1" />
                <xsd:element name="comment" type="xsd:string" minOccurs="0" msdata:Ordinal="2" />
              </xsd:sequence>
              <xsd:attribute name="name" type="xsd:string" use="required" msdata:Ordinal="1" />
              <xsd:attribute name="type" type="xsd:string" msdata:Ordinal="3" />
              <xsd:attribute name="mimetype" type="xsd:string" msdata:Ordinal="4" />
              <xsd:attribute ref="xml:space" />
            </xsd:complexType>
          </xsd:element>
          <xsd:element name="resheader">
            <xsd:complexType>
              <xsd:sequence>
                <xsd:element name="value" type="xsd:string" minOccurs="0" msdata:Ordinal="1" />
              </xsd:sequence>
              <xsd:attribute name="name" type="xsd:string" use="required" />
            </xsd:complexType>
          </xsd:element>
        </xsd:choice>
      </xsd:complexType>
    </xsd:element>
  </xsd:schema>
  <resheader name="resmimetype">
    <value>text/microsoft-resx</value>
  </resheader>
  <resheader name="version">
    <value>2.0</value>
  </resheader>
  <resheader name="reader">
    <value>System.Resources.ResXResourceReader, System.Windows.Forms, Version=4.0.0.0, Culture=neutral, PublicKeyToken=b77a5c561934e089</value>
  </resheader>
  <resheader name="writer">
    <value>System.Resources.ResXResourceWriter, System.Windows.Forms, Version=4.0.0.0, Culture=neutral, PublicKeyToken=b77a5c561934e089</value>
  </resheader>
  <data name="Attribution_Rooler.Text" xml:space="preserve">
    <value>Inspired by Rooler</value>
    <comment>Rooler is a name of the tool.</comment>
  </data>
  <data name="Shell_VideoConference.Content" xml:space="preserve">
    <value>Video Conference Mute</value>
    <comment>Navigation view item name for Video Conference</comment>
  </data>
  <data name="Shell_MeasureTool.Content" xml:space="preserve">
    <value>Screen Ruler</value>
    <comment>Product name: Navigation view item name for Screen Ruler</comment>
  </data>
  <data name="MeasureTool.SecondaryLinksHeader" xml:space="preserve">
    <value>Attribution</value>
    <comment>giving credit to the projects this utility was based on</comment>
  </data>
  <data name="MeasureTool.ModuleDescription" xml:space="preserve">
    <value>Screen Ruler is a quick and easy way to measure pixels on your screen.</value>
    <comment>"Screen Ruler" is the name of the utility</comment>
  </data>
  <data name="MeasureTool.ModuleTitle" xml:space="preserve">
    <value>Screen Ruler</value>
    <comment>"Screen Ruler" is the name of the utility</comment>
  </data>
  <data name="MeasureTool_ActivationSettings.Header" xml:space="preserve">
    <value>Activation</value>
  </data>
  <data name="MeasureTool_Settings.Header" xml:space="preserve">
    <value>Behavior</value>
    <comment>"Screen Ruler" is the name of the utility</comment>
  </data>
  <data name="MeasureTool_ActivationShortcut.Header" xml:space="preserve">
    <value>Activation shortcut</value>
  </data>
  <data name="MeasureTool_ActivationShortcut.Description" xml:space="preserve">
    <value>Customize the shortcut to bring up the command bar</value>
    <comment>"Screen Ruler" is the name of the utility</comment>
  </data>
  <data name="MeasureTool_DefaultMeasureStyle.Header" xml:space="preserve">
    <value>Default measure style</value>
  </data>
  <data name="MeasureTool_DefaultMeasureStyle.Description" xml:space="preserve">
    <value>The utility will start having the selected style activated</value>
  </data>
  <data name="MeasureTool_DefaultMeasureStyle_None.Content" xml:space="preserve">
    <value>None</value>
  </data>
  <data name="MeasureTool_DefaultMeasureStyle_Bounds.Content" xml:space="preserve">
    <value>Bounds</value>
  </data>
  <data name="MeasureTool_DefaultMeasureStyle_Spacing.Content" xml:space="preserve">
    <value>Spacing</value>
  </data>
  <data name="MeasureTool_DefaultMeasureStyle_Horizontal_Spacing.Content" xml:space="preserve">
    <value>Horizontal spacing</value>
  </data>
  <data name="MeasureTool_DefaultMeasureStyle_Vertical_Spacing.Content" xml:space="preserve">
    <value>Vertical spacing</value>
  </data>
  <data name="MeasureTool_UnitsOfMeasure.Header" xml:space="preserve">
    <value>Units of measurement</value>
  </data>
  <data name="MeasureTool_UnitsOfMeasure_Pixels.Content" xml:space="preserve">
    <value>Pixels</value>
  </data>
  <data name="MeasureTool_UnitsOfMeasure_Inches.Content" xml:space="preserve">
    <value>Inches</value>
  </data>
  <data name="MeasureTool_UnitsOfMeasure_Centimeters.Content" xml:space="preserve">
    <value>Centimeters</value>
  </data>
  <data name="MeasureTool_PixelTolerance.Header" xml:space="preserve">
    <value>Pixel tolerance for edge detection</value>
  </data>
  <data name="MeasureTool_MeasureCrossColor.Header" xml:space="preserve">
    <value>Line color</value>
  </data>
  <data name="MeasureTool_ContinuousCapture.Header" xml:space="preserve">
    <value>Capture screen continuously during measuring</value>
  </data>
  <data name="MeasureTool_ContinuousCapture.Description" xml:space="preserve">
    <value>Refresh screen contexts in real-time instead of making a screenshot once</value>
  </data>
  <data name="MeasureTool_PerColorChannelEdgeDetection.Header" xml:space="preserve">
    <value>Per color channel edge detection</value>
  </data>
  <data name="MeasureTool_PerColorChannelEdgeDetection.Description" xml:space="preserve">
    <value>If enabled, test that all color channels are within a tolerance distance from each other. Otherwise, check that the sum of all color channels differences is smaller than the tolerance.</value>
  </data>
  <data name="MeasureTool_DrawFeetOnCross.Header" xml:space="preserve">
    <value>Draw feet on cross</value>
  </data>
  <data name="MeasureTool_DrawFeetOnCross.Description" xml:space="preserve">
    <value>Adds feet to the end of cross lines</value>
  </data>
  <data name="MeasureTool_EnableMeasureTool.Header" xml:space="preserve">
    <value>Enable Screen Ruler</value>
    <comment>"Screen Ruler" is the name of the utility</comment>
  </data>
  <data name="MouseWithoutBorders_ActivationSettings.Header" xml:space="preserve">
    <value>Activation</value>
  </data>
  <data name="MouseWithoutBorders_DeviceLayoutSettings.Header" xml:space="preserve">
    <value>Device layout</value>
  </data>
  <data name="MouseWithoutBorders_DeviceLayoutSettings.Description" xml:space="preserve">
    <value>Drag and drop a machine to rearrange the order.</value>
  </data>
  <data name="MouseWithoutBorders_CannotDragDropAsAdmin.Title" xml:space="preserve">
    <value>It is not possible to use drag and drop while running PowerToys elevated. As a workaround, please restart PowerToys without elevation to edit the device layout.</value>
  </data>
  <data name="MouseWithoutBorders_KeySettings.Header" xml:space="preserve">
    <value>Encryption key</value>
  </data>
  <data name="MouseWithoutBorders_SecurityKey.Header" xml:space="preserve">
    <value>Security key</value>
  </data>
  <data name="MouseWithoutBorders_SecurityKey.Description" xml:space="preserve">
    <value>The key must be auto generated in one machine by clicking on New Key, then typed in other machines</value>
  </data>
  <data name="MouseWithoutBorders_NewKey.Content" xml:space="preserve">
    <value>New key</value>
  </data>
  <data name="MouseWithoutBorders_CopyMachineName.Text" xml:space="preserve">
    <value>Copy to clipboard</value>
  </data>
  <data name="MouseWithoutBorders_ReconnectButton.Text" xml:space="preserve">
    <value>Refresh connections</value>
  </data>
  <data name="MouseWithoutBorders_ReconnectTooltip.Text" xml:space="preserve">
    <value>Reestablishes connections with other devices if you are experiencing issues.</value>
  </data>
  <data name="MouseWithoutBorders_ThisMachineNameLabel.Header" xml:space="preserve">
    <value>Host name of this device</value>
  </data>
  <data name="MouseWithoutBorders_Connect.Content" xml:space="preserve">
    <value>Connect</value>
  </data>
  <data name="MouseWithoutBorders_UninstallService.Header" xml:space="preserve">
    <value>Uninstall service</value>
  </data>
  <data name="MouseWithoutBorders_UninstallService.Description" xml:space="preserve">
    <value>Removes the service from the computer. Needs to run as administrator.</value>
  </data>
  <data name="MouseWithoutBorders_Settings.Header" xml:space="preserve">
    <value>Behavior</value>
  </data>
  <data name="MouseWithoutBorders_TroubleShooting.Header" xml:space="preserve">
    <value>Troubleshooting</value>
  </data>
  <data name="MouseWithoutBorders_AddFirewallRuleButtonControl.Header" xml:space="preserve">
    <value>Add a firewall rule for Mouse Without Borders</value>
    <comment>"Mouse Without Borders" is a product name</comment>
  </data>
  <data name="MouseWithoutBorders_AddFirewallRuleButtonControl.Description" xml:space="preserve">
    <value>Adding a firewall rule might help solve connection issues.</value>
  </data>
  <data name="MouseWithoutBorders_RunAsAdminText.Title" xml:space="preserve">
    <value>You need to run as administrator to modify this setting.</value>
  </data>
  <data name="MouseWithoutBorders_ServiceUserUninstallWarning.Title" xml:space="preserve">
    <value>If PowerToys is installed as a user, uninstalling/upgrading may require the Mouse Without Borders service to be removed manually later.</value>
  </data>
  <data name="MouseWithoutBorders_ServiceSettings.Header" xml:space="preserve">
    <value>Service</value>
  </data>
  <data name="MouseWithoutBorders_Toggle_Enable.Header" xml:space="preserve">
    <value>Enable Mouse Without Borders</value>
  </data>
  <data name="MouseWithoutBorders.SecondaryLinksHeader" xml:space="preserve">
    <value>Attribution</value>
    <comment>giving credit to the projects this utility was based on</comment>
  </data>
  <data name="MouseWithoutBorders.ModuleDescription" xml:space="preserve">
    <value>Mouse Without Borders is a quick and easy way to move your cursor across multiple devices.</value>
    <comment>"Mouse Without Borders" is the name of the utility</comment>
  </data>
  <data name="MouseWithoutBorders.ModuleTitle" xml:space="preserve">
    <value>Mouse Without Borders</value>
    <comment>"Mouse Without Borders" is the name of the utility</comment>
  </data>
  <data name="MouseWithoutBorders_UseService.Header" xml:space="preserve">
    <value>Use Service</value>
  </data>
  <data name="MouseWithoutBorders_UseService.Description" xml:space="preserve">
    <value>Runs in service mode, that allows MWB to control remote machines when they're locked. Also allows control of system and administrator applications.</value>
  </data>
  <data name="MouseWithoutBorders_MatrixOneRow.Header" xml:space="preserve">
    <value>Devices in a single row</value>
  </data>
  <data name="MouseWithoutBorders_MatrixOneRow.Description" xml:space="preserve">
    <value>Sets whether the devices are aligned on a single row. A two by two matrix is considered otherwise.</value>
  </data>
  <data name="MouseWithoutBorders_WrapMouse.Header" xml:space="preserve">
    <value>Wrap mouse</value>
  </data>
  <data name="MouseWithoutBorders_WrapMouse.Description" xml:space="preserve">
    <value>Move control back to the first machine when mouse moves past the last one.</value>
  </data>
  <data name="MouseWithoutBorders_ShareClipboard.Header" xml:space="preserve">
    <value>Share clipboard</value>
  </data>
  <data name="MouseWithoutBorders_TransferFile.Header" xml:space="preserve">
    <value>Transfer file</value>
  </data>
  <data name="MouseWithoutBorders_HideMouseAtScreenEdge.Header" xml:space="preserve">
    <value>Hide mouse at the screen edge</value>
  </data>
  <data name="MouseWithoutBorders_DrawMouseCursor.Header" xml:space="preserve">
    <value>Draw mouse cursor</value>
  </data>
  <data name="MouseWithoutBorders_ValidateRemoteMachineIP.Header" xml:space="preserve">
    <value>Validate remote machine IP</value>
  </data>
  <data name="MouseWithoutBorders_SameSubnetOnly.Header" xml:space="preserve">
    <value>Same subnet only</value>
  </data>
  <data name="MouseWithoutBorders_BlockScreenSaverOnOtherMachines.Header" xml:space="preserve">
    <value>Block screen saver on other machines</value>
  </data>
  <data name="MouseWithoutBorders_MoveMouseRelatively.Header" xml:space="preserve">
    <value>Move mouse relatively</value>
  </data>
  <data name="MouseWithoutBorders_BlockMouseAtScreenCorners.Header" xml:space="preserve">
    <value>Block mouse at screen corners</value>
  </data>
  <data name="MouseWithoutBorders_ShowClipboardAndNetworkStatusMessages.Header" xml:space="preserve">
    <value>Show clipboard and network status messages</value>
  </data>
  <data name="MouseWithoutBorders_ShowOriginalUI.Header" xml:space="preserve">
    <value>Show the original Mouse Without Borders UI</value>
  </data>
  <data name="MouseWithoutBorders_ShowOriginalUI.Description" xml:space="preserve">
    <value>This is accessible from the system tray and requires a restart.</value>
  </data>
  <data name="MouseWithoutBorders_ShareClipboard.Description" xml:space="preserve">
    <value>If share clipboard stops working, Ctrl+Alt+Del then Esc may solve the problem.</value>
  </data>
  <data name="MouseWithoutBorders_TransferFile.Description" xml:space="preserve">
    <value>If a file (&lt;100MB) is copied, it will be transferred to the remote machine clipboard.</value>
  </data>
  <data name="MouseWithoutBorders_HideMouseAtScreenEdge.Description" xml:space="preserve">
    <value>Hide the mouse cursor at the top edge of the screen when switching to other machine. This option also steals the focus from any full-screen app to ensure the keyboard input is redirected.</value>
  </data>
  <data name="MouseWithoutBorders_DrawMouseCursor.Description" xml:space="preserve">
    <value>Mouse cursor may not be visible in Windows 10 and later versions of Windows when there is no physical mouse attached.</value>
  </data>
  <data name="MouseWithoutBorders_ValidateRemoteMachineIP.Description" xml:space="preserve">
    <value>Reverse DNS lookup to validate machine IP Address.</value>
  </data>
  <data name="MouseWithoutBorders_SameSubnetOnly.Description" xml:space="preserve">
    <value>Only connect to machines in the same intranet NNN.NNN.*.* (only works when both machines have IPv4 enabled)</value>
  </data>
  <data name="MouseWithoutBorders_IPAddressMapping_TextBoxControl.PlaceholderText" xml:space="preserve">
    <value>Example: MyLaptop 192.168.0.24</value>
    <comment>Don't translate MyLaptop</comment>
  </data>
  <data name="MouseWithoutBorders_IPAddressMapping.Header" xml:space="preserve">
    <value>IP address mapping</value>
  </data>
  <data name="MouseWithoutBorders_IPAddressMapping.Description" xml:space="preserve">
    <value>Resolve machine's IP address using manually entered mappings below.</value>
  </data>
  <data name="MouseWithoutBorders_BlockScreenSaverOnOtherMachines.Description" xml:space="preserve">
    <value>Prevent screen saver from starting on other machines when user is actively working on this machine.</value>
  </data>
  <data name="MouseWithoutBorders_MoveMouseRelatively.Description" xml:space="preserve">
    <value>Use this option when remote machine's monitor settings are different, or remote machine has multiple monitors.</value>
  </data>
  <data name="MouseWithoutBorders_BlockMouseAtScreenCorners.Description" xml:space="preserve">
    <value>To avoid accident machine-switch at screen corners.</value>
  </data>
  <data name="MouseWithoutBorders_ShowClipboardAndNetworkStatusMessages.Description" xml:space="preserve">
    <value>Show clipboard activities and network status in system tray notifications</value>
  </data>
  <data name="MouseWithoutBorders_KeyboardShortcuts_Group.Header" xml:space="preserve">
    <value>Keyboard shortcuts</value>
    <comment>keyboard is the hardware peripheral</comment>
  </data>
  <data name="MouseWithoutBorders_AdvancedSettings_Group.Header" xml:space="preserve">
    <value>Advanced Settings</value>
  </data>
  <data name="MouseWithoutBorders_EasyMouseOption.Header" xml:space="preserve">
    <value>Easy Mouse: move between machines by moving the mouse pointer to the screen edges.</value>
  </data>
  <data name="MouseWithoutBorders_EasyMouseOption.Description" xml:space="preserve">
    <value>Can also be set to move only when pressing Shift or Ctrl.</value>
    <comment>Shift and Ctrl are the keyboard keys</comment>
  </data>
  <data name="MouseWithoutBorders_EasyMouseOption_Disabled.Content" xml:space="preserve">
    <value>Disabled</value>
  </data>
  <data name="MouseWithoutBorders_EasyMouseOption_Enabled.Content" xml:space="preserve">
    <value>Enabled</value>
  </data>
  <data name="MouseWithoutBorders_EasyMouseOption_Ctrl.Content" xml:space="preserve">
    <value>Ctrl</value>
    <comment>This is the Ctrl keyboard key</comment>
  </data>
  <data name="MouseWithoutBorders_EasyMouseOption_Shift.Content" xml:space="preserve">
    <value>Shift</value>
    <comment>This is the Shift keyboard key</comment>
  </data>
  <data name="MouseWithoutBorders_LockMachinesShortcut.Header" xml:space="preserve">
    <value>Shortcut to lock all machines.</value>
  </data>
  <data name="MouseWithoutBorders_LockMachinesShortcut.Description" xml:space="preserve">
    <value>Hit this hotkey twice to lock all machines. Note: Only the machines which have the same shortcut configured will be locked.</value>
  </data>
  <data name="MouseWithoutBorders_ToggleEasyMouseShortcut.Header" xml:space="preserve">
    <value>Shortcut to toggle Easy Mouse.</value>
    <comment>Ctrl and Alt are the keyboard keys</comment>
  </data>
  <data name="MouseWithoutBorders_ToggleEasyMouseShortcut.Description" xml:space="preserve">
    <value>Only works if EasyMouse is set to Enabled or Disabled.</value>
  </data>
  <data name="MouseWithoutBorders_ToggleEasyMouseShortcut_Disabled.Content" xml:space="preserve">
    <value>Disabled</value>
  </data>
  <data name="MouseWithoutBorders_SwitchBetweenMachineShortcut.Header" xml:space="preserve">
    <value>Shortcut to switch between machines. Ctrl+Alt+:</value>
    <comment>Ctrl and Alt are the keyboard keys</comment>
  </data>
  <data name="MouseWithoutBorders_SwitchBetweenMachineShortcut.Description" xml:space="preserve">
    <value>Click on Ctrl+Alt+ the chosen option to switch between machines.</value>
    <comment>Ctrl and Alt are the keyboard keys</comment>
  </data>
  <data name="MouseWithoutBorders_SwitchBetweenMachineShortcut_F1.Content" xml:space="preserve">
    <value>F1, F2, F3, F4</value>
    <comment>Don't localize. These are keyboard keys</comment>
  </data>
  <data name="MouseWithoutBorders_SwitchBetweenMachineShortcut_1.Content" xml:space="preserve">
    <value>1, 2, 3, 4</value>
    <comment>Don't localize. These are keyboard keys</comment>
  </data>
  <data name="MouseWithoutBorders_SwitchBetweenMachineShortcut_Disabled.Content" xml:space="preserve">
    <value>Disabled</value>
  </data>
  <data name="MouseWithoutBorders_LockMachinesShortcut_Disabled.Content" xml:space="preserve">
    <value>Disabled</value>
  </data>
  <data name="MouseWithoutBorders_ReconnectShortcut.Header" xml:space="preserve">
    <value>Shortcut to try reconnecting</value>
  </data>
  <data name="MouseWithoutBorders_ReconnectShortcut.Description" xml:space="preserve">
    <value>Just in case the connection is lost for any reason.</value>
  </data>
  <data name="MouseWithoutBorders_ReconnectShortcut_Disabled.Content" xml:space="preserve">
    <value>Disabled</value>
  </data>
  <data name="MouseWithoutBorders_Switch2AllPcShortcut.Header" xml:space="preserve">
    <value>Shortcut to switch to multiple machine mode.</value>
  </data>
  <data name="MouseWithoutBorders_Switch2AllPcShortcut.Description" xml:space="preserve">
    <value>Allows controlling all computers at once.</value>
  </data>
  <data name="MouseWithoutBorders_Switch2AllPcShortcut_Disabled.Content" xml:space="preserve">
    <value>Disabled</value>
  </data>
  <data name="MouseWithoutBorders_Switch2AllPcShortcut_Ctrl3.Content" xml:space="preserve">
    <value>Ctrl three times</value>
    <comment>This is the Ctrl keyboard key</comment>
  </data>
  <data name="VideoConference_Enable.Header" xml:space="preserve">
    <value>Enable Video Conference Mute</value>
  </data>
  <data name="VideoConference.ModuleDescription" xml:space="preserve">
    <value>Video Conference Mute is a quick and easy way to do a global "mute" of both your microphone and webcam. Disabling this module or closing PowerToys will unmute the microphone and camera.</value>
  </data>
  <data name="VideoConference_CameraAndMicrophoneMuteHotkeyControl_Header.Header" xml:space="preserve">
    <value>Mute camera &amp; microphone</value>
  </data>
  <data name="VideoConference_MicrophoneMuteHotkeyControl_Header.Header" xml:space="preserve">
    <value>Mute microphone</value>
  </data>
  <data name="VideoConference_MicrophonePushToTalkHotkeyControl_Header.Header" xml:space="preserve">
    <value>Push to talk</value>
  </data>
  <data name="VideoConference_CameraMuteHotkeyControl_Header.Header" xml:space="preserve">
    <value>Mute camera</value>
  </data>
  <data name="VideoConference_SelectedCamera.Header" xml:space="preserve">
    <value>Selected camera</value>
  </data>
  <data name="VideoConference_SelectedMicrophone.Header" xml:space="preserve">
    <value>Selected microphone</value>
  </data>
  <data name="VideoConference_PushToReverse.Header" xml:space="preserve">
    <value>Push to reverse</value>
  </data>
  <data name="VideoConference_PushToReverse.Description" xml:space="preserve">
    <value>If enabled, allows both push to talk and push to mute, depending on microphone state</value>
  </data>
  <data name="VideoConference_CameraOverlayImagePathHeader.Header" xml:space="preserve">
    <value>Image displayed when camera is muted</value>
  </data>
  <data name="VideoConference_ToolbarPosition.Header" xml:space="preserve">
    <value>Toolbar position</value>
  </data>
  <data name="VideoConference_ToolbarPosition_TopCenter.Content" xml:space="preserve">
    <value>Top center</value>
  </data>
  <data name="VideoConference_ToolbarPosition_TopLeftCorner.Content" xml:space="preserve">
    <value>Top left corner</value>
  </data>
  <data name="VideoConference_ToolbarPosition_TopRightCorner.Content" xml:space="preserve">
    <value>Top right corner</value>
  </data>
  <data name="VideoConference_ToolbarPosition_BottomLeftCorner.Content" xml:space="preserve">
    <value>Bottom left corner</value>
  </data>
  <data name="VideoConference_ToolbarPosition_BottomCenter.Content" xml:space="preserve">
    <value>Bottom center</value>
  </data>
  <data name="VideoConference_ToolbarPosition_BottomRightCorner.Content" xml:space="preserve">
    <value>Bottom right corner</value>
  </data>
  <data name="VideoConference_ToolbarMonitor.Header" xml:space="preserve">
    <value>Show toolbar on</value>
  </data>
  <data name="VideoConference_ToolbarMonitor_Main.Content" xml:space="preserve">
    <value>Main monitor</value>
  </data>
  <data name="VideoConference_ToolbarMonitor_UnderCursor.Content" xml:space="preserve">
    <value>Monitor under cursor</value>
  </data>
  <data name="VideoConference_ToolbarMonitor_ActiveWindow.Content" xml:space="preserve">
    <value>Active window monitor</value>
  </data>
  <data name="VideoConference_ToolbarMonitor_All.Content" xml:space="preserve">
    <value>All monitors</value>
  </data>
  <data name="VideoConference_ToolbarHide.Header" xml:space="preserve">
    <value>Hide toolbar</value>
  </data>
  <data name="VideoConference_ToolbarHideMuted.Content" xml:space="preserve">
    <value>When both camera and microphone are muted</value>
  </data>
  <data name="VideoConference_ToolbarHideNever.Content" xml:space="preserve">
    <value>Never</value>
  </data>
  <data name="VideoConference_ToolbarHideUnmuted.Content" xml:space="preserve">
    <value>When both camera and microphone are unmuted</value>
  </data>
  <data name="VideoConference_ToolbarHideTimeout.Content" xml:space="preserve">
    <value>After timeout</value>
  </data>
  <data name="VideoConference.ModuleTitle" xml:space="preserve">
    <value>Video Conference Mute</value>
  </data>
  <data name="VideoConference_Camera.Header" xml:space="preserve">
    <value>Camera</value>
  </data>
  <data name="VideoConference_Camera.Description" xml:space="preserve">
    <value>To use this feature, make sure to select PowerToys VideoConference Mute as your camera source in your apps.</value>
  </data>
  <data name="VideoConference_Microphone.Header" xml:space="preserve">
    <value>Microphone</value>
  </data>
  <data name="VideoConference_Toolbar.Header" xml:space="preserve">
    <value>Toolbar</value>
  </data>
  <data name="VideoConference_Behavior.Header" xml:space="preserve">
    <value>Behavior</value>
  </data>
  <data name="VideoConference_StartupAction.Header" xml:space="preserve">
    <value>Startup action</value>
  </data>
  <data name="VideoConference_StartupActionNothing.Content" xml:space="preserve">
    <value>Nothing</value>
  </data>
  <data name="VideoConference_StartupActionUnmute.Content" xml:space="preserve">
    <value>Unmute</value>
  </data>
  <data name="VideoConference_StartupActionMute.Content" xml:space="preserve">
    <value>Mute</value>
  </data>
  <data name="VideoConference_Shortcuts.Header" xml:space="preserve">
    <value>Shortcuts</value>
  </data>
  <data name="VideoConference_CameraOverlayImageAlt.[using:Microsoft.UI.Xaml.Automation]AutomationProperties.Name" xml:space="preserve">
    <value>Camera overlay image preview</value>
  </data>
  <data name="VideoConference_CameraOverlayImageBrowse.Content" xml:space="preserve">
    <value>Browse</value>
  </data>
  <data name="VideoConference_CameraOverlayImageClear.Content" xml:space="preserve">
    <value>Clear</value>
  </data>
  <data name="Shell_General.Content" xml:space="preserve">
    <value>General</value>
    <comment>Navigation view item name for General</comment>
  </data>
  <data name="Shell_Awake.Content" xml:space="preserve">
    <value>Awake</value>
    <comment>Product name: Navigation view item name for Awake</comment>
  </data>
  <data name="Shell_PowerLauncher.Content" xml:space="preserve">
    <value>PowerToys Run</value>
    <comment>Product name: Navigation view item name for PowerToys Run</comment>
  </data>
  <data name="Shell_PowerRename.Content" xml:space="preserve">
    <value>PowerRename</value>
    <comment>Product name: Navigation view item name for PowerRename</comment>
  </data>
  <data name="Shell_ShortcutGuide.Content" xml:space="preserve">
    <value>Shortcut Guide</value>
    <comment>Product name: Navigation view item name for Shortcut Guide</comment>
  </data>
  <data name="Shell_PowerPreview.Content" xml:space="preserve">
    <value>File Explorer add-ons</value>
    <comment>Product name: Navigation view item name for File Explorer.  Please use File Explorer as in the context of File Explorer in Windows</comment>
  </data>
  <data name="Shell_FancyZones.Content" xml:space="preserve">
    <value>FancyZones</value>
    <comment>Product name: Navigation view item name for FancyZones</comment>
  </data>
  <data name="Shell_ImageResizer.Content" xml:space="preserve">
    <value>Image Resizer</value>
    <comment>Product name: Navigation view item name for Image Resizer</comment>
  </data>
  <data name="Shell_ColorPicker.Content" xml:space="preserve">
    <value>Color Picker</value>
    <comment>Product name: Navigation view item name for Color Picker</comment>
  </data>
  <data name="Shell_KeyboardManager.Content" xml:space="preserve">
    <value>Keyboard Manager</value>
    <comment>Product name: Navigation view item name for Keyboard Manager</comment>
  </data>
  <data name="Shell_MouseWithoutBorders.Content" xml:space="preserve">
    <value>Mouse Without Borders</value>
    <comment>Product name: Navigation view item name for Mouse Without Borders</comment>
  </data>
  <data name="Shell_MouseUtilities.Content" xml:space="preserve">
    <value>Mouse utilities</value>
    <comment>Product name: Navigation view item name for Mouse utilities</comment>
  </data>
  <data name="Shell_NavigationMenu_Announce_Collapse" xml:space="preserve">
    <value>Navigation closed</value>
    <comment>Accessibility announcement when the navigation pane collapses</comment>
  </data>
  <data name="Shell_NavigationMenu_Announce_Open" xml:space="preserve">
    <value>Navigation opened</value>
    <comment>Accessibility announcement when the navigation pane opens</comment>
  </data>
  <data name="KeyboardManager_ConfigHeader.Text" xml:space="preserve">
    <value>Current configuration</value>
    <comment>Keyboard Manager current configuration header</comment>
  </data>
  <data name="KeyboardManager.ModuleDescription" xml:space="preserve">
    <value>Reconfigure your keyboard by remapping keys and shortcuts</value>
    <comment>Keyboard Manager page description</comment>
  </data>
  <data name="KeyboardManager_EnableToggle.Header" xml:space="preserve">
    <value>Enable Keyboard Manager</value>
    <comment>Keyboard Manager enable toggle header. Do not loc the Product name. Do you want this feature on / off</comment>
  </data>
  <data name="KeyboardManager_ProfileDescription.Text" xml:space="preserve">
    <value>Select the profile to display the active key remap and shortcuts</value>
    <comment>Keyboard Manager configuration dropdown description</comment>
  </data>
  <data name="KeyboardManager_RemapKeyboardButton.Header" xml:space="preserve">
    <value>Remap a key</value>
    <comment>Keyboard Manager remap keyboard button content</comment>
  </data>
  <data name="KeyboardManager_Keys.Header" xml:space="preserve">
    <value>Keys</value>
    <comment>Keyboard Manager remap keyboard header</comment>
  </data>
  <data name="KeyboardManager_RemapShortcutsButton.Header" xml:space="preserve">
    <value>Remap a shortcut</value>
    <comment>Keyboard Manager remap shortcuts button</comment>
  </data>
  <data name="KeyboardManager_Shortcuts.Header" xml:space="preserve">
    <value>Shortcuts</value>
    <comment>Keyboard Manager remap keyboard header</comment>
  </data>
  <data name="KeyboardManager_All_Apps_Description" xml:space="preserve">
    <value>All Apps</value>
    <comment>Should be the same as EditShortcuts_AllApps from keyboard manager editor</comment>
  </data>
  <data name="Shortcuts.Header" xml:space="preserve">
    <value>Shortcuts</value>
  </data>
  <data name="Shortcut.Header" xml:space="preserve">
    <value>Shortcut</value>
  </data>
  <data name="RemapKeysList.[using:Microsoft.UI.Xaml.Automation]AutomationProperties.Name" xml:space="preserve">
    <value>Current Key Remappings</value>
  </data>
  <data name="RemapShortcutsList.[using:Microsoft.UI.Xaml.Automation]AutomationProperties.Name" xml:space="preserve">
    <value>Current Shortcut Remappings</value>
  </data>
  <data name="KeyboardManager_RemappedKeysListItem.[using:Microsoft.UI.Xaml.Automation]AutomationProperties.Name" xml:space="preserve">
    <value>Key Remapping</value>
    <comment>key as in keyboard key</comment>
  </data>
  <data name="KeyboardManager_RemappedShortcutsListItem.[using:Microsoft.UI.Xaml.Automation]AutomationProperties.Name" xml:space="preserve">
    <value>Shortcut Remapping</value>
  </data>
  <data name="KeyboardManager_RemappedTo.[using:Microsoft.UI.Xaml.Automation]AutomationProperties.Name" xml:space="preserve">
    <value>Remapped to</value>
  </data>
  <data name="KeyboardManager_ShortcutRemappedTo.[using:Microsoft.UI.Xaml.Automation]AutomationProperties.Name" xml:space="preserve">
    <value>Remapped to</value>
  </data>
  <data name="KeyboardManager_TargetApp.[using:Microsoft.UI.Xaml.Automation]AutomationProperties.Name" xml:space="preserve">
    <value>For Target Application</value>
    <comment>What computer application would this be for</comment>
  </data>
  <data name="KeyboardManager_Image.[using:Microsoft.UI.Xaml.Automation]AutomationProperties.Name" xml:space="preserve">
    <value>Keyboard Manager</value>
    <comment>do not loc, product name</comment>
  </data>
  <data name="ColorPicker.ModuleDescription" xml:space="preserve">
    <value>Quick and simple system-wide color picker.</value>
  </data>
  <data name="ColorPicker_EnableColorPicker.Header" xml:space="preserve">
    <value>Enable Color Picker</value>
    <comment>do not loc the Product name.  Do you want this feature on / off</comment>
  </data>
  <data name="ColorPicker_ChangeCursor.Content" xml:space="preserve">
    <value>Change cursor when picking a color</value>
  </data>
  <data name="PowerLauncher.ModuleDescription" xml:space="preserve">
    <value>A quick launcher that has additional capabilities without sacrificing performance.</value>
  </data>
  <data name="PowerLauncher_EnablePowerLauncher.Header" xml:space="preserve">
    <value>Enable PowerToys Run</value>
    <comment>do not loc the Product name.  Do you want this feature on / off</comment>
  </data>
  <data name="PowerLauncher_SearchResults.Header" xml:space="preserve">
    <value>Search &amp; results</value>
  </data>
  <data name="PowerLauncher_SearchResultPreference.Header" xml:space="preserve">
    <value>Search result preference</value>
  </data>
  <data name="PowerLauncher_UsePinyin.Header" xml:space="preserve">
    <value>Use Pinyin</value>
  </data>
  <data name="PowerLauncher_UsePinyin.Description" xml:space="preserve">
    <value>Experimental: Use Pinyin on the search query. May not work for every plugin.</value>
  </data>
  <data name="PowerLauncher_SearchResultPreference_MostRecentlyUsed" xml:space="preserve">
    <value>Most recently used</value>
  </data>
  <data name="PowerLauncher_SearchResultPreference_AlphabeticalOrder" xml:space="preserve">
    <value>Alphabetical order</value>
  </data>
  <data name="PowerLauncher_SearchResultPreference_RunningProcessesOpenApplications" xml:space="preserve">
    <value>Running processes/open applications</value>
  </data>
  <data name="PowerLauncher_SearchTypePreference.Header" xml:space="preserve">
    <value>Search type preference</value>
  </data>
  <data name="PowerLauncher_SearchTypePreference_ApplicationName" xml:space="preserve">
    <value>Application name</value>
  </data>
  <data name="PowerLauncher_SearchTypePreference_StringInApplication" xml:space="preserve">
    <value>A string that is contained in the application</value>
  </data>
  <data name="PowerLauncher_SearchTypePreference_ExecutableName" xml:space="preserve">
    <value>Executable name</value>
  </data>
  <data name="PowerLauncher_MaximumNumberOfResults.Header" xml:space="preserve">
    <value>Number of results shown before scrolling</value>
  </data>
  <data name="PowerLauncher_OpenPowerLauncher.Header" xml:space="preserve">
    <value>Open PowerToys Run</value>
  </data>
  <data name="PowerLauncher_OpenFileLocation.Header" xml:space="preserve">
    <value>Open file location</value>
  </data>
  <data name="PowerLauncher_CopyPathLocation.Header" xml:space="preserve">
    <value>Copy path location</value>
  </data>
  <data name="PowerLauncher_OpenConsole.Header" xml:space="preserve">
    <value>Open console</value>
    <comment>console refers to Windows command prompt</comment>
  </data>
  <data name="PowerLauncher_OverrideWinRKey.Content" xml:space="preserve">
    <value>Override Win+R shortcut</value>
  </data>
  <data name="PowerLauncher_OverrideWinSKey.Content" xml:space="preserve">
    <value>Override Win+S shortcut</value>
  </data>
  <data name="PowerLauncher_IgnoreHotkeysInFullScreen.Content" xml:space="preserve">
    <value>Ignore shortcuts in fullscreen mode</value>
  </data>
  <data name="PowerLauncher_UseCentralizedKeyboardHook.Header" xml:space="preserve">
    <value>Use centralized keyboard hook</value>
  </data>
  <data name="PowerLauncher_UseCentralizedKeyboardHook.Description" xml:space="preserve">
    <value>Try this if there are issues with the shortcut (PowerToys Run might not get focus when triggered from an elevated window)</value>
  </data>
  <data name="PowerLauncher_ClearInputOnLaunch.Content" xml:space="preserve">
    <value>Clear the previous query on launch</value>
  </data>
  <data name="PowerLauncher_TabSelectsContextButtons.Header" xml:space="preserve">
    <value>Tab through context buttons</value>
  </data>
  <data name="PowerLauncher_TabSelectsContextButtons.Description" xml:space="preserve">
    <value>Pressing tab will first select through the available context buttons of the current selection before moving onto the next result</value>
  </data>
  <data name="PowerLauncher_GenerateThumbnailsFromFiles.Header" xml:space="preserve">
    <value>Generate thumbnails from files</value>
  </data>
  <data name="PowerLauncher_GenerateThumbnailsFromFiles.Description" xml:space="preserve">
    <value>Results will try to generate thumbnails for files. Disabling this setting may increase stability and speed</value>
  </data>
  <data name="PowerLauncher_SearchQueryResultsWithDelay.Header" xml:space="preserve">
    <value>Input Smoothing</value>
    <comment>This is about adding a delay to wait for more input before executing a search</comment>
  </data>
  <data name="PowerLauncher_SearchQueryResultsWithDelay.Description" xml:space="preserve">
    <value>Wait for more input before searching. This reduces interface jumpiness and system load.</value>
  </data>
  <data name="PowerLauncher_FastSearchInputDelayMs.Header" xml:space="preserve">
    <value>Immediate plugins</value>
  </data>
  <data name="PowerLauncher_FastSearchInputDelayMs.Description" xml:space="preserve">
    <value>Affects the plugins that make the UI wait for their results by this amount. Recommended: 30-50 ms.</value>
  </data>
  <data name="PowerLauncher_SlowSearchInputDelayMs.Header" xml:space="preserve">
    <value>Background execution plugins</value>
  </data>
  <data name="PowerLauncher_SlowSearchInputDelayMs.Description" xml:space="preserve">
    <value>Affects the plugins that execute in the background by this amount. Recommended: 100-150 ms.</value>
  </data>
  <data name="PowerLauncher_SearchInputDelayMs.Header" xml:space="preserve">
    <value>Fast plugin throttle (ms)</value>
    <comment>ms = milliseconds</comment>
  </data>
  <data name="KeyboardManager_KeysMappingLayoutRightHeader.Text" xml:space="preserve">
    <value>To:</value>
    <comment>Keyboard Manager mapping keys view right header</comment>
  </data>
  <data name="Appearance_GroupSettings.Text" xml:space="preserve">
    <value>Appearance</value>
  </data>
  <data name="Fancyzones_ImageHyperlinkToDocs.[using:Microsoft.UI.Xaml.Automation]AutomationProperties.Name" xml:space="preserve">
    <value>FancyZones windows</value>
    <comment>do not loc the Product name</comment>
  </data>
  <data name="FancyZones.ModuleDescription" xml:space="preserve">
    <value>Create window layouts to help make multi-tasking easy.</value>
    <comment>windows refers to application windows</comment>
  </data>
  <data name="FancyZones_DisplayOrWorkAreaChangeMoveWindowsCheckBoxControl.Content" xml:space="preserve">
    <value>Keep windows in their zones when the screen resolution or work area changes</value>
    <comment>windows refers to application windows</comment>
  </data>
  <data name="FancyZones_EnableToggleControl_HeaderText.Header" xml:space="preserve">
    <value>Enable FancyZones</value>
    <comment>do not loc the Product name.  Do you want this feature on / off</comment>
  </data>
  <data name="FancyZones_ExcludeApps.Header" xml:space="preserve">
    <value>Excluded apps</value>
  </data>
  <data name="FancyZones_ExcludeApps.Description" xml:space="preserve">
    <value>Excludes an application from snapping to zones and will only react to Windows Snap - add one application name per line</value>
  </data>
  <data name="FancyZones_HighlightOpacity.Header" xml:space="preserve">
    <value>Opacity (%)</value>
  </data>
  <data name="FancyZones_HotkeyEditorControl.Header" xml:space="preserve">
    <value>Open layout editor</value>
    <comment>Shortcut to launch the FancyZones layout editor application</comment>
  </data>
  <data name="FancyZones_WindowSwitching_GroupSettings.Header" xml:space="preserve">
    <value>Switch between windows in the current zone</value>
  </data>
  <data name="FancyZones_HotkeyNextTabControl.Header" xml:space="preserve">
    <value>Next window</value>
  </data>
  <data name="FancyZones_HotkeyPrevTabControl.Header" xml:space="preserve">
    <value>Previous window</value>
  </data>
  <data name="SettingsPage_SetShortcut.[using:Microsoft.UI.Xaml.Automation]AutomationProperties.Name" xml:space="preserve">
    <value>Shortcut setting</value>
  </data>
  <data name="SettingsPage_SetShortcut_Glyph.[using:Microsoft.UI.Xaml.Automation]AutomationProperties.Name" xml:space="preserve">
    <value>Information Symbol</value>
  </data>
  <data name="FancyZones_LaunchEditorButtonControl.Header" xml:space="preserve">
    <value>Launch layout editor</value>
    <comment>launches the FancyZones layout editor application</comment>
  </data>
  <data name="FancyZones_LaunchEditorButtonControl.Description" xml:space="preserve">
    <value>Set and manage your layouts</value>
    <comment>launches the FancyZones layout editor application</comment>
  </data>
  <data name="FancyZones_MakeDraggedWindowTransparentCheckBoxControl.Content" xml:space="preserve">
    <value>Make dragged window transparent</value>
  </data>
  <data name="FancyZones_MouseDragCheckBoxControl_Header.Content" xml:space="preserve">
    <value>Use a non-primary mouse button to toggle zone activation</value>
  </data>
  <data name="FancyZones_MouseMiddleClickSpanningMultipleZonesCheckBoxControl_Header.Content" xml:space="preserve">
    <value>Use middle-click mouse button to toggle multiple zones spanning</value>
  </data>
  <data name="FancyZones_MoveWindowsAcrossAllMonitorsCheckBoxControl.Content" xml:space="preserve">
    <value>Move windows between zones across all monitors</value>
  </data>
  <data name="FancyZones_OverrideSnapHotkeys.Header" xml:space="preserve">
    <value>Override Windows Snap</value>
  </data>
  <data name="FancyZones_OverrideSnapHotkeys.Description" xml:space="preserve">
    <value>This overrides the Windows Snap shortcut (Win + arrow) to move windows between zones</value>
  </data>
  <data name="FancyZones_ShiftDragCheckBoxControl_Header.Content" xml:space="preserve">
    <value>Hold Shift key to activate zones while dragging a window</value>
  </data>
  <data name="FancyZones_ActivationNoShiftDrag" xml:space="preserve">
    <value>Drag windows to activate zones</value>
  </data>
  <data name="FancyZones_ShowZonesOnAllMonitorsCheckBoxControl.Content" xml:space="preserve">
    <value>Show zones on all monitors while dragging a window</value>
  </data>
  <data name="FancyZones_AppLastZoneMoveWindows.Content" xml:space="preserve">
    <value>Move newly created windows to their last known zone</value>
    <comment>windows refers to application windows</comment>
  </data>
  <data name="FancyZones_OpenWindowOnActiveMonitor.Content" xml:space="preserve">
    <value>Move newly created windows to the current active monitor (Experimental)</value>
  </data>
  <data name="FancyZones_UseCursorPosEditorStartupScreen.Header" xml:space="preserve">
    <value>Launch editor on the display</value>
  </data>
  <data name="FancyZones_UseCursorPosEditorStartupScreen.Description" xml:space="preserve">
    <value>When using multiple displays</value>
  </data>
  <data name="FancyZones_LaunchPositionMouse.Content" xml:space="preserve">
    <value>Where the mouse pointer is</value>
  </data>
  <data name="FancyZones_LaunchPositionScreen.Content" xml:space="preserve">
    <value>With active focus</value>
  </data>
  <data name="FancyZones_ZoneBehavior_GroupSettings.Header" xml:space="preserve">
    <value>Zone behavior</value>
  </data>
  <data name="FancyZones_ZoneBehavior_GroupSettings.Description" xml:space="preserve">
    <value>Manage how zones behave when using FancyZones</value>
  </data>
  <data name="FancyZones_Zones.Header" xml:space="preserve">
    <value>Zones</value>
  </data>
  <data name="FancyZones_ZoneHighlightColor.Header" xml:space="preserve">
    <value>Highlight color</value>
  </data>
  <data name="FancyZones_ZoneSetChangeMoveWindows.Content" xml:space="preserve">
    <value>During zone layout changes, windows assigned to a zone will match new size/positions</value>
  </data>
  <data name="AttributionTitle.Text" xml:space="preserve">
    <value>Attribution</value>
    <comment>giving credit to the projects this utility was based on</comment>
  </data>
  <data name="General.ModuleTitle" xml:space="preserve">
    <value>General</value>
  </data>
  <data name="GeneralPage_CheckForUpdates.Content" xml:space="preserve">
    <value>Check for updates</value>
  </data>
  <data name="General_SettingsBackupAndRestoreLocationText.Header" xml:space="preserve">
    <value>Location</value>
  </data>
  <data name="General_SettingsBackupAndRestore_ButtonBackup.Content" xml:space="preserve">
    <value>Backup</value>
  </data>
  <data name="General_SettingsBackupInfo_FileNameHeader.Text" xml:space="preserve">
    <value>File name:</value>
  </data>
  <data name="General_SettingsBackupAndRestore_LinkRefresh.Text" xml:space="preserve">
    <value>Refresh</value>
  </data>
  <data name="General_SettingsBackupAndRestore_ButtonRestore.Content" xml:space="preserve">
    <value>Restore</value>
  </data>
  <data name="General_SettingsBackupAndRestore_ButtonSelectLocation.Text" xml:space="preserve">
    <value>Select folder</value>
  </data>
  <data name="GeneralPage_UpdateNow.Content" xml:space="preserve">
    <value>Update now</value>
  </data>
  <data name="GeneralPage_PrivacyStatement_URL.Text" xml:space="preserve">
    <value>Privacy statement</value>
  </data>
  <data name="GeneralPage_ReportAbug.Text" xml:space="preserve">
    <value>Report a bug</value>
    <comment>Report an issue inside powertoys</comment>
  </data>
  <data name="GeneralPage_RequestAFeature_URL.Text" xml:space="preserve">
    <value>Request a feature</value>
    <comment>Tell our team what we should build</comment>
  </data>
  <data name="GeneralPage_RestartAsAdmin_Button.Content" xml:space="preserve">
    <value>Restart PowerToys as administrator</value>
    <comment>running PowerToys as a higher level user, account is typically referred to as an admin / administrator</comment>
  </data>
  <data name="GeneralPage_RunAtStartUp.Header" xml:space="preserve">
    <value>Run at startup</value>
  </data>
  <data name="GeneralPage_RunAtStartUp.Description" xml:space="preserve">
    <value>PowerToys will launch automatically</value>
  </data>
  <data name="PowerRename.ModuleDescription" xml:space="preserve">
    <value>A Windows Shell extension for more advanced bulk renaming using search &amp; replace or regular expressions.</value>
  </data>
  <data name="PowerRename_ShellIntegration.Header" xml:space="preserve">
    <value>Shell integration</value>
    <comment>This refers to directly integrating in with Windows</comment>
  </data>
  <data name="PowerRename_Toggle_Enable.Header" xml:space="preserve">
    <value>Enable PowerRename</value>
    <comment>do not loc the Product name.  Do you want this feature on / off</comment>
  </data>
  <data name="RadioButtons_Name_Theme.Text" xml:space="preserve">
    <value>Settings theme</value>
  </data>
  <data name="PowerRename_Toggle_HideIcon.Content" xml:space="preserve">
    <value>Hide icon in context menu</value>
  </data>
  <data name="PowerRename_Toggle_ContextMenu.Header" xml:space="preserve">
    <value>Show PowerRename in</value>
  </data>
  <data name="PowerRename_Toggle_StandardContextMenu.Content" xml:space="preserve">
    <value>Default and extended context menu</value>
  </data>
  <data name="PowerRename_Toggle_ExtendedContextMenu.Content" xml:space="preserve">
    <value>Extended context menu only</value>
  </data>
  <data name="ExtendedContextMenuInfo.Title" xml:space="preserve">
    <value>Press Shift + right-click on files to open the extended context menu</value>
  </data>
  <data name="PowerRename_Toggle_MaxDispListNum.Header" xml:space="preserve">
    <value>Maximum number of items</value>
  </data>
  <data name="PowerRename_Toggle_RestoreFlagsOnLaunch.Header" xml:space="preserve">
    <value>Show recently used strings</value>
  </data>
  <data name="FileExplorerPreview_ToggleSwitch_Preview_MD.Header" xml:space="preserve">
    <value>Markdown</value>
    <comment>File type, do not translate</comment>
  </data>
  <data name="FileExplorerPreview_ToggleSwitch_Preview_MD.Description" xml:space="preserve">
    <value>.md, .markdown, .mdown, .mkdn, .mkd, .mdwn, .mdtxt, .mdtext</value>
    <comment>File extensions, should not be altered</comment>
  </data>
  <data name="FileExplorerPreview_ToggleSwitch_Preview_Monaco.Header" xml:space="preserve">
    <value>Source code files (Monaco)</value>
    <comment>File type, do not translate</comment>
  </data>
  <data name="FileExplorerPreview_ToggleSwitch_Preview_Monaco.Description" xml:space="preserve">
    <value>.cpp, .py, .json, .xml, .csproj, ...</value>
    <comment>File extensions should not be altered</comment>
  </data>
  <data name="FileExplorerPreview_ToggleSwitch_Preview_SVG.Header" xml:space="preserve">
    <value>Scalable Vector Graphics</value>
    <comment>File type, do not translate</comment>
  </data>
  <data name="FileExplorerPreview_ToggleSwitch_Preview_SVG.Description" xml:space="preserve">
    <value>.svg</value>
    <comment>File extension, should not be altered</comment>
  </data>
  <data name="FileExplorerPreview_Preview_SVG_Color_Mode.Header" xml:space="preserve">
    <value>Color mode</value>
  </data>
  <data name="FileExplorerPreview_Preview_SVG_Color_Mode_Default.Content" xml:space="preserve">
    <value>Windows default</value>
  </data>
  <data name="FileExplorerPreview_Preview_SVG_Color_Solid_Color.Content" xml:space="preserve">
    <value>Solid color</value>
  </data>
  <data name="FileExplorerPreview_Preview_SVG_Checkered_Shade.Content" xml:space="preserve">
    <value>Checkered pattern</value>
  </data>
  <data name="FileExplorerPreview_Preview_SVG_Background_Color.Header" xml:space="preserve">
    <value>Color</value>
  </data>
  <data name="FileExplorerPreview_Preview_SVG_Checkered_Shade_Mode.Header" xml:space="preserve">
    <value>Checkered shade</value>
  </data>
  <data name="FileExplorerPreview_Preview_SVG_Checkered_Shade_1.Content" xml:space="preserve">
    <value>Light</value>
  </data>
  <data name="FileExplorerPreview_Preview_SVG_Checkered_Shade_2.Content" xml:space="preserve">
    <value>Medium</value>
  </data>
  <data name="FileExplorerPreview_Preview_SVG_Checkered_Shade_3.Content" xml:space="preserve">
    <value>Dark</value>
  </data>
  <data name="FileExplorerPreview_ToggleSwitch_Preview_PDF.Header" xml:space="preserve">
    <value>Portable Document Format</value>
    <comment>File type, do not translate</comment>
  </data>
  <data name="FileExplorerPreview_ToggleSwitch_Preview_PDF.Description" xml:space="preserve">
    <value>.pdf</value>
    <comment>File extension, should not be altered</comment>
  </data>
  <data name="FileExplorerPreview_ToggleSwitch_Thumbnail_SVG.Header" xml:space="preserve">
    <value>Scalable Vector Graphics</value>
    <comment>File type, do not translate</comment>
  </data>
  <data name="FileExplorerPreview_ToggleSwitch_Thumbnail_SVG.Description" xml:space="preserve">
    <value>.svg</value>
    <comment>File extension, should not be altered</comment>
  </data>
  <data name="FileExplorerPreview_ToggleSwitch_Thumbnail_STL.Header" xml:space="preserve">
    <value>Stereolithography</value>
    <comment>File type, do not translate</comment>
  </data>
  <data name="FileExplorerPreview_ToggleSwitch_Thumbnail_STL.Description" xml:space="preserve">
    <value>.stl</value>
    <comment>File extension, should not be altered</comment>
  </data>
  <data name="FileExplorerPreview_Color_Thumbnail_STL.Header" xml:space="preserve">
    <value>Color</value>
  </data>
  <data name="FileExplorerPreview_ToggleSwitch_Preview_QOI.Header" xml:space="preserve">
    <value>Quite Ok Image</value>
    <comment>File type, do not translate</comment>
  </data>
  <data name="FileExplorerPreview_ToggleSwitch_Preview_QOI.Description" xml:space="preserve">
    <value>.qoi</value>
  </data>
  <data name="FileExplorerPreview_ToggleSwitch_Thumbnail_QOI.Header" xml:space="preserve">
    <value>Quite OK Image</value>
    <comment>File type, do not translate</comment>
  </data>
  <data name="FileExplorerPreview_ToggleSwitch_Thumbnail_QOI.Description" xml:space="preserve">
    <value>.qoi</value>
    <comment>File extension, should not be altered</comment>
  </data>
  <data name="FileExplorerPreview_ToggleSwitch_Thumbnail_PDF.Header" xml:space="preserve">
    <value>Portable Document Format</value>
    <comment>File type, do not translate</comment>
  </data>
  <data name="FileExplorerPreview_ToggleSwitch_Thumbnail_PDF.Description" xml:space="preserve">
    <value>.pdf</value>
    <comment>File extension, should not be altered</comment>
  </data>
  <data name="FileExplorerPreview.ModuleDescription" xml:space="preserve">
    <value>These settings allow you to manage your Windows File Explorer custom preview handlers.</value>
  </data>
  <data name="PowerRename_AutoCompleteHeader.Header" xml:space="preserve">
    <value>Auto-complete</value>
  </data>
  <data name="OpenSource_Notice.Text" xml:space="preserve">
    <value>Open-source notice</value>
  </data>
  <data name="PowerRename_Toggle_AutoComplete.Header" xml:space="preserve">
    <value>Enable auto-complete for the search &amp; replace fields</value>
  </data>
  <data name="FancyZones_BorderColor.Header" xml:space="preserve">
    <value>Border color</value>
  </data>
  <data name="FancyZones_InActiveColor.Header" xml:space="preserve">
    <value>Inactive color</value>
  </data>
  <data name="ShortcutGuide.ModuleDescription" xml:space="preserve">
    <value>Shows a help overlay with Windows shortcuts.</value>
  </data>
  <data name="ShortcutGuide_PressTimeForGlobalWindowsShortcuts.Header" xml:space="preserve">
    <value>Press duration before showing global Windows shortcuts (ms)</value>
    <comment>ms = milliseconds</comment>
  </data>
  <data name="ShortcutGuide_ActivationMethod.Header" xml:space="preserve">
    <value>Activation method</value>
  </data>
  <data name="ShortcutGuide_ActivationMethod.Description" xml:space="preserve">
    <value>Use a shortcut or press the Windows key for some time to activate</value>
  </data>
  <data name="Radio_ShortcutGuide_ActivationMethod_CustomizedShortcut.Content" xml:space="preserve">
    <value>Custom shortcut</value>
  </data>
  <data name="Radio_ShortcutGuide_ActivationMethod_LongPressWindowsKey.Content" xml:space="preserve">
    <value>Hold down Windows key</value>
  </data>
  <data name="ShortcutGuide_PressWinKeyWarning.Title" xml:space="preserve">
    <value>In some edge cases Shortcut Guide might not function correctly when using this activation method</value>
  </data>
  <data name="Appearance_Behavior.Header" xml:space="preserve">
    <value>Appearance &amp; behavior</value>
  </data>
  <data name="General_SettingsBackupAndRestoreTitle.Header" xml:space="preserve">
    <value>Backup &amp; restore</value>
  </data>
  <data name="General_SettingsBackupAndRestore.Header" xml:space="preserve">
    <value>Backup and restore your settings</value>
  </data>
  <data name="General_SettingsBackupAndRestore.Description" xml:space="preserve">
    <value>PowerToys will restart automatically if needed</value>
  </data>
  <data name="ShortcutGuide_Enable.Header" xml:space="preserve">
    <value>Enable Shortcut Guide</value>
    <comment>do not loc the Product name. Do you want this feature on / off</comment>
  </data>
  <data name="ShortcutGuide_OverlayOpacity.Header" xml:space="preserve">
    <value>Background opacity (%)</value>
  </data>
  <data name="ShortcutGuide_DisabledApps.Header" xml:space="preserve">
    <value>Exclude apps</value>
  </data>
  <data name="ShortcutGuide_DisabledApps.Description" xml:space="preserve">
    <value>Turns off Shortcut Guide when these applications have focus - add one application name per line</value>
  </data>
  <data name="ShortcutGuide_DisabledApps_TextBoxControl.PlaceholderText" xml:space="preserve">
    <value>Example: outlook.exe</value>
    <comment>Don't translate outlook.exe</comment>
  </data>
  <data name="ImageResizer_CustomSizes.Header" xml:space="preserve">
    <value>Image sizes</value>
  </data>
  <data name="ImageResizer_Presets.Header" xml:space="preserve">
    <value>Presets</value>
  </data>
  <data name="ImageResizer_Presets.Description" xml:space="preserve">
    <value>Manage preset sizes that can be used in the editor</value>
  </data>
  <data name="ImageResizer_FilenameFormatHeader.Description" xml:space="preserve">
    <value>This format is used as the filename for resized images</value>
  </data>
  <data name="ImageResizer.ModuleDescription" xml:space="preserve">
    <value>Lets you resize images by right-clicking.</value>
  </data>
  <data name="ImageResizer_EnableToggle.Header" xml:space="preserve">
    <value>Enable Image Resizer</value>
    <comment>do not loc the Product name.  Do you want this feature on / off</comment>
  </data>
  <data name="ImagesSizesListView.[using:Microsoft.UI.Xaml.Automation]AutomationProperties.Name" xml:space="preserve">
    <value>Image Size</value>
  </data>
  <data name="ImageResizer_Configurations.[using:Microsoft.UI.Xaml.Automation]AutomationProperties.Name" xml:space="preserve">
    <value>Configurations</value>
  </data>
  <data name="ImageResizer_Name.Header" xml:space="preserve">
    <value>Name</value>
  </data>
  <data name="ImageResizer_Fit.Header" xml:space="preserve">
    <value>Fit</value>
  </data>
  <data name="ImageResizer_Width.Header" xml:space="preserve">
    <value>Width</value>
  </data>
  <data name="ImageResizer_Height.Header" xml:space="preserve">
    <value>Height</value>
  </data>
  <data name="ImageResizer_Size.Header" xml:space="preserve">
    <value>Unit</value>
  </data>
  <data name="RemoveButton.[using:Microsoft.UI.Xaml.Automation]AutomationProperties.Name" xml:space="preserve">
    <value>Remove</value>
    <comment>Removes a user defined setting group for Image Resizer</comment>
  </data>
  <data name="RemoveItem.Text" xml:space="preserve">
    <value>Delete</value>
  </data>
  <data name="ImageResizer_Image.[using:Microsoft.UI.Xaml.Automation]AutomationProperties.Name" xml:space="preserve">
    <value>Image Resizer</value>
  </data>
  <data name="ImageResizer_AddSizeButton.Content" xml:space="preserve">
    <value>Add new size</value>
  </data>
  <data name="ImageResizer_SaveSizeButton.Label" xml:space="preserve">
    <value>Save sizes</value>
  </data>
  <data name="ImageResizer_Encoding.Header" xml:space="preserve">
    <value>JPEG quality level (%)</value>
  </data>
  <data name="ImageResizer_PNGInterlacing.Header" xml:space="preserve">
    <value>PNG interlacing</value>
  </data>
  <data name="ImageResizer_TIFFCompression.Header" xml:space="preserve">
    <value>TIFF compression</value>
  </data>
  <data name="File.Header" xml:space="preserve">
    <value>File</value>
    <comment>as in a computer file</comment>
  </data>
  <data name="Default.Content" xml:space="preserve">
    <value>Default</value>
  </data>
  <data name="ImageResizer_ENCODER_TIFF_CCITT3.Content" xml:space="preserve">
    <value>CCITT3</value>
    <comment>do not loc</comment>
  </data>
  <data name="ImageResizer_ENCODER_TIFF_CCITT4.Content" xml:space="preserve">
    <value>CCITT4</value>
    <comment>do not loc</comment>
  </data>
  <data name="ImageResizer_ENCODER_TIFF_Default.Content" xml:space="preserve">
    <value>Default</value>
  </data>
  <data name="ImageResizer_ENCODER_TIFF_LZW.Content" xml:space="preserve">
    <value>LZW</value>
    <comment>do not loc</comment>
  </data>
  <data name="ImageResizer_ENCODER_TIFF_None.Content" xml:space="preserve">
    <value>None</value>
  </data>
  <data name="ImageResizer_ENCODER_TIFF_RLE.Content" xml:space="preserve">
    <value>RLE</value>
    <comment>do not loc</comment>
  </data>
  <data name="ImageResizer_ENCODER_TIFF_Zip.Content" xml:space="preserve">
    <value>Zip</value>
    <comment>do not loc</comment>
  </data>
  <data name="ImageResizer_FallbackEncoder_BMP.Content" xml:space="preserve">
    <value>BMP encoder</value>
  </data>
  <data name="ImageResizer_FallbackEncoder_GIF.Content" xml:space="preserve">
    <value>GIF encoder</value>
  </data>
  <data name="ImageResizer_FallbackEncoder_JPEG.Content" xml:space="preserve">
    <value>JPEG encoder</value>
  </data>
  <data name="ImageResizer_FallbackEncoder_PNG.Content" xml:space="preserve">
    <value>PNG encoder</value>
  </data>
  <data name="ImageResizer_FallbackEncoder_TIFF.Content" xml:space="preserve">
    <value>TIFF encoder</value>
  </data>
  <data name="ImageResizer_FallbackEncoder_WMPhoto.Content" xml:space="preserve">
    <value>WMPhoto encoder</value>
  </data>
  <data name="ImageResizer_Sizes_Fit_Fill.Content" xml:space="preserve">
    <value>Fill</value>
    <comment>Refers to filling an image into a certain size. It could overflow</comment>
  </data>
  <data name="ImageResizer_Sizes_Fit_Fill_ThirdPersonSingular.Text" xml:space="preserve">
    <value>Fill</value>
    <comment>Refers to filling an image into a certain size. It could overflow</comment>
  </data>
  <data name="ImageResizer_Sizes_Fit_Fit.Content" xml:space="preserve">
    <value>Fit</value>
    <comment>Refers to fitting an image into a certain size. It won't overflow</comment>
  </data>
  <data name="ImageResizer_Sizes_Fit_Stretch.Content" xml:space="preserve">
    <value>Stretch</value>
    <comment>Refers to stretching an image into a certain size. Won't overflow but could distort.</comment>
  </data>
  <data name="ImageResizer_Sizes_Units_CM.Content" xml:space="preserve">
    <value>Centimeters</value>
  </data>
  <data name="ImageResizer_Sizes_Units_Inches.Content" xml:space="preserve">
    <value>Inches</value>
  </data>
  <data name="ImageResizer_Sizes_Units_Percent.Content" xml:space="preserve">
    <value>Percent</value>
  </data>
  <data name="ImageResizer_Sizes_Units_Pixels.Content" xml:space="preserve">
    <value>Pixels</value>
  </data>
  <data name="Off.Content" xml:space="preserve">
    <value>Off</value>
  </data>
  <data name="On.Content" xml:space="preserve">
    <value>On</value>
  </data>
  <data name="GeneralPage_ToggleSwitch_AlwaysRunElevated_Link.Content" xml:space="preserve">
    <value>Learn more about administrator mode</value>
  </data>
  <data name="GeneralPage_ToggleSwitch_AutoDownloadUpdates.Header" xml:space="preserve">
    <value>Download updates automatically</value>
  </data>
  <data name="GeneralPage_ToggleSwitch_AutoDownloadUpdates.Description" xml:space="preserve">
    <value>Except on metered connections</value>
  </data>
  <data name="GeneralPage_ToggleSwitch_RunningAsAdminNote.Text" xml:space="preserve">
    <value>Currently running as administrator</value>
  </data>
  <data name="GeneralSettings_AlwaysRunAsAdminText.Header" xml:space="preserve">
    <value>Always run as administrator</value>
  </data>
  <data name="GeneralSettings_AlwaysRunAsAdminText.Description" xml:space="preserve">
    <value>You need to run as administrator to use this setting</value>
  </data>
  <data name="GeneralSettings_RunningAsUserText" xml:space="preserve">
    <value>Running as user</value>
  </data>
  <data name="GeneralSettings_RunningAsAdminText" xml:space="preserve">
    <value>Running as administrator</value>
  </data>
  <data name="FancyZones.ModuleTitle" xml:space="preserve">
    <value>FancyZones</value>
  </data>
  <data name="FileExplorerPreview.ModuleTitle" xml:space="preserve">
    <value>File Explorer</value>
  </data>
  <data name="FileExplorerPreview_Image.[using:Microsoft.UI.Xaml.Automation]AutomationProperties.Name" xml:space="preserve">
    <value>File Explorer</value>
    <comment>Use same translation as Windows does for File Explorer</comment>
  </data>
  <data name="ImageResizer.ModuleTitle" xml:space="preserve">
    <value>Image Resizer</value>
  </data>
  <data name="KeyboardManager.ModuleTitle" xml:space="preserve">
    <value>Keyboard Manager</value>
  </data>
  <data name="ColorPicker.ModuleTitle" xml:space="preserve">
    <value>Color Picker</value>
  </data>
  <data name="PowerLauncher.ModuleTitle" xml:space="preserve">
    <value>PowerToys Run</value>
  </data>
  <data name="PowerToys_Run_Image.[using:Microsoft.UI.Xaml.Automation]AutomationProperties.Name" xml:space="preserve">
    <value>PowerToys Run</value>
  </data>
  <data name="PowerRename.ModuleTitle" xml:space="preserve">
    <value>PowerRename</value>
    <comment>do not loc the product name</comment>
  </data>
  <data name="PowerRename_Image.[using:Microsoft.UI.Xaml.Automation]AutomationProperties.Name" xml:space="preserve">
    <value>PowerRename</value>
    <comment>do not loc</comment>
  </data>
  <data name="ShortcutGuide.ModuleTitle" xml:space="preserve">
    <value>Shortcut Guide</value>
  </data>
  <data name="Shortcut_Guide_Image.[using:Microsoft.UI.Xaml.Automation]AutomationProperties.Name" xml:space="preserve">
    <value>Shortcut Guide</value>
  </data>
  <data name="General_Repository.Text" xml:space="preserve">
    <value>GitHub repository</value>
  </data>
  <data name="General_Version.Header" xml:space="preserve">
    <value>Version</value>
  </data>
  <data name="General_VersionLastChecked.Text" xml:space="preserve">
    <value>Last checked: </value>
  </data>
  <data name="General_SettingsBackupInfo_DateHeader.Text" xml:space="preserve">
    <value>Created at:</value>
  </data>
  <data name="General_SettingsBackupAndRestoreStatusInfo.Header" xml:space="preserve">
    <value>Backup information</value>
  </data>
  <data name="General_SettingsBackupInfo_SourceHeader.Text" xml:space="preserve">
    <value>Source machine:</value>
  </data>
  <data name="General_SettingsBackupInfo_StatusHeader.Text" xml:space="preserve">
    <value>Status:</value>
  </data>
  <data name="General_Version.[using:Microsoft.UI.Xaml.Automation]AutomationProperties.Name" xml:space="preserve">
    <value>Version</value>
  </data>
  <data name="Admin_mode.Header" xml:space="preserve">
    <value>Administrator mode</value>
  </data>
  <data name="FancyZones_RestoreSize.Content" xml:space="preserve">
    <value>Restore the original size of windows when unsnapping</value>
  </data>
  <data name="ImageResizer_FallBackEncoderText.Header" xml:space="preserve">
    <value>Fallback encoder</value>
  </data>
  <data name="ImageResizer_FileFormatDescription.Text" xml:space="preserve">
    <value>The following parameters can be used:</value>
  </data>
  <data name="ImageResizer_FilenameFormatHeader.Header" xml:space="preserve">
    <value>Filename format</value>
  </data>
  <data name="ImageResizer_FileModifiedDate.Header" xml:space="preserve">
    <value>File modified timestamp</value>
  </data>
  <data name="ImageResizer_FileModifiedDate.Description" xml:space="preserve">
    <value>Used as the 'modified timestamp' in the file properties</value>
  </data>
  <data name="ImageResizer_UseOriginalDate.Content" xml:space="preserve">
    <value>Original file timestamp</value>
  </data>
  <data name="ImageResizer_UseResizeDate.Content" xml:space="preserve">
    <value>Timestamp of resize action</value>
  </data>
  <data name="Encoding.Header" xml:space="preserve">
    <value>Encoding</value>
  </data>
  <data name="KeyboardManager_RemapKeyboardButton.Description" xml:space="preserve">
    <value>Remap keys to other keys, shortcuts or text snippets</value>
  </data>
  <data name="KeyboardManager_RemapShortcutsButton.Description" xml:space="preserve">
    <value>Remap shortcuts to other shortcuts, keys or text snippets for all or specific applications</value>
  </data>
  <data name="General.ModuleDescription" xml:space="preserve">
    <value>Microsoft PowerToys is a set of utilities for power users to tune and streamline their Windows experience for greater productivity.
Made with 💗 by Microsoft and the PowerToys community.</value>
    <comment>Windows refers to the OS</comment>
  </data>
  <data name="FancyZones_SpanZonesAcrossMonitors.Header" xml:space="preserve">
    <value>Allow zones to span across monitors</value>
  </data>
  <data name="ImageResizer_Formatting_ActualHeight.Text" xml:space="preserve">
    <value>Actual height</value>
  </data>
  <data name="ImageResizer_Formatting_ActualWidth.Text" xml:space="preserve">
    <value>Actual width</value>
  </data>
  <data name="ImageResizer_Formatting_Filename.Text" xml:space="preserve">
    <value>Original filename</value>
  </data>
  <data name="ImageResizer_Formatting_SelectedHeight.Text" xml:space="preserve">
    <value>Selected height</value>
  </data>
  <data name="ImageResizer_Formatting_SelectedWidth.Text" xml:space="preserve">
    <value>Selected width</value>
  </data>
  <data name="ImageResizer_Formatting_Sizename.Text" xml:space="preserve">
    <value>Size name</value>
  </data>
  <data name="FancyZones_MoveWindowsBasedOnPositionCheckBoxControl.Content" xml:space="preserve">
    <value>Move windows based on their position</value>
    <comment>Windows refers to application windows</comment>
  </data>
  <data name="GeneralSettings_NewVersionIsAvailable" xml:space="preserve">
    <value>New update available</value>
  </data>
  <data name="GeneralSettings_VersionIsLatest" xml:space="preserve">
    <value>PowerToys is up to date.</value>
  </data>
  <data name="FileExplorerPreview_IconThumbnail_GroupSettings.Header" xml:space="preserve">
    <value>Thumbnail icon Preview</value>
  </data>
  <data name="FileExplorerPreview_IconThumbnail_GroupSettings.Description" xml:space="preserve">
    <value>Select the file types for which thumbnail previews must be rendered.</value>
  </data>
  <data name="FileExplorerPreview_PreviewPane.Header" xml:space="preserve">
    <value>Preview Pane</value>
  </data>
  <data name="FileExplorerPreview_PreviewPane.Description" xml:space="preserve">
    <value>Select the file types which must be rendered in the Preview Pane. Ensure that Preview Pane is open by toggling the view with Alt + P in File Explorer.</value>
    <comment>Preview Pane and File Explorer are app/feature names in Windows. 'Alt + P' is a shortcut</comment>
  </data>
  <data name="FileExplorerPreview_RunAsAdminRequired.Title" xml:space="preserve">
    <value>You need to run as administrator to modify these settings.</value>
  </data>
  <data name="FileExplorerPreview_RebootRequired.Title" xml:space="preserve">
    <value>A reboot may be required for changes to these settings to take effect</value>
  </data>
  <data name="FileExplorerPreview_PreviewHandlerOutlookIncompatibility.Title" xml:space="preserve">
    <value>Enabling the preview handlers will override other preview handlers already installed - there have been reports of incompatibility between Outlook and the PDF Preview Handler.</value>
    <comment>Outlook is the name of a Microsoft product</comment>
  </data>
  <data name="FileExplorerPreview_ThumbnailsMightNotAppearOnRemoteFolders.Title" xml:space="preserve">
    <value>Thumbnails might not appear on paths managed by cloud storage solutions like OneDrive, since these solutions may get their thumbnails from the cloud instead of generating them locally.</value>
    <comment>OneDrive is the name of a Microsoft product</comment>
  </data>
  <data name="FancyZones_ExcludeApps_TextBoxControl.PlaceholderText" xml:space="preserve">
    <value>Example: outlook.exe</value>
    <comment>Don't translate outlook.exe</comment>
  </data>
  <data name="ImageResizer_FilenameFormatPlaceholder.PlaceholderText" xml:space="preserve">
    <value>Example: %1 (%2)</value>
  </data>
  <data name="ImageResizer_FilenameParameters.[using:Microsoft.UI.Xaml.Automation]AutomationProperties.Name" xml:space="preserve">
    <value>Filename parameters</value>
  </data>
  <data name="Radio_Theme_Dark.Content" xml:space="preserve">
    <value>Dark</value>
    <comment>Dark refers to color, not weight</comment>
  </data>
  <data name="Radio_Theme_Light.Content" xml:space="preserve">
    <value>Light</value>
    <comment>Light refers to color, not weight</comment>
  </data>
  <data name="Radio_Theme_Default.Content" xml:space="preserve">
    <value>Windows default</value>
    <comment>Windows refers to the Operating system</comment>
  </data>
  <data name="Windows_Color_Settings.Content" xml:space="preserve">
    <value>Windows color settings</value>
    <comment>Windows refers to the Operating system</comment>
  </data>
  <data name="ColorPicker_CopiedColorRepresentation.Header" xml:space="preserve">
    <value>Default color format</value>
  </data>
  <data name="ColorPickerFirst.Content" xml:space="preserve">
    <value>Pick a color and open editor</value>
  </data>
  <data name="EditorFirst.Content" xml:space="preserve">
    <value>Open editor</value>
  </data>
  <data name="ColorPickerOnly.Content" xml:space="preserve">
    <value>Only pick a color</value>
  </data>
  <data name="ColorPicker_ActivationAction.Header" xml:space="preserve">
    <value>Activation behavior</value>
  </data>
  <data name="ColorFormats.Header" xml:space="preserve">
    <value>Picker behavior</value>
  </data>
  <data name="ColorPicker_CopiedColorRepresentation.Description" xml:space="preserve">
    <value>This format will be copied to your clipboard</value>
  </data>
  <data name="KBM_KeysCannotBeRemapped.Text" xml:space="preserve">
    <value>Learn more about remapping limitations</value>
    <comment>This is a link that will discuss what is and is not possible for Keyboard manager to remap</comment>
  </data>
  <data name="FancyZones_Editor_GroupSettings.Header" xml:space="preserve">
    <value>Editor</value>
    <comment>refers to the FancyZones editor</comment>
  </data>
  <data name="FancyZones_WindowBehavior_GroupSettings.Header" xml:space="preserve">
    <value>Window behavior</value>
  </data>
  <data name="FancyZones_WindowBehavior_GroupSettings.Description" xml:space="preserve">
    <value>Manage how windows behave when using FancyZones</value>
  </data>
  <data name="FancyZones_Windows.Header" xml:space="preserve">
    <value>Windows</value>
    <comment>Do translate: refers to a set of application windows, not the product name</comment>
  </data>
  <data name="PowerRename_BehaviorHeader.Header" xml:space="preserve">
    <value>Behavior</value>
  </data>
  <data name="PowerRename_Toggle_UseBoostLib.Header" xml:space="preserve">
    <value>Use Boost library</value>
    <comment>Boost is a product name, should not be translated</comment>
  </data>
  <data name="PowerRename_Toggle_UseBoostLib.Description" xml:space="preserve">
    <value>Provides extended features but may use different regex syntax</value>
    <comment>Boost is a product name, should not be translated</comment>
  </data>
  <data name="MadeWithOssLove.Text" xml:space="preserve">
    <value>Made with 💗 by Microsoft and the PowerToys community.</value>
  </data>
  <data name="ColorPicker_ColorFormats.Header" xml:space="preserve">
    <value>Color formats</value>
  </data>
  <data name="ColorPicker_ColorFormats.Description" xml:space="preserve">
    <value>Configure the color formats (edit, delete, hide, reorder them)</value>
  </data>
  <data name="MoveUp.Text" xml:space="preserve">
    <value>Move up</value>
  </data>
  <data name="MoveDown.Text" xml:space="preserve">
    <value>Move down</value>
  </data>
  <data name="ColorPickerAddNewFormat.Content" xml:space="preserve">
    <value>Add new format</value>
  </data>
  <data name="NewColorFormat.Header" xml:space="preserve">
    <value>Format</value>
  </data>
  <data name="NewColorName.Header" xml:space="preserve">
    <value>Name</value>
  </data>
  <data name="AddCustomColorFormat" xml:space="preserve">
    <value>Add custom color format</value>
  </data>
  <data name="ColorFormatSave" xml:space="preserve">
    <value>Save</value>
  </data>
  <data name="EditCustomColorFormat" xml:space="preserve">
    <value>Edit custom color format</value>
  </data>
  <data name="ColorFormatUpdate" xml:space="preserve">
    <value>Update</value>
  </data>
  <data name="CustomColorFormatDefaultName" xml:space="preserve">
    <value>My Format</value>
  </data>
  <data name="ColorFormatDialog.SecondaryButtonText" xml:space="preserve">
    <value>Cancel</value>
  </data>
  <data name="ColorFormatEditorHelpline1.Text" xml:space="preserve">
    <value>The following parameters can be used:</value>
  </data>
  <data name="Help_red" xml:space="preserve">
    <value>red</value>
  </data>
  <data name="Help_green" xml:space="preserve">
    <value>green</value>
  </data>
  <data name="Help_blue" xml:space="preserve">
    <value>blue</value>
  </data>
  <data name="Help_alpha" xml:space="preserve">
    <value>alpha</value>
  </data>
  <data name="Help_cyan" xml:space="preserve">
    <value>cyan</value>
  </data>
  <data name="Help_magenta" xml:space="preserve">
    <value>magenta</value>
  </data>
  <data name="Help_yellow" xml:space="preserve">
    <value>yellow</value>
  </data>
  <data name="Help_black_key" xml:space="preserve">
    <value>black key</value>
  </data>
  <data name="Help_hue" xml:space="preserve">
    <value>hue</value>
  </data>
  <data name="Help_hueNat" xml:space="preserve">
    <value>hue (natural)</value>
  </data>
  <data name="Help_saturationI" xml:space="preserve">
    <value>saturation (HSI)</value>
  </data>
  <data name="Help_saturationL" xml:space="preserve">
    <value>saturation (HSL)</value>
  </data>
  <data name="Help_saturationB" xml:space="preserve">
    <value>saturation (HSB)</value>
  </data>
  <data name="Help_brightness" xml:space="preserve">
    <value>brightness</value>
  </data>
  <data name="Help_intensity" xml:space="preserve">
    <value>intensity</value>
  </data>
  <data name="Help_lightnessNat" xml:space="preserve">
    <value>lightness (nat)</value>
  </data>
  <data name="Help_lightnessCIE" xml:space="preserve">
    <value>lightness (CIE)</value>
  </data>
  <data name="Help_value" xml:space="preserve">
    <value>value</value>
  </data>
  <data name="Help_whiteness" xml:space="preserve">
    <value>whiteness</value>
  </data>
  <data name="Help_blackness" xml:space="preserve">
    <value>blackness</value>
  </data>
  <data name="Help_chromaticityA" xml:space="preserve">
    <value>chromaticityA</value>
  </data>
  <data name="Help_chromaticityB" xml:space="preserve">
    <value>chromaticityB</value>
  </data>
  <data name="Help_X_value" xml:space="preserve">
    <value>X value</value>
  </data>
  <data name="Help_Y_value" xml:space="preserve">
    <value>Y value</value>
  </data>
  <data name="Help_Z_value" xml:space="preserve">
    <value>Z value</value>
  </data>
  <data name="Help_decimal_value_RGB" xml:space="preserve">
    <value>decimal value (RGB)</value>
  </data>
  <data name="Help_decimal_value_BGR" xml:space="preserve">
    <value>decimal value (BGR)</value>
  </data>
  <data name="Help_color_name" xml:space="preserve">
    <value>color name</value>
  </data>
  <data name="ColorFormatEditorHelpline2.Text" xml:space="preserve">
    <value>The red, green, blue and alpha values can be formatted to the following formats:</value>
  </data>
  <data name="Help_byte" xml:space="preserve">
    <value>byte value (default)</value>
  </data>
  <data name="Help_hexL1" xml:space="preserve">
    <value>hex lowercase one digit</value>
  </data>
  <data name="Help_hexU1" xml:space="preserve">
    <value>hex uppercase one digit</value>
  </data>
  <data name="Help_hexL2" xml:space="preserve">
    <value>hex lowercase two digits</value>
  </data>
  <data name="Help_hexU2" xml:space="preserve">
    <value>hex uppercase two digits</value>
  </data>
  <data name="Help_floatWith" xml:space="preserve">
    <value>float with leading zero</value>
  </data>
  <data name="Help_floatWithout" xml:space="preserve">
    <value>float without leading zero</value>
  </data>
  <data name="ColorFormatEditorHelpline3.Text" xml:space="preserve">
    <value>Example:  %ReX means red value in hex uppercase two digits format.</value>
  </data>
  <data name="ColorPicker_ShowColorName.Header" xml:space="preserve">
    <value>Show color name</value>
  </data>
  <data name="ColorPicker_ShowColorName.Description" xml:space="preserve">
    <value>This will show the name of the color when picking a color</value>
  </data>
  <data name="ImageResizer_DefaultSize_Large" xml:space="preserve">
    <value>Large</value>
    <comment>The size of the image</comment>
  </data>
  <data name="ImageResizer_DefaultSize_Medium" xml:space="preserve">
    <value>Medium</value>
    <comment>The size of the image</comment>
  </data>
  <data name="ImageResizer_DefaultSize_Phone" xml:space="preserve">
    <value>Phone</value>
    <comment>The size of the image referring to a Mobile Phone typical image size</comment>
  </data>
  <data name="ImageResizer_DefaultSize_Small" xml:space="preserve">
    <value>Small</value>
    <comment>The size of the image</comment>
  </data>
  <data name="FancyZones_MoveWindowBasedOnRelativePosition_Accessible.[using:Microsoft.UI.Xaml.Automation]AutomationProperties.Name" xml:space="preserve">
    <value>Windows key + Up, down, left or right arrow key to move windows based on relative position</value>
  </data>
  <data name="FancyZones_MoveWindowLeftRightBasedOnZoneIndex_Accessible.[using:Microsoft.UI.Xaml.Automation]AutomationProperties.Name" xml:space="preserve">
    <value>Windows key + Left or right arrow keys to move windows based on zone index</value>
  </data>
  <data name="FancyZones_MoveWindowBasedOnRelativePosition_Description.Text" xml:space="preserve">
    <value>Windows key +    or </value>
    <comment>Do not loc the icons (hex numbers)</comment>
  </data>
  <data name="FancyZones_MoveWindowLeftRightBasedOnZoneIndex_Description.Text" xml:space="preserve">
    <value>Windows key +  or </value>
    <comment>Do not loc the icons (hex numbers)</comment>
  </data>
  <data name="FancyZones_MoveWindowBasedOnRelativePosition.Text" xml:space="preserve">
    <value>Relative position</value>
  </data>
  <data name="FancyZones_MoveWindow.Header" xml:space="preserve">
    <value>Move windows based on</value>
  </data>
  <data name="FancyZones_MoveWindowLeftRightBasedOnZoneIndex.Text" xml:space="preserve">
    <value>Zone index</value>
  </data>
  <data name="ColorPicker_Editor.Header" xml:space="preserve">
    <value>Color formats</value>
  </data>
  <data name="FancyZones_OverlappingZonesClosestCenter.Content" xml:space="preserve">
    <value>Activate the zone whose center is closest to the cursor</value>
  </data>
  <data name="FancyZones_OverlappingZonesLargest.Content" xml:space="preserve">
    <value>Activate the largest zone by area</value>
  </data>
  <data name="FancyZones_OverlappingZonesPositional.Content" xml:space="preserve">
    <value>Split the overlapped area into multiple activation targets</value>
  </data>
  <data name="FancyZones_OverlappingZonesSmallest.Content" xml:space="preserve">
    <value>Activate the smallest zone by area</value>
  </data>
  <data name="FancyZones_OverlappingZones.Header" xml:space="preserve">
    <value>When multiple zones overlap</value>
  </data>
  <data name="PowerLauncher_Plugins.Header" xml:space="preserve">
    <value>Plugins</value>
  </data>
  <data name="PowerLauncher_ActionKeyword.Header" xml:space="preserve">
    <value>Direct activation command</value>
  </data>
  <data name="PowerLauncher_AuthoredBy.Text" xml:space="preserve">
    <value>Authored by</value>
    <comment>example: Authored by Microsoft</comment>
  </data>
  <data name="PowerLauncher_IncludeInGlobalResultTitle.Text" xml:space="preserve">
    <value>Include in global result</value>
  </data>
  <data name="PowerLauncher_IncludeInGlobalResultDescription.Text" xml:space="preserve">
    <value>Show results on queries without direct activation command</value>
  </data>
  <data name="PowerLauncher_EnablePluginToggle.[using:Microsoft.UI.Xaml.Automation]AutomationProperties.Name" xml:space="preserve">
    <value>Enable plugin</value>
  </data>
  <data name="PowerLauncher_EnablePluginToggle.OnContent" xml:space="preserve">
    <value>On</value>
  </data>
  <data name="PowerLauncher_EnablePluginToggle.OffContent" xml:space="preserve">
    <value>Off</value>
  </data>
  <data name="Run_AdditionalOptions.Text" xml:space="preserve">
    <value>Additional options</value>
  </data>
  <data name="Run_NotAccessibleWarning.Title" xml:space="preserve">
    <value>Please define an activation command or allow this plugin to be used in the global results.</value>
  </data>
  <data name="Run_AllPluginsDisabled.Title" xml:space="preserve">
    <value>PowerToys Run can't provide any results without plugins</value>
  </data>
  <data name="Run_AllPluginsDisabled.Message" xml:space="preserve">
    <value>Enable at least one plugin to get started</value>
  </data>
  <data name="Run_PluginUse.Header" xml:space="preserve">
    <value>Plugins</value>
  </data>
  <data name="Run_PluginUseDescription.Text" xml:space="preserve">
    <value>Include or remove plugins from the global results, change the direct activation phrase and configure additional options</value>
  </data>
  <data name="Run_PositionAppearance_GroupSettings.Header" xml:space="preserve">
    <value>Position &amp; appearance</value>
  </data>
  <data name="Run_PositionHeader.Header" xml:space="preserve">
    <value>Preferred monitor position</value>
    <comment>as in Show PowerToys Run on primary monitor</comment>
  </data>
  <data name="Run_PositionHeader.Description" xml:space="preserve">
    <value>If multiple monitors are in use, PowerToys Run can be launched on the desired monitor</value>
    <comment>as in Show PowerToys Run on primary monitor</comment>
  </data>
  <data name="Run_Radio_Position_Cursor.Content" xml:space="preserve">
    <value>Monitor with mouse cursor</value>
  </data>
  <data name="Run_Radio_Position_Focus.Content" xml:space="preserve">
    <value>Monitor with focused window</value>
  </data>
  <data name="Run_Radio_Position_Primary_Monitor.Content" xml:space="preserve">
    <value>Primary monitor</value>
  </data>
  <data name="Run_PluginsLoading.Text" xml:space="preserve">
    <value>Plugins are loading...</value>
  </data>
  <data name="ColorPicker_ButtonDown.[using:Microsoft.UI.Xaml.Automation]AutomationProperties.Name" xml:space="preserve">
    <value>Move the color down</value>
  </data>
  <data name="ColorPicker_ButtonUp.[using:Microsoft.UI.Xaml.Automation]AutomationProperties.Name" xml:space="preserve">
    <value>Move the color up</value>
  </data>
  <data name="FancyZones_FlashZonesOnQuickSwitch.Content" xml:space="preserve">
    <value>Flash zones when switching layout</value>
  </data>
  <data name="FancyZones_Layouts.Header" xml:space="preserve">
    <value>Layouts</value>
  </data>
  <data name="FancyZones_QuickLayoutSwitch.Header" xml:space="preserve">
    <value>Enable quick layout switch</value>
  </data>
  <data name="FancyZones_QuickLayoutSwitch.Description" xml:space="preserve">
    <value>Layout-specific shortcuts can be configured in the editor</value>
  </data>
  <data name="FancyZones_QuickLayoutSwitch_GroupSettings.Text" xml:space="preserve">
    <value>Quick layout switch</value>
  </data>
  <data name="Activation_Shortcut.Header" xml:space="preserve">
    <value>Activation shortcut</value>
  </data>
  <data name="Activation_Shortcut.Description" xml:space="preserve">
    <value>Customize the shortcut to activate this module</value>
  </data>
  <data name="Oobe_GetStarted.Text" xml:space="preserve">
    <value>Let's get started!</value>
  </data>
  <data name="Oobe_PowerToysDescription.Text" xml:space="preserve">
    <value>Welcome to PowerToys! These overviews will help you quickly learn the basics of all our utilities.</value>
  </data>
  <data name="Oobe_GettingStarted.Text" xml:space="preserve">
    <value>Getting started</value>
  </data>
  <data name="Oobe_Launch.Text" xml:space="preserve">
    <value>Launch</value>
  </data>
  <data name="Launch_ColorPicker.Content" xml:space="preserve">
    <value>Launch Color Picker</value>
  </data>
  <data name="Oobe_LearnMore.Text" xml:space="preserve">
    <value>Learn more about</value>
  </data>
  <data name="Oobe_ColorPicker.Description" xml:space="preserve">
    <value>Color Picker is a system-wide color selection tool for Windows that enables you to pick colors from any currently running application and automatically copies it in a configurable format to your clipboard.</value>
  </data>
  <data name="Oobe_FancyZones.Description" xml:space="preserve">
    <value>FancyZones is a window manager that makes it easy to create complex window layouts and quickly position windows into those layouts.</value>
  </data>
  <data name="Oobe_FileLocksmith.Description" xml:space="preserve">
    <value>File Locksmith lists which processes are using the selected files or directories and allows closing those processes.</value>
  </data>
  <data name="Oobe_FileExplorer.Description" xml:space="preserve">
    <value>PowerToys introduces add-ons to the Windows File Explorer that will enable files like Markdown (.md), PDF (.pdf), SVG (.svg), STL (.stl), G-code (.gcode) and developer files to be viewed in the preview pane. It introduces File Explorer thumbnail support for a number of these file types as well.</value>
  </data>
  <data name="Oobe_ImageResizer.Description" xml:space="preserve">
    <value>Image Resizer is a Windows shell extension for simple bulk image-resizing.</value>
  </data>
  <data name="Oobe_KBM.Description" xml:space="preserve">
    <value>Keyboard Manager allows you to customize the keyboard to be more productive by remapping keys and creating your own keyboard shortcuts.</value>
  </data>
  <data name="Oobe_MouseWithoutBorders.Description" xml:space="preserve">
    <value>Mouse Without Borders enables using the mouse pointer, keyboard, clipboard and drag and drop between machines in the same local network.</value>
  </data>
  <data name="Oobe_PowerRename.Description" xml:space="preserve">
    <value>PowerRename enables you to perform simple bulk renaming, searching and replacing file names.</value>
  </data>
  <data name="Oobe_Run.Description" xml:space="preserve">
    <value>PowerToys Run is a quick launcher for power users that contains some additional features without sacrificing performance.</value>
  </data>
  <data name="Oobe_MeasureTool.Description" xml:space="preserve">
    <value>Screen Ruler is a quick and easy way to measure pixels on your screen.</value>
  </data>
  <data name="Oobe_ShortcutGuide.Description" xml:space="preserve">
    <value>Shortcut Guide presents the user with a listing of available shortcuts for the current state of the desktop.</value>
  </data>
  <data name="Oobe_VideoConference.Description" xml:space="preserve">
    <value>Video Conference Mute allows users to quickly mute the microphone and turn off the camera while on a conference call with a single keystroke, regardless of what application has focus on your computer.</value>
  </data>
  <data name="Oobe_MouseUtils.Description" xml:space="preserve">
    <value>A collection of utilities to enhance your mouse.</value>
    <comment>Mouse as in the hardware peripheral</comment>
  </data>
  <data name="Oobe_Overview.Description" xml:space="preserve">
    <value>Microsoft PowerToys is a set of utilities for power users to tune and streamline their Windows experience for greater productivity.

Take a moment to preview the various utilities listed or view our comprehensive documentation.</value>
  </data>
  <data name="Oobe_Overview_DescriptionLinkText.Text" xml:space="preserve">
    <value>Documentation on Microsoft Learn</value>
  </data>
  <data name="ReleaseNotes.Content" xml:space="preserve">
    <value>Release notes</value>
  </data>
  <data name="Oobe_ColorPicker_HowToUse.Text" xml:space="preserve">
    <value>to open Color Picker.</value>
  </data>
  <data name="Oobe_ColorPicker_TipsAndTricks.Text" xml:space="preserve">
    <value>To select a color with more precision, **scroll the mouse wheel** to zoom in.</value>
  </data>
  <data name="Oobe_FancyZones_HowToUse.Text" xml:space="preserve">
    <value>**Shift** + **drag the window** to snap a window to a zone, and release the window in the desired zone.</value>
  </data>
  <data name="Oobe_FancyZones_HowToUse_Shortcut.Text" xml:space="preserve">
    <value>to open the FancyZones editor.</value>
  </data>
  <data name="Oobe_FancyZones_TipsAndTricks.Text" xml:space="preserve">
    <value>Snap a window to multiple zones by holding the **Ctrl** key (while also holding **Shift**) when dragging a window.</value>
  </data>
  <data name="Oobe_FileLocksmith_HowToUse.Text" xml:space="preserve">
    <value>In File Explorer, right-click one or more selected files and select **What's using this file?** from the context menu.</value>
  </data>
  <data name="Oobe_FileLocksmith_TipsAndTricks.Text" xml:space="preserve">
    <value>Press the **Restart Elevated** button from the File Locksmith UI to also get information on elevated processes that might be using the files.</value>
  </data>
  <data name="Oobe_FileExplorer_HowToEnable.Text" xml:space="preserve">
    <value>Select **View** which is located at the top of File Explorer, followed by **Show**, and then **Preview pane**. 
From there, simply click on one of the supported files in the File Explorer and observe the content on the preview pane!</value>
  </data>
  <data name="Oobe_HowToCreateMappings.Text" xml:space="preserve">
    <value>How to create mappings</value>
  </data>
  <data name="Oobe_HowToEnable.Text" xml:space="preserve">
    <value>How to enable</value>
  </data>
  <data name="Oobe_HowToLaunch.Text" xml:space="preserve">
    <value>How to launch</value>
  </data>
  <data name="Oobe_HowToUse.Text" xml:space="preserve">
    <value>How to use</value>
  </data>
  <data name="Oobe_ImageResizer_HowToLaunch.Text" xml:space="preserve">
    <value>In File Explorer, right-click one or more image files and select **Resize pictures** from the context menu.</value>
  </data>
  <data name="Oobe_ImageResizer_TipsAndTricks.Text" xml:space="preserve">
    <value>Want a custom size? You can add them in the PowerToys Settings!</value>
  </data>
  <data name="Oobe_KBM_HowToCreateMappings.Text" xml:space="preserve">
    <value>Launch **PowerToys Settings**, navigate to the Keyboard Manager menu, and select either **Remap a key** or **Remap a shortcut**.</value>
  </data>
  <data name="Oobe_KBM_TipsAndTricks.Text" xml:space="preserve">
    <value>Want to only have a shortcut work for a single application? Use the Target App field when creating the shortcut remapping.</value>
  </data>
  <data name="Oobe_MouseWithoutBorders_HowToUse.Text" xml:space="preserve">
    <value>Use the Settings screen on each machine to connect to the other machines using the same key. If a connection is not working, it may be necessary to add an exception to the Windows Firewall.</value>
  </data>
  <data name="Oobe_MouseWithoutBorders_TipsAndTricks.Text" xml:space="preserve">
    <value>Use the service option in Settings to install a service enabling Mouse Without Borders to function even in the lock screen.</value>
  </data>
  <data name="Oobe_PowerRename_HowToUse.Text" xml:space="preserve">
    <value>In File Explorer, right-click one or more selected files and select **PowerRename** from the context menu.</value>
  </data>
  <data name="Oobe_PowerRename_TipsAndTricks.Text" xml:space="preserve">
    <value>PowerRename supports searching for files using regular expressions to enable more advanced renaming functionalities.</value>
  </data>
  <data name="Oobe_Run_HowToLaunch.Text" xml:space="preserve">
    <value>to open Run and just start typing.</value>
  </data>
  <data name="Oobe_Run_TipsAndTricks.Text" xml:space="preserve">
    <value>PowerToys Run supports various action keys to funnel search queries for a specific subset of results. Typing `&lt;` searches for running processes only, `?` will search only for file, or `.` for installed applications! See PowerToys documentation for the complete set of 'Action Keys' available.</value>
  </data>
  <data name="Oobe_ShortcutGuide_HowToLaunch.Text" xml:space="preserve">
    <value>to open Shortcut Guide, press it again to close or press **Esc**.</value>
  </data>
  <data name="Oobe_TipsAndTricks.Text" xml:space="preserve">
    <value>Tips &amp; tricks</value>
  </data>
  <data name="Oobe_VideoConference_ToggleMicVid.Text" xml:space="preserve">
    <value>to toggle both your microphone and video</value>
  </data>
  <data name="Oobe_VideoConference_ToggleMic.Text" xml:space="preserve">
    <value>to toggle your microphone</value>
  </data>
  <data name="Oobe_VideoConference_PushToTalkMic.Text" xml:space="preserve">
    <value>to toggle your microphone until key release</value>
  </data>
  <data name="Oobe_VideoConference_ToggleVid.Text" xml:space="preserve">
    <value>to toggle your video</value>
  </data>
  <data name="Oobe_MeasureTool_Activation.Text" xml:space="preserve">
    <value>to bring up the Screen Ruler command bar.</value>
  </data>
  <data name="Oobe_MeasureTool_HowToLaunch.Text" xml:space="preserve">
    <value>The Bounds mode lets you select a specific area to measure. You can also shift-drag an area to persist in on screen. The various Spacing modes allows tracing similar pixels along horizontal and vertical axes with a customizable pixel tolerance threshold (use settings or mouse wheel to adjust it).</value>
  </data>
  <data name="Oobe_MeasureTool.Title" xml:space="preserve">
    <value>Screen Ruler</value>
    <comment>Do not localize this string</comment>
  </data>
  <data name="Oobe_ColorPicker.Title" xml:space="preserve">
    <value>Color Picker</value>
    <comment>Do not localize this string</comment>
  </data>
  <data name="Oobe_FancyZones.Title" xml:space="preserve">
    <value>FancyZones</value>
    <comment>Do not localize this string</comment>
  </data>
  <data name="Oobe_FileLocksmith.Title" xml:space="preserve">
    <value>File Locksmith</value>
  </data>
  <data name="Oobe_ImageResizer.Title" xml:space="preserve">
    <value>Image Resizer</value>
    <comment>Do not localize this string</comment>
  </data>
  <data name="Oobe_KBM.Title" xml:space="preserve">
    <value>Keyboard Manager</value>
    <comment>Do not localize this string</comment>
  </data>
  <data name="Oobe_MouseWithoutBorders.Title" xml:space="preserve">
    <value>Mouse Without Borders</value>
    <comment>Product name. Do not localize this string</comment>
  </data>
  <data name="Oobe_PowerRename.Title" xml:space="preserve">
    <value>PowerRename</value>
    <comment>Do not localize this string</comment>
  </data>
  <data name="Oobe_Run.Title" xml:space="preserve">
    <value>PowerToys Run</value>
    <comment>Do not localize this string</comment>
  </data>
  <data name="Oobe_ShortcutGuide.Title" xml:space="preserve">
    <value>Shortcut Guide</value>
    <comment>Do not localize this string</comment>
  </data>
  <data name="Oobe_VideoConference.Title" xml:space="preserve">
    <value>Video Conference Mute</value>
    <comment>Do not localize this string</comment>
  </data>
  <data name="Oobe_Overview.Title" xml:space="preserve">
    <value>Welcome</value>
  </data>
  <data name="Oobe_WhatsNew.Text" xml:space="preserve">
    <value>What's new</value>
  </data>
  <data name="Oobe_WhatsNew_LoadingError.Title" xml:space="preserve">
    <value>Couldn't load the release notes.</value>
  </data>
  <data name="Oobe_WhatsNew_LoadingError.Message" xml:space="preserve">
    <value>Please check your internet connection.</value>
  </data>
  <data name="Oobe_WhatsNew_ProxyAuthenticationWarning.Title" xml:space="preserve">
    <value>Couldn't load the release notes.</value>
  </data>
  <data name="Oobe_WhatsNew_ProxyAuthenticationWarning.Message" xml:space="preserve">
    <value>Your proxy server requires authentication.</value>
  </data>
  <data name="Oobe_WhatsNew_DetailedReleaseNotesLink.Text" xml:space="preserve">
    <value>See more detailed release notes on GitHub</value>
    <comment>Don't loc "GitHub", it's the name of a product</comment>
  </data>
  <data name="OOBE_Settings.Content" xml:space="preserve">
    <value>Open Settings</value>
  </data>
  <data name="Oobe_NavViewItem.Content" xml:space="preserve">
    <value>Welcome to PowerToys</value>
    <comment>Don't loc "PowerToys"</comment>
  </data>
  <data name="WhatIsNew_NavViewItem.Content" xml:space="preserve">
    <value>What's new</value>
  </data>
  <data name="Feedback_NavViewItem.Content" xml:space="preserve">
    <value>Give feedback</value>
  </data>
  <data name="OobeWindow_Title" xml:space="preserve">
    <value>Welcome to PowerToys</value>
  </data>
  <data name="OobeWindow_TitleTxt.Text" xml:space="preserve">
    <value>Welcome to PowerToys</value>
  </data>
  <data name="SettingsWindow_Title" xml:space="preserve">
    <value>PowerToys Settings</value>
    <comment>Title of the settings window when running as user</comment>
  </data>
  <data name="Awake.ModuleTitle" xml:space="preserve">
    <value>Awake</value>
  </data>
  <data name="Awake.ModuleDescription" xml:space="preserve">
    <value>A convenient way to keep your PC awake on-demand.</value>
  </data>
  <data name="Awake_EnableSettingsCard.Header" xml:space="preserve">
    <value>Enable Awake</value>
    <comment>Awake is a product name, do not loc</comment>
  </data>
  <data name="Awake_NoKeepAwakeSelector.Content" xml:space="preserve">
    <value>Keep using the selected power plan</value>
  </data>
  <data name="Awake_IndefiniteKeepAwakeSelector.Content" xml:space="preserve">
    <value>Keep awake indefinitely</value>
  </data>
  <data name="Awake_TemporaryKeepAwakeSelector.Content" xml:space="preserve">
    <value>Keep awake for a time interval</value>
  </data>
  <data name="Awake_ExpirableKeepAwakeSelector.Content" xml:space="preserve">
    <value>Keep awake until expiration</value>
  </data>
  <data name="Awake_DisplaySettingsCard.Header" xml:space="preserve">
    <value>Keep screen on</value>
  </data>
  <data name="Awake_DisplaySettingsCard.Description" xml:space="preserve">
    <value>This setting is only available when keeping the PC awake</value>
  </data>
  <data name="Awake_ExpirationSettingsExpander.Description" xml:space="preserve">
    <value>Keep custom awake state until a specific date and time</value>
  </data>
  <data name="Awake_ModeSettingsCard.Header" xml:space="preserve">
    <value>Mode</value>
  </data>
  <data name="Awake_BehaviorSettingsGroup.Header" xml:space="preserve">
    <value>Behavior</value>
  </data>
  <data name="Awake_IntervalHoursInput.Header" xml:space="preserve">
    <value>Hours</value>
  </data>
  <data name="Awake_IntervalMinutesInput.Header" xml:space="preserve">
    <value>Minutes</value>
  </data>
  <data name="Awake_ExpirationSettingsExpander_Date.Header" xml:space="preserve">
    <value>End date</value>
  </data>
  <data name="Awake_ExpirationSettingsExpander_Time.Header" xml:space="preserve">
    <value>End time</value>
  </data>
  <data name="Oobe_Awake.Title" xml:space="preserve">
    <value>Awake</value>
    <comment>Module name, do not loc</comment>
  </data>
  <data name="Oobe_Awake.Description" xml:space="preserve">
    <value>Awake is a Windows tool designed to keep your PC awake on-demand without having to manage its power settings. This behavior can be helpful when running time-consuming tasks while ensuring that your PC does not go to sleep or turn off its screens.</value>
  </data>
  <data name="Oobe_Awake_HowToUse.Text" xml:space="preserve">
    <value>Open **PowerToys Settings** and enable Awake</value>
  </data>
  <data name="Oobe_Awake_TipsAndTricks.Text" xml:space="preserve">
    <value>You can always change modes quickly by **right-clicking the Awake icon** in the system tray.</value>
  </data>
  <data name="General_FailedToDownloadTheNewVersion.Title" xml:space="preserve">
    <value>An error occurred trying to install this update:</value>
  </data>
  <data name="General_InstallNow.Content" xml:space="preserve">
    <value>Install now</value>
  </data>
  <data name="General_ReadMore.Text" xml:space="preserve">
    <value>Read more</value>
  </data>
  <data name="General_NewVersionAvailable.Title" xml:space="preserve">
    <value>An update is available:</value>
  </data>
  <data name="General_Downloading.Text" xml:space="preserve">
    <value>Downloading...</value>
  </data>
  <data name="General_TryAgainToDownloadAndInstall.Content" xml:space="preserve">
    <value>Try again to download and install</value>
  </data>
  <data name="General_CheckingForUpdates.Text" xml:space="preserve">
    <value>Checking for updates...</value>
  </data>
  <data name="General_NewVersionReadyToInstall.Title" xml:space="preserve">
    <value>An update is ready to install:</value>
  </data>
  <data name="General_UpToDate.Title" xml:space="preserve">
    <value>PowerToys is up to date</value>
  </data>
  <data name="General_CantCheck.Title" xml:space="preserve">
    <value>Network error. Please try again later</value>
  </data>
  <data name="General_DownloadAndInstall.Content" xml:space="preserve">
    <value>Download &amp; install</value>
  </data>
  <data name="ImageResizer_Fit_Fill_ThirdPersonSingular" xml:space="preserve">
    <value>Fills</value>
  </data>
  <data name="ImageResizer_Fit_Fit_ThirdPersonSingular" xml:space="preserve">
    <value>Fits within</value>
  </data>
  <data name="ImageResizer_Fit_Stretch_ThirdPersonSingular" xml:space="preserve">
    <value>Stretches to</value>
  </data>
  <data name="ImageResizer_Unit_Centimeter" xml:space="preserve">
    <value>Centimeters</value>
  </data>
  <data name="ImageResizer_Unit_Inch" xml:space="preserve">
    <value>Inches</value>
  </data>
  <data name="ImageResizer_Unit_Percent" xml:space="preserve">
    <value>Percent</value>
  </data>
  <data name="ImageResizer_Unit_Pixel" xml:space="preserve">
    <value>Pixels</value>
  </data>
  <data name="EditButton.[using:Microsoft.UI.Xaml.Automation]AutomationProperties.Name" xml:space="preserve">
    <value>Edit</value>
  </data>
  <data name="ImageResizer_EditSize.[using:Microsoft.UI.Xaml.Automation]AutomationProperties.Name" xml:space="preserve">
    <value>Edit size</value>
  </data>
  <data name="No" xml:space="preserve">
    <value>No</value>
    <comment>Label of a cancel button</comment>
  </data>
  <data name="Delete_Dialog_Description" xml:space="preserve">
    <value>Are you sure you want to delete this item?</value>
  </data>
  <data name="Yes" xml:space="preserve">
    <value>Yes</value>
    <comment>Label of a confirmation button</comment>
  </data>
  <data name="SeeWhatsNew.Content" xml:space="preserve">
    <value>See what's new</value>
  </data>
  <data name="Awake_ModeSettingsCard.Description" xml:space="preserve">
    <value>Manage the state of your device when Awake is active</value>
  </data>
  <data name="ExcludedApps.Header" xml:space="preserve">
    <value>Excluded apps</value>
  </data>
  <data name="Enable_ColorFormat.[using:Microsoft.UI.Xaml.Automation]AutomationProperties.Name" xml:space="preserve">
    <value>Enable colorformat</value>
  </data>
  <data name="More_Options_Button.[using:Microsoft.UI.Xaml.Automation]AutomationProperties.Name" xml:space="preserve">
    <value>More options</value>
  </data>
  <data name="More_Options_ButtonTooltip.Text" xml:space="preserve">
    <value>More options</value>
  </data>
  <data name="To.Text" xml:space="preserve">
    <value>to</value>
    <comment>as in: from x to y</comment>
  </data>
  <data name="LearnMore_Awake.Text" xml:space="preserve">
    <value>Learn more about Awake</value>
    <comment>Awake is a product name, do not loc</comment>
  </data>
  <data name="SecondaryLink_Awake.Text" xml:space="preserve">
    <value>Den Delimarsky's work on creating Awake</value>
    <comment>Awake is a product name, do not loc</comment>
  </data>
  <data name="LearnMore_ColorPicker.Text" xml:space="preserve">
    <value>Learn more about Color Picker</value>
    <comment>Color Picker is a product name, do not loc</comment>
  </data>
  <data name="LearnMore_FancyZones.Text" xml:space="preserve">
    <value>Learn more about FancyZones</value>
    <comment>FancyZones is a product name, do not loc</comment>
  </data>
  <data name="LearnMore_FileLocksmith.Text" xml:space="preserve">
    <value>Learn more about File Locksmith</value>
  </data>
  <data name="LearnMore_ImageResizer.Text" xml:space="preserve">
    <value>Learn more about Image Resizer</value>
    <comment>Image Resizer is a product name, do not loc</comment>
  </data>
  <data name="LearnMore_KBM.Text" xml:space="preserve">
    <value>Learn more about Keyboard Manager</value>
    <comment>Keyboard Manager is a product name, do not loc</comment>
  </data>
  <data name="LearnMore_MouseUtils.Text" xml:space="preserve">
    <value>Learn more about Mouse utilities</value>
    <comment>Mouse utilities is a product name, do not loc</comment>
  </data>
  <data name="LearnMore_PastePlain.Text" xml:space="preserve">
    <value>Learn more about Paste as Plain Text</value>
    <comment> Paste as Plain Text is the name of the module. </comment>
  </data>
  <data name="LearnMore_MouseWithoutBorders.Text" xml:space="preserve">
    <value>Learn more about Mouse Without Borders</value>
    <comment>Mouse Without Borders is the name of the module. </comment>
  </data>
  <data name="LearnMore_PowerPreview.Text" xml:space="preserve">
    <value>Learn more about File Explorer add-ons</value>
    <comment>File Explorer is a product name, localize as Windows does</comment>
  </data>
  <data name="LearnMore_Peek.Text" xml:space="preserve">
    <value>Learn more about Peek</value>
    <comment>Peek is a product name, do not loc</comment>
  </data>
  <data name="LearnMore_PowerRename.Text" xml:space="preserve">
    <value>Learn more about PowerRename</value>
    <comment>PowerRename is a product name, do not loc</comment>
  </data>
  <data name="LearnMore_Run.Text" xml:space="preserve">
    <value>Learn more about PowerToys Run</value>
    <comment>PowerToys Run is a product name, do not loc</comment>
  </data>
  <data name="LearnMore_MeasureTool.Text" xml:space="preserve">
    <value>Learn more about Screen Ruler</value>
    <comment>Screen Ruler is a product name, do not loc</comment>
  </data>
  <data name="LearnMore_ShortcutGuide.Text" xml:space="preserve">
    <value>Learn more about Shortcut Guide</value>
    <comment>Shortcut Guide is a product name, do not loc</comment>
  </data>
  <data name="LearnMore_VCM.Text" xml:space="preserve">
    <value>Learn more about Video Conference Mute</value>
    <comment>Video Conference Mute is a product name, do not loc</comment>
  </data>
  <data name="Oobe_FileExplorer.Title" xml:space="preserve">
    <value>File Explorer add-ons</value>
    <comment>Do not localize this string</comment>
  </data>
  <data name="Oobe_MouseUtils.Title" xml:space="preserve">
    <value>Mouse utilities</value>
    <comment>Mouse as in the hardware peripheral</comment>
  </data>
  <data name="Oobe_MouseUtils_FindMyMouse.Text" xml:space="preserve">
    <value>Find My Mouse</value>
    <comment>Mouse as in the hardware peripheral</comment>
  </data>
  <data name="Oobe_MouseUtils_FindMyMouse_Description.Text" xml:space="preserve">
    <value>Focus the mouse pointer pressing the Ctrl key twice, using a custom shortcut or shaking the mouse.</value>
    <comment>Mouse as in the hardware peripheral. Key as in a keyboard key</comment>
  </data>
  <data name="Oobe_MouseUtils_MouseHighlighter.Text" xml:space="preserve">
    <value>Mouse Highlighter</value>
    <comment>Mouse as in the hardware peripheral.</comment>
  </data>
  <data name="Oobe_MouseUtils_MouseHighlighter_Description.Text" xml:space="preserve">
    <value>Use a keyboard shortcut to highlight left and right mouse clicks.</value>
    <comment>Mouse as in the hardware peripheral.</comment>
  </data>
  <data name="Oobe_MouseUtils_MousePointerCrosshairs.Text" xml:space="preserve">
    <value>Mouse Pointer Crosshairs</value>
    <comment>Mouse as in the hardware peripheral.</comment>
  </data>
  <data name="Oobe_MouseUtils_MousePointerCrosshairs_Description.Text" xml:space="preserve">
    <value>Draw crosshairs centered around the mouse pointer.</value>
    <comment>Mouse as in the hardware peripheral.</comment>
  </data>
  <data name="Oobe_MouseUtils_MouseJump.Text" xml:space="preserve">
    <value>Mouse Jump</value>
    <comment>Mouse as in the hardware peripheral.</comment>
  </data>
  <data name="Oobe_MouseUtils_MouseJump_Description.Text" xml:space="preserve">
    <value>Jump the mouse pointer quickly to anywhere on your desktop.</value>
    <comment>Mouse as in the hardware peripheral.</comment>
  </data>
  <data name="Launch_Run.Content" xml:space="preserve">
    <value>Launch PowerToys Run</value>
  </data>
  <data name="Launch_ShortcutGuide.Content" xml:space="preserve">
    <value>Launch Shortcut Guide</value>
  </data>
  <data name="ColorPicker_ColorFormat_ToggleSwitch.[using:Microsoft.UI.Xaml.Automation]AutomationProperties.Name" xml:space="preserve">
    <value>Show format in editor</value>
  </data>
  <data name="GeneralPage_Documentation.Text" xml:space="preserve">
    <value>Documentation</value>
  </data>
  <data name="PowerLauncher_SearchList.PlaceholderText" xml:space="preserve">
    <value>Search this list</value>
  </data>
  <data name="PowerLauncher_SearchList.[using:Microsoft.UI.Xaml.Automation]AutomationProperties.Name" xml:space="preserve">
    <value>Search this list</value>
  </data>
  <data name="Awake.SecondaryLinksHeader" xml:space="preserve">
    <value>Attribution</value>
    <comment>giving credit to the projects this utility was based on</comment>
  </data>
  <data name="ColorPicker.SecondaryLinksHeader" xml:space="preserve">
    <value>Attribution</value>
    <comment>giving credit to the projects this utility was based on</comment>
  </data>
  <data name="General.SecondaryLinksHeader" xml:space="preserve">
    <value>Related information</value>
  </data>
  <data name="ImageResizer.SecondaryLinksHeader" xml:space="preserve">
    <value>Attribution</value>
    <comment>giving credit to the projects this utility was based on</comment>
  </data>
  <data name="MouseUtils.SecondaryLinksHeader" xml:space="preserve">
    <value>Attribution</value>
    <comment>giving credit to the projects this utility was based on</comment>
  </data>
  <data name="PowerLauncher.SecondaryLinksHeader" xml:space="preserve">
    <value>Attribution</value>
    <comment>giving credit to the projects this utility was based on</comment>
  </data>
  <data name="PowerRename.SecondaryLinksHeader" xml:space="preserve">
    <value>Attribution</value>
    <comment>giving credit to the projects this utility was based on</comment>
  </data>
  <data name="EditTooltip.Text" xml:space="preserve">
    <value>Edit</value>
  </data>
  <data name="RemoveTooltip.Text" xml:space="preserve">
    <value>Remove</value>
  </data>
  <data name="Activation_Shortcut_Cancel" xml:space="preserve">
    <value>Cancel</value>
  </data>
  <data name="Activation_Shortcut_Description" xml:space="preserve">
    <value>Press a combination of keys to change this shortcut</value>
  </data>
  <data name="Activation_Shortcut_With_Disable_Description" xml:space="preserve">
    <value>Press a combination of keys to change this shortcut.
Right-click to remove the key combination, thereby deactivating the shortcut.</value>
  </data>
  <data name="Activation_Shortcut_Reset" xml:space="preserve">
    <value>Reset</value>
  </data>
  <data name="Activation_Shortcut_Save" xml:space="preserve">
    <value>Save</value>
  </data>
  <data name="Activation_Shortcut_Title" xml:space="preserve">
    <value>Activation shortcut</value>
  </data>
  <data name="InvalidShortcut.Title" xml:space="preserve">
    <value>Invalid shortcut</value>
  </data>
  <data name="InvalidShortcutWarningLabel.Text" xml:space="preserve">
    <value>Only shortcuts that start with **Windows key**, **Ctrl**, **Alt** or **Shift** are valid.</value>
    <comment>The ** sequences are used for text formatting of the key names. Don't remove them on translation.</comment>
  </data>
  <data name="WarningShortcutAltGr.Title" xml:space="preserve">
    <value>Possible shortcut interference with Alt Gr</value>
    <comment>Alt Gr refers to the right alt key on some international keyboards</comment>
  </data>
  <data name="WarningShortcutAltGr.ToolTipService.ToolTip" xml:space="preserve">
    <value>Shortcuts with **Ctrl** and **Alt** may remove functionality from some international keyboards, because **Ctrl** + **Alt** = **Alt Gr** in those keyboards.</value>
    <comment>The ** sequences are used for text formatting of the key names. Don't remove them on translation.</comment>
  </data>
  <data name="FancyZones_SpanZonesAcrossMonitors.Description" xml:space="preserve">
    <value>All monitors must have the same DPI scaling and will be treated as one large combined rectangle which contains all monitors</value>
  </data>
  <data name="ImageResizer_DefaultSize_NewSizePrefix" xml:space="preserve">
    <value>New size</value>
    <comment>First part of the default name of new sizes that can be added in PT's settings ui.</comment>
  </data>
  <data name="Awake_IntervalSettingsCard.Header" xml:space="preserve">
    <value>Interval before returning to the previous awakeness state</value>
  </data>
  <data name="Awake_ExpirationSettingsExpander.Header" xml:space="preserve">
    <value>End date and time</value>
  </data>
  <data name="MouseUtils.ModuleTitle" xml:space="preserve">
    <value>Mouse utilities</value>
  </data>
  <data name="MouseUtils.ModuleDescription" xml:space="preserve">
    <value>A collection of mouse utilities.</value>
  </data>
  <data name="MouseUtils_FindMyMouse.Header" xml:space="preserve">
    <value>Find My Mouse</value>
    <comment>Refers to the utility name</comment>
  </data>
  <data name="MouseUtils_FindMyMouse.Description" xml:space="preserve">
    <value>Find My Mouse highlights the position of the cursor when pressing the Ctrl key twice, using a custom shortcut or when shaking the mouse.</value>
    <comment>"Ctrl" is a keyboard key. "Find My Mouse" is the name of the utility</comment>
  </data>
  <data name="MouseUtils_Enable_FindMyMouse.Header" xml:space="preserve">
    <value>Enable Find My Mouse</value>
    <comment>"Find My Mouse" is the name of the utility.</comment>
  </data>
  <data name="MouseUtils_FindMyMouse_ActivationMethod.Header" xml:space="preserve">
    <value>Activation method</value>
  </data>
  <data name="MouseUtils_FindMyMouse_ActivationDoubleControlPress.Content" xml:space="preserve">
    <value>Press Left Control twice</value>
    <comment>Left control is the physical key on the keyboard.</comment>
  </data>
  <data name="MouseUtils_FindMyMouse_ActivationShakeMouse.Content" xml:space="preserve">
    <value>Shake mouse</value>
    <comment>Mouse is the hardware peripheral.</comment>
  </data>
  <data name="MouseUtils_FindMyMouse_ExcludedApps.Description" xml:space="preserve">
    <value>Prevents module activation when an excluded application is the foreground application</value>
  </data>
  <data name="MouseUtils_FindMyMouse_ExcludedApps.Header" xml:space="preserve">
    <value>Excluded apps</value>
  </data>
  <data name="MouseUtils_FindMyMouse_ExcludedApps_TextBoxControl.PlaceholderText" xml:space="preserve">
    <value>Example: outlook.exe</value>
  </data>
  <data name="MouseUtils_Prevent_Activation_On_Game_Mode.Content" xml:space="preserve">
    <value>Do not activate when Game Mode is on</value>
    <comment>"Game mode" is the Windows feature to prevent notification when playing a game.</comment>
  </data>
  <data name="MouseUtils_FindMyMouse_BackgroundColor.Header" xml:space="preserve">
    <value>Background color</value>
  </data>
  <data name="MouseUtils_FindMyMouse_SpotlightColor.Header" xml:space="preserve">
    <value>Spotlight color</value>
  </data>
  <data name="MouseUtils_FindMyMouse_OverlayOpacity.Header" xml:space="preserve">
    <value>Overlay opacity (%)</value>
  </data>
  <data name="MouseUtils_FindMyMouse_SpotlightRadius.Header" xml:space="preserve">
    <value>Spotlight radius (px)</value>
    <comment>px = pixels</comment>
  </data>
  <data name="MouseUtils_FindMyMouse_SpotlightInitialZoom.Header" xml:space="preserve">
    <value>Spotlight initial zoom</value>
  </data>
  <data name="MouseUtils_FindMyMouse_SpotlightInitialZoom.Description" xml:space="preserve">
    <value>Spotlight zoom factor at animation start</value>
  </data>
  <data name="MouseUtils_FindMyMouse_AnimationDurationMs.Header" xml:space="preserve">
    <value>Animation duration (ms)</value>
    <comment>ms = milliseconds</comment>
  </data>
  <data name="MouseUtils_FindMyMouse_AnimationDurationMs.Description" xml:space="preserve">
    <value>Time before the spotlight appears (ms)</value>
    <comment>ms = milliseconds</comment>
  </data>
  <data name="MouseUtils_FindMyMouse_AnimationDurationMs_Disabled.Message" xml:space="preserve">
    <value>Animations are disabled by OS. See Settings &gt; Accessibility &gt; Visual effects</value>
  </data>
  <data name="MouseUtils_FindMyMouse_ShakingMinimumDistance.Header" xml:space="preserve">
    <value>Shake minimum distance</value>
  </data>
  <data name="MouseUtils_FindMyMouse_ShakingMinimumDistance.Description" xml:space="preserve">
    <value>The minimum distance for mouse shaking activation, for adjusting sensitivity</value>
  </data>
  <data name="MouseUtils_MouseHighlighter.Header" xml:space="preserve">
    <value>Mouse Highlighter</value>
    <comment>Refers to the utility name</comment>
  </data>
  <data name="MouseUtils_MouseHighlighter.Description" xml:space="preserve">
    <value>Mouse Highlighter mode will highlight mouse clicks.</value>
    <comment>"Mouse Highlighter" is the name of the utility. Mouse is the hardware mouse.</comment>
  </data>
  <data name="MouseUtils_Enable_MouseHighlighter.Header" xml:space="preserve">
    <value>Enable Mouse Highlighter</value>
    <comment>"Find My Mouse" is the name of the utility.</comment>
  </data>
  <data name="MouseUtils_MouseHighlighter_ActivationShortcut.Header" xml:space="preserve">
    <value>Activation shortcut</value>
  </data>
  <data name="MouseUtils_MouseHighlighter_ActivationShortcut.Description" xml:space="preserve">
    <value>Customize the shortcut to turn on or off this mode</value>
    <comment>"Mouse Highlighter" is the name of the utility. Mouse is the hardware mouse.</comment>
  </data>
  <data name="MouseUtils_MouseHighlighter_PrimaryButtonClickColor.Header" xml:space="preserve">
    <value>Primary button highlight color</value>
  </data>
  <data name="MouseUtils_MouseHighlighter_SecondaryButtonClickColor.Header" xml:space="preserve">
    <value>Secondary button highlight color</value>
  </data>
  <data name="MouseUtils_MouseHighlighter_HighlightRadius.Header" xml:space="preserve">
    <value>Radius (px)</value>
    <comment>px = pixels</comment>
  </data>
  <data name="MouseUtils_MouseHighlighter_FadeDelayMs.Header" xml:space="preserve">
    <value>Fade delay (ms)</value>
    <comment>ms = milliseconds</comment>
  </data>
  <data name="MouseUtils_MouseHighlighter_FadeDelayMs.Description" xml:space="preserve">
    <value>Time before the highlight begins to fade (ms)</value>
    <comment>ms = milliseconds</comment>
  </data>
  <data name="MouseUtils_MouseHighlighter_FadeDurationMs.Header" xml:space="preserve">
    <value>Fade duration (ms)</value>
    <comment>ms = milliseconds</comment>
  </data>
  <data name="MouseUtils_MouseHighlighter_FadeDurationMs.Description" xml:space="preserve">
    <value>Duration of the disappear animation (ms)</value>
    <comment>ms = milliseconds</comment>
  </data>
  <data name="MouseUtils_MousePointerCrosshairs.Header" xml:space="preserve">
    <value>Mouse Pointer Crosshairs</value>
    <comment>Refers to the utility name</comment>
  </data>
  <data name="MouseUtils_MousePointerCrosshairs.Description" xml:space="preserve">
    <value>Mouse Pointer Crosshairs draws crosshairs centered on the mouse pointer.</value>
    <comment>"Mouse Pointer Crosshairs" is the name of the utility. Mouse is the hardware mouse.</comment>
  </data>
  <data name="MouseUtils_Enable_MousePointerCrosshairs.Header" xml:space="preserve">
    <value>Enable Mouse Pointer Crosshairs</value>
    <comment>"Mouse Pointer Crosshairs" is the name of the utility.</comment>
  </data>
  <data name="MouseUtils_MousePointerCrosshairs_ActivationShortcut.Header" xml:space="preserve">
    <value>Activation shortcut</value>
  </data>
  <data name="MouseUtils_MousePointerCrosshairs_ActivationShortcut.Description" xml:space="preserve">
    <value>Customize the shortcut to show/hide the crosshairs</value>
  </data>
  <data name="MouseUtils_MousePointerCrosshairs_CrosshairsColor.Header" xml:space="preserve">
    <value>Crosshairs color</value>
  </data>
  <data name="MouseUtils_MousePointerCrosshairs_CrosshairsOpacity.Header" xml:space="preserve">
    <value>Crosshairs opacity (%)</value>
  </data>
  <data name="MouseUtils_MousePointerCrosshairs_CrosshairsRadius.Header" xml:space="preserve">
    <value>Crosshairs center radius (px)</value>
    <comment>px = pixels</comment>
  </data>
  <data name="MouseUtils_MousePointerCrosshairs_CrosshairsThickness.Header" xml:space="preserve">
    <value>Crosshairs thickness (px)</value>
    <comment>px = pixels</comment>
  </data>
  <data name="MouseUtils_MousePointerCrosshairs_CrosshairsBorderColor.Header" xml:space="preserve">
    <value>Crosshairs border color</value>
  </data>
  <data name="MouseUtils_MousePointerCrosshairs_CrosshairsBorderSize.Header" xml:space="preserve">
    <value>Crosshairs border size (px)</value>
    <comment>px = pixels</comment>
  </data>
  <data name="MouseUtils_MousePointerCrosshairs_IsCrosshairsFixedLengthEnabled.Header" xml:space="preserve">
    <value>Fix crosshairs length</value>
  </data>
  <data name="MouseUtils_MousePointerCrosshairs_CrosshairsFixedLength.Header" xml:space="preserve">
    <value>Crosshairs fixed length (px)</value>
    <comment>px = pixels</comment>
  </data>
  <data name="FancyZones_Radio_Custom_Colors.Content" xml:space="preserve">
    <value>Custom colors</value>
  </data>
  <data name="FancyZones_Radio_Default_Theme.Content" xml:space="preserve">
    <value>Windows default</value>
  </data>
  <data name="ColorModeHeader.Header" xml:space="preserve">
    <value>App theme</value>
  </data>
  <data name="FancyZones_Zone_Appearance.Description" xml:space="preserve">
    <value>Customize the way zones look</value>
  </data>
  <data name="FancyZones_Zone_Appearance.Header" xml:space="preserve">
    <value>Zone appearance</value>
  </data>
  <data name="VideoConference_DeprecationWarning.Title" xml:space="preserve">
    <value>VCM is moving into legacy mode (maintenance only).</value>
  </data>
  <data name="VideoConference_DeprecationWarningButton.Content" xml:space="preserve">
    <value>Learn more</value>
  </data>
  <data name="LearnMore.Content" xml:space="preserve">
    <value>Learn more</value>
  </data>
  <data name="VideoConference_RunAsAdminRequired.Title" xml:space="preserve">
    <value>You need to run as administrator to modify these settings.</value>
  </data>
  <data name="FileExplorerPreview_ToggleSwitch_Thumbnail_GCODE.Header" xml:space="preserve">
    <value>Geometric Code</value>
    <comment>File type, do not translate</comment>
  </data>
  <data name="FileExplorerPreview_ToggleSwitch_Thumbnail_GCODE.Description" xml:space="preserve">
    <value>Only .gcode files with embedded thumbnails are supported</value>
  </data>
  <data name="FileExplorerPreview_ToggleSwitch_Preview_GCODE.Header" xml:space="preserve">
    <value>Geometric Code</value>
    <comment>File type, do not translate</comment>
  </data>
  <data name="FileExplorerPreview_ToggleSwitch_Preview_GCODE.Description" xml:space="preserve">
    <value>Only .gcode files with embedded thumbnails are supported</value>
  </data>
  <data name="FancyZones_NumberColor.Header" xml:space="preserve">
    <value>Number color</value>
  </data>
  <data name="FancyZones_ShowZoneNumberCheckBoxControl.Content" xml:space="preserve">
    <value>Show zone number</value>
  </data>
  <data name="ToggleSwitch.OffContent" xml:space="preserve">
    <value>Off</value>
    <comment>The state of a ToggleSwitch when it's off</comment>
  </data>
  <data name="ToggleSwitch.OnContent" xml:space="preserve">
    <value>On</value>
    <comment>The state of a ToggleSwitch when it's on</comment>
  </data>
  <data name="CropAndLock.ModuleDescription" xml:space="preserve">
    <value>Crop And Lock allows you to crop a current application into a smaller window or just create a thumbnail. Focus the target window and press the shortcut to start cropping.</value>
    <comment>"Crop And Lock" is the name of the utility</comment>
  </data>
  <data name="CropAndLock.ModuleTitle" xml:space="preserve">
    <value>Crop And Lock </value>
    <comment>"Crop And Lock" is the name of the utility</comment>
  </data>
  <data name="CropAndLock_Activation_GroupSettings.Header" xml:space="preserve">
    <value>Activation</value>
  </data>
  <data name="CropAndLock_EnableToggleControl_HeaderText.Header" xml:space="preserve">
    <value>Enable Crop And Lock</value>
    <comment>"Crop And Lock" is the name of the utility</comment>
  </data>
  <data name="Shell_CropAndLock.Content" xml:space="preserve">
    <value>Crop And Lock</value>
    <comment>"Crop And Lock" is the name of the utility</comment>
  </data>
  <data name="LearnMore_CropAndLock.Text" xml:space="preserve">
    <value>Learn more about Crop And Lock</value>
    <comment>"Crop And Lock" is the name of the utility</comment>
  </data>
  <data name="CropAndLock_ReparentActivation_Shortcut.Header" xml:space="preserve">
    <value>Reparent shortcut</value>
  </data>
  <data name="CropAndLock_ReparentActivation_Shortcut.Description" xml:space="preserve">
    <value>Shortcut to crop an application's window into a cropped window. This is experimental and can cause issues with some applications, since the cropped window will contain the original application window.</value>
  </data>
  <data name="CropAndLock_ThumbnailActivation_Shortcut.Header" xml:space="preserve">
    <value>Thumbnail shortcut</value>
  </data>
  <data name="CropAndLock_ThumbnailActivation_Shortcut.Description" xml:space="preserve">
    <value>Shortcut to crop and create a thumbnail of another window. The application isn't controllable through the thumbnail but it'll have less compatibility issues. </value>
  </data>
  <data name="CropAndLock.SecondaryLinksHeader" xml:space="preserve">
    <value>Attribution</value>
    <comment>giving credit to the projects this utility was based on</comment>
  </data>
  <data name="Oobe_CropAndLock.Title" xml:space="preserve">
    <value>Crop And Lock</value>
    <comment>"Crop And Lock" is the name of the utility</comment>
  </data>
  <data name="Oobe_CropAndLock.Description" xml:space="preserve">
    <value>Crop And Lock allows you to crop a current application into a smaller window or just create a thumbnail. Focus the target window and press the shortcut to start cropping.</value>
    <comment>"Crop And Lock" is the name of the utility</comment>
  </data>
  <data name="Oobe_CropAndLock_HowToUse_Thumbnail.Text" xml:space="preserve">
    <value>to crop and create a thumbnail of another window. The application isn't controllable through the thumbnail but it'll have less compatibility issues.</value>
  </data>
  <data name="Oobe_CropAndLock_HowToUse_Reparent.Text" xml:space="preserve">
    <value>to crop an application's window into a cropped window. This is experimental and can cause issues with some applications, since the cropped window will contain the original application window.</value>
  </data>
  <data name="AlwaysOnTop.ModuleDescription" xml:space="preserve">
    <value>Always On Top is a quick and easy way to pin windows on top.</value>
    <comment>"Always On Top" is the name of the utility</comment>
  </data>
  <data name="AlwaysOnTop.ModuleTitle" xml:space="preserve">
    <value>Always On Top </value>
    <comment>"Always On Top" is the name of the utility</comment>
  </data>
  <data name="AlwaysOnTop_Activation_GroupSettings.Header" xml:space="preserve">
    <value>Activation</value>
  </data>
  <data name="Peek_Activation_GroupSettings.Header" xml:space="preserve">
    <value>Activation</value>
  </data>
  <data name="AlwaysOnTop_EnableToggleControl_HeaderText.Header" xml:space="preserve">
    <value>Enable Always On Top</value>
    <comment>"Always On Top" is the name of the utility</comment>
  </data>
  <data name="AlwaysOnTop_ExcludedApps.Description" xml:space="preserve">
    <value>Excludes an application from pinning on top</value>
  </data>
  <data name="AlwaysOnTop_ExcludedApps.Header" xml:space="preserve">
    <value>Excluded apps</value>
  </data>
  <data name="AlwaysOnTop_ExcludedApps_TextBoxControl.PlaceholderText" xml:space="preserve">
    <value>Example: outlook.exe</value>
  </data>
  <data name="AlwaysOnTop_FrameColor.Header" xml:space="preserve">
    <value>Color</value>
  </data>
  <data name="AlwaysOnTop_FrameEnabled.Header" xml:space="preserve">
    <value>Show a border around the pinned window</value>
  </data>
  <data name="AlwaysOnTop_FrameThickness.Header" xml:space="preserve">
    <value>Thickness (px)</value>
    <comment>px = pixels</comment>
  </data>
  <data name="AlwaysOnTop_Behavior_GroupSettings.Header" xml:space="preserve">
    <value>Appearance &amp; behavior</value>
  </data>
  <data name="Shell_AlwaysOnTop.Content" xml:space="preserve">
    <value>Always On Top</value>
    <comment>"Always On Top" is the name of the utility</comment>
  </data>
  <data name="AlwaysOnTop_GameMode.Content" xml:space="preserve">
    <value>Do not activate when Game Mode is on</value>
    <comment>Game Mode is a Windows feature</comment>
  </data>
  <data name="AlwaysOnTop_SoundTitle.Header" xml:space="preserve">
    <value>Sound</value>
  </data>
  <data name="AlwaysOnTop_Sound.Content" xml:space="preserve">
    <value>Play a sound when pinning a window</value>
  </data>
  <data name="AlwaysOnTop_Behavior.Header" xml:space="preserve">
    <value>Behavior</value>
  </data>
  <data name="LearnMore_AlwaysOnTop.Text" xml:space="preserve">
    <value>Learn more about Always On Top</value>
    <comment>"Always On Top" is the name of the utility</comment>
  </data>
  <data name="AlwaysOnTop_ActivationShortcut.Header" xml:space="preserve">
    <value>Activation shortcut</value>
  </data>
  <data name="AlwaysOnTop_ActivationShortcut.Description" xml:space="preserve">
    <value>Customize the shortcut to pin or unpin an app window</value>
    <comment>"Always On Top" is the name of the utility</comment>
  </data>
  <data name="Oobe_AlwaysOnTop.Title" xml:space="preserve">
    <value>Always On Top</value>
    <comment>"Always On Top" is the name of the utility</comment>
  </data>
  <data name="Oobe_AlwaysOnTop.Description" xml:space="preserve">
    <value>Always On Top improves your multitasking workflow by pinning an application window so it's always in front - even when focus changes to another window after that.</value>
    <comment>"Always On Top" is the name of the utility</comment>
  </data>
  <data name="Oobe_AlwaysOnTop_HowToUse.Text" xml:space="preserve">
    <value>to pin or unpin the selected window so it's always on top of all other windows.</value>
  </data>
  <data name="Oobe_AlwaysOnTop_TipsAndTricks.Text" xml:space="preserve">
    <value>You can tweak the visual outline of the pinned windows in PowerToys settings.</value>
  </data>
  <data name="AlwaysOnTop_FrameColor_Mode.Header" xml:space="preserve">
    <value>Color mode</value>
  </data>
  <data name="AlwaysOnTop_Radio_Custom_Color.Content" xml:space="preserve">
    <value>Custom color</value>
  </data>
  <data name="AlwaysOnTop_Radio_Windows_Default.Content" xml:space="preserve">
    <value>Windows default</value>
  </data>
  <data name="FileExplorerPreview.SecondaryLinksHeader" xml:space="preserve">
    <value>Attribution</value>
    <comment>giving credit to the projects this utility was based on</comment>
  </data>
  <data name="FileExplorerPreview_ToggleSwitch_Monaco_Wrap_Text.Content" xml:space="preserve">
    <value>Wrap text</value>
    <comment>Feature on or off</comment>
  </data>
  <data name="FancyZones_AllowPopupWindowSnap.Description" xml:space="preserve">
    <value>This setting can affect all popup windows including notifications</value>
  </data>
  <data name="FancyZones_AllowPopupWindowSnap.Header" xml:space="preserve">
    <value>Allow popup windows snapping</value>
  </data>
  <data name="FancyZones_AllowChildWindowSnap.Content" xml:space="preserve">
    <value>Allow child windows snapping</value>
  </data>
  <data name="Shell_WhatsNew.Content" xml:space="preserve">
    <value>What's new</value>
  </data>
  <data name="Shell_Peek.Content" xml:space="preserve">
    <value>Peek</value>
    <comment>Product name: Navigation view item name for Peek</comment>
  </data>
  <data name="Peek.ModuleTitle" xml:space="preserve">
    <value>Peek</value>
  </data>
  <data name="Peek.ModuleDescription" xml:space="preserve">
    <value>Peek is a quick and easy way to preview files. Select a file in File Explorer and press the shortcut to open the file preview.</value>
  </data>
  <data name="Peek_EnablePeek.Header" xml:space="preserve">
    <value>Enable Peek</value>
    <comment>Peek is a product name, do not loc</comment>
  </data>
  <data name="Peek_BehaviorHeader.Header" xml:space="preserve">
    <value>Behavior</value>
  </data>
  <data name="Peek_AlwaysRunNotElevated.Header" xml:space="preserve">
    <value>Always run not elevated, even when PowerToys is elevated</value>
  </data>
  <data name="Peek_AlwaysRunNotElevated.Description" xml:space="preserve">
    <value>Tries to run Peek without elevated permissions, to fix access to network shares. You need to disable and re-enable Peek for changes to this value to take effect.</value>
    <comment>Peek is a product name, do not loc</comment>
  </data>
  <data name="Peek_CloseAfterLosingFocus.Header" xml:space="preserve">
    <value>Automatically close the Peek window after it loses focus</value>
    <comment>Peek is a product name, do not loc</comment>
  </data>
  <data name="FancyZones_DisableRoundCornersOnWindowSnap.Content" xml:space="preserve">
    <value>Disable round corners when window is snapped</value>
  </data>
  <data name="PowerLauncher_SearchQueryTuningEnabled.Description" xml:space="preserve">
    <value>Fine tune results ordering</value>
  </data>
  <data name="PowerLauncher_SearchQueryTuningEnabled.Header" xml:space="preserve">
    <value>Results order tuning</value>
  </data>
  <data name="PowerLauncher_SearchClickedItemWeight.Description" xml:space="preserve">
    <value>Use a higher number to get selected results to rise faster. The default is 5, 0 to disable.</value>
  </data>
  <data name="PowerLauncher_SearchClickedItemWeight.Header" xml:space="preserve">
    <value>Selected item weight</value>
  </data>
  <data name="PowerLauncher_WaitForSlowResults.Description" xml:space="preserve">
    <value>Selecting this can help preselect the top, more relevant result, but at the risk of jumpiness</value>
  </data>
  <data name="PowerLauncher_WaitForSlowResults.Header" xml:space="preserve">
    <value>Wait on slower plugin results before selecting top item in results</value>
  </data>
  <data name="PowerLauncher_ShowPluginKeywords.Header" xml:space="preserve">
    <value>Plugin hints</value>
  </data>
  <data name="PowerLauncher_ShowPluginKeywords.Description" xml:space="preserve">
    <value>Choose which plugin keywords to be shown when the searchbox is empty</value>
  </data>
  <data name="PowerLauncher_PluginWeightBoost.Description" xml:space="preserve">
    <value>Use a higher number to have this plugin's result show higher in the global results. Default is 0.</value>
  </data>
  <data name="PowerLauncher_PluginWeightBoost.Header" xml:space="preserve">
    <value>Global sort order score modifier</value>
  </data>
  <data name="AlwaysOnTop_RoundCorners.Content" xml:space="preserve">
    <value>Enable round corners</value>
  </data>
  <data name="LearnMore_QuickAccent.Text" xml:space="preserve">
    <value>Learn more about Quick Accent</value>
    <comment>Quick Accent is a product name, do not loc</comment>
  </data>
  <data name="QuickAccent_EnableQuickAccent.Header" xml:space="preserve">
    <value>Enable Quick Accent</value>
  </data>
  <data name="Shell_QuickAccent.Content" xml:space="preserve">
    <value>Quick Accent</value>
  </data>
  <data name="QuickAccent.ModuleDescription" xml:space="preserve">
    <value>Quick Accent is an alternative way to type accented characters, useful for when a keyboard doesn't support that specific accent.

Activate by holding the key for the character you want to add an accent to, then press the activation key (space, left or right arrow keys) and an overlay to select accented characters will appear!</value>
    <comment>key refers to a physical key on a keyboard</comment>
  </data>
  <data name="QuickAccent.ModuleTitle" xml:space="preserve">
    <value>Quick Accent</value>
  </data>
  <data name="QuickAccent.SecondaryLinksHeader" xml:space="preserve">
    <value>Attribution</value>
  </data>
  <data name="AlwaysOnTop_ShortDescription" xml:space="preserve">
    <value>Pin a window</value>
  </data>
  <data name="Awake_ShortDescription" xml:space="preserve">
    <value>Keep your PC awake</value>
  </data>
  <data name="ColorPicker_ShortDescription" xml:space="preserve">
    <value>Pick a color</value>
  </data>
  <data name="CropAndLock_Thumbnail" xml:space="preserve">
    <value>Thumbnail</value>
  </data>
  <data name="CropAndLock_Reparent" xml:space="preserve">
    <value>Reparent</value>
  </data>
  <data name="FancyZones_OpenEditor" xml:space="preserve">
    <value>Open editor</value>
  </data>
  <data name="FileLocksmith_ShortDescription" xml:space="preserve">
    <value>Right-click on files or directories to show running processes</value>
  </data>
  <data name="FindMyMouse_ShortDescription" xml:space="preserve">
    <value>Find the mouse</value>
  </data>
  <data name="ImageResizer_ShortDescription" xml:space="preserve">
    <value>Resize images from right-click context menu</value>
  </data>
  <data name="MouseHighlighter_ShortDescription" xml:space="preserve">
    <value>Highlight clicks</value>
  </data>
  <data name="MouseJump_ShortDescription" xml:space="preserve">
    <value>Quickly move the mouse pointer</value>
  </data>
  <data name="MouseCrosshairs_ShortDescription" xml:space="preserve">
    <value>Draw crosshairs centered on the mouse pointer</value>
  </data>
  <data name="MouseWithoutBorders_ShortDescription" xml:space="preserve">
    <value>Move your cursor across multiple devices</value>
  </data>
  <data name="PastePlain_ShortDescription" xml:space="preserve">
    <value>Paste clipboard content without formatting</value>
  </data>
  <data name="Peek_ShortDescription" xml:space="preserve">
    <value>Quick and easy previewer</value>
  </data>
  <data name="PowerRename_ShortDescription" xml:space="preserve">
    <value>Rename files and folders from right-click context menu</value>
  </data>
  <data name="Run_ShortDescription" xml:space="preserve">
    <value>A quick launcher</value>
  </data>
  <data name="PowerAccent_ShortDescription" xml:space="preserve">
    <value>An alternative way to type accented characters</value>
  </data>
  <data name="RegistryPreview_ShortDescription" xml:space="preserve">
    <value>Visualize and edit Windows Registry files</value>
  </data>
  <data name="ScreenRuler_ShortDescription" xml:space="preserve">
    <value>Measure pixels on your screen</value>
  </data>
  <data name="ShortcutGuide_ShortDescription" xml:space="preserve">
    <value>Show a help overlay with Windows shortcuts</value>
  </data>
  <data name="PowerOcr_ShortDescription" xml:space="preserve">
    <value>A convenient way to copy text from anywhere on screen</value>
  </data>
  <data name="Dashboard_Activation" xml:space="preserve">
    <value>Activation</value>
  </data>
  <data name="DashboardKBMShowMappingsButton.Content" xml:space="preserve">
    <value>Show remappings</value>
  </data>
  <data name="Oobe_QuickAccent.Description" xml:space="preserve">
    <value>Quick Accent is an easy way to write letters with accents, like on a smartphone.</value>
  </data>
  <data name="Oobe_QuickAccent.Title" xml:space="preserve">
    <value>Quick Accent</value>
  </data>
  <data name="Oobe_QuickAccent_HowToUse.Text" xml:space="preserve">
    <value>Open **PowerToys Settings** and enable Quick Accent. While holding the key for the character you want to add an accent to, press the Activation Key and an overlay to select the accented character will appear.</value>
    <comment>key refers to a physical key on a keyboard</comment>
  </data>
  <data name="QuickAccent_Activation_GroupSettings.Header" xml:space="preserve">
    <value>Activation</value>
  </data>
  <data name="QuickAccent_Activation_Shortcut.Header" xml:space="preserve">
    <value>Activation key</value>
    <comment>key refers to a physical key on a keyboard</comment>
  </data>
  <data name="QuickAccent_Activation_Shortcut.Description" xml:space="preserve">
    <value>Press this key after holding down the target letter</value>
    <comment>key refers to a physical key on a keyboard</comment>
  </data>
  <data name="QuickAccent_Activation_Key_Arrows.Content" xml:space="preserve">
    <value>Left/Right Arrow</value>
    <comment>Left/Right arrow keyboard keys</comment>
  </data>
  <data name="QuickAccent_Activation_Key_Space.Content" xml:space="preserve">
    <value>Space</value>
    <comment>Space is the space keyboard key</comment>
  </data>
  <data name="QuickAccent_Activation_Key_Either.Content" xml:space="preserve">
    <value>Left, Right or Space</value>
    <comment>All are keys on a keyboard</comment>
  </data>
  <data name="QuickAccent_Toolbar.Header" xml:space="preserve">
    <value>Toolbar</value>
  </data>
  <data name="QuickAccent_ToolbarPosition.Header" xml:space="preserve">
    <value>Toolbar position</value>
  </data>
  <data name="QuickAccent_ToolbarPosition_TopCenter.Content" xml:space="preserve">
    <value>Top center</value>
  </data>
  <data name="QuickAccent_ToolbarPosition_TopLeftCorner.Content" xml:space="preserve">
    <value>Top left corner</value>
  </data>
  <data name="QuickAccent_ToolbarPosition_TopRightCorner.Content" xml:space="preserve">
    <value>Top right corner</value>
  </data>
  <data name="QuickAccent_ToolbarPosition_BottomLeftCorner.Content" xml:space="preserve">
    <value>Bottom left corner</value>
  </data>
  <data name="QuickAccent_ToolbarPosition_BottomCenter.Content" xml:space="preserve">
    <value>Bottom center</value>
  </data>
  <data name="QuickAccent_ToolbarPosition_BottomRightCorner.Content" xml:space="preserve">
    <value>Bottom right corner</value>
  </data>
  <data name="QuickAccent_ToolbarPosition_Center.Content" xml:space="preserve">
    <value>Center</value>
  </data>
  <data name="QuickAccent_ToolbarPosition_Left.Content" xml:space="preserve">
    <value>Left</value>
  </data>
  <data name="QuickAccent_ToolbarPosition_Right.Content" xml:space="preserve">
    <value>Right</value>
  </data>
  <data name="QuickAccent_Behavior.Header" xml:space="preserve">
    <value>Behavior</value>
  </data>
  <data name="QuickAccent_InputTimeMs.Header" xml:space="preserve">
    <value>Input delay (ms)</value>
    <comment>ms = milliseconds</comment>
  </data>
  <data name="QuickAccent_InputTimeMs.Description" xml:space="preserve">
    <value>Hold the key down for this much time to make the accent menu appear (ms)</value>
    <comment>ms = milliseconds</comment>
  </data>
  <data name="QuickAccent_ExcludedApps.Description" xml:space="preserve">
    <value>Prevents module activation if a foreground application is excluded. Add one application name per line.</value>
  </data>
  <data name="QuickAccent_ExcludedApps.Header" xml:space="preserve">
    <value>Excluded apps</value>
  </data>
  <data name="QuickAccent_ExcludedApps_TextBoxControl.PlaceholderText" xml:space="preserve">
    <value>Example: Teams.exe</value>
  </data>
  <data name="LearnMore_TextExtractor.Text" xml:space="preserve">
    <value>Learn more about Text Extractor</value>
  </data>
  <data name="TextExtractor_Cancel" xml:space="preserve">
    <value>cancel</value>
  </data>
  <data name="General_SettingsBackupAndRestore_NothingToBackup" xml:space="preserve">
    <value>A new backup was not created because no settings have been changed since last backup.</value>
  </data>
  <data name="General_SettingsBackupAndRestore_NoBackupFound" xml:space="preserve">
    <value>No backup found</value>
  </data>
  <data name="General_SettingsBackupAndRestore_FailedToParseTime" xml:space="preserve">
    <value>Failed to parse time</value>
  </data>
  <data name="General_SettingsBackupAndRestore_UnknownBackupTime" xml:space="preserve">
    <value>Unknown</value>
  </data>
  <data name="General_SettingsBackupAndRestore_UnknownBackupSource" xml:space="preserve">
    <value>Unknown</value>
  </data>
  <data name="General_SettingsBackupAndRestore_ThisMachine" xml:space="preserve">
    <value>This computer</value>
  </data>
  <data name="General_SettingsBackupAndRestore_CurrentSettingsMatch" xml:space="preserve">
    <value>Current settings match</value>
  </data>
  <data name="General_SettingsBackupAndRestore_CurrentSettingsStatusAt" xml:space="preserve">
    <value>at</value>
    <comment>E.g., Food was served 'at' noon.</comment>
  </data>
  <data name="General_SettingsBackupAndRestore_CurrentSettingsDiffer" xml:space="preserve">
    <value>Current settings differ</value>
  </data>
  <data name="General_SettingsBackupAndRestore_CurrentSettingsNoChecked" xml:space="preserve">
    <value>Checking...</value>
  </data>
  <data name="General_SettingsBackupAndRestore_CurrentSettingsUnknown" xml:space="preserve">
    <value>Unknown</value>
  </data>
  <data name="General_SettingsBackupAndRestore_NeverRestored" xml:space="preserve">
    <value>Never restored</value>
  </data>
  <data name="General_SettingsBackupAndRestore_NothingToRestore" xml:space="preserve">
    <value>Nothing to restore.</value>
  </data>
  <data name="General_SettingsBackupAndRestore_NoSettingsFilesFound" xml:space="preserve">
    <value>No settings files found.</value>
  </data>
  <data name="General_SettingsBackupAndRestore_BackupError" xml:space="preserve">
    <value>There was an error. Try another backup location.</value>
  </data>
  <data name="General_SettingsBackupAndRestore_SettingsFormatError" xml:space="preserve">
    <value>There was an error in the settings format. Please check the settings file:</value>
  </data>
  <data name="General_SettingsBackupAndRestore_BackupComplete" xml:space="preserve">
    <value>Backup completed.</value>
  </data>
  <data name="General_SettingsBackupAndRestore_NoBackupSyncPath" xml:space="preserve">
    <value>No backup location selected.</value>
  </data>
  <data name="General_SettingsBackupAndRestore_NoBackupsFound" xml:space="preserve">
    <value>No backups found to restore.</value>
  </data>
  <data name="General_SettingsBackupAndRestore_InvalidBackupLocation" xml:space="preserve">
    <value>Invalid backup location.</value>
  </data>
  <data name="TextExtractor.ModuleDescription" xml:space="preserve">
    <value>Text Extractor is a convenient way to copy text from anywhere on screen</value>
  </data>
  <data name="TextExtractor.ModuleTitle" xml:space="preserve">
    <value>Text Extractor</value>
  </data>
  <data name="TextExtractor_EnableToggleControl_HeaderText.Header" xml:space="preserve">
    <value>Enable Text Extractor</value>
  </data>
  <data name="TextExtractor_SupportedLanguages.Title" xml:space="preserve">
    <value>Text Extractor can only recognize languages that have the OCR pack installed.</value>
  </data>
  <data name="TextExtractor_UseSnippingToolWarning.Title" xml:space="preserve">
    <value>It is recommended to use the Snipping Tool instead of the TextExtractor module.</value>
  </data>
  <data name="TextExtractor_SupportedLanguages_Link.Content" xml:space="preserve">
    <value>Learn more about supported languages</value>
  </data>
  <data name="Shell_TextExtractor.Content" xml:space="preserve">
    <value>Text Extractor</value>
  </data>
  <data name="Launch_TextExtractor.Content" xml:space="preserve">
    <value>Launch Text Extractor</value>
  </data>
  <data name="Oobe_TextExtractor.Title" xml:space="preserve">
    <value>Text Extractor</value>
  </data>
  <data name="Oobe_TextExtractor_HowToUse.Text" xml:space="preserve">
    <value>to open Text Extractor and then selecting a region to copy the text from.</value>
  </data>
  <data name="Oobe_TextExtractor_TipsAndTricks.Text" xml:space="preserve">
    <value>Hold the shift key to move the selection region around.</value>
  </data>
  <data name="TextExtractor.SecondaryLinksHeader" xml:space="preserve">
    <value>Attribution</value>
  </data>
  <data name="Oobe_TextExtractor.Description" xml:space="preserve">
    <value>Text Extractor works like Snipping Tool, but copies the text out of the selected region using OCR and puts it on the clipboard.</value>
  </data>
  <data name="FileExplorerPreview_ToggleSwitch_Monaco_Try_Format.Description" xml:space="preserve">
    <value>Applies to json and xml. Files remain unchanged.</value>
  </data>
  <data name="FileExplorerPreview_ToggleSwitch_Monaco_Try_Format.Header" xml:space="preserve">
    <value>Try to format the source for preview</value>
  </data>
  <data name="Run_ConflictingKeywordInfo.Title" xml:space="preserve">
    <value>Some characters and phrases may conflict with global queries of other plugins if you use them as activation command.</value>
  </data>
  <data name="Run_ConflictingKeywordInfo_Link.Content" xml:space="preserve">
    <value>Learn more about conflicting activation commands</value>
  </data>
  <data name="MeasureTool_ContinuousCapture_Information.Title" xml:space="preserve">
    <value>The continuous capture mode will consume more resources when in use. Also, measurements will be excluded from screenshots and screen capture.</value>
    <comment>pointer as in mouse pointer. Resources refer to things like CPU, GPU, RAM</comment>
  </data>
  <data name="QuickAccent_Description_Indicator.Header" xml:space="preserve">
    <value>Show the Unicode code and name of the currently selected character</value>
  </data>
  <data name="QuickAccent_SortByUsageFrequency_Indicator.Header" xml:space="preserve">
    <value>Sort characters by usage frequency</value>
  </data>
  <data name="QuickAccent_SortByUsageFrequency_Indicator.Description" xml:space="preserve">
    <value>Track characters usage frequency and sort them accordingly</value>
  </data>
  <data name="QuickAccent_StartSelectionFromTheLeft_Indicator.Header" xml:space="preserve">
    <value>Start selection from the left</value>
  </data>
  <data name="QuickAccent_StartSelectionFromTheLeft_Indicator.Description" xml:space="preserve">
    <value>Start selection from the leftmost character for all activation keys, including left and right arrows</value>
  </data>
  <data name="QuickAccent_DisableFullscreen.Header" xml:space="preserve">
    <value>Disable when Game Mode is On</value>
  </data>
  <data name="QuickAccent_Language.Header" xml:space="preserve">
    <value>Characters</value>
  </data>
  <data name="QuickAccent_SelectedLanguage.Header" xml:space="preserve">
    <value>Choose a character set</value>
  </data>
  <data name="QuickAccent_SelectedLanguage.Description" xml:space="preserve">
    <value>Show only accented characters common to the selected set</value>
  </data>
  <data name="QuickAccent_SelectedLanguage_All.Content" xml:space="preserve">
    <value>All available</value>
  </data>
  <data name="QuickAccent_SelectedLanguage_Catalan.Content" xml:space="preserve">
    <value>Catalan</value>
  </data>
  <data name="QuickAccent_SelectedLanguage_Currency.Content" xml:space="preserve">
    <value>Currency</value>
  </data>
  <data name="QuickAccent_SelectedLanguage_Croatian.Content" xml:space="preserve">
    <value>Croatian</value>
  </data>
  <data name="QuickAccent_SelectedLanguage_Czech.Content" xml:space="preserve">
    <value>Czech</value>
  </data>
  <data name="QuickAccent_SelectedLanguage_Danish.Content" xml:space="preserve">
    <value>Danish</value>
  </data>
  <data name="QuickAccent_SelectedLanguage_Gaeilge.Content" xml:space="preserve">
    <value>Gaeilge</value>
    <comment>Gaelic language spoken in Ireland</comment>
  </data>
  <data name="QuickAccent_SelectedLanguage_Gaidhlig.Content" xml:space="preserve">
    <value>Gàidhlig</value>
    <comment>Scottish Gaelic</comment>
  </data>
  <data name="QuickAccent_SelectedLanguage_German.Content" xml:space="preserve">
    <value>German</value>
  </data>
  <data name="QuickAccent_SelectedLanguage_Greek.Content" xml:space="preserve">
    <value>Greek</value>
  </data>
  <data name="QuickAccent_SelectedLanguage_Hebrew.Content" xml:space="preserve">
    <value>Hebrew</value>
  </data>
  <data name="QuickAccent_SelectedLanguage_French.Content" xml:space="preserve">
    <value>French</value>
  </data>
  <data name="QuickAccent_SelectedLanguage_Finnish.Content" xml:space="preserve">
    <value>Finnish</value>
  </data>
  <data name="QuickAccent_SelectedLanguage_Estonian.Content" xml:space="preserve">
    <value>Estonian</value>
  </data>
  <data name="QuickAccent_SelectedLanguage_Lithuanian.Content" xml:space="preserve">
    <value>Lithuanian</value>
  </data>
  <data name="QuickAccent_SelectedLanguage_Macedonian.Content" xml:space="preserve">
    <value>Macedonian</value>
  </data>
  <data name="QuickAccent_SelectedLanguage_Maori.Content" xml:space="preserve">
    <value>Maori</value>
  </data>
  <data name="QuickAccent_SelectedLanguage_Dutch.Content" xml:space="preserve">
    <value>Dutch</value>
  </data>
  <data name="QuickAccent_SelectedLanguage_Norwegian.Content" xml:space="preserve">
    <value>Norwegian</value>
  </data>
  <data name="QuickAccent_SelectedLanguage_Pinyin.Content" xml:space="preserve">
    <value>Pinyin</value>
  </data>
  <data name="QuickAccent_SelectedLanguage_Polish.Content" xml:space="preserve">
    <value>Polish</value>
  </data>
  <data name="QuickAccent_SelectedLanguage_Portuguese.Content" xml:space="preserve">
    <value>Portuguese</value>
  </data>
  <data name="QuickAccent_SelectedLanguage_Slovak.Content" xml:space="preserve">
    <value>Slovak</value>
  </data>
  <data name="QuickAccent_SelectedLanguage_Spanish.Content" xml:space="preserve">
    <value>Spanish</value>
  </data>
  <data name="QuickAccent_SelectedLanguage_Swedish.Content" xml:space="preserve">
    <value>Swedish</value>
  </data>
  <data name="QuickAccent_SelectedLanguage_Turkish.Content" xml:space="preserve">
    <value>Turkish</value>
  </data>
  <data name="QuickAccent_SelectedLanguage_Icelandic.Content" xml:space="preserve">
    <value>Icelandic</value>
  </data>
  <data name="QuickAccent_SelectedLanguage_Romanian.Content" xml:space="preserve">
    <value>Romanian</value>
  </data>
  <data name="QuickAccent_SelectedLanguage_Serbian.Content" xml:space="preserve">
    <value>Serbian</value>
  </data>
  <data name="QuickAccent_SelectedLanguage_Hungarian.Content" xml:space="preserve">
    <value>Hungarian</value>
  </data>
  <data name="QuickAccent_SelectedLanguage_Italian.Content" xml:space="preserve">
    <value>Italian</value>
  </data>
  <data name="QuickAccent_SelectedLanguage_Kurdish.Content" xml:space="preserve">
    <value>Kurdish</value>
  </data>
  <data name="QuickAccent_SelectedLanguage_Welsh.Content" xml:space="preserve">
    <value>Welsh</value>
  </data>
  <data name="Hosts.ModuleDescription" xml:space="preserve">
    <value>Quick and simple utility for managing hosts file.</value>
    <comment>"Hosts" refers to the system hosts file, do not loc</comment>
  </data>
  <data name="Hosts.ModuleTitle" xml:space="preserve">
    <value>Hosts File Editor</value>
    <comment>"Hosts" refers to the system hosts file, do not loc</comment>
  </data>
  <data name="Shell_Hosts.Content" xml:space="preserve">
    <value>Hosts File Editor</value>
    <comment>Products name: Navigation view item name for Hosts File Editor</comment>
  </data>
  <data name="Hosts_EnableToggleControl_HeaderText.Header" xml:space="preserve">
    <value>Enable Hosts File Editor</value>
    <comment>"Hosts File Editor" is the name of the utility</comment>
  </data>
  <data name="Hosts_Toggle_ShowStartupWarning.Header" xml:space="preserve">
    <value>Show a warning at startup</value>
  </data>
  <data name="Hosts_Activation_GroupSettings.Header" xml:space="preserve">
    <value>Activation</value>
  </data>
  <data name="Hosts_LaunchButtonControl.Description" xml:space="preserve">
    <value>Manage your hosts file</value>
    <comment>"Hosts" refers to the system hosts file, do not loc</comment>
  </data>
  <data name="Hosts_LaunchButtonControl.Header" xml:space="preserve">
    <value>Launch Host File Editor</value>
    <comment>"Host File Editor" is a product name</comment>
  </data>
  <data name="Hosts_LaunchButton_Accessible.[using:Microsoft.UI.Xaml.Automation]AutomationProperties.Name" xml:space="preserve">
    <value>Launch Host File Editor</value>
    <comment>"Host File Editor" is a product name</comment>
  </data>
  <data name="Hosts_AdditionalLinesPosition.Header" xml:space="preserve">
    <value>Position of additional content</value>
  </data>
  <data name="Hosts_AdditionalLinesPosition_Bottom.Content" xml:space="preserve">
    <value>Bottom</value>
  </data>
  <data name="Hosts_AdditionalLinesPosition_Top.Content" xml:space="preserve">
    <value>Top</value>
  </data>
  <data name="Hosts_Behavior_GroupSettings.Header" xml:space="preserve">
    <value>Behavior</value>
  </data>
  <data name="Launch_Hosts.Content" xml:space="preserve">
    <value>Launch Hosts File Editor</value>
    <comment>"Hosts File Editor" is the name of the utility</comment>
  </data>
  <data name="LearnMore_Hosts.Text" xml:space="preserve">
    <value>Learn more about Hosts File Editor</value>
    <comment>"Hosts File Editor" is the name of the utility</comment>
  </data>
  <data name="Oobe_Hosts.Description" xml:space="preserve">
    <value>Hosts File Editor is a quick and simple utility for managing hosts file.</value>
    <comment>"Hosts File Editor" is the name of the utility</comment>
  </data>
  <data name="Oobe_Hosts.Title" xml:space="preserve">
    <value>Hosts File Editor</value>
    <comment>"Hosts File Editor" is the name of the utility</comment>
  </data>
  <data name="Hosts_Toggle_LaunchAdministrator.Description" xml:space="preserve">
    <value>Needs to be launched as administrator in order to make changes to the hosts file</value>
  </data>
  <data name="Hosts_Toggle_LaunchAdministrator.Header" xml:space="preserve">
    <value>Launch as administrator</value>
  </data>
  <data name="EnvironmentVariables.ModuleDescription" xml:space="preserve">
    <value>A quick utility for managing environment variables.</value>
  </data>
  <data name="EnvironmentVariables.ModuleTitle" xml:space="preserve">
    <value>Environment Variables</value>
  </data>
  <data name="Shell_EnvironmentVariables.Content" xml:space="preserve">
    <value>Environment Variables</value>
  </data>
  <data name="EnvironmentVariables_EnableToggleControl_HeaderText.Header" xml:space="preserve">
    <value>Enable Environment Variables</value>
  </data>
  <data name="EnvironmentVariables_Activation_GroupSettings.Header" xml:space="preserve">
    <value>Activation</value>
  </data>
  <data name="EnvironmentVariables_LaunchButtonControl.Description" xml:space="preserve">
    <value>Manage your environment variables</value>
  </data>
  <data name="EnvironmentVariables_LaunchButtonControl.Header" xml:space="preserve">
    <value>Launch Environment Variables</value>
  </data>
  <data name="EnvironmentVariables_LaunchButton_Accessible.[using:Microsoft.UI.Xaml.Automation]AutomationProperties.Name" xml:space="preserve">
    <value>Launch Environment Variables</value>
  </data>
  <data name="Launch_EnvironmentVariables.Content" xml:space="preserve">
    <value>Launch Environment Variables</value>
  </data>
  <data name="LearnMore_EnvironmentVariables.Text" xml:space="preserve">
    <value>Learn more about Environment Variables</value>
  </data>
  <data name="Oobe_EnvironmentVariables.Description" xml:space="preserve">
    <value>Environment Variables is a quick utility for managing environment variables.</value>
  </data>
  <data name="Oobe_EnvironmentVariables.Title" xml:space="preserve">
    <value>Environment Variables</value>
  </data>
  <data name="EnvironmentVariables_Toggle_LaunchAdministrator.Description" xml:space="preserve">
    <value>Needs to be launched as administrator in order to make changes to the system environment variables</value>
  </data>
  <data name="EnvironmentVariables_Toggle_LaunchAdministrator.Header" xml:space="preserve">
    <value>Launch as administrator</value>
  </data>
  <data name="ShortcutGuide_PressTimeForTaskbarIconShortcuts.Header" xml:space="preserve">
    <value>Press duration before showing taskbar icon shortcuts (ms)</value>
    <comment>ms = milliseconds</comment>
  </data>
  <data name="FileLocksmith.ModuleDescription" xml:space="preserve">
    <value>A Windows shell extension to find out which processes are using the selected files and directories.</value>
  </data>
  <data name="FileLocksmith.ModuleTitle" xml:space="preserve">
    <value>File Locksmith</value>
  </data>
  <data name="Shell_FileLocksmith.Content" xml:space="preserve">
    <value>File Locksmith</value>
    <comment>Product name: Navigation view item name for FileLocksmith</comment>
  </data>
  <data name="FileLocksmith_Enable_FileLocksmith.Header" xml:space="preserve">
    <value>Enable File Locksmith</value>
    <comment>File Locksmith is the name of the utility</comment>
  </data>
  <data name="FileLocksmith_Toggle_StandardContextMenu.Content" xml:space="preserve">
    <value>Default and extended context menu</value>
  </data>
  <data name="FileLocksmith_Toggle_ExtendedContextMenu.Content" xml:space="preserve">
    <value>Extended context menu only</value>
  </data>
  <data name="FileLocksmith_Toggle_ContextMenu.Header" xml:space="preserve">
    <value>Show File Locksmith in</value>
  </data>
  <data name="FileLocksmith_ShellIntegration.Header" xml:space="preserve">
    <value>Shell integration</value>
    <comment>This refers to directly integrating in with Windows</comment>
  </data>
  <data name="GPO_IsSettingForced.Title" xml:space="preserve">
    <value>This setting is enforced by your System Administrator.</value>
  </data>
  <data name="Hosts_AdditionalLinesPosition.Description" xml:space="preserve">
    <value>Additional content includes the file header and lines that can't parse</value>
  </data>
  <data name="TextExtractor_Languages.Header" xml:space="preserve">
    <value>Preferred language</value>
  </data>
  <data name="Alternate_OOBE_AlwaysOnTop_Description.Text" xml:space="preserve">
    <value>Pin a window so that:</value>
  </data>
  <data name="Alternate_OOBE_AlwaysOnTop_Title.Text" xml:space="preserve">
    <value>Always On Top</value>
  </data>
  <data name="Alternate_OOBE_ColorPicker_Description.Text" xml:space="preserve">
    <value>To pick a color:</value>
  </data>
  <data name="Alternate_OOBE_ColorPicker_Title.Text" xml:space="preserve">
    <value>Color Picker</value>
  </data>
  <data name="Alternate_OOBE_Description.Text" xml:space="preserve">
    <value>Here are a few shortcuts to get you started:</value>
  </data>
  <data name="Alternate_OOBE_FancyZones_Description.Text" xml:space="preserve">
    <value>To open the FancyZones editor, press:</value>
  </data>
  <data name="Alternate_OOBE_FancyZones_Title.Text" xml:space="preserve">
    <value>FancyZones</value>
  </data>
  <data name="Alternate_OOBE_Run_Description.Text" xml:space="preserve">
    <value>Get access to your files and more:</value>
  </data>
  <data name="Alternate_OOBE_Run_Title.Text" xml:space="preserve">
    <value>PowerToys Run</value>
  </data>
  <data name="General_Experimentation.Header" xml:space="preserve">
    <value>Experimentation</value>
  </data>
  <data name="GeneralPage_EnableExperimentation.Description" xml:space="preserve">
    <value>Note: Only Windows Insider builds may be selected for experimentation</value>
  </data>
  <data name="GeneralPage_EnableExperimentation.Header" xml:space="preserve">
    <value>Allow experimentation with new features</value>
  </data>
  <data name="GPO_ExperimentationIsDisallowed.Title" xml:space="preserve">
    <value>The system administrator has disabled experimentation.</value>
  </data>
  <data name="Shell_PastePlain.Content" xml:space="preserve">
    <value>Paste As Plain Text</value>
    <comment>Product name: Navigation view item name for Paste as Plain Text</comment>
  </data>
  <data name="PastePlain.ModuleDescription" xml:space="preserve">
    <value>Paste As Plain Text is a quick shortcut for pasting the text contents of your clipboard without formatting. Note: the formatted text in the clipboard is replaced with the unformatted text.</value>
  </data>
  <data name="PastePlain.ModuleTitle" xml:space="preserve">
    <value>Paste As Plain Text</value>
  </data>
  <data name="PastePlain_Cancel" xml:space="preserve">
    <value>cancel</value>
  </data>
  <data name="PastePlain_EnableToggleControl_HeaderText.Header" xml:space="preserve">
    <value>Enable Paste As Plain Text</value>
  </data>
  <data name="Oobe_PastePlain.Description" xml:space="preserve">
    <value>Paste As Plain Text strips rich formatting from your clipboard data and pastes it as non-formatted text.</value>
  </data>
  <data name="Oobe_PastePlain.Title" xml:space="preserve">
    <value>Paste As Plain Text</value>
  </data>
  <data name="Oobe_PastePlain_HowToUse.Text" xml:space="preserve">
    <value>to paste your clipboard data as plain text. Note: this will replace the formatted text in your clipboard with the plain text.</value>
  </data>
  <data name="AllAppsTxt.Text" xml:space="preserve">
    <value>All apps</value>
  </data>
  <data name="BackBtn.[using:Microsoft.UI.Xaml.Automation]AutomationProperties.Name" xml:space="preserve">
    <value>Back</value>
  </data>
  <data name="BackLabel.Text" xml:space="preserve">
    <value>Back</value>
  </data>
  <data name="BugReportBtn.[using:Microsoft.UI.Xaml.Automation]AutomationProperties.Name" xml:space="preserve">
    <value>Bug report</value>
  </data>
  <data name="BugReportTooltip.Text" xml:space="preserve">
    <value>Bug report</value>
  </data>
  <data name="DocsBtn.[using:Microsoft.UI.Xaml.Automation]AutomationProperties.Name" xml:space="preserve">
    <value>Documentation</value>
  </data>
  <data name="DocsTooltip.Text" xml:space="preserve">
    <value>Documentation</value>
  </data>
  <data name="FZEditorString" xml:space="preserve">
    <value>FancyZones Editor</value>
    <comment>Do not localize this string</comment>
  </data>
  <data name="MoreBtn.[using:Microsoft.UI.Xaml.Automation]AutomationProperties.Name" xml:space="preserve">
    <value>More</value>
  </data>
  <data name="MoreLabel.Text" xml:space="preserve">
    <value>More</value>
  </data>
  <data name="SettingsBtn.[using:Microsoft.UI.Xaml.Automation]AutomationProperties.Name" xml:space="preserve">
    <value>Settings</value>
  </data>
  <data name="SettingsTooltip.Text" xml:space="preserve">
    <value>Settings</value>
  </data>
  <data name="ShortcutsTxt.Text" xml:space="preserve">
    <value>Shortcuts</value>
  </data>
  <data name="UpdateAvailable.Title" xml:space="preserve">
    <value>Update available</value>
  </data>
  <data name="FileExplorerPreview_Toggle_Monaco_Max_File_Size.Header" xml:space="preserve">
    <value>Maximum file size to preview</value>
    <comment>Size refers to the disk space used by a file</comment>
  </data>
  <data name="FileExplorerPreview_Toggle_Monaco_Max_File_Size.Description" xml:space="preserve">
    <value>The maximum size, in kilobytes, for files to be displayed. This is a safety mechanism to prevent loading large files into RAM.</value>
    <comment>"RAM" refers to random access memory; "size" refers to disk space; "bytes" refer to the measurement unit</comment>
  </data>
  <data name="RegistryPreview.ModuleDescription" xml:space="preserve">
    <value>A quick little utility to visualize and edit complex Windows Registry files.</value>
  </data>
  <data name="RegistryPreview.ModuleTitle" xml:space="preserve">
    <value>Registry Preview</value>
  </data>
  <data name="Shell_RegistryPreview.Content" xml:space="preserve">
    <value>Registry Preview</value>
    <comment>Product name: Navigation view item name for Registry Preview</comment>
  </data>
  <data name="RegistryPreview_Enable_RegistryPreview.Header" xml:space="preserve">
    <value>Enable Registry Preview</value>
    <comment>Registry Preview is the name of the utility</comment>
  </data>
  <data name="Oobe_RegistryPreview_HowToUse.Text" xml:space="preserve">
    <value>In File Explorer, right-click a .REG file and select **Preview** from the context menu.</value>
  </data>
  <data name="Oobe_RegistryPreview_TipsAndTricks.Text" xml:space="preserve">
    <value>You can preview or edit Registry files in File Explorer or by opening the app from the PowerToys launcher.</value>
  </data>
  <data name="Oobe_RegistryPreview.Description" xml:space="preserve">
    <value>Registry Preview is a quick little utility to visualize and edit complex Windows Registry files.</value>
  </data>
  <data name="Oobe_RegistryPreview.Title" xml:space="preserve">
    <value>Registry Preview</value>
    <comment>Do not localize this string</comment>
  </data>
  <data name="LearnMore_RegistryPreview.Text" xml:space="preserve">
    <value>Learn more about Registry Preview</value>
    <comment>Registry Preview is a product name, do not loc</comment>
  </data>
  <data name="Launch_RegistryPreview.Content" xml:space="preserve">
    <value>Launch Registry Preview</value>
    <comment>"Registry Preview" is the name of the utility</comment>
  </data>
  <data name="MouseUtils_MouseJump.Description" xml:space="preserve">
    <value>Quickly move the mouse pointer long distances.</value>
    <comment>"Mouse Jump" is the name of the utility. Mouse is the hardware mouse.</comment>
  </data>
  <data name="MouseUtils_MouseJump.Header" xml:space="preserve">
    <value>Mouse Jump</value>
    <comment>Refers to the utility name</comment>
  </data>
  <data name="MouseUtils_MouseJump_ActivationShortcut.Description" xml:space="preserve">
    <value>Customize the shortcut to turn on or off this mode</value>
  </data>
  <data name="MouseUtils_MouseJump_ActivationShortcut.Header" xml:space="preserve">
    <value>Activation shortcut</value>
  </data>
  <data name="MouseUtils_Enable_MouseJump.Header" xml:space="preserve">
    <value>Enable Mouse Jump</value>
    <comment>"Mouse Jump" is the name of the utility.</comment>
  </data>
  <data name="GPO_AutoDownloadUpdatesIsDisabled.Title" xml:space="preserve">
    <value>The system administrator has disabled the automatic download of updates.</value>
  </data>
  <data name="Hosts_Toggle_LoopbackDuplicates.Description" xml:space="preserve">
    <value>127.0.0.1, ::1, ...</value>
    <comment>"127.0.0.1 and ::1" are well known loopback addresses, do not loc</comment>
  </data>
  <data name="Hosts_Toggle_LoopbackDuplicates.Header" xml:space="preserve">
    <value>Consider loopback addresses as duplicates</value>
  </data>
  <data name="RegistryPreview_Launch_GroupSettings.Header" xml:space="preserve">
    <value>Launch</value>
  </data>
  <data name="RegistryPreview_LaunchButton_Accessible.[using:Microsoft.UI.Xaml.Automation]AutomationProperties.Name" xml:space="preserve">
    <value>Launch Registry Preview</value>
  </data>
  <data name="RegistryPreview_LaunchButtonControl.Header" xml:space="preserve">
    <value>Launch Registry Preview</value>
  </data>
  <data name="RegistryPreview_DefaultRegApp.Header" xml:space="preserve">
    <value>Default app</value>
  </data>
  <data name="RegistryPreview_DefaultRegApp.Description" xml:space="preserve">
    <value>Make Registry Preview default app for opening .reg files</value>
    <comment>Registry Preview is app name. Do not localize.</comment>
  </data>
  <data name="PastePlain_ShortcutWarning.Title" xml:space="preserve">
    <value>Using this shortcut may prevent non-text paste actions (e.g. images, files) or built-in paste plain text actions in other applications from functioning.</value>
  </data>
  <data name="MouseUtils_MouseJump_ThumbnailSize.Header" xml:space="preserve">
    <value>Thumbnail Size</value>
  </data>
  <data name="MouseUtils_MouseJump_ThumbnailSize_Description_Prefix.Text" xml:space="preserve">
    <value>Constrain thumbnail image size to a maximum of</value>
  </data>
  <data name="MouseUtils_MouseJump_ThumbnailSize_Description_Suffix.Text" xml:space="preserve">
    <value>pixels</value>
  </data>
  <data name="MouseUtils_MouseJump_ThumbnailSize_Edit_Height.Header" xml:space="preserve">
    <value>Maximum height (px)</value>
    <comment>px = pixels</comment>
  </data>
  <data name="MouseUtils_MouseJump_ThumbnailSize_Edit_Width.Header" xml:space="preserve">
    <value>Maximum width (px)</value>
    <comment>px = pixels</comment>
  </data>
  <data name="Oobe_Peek.Description" xml:space="preserve">
    <value>A lightning fast file preview feature for Windows.</value>
  </data>
  <data name="Oobe_Peek.Title" xml:space="preserve">
    <value>Peek</value>
  </data>
  <data name="Oobe_Peek_HowToUse.Text" xml:space="preserve">
    <value>to preview the file that's currently selected in File Explorer.</value>
  </data>
  <data name="MWB_PCNameLabel.PlaceholderText" xml:space="preserve">
    <value>Device name</value>
  </data>
  <data name="MWB_SecurityKeyLabel.PlaceholderText" xml:space="preserve">
    <value>Security key</value>
  </data>
  <data name="Hosts_Encoding.Description" xml:space="preserve">
    <value>Choose the encoding of the hosts file</value>
    <comment>"Hosts" refers to the system hosts file, do not loc</comment>
  </data>
  <data name="Hosts_Encoding.Header" xml:space="preserve">
    <value>Encoding</value>
  </data>
  <data name="Hosts_Encoding_Utf8.Content" xml:space="preserve">
    <value>UTF-8</value>
  </data>
  <data name="Hosts_Encoding_Utf8Bom.Content" xml:space="preserve">
    <value>UTF-8 with BOM</value>
  </data>
  <data name="MouseUtils_MouseHighlighter_AlwaysColor.Header" xml:space="preserve">
    <value>Always highlight color</value>
  </data>
  <data name="MouseUtils_MousePointerCrosshairs_CrosshairsAutoHide.Content" xml:space="preserve">
    <value>Automatically hide crosshairs when the mouse pointer is hidden</value>
  </data>
  <data name="MouseUtils_AutoActivate.Content" xml:space="preserve">
    <value>Automatically activate on utility startup</value>
  </data>
  <data name="Run_FindMorePlugins.Text" xml:space="preserve">
    <value>Find more plugins</value>
  </data>
  <data name="Run_PluginUseFindMorePlugins.Content" xml:space="preserve">
    <value>Find more plugins</value>
  </data>
  <data name="Run_SomePluginsAreGpoManaged.Title" xml:space="preserve">
    <value>The system administrator is managing the enabled state of some plugins.</value>
  </data>
  <data name="AlwaysOnTop_FrameOpacity.Header" xml:space="preserve">
    <value>Opacity (%)</value>
  </data>
  <data name="MouseUtils_FindMyMouse_ActivationCustomizedShortcut.Content" xml:space="preserve">
    <value>Custom shortcut</value>
  </data>
  <data name="MouseUtils_FindMyMouse_ActivationDoubleRightControlPress.Content" xml:space="preserve">
    <value>Press Right Control twice</value>
    <comment>Right control is the physical key on the keyboard.</comment>
  </data>
  <data name="MouseUtils_FindMyMouse_ActivationShortcut.Description" xml:space="preserve">
    <value>Customize the shortcut to turn on or off this mode</value>
  </data>
  <data name="MouseUtils_FindMyMouse_ActivationShortcut.Header" xml:space="preserve">
    <value>Activation shortcut</value>
  </data>
  <data name="SettingsWindow_AdminTitle" xml:space="preserve">
    <value>Administrator: PowerToys Settings</value>
    <comment>Title of the settings window when running as administrator</comment>
  </data>
  <data name="DashboardTitle.Text" xml:space="preserve">
    <value>Dashboard</value>
  </data>
  <data name="Shell_Dashboard.Content" xml:space="preserve">
    <value>Dashboard</value>
  </data>
  <data name="DisabledModules.Text" xml:space="preserve">
    <value>Disabled modules</value>
  </data>
  <data name="EnabledModules.Text" xml:space="preserve">
    <value>Enabled modules</value>
  </data>
  <data name="Peek_Preview_GroupSettings.Header" xml:space="preserve">
    <value>Preview</value>
  </data>
  <data name="Peek_SourceCode_Header.Description" xml:space="preserve">
    <value>.cpp, .py, .json, .xml, .csproj, ...</value>
  </data>
  <data name="Peek_SourceCode_Header.Header" xml:space="preserve">
    <value>Source code files (Monaco)</value>
  </data>
  <data name="Peek_SourceCode_TryFormat.Description" xml:space="preserve">
    <value>Applies to json and xml. Files remain unchanged.</value>
  </data>
  <data name="Peek_SourceCode_TryFormat.Header" xml:space="preserve">
    <value>Try to format the source for preview</value>
  </data>
  <data name="Peek_SourceCode_WrapText.Content" xml:space="preserve">
    <value>Wrap text</value>
  </data>
  <data name="ShowPluginsOverview_All.Content" xml:space="preserve">
    <value>All</value>
  </data>
  <data name="ShowPluginsOverview_None.Content" xml:space="preserve">
    <value>None</value>
  </data>
  <data name="ShowPluginsOverview_NonGlobal.Content" xml:space="preserve">
    <value>Not included in global results</value>
  </data>
<<<<<<< HEAD
  <data name="GPO_PeriodicUpdateCheckIsDisabled.Message" xml:space="preserve">
    <value>Please check manually at regular intervals for updates.</value>
  </data>
  <data name="GPO_PeriodicUpdateCheckIsDisabled.Title" xml:space="preserve">
    <value>The system administrator has disabled the automatic update checks.</value>
=======
  <data name="PowerLauncher_TitleFontSize.Description" xml:space="preserve">
    <value>The size of result titles and the search query</value>
  </data>
  <data name="PowerLauncher_TitleFontSize.Header" xml:space="preserve">
    <value>Text size (pt)</value>
  </data>
  <data name="PowerLauncher_TextFontSizeSlider.[using:Microsoft.UI.Xaml.Automation]AutomationProperties.Name" xml:space="preserve">
    <value>Text size of result titles</value>
>>>>>>> ccd401fc
  </data>
</root><|MERGE_RESOLUTION|>--- conflicted
+++ resolved
@@ -3910,13 +3910,12 @@
   <data name="ShowPluginsOverview_NonGlobal.Content" xml:space="preserve">
     <value>Not included in global results</value>
   </data>
-<<<<<<< HEAD
   <data name="GPO_PeriodicUpdateCheckIsDisabled.Message" xml:space="preserve">
     <value>Please check manually at regular intervals for updates.</value>
   </data>
   <data name="GPO_PeriodicUpdateCheckIsDisabled.Title" xml:space="preserve">
     <value>The system administrator has disabled the automatic update checks.</value>
-=======
+</data>
   <data name="PowerLauncher_TitleFontSize.Description" xml:space="preserve">
     <value>The size of result titles and the search query</value>
   </data>
@@ -3925,6 +3924,5 @@
   </data>
   <data name="PowerLauncher_TextFontSizeSlider.[using:Microsoft.UI.Xaml.Automation]AutomationProperties.Name" xml:space="preserve">
     <value>Text size of result titles</value>
->>>>>>> ccd401fc
   </data>
 </root>