<?xml version="1.0" encoding="utf-8"?>
<root>
  <!-- 
    Microsoft ResX Schema 
    
    Version 2.0
    
    The primary goals of this format is to allow a simple XML format 
    that is mostly human readable. The generation and parsing of the 
    various data types are done through the TypeConverter classes 
    associated with the data types.
    
    Example:
    
    ... ado.net/XML headers & schema ...
    <resheader name="resmimetype">text/microsoft-resx</resheader>
    <resheader name="version">2.0</resheader>
    <resheader name="reader">System.Resources.ResXResourceReader, System.Windows.Forms, ...</resheader>
    <resheader name="writer">System.Resources.ResXResourceWriter, System.Windows.Forms, ...</resheader>
    <data name="Name1"><value>this is my long string</value><comment>this is a comment</comment></data>
    <data name="Color1" type="System.Drawing.Color, System.Drawing">Blue</data>
    <data name="Bitmap1" mimetype="application/x-microsoft.net.object.binary.base64">
        <value>[base64 mime encoded serialized .NET Framework object]</value>
    </data>
    <data name="Icon1" type="System.Drawing.Icon, System.Drawing" mimetype="application/x-microsoft.net.object.bytearray.base64">
        <value>[base64 mime encoded string representing a byte array form of the .NET Framework object]</value>
        <comment>This is a comment</comment>
    </data>
                
    There are any number of "resheader" rows that contain simple 
    name/value pairs.
    
    Each data row contains a name, and value. The row also contains a 
    type or mimetype. Type corresponds to a .NET class that support 
    text/value conversion through the TypeConverter architecture. 
    Classes that don't support this are serialized and stored with the 
    mimetype set.
    
    The mimetype is used for serialized objects, and tells the 
    ResXResourceReader how to depersist the object. This is currently not 
    extensible. For a given mimetype the value must be set accordingly:
    
    Note - application/x-microsoft.net.object.binary.base64 is the format 
    that the ResXResourceWriter will generate, however the reader can 
    read any of the formats listed below.
    
    mimetype: application/x-microsoft.net.object.binary.base64
    value   : The object must be serialized with 
            : System.Runtime.Serialization.Formatters.Binary.BinaryFormatter
            : and then encoded with base64 encoding.
    
    mimetype: application/x-microsoft.net.object.soap.base64
    value   : The object must be serialized with 
            : System.Runtime.Serialization.Formatters.Soap.SoapFormatter
            : and then encoded with base64 encoding.

    mimetype: application/x-microsoft.net.object.bytearray.base64
    value   : The object must be serialized into a byte array 
            : using a System.ComponentModel.TypeConverter
            : and then encoded with base64 encoding.
    -->
  <xsd:schema id="root" xmlns="" xmlns:xsd="http://www.w3.org/2001/XMLSchema" xmlns:msdata="urn:schemas-microsoft-com:xml-msdata">
    <xsd:import namespace="http://www.w3.org/XML/1998/namespace" />
    <xsd:element name="root" msdata:IsDataSet="true">
      <xsd:complexType>
        <xsd:choice maxOccurs="unbounded">
          <xsd:element name="metadata">
            <xsd:complexType>
              <xsd:sequence>
                <xsd:element name="value" type="xsd:string" minOccurs="0" />
              </xsd:sequence>
              <xsd:attribute name="name" use="required" type="xsd:string" />
              <xsd:attribute name="type" type="xsd:string" />
              <xsd:attribute name="mimetype" type="xsd:string" />
              <xsd:attribute ref="xml:space" />
            </xsd:complexType>
          </xsd:element>
          <xsd:element name="assembly">
            <xsd:complexType>
              <xsd:attribute name="alias" type="xsd:string" />
              <xsd:attribute name="name" type="xsd:string" />
            </xsd:complexType>
          </xsd:element>
          <xsd:element name="data">
            <xsd:complexType>
              <xsd:sequence>
                <xsd:element name="value" type="xsd:string" minOccurs="0" msdata:Ordinal="1" />
                <xsd:element name="comment" type="xsd:string" minOccurs="0" msdata:Ordinal="2" />
              </xsd:sequence>
              <xsd:attribute name="name" type="xsd:string" use="required" msdata:Ordinal="1" />
              <xsd:attribute name="type" type="xsd:string" msdata:Ordinal="3" />
              <xsd:attribute name="mimetype" type="xsd:string" msdata:Ordinal="4" />
              <xsd:attribute ref="xml:space" />
            </xsd:complexType>
          </xsd:element>
          <xsd:element name="resheader">
            <xsd:complexType>
              <xsd:sequence>
                <xsd:element name="value" type="xsd:string" minOccurs="0" msdata:Ordinal="1" />
              </xsd:sequence>
              <xsd:attribute name="name" type="xsd:string" use="required" />
            </xsd:complexType>
          </xsd:element>
        </xsd:choice>
      </xsd:complexType>
    </xsd:element>
  </xsd:schema>
  <resheader name="resmimetype">
    <value>text/microsoft-resx</value>
  </resheader>
  <resheader name="version">
    <value>2.0</value>
  </resheader>
  <resheader name="reader">
    <value>System.Resources.ResXResourceReader, System.Windows.Forms, Version=4.0.0.0, Culture=neutral, PublicKeyToken=b77a5c561934e089</value>
  </resheader>
  <resheader name="writer">
    <value>System.Resources.ResXResourceWriter, System.Windows.Forms, Version=4.0.0.0, Culture=neutral, PublicKeyToken=b77a5c561934e089</value>
  </resheader>
  <data name="Attribution_Rooler.Text" xml:space="preserve">
    <value>Inspired by Rooler</value>
    <comment>Rooler is a name of the tool.</comment>
  </data>
  <data name="Shell_VideoConference.Content" xml:space="preserve">
    <value>Video Conference Mute</value>
    <comment>Navigation view item name for Video Conference</comment>
  </data>
  <data name="Shell_MeasureTool.Content" xml:space="preserve">
    <value>Screen Ruler</value>
    <comment>Product name: Navigation view item name for Screen Ruler</comment>
  </data>
  <data name="MeasureTool.SecondaryLinksHeader" xml:space="preserve">
    <value>Attribution</value>
    <comment>giving credit to the projects this utility was based on</comment>
  </data>
  <data name="MeasureTool.ModuleDescription" xml:space="preserve">
    <value>Screen Ruler is a quick and easy way to measure pixels on your screen.</value>
    <comment>"Screen Ruler" is the name of the utility</comment>
  </data>
  <data name="MeasureTool.ModuleTitle" xml:space="preserve">
    <value>Screen Ruler</value>
    <comment>"Screen Ruler" is the name of the utility</comment>
  </data>
  <data name="MeasureTool_ActivationSettings.Header" xml:space="preserve">
    <value>Activation</value>
  </data>
  <data name="MeasureTool_Settings.Header" xml:space="preserve">
    <value>Behavior</value>
    <comment>"Screen Ruler" is the name of the utility</comment>
  </data>
  <data name="MeasureTool_ActivationShortcut.Header" xml:space="preserve">
    <value>Activation shortcut</value>
  </data>
  <data name="MeasureTool_ActivationShortcut.Description" xml:space="preserve">
    <value>Customize the shortcut to bring up the command bar</value>
    <comment>"Screen Ruler" is the name of the utility</comment>
  </data>
  <data name="MeasureTool_UnitsOfMeasure.Header" xml:space="preserve">
    <value>Units of measurement</value>
  </data>
  <data name="MeasureTool_UnitsOfMeasure_Pixels.Content" xml:space="preserve">
    <value>Pixels</value>
  </data>
  <data name="MeasureTool_UnitsOfMeasure_Inches.Content" xml:space="preserve">
    <value>Inches</value>
  </data>
  <data name="MeasureTool_UnitsOfMeasure_Centimeters.Content" xml:space="preserve">
    <value>Centimeters</value>
  </data>
  <data name="MeasureTool_PixelTolerance.Header" xml:space="preserve">
    <value>Pixel tolerance for edge detection</value>
  </data>
  <data name="MeasureTool_MeasureCrossColor.Header" xml:space="preserve">
    <value>Line color</value>
  </data>
  <data name="MeasureTool_ContinuousCapture.Header" xml:space="preserve">
    <value>Capture screen continuously during measuring</value>
  </data>
  <data name="MeasureTool_ContinuousCapture.Description" xml:space="preserve">
    <value>Refresh screen contexts in real-time instead of making a screenshot once</value>
  </data>
  <data name="MeasureTool_PerColorChannelEdgeDetection.Header" xml:space="preserve">
    <value>Per color channel edge detection</value>
  </data>
  <data name="MeasureTool_PerColorChannelEdgeDetection.Description" xml:space="preserve">
    <value>If enabled, test that all color channels are within a tolerance distance from each other. Otherwise, check that the sum of all color channels differences is smaller than the tolerance.</value>
  </data>
  <data name="MeasureTool_DrawFeetOnCross.Header" xml:space="preserve">
    <value>Draw feet on cross</value>
  </data>
  <data name="MeasureTool_DrawFeetOnCross.Description" xml:space="preserve">
    <value>Adds feet to the end of cross lines</value>
  </data>
  <data name="MeasureTool_EnableMeasureTool.Header" xml:space="preserve">
    <value>Enable Screen Ruler</value>
    <comment>"Screen Ruler" is the name of the utility</comment>
  </data>
  <data name="VideoConference_Enable.Header" xml:space="preserve">
    <value>Enable Video Conference Mute</value>
  </data>
  <data name="VideoConference.ModuleDescription" xml:space="preserve">
    <value>Video Conference Mute is a quick and easy way to do a global "mute" of both your microphone and webcam. Disabling this module or closing PowerToys will unmute the microphone and camera.</value>
  </data>
  <data name="VideoConference_CameraAndMicrophoneMuteHotkeyControl_Header.Header" xml:space="preserve">
    <value>Mute camera &amp; microphone</value>
  </data>
  <data name="VideoConference_MicrophoneMuteHotkeyControl_Header.Header" xml:space="preserve">
    <value>Mute microphone</value>
  </data>
  <data name="VideoConference_CameraMuteHotkeyControl_Header.Header" xml:space="preserve">
    <value>Mute camera</value>
  </data>
  <data name="VideoConference_SelectedCamera.Header" xml:space="preserve">
    <value>Selected camera</value>
  </data>
  <data name="VideoConference_SelectedMicrophone.Header" xml:space="preserve">
    <value>Selected microphone</value>
  </data>
  <data name="VideoConference_CameraOverlayImagePathHeader.Header" xml:space="preserve">
    <value>Image displayed when camera is muted</value>
  </data>
  <data name="VideoConference_ToolbarPosition.Header" xml:space="preserve">
    <value>Toolbar position</value>
  </data>
  <data name="VideoConference_ToolbarPosition_TopCenter.Content" xml:space="preserve">
    <value>Top center</value>
  </data>
  <data name="VideoConference_ToolbarPosition_TopLeftCorner.Content" xml:space="preserve">
    <value>Top left corner</value>
  </data>
  <data name="VideoConference_ToolbarPosition_TopRightCorner.Content" xml:space="preserve">
    <value>Top right corner</value>
  </data>
  <data name="VideoConference_ToolbarPosition_BottomLeftCorner.Content" xml:space="preserve">
    <value>Bottom left corner</value>
  </data>
  <data name="VideoConference_ToolbarPosition_BottomCenter.Content" xml:space="preserve">
    <value>Bottom center</value>
  </data>
  <data name="VideoConference_ToolbarPosition_BottomRightCorner.Content" xml:space="preserve">
    <value>Bottom right corner</value>
  </data>
  <data name="VideoConference_ToolbarMonitor.Header" xml:space="preserve">
    <value>Show toolbar on</value>
  </data>
  <data name="VideoConference_ToolbarMonitor_Main.Content" xml:space="preserve">
    <value>Main monitor</value>
  </data>
  <data name="VideoConference_ToolbarMonitor_UnderCursor.Content" xml:space="preserve">
    <value>Monitor under cursor</value>
  </data>
  <data name="VideoConference_ToolbarMonitor_ActiveWindow.Content" xml:space="preserve">
    <value>Active window monitor</value>
  </data>
  <data name="VideoConference_ToolbarMonitor_All.Content" xml:space="preserve">
    <value>All monitors</value>
  </data>
  <data name="VideoConference_ToolbarHide.Header" xml:space="preserve">
    <value>Hide toolbar</value>
  </data>
  <data name="VideoConference_ToolbarHideMuted.Content" xml:space="preserve">
    <value>When both camera and microphone are muted</value>
  </data>
  <data name="VideoConference_ToolbarHideNever.Content" xml:space="preserve">
    <value>Never</value>
  </data>
  <data name="VideoConference_ToolbarHideUnmuted.Content" xml:space="preserve">
    <value>When both camera and microphone are unmuted</value>
  </data>
  <data name="VideoConference.ModuleTitle" xml:space="preserve">
    <value>Video Conference Mute</value>
  </data>
  <data name="VideoConference_Camera.Header" xml:space="preserve">
    <value>Camera</value>
  </data>
  <data name="VideoConference_Camera.Description" xml:space="preserve">
    <value>To use this feature, make sure to select PowerToys VideoConference Mute as your camera source in your apps.</value>
  </data>
  <data name="VideoConference_Microphone.Header" xml:space="preserve">
    <value>Microphone</value>
  </data>
  <data name="VideoConference_Toolbar.Header" xml:space="preserve">
    <value>Toolbar</value>
  </data>
  <data name="VideoConference_Shortcuts.Header" xml:space="preserve">
    <value>Shortcuts</value>
  </data>
  <data name="VideoConference_CameraOverlayImageAlt.[using:Microsoft.UI.Xaml.Automation]AutomationProperties.Name" xml:space="preserve">
    <value>Camera overlay image preview</value>
  </data>
  <data name="VideoConference_CameraOverlayImageBrowse.Content" xml:space="preserve">
    <value>Browse</value>
  </data>
  <data name="VideoConference_CameraOverlayImageClear.Content" xml:space="preserve">
    <value>Clear</value>
  </data>
  <data name="Shell_General.Content" xml:space="preserve">
    <value>General</value>
    <comment>Navigation view item name for General</comment>
  </data>
  <data name="Shell_Awake.Content" xml:space="preserve">
    <value>Awake</value>
    <comment>Product name: Navigation view item name for Awake</comment>
  </data>
  <data name="Shell_PowerLauncher.Content" xml:space="preserve">
    <value>PowerToys Run</value>
    <comment>Product name: Navigation view item name for PowerToys Run</comment>
  </data>
  <data name="Shell_PowerRename.Content" xml:space="preserve">
    <value>PowerRename</value>
    <comment>Product name: Navigation view item name for PowerRename</comment>
  </data>
  <data name="Shell_ShortcutGuide.Content" xml:space="preserve">
    <value>Shortcut Guide</value>
    <comment>Product name: Navigation view item name for Shortcut Guide</comment>
  </data>
  <data name="Shell_PowerPreview.Content" xml:space="preserve">
    <value>File Explorer add-ons</value>
    <comment>Product name: Navigation view item name for File Explorer.  Please use File Explorer as in the context of File Explorer in Windows</comment>
  </data>
  <data name="Shell_FancyZones.Content" xml:space="preserve">
    <value>FancyZones</value>
    <comment>Product name: Navigation view item name for FancyZones</comment>
  </data>
  <data name="Shell_ImageResizer.Content" xml:space="preserve">
    <value>Image Resizer</value>
    <comment>Product name: Navigation view item name for Image Resizer</comment>
  </data>
  <data name="Shell_ColorPicker.Content" xml:space="preserve">
    <value>Color Picker</value>
    <comment>Product name: Navigation view item name for Color Picker</comment>
  </data>
  <data name="Shell_KeyboardManager.Content" xml:space="preserve">
    <value>Keyboard Manager</value>
    <comment>Product name: Navigation view item name for Keyboard Manager</comment>
  </data>
  <data name="Shell_MouseUtilities.Content" xml:space="preserve">
    <value>Mouse utilities</value>
    <comment>Product name: Navigation view item name for Mouse utilities</comment>
  </data>
  <data name="Shell_NavigationMenu_Announce_Collapse" xml:space="preserve">
    <value>Navigation closed</value>
    <comment>Accessibility announcement when the navigation pane collapses</comment>
  </data>
  <data name="Shell_NavigationMenu_Announce_Open" xml:space="preserve">
    <value>Navigation opened</value>
    <comment>Accessibility announcement when the navigation pane opens</comment>
  </data>
  <data name="KeyboardManager_ConfigHeader.Text" xml:space="preserve">
    <value>Current configuration</value>
    <comment>Keyboard Manager current configuration header</comment>
  </data>
  <data name="KeyboardManager.ModuleDescription" xml:space="preserve">
    <value>Reconfigure your keyboard by remapping keys and shortcuts</value>
    <comment>Keyboard Manager page description</comment>
  </data>
  <data name="KeyboardManager_EnableToggle.Header" xml:space="preserve">
    <value>Enable Keyboard Manager</value>
    <comment>Keyboard Manager enable toggle header. Do not loc the Product name. Do you want this feature on / off</comment>
  </data>
  <data name="KeyboardManager_ProfileDescription.Text" xml:space="preserve">
    <value>Select the profile to display the active key remap and shortcuts</value>
    <comment>Keyboard Manager configuration dropdown description</comment>
  </data>
  <data name="KeyboardManager_RemapKeyboardButton.Header" xml:space="preserve">
    <value>Remap a key</value>
    <comment>Keyboard Manager remap keyboard button content</comment>
  </data>
  <data name="KeyboardManager_Keys.Header" xml:space="preserve">
    <value>Keys</value>
    <comment>Keyboard Manager remap keyboard header</comment>
  </data>
  <data name="KeyboardManager_RemapShortcutsButton.Header" xml:space="preserve">
    <value>Remap a shortcut</value>
    <comment>Keyboard Manager remap shortcuts button</comment>
  </data>
  <data name="KeyboardManager_Shortcuts.Header" xml:space="preserve">
    <value>Shortcuts</value>
    <comment>Keyboard Manager remap keyboard header</comment>
  </data>
  <data name="KeyboardManager_All_Apps_Description" xml:space="preserve">
    <value>All Apps</value>
    <comment>Should be the same as EditShortcuts_AllApps from keyboard manager editor</comment>
  </data>
  <data name="Shortcuts.Header" xml:space="preserve">
    <value>Shortcuts</value>
  </data>
  <data name="Shortcut.Header" xml:space="preserve">
    <value>Shortcut</value>
  </data>
  <data name="RemapKeysList.[using:Microsoft.UI.Xaml.Automation]AutomationProperties.Name" xml:space="preserve">
    <value>Current Key Remappings</value>
  </data>
  <data name="RemapShortcutsList.[using:Microsoft.UI.Xaml.Automation]AutomationProperties.Name" xml:space="preserve">
    <value>Current Shortcut Remappings</value>
  </data>
  <data name="KeyboardManager_RemappedKeysListItem.[using:Microsoft.UI.Xaml.Automation]AutomationProperties.Name" xml:space="preserve">
    <value>Key Remapping</value>
    <comment>key as in keyboard key</comment>
  </data>
  <data name="KeyboardManager_RemappedShortcutsListItem.[using:Microsoft.UI.Xaml.Automation]AutomationProperties.Name" xml:space="preserve">
    <value>Shortcut Remapping</value>
  </data>
  <data name="KeyboardManager_RemappedTo.[using:Microsoft.UI.Xaml.Automation]AutomationProperties.Name" xml:space="preserve">
    <value>Remapped to</value>
  </data>
  <data name="KeyboardManager_ShortcutRemappedTo.[using:Microsoft.UI.Xaml.Automation]AutomationProperties.Name" xml:space="preserve">
    <value>Remapped to</value>
  </data>
  <data name="KeyboardManager_TargetApp.[using:Microsoft.UI.Xaml.Automation]AutomationProperties.Name" xml:space="preserve">
    <value>For Target Application</value>
    <comment>What computer application would this be for</comment>
  </data>
  <data name="KeyboardManager_Image.[using:Microsoft.UI.Xaml.Automation]AutomationProperties.Name" xml:space="preserve">
    <value>Keyboard Manager</value>
    <comment>do not loc, product name</comment>
  </data>
  <data name="ColorPicker.ModuleDescription" xml:space="preserve">
    <value>Quick and simple system-wide color picker.</value>
  </data>
  <data name="ColorPicker_EnableColorPicker.Header" xml:space="preserve">
    <value>Enable Color Picker</value>
    <comment>do not loc the Product name.  Do you want this feature on / off</comment>
  </data>
  <data name="ColorPicker_ChangeCursor.Content" xml:space="preserve">
    <value>Change cursor when picking a color</value>
  </data>
  <data name="PowerLauncher.ModuleDescription" xml:space="preserve">
    <value>A quick launcher that has additional capabilities without sacrificing performance.</value>
  </data>
  <data name="PowerLauncher_EnablePowerLauncher.Header" xml:space="preserve">
    <value>Enable PowerToys Run</value>
    <comment>do not loc the Product name.  Do you want this feature on / off</comment>
  </data>
  <data name="PowerLauncher_SearchResults.Header" xml:space="preserve">
    <value>Search &amp; results</value>
  </data>
  <data name="PowerLauncher_SearchResultPreference.Header" xml:space="preserve">
    <value>Search result preference</value>
  </data>
  <data name="PowerLauncher_SearchResultPreference_MostRecentlyUsed" xml:space="preserve">
    <value>Most recently used</value>
  </data>
  <data name="PowerLauncher_SearchResultPreference_AlphabeticalOrder" xml:space="preserve">
    <value>Alphabetical order</value>
  </data>
  <data name="PowerLauncher_SearchResultPreference_RunningProcessesOpenApplications" xml:space="preserve">
    <value>Running processes/open applications</value>
  </data>
  <data name="PowerLauncher_SearchTypePreference.Header" xml:space="preserve">
    <value>Search type preference</value>
  </data>
  <data name="PowerLauncher_SearchTypePreference_ApplicationName" xml:space="preserve">
    <value>Application name</value>
  </data>
  <data name="PowerLauncher_SearchTypePreference_StringInApplication" xml:space="preserve">
    <value>A string that is contained in the application</value>
  </data>
  <data name="PowerLauncher_SearchTypePreference_ExecutableName" xml:space="preserve">
    <value>Executable name</value>
  </data>
  <data name="PowerLauncher_MaximumNumberOfResults.Header" xml:space="preserve">
    <value>Number of results shown before scrolling</value>
  </data>
  <data name="PowerLauncher_OpenPowerLauncher.Header" xml:space="preserve">
    <value>Open PowerToys Run</value>
  </data>
  <data name="PowerLauncher_OpenFileLocation.Header" xml:space="preserve">
    <value>Open file location</value>
  </data>
  <data name="PowerLauncher_CopyPathLocation.Header" xml:space="preserve">
    <value>Copy path location</value>
  </data>
  <data name="PowerLauncher_OpenConsole.Header" xml:space="preserve">
    <value>Open console</value>
    <comment>console refers to Windows command prompt</comment>
  </data>
  <data name="PowerLauncher_OverrideWinRKey.Content" xml:space="preserve">
    <value>Override Win+R shortcut</value>
  </data>
  <data name="PowerLauncher_OverrideWinSKey.Content" xml:space="preserve">
    <value>Override Win+S shortcut</value>
  </data>
  <data name="PowerLauncher_IgnoreHotkeysInFullScreen.Content" xml:space="preserve">
    <value>Ignore shortcuts in fullscreen mode</value>
  </data>
  <data name="PowerLauncher_UseCentralizedKeyboardHook.Header" xml:space="preserve">
    <value>Use centralized keyboard hook</value>
  </data>
  <data name="PowerLauncher_UseCentralizedKeyboardHook.Description" xml:space="preserve">
    <value>Try this if there are issues with the shortcut</value>
  </data>
  <data name="PowerLauncher_ClearInputOnLaunch.Content" xml:space="preserve">
    <value>Clear the previous query on launch</value>
  </data>
  <data name="PowerLauncher_TabSelectsContextButtons.Header" xml:space="preserve">
    <value>Tab through context buttons</value>
  </data>
  <data name="PowerLauncher_TabSelectsContextButtons.Description" xml:space="preserve">
    <value>Pressing tab will first select through the available context buttons of the current selection before moving onto the next result</value>
  </data>
  <data name="PowerLauncher_SearchQueryResultsWithDelay.Header" xml:space="preserve">
    <value>Input Smoothing</value>
    <comment>This is about adding a delay to wait for more input before executing a search</comment>
  </data>
  <data name="PowerLauncher_SearchQueryResultsWithDelay.Description" xml:space="preserve">
    <value>Wait for more input before searching. This reduces interface jumpiness and system load.</value>
  </data>
  <data name="PowerLauncher_FastSearchInputDelayMs.Header" xml:space="preserve">
    <value>Immediate plugins</value>
  </data>
  <data name="PowerLauncher_FastSearchInputDelayMs.Description" xml:space="preserve">
    <value>Affects the plugins that make the UI wait for their results by this amount. Recommended: 30-50 ms.</value>
  </data>
  <data name="PowerLauncher_SlowSearchInputDelayMs.Header" xml:space="preserve">
    <value>Background execution plugins</value>
  </data>
  <data name="PowerLauncher_SlowSearchInputDelayMs.Description" xml:space="preserve">
    <value>Affects the plugins that execute in the background by this amount. Recommended: 100-150 ms.</value>
  </data>
  <data name="PowerLauncher_SearchInputDelayMs.Header" xml:space="preserve">
    <value>Fast plugin throttle (ms)</value>
    <comment>ms = milliseconds</comment>
  </data>
  <data name="KeyboardManager_KeysMappingLayoutRightHeader.Text" xml:space="preserve">
    <value>To:</value>
    <comment>Keyboard Manager mapping keys view right header</comment>
  </data>
  <data name="Appearance_GroupSettings.Text" xml:space="preserve">
    <value>Appearance</value>
  </data>
  <data name="Fancyzones_ImageHyperlinkToDocs.[using:Microsoft.UI.Xaml.Automation]AutomationProperties.Name" xml:space="preserve">
    <value>FancyZones windows</value>
    <comment>do not loc the Product name</comment>
  </data>
  <data name="FancyZones.ModuleDescription" xml:space="preserve">
    <value>Create window layouts to help make multi-tasking easy.</value>
    <comment>windows refers to application windows</comment>
  </data>
  <data name="FancyZones_DisplayChangeMoveWindowsCheckBoxControl.Content" xml:space="preserve">
    <value>Keep windows in their zones when the screen resolution changes</value>
    <comment>windows refers to application windows</comment>
  </data>
  <data name="FancyZones_EnableToggleControl_HeaderText.Header" xml:space="preserve">
    <value>Enable FancyZones</value>
    <comment>do not loc the Product name.  Do you want this feature on / off</comment>
  </data>
  <data name="FancyZones_ExcludeApps.Header" xml:space="preserve">
    <value>Excluded apps</value>
  </data>
  <data name="FancyZones_ExcludeApps.Description" xml:space="preserve">
    <value>Excludes an application from snapping to zones and will only react to Windows Snap - add one application name per line</value>
  </data>
  <data name="FancyZones_HighlightOpacity.Header" xml:space="preserve">
    <value>Opacity (%)</value>
  </data>
  <data name="FancyZones_HotkeyEditorControl.Header" xml:space="preserve">
    <value>Open layout editor</value>
    <comment>Shortcut to launch the FancyZones layout editor application</comment>
  </data>
  <data name="FancyZones_WindowSwitching_GroupSettings.Header" xml:space="preserve">
    <value>Switch between windows in the current zone</value>
  </data>
  <data name="FancyZones_HotkeyNextTabControl.Header" xml:space="preserve">
    <value>Next window</value>
  </data>
  <data name="FancyZones_HotkeyPrevTabControl.Header" xml:space="preserve">
    <value>Previous window</value>
  </data>
  <data name="SettingsPage_SetShortcut.[using:Microsoft.UI.Xaml.Automation]AutomationProperties.Name" xml:space="preserve">
    <value>Shortcut setting</value>
  </data>
  <data name="SettingsPage_SetShortcut_Glyph.[using:Microsoft.UI.Xaml.Automation]AutomationProperties.Name" xml:space="preserve">
    <value>Information Symbol</value>
  </data>
  <data name="FancyZones_LaunchEditorButtonControl.Header" xml:space="preserve">
    <value>Launch layout editor</value>
    <comment>launches the FancyZones layout editor application</comment>
  </data>
  <data name="FancyZones_LaunchEditorButtonControl.Description" xml:space="preserve">
    <value>Set and manage your layouts</value>
    <comment>launches the FancyZones layout editor application</comment>
  </data>
  <data name="FancyZones_MakeDraggedWindowTransparentCheckBoxControl.Content" xml:space="preserve">
    <value>Make dragged window transparent</value>
  </data>
  <data name="FancyZones_MouseDragCheckBoxControl_Header.Content" xml:space="preserve">
    <value>Use a non-primary mouse button to toggle zone activation</value>
  </data>
  <data name="FancyZones_MoveWindowsAcrossAllMonitorsCheckBoxControl.Content" xml:space="preserve">
    <value>Move windows between zones across all monitors</value>
  </data>
  <data name="FancyZones_OverrideSnapHotkeys.Header" xml:space="preserve">
    <value>Override Windows Snap</value>
  </data>
  <data name="FancyZones_OverrideSnapHotkeys.Description" xml:space="preserve">
    <value>This overrides the Windows Snap shortcut (Win + arrow) to move windows between zones</value>
  </data>
  <data name="FancyZones_ShiftDragCheckBoxControl_Header.Content" xml:space="preserve">
    <value>Hold Shift key to activate zones while dragging</value>
  </data>
  <data name="FancyZones_ShowZonesOnAllMonitorsCheckBoxControl.Content" xml:space="preserve">
    <value>Show zones on all monitors while dragging a window</value>
  </data>
  <data name="FancyZones_AppLastZoneMoveWindows.Content" xml:space="preserve">
    <value>Move newly created windows to their last known zone</value>
    <comment>windows refers to application windows</comment>
  </data>
  <data name="FancyZones_OpenWindowOnActiveMonitor.Content" xml:space="preserve">
    <value>Move newly created windows to the current active monitor (Experimental)</value>
  </data>
  <data name="FancyZones_UseCursorPosEditorStartupScreen.Header" xml:space="preserve">
    <value>Launch editor on the display</value>
  </data>
  <data name="FancyZones_UseCursorPosEditorStartupScreen.Description" xml:space="preserve">
    <value>When using multiple displays</value>
  </data>
  <data name="FancyZones_LaunchPositionMouse.Content" xml:space="preserve">
    <value>Where the mouse pointer is</value>
  </data>
  <data name="FancyZones_LaunchPositionScreen.Content" xml:space="preserve">
    <value>With active focus</value>
  </data>
  <data name="FancyZones_ZoneBehavior_GroupSettings.Header" xml:space="preserve">
    <value>Zone behavior</value>
  </data>
  <data name="FancyZones_ZoneBehavior_GroupSettings.Description" xml:space="preserve">
    <value>Manage how zones behave when using FancyZones</value>
  </data>
  <data name="FancyZones_Zones.Header" xml:space="preserve">
    <value>Zones</value>
  </data>
  <data name="FancyZones_ZoneHighlightColor.Header" xml:space="preserve">
    <value>Highlight color</value>
  </data>
  <data name="FancyZones_ZoneSetChangeMoveWindows.Content" xml:space="preserve">
    <value>During zone layout changes, windows assigned to a zone will match new size/positions</value>
  </data>
  <data name="AttributionTitle.Text" xml:space="preserve">
    <value>Attribution</value>
    <comment>giving credit to the projects this utility was based on</comment>
  </data>
  <data name="General.ModuleTitle" xml:space="preserve">
    <value>General</value>
  </data>
  <data name="GeneralPage_CheckForUpdates.Content" xml:space="preserve">
    <value>Check for updates</value>
  </data>
  <data name="General_SettingsBackupAndRestoreLocationText.Header" xml:space="preserve">
    <value>Location</value>
  </data>
  <data name="General_SettingsBackupAndRestore_ButtonBackup.Content" xml:space="preserve">
    <value>Backup</value>
  </data>
  <data name="General_SettingsBackupInfo_FileNameHeader.Text" xml:space="preserve">
    <value>File name:</value>
  </data>
  <data name="General_SettingsBackupAndRestore_LinkRefresh.Text" xml:space="preserve">
    <value>Refresh</value>
  </data>
  <data name="General_SettingsBackupAndRestore_ButtonRestore.Content" xml:space="preserve">
    <value>Restore</value>
  </data>
  <data name="General_SettingsBackupAndRestore_ButtonSelectLocation.Text" xml:space="preserve">
    <value>Select folder</value>
  </data>
  <data name="GeneralPage_UpdateNow.Content" xml:space="preserve">
    <value>Update now</value>
  </data>
  <data name="GeneralPage_PrivacyStatement_URL.Text" xml:space="preserve">
    <value>Privacy statement</value>
  </data>
  <data name="GeneralPage_ReportAbug.Text" xml:space="preserve">
    <value>Report a bug</value>
    <comment>Report an issue inside powertoys</comment>
  </data>
  <data name="GeneralPage_RequestAFeature_URL.Text" xml:space="preserve">
    <value>Request a feature</value>
    <comment>Tell our team what we should build</comment>
  </data>
  <data name="GeneralPage_RestartAsAdmin_Button.Content" xml:space="preserve">
    <value>Restart PowerToys as administrator</value>
    <comment>running PowerToys as a higher level user, account is typically referred to as an admin / administrator</comment>
  </data>
  <data name="GeneralPage_RunAtStartUp.Header" xml:space="preserve">
    <value>Run at startup</value>
  </data>
  <data name="GeneralPage_RunAtStartUp.Description" xml:space="preserve">
    <value>PowerToys will launch automatically</value>
  </data>
  <data name="PowerRename.ModuleDescription" xml:space="preserve">
    <value>A Windows Shell extension for more advanced bulk renaming using search &amp; replace or regular expressions.</value>
  </data>
  <data name="PowerRename_ShellIntegration.Header" xml:space="preserve">
    <value>Shell integration</value>
    <comment>This refers to directly integrating in with Windows</comment>
  </data>
  <data name="PowerRename_Toggle_Enable.Header" xml:space="preserve">
    <value>Enable PowerRename</value>
    <comment>do not loc the Product name.  Do you want this feature on / off</comment>
  </data>
  <data name="RadioButtons_Name_Theme.Text" xml:space="preserve">
    <value>Settings theme</value>
  </data>
  <data name="PowerRename_Toggle_HideIcon.Content" xml:space="preserve">
    <value>Hide icon in context menu</value>
  </data>
  <data name="PowerRename_Toggle_ContextMenu.Header" xml:space="preserve">
    <value>Show PowerRename in</value>
  </data>
  <data name="PowerRename_Toggle_StandardContextMenu.Content" xml:space="preserve">
    <value>Default and extended context menu</value>
  </data>
  <data name="PowerRename_Toggle_ExtendedContextMenu.Content" xml:space="preserve">
    <value>Extended context menu only</value>
  </data>
  <data name="PowerRename_Toggle_EnableOnExtendedContextMenu.Description" xml:space="preserve">
    <value>Press Shift + right-click on files to open the extended menu</value>
  </data>
  <data name="PowerRename_Toggle_MaxDispListNum.Header" xml:space="preserve">
    <value>Maximum number of items</value>
  </data>
  <data name="PowerRename_Toggle_RestoreFlagsOnLaunch.Header" xml:space="preserve">
    <value>Show recently used strings</value>
  </data>
  <data name="FileExplorerPreview_ToggleSwitch_Preview_MD.Header" xml:space="preserve">
    <value>Markdown</value>
    <comment>File type, do not translate</comment>
  </data>
  <data name="FileExplorerPreview_ToggleSwitch_Preview_MD.Description" xml:space="preserve">
    <value>.md, .markdown, .mdown, .mkdn, .mkd, .mdwn, .mdtxt, .mdtext</value>
    <comment>File extensions, should not be altered</comment>
  </data>
  <data name="FileExplorerPreview_ToggleSwitch_Preview_Monaco.Header" xml:space="preserve">
    <value>Source code files (Monaco)</value>
    <comment>File type, do not translate</comment>
  </data>
  <data name="FileExplorerPreview_ToggleSwitch_Preview_Monaco.Description" xml:space="preserve">
    <value>.cpp, .py, .json, .xml, .csproj, ...</value>
    <comment>File extensions should not be altered</comment>
  </data>
  <data name="FileExplorerPreview_ToggleSwitch_Preview_SVG.Header" xml:space="preserve">
    <value>Scalable Vector Graphics</value>
    <comment>File type, do not translate</comment>
  </data>
  <data name="FileExplorerPreview_ToggleSwitch_Preview_SVG.Description" xml:space="preserve">
    <value>.svg</value>
    <comment>File extension, should not be altered</comment>
  </data>
  <data name="FileExplorerPreview_ToggleSwitch_Preview_PDF.Header" xml:space="preserve">
    <value>Portable Document Format</value>
    <comment>File type, do not translate</comment>
  </data>
  <data name="FileExplorerPreview_ToggleSwitch_Preview_PDF.Description" xml:space="preserve">
    <value>.pdf</value>
    <comment>File extension, should not be altered</comment>
  </data>
  <data name="FileExplorerPreview_ToggleSwitch_Thumbnail_SVG.Header" xml:space="preserve">
    <value>Scalable Vector Graphics</value>
    <comment>File type, do not translate</comment>
  </data>
  <data name="FileExplorerPreview_ToggleSwitch_Thumbnail_SVG.Description" xml:space="preserve">
    <value>.svg</value>
    <comment>File extension, should not be altered</comment>
  </data>
  <data name="FileExplorerPreview_ToggleSwitch_Thumbnail_STL.Header" xml:space="preserve">
    <value>Stereolithography</value>
    <comment>File type, do not translate</comment>
  </data>
  <data name="FileExplorerPreview_ToggleSwitch_Thumbnail_STL.Description" xml:space="preserve">
    <value>.stl</value>
    <comment>File extension, should not be altered</comment>
  </data>
  <data name="FileExplorerPreview_Color_Thumbnail_STL.Header" xml:space="preserve">
    <value>Color</value>
  </data>
  <data name="FileExplorerPreview_ToggleSwitch_Thumbnail_PDF.Header" xml:space="preserve">
    <value>Portable Document Format</value>
    <comment>File type, do not translate</comment>
  </data>
  <data name="FileExplorerPreview_ToggleSwitch_Thumbnail_PDF.Description" xml:space="preserve">
    <value>.pdf</value>
    <comment>File extension, should not be altered</comment>
  </data>
  <data name="FileExplorerPreview.ModuleDescription" xml:space="preserve">
    <value>These settings allow you to manage your Windows File Explorer custom preview handlers.</value>
  </data>
  <data name="PowerRename_AutoCompleteHeader.Header" xml:space="preserve">
    <value>Auto-complete</value>
  </data>
  <data name="OpenSource_Notice.Text" xml:space="preserve">
    <value>Open-source notice</value>
  </data>
  <data name="PowerRename_Toggle_AutoComplete.Header" xml:space="preserve">
    <value>Enable auto-complete for the search &amp; replace fields</value>
  </data>
  <data name="FancyZones_BorderColor.Header" xml:space="preserve">
    <value>Border color</value>
  </data>
  <data name="FancyZones_InActiveColor.Header" xml:space="preserve">
    <value>Inactive color</value>
  </data>
  <data name="ShortcutGuide.ModuleDescription" xml:space="preserve">
    <value>Shows a help overlay with Windows shortcuts.</value>
  </data>
  <data name="ShortcutGuide_PressTimeForGlobalWindowsShortcuts.Header" xml:space="preserve">
    <value>Press duration before showing global Windows shortcuts (ms)</value>
    <comment>ms = milliseconds</comment>
  </data>
  <data name="ShortcutGuide_ActivationMethod.Header" xml:space="preserve">
    <value>Activation method</value>
  </data>
  <data name="ShortcutGuide_ActivationMethod.Description" xml:space="preserve">
    <value>Use a shortcut or press the Windows key for some time to activate</value>
  </data>
  <data name="Radio_ShortcutGuide_ActivationMethod_CustomizedShortcut.Content" xml:space="preserve">
    <value>Customized shortcut</value>
  </data>
  <data name="Radio_ShortcutGuide_ActivationMethod_LongPressWindowsKey.Content" xml:space="preserve">
    <value>Hold down Windows key</value>
  </data>
  <data name="ShortcutGuide_PressWinKeyWarning.Title" xml:space="preserve">
    <value>In some edge cases Shortcut Guide might not function correctly when using this activation method</value>
  </data>
  <data name="Appearance_Behavior.Header" xml:space="preserve">
    <value>Appearance &amp; behavior</value>
  </data>
  <data name="General_SettingsBackupAndRestoreTitle.Header" xml:space="preserve">
    <value>Backup &amp; restore</value>
  </data>
  <data name="General_SettingsBackupAndRestore.Header" xml:space="preserve">
    <value>Backup and restore your settings</value>
  </data>
  <data name="General_SettingsBackupAndRestore.Description" xml:space="preserve">
    <value>PowerToys will restart automatically if needed</value>
  </data>
  <data name="ShortcutGuide_Enable.Header" xml:space="preserve">
    <value>Enable Shortcut Guide</value>
    <comment>do not loc the Product name. Do you want this feature on / off</comment>
  </data>
  <data name="ShortcutGuide_OverlayOpacity.Header" xml:space="preserve">
    <value>Background opacity (%)</value>
  </data>
  <data name="ShortcutGuide_DisabledApps.Header" xml:space="preserve">
    <value>Exclude apps</value>
  </data>
  <data name="ShortcutGuide_DisabledApps.Description" xml:space="preserve">
    <value>Turns off Shortcut Guide when these applications have focus - add one application name per line</value>
  </data>
  <data name="ShortcutGuide_DisabledApps_TextBoxControl.PlaceholderText" xml:space="preserve">
    <value>Example: outlook.exe</value>
    <comment>Don't translate outlook.exe</comment>
  </data>
  <data name="ImageResizer_CustomSizes.Header" xml:space="preserve">
    <value>Image sizes</value>
  </data>
  <data name="ImageResizer_Presets.Header" xml:space="preserve">
    <value>Presets</value>
  </data>
  <data name="ImageResizer_Presets.Description" xml:space="preserve">
    <value>Manage preset sizes that can be used in the editor</value>
  </data>
  <data name="ImageResizer_FilenameFormatHeader.Description" xml:space="preserve">
    <value>This format is used as the filename for resized images</value>
  </data>
  <data name="ImageResizer.ModuleDescription" xml:space="preserve">
    <value>Lets you resize images by right-clicking.</value>
  </data>
  <data name="ImageResizer_EnableToggle.Header" xml:space="preserve">
    <value>Enable Image Resizer</value>
    <comment>do not loc the Product name.  Do you want this feature on / off</comment>
  </data>
  <data name="ImagesSizesListView.[using:Microsoft.UI.Xaml.Automation]AutomationProperties.Name" xml:space="preserve">
    <value>Image Size</value>
  </data>
  <data name="ImageResizer_Configurations.[using:Microsoft.UI.Xaml.Automation]AutomationProperties.Name" xml:space="preserve">
    <value>Configurations</value>
  </data>
  <data name="ImageResizer_Name.Header" xml:space="preserve">
    <value>Name</value>
  </data>
  <data name="ImageResizer_Fit.Header" xml:space="preserve">
    <value>Fit</value>
  </data>
  <data name="ImageResizer_Width.Header" xml:space="preserve">
    <value>Width</value>
  </data>
  <data name="ImageResizer_Height.Header" xml:space="preserve">
    <value>Height</value>
  </data>
  <data name="ImageResizer_Size.Header" xml:space="preserve">
    <value>Unit</value>
  </data>
  <data name="RemoveButton.[using:Microsoft.UI.Xaml.Automation]AutomationProperties.Name" xml:space="preserve">
    <value>Remove</value>
    <comment>Removes a user defined setting group for Image Resizer</comment>
  </data>
  <data name="RemoveItem.Text" xml:space="preserve">
    <value>Delete</value>
  </data>
  <data name="ImageResizer_Image.[using:Microsoft.UI.Xaml.Automation]AutomationProperties.Name" xml:space="preserve">
    <value>Image Resizer</value>
  </data>
  <data name="ImageResizer_AddSizeButton.Content" xml:space="preserve">
    <value>Add new size</value>
  </data>
  <data name="ImageResizer_SaveSizeButton.Label" xml:space="preserve">
    <value>Save sizes</value>
  </data>
  <data name="ImageResizer_Encoding.Header" xml:space="preserve">
    <value>JPEG quality level (%)</value>
  </data>
  <data name="ImageResizer_PNGInterlacing.Header" xml:space="preserve">
    <value>PNG interlacing</value>
  </data>
  <data name="ImageResizer_TIFFCompression.Header" xml:space="preserve">
    <value>TIFF compression</value>
  </data>
  <data name="File.Header" xml:space="preserve">
    <value>File</value>
    <comment>as in a computer file</comment>
  </data>
  <data name="Default.Content" xml:space="preserve">
    <value>Default</value>
  </data>
  <data name="ImageResizer_ENCODER_TIFF_CCITT3.Content" xml:space="preserve">
    <value>CCITT3</value>
    <comment>do not loc</comment>
  </data>
  <data name="ImageResizer_ENCODER_TIFF_CCITT4.Content" xml:space="preserve">
    <value>CCITT4</value>
    <comment>do not loc</comment>
  </data>
  <data name="ImageResizer_ENCODER_TIFF_Default.Content" xml:space="preserve">
    <value>Default</value>
  </data>
  <data name="ImageResizer_ENCODER_TIFF_LZW.Content" xml:space="preserve">
    <value>LZW</value>
    <comment>do not loc</comment>
  </data>
  <data name="ImageResizer_ENCODER_TIFF_None.Content" xml:space="preserve">
    <value>None</value>
  </data>
  <data name="ImageResizer_ENCODER_TIFF_RLE.Content" xml:space="preserve">
    <value>RLE</value>
    <comment>do not loc</comment>
  </data>
  <data name="ImageResizer_ENCODER_TIFF_Zip.Content" xml:space="preserve">
    <value>Zip</value>
    <comment>do not loc</comment>
  </data>
  <data name="ImageResizer_FallbackEncoder_BMP.Content" xml:space="preserve">
    <value>BMP encoder</value>
  </data>
  <data name="ImageResizer_FallbackEncoder_GIF.Content" xml:space="preserve">
    <value>GIF encoder</value>
  </data>
  <data name="ImageResizer_FallbackEncoder_JPEG.Content" xml:space="preserve">
    <value>JPEG encoder</value>
  </data>
  <data name="ImageResizer_FallbackEncoder_PNG.Content" xml:space="preserve">
    <value>PNG encoder</value>
  </data>
  <data name="ImageResizer_FallbackEncoder_TIFF.Content" xml:space="preserve">
    <value>TIFF encoder</value>
  </data>
  <data name="ImageResizer_FallbackEncoder_WMPhoto.Content" xml:space="preserve">
    <value>WMPhoto encoder</value>
  </data>
  <data name="ImageResizer_Sizes_Fit_Fill.Content" xml:space="preserve">
    <value>Fill</value>
    <comment>Refers to filling an image into a certain size. It could overflow</comment>
  </data>
  <data name="ImageResizer_Sizes_Fit_Fill_ThirdPersonSingular.Text" xml:space="preserve">
    <value>Fill</value>
    <comment>Refers to filling an image into a certain size. It could overflow</comment>
  </data>
  <data name="ImageResizer_Sizes_Fit_Fit.Content" xml:space="preserve">
    <value>Fit</value>
    <comment>Refers to fitting an image into a certain size. It won't overflow</comment>
  </data>
  <data name="ImageResizer_Sizes_Fit_Stretch.Content" xml:space="preserve">
    <value>Stretch</value>
    <comment>Refers to stretching an image into a certain size. Won't overflow but could distort.</comment>
  </data>
  <data name="ImageResizer_Sizes_Units_CM.Content" xml:space="preserve">
    <value>Centimeters</value>
  </data>
  <data name="ImageResizer_Sizes_Units_Inches.Content" xml:space="preserve">
    <value>Inches</value>
  </data>
  <data name="ImageResizer_Sizes_Units_Percent.Content" xml:space="preserve">
    <value>Percent</value>
  </data>
  <data name="ImageResizer_Sizes_Units_Pixels.Content" xml:space="preserve">
    <value>Pixels</value>
  </data>
  <data name="Off.Content" xml:space="preserve">
    <value>Off</value>
  </data>
  <data name="On.Content" xml:space="preserve">
    <value>On</value>
  </data>
  <data name="GeneralPage_ToggleSwitch_AlwaysRunElevated_Link.Content" xml:space="preserve">
    <value>Learn more about administrator mode</value>
  </data>
  <data name="GeneralPage_ToggleSwitch_AutoDownloadUpdates.Header" xml:space="preserve">
    <value>Download updates automatically</value>
  </data>
  <data name="GeneralPage_ToggleSwitch_AutoDownloadUpdates.Description" xml:space="preserve">
    <value>Except on metered connections</value>
  </data>
  <data name="GeneralPage_ToggleSwitch_RunningAsAdminNote.Text" xml:space="preserve">
    <value>Currently running as administrator</value>
  </data>
  <data name="GeneralSettings_AlwaysRunAsAdminText.Header" xml:space="preserve">
    <value>Always run as administrator</value>
  </data>
  <data name="GeneralSettings_AlwaysRunAsAdminText.Description" xml:space="preserve">
    <value>You need to run as administrator to use this setting</value>
  </data>
  <data name="GeneralSettings_RunningAsUserText" xml:space="preserve">
    <value>Running as user</value>
  </data>
  <data name="GeneralSettings_RunningAsAdminText" xml:space="preserve">
    <value>Running as administrator</value>
  </data>
  <data name="FancyZones.ModuleTitle" xml:space="preserve">
    <value>FancyZones</value>
  </data>
  <data name="FileExplorerPreview.ModuleTitle" xml:space="preserve">
    <value>File Explorer</value>
  </data>
  <data name="FileExplorerPreview_Image.[using:Microsoft.UI.Xaml.Automation]AutomationProperties.Name" xml:space="preserve">
    <value>File Explorer</value>
    <comment>Use same translation as Windows does for File Explorer</comment>
  </data>
  <data name="ImageResizer.ModuleTitle" xml:space="preserve">
    <value>Image Resizer</value>
  </data>
  <data name="KeyboardManager.ModuleTitle" xml:space="preserve">
    <value>Keyboard Manager</value>
  </data>
  <data name="ColorPicker.ModuleTitle" xml:space="preserve">
    <value>Color Picker</value>
  </data>
  <data name="PowerLauncher.ModuleTitle" xml:space="preserve">
    <value>PowerToys Run</value>
  </data>
  <data name="PowerToys_Run_Image.[using:Microsoft.UI.Xaml.Automation]AutomationProperties.Name" xml:space="preserve">
    <value>PowerToys Run</value>
  </data>
  <data name="PowerRename.ModuleTitle" xml:space="preserve">
    <value>PowerRename</value>
    <comment>do not loc the product name</comment>
  </data>
  <data name="PowerRename_Image.[using:Microsoft.UI.Xaml.Automation]AutomationProperties.Name" xml:space="preserve">
    <value>PowerRename</value>
    <comment>do not loc</comment>
  </data>
  <data name="ShortcutGuide.ModuleTitle" xml:space="preserve">
    <value>Shortcut Guide</value>
  </data>
  <data name="Shortcut_Guide_Image.[using:Microsoft.UI.Xaml.Automation]AutomationProperties.Name" xml:space="preserve">
    <value>Shortcut Guide</value>
  </data>
  <data name="General_Repository.Text" xml:space="preserve">
    <value>GitHub repository</value>
  </data>
  <data name="General_Version.Header" xml:space="preserve">
    <value>Version</value>
  </data>
  <data name="General_VersionLastChecked.Text" xml:space="preserve">
    <value>Last checked: </value>
  </data>
  <data name="General_SettingsBackupInfo_DateHeader.Text" xml:space="preserve">
    <value>Created at:</value>
  </data>
  <data name="General_SettingsBackupAndRestoreStatusInfo.Header" xml:space="preserve">
    <value>Backup information</value>
  </data>
  <data name="General_SettingsBackupInfo_SourceHeader.Text" xml:space="preserve">
    <value>Source machine:</value>
  </data>
  <data name="General_SettingsBackupInfo_StatusHeader.Text" xml:space="preserve">
    <value>Status:</value>
  </data>
  <data name="General_Version.[using:Microsoft.UI.Xaml.Automation]AutomationProperties.Name" xml:space="preserve">
    <value>Version</value>
  </data>
  <data name="Admin_mode.Header" xml:space="preserve">
    <value>Administrator mode</value>
  </data>
  <data name="FancyZones_RestoreSize.Content" xml:space="preserve">
    <value>Restore the original size of windows when unsnapping</value>
  </data>
  <data name="ImageResizer_FallBackEncoderText.Header" xml:space="preserve">
    <value>Fallback encoder</value>
  </data>
  <data name="ImageResizer_FileFormatDescription.Text" xml:space="preserve">
    <value>The following parameters can be used:</value>
  </data>
  <data name="ImageResizer_FilenameFormatHeader.Header" xml:space="preserve">
    <value>Filename format</value>
  </data>
  <data name="ImageResizer_FileModifiedDate.Header" xml:space="preserve">
    <value>File modified timestamp</value>
  </data>
  <data name="ImageResizer_FileModifiedDate.Description" xml:space="preserve">
    <value>Used as the 'modified timestamp' in the file properties</value>
  </data>
  <data name="ImageResizer_UseOriginalDate.Content" xml:space="preserve">
    <value>Original file timestamp</value>
  </data>
  <data name="ImageResizer_UseResizeDate.Content" xml:space="preserve">
    <value>Timestamp of resize action</value>
  </data>
  <data name="Encoding.Header" xml:space="preserve">
    <value>Encoding</value>
  </data>
  <data name="KeyboardManager_RemapKeyboardButton.Description" xml:space="preserve">
    <value>Remap keys to other keys or shortcuts</value>
  </data>
  <data name="KeyboardManager_RemapShortcutsButton.Description" xml:space="preserve">
    <value>Remap shortcuts to other shortcuts or keys for all or specific applications</value>
  </data>
  <data name="General.ModuleDescription" xml:space="preserve">
    <value>Microsoft PowerToys is a set of utilities for power users to tune and streamline their Windows experience for greater productivity.
Made with 💗 by Microsoft and the PowerToys community.</value>
    <comment>Windows refers to the OS</comment>
  </data>
  <data name="FancyZones_SpanZonesAcrossMonitors.Header" xml:space="preserve">
    <value>Allow zones to span across monitors</value>
  </data>
  <data name="ImageResizer_Formatting_ActualHeight.Text" xml:space="preserve">
    <value>Actual height</value>
  </data>
  <data name="ImageResizer_Formatting_ActualWidth.Text" xml:space="preserve">
    <value>Actual width</value>
  </data>
  <data name="ImageResizer_Formatting_Filename.Text" xml:space="preserve">
    <value>Original filename</value>
  </data>
  <data name="ImageResizer_Formatting_SelectedHeight.Text" xml:space="preserve">
    <value>Selected height</value>
  </data>
  <data name="ImageResizer_Formatting_SelectedWidth.Text" xml:space="preserve">
    <value>Selected width</value>
  </data>
  <data name="ImageResizer_Formatting_Sizename.Text" xml:space="preserve">
    <value>Size name</value>
  </data>
  <data name="FancyZones_MoveWindowsBasedOnPositionCheckBoxControl.Content" xml:space="preserve">
    <value>Move windows based on their position</value>
    <comment>Windows refers to application windows</comment>
  </data>
  <data name="GeneralSettings_NewVersionIsAvailable" xml:space="preserve">
    <value>New update available</value>
  </data>
  <data name="GeneralSettings_VersionIsLatest" xml:space="preserve">
    <value>PowerToys is up to date.</value>
  </data>
  <data name="FileExplorerPreview_IconThumbnail_GroupSettings.Header" xml:space="preserve">
    <value>Thumbnail icon Preview</value>
  </data>
  <data name="FileExplorerPreview_IconThumbnail_GroupSettings.Description" xml:space="preserve">
    <value>Select the file types for which thumbnail previews must be rendered.</value>
  </data>
  <data name="FileExplorerPreview_PreviewPane.Header" xml:space="preserve">
    <value>Preview Pane</value>
  </data>
  <data name="FileExplorerPreview_PreviewPane.Description" xml:space="preserve">
    <value>Select the file types which must be rendered in the Preview Pane. Ensure that Preview Pane is open by toggling the view with Alt + P in File Explorer.</value>
    <comment>Preview Pane and File Explorer are app/feature names in Windows. 'Alt + P' is a shortcut</comment>
  </data>
  <data name="FileExplorerPreview_RunAsAdminRequired.Title" xml:space="preserve">
    <value>You need to run as administrator to modify these settings.</value>
  </data>
  <data name="FileExplorerPreview_RebootRequired.Title" xml:space="preserve">
    <value>A reboot may be required for changes to these settings to take effect</value>
  </data>
  <data name="FileExplorerPreview_PreviewHandlerOutlookIncompatibility.Title" xml:space="preserve">
    <value>Enabling the preview handlers will override other preview handlers already installed - there have been reports of incompatibility between Outlook and the PDF Preview Handler.</value>
    <comment>Outlook is the name of a Microsoft product</comment>
  </data>
  <data name="FileExplorerPreview_ThumbnailsMightNotAppearOnRemoteFolders.Title" xml:space="preserve">
    <value>Thumbnails might not appear on paths managed by cloud storage solutions like OneDrive, since these solutions may get their thumbnails from the cloud instead of generating them locally.</value>
    <comment>OneDrive is the name of a Microsoft product</comment>
  </data>
  <data name="FancyZones_ExcludeApps_TextBoxControl.PlaceholderText" xml:space="preserve">
    <value>Example: outlook.exe</value>
    <comment>Don't translate outlook.exe</comment>
  </data>
  <data name="ImageResizer_FilenameFormatPlaceholder.PlaceholderText" xml:space="preserve">
    <value>Example: %1 (%2)</value>
  </data>
  <data name="ImageResizer_FilenameParameters.[using:Microsoft.UI.Xaml.Automation]AutomationProperties.Name" xml:space="preserve">
    <value>Filename parameters</value>
  </data>
  <data name="Radio_Theme_Dark.Content" xml:space="preserve">
    <value>Dark</value>
    <comment>Dark refers to color, not weight</comment>
  </data>
  <data name="Radio_Theme_Light.Content" xml:space="preserve">
    <value>Light</value>
    <comment>Light refers to color, not weight</comment>
  </data>
  <data name="Radio_Theme_Default.Content" xml:space="preserve">
    <value>Windows default</value>
    <comment>Windows refers to the Operating system</comment>
  </data>
  <data name="Windows_Color_Settings.Content" xml:space="preserve">
    <value>Windows color settings</value>
    <comment>Windows refers to the Operating system</comment>
  </data>
  <data name="ColorPicker_CopiedColorRepresentation.Header" xml:space="preserve">
    <value>Default color format</value>
  </data>
  <data name="ColorPickerFirst.Content" xml:space="preserve">
    <value>Pick a color and open editor</value>
  </data>
  <data name="EditorFirst.Content" xml:space="preserve">
    <value>Open editor</value>
  </data>
  <data name="ColorPickerOnly.Content" xml:space="preserve">
    <value>Only pick a color</value>
  </data>
  <data name="ColorPicker_ActivationAction.Header" xml:space="preserve">
    <value>Activation behavior</value>
  </data>
  <data name="ColorFormats.Header" xml:space="preserve">
    <value>Picker behavior</value>
  </data>
  <data name="ColorPicker_CopiedColorRepresentation.Description" xml:space="preserve">
    <value>This format will be copied to your clipboard</value>
  </data>
  <data name="KBM_KeysCannotBeRemapped.Text" xml:space="preserve">
    <value>Learn more about remapping limitations</value>
    <comment>This is a link that will discuss what is and is not possible for Keyboard manager to remap</comment>
  </data>
  <data name="FancyZones_Editor_GroupSettings.Header" xml:space="preserve">
    <value>Editor</value>
    <comment>refers to the FancyZone editor</comment>
  </data>
  <data name="FancyZones_WindowBehavior_GroupSettings.Header" xml:space="preserve">
    <value>Window behavior</value>
  </data>
  <data name="FancyZones_WindowBehavior_GroupSettings.Description" xml:space="preserve">
    <value>Manage how windows behave when using FancyZones</value>
  </data>
  <data name="FancyZones_Windows.Header" xml:space="preserve">
    <value>Windows</value>
    <comment>Do translate: refers to a set of application windows, not the product name</comment>
  </data>
  <data name="PowerRename_BehaviorHeader.Header" xml:space="preserve">
    <value>Behavior</value>
  </data>
  <data name="PowerRename_Toggle_UseBoostLib.Header" xml:space="preserve">
    <value>Use Boost library</value>
    <comment>Boost is a product name, should not be translated</comment>
  </data>
  <data name="PowerRename_Toggle_UseBoostLib.Description" xml:space="preserve">
    <value>Provides extended features but may use different regex syntax</value>
    <comment>Boost is a product name, should not be translated</comment>
  </data>
  <data name="MadeWithOssLove.Text" xml:space="preserve">
    <value>Made with 💗 by Microsoft and the PowerToys community.</value>
  </data>
  <data name="ColorPicker_ColorFormats.Header" xml:space="preserve">
    <value>Color formats</value>
  </data>
  <data name="ColorPicker_ColorFormats.Description" xml:space="preserve">
    <value>Configure the color formats (edit, delete, hide, reorder them)</value>
  </data>
  <data name="MoveUp.Text" xml:space="preserve">
    <value>Move up</value>
  </data>
  <data name="MoveDown.Text" xml:space="preserve">
    <value>Move down</value>
  </data>
  <data name="ColorPickerAddNewFormat.Content" xml:space="preserve">
    <value>Add new format</value>
  </data>
  <data name="NewColorFormat.Header" xml:space="preserve">
    <value>Format</value>
  </data>
  <data name="NewColorName.Header" xml:space="preserve">
    <value>Name</value>
  </data>
  <data name="AddCustomColorFormat" xml:space="preserve">
    <value>Add custom color format</value>
  </data>
  <data name="ColorFormatSave" xml:space="preserve">
    <value>Save</value>
  </data>
  <data name="EditCustomColorFormat" xml:space="preserve">
    <value>Edit custom color format</value>
  </data>
  <data name="ColorFormatUpdate" xml:space="preserve">
    <value>Update</value>
  </data>
  <data name="CustomColorFormatDefaultName" xml:space="preserve">
    <value>My Format</value>
  </data>
  <data name="ColorFormatDialog.SecondaryButtonText" xml:space="preserve">
    <value>Cancel</value>
  </data>
  <data name="ColorFormatEditorHelpline1.Text" xml:space="preserve">
    <value>The following parameters can be used:</value>
  </data>
  <data name="Help_red" xml:space="preserve">
    <value>red</value>
  </data>
  <data name="Help_green" xml:space="preserve">
    <value>green</value>
  </data>
  <data name="Help_blue" xml:space="preserve">
    <value>blue</value>
  </data>
  <data name="Help_alpha" xml:space="preserve">
    <value>alpha</value>
  </data>
  <data name="Help_cyan" xml:space="preserve">
    <value>cyan</value>
  </data>
  <data name="Help_magenta" xml:space="preserve">
    <value>magenta</value>
  </data>
  <data name="Help_yellow" xml:space="preserve">
    <value>yellow</value>
  </data>
  <data name="Help_black_key" xml:space="preserve">
    <value>black key</value>
  </data>
  <data name="Help_hue" xml:space="preserve">
    <value>hue</value>
  </data>
  <data name="Help_hueNat" xml:space="preserve">
    <value>hue (natural)</value>
  </data>
  <data name="Help_saturationI" xml:space="preserve">
    <value>saturation (HSI)</value>
  </data>
  <data name="Help_saturationL" xml:space="preserve">
    <value>saturation (HSL)</value>
  </data>
  <data name="Help_saturationB" xml:space="preserve">
    <value>saturation (HSB)</value>
  </data>
  <data name="Help_brightness" xml:space="preserve">
    <value>brightness</value>
  </data>
  <data name="Help_intensity" xml:space="preserve">
    <value>intensity</value>
  </data>
  <data name="Help_lightnessNat" xml:space="preserve">
    <value>lightness (nat)</value>
  </data>
  <data name="Help_lightnessCIE" xml:space="preserve">
    <value>lightness (CIE)</value>
  </data>
  <data name="Help_value" xml:space="preserve">
    <value>value</value>
  </data>
  <data name="Help_whiteness" xml:space="preserve">
    <value>whiteness</value>
  </data>
  <data name="Help_blackness" xml:space="preserve">
    <value>blackness</value>
  </data>
  <data name="Help_chromaticityA" xml:space="preserve">
    <value>chromaticityA</value>
  </data>
  <data name="Help_chromaticityB" xml:space="preserve">
    <value>chromaticityB</value>
  </data>
  <data name="Help_X_value" xml:space="preserve">
    <value>X value</value>
  </data>
  <data name="Help_Y_value" xml:space="preserve">
    <value>Y value</value>
  </data>
  <data name="Help_Z_value" xml:space="preserve">
    <value>Z value</value>
  </data>
  <data name="Help_decimal_value_RGB" xml:space="preserve">
    <value>decimal value (RGB)</value>
  </data>
  <data name="Help_decimal_value_BGR" xml:space="preserve">
    <value>decimal value (BGR)</value>
  </data>
  <data name="Help_color_name" xml:space="preserve">
    <value>color name</value>
  </data>
  <data name="ColorFormatEditorHelpline2.Text" xml:space="preserve">
    <value>The red, green, blue and alpha values can be formatted to the following formats:</value>
  </data>
  <data name="Help_byte" xml:space="preserve">
    <value>byte value (default)</value>
  </data>
  <data name="Help_hexL1" xml:space="preserve">
    <value>hex lowercase one digit</value>
  </data>
  <data name="Help_hexU1" xml:space="preserve">
    <value>hex uppercase one digit</value>
  </data>
  <data name="Help_hexL2" xml:space="preserve">
    <value>hex lowercase two digits</value>
  </data>
  <data name="Help_hexU2" xml:space="preserve">
    <value>hex uppercase two digits</value>
  </data>
  <data name="Help_floatWith" xml:space="preserve">
    <value>float with leading zero</value>
  </data>
  <data name="Help_floatWithout" xml:space="preserve">
    <value>float without leading zero</value>
  </data>
  <data name="ColorFormatEditorHelpline3.Text" xml:space="preserve">
    <value>Example:  %ReX means red value in hex uppercase two digits format.</value>
  </data>
  <data name="ColorPicker_ShowColorName.Header" xml:space="preserve">
    <value>Show color name</value>
  </data>
  <data name="ColorPicker_ShowColorName.Description" xml:space="preserve">
    <value>This will show the name of the color when picking a color</value>
  </data>
  <data name="ImageResizer_DefaultSize_Large" xml:space="preserve">
    <value>Large</value>
    <comment>The size of the image</comment>
  </data>
  <data name="ImageResizer_DefaultSize_Medium" xml:space="preserve">
    <value>Medium</value>
    <comment>The size of the image</comment>
  </data>
  <data name="ImageResizer_DefaultSize_Phone" xml:space="preserve">
    <value>Phone</value>
    <comment>The size of the image referring to a Mobile Phone typical image size</comment>
  </data>
  <data name="ImageResizer_DefaultSize_Small" xml:space="preserve">
    <value>Small</value>
    <comment>The size of the image</comment>
  </data>
  <data name="FancyZones_MoveWindowBasedOnRelativePosition_Accessible.[using:Microsoft.UI.Xaml.Automation]AutomationProperties.Name" xml:space="preserve">
    <value>Windows key + Up, down, left or right arrow key to move windows based on relative position</value>
  </data>
  <data name="FancyZones_MoveWindowLeftRightBasedOnZoneIndex_Accessible.[using:Microsoft.UI.Xaml.Automation]AutomationProperties.Name" xml:space="preserve">
    <value>Windows key + Left or right arrow keys to move windows based on zone index</value>
  </data>
  <data name="FancyZones_MoveWindowBasedOnRelativePosition_Description.Text" xml:space="preserve">
    <value>Windows key +    or </value>
    <comment>Do not loc the icons (hex numbers)</comment>
  </data>
  <data name="FancyZones_MoveWindowLeftRightBasedOnZoneIndex_Description.Text" xml:space="preserve">
    <value>Windows key +  or </value>
    <comment>Do not loc the icons (hex numbers)</comment>
  </data>
  <data name="FancyZones_MoveWindowBasedOnRelativePosition.Text" xml:space="preserve">
    <value>Relative position</value>
  </data>
  <data name="FancyZones_MoveWindow.Header" xml:space="preserve">
    <value>Move windows based on</value>
  </data>
  <data name="FancyZones_MoveWindowLeftRightBasedOnZoneIndex.Text" xml:space="preserve">
    <value>Zone index</value>
  </data>
  <data name="ColorPicker_Editor.Header" xml:space="preserve">
    <value>Color formats</value>
  </data>
  <data name="FancyZones_OverlappingZonesClosestCenter.Content" xml:space="preserve">
    <value>Activate the zone whose center is closest to the cursor</value>
  </data>
  <data name="FancyZones_OverlappingZonesLargest.Content" xml:space="preserve">
    <value>Activate the largest zone by area</value>
  </data>
  <data name="FancyZones_OverlappingZonesPositional.Content" xml:space="preserve">
    <value>Split the overlapped area into multiple activation targets</value>
  </data>
  <data name="FancyZones_OverlappingZonesSmallest.Content" xml:space="preserve">
    <value>Activate the smallest zone by area</value>
  </data>
  <data name="FancyZones_OverlappingZones.Header" xml:space="preserve">
    <value>When multiple zones overlap</value>
  </data>
  <data name="PowerLauncher_Plugins.Header" xml:space="preserve">
    <value>Plugins</value>
  </data>
  <data name="PowerLauncher_ActionKeyword.Header" xml:space="preserve">
    <value>Direct activation command</value>
  </data>
  <data name="PowerLauncher_AuthoredBy.Text" xml:space="preserve">
    <value>Authored by</value>
    <comment>example: Authored by Microsoft</comment>
  </data>
  <data name="PowerLauncher_IncludeInGlobalResultTitle.Text" xml:space="preserve">
    <value>Include in global result</value>
  </data>
  <data name="PowerLauncher_IncludeInGlobalResultDescription.Text" xml:space="preserve">
    <value>Show results on queries without direct activation command</value>
  </data>
  <data name="PowerLauncher_EnablePluginToggle.[using:Microsoft.UI.Xaml.Automation]AutomationProperties.Name" xml:space="preserve">
    <value>Enable plugin</value>
  </data>
  <data name="PowerLauncher_EnablePluginToggle.OnContent" xml:space="preserve">
    <value>On</value>
  </data>
  <data name="PowerLauncher_EnablePluginToggle.OffContent" xml:space="preserve">
    <value>Off</value>
  </data>
  <data name="Run_AdditionalOptions.Text" xml:space="preserve">
    <value>Additional options</value>
  </data>
  <data name="Run_NotAccessibleWarning.Title" xml:space="preserve">
    <value>Please define an activation command or allow this plugin to be used in the global results.</value>
  </data>
  <data name="Run_AllPluginsDisabled.Title" xml:space="preserve">
    <value>PowerToys Run can't provide any results without plugins</value>
  </data>
  <data name="Run_AllPluginsDisabled.Message" xml:space="preserve">
    <value>Enable at least one plugin to get started</value>
  </data>
  <data name="Run_PluginUseDescription.Header" xml:space="preserve">
    <value>Plugins</value>
  </data>
  <data name="Run_PluginUseDescription.Description" xml:space="preserve">
    <value>Include or remove plugins from the global results, change the direct activation phrase and configure additional options</value>
  </data>
  <data name="Run_PositionAppearance_GroupSettings.Header" xml:space="preserve">
    <value>Position &amp; appearance</value>
  </data>
  <data name="Run_PositionHeader.Header" xml:space="preserve">
    <value>Preferred monitor position</value>
    <comment>as in Show PowerToys Run on primary monitor</comment>
  </data>
  <data name="Run_PositionHeader.Description" xml:space="preserve">
    <value>If multiple monitors are in use, PowerToys Run can be launched on the desired monitor</value>
    <comment>as in Show PowerToys Run on primary monitor</comment>
  </data>
  <data name="Run_Radio_Position_Cursor.Content" xml:space="preserve">
    <value>Monitor with mouse cursor</value>
  </data>
  <data name="Run_Radio_Position_Focus.Content" xml:space="preserve">
    <value>Monitor with focused window</value>
  </data>
  <data name="Run_Radio_Position_Primary_Monitor.Content" xml:space="preserve">
    <value>Primary monitor</value>
  </data>
  <data name="Run_PluginsLoading.Text" xml:space="preserve">
    <value>Plugins are loading...</value>
  </data>
  <data name="ColorPicker_ButtonDown.[using:Microsoft.UI.Xaml.Automation]AutomationProperties.Name" xml:space="preserve">
    <value>Move the color down</value>
  </data>
  <data name="ColorPicker_ButtonUp.[using:Microsoft.UI.Xaml.Automation]AutomationProperties.Name" xml:space="preserve">
    <value>Move the color up</value>
  </data>
  <data name="FancyZones_FlashZonesOnQuickSwitch.Content" xml:space="preserve">
    <value>Flash zones when switching layout</value>
  </data>
  <data name="FancyZones_Layouts.Header" xml:space="preserve">
    <value>Layouts</value>
  </data>
  <data name="FancyZones_QuickLayoutSwitch.Header" xml:space="preserve">
    <value>Enable quick layout switch</value>
  </data>
  <data name="FancyZones_QuickLayoutSwitch.Description" xml:space="preserve">
    <value>Layout-specific shortcuts can be configured in the editor</value>
  </data>
  <data name="FancyZones_QuickLayoutSwitch_GroupSettings.Text" xml:space="preserve">
    <value>Quick layout switch</value>
  </data>
  <data name="Activation_Shortcut.Header" xml:space="preserve">
    <value>Activation shortcut</value>
  </data>
  <data name="Activation_Shortcut.Description" xml:space="preserve">
    <value>Customize the shortcut to activate this module</value>
  </data>
  <data name="Oobe_GetStarted.Text" xml:space="preserve">
    <value>Let's get started!</value>
  </data>
  <data name="Oobe_PowerToysDescription.Text" xml:space="preserve">
    <value>Welcome to PowerToys! These overviews will help you quickly learn the basics of all our utilities.</value>
  </data>
  <data name="Oobe_GettingStarted.Text" xml:space="preserve">
    <value>Getting started</value>
  </data>
  <data name="Oobe_Launch.Text" xml:space="preserve">
    <value>Launch</value>
  </data>
  <data name="Launch_ColorPicker.Content" xml:space="preserve">
    <value>Launch Color Picker</value>
  </data>
  <data name="Oobe_LearnMore.Text" xml:space="preserve">
    <value>Learn more about</value>
  </data>
  <data name="Oobe_ColorPicker.Description" xml:space="preserve">
    <value>Color Picker is a system-wide color selection tool for Windows that enables you to pick colors from any currently running application and automatically copies it in a configurable format to your clipboard.</value>
  </data>
  <data name="Oobe_FancyZones.Description" xml:space="preserve">
    <value>FancyZones is a window manager that makes it easy to create complex window layouts and quickly position windows into those layouts.</value>
  </data>
  <data name="Oobe_FileLocksmith.Description" xml:space="preserve">
    <value>File Locksmith lists which processes are using the selected files or directories and allows closing those processes.</value>
  </data>
  <data name="Oobe_FileExplorer.Description" xml:space="preserve">
    <value>PowerToys introduces add-ons to the Windows File Explorer that will enable files like Markdown (.md), PDF (.pdf), SVG (.svg), STL (.stl), G-code (.gcode) and developer files to be viewed in the preview pane. It introduces File Explorer thumbnail support for a number of these file types as well.</value>
  </data>
  <data name="Oobe_ImageResizer.Description" xml:space="preserve">
    <value>Image Resizer is a Windows shell extension for simple bulk image-resizing.</value>
  </data>
  <data name="Oobe_KBM.Description" xml:space="preserve">
    <value>Keyboard Manager allows you to customize the keyboard to be more productive by remapping keys and creating your own keyboard shortcuts.</value>
  </data>
  <data name="Oobe_PowerRename.Description" xml:space="preserve">
    <value>PowerRename enables you to perform simple bulk renaming, searching and replacing file names.</value>
  </data>
  <data name="Oobe_Run.Description" xml:space="preserve">
    <value>PowerToys Run is a quick launcher for power users that contains some additional features without sacrificing performance.</value>
  </data>
  <data name="Oobe_MeasureTool.Description" xml:space="preserve">
    <value>Screen Ruler is a quick and easy way to measure pixels on your screen.</value>
  </data>
  <data name="Oobe_ShortcutGuide.Description" xml:space="preserve">
    <value>Shortcut Guide presents the user with a listing of available shortcuts for the current state of the desktop.</value>
  </data>
  <data name="Oobe_VideoConference.Description" xml:space="preserve">
    <value>Video Conference Mute allows users to quickly mute the microphone and turn off the camera while on a conference call with a single keystroke, regardless of what application has focus on your computer.</value>
  </data>
  <data name="Oobe_MouseUtils.Description" xml:space="preserve">
    <value>A collection of utilities to enhance your mouse.</value>
    <comment>Mouse as in the hardware peripheral</comment>
  </data>
  <data name="Oobe_Overview.Description" xml:space="preserve">
    <value>Microsoft PowerToys is a set of utilities for power users to tune and streamline their Windows experience for greater productivity.

Take a moment to preview the various utilities listed or view our comprehensive documentation.</value>
  </data>
  <data name="Oobe_Overview_DescriptionLinkText.Text" xml:space="preserve">
    <value>Documentation on Microsoft Docs</value>
  </data>
  <data name="ReleaseNotes.Content" xml:space="preserve">
    <value>Release notes</value>
  </data>
  <data name="Oobe_ColorPicker_HowToUse.Text" xml:space="preserve">
    <value>to open Color Picker.</value>
  </data>
  <data name="Oobe_ColorPicker_TipsAndTricks.Text" xml:space="preserve">
    <value>To select a color with more precision, **scroll the mouse wheel** to zoom in.</value>
  </data>
  <data name="Oobe_FancyZones_HowToUse.Text" xml:space="preserve">
    <value>**Shift** + **drag the window** to snap a window to a zone, and release the window in the desired zone.</value>
  </data>
  <data name="Oobe_FancyZones_HowToUse_Shortcut.Text" xml:space="preserve">
    <value>to open the FancyZones editor.</value>
  </data>
  <data name="Oobe_FancyZones_TipsAndTricks.Text" xml:space="preserve">
    <value>Snap a window to multiple zones by holding the **Ctrl** key (while also holding **Shift**) when dragging a window.</value>
  </data>
  <data name="Oobe_FileLocksmith_HowToUse.Text" xml:space="preserve">
    <value>In File Explorer, right-click one or more selected files and select **What's using this file?** from the context menu.</value>
  </data>
  <data name="Oobe_FileLocksmith_TipsAndTricks.Text" xml:space="preserve">
    <value>Press the **Restart Elevated** button from the File Locksmith UI to also get information on elevated processes that might be using the files.</value>
  </data>
  <data name="Oobe_FileExplorer_HowToEnable.Text" xml:space="preserve">
    <value>Open File Explorer, select the **View** tab in the File Explorer ribbon, then select **Preview Pane**. 
From there, simply click on one of the supported files in the File Explorer and observe the content on the preview pane!</value>
  </data>
  <data name="Oobe_HowToCreateMappings.Text" xml:space="preserve">
    <value>How to create mappings</value>
  </data>
  <data name="Oobe_HowToEnable.Text" xml:space="preserve">
    <value>How to enable</value>
  </data>
  <data name="Oobe_HowToLaunch.Text" xml:space="preserve">
    <value>How to launch</value>
  </data>
  <data name="Oobe_HowToUse.Text" xml:space="preserve">
    <value>How to use</value>
  </data>
  <data name="Oobe_ImageResizer_HowToLaunch.Text" xml:space="preserve">
    <value>In File Explorer, right-click one or more image files and select **Resize pictures** from the context menu.</value>
  </data>
  <data name="Oobe_ImageResizer_TipsAndTricks.Text" xml:space="preserve">
    <value>Want a custom size? You can add them in the PowerToys Settings!</value>
  </data>
  <data name="Oobe_KBM_HowToCreateMappings.Text" xml:space="preserve">
    <value>Launch **PowerToys Settings**, navigate to the Keyboard Manager menu, and select either **Remap a key** or **Remap a shortcut**.</value>
  </data>
  <data name="Oobe_KBM_TipsAndTricks.Text" xml:space="preserve">
    <value>Want to only have a shortcut work for a single application? Use the Target App field when creating the shortcut remapping.</value>
  </data>
  <data name="Oobe_PowerRename_HowToUse.Text" xml:space="preserve">
    <value>In File Explorer, right-click one or more selected files and select **PowerRename** from the context menu.</value>
  </data>
  <data name="Oobe_PowerRename_TipsAndTricks.Text" xml:space="preserve">
    <value>PowerRename supports searching for files using regular expressions to enable more advanced renaming functionalities.</value>
  </data>
  <data name="Oobe_Run_HowToLaunch.Text" xml:space="preserve">
    <value>to open Run and just start typing.</value>
  </data>
  <data name="Oobe_Run_TipsAndTricks.Text" xml:space="preserve">
    <value>PowerToys Run supports various action keys to funnel search queries for a specific subset of results. Typing `&lt;` searches for running processes only, `?` will search only for file, or `.` for installed applications! See PowerToys documentation for the complete set of 'Action Keys' available.</value>
  </data>
  <data name="Oobe_ShortcutGuide_HowToLaunch.Text" xml:space="preserve">
    <value>to open Shortcut Guide, press it again to close or press **Esc**.</value>
  </data>
  <data name="Oobe_TipsAndTricks.Text" xml:space="preserve">
    <value>Tips &amp; tricks</value>
  </data>
  <data name="Oobe_VideoConference_ToggleMicVid.Text" xml:space="preserve">
    <value>to toggle both your microphone and video</value>
  </data>
  <data name="Oobe_VideoConference_ToggleMic.Text" xml:space="preserve">
    <value>to toggle your microphone</value>
  </data>
  <data name="Oobe_VideoConference_ToggleVid.Text" xml:space="preserve">
    <value>to toggle your video</value>
  </data>
  <data name="Oobe_MeasureTool_Activation.Text" xml:space="preserve">
    <value>to bring up the Screen Ruler command bar.</value>
  </data>
  <data name="Oobe_MeasureTool_HowToLaunch.Text" xml:space="preserve">
    <value>The Bounds mode lets you select a specific area to measure. You can also shift-drag an area to persist in on screen. The various Spacing modes allows tracing similar pixels along horizontal and vertical axes with a customizable pixel tolerance threshold (use settings or mouse wheel to adjust it).</value>
  </data>
  <data name="Oobe_MeasureTool.Title" xml:space="preserve">
    <value>Screen Ruler</value>
    <comment>Do not localize this string</comment>
  </data>
  <data name="Oobe_ColorPicker.Title" xml:space="preserve">
    <value>Color Picker</value>
    <comment>Do not localize this string</comment>
  </data>
  <data name="Oobe_FancyZones.Title" xml:space="preserve">
    <value>FancyZones</value>
    <comment>Do not localize this string</comment>
  </data>
  <data name="Oobe_FileLocksmith.Title" xml:space="preserve">
    <value>File Locksmith</value>
  </data>
  <data name="Oobe_ImageResizer.Title" xml:space="preserve">
    <value>Image Resizer</value>
    <comment>Do not localize this string</comment>
  </data>
  <data name="Oobe_KBM.Title" xml:space="preserve">
    <value>Keyboard Manager</value>
    <comment>Do not localize this string</comment>
  </data>
  <data name="Oobe_PowerRename.Title" xml:space="preserve">
    <value>PowerRename</value>
    <comment>Do not localize this string</comment>
  </data>
  <data name="Oobe_Run.Title" xml:space="preserve">
    <value>PowerToys Run</value>
    <comment>Do not localize this string</comment>
  </data>
  <data name="Oobe_ShortcutGuide.Title" xml:space="preserve">
    <value>Shortcut Guide</value>
    <comment>Do not localize this string</comment>
  </data>
  <data name="Oobe_VideoConference.Title" xml:space="preserve">
    <value>Video Conference Mute</value>
    <comment>Do not localize this string</comment>
  </data>
  <data name="Oobe_Overview.Title" xml:space="preserve">
    <value>Welcome</value>
  </data>
  <data name="Oobe_WhatsNew.Text" xml:space="preserve">
    <value>What's new</value>
  </data>
  <data name="Oobe_WhatsNew_LoadingError.Title" xml:space="preserve">
    <value>Couldn't load the release notes.</value>
  </data>
  <data name="Oobe_WhatsNew_LoadingError.Message" xml:space="preserve">
    <value>Please check your internet connection.</value>
  </data>
  <data name="Oobe_WhatsNew_ProxyAuthenticationWarning.Title" xml:space="preserve">
    <value>Couldn't load the release notes.</value>
  </data>
  <data name="Oobe_WhatsNew_ProxyAuthenticationWarning.Message" xml:space="preserve">
    <value>Your proxy server requires authentication.</value>
  </data>
  <data name="Oobe_WhatsNew_DetailedReleaseNotesLink.Text" xml:space="preserve">
    <value>See more detailed release notes on GitHub</value>
    <comment>Don't loc "GitHub", it's the name of a product</comment>
  </data>
  <data name="OOBE_Settings.Content" xml:space="preserve">
    <value>Open Settings</value>
  </data>
  <data name="Oobe_NavViewItem.Content" xml:space="preserve">
    <value>Welcome to PowerToys</value>
    <comment>Don't loc "PowerToys"</comment>
  </data>
  <data name="Feedback_NavViewItem.Content" xml:space="preserve">
    <value>Give feedback</value>
  </data>
  <data name="OobeWindow_Title" xml:space="preserve">
    <value>Welcome to PowerToys</value>
  </data>
  <data name="SettingsWindow_Title" xml:space="preserve">
    <value>PowerToys Settings</value>
  </data>
  <data name="Awake.ModuleTitle" xml:space="preserve">
    <value>Awake</value>
  </data>
  <data name="Awake.ModuleDescription" xml:space="preserve">
    <value>A convenient way to keep your PC awake on-demand.</value>
  </data>
  <data name="Awake_EnableAwake.Header" xml:space="preserve">
    <value>Enable Awake</value>
    <comment>Awake is a product name, do not loc</comment>
  </data>
  <data name="Awake_NoKeepAwake.Content" xml:space="preserve">
    <value>Keep using the selected power plan</value>
  </data>
  <data name="Awake_IndefiniteKeepAwake.Content" xml:space="preserve">
    <value>Keep awake indefinitely</value>
  </data>
  <data name="Awake_TemporaryKeepAwake.Content" xml:space="preserve">
    <value>Keep awake temporarily</value>
  </data>
  <data name="Awake_EnableDisplayKeepAwake.Header" xml:space="preserve">
    <value>Keep screen on</value>
  </data>
  <data name="Awake_EnableDisplayKeepAwake.Description" xml:space="preserve">
    <value>This setting is only available when keeping the PC awake</value>
  </data>
  <data name="Awake_Mode.Header" xml:space="preserve">
    <value>Mode</value>
  </data>
  <data name="Awake_Behavior_GroupSettings.Header" xml:space="preserve">
    <value>Behavior</value>
  </data>
  <data name="Awake_TemporaryKeepAwake_Hours.Header" xml:space="preserve">
    <value>Hours</value>
  </data>
  <data name="Awake_TemporaryKeepAwake_Minutes.Header" xml:space="preserve">
    <value>Minutes</value>
  </data>
  <data name="Oobe_Awake.Title" xml:space="preserve">
    <value>Awake</value>
    <comment>Module name, do not loc</comment>
  </data>
  <data name="Oobe_Awake.Description" xml:space="preserve">
    <value>Awake is a Windows tool designed to keep your PC awake on-demand without having to manage its power settings. This behavior can be helpful when running time-consuming tasks while ensuring that your PC does not go to sleep or turn off its screens.</value>
  </data>
  <data name="Oobe_Awake_HowToUse.Text" xml:space="preserve">
    <value>Open **PowerToys Settings** and enable Awake</value>
  </data>
  <data name="Oobe_Awake_TipsAndTricks.Text" xml:space="preserve">
    <value>You can always change modes quickly by **right-clicking the Awake icon** in the system tray.</value>
  </data>
  <data name="General_FailedToDownloadTheNewVersion.Title" xml:space="preserve">
    <value>An error occurred trying to install this update:</value>
  </data>
  <data name="General_InstallNow.Content" xml:space="preserve">
    <value>Install now</value>
  </data>
  <data name="General_ReadMore.Text" xml:space="preserve">
    <value>Read more</value>
  </data>
  <data name="General_NewVersionAvailable.Title" xml:space="preserve">
    <value>An update is available:</value>
  </data>
  <data name="General_Downloading.Text" xml:space="preserve">
    <value>Downloading...</value>
  </data>
  <data name="General_TryAgainToDownloadAndInstall.Content" xml:space="preserve">
    <value>Try again to download and install</value>
  </data>
  <data name="General_CheckingForUpdates.Text" xml:space="preserve">
    <value>Checking for updates...</value>
  </data>
  <data name="General_NewVersionReadyToInstall.Title" xml:space="preserve">
    <value>An update is ready to install:</value>
  </data>
  <data name="General_UpToDate.Title" xml:space="preserve">
    <value>PowerToys is up to date</value>
  </data>
  <data name="General_CantCheck.Title" xml:space="preserve">
    <value>Network error. Please try again later</value>
  </data>
  <data name="General_DownloadAndInstall.Content" xml:space="preserve">
    <value>Download &amp; install</value>
  </data>
  <data name="ImageResizer_Fit_Fill_ThirdPersonSingular" xml:space="preserve">
    <value>Fills</value>
  </data>
  <data name="ImageResizer_Fit_Fit_ThirdPersonSingular" xml:space="preserve">
    <value>Fits within</value>
  </data>
  <data name="ImageResizer_Fit_Stretch_ThirdPersonSingular" xml:space="preserve">
    <value>Stretches to</value>
  </data>
  <data name="ImageResizer_Unit_Centimeter" xml:space="preserve">
    <value>Centimeters</value>
  </data>
  <data name="ImageResizer_Unit_Inch" xml:space="preserve">
    <value>Inches</value>
  </data>
  <data name="ImageResizer_Unit_Percent" xml:space="preserve">
    <value>Percent</value>
  </data>
  <data name="ImageResizer_Unit_Pixel" xml:space="preserve">
    <value>Pixels</value>
  </data>
  <data name="EditButton.[using:Microsoft.UI.Xaml.Automation]AutomationProperties.Name" xml:space="preserve">
    <value>Edit</value>
  </data>
  <data name="ImageResizer_EditSize.[using:Microsoft.UI.Xaml.Automation]AutomationProperties.Name" xml:space="preserve">
    <value>Edit size</value>
  </data>
  <data name="No" xml:space="preserve">
    <value>No</value>
    <comment>Label of a cancel button</comment>
  </data>
  <data name="Delete_Dialog_Description" xml:space="preserve">
    <value>Are you sure you want to delete this item?</value>
  </data>
  <data name="Yes" xml:space="preserve">
    <value>Yes</value>
    <comment>Label of a confirmation button</comment>
  </data>
  <data name="SeeWhatsNew.Content" xml:space="preserve">
    <value>See what's new</value>
  </data>
  <data name="Awake_Mode.Description" xml:space="preserve">
    <value>Manage the state of your device when Awake is active</value>
  </data>
  <data name="ExcludedApps.Header" xml:space="preserve">
    <value>Excluded apps</value>
  </data>
  <data name="Enable_ColorFormat.[using:Microsoft.UI.Xaml.Automation]AutomationProperties.Name" xml:space="preserve">
    <value>Enable colorformat</value>
  </data>
  <data name="More_Options_Button.[using:Microsoft.UI.Xaml.Automation]AutomationProperties.Name" xml:space="preserve">
    <value>More options</value>
  </data>
  <data name="More_Options_ButtonTooltip.Text" xml:space="preserve">
    <value>More options</value>
  </data>
  <data name="To.Text" xml:space="preserve">
    <value>to</value>
    <comment>as in: from x to y</comment>
  </data>
  <data name="LearnMore_Awake.Text" xml:space="preserve">
    <value>Learn more about Awake</value>
    <comment>Awake is a product name, do not loc</comment>
  </data>
  <data name="LearnMore_ColorPicker.Text" xml:space="preserve">
    <value>Learn more about Color Picker</value>
    <comment>Color Picker is a product name, do not loc</comment>
  </data>
  <data name="LearnMore_FancyZones.Text" xml:space="preserve">
    <value>Learn more about FancyZones</value>
    <comment>FancyZones is a product name, do not loc</comment>
  </data>
  <data name="LearnMore_FileLocksmith.Text" xml:space="preserve">
    <value>Learn more about File Locksmith</value>
  </data>
  <data name="LearnMore_ImageResizer.Text" xml:space="preserve">
    <value>Learn more about Image Resizer</value>
    <comment>Image Resizer is a product name, do not loc</comment>
  </data>
  <data name="LearnMore_KBM.Text" xml:space="preserve">
    <value>Learn more about Keyboard Manager</value>
    <comment>Keyboard Manager is a product name, do not loc</comment>
  </data>
  <data name="LearnMore_MouseUtils.Text" xml:space="preserve">
    <value>Learn more about Mouse utilities</value>
    <comment>Mouse utilities is a product name, do not loc</comment>
  </data>
  <data name="LearnMore_PowerPreview.Text" xml:space="preserve">
    <value>Learn more about File Explorer add-ons</value>
    <comment>File Explorer is a product name, localize as Windows does</comment>
  </data>
  <data name="LearnMore_PowerRename.Text" xml:space="preserve">
    <value>Learn more about PowerRename</value>
    <comment>PowerRename is a product name, do not loc</comment>
  </data>
  <data name="LearnMore_Run.Text" xml:space="preserve">
    <value>Learn more about PowerToys Run</value>
    <comment>PowerToys Run is a product name, do not loc</comment>
  </data>
  <data name="LearnMore_MeasureTool.Text" xml:space="preserve">
    <value>Learn more about Screen Ruler</value>
    <comment>Screen Ruler is a product name, do not loc</comment>
  </data>
  <data name="LearnMore_ShortcutGuide.Text" xml:space="preserve">
    <value>Learn more about Shortcut Guide</value>
    <comment>Shortcut Guide is a product name, do not loc</comment>
  </data>
  <data name="LearnMore_VCM.Text" xml:space="preserve">
    <value>Learn more about Video Conference Mute</value>
    <comment>Video Conference Mute is a product name, do not loc</comment>
  </data>
  <data name="Oobe_FileExplorer.Title" xml:space="preserve">
    <value>File Explorer add-ons</value>
    <comment>Do not localize this string</comment>
  </data>
  <data name="Oobe_MouseUtils.Title" xml:space="preserve">
    <value>Mouse utilities</value>
    <comment>Mouse as in the hardware peripheral</comment>
  </data>
  <data name="Oobe_MouseUtils_FindMyMouse.Text" xml:space="preserve">
    <value>Find My Mouse</value>
    <comment>Mouse as in the hardware peripheral</comment>
  </data>
  <data name="Oobe_MouseUtils_FindMyMouse_Description.Text" xml:space="preserve">
    <value>Shake the mouse or press the left Ctrl key twice to focus the mouse pointer.</value>
    <comment>Mouse as in the hardware peripheral. Key as in a keyboard key</comment>
  </data>
  <data name="Oobe_MouseUtils_MouseHighlighter.Text" xml:space="preserve">
    <value>Mouse Highlighter</value>
    <comment>Mouse as in the hardware peripheral.</comment>
  </data>
  <data name="Oobe_MouseUtils_MouseHighlighter_Description.Text" xml:space="preserve">
    <value>Use a keyboard shortcut highlight left and right mouse clicks.</value>
    <comment>Mouse as in the hardware peripheral.</comment>
  </data>
  <data name="Oobe_MouseUtils_MousePointerCrosshairs.Text" xml:space="preserve">
    <value>Mouse Pointer Crosshairs</value>
    <comment>Mouse as in the hardware peripheral.</comment>
  </data>
  <data name="Oobe_MouseUtils_MousePointerCrosshairs_Description.Text" xml:space="preserve">
    <value>Draw crosshairs centered around the mouse pointer.</value>
    <comment>Mouse as in the hardware peripheral.</comment>
  </data>
  <data name="Launch_Run.Content" xml:space="preserve">
    <value>Launch PowerToys Run</value>
  </data>
  <data name="Launch_ShortcutGuide.Content" xml:space="preserve">
    <value>Launch Shortcut Guide</value>
  </data>
  <data name="ColorPicker_ColorFormat_ToggleSwitch.[using:Microsoft.UI.Xaml.Automation]AutomationProperties.Name" xml:space="preserve">
    <value>Show format in editor</value>
  </data>
  <data name="GeneralPage_Documentation.Text" xml:space="preserve">
    <value>Documentation</value>
  </data>
  <data name="PowerLauncher_SearchList.PlaceholderText" xml:space="preserve">
    <value>Search this list</value>
  </data>
  <data name="PowerLauncher_SearchList.[using:Microsoft.UI.Xaml.Automation]AutomationProperties.Name" xml:space="preserve">
    <value>Search this list</value>
  </data>
  <data name="Awake.SecondaryLinksHeader" xml:space="preserve">
    <value>Attribution</value>
    <comment>giving credit to the projects this utility was based on</comment>
  </data>
  <data name="ColorPicker.SecondaryLinksHeader" xml:space="preserve">
    <value>Attribution</value>
    <comment>giving credit to the projects this utility was based on</comment>
  </data>
  <data name="General.SecondaryLinksHeader" xml:space="preserve">
    <value>Related information</value>
  </data>
  <data name="ImageResizer.SecondaryLinksHeader" xml:space="preserve">
    <value>Attribution</value>
    <comment>giving credit to the projects this utility was based on</comment>
  </data>
  <data name="MouseUtils.SecondaryLinksHeader" xml:space="preserve">
    <value>Attribution</value>
    <comment>giving credit to the projects this utility was based on</comment>
  </data>
  <data name="PowerLauncher.SecondaryLinksHeader" xml:space="preserve">
    <value>Attribution</value>
    <comment>giving credit to the projects this utility was based on</comment>
  </data>
  <data name="PowerRename.SecondaryLinksHeader" xml:space="preserve">
    <value>Attribution</value>
    <comment>giving credit to the projects this utility was based on</comment>
  </data>
  <data name="EditTooltip.Text" xml:space="preserve">
    <value>Edit</value>
  </data>
  <data name="RemoveTooltip.Text" xml:space="preserve">
    <value>Remove</value>
  </data>
  <data name="Activation_Shortcut_Cancel" xml:space="preserve">
    <value>Cancel</value>
  </data>
  <data name="Activation_Shortcut_Description.Text" xml:space="preserve">
    <value>Press a combination of keys to change this shortcut</value>
  </data>
  <data name="Activation_Shortcut_Save" xml:space="preserve">
    <value>Save</value>
  </data>
  <data name="Activation_Shortcut_Title" xml:space="preserve">
    <value>Activation shortcut</value>
  </data>
  <data name="InvalidShortcut.Text" xml:space="preserve">
    <value>Invalid shortcut</value>
  </data>
  <data name="InvalidShortcutWarningLabel.Text" xml:space="preserve">
    <value>Only shortcuts that start with **Windows key**, **Ctrl**, **Alt** or **Shift** are valid.</value>
  </data>
  <data name="FancyZones_SpanZonesAcrossMonitors.Description" xml:space="preserve">
    <value>All monitors must have the same DPI scaling and will be treated as one large combined rectangle which contains all monitors</value>
  </data>
  <data name="ImageResizer_DefaultSize_NewSizePrefix" xml:space="preserve">
    <value>New size</value>
    <comment>First part of the default name of new sizes that can be added in PT's settings ui.</comment>
  </data>
  <data name="Awake_TimeBeforeAwake.Header" xml:space="preserve">
    <value>Time before returning to the previous awakeness state</value>
  </data>
  <data name="MouseUtils.ModuleTitle" xml:space="preserve">
    <value>Mouse utilities</value>
  </data>
  <data name="MouseUtils.ModuleDescription" xml:space="preserve">
    <value>A collection of mouse utilities.</value>
  </data>
  <data name="MouseUtils_FindMyMouse.Header" xml:space="preserve">
    <value>Find My Mouse</value>
    <comment>Refers to the utility name</comment>
  </data>
  <data name="MouseUtils_FindMyMouse.Description" xml:space="preserve">
    <value>Find My Mouse highlights the position of the cursor when shaking the mouse or pressing the left Ctrl key twice.</value>
    <comment>"Ctrl" is a keyboard key. "Find My Mouse" is the name of the utility</comment>
  </data>
  <data name="MouseUtils_Enable_FindMyMouse.Header" xml:space="preserve">
    <value>Enable Find My Mouse</value>
    <comment>"Find My Mouse" is the name of the utility.</comment>
  </data>
  <data name="MouseUtils_FindMyMouse_ActivationMethod.Header" xml:space="preserve">
    <value>Activation method</value>
  </data>
  <data name="MouseUtils_FindMyMouse_ActivationDoubleControlPress.Content" xml:space="preserve">
    <value>Press Left Control twice</value>
    <comment>Left control is the physical key on the keyboard.</comment>
  </data>
  <data name="MouseUtils_FindMyMouse_ActivationShakeMouse.Content" xml:space="preserve">
    <value>Shake mouse</value>
    <comment>Mouse is the hardware peripheral.</comment>
  </data>
  <data name="MouseUtils_FindMyMouse_ExcludedApps.Description" xml:space="preserve">
    <value>Prevents module activation when an excluded application is the foreground application</value>
  </data>
  <data name="MouseUtils_FindMyMouse_ExcludedApps.Header" xml:space="preserve">
    <value>Excluded apps</value>
  </data>
  <data name="MouseUtils_FindMyMouse_ExcludedApps_TextBoxControl.PlaceholderText" xml:space="preserve">
    <value>Example: outlook.exe</value>
  </data>
  <data name="MouseUtils_Prevent_Activation_On_Game_Mode.Content" xml:space="preserve">
    <value>Do not activate when Game Mode is on</value>
    <comment>"Game mode" is the Windows feature to prevent notification when playing a game.</comment>
  </data>
  <data name="MouseUtils_FindMyMouse_BackgroundColor.Header" xml:space="preserve">
    <value>Background color</value>
  </data>
  <data name="MouseUtils_FindMyMouse_SpotlightColor.Header" xml:space="preserve">
    <value>Spotlight color</value>
  </data>
  <data name="MouseUtils_FindMyMouse_OverlayOpacity.Header" xml:space="preserve">
    <value>Overlay opacity (%)</value>
  </data>
  <data name="MouseUtils_FindMyMouse_SpotlightRadius.Header" xml:space="preserve">
    <value>Spotlight radius (px)</value>
    <comment>px = pixels</comment>
  </data>
  <data name="MouseUtils_FindMyMouse_SpotlightInitialZoom.Header" xml:space="preserve">
    <value>Spotlight initial zoom</value>
  </data>
  <data name="MouseUtils_FindMyMouse_SpotlightInitialZoom.Description" xml:space="preserve">
    <value>Spotlight zoom factor at animation start</value>
  </data>
  <data name="MouseUtils_FindMyMouse_AnimationDurationMs.Header" xml:space="preserve">
    <value>Animation duration (ms)</value>
    <comment>ms = milliseconds</comment>
  </data>
  <data name="MouseUtils_FindMyMouse_AnimationDurationMs.Description" xml:space="preserve">
    <value>Time before the spotlight appears (ms)</value>
    <comment>ms = milliseconds</comment>
  </data>
  <data name="MouseUtils_FindMyMouse_ShakingMinimumDistance.Header" xml:space="preserve">
    <value>Shake minimum distance</value>
  </data>
  <data name="MouseUtils_FindMyMouse_ShakingMinimumDistance.Description" xml:space="preserve">
    <value>The minimum distance for mouse shaking activation, for adjusting sensitivity</value>
  </data>
  <data name="MouseUtils_MouseHighlighter.Header" xml:space="preserve">
    <value>Mouse Highlighter</value>
    <comment>Refers to the utility name</comment>
  </data>
  <data name="MouseUtils_MouseHighlighter.Description" xml:space="preserve">
    <value>Mouse Highlighter mode will highlight mouse clicks.</value>
    <comment>"Mouse Highlighter" is the name of the utility. Mouse is the hardware mouse.</comment>
  </data>
  <data name="MouseUtils_Enable_MouseHighlighter.Header" xml:space="preserve">
    <value>Enable Mouse Highlighter</value>
    <comment>"Find My Mouse" is the name of the utility.</comment>
  </data>
  <data name="MouseUtils_MouseHighlighter_ActivationShortcut.Header" xml:space="preserve">
    <value>Activation shortcut</value>
  </data>
  <data name="MouseUtils_MouseHighlighter_ActivationShortcut.Description" xml:space="preserve">
    <value>Customize the shortcut to turn on or off this mode</value>
    <comment>"Mouse Highlighter" is the name of the utility. Mouse is the hardware mouse.</comment>
  </data>
  <data name="MouseUtils_MouseHighlighter_PrimaryButtonClickColor.Header" xml:space="preserve">
    <value>Primary button highlight color</value>
  </data>
  <data name="MouseUtils_MouseHighlighter_SecondaryButtonClickColor.Header" xml:space="preserve">
    <value>Secondary button highlight color</value>
  </data>
  <data name="MouseUtils_MouseHighlighter_HighlightOpacity.Header" xml:space="preserve">
    <value>Opacity (%)</value>
  </data>
  <data name="MouseUtils_MouseHighlighter_HighlightRadius.Header" xml:space="preserve">
    <value>Radius (px)</value>
    <comment>px = pixels</comment>
  </data>
  <data name="MouseUtils_MouseHighlighter_FadeDelayMs.Header" xml:space="preserve">
    <value>Fade delay (ms)</value>
    <comment>ms = milliseconds</comment>
  </data>
  <data name="MouseUtils_MouseHighlighter_FadeDelayMs.Description" xml:space="preserve">
    <value>Time before the highlight begins to fade (ms)</value>
    <comment>ms = milliseconds</comment>
  </data>
  <data name="MouseUtils_MouseHighlighter_FadeDurationMs.Header" xml:space="preserve">
    <value>Fade duration (ms)</value>
    <comment>ms = milliseconds</comment>
  </data>
  <data name="MouseUtils_MouseHighlighter_FadeDurationMs.Description" xml:space="preserve">
    <value>Duration of the disappear animation (ms)</value>
    <comment>ms = milliseconds</comment>
  </data>
  <data name="MouseUtils_MousePointerCrosshairs.Header" xml:space="preserve">
    <value>Mouse Pointer Crosshairs</value>
    <comment>Refers to the utility name</comment>
  </data>
  <data name="MouseUtils_MousePointerCrosshairs.Description" xml:space="preserve">
    <value>Mouse Pointer Crosshairs draws crosshairs centered on the mouse pointer.</value>
    <comment>"Mouse Pointer Crosshairs" is the name of the utility. Mouse is the hardware mouse.</comment>
  </data>
  <data name="MouseUtils_Enable_MousePointerCrosshairs.Header" xml:space="preserve">
    <value>Enable Mouse Pointer Crosshairs</value>
    <comment>"Mouse Pointer Crosshairs" is the name of the utility.</comment>
  </data>
  <data name="MouseUtils_MousePointerCrosshairs_ActivationShortcut.Header" xml:space="preserve">
    <value>Activation shortcut</value>
  </data>
  <data name="MouseUtils_MousePointerCrosshairs_ActivationShortcut.Description" xml:space="preserve">
    <value>Customize the shortcut to show/hide the crosshairs</value>
  </data>
  <data name="MouseUtils_MousePointerCrosshairs_CrosshairsColor.Header" xml:space="preserve">
    <value>Crosshairs color</value>
  </data>
  <data name="MouseUtils_MousePointerCrosshairs_CrosshairsOpacity.Header" xml:space="preserve">
    <value>Crosshairs opacity (%)</value>
  </data>
  <data name="MouseUtils_MousePointerCrosshairs_CrosshairsRadius.Header" xml:space="preserve">
    <value>Crosshairs center radius (px)</value>
    <comment>px = pixels</comment>
  </data>
  <data name="MouseUtils_MousePointerCrosshairs_CrosshairsThickness.Header" xml:space="preserve">
    <value>Crosshairs thickness (px)</value>
    <comment>px = pixels</comment>
  </data>
  <data name="MouseUtils_MousePointerCrosshairs_CrosshairsBorderColor.Header" xml:space="preserve">
    <value>Crosshairs border color</value>
  </data>
  <data name="MouseUtils_MousePointerCrosshairs_CrosshairsBorderSize.Header" xml:space="preserve">
    <value>Crosshairs border size (px)</value>
    <comment>px = pixels</comment>
  </data>
  <data name="FancyZones_Radio_Custom_Colors.Content" xml:space="preserve">
    <value>Custom colors</value>
  </data>
  <data name="FancyZones_Radio_Default_Theme.Content" xml:space="preserve">
    <value>Windows default</value>
  </data>
  <data name="ColorModeHeader.Header" xml:space="preserve">
    <value>App theme</value>
  </data>
  <data name="FancyZones_Zone_Appearance.Description" xml:space="preserve">
    <value>Customize the way zones look</value>
  </data>
  <data name="FancyZones_Zone_Appearance.Header" xml:space="preserve">
    <value>Zone appearance</value>
  </data>
  <data name="VideoConference_DeprecationWarning.Title" xml:space="preserve">
    <value>VCM is moving into legacy mode (maintenance only).</value>
  </data>
  <data name="VideoConference_DeprecationWarningButton.Content" xml:space="preserve">
    <value>Learn more</value>
  </data>
  <data name="VideoConference_RunAsAdminRequired.Title" xml:space="preserve">
    <value>You need to run as administrator to modify these settings.</value>
  </data>
  <data name="FileExplorerPreview_ToggleSwitch_Thumbnail_GCODE.Header" xml:space="preserve">
    <value>Geometric Code</value>
    <comment>File type, do not translate</comment>
  </data>
  <data name="FileExplorerPreview_ToggleSwitch_Thumbnail_GCODE.Description" xml:space="preserve">
    <value>Only .gcode files with embedded thumbnails are supported</value>
  </data>
  <data name="FileExplorerPreview_ToggleSwitch_Preview_GCODE.Header" xml:space="preserve">
    <value>Geometric Code</value>
    <comment>File type, do not translate</comment>
  </data>
  <data name="FileExplorerPreview_ToggleSwitch_Preview_GCODE.Description" xml:space="preserve">
    <value>Only .gcode files with embedded thumbnails are supported</value>
  </data>
  <data name="FancyZones_NumberColor.Header" xml:space="preserve">
    <value>Number color</value>
  </data>
  <data name="FancyZones_ShowZoneNumberCheckBoxControl.Content" xml:space="preserve">
    <value>Show zone number</value>
  </data>
  <data name="ToggleSwitch.OffContent" xml:space="preserve">
    <value>Off</value>
    <comment>The state of a ToggleSwitch when it's off</comment>
  </data>
  <data name="ToggleSwitch.OnContent" xml:space="preserve">
    <value>On</value>
    <comment>The state of a ToggleSwitch when it's on</comment>
  </data>
  <data name="AlwaysOnTop.ModuleDescription" xml:space="preserve">
    <value>Always On Top is a quick and easy way to pin windows on top.</value>
    <comment>"Always On Top" is the name of the utility</comment>
  </data>
  <data name="AlwaysOnTop.ModuleTitle" xml:space="preserve">
    <value>Always On Top </value>
    <comment>"Always On Top" is the name of the utility</comment>
  </data>
  <data name="AlwaysOnTop_Activation_GroupSettings.Header" xml:space="preserve">
    <value>Activation</value>
  </data>
  <data name="AlwaysOnTop_EnableToggleControl_HeaderText.Header" xml:space="preserve">
    <value>Enable Always On Top</value>
    <comment>"Always On Top" is the name of the utility</comment>
  </data>
  <data name="AlwaysOnTop_ExcludedApps.Description" xml:space="preserve">
    <value>Excludes an application from pinning on top</value>
  </data>
  <data name="AlwaysOnTop_ExcludedApps.Header" xml:space="preserve">
    <value>Excluded apps</value>
  </data>
  <data name="AlwaysOnTop_ExcludedApps_TextBoxControl.PlaceholderText" xml:space="preserve">
    <value>Example: outlook.exe</value>
  </data>
  <data name="AlwaysOnTop_FrameColor.Header" xml:space="preserve">
    <value>Color</value>
  </data>
  <data name="AlwaysOnTop_FrameEnabled.Header" xml:space="preserve">
    <value>Show a border around the pinned window</value>
  </data>
  <data name="AlwaysOnTop_FrameThickness.Header" xml:space="preserve">
    <value>Thickness (px)</value>
    <comment>px = pixels</comment>
  </data>
  <data name="AlwaysOnTop_Behavior_GroupSettings.Header" xml:space="preserve">
    <value>Appearance &amp; behavior</value>
  </data>
  <data name="Shell_AlwaysOnTop.Content" xml:space="preserve">
    <value>Always On Top</value>
    <comment>"Always On Top" is the name of the utility</comment>
  </data>
  <data name="AlwaysOnTop_GameMode.Content" xml:space="preserve">
    <value>Do not activate when Game Mode is on</value>
    <comment>Game Mode is a Windows feature</comment>
  </data>
  <data name="AlwaysOnTop_SoundTitle.Header" xml:space="preserve">
    <value>Sound</value>
  </data>
  <data name="AlwaysOnTop_Sound.Content" xml:space="preserve">
    <value>Play a sound when pinning a window</value>
  </data>
  <data name="AlwaysOnTop_Behavior.Header" xml:space="preserve">
    <value>Behavior</value>
  </data>
  <data name="LearnMore_AlwaysOnTop.Text" xml:space="preserve">
    <value>Learn more about Always On Top</value>
    <comment>"Always On Top" is the name of the utility</comment>
  </data>
  <data name="AlwaysOnTop_ActivationShortcut.Header" xml:space="preserve">
    <value>Activation shortcut</value>
  </data>
  <data name="AlwaysOnTop_ActivationShortcut.Description" xml:space="preserve">
    <value>Customize the shortcut to pin or unpin an app window</value>
    <comment>"Always On Top" is the name of the utility</comment>
  </data>
  <data name="Oobe_AlwaysOnTop.Title" xml:space="preserve">
    <value>Always On Top</value>
    <comment>"Always On Top" is the name of the utility</comment>
  </data>
  <data name="Oobe_AlwaysOnTop.Description" xml:space="preserve">
    <value>Always On Top improves your multitasking workflow by pinning an application window so it's always in front - even when focus changes to another window after that.</value>
    <comment>"Always On Top" is the name of the utility</comment>
  </data>
  <data name="Oobe_AlwaysOnTop_HowToUse.Text" xml:space="preserve">
    <value>to pin or unpin the selected window so it's always on top of all other windows.</value>
  </data>
  <data name="Oobe_AlwaysOnTop_TipsAndTricks.Text" xml:space="preserve">
    <value>You can tweak the visual outline of the pinned windows in PowerToys settings.</value>
  </data>
  <data name="AlwaysOnTop_FrameColor_Mode.Header" xml:space="preserve">
    <value>Color mode</value>
  </data>
  <data name="AlwaysOnTop_Radio_Custom_Color.Content" xml:space="preserve">
    <value>Custom color</value>
  </data>
  <data name="AlwaysOnTop_Radio_Windows_Default.Content" xml:space="preserve">
    <value>Windows default</value>
  </data>
  <data name="FileExplorerPreview.SecondaryLinksHeader" xml:space="preserve">
    <value>Attribution</value>
    <comment>giving credit to the projects this utility was based on</comment>
  </data>
  <data name="FileExplorerPreview_ToggleSwitch_Monaco_Wrap_Text.Content" xml:space="preserve">
    <value>Wrap text</value>
    <comment>Feature on or off</comment>
  </data>
  <data name="FancyZones_AllowPopupWindowSnap.Description" xml:space="preserve">
    <value>This setting can affect all popup windows including notifications</value>
  </data>
  <data name="FancyZones_AllowPopupWindowSnap.Header" xml:space="preserve">
    <value>Allow popup windows snapping</value>
  </data>
  <data name="FancyZones_AllowChildWindowSnap.Content" xml:space="preserve">
    <value>Allow child windows snapping</value>
  </data>
  <data name="Shell_WhatsNew.Content" xml:space="preserve">
    <value>What's new</value>
  </data>
  <data name="FancyZones_DisableRoundCornersOnWindowSnap.Content" xml:space="preserve">
    <value>Disable round corners when window is snapped</value>
  </data>
  <data name="PowerLauncher_SearchQueryTuningEnabled.Description" xml:space="preserve">
    <value>Fine tune results ordering</value>
  </data>
  <data name="PowerLauncher_SearchQueryTuningEnabled.Header" xml:space="preserve">
    <value>Results order tuning</value>
  </data>
  <data name="PowerLauncher_SearchClickedItemWeight.Description" xml:space="preserve">
    <value>Use a higher number to get selected results to rise faster. The default is 5, 0 to disable.</value>
  </data>
  <data name="PowerLauncher_SearchClickedItemWeight.Header" xml:space="preserve">
    <value>Selected item weight</value>
  </data>
  <data name="PowerLauncher_WaitForSlowResults.Description" xml:space="preserve">
    <value>Selecting this can help preselect the top, more relevant result, but at the risk of jumpiness</value>
  </data>
  <data name="PowerLauncher_WaitForSlowResults.Header" xml:space="preserve">
    <value>Wait on slower plugin results before selecting top item in results</value>
  </data>
  <data name="PowerLauncher_PluginWeightBoost.Description" xml:space="preserve">
    <value>Use a higher number to have this plugin's result show higher in the global results. Default is 0.</value>
  </data>
  <data name="PowerLauncher_PluginWeightBoost.Header" xml:space="preserve">
    <value>Global sort order score modifier</value>
  </data>
  <data name="AlwaysOnTop_RoundCorners.Content" xml:space="preserve">
    <value>Enable round corners</value>
  </data>
  <data name="LearnMore_QuickAccent.Text" xml:space="preserve">
    <value>Learn more about Quick Accent</value>
    <comment>Quick Accent is a product name, do not loc</comment>
  </data>
  <data name="QuickAccent_EnableQuickAccent.Header" xml:space="preserve">
    <value>Enable Quick Accent</value>
  </data>
  <data name="Shell_QuickAccent.Content" xml:space="preserve">
    <value>Quick Accent</value>
  </data>
  <data name="QuickAccent.ModuleDescription" xml:space="preserve">
    <value>Quick Accent is an alternative way to type accented characters, useful for when a keyboard doesn't support that specific accent.

Activate by holding the key for the character you want to add an accent to, then press the activation key (space, left or right arrow keys) and an overlay to select accented characters will appear!</value>
    <comment>key refers to a physical key on a keyboard</comment>
  </data>
  <data name="QuickAccent.ModuleTitle" xml:space="preserve">
    <value>Quick Accent</value>
  </data>
  <data name="QuickAccent.SecondaryLinksHeader" xml:space="preserve">
    <value>Attribution</value>
  </data>
  <data name="Oobe_QuickAccent.Description" xml:space="preserve">
    <value>Quick Accent is an easy way to write letters with accents, like on a smartphone.</value>
  </data>
  <data name="Oobe_QuickAccent.Title" xml:space="preserve">
    <value>Quick Accent</value>
  </data>
  <data name="Oobe_QuickAccent_HowToUse.Text" xml:space="preserve">
    <value>Open **PowerToys Settings** and enable Quick Accent. While holding the key for the character you want to add an accent to, press the Activation Key and an overlay to select the accented character will appear.</value>
    <comment>key refers to a physical key on a keyboard</comment>
  </data>
  <data name="QuickAccent_Activation_GroupSettings.Header" xml:space="preserve">
    <value>Activation</value>
  </data>
  <data name="QuickAccent_Activation_Shortcut.Header" xml:space="preserve">
    <value>Activation key</value>
    <comment>key refers to a physical key on a keyboard</comment>
  </data>
  <data name="QuickAccent_Activation_Shortcut.Description" xml:space="preserve">
    <value>Press this key after holding down the target letter</value>
    <comment>key refers to a physical key on a keyboard</comment>
  </data>
  <data name="QuickAccent_Activation_Key_Arrows.Content" xml:space="preserve">
    <value>Left/Right Arrow</value>
    <comment>Left/Right arrow keyboard keys</comment>
  </data>
  <data name="QuickAccent_Activation_Key_Space.Content" xml:space="preserve">
    <value>Space</value>
    <comment>Space is the space keyboard key</comment>
  </data>
  <data name="QuickAccent_Activation_Key_Either.Content" xml:space="preserve">
    <value>Left, Right or Space</value>
    <comment>All are keys on a keyboard</comment>
  </data>
  <data name="QuickAccent_Toolbar.Header" xml:space="preserve">
    <value>Toolbar</value>
  </data>
  <data name="QuickAccent_ToolbarPosition.Header" xml:space="preserve">
    <value>Toolbar position</value>
  </data>
  <data name="QuickAccent_ToolbarPosition_TopCenter.Content" xml:space="preserve">
    <value>Top center</value>
  </data>
  <data name="QuickAccent_ToolbarPosition_TopLeftCorner.Content" xml:space="preserve">
    <value>Top left corner</value>
  </data>
  <data name="QuickAccent_ToolbarPosition_TopRightCorner.Content" xml:space="preserve">
    <value>Top right corner</value>
  </data>
  <data name="QuickAccent_ToolbarPosition_BottomLeftCorner.Content" xml:space="preserve">
    <value>Bottom left corner</value>
  </data>
  <data name="QuickAccent_ToolbarPosition_BottomCenter.Content" xml:space="preserve">
    <value>Bottom center</value>
  </data>
  <data name="QuickAccent_ToolbarPosition_BottomRightCorner.Content" xml:space="preserve">
    <value>Bottom right corner</value>
  </data>
  <data name="QuickAccent_ToolbarPosition_Center.Content" xml:space="preserve">
    <value>Center</value>
  </data>
  <data name="QuickAccent_ToolbarPosition_Left.Content" xml:space="preserve">
    <value>Left</value>
  </data>
  <data name="QuickAccent_ToolbarPosition_Right.Content" xml:space="preserve">
    <value>Right</value>
  </data>
  <data name="QuickAccent_Behavior.Header" xml:space="preserve">
    <value>Behavior</value>
  </data>
  <data name="QuickAccent_InputTimeMs.Header" xml:space="preserve">
    <value>Input delay (ms)</value>
    <comment>ms = milliseconds</comment>
  </data>
  <data name="QuickAccent_InputTimeMs.Description" xml:space="preserve">
    <value>Hold the key down for this much time to make the accent menu appear (ms)</value>
    <comment>ms = milliseconds</comment>
  </data>
  <data name="QuickAccent_ExcludedApps.Description" xml:space="preserve">
    <value>Prevents module activation if a foreground application is excluded. Add one application name per line.</value>
  </data>
  <data name="QuickAccent_ExcludedApps.Header" xml:space="preserve">
    <value>Excluded apps</value>
  </data>
  <data name="QuickAccent_ExcludedApps_TextBoxControl.PlaceholderText" xml:space="preserve">
    <value>Example: Teams.exe</value>
  </data>
  <data name="LearnMore_TextExtractor.Text" xml:space="preserve">
    <value>Learn more about Text Extractor</value>
  </data>
  <data name="TextExtractor_Cancel" xml:space="preserve">
    <value>cancel</value>
  </data>
  <data name="General_SettingsBackupAndRestore_NothingToBackup" xml:space="preserve">
    <value>A new backup was not created because no settings have been changed since last backup.</value>
  </data>
  <data name="General_SettingsBackupAndRestore_NoBackupFound" xml:space="preserve">
    <value>No backup found</value>
  </data>
  <data name="General_SettingsBackupAndRestore_FailedToParseTime" xml:space="preserve">
    <value>Failed to parse time</value>
  </data>
  <data name="General_SettingsBackupAndRestore_UnknownBackupTime" xml:space="preserve">
    <value>Unknown</value>
  </data>
  <data name="General_SettingsBackupAndRestore_UnknownBackupSource" xml:space="preserve">
    <value>Unknown</value>
  </data>
  <data name="General_SettingsBackupAndRestore_ThisMachine" xml:space="preserve">
    <value>This computer</value>
  </data>
  <data name="General_SettingsBackupAndRestore_CurrentSettingsMatch" xml:space="preserve">
    <value>Current settings match</value>
  </data>
  <data name="General_SettingsBackupAndRestore_CurrentSettingsStatusAt" xml:space="preserve">
    <value>at</value>
    <comment>E.g., Food was served 'at' noon.</comment>
  </data>
  <data name="General_SettingsBackupAndRestore_CurrentSettingsDiffer" xml:space="preserve">
    <value>Current settings differ</value>
  </data>
  <data name="General_SettingsBackupAndRestore_CurrentSettingsNoChecked" xml:space="preserve">
    <value>Checking...</value>
  </data>
  <data name="General_SettingsBackupAndRestore_CurrentSettingsUnknown" xml:space="preserve">
    <value>Unknown</value>
  </data>
  <data name="General_SettingsBackupAndRestore_NeverRestored" xml:space="preserve">
    <value>Never restored</value>
  </data>
  <data name="General_SettingsBackupAndRestore_NothingToRestore" xml:space="preserve">
    <value>Nothing to restore.</value>
  </data>
  <data name="General_SettingsBackupAndRestore_NoSettingsFilesFound" xml:space="preserve">
    <value>No settings files found.</value>
  </data>
  <data name="General_SettingsBackupAndRestore_BackupError" xml:space="preserve">
    <value>There was an error. Try another backup location.</value>
  </data>
  <data name="General_SettingsBackupAndRestore_BackupComplete" xml:space="preserve">
    <value>Backup completed.</value>
  </data>
  <data name="General_SettingsBackupAndRestore_NoBackupSyncPath" xml:space="preserve">
    <value>No backup location selected.</value>
  </data>
  <data name="General_SettingsBackupAndRestore_NoBackupsFound" xml:space="preserve">
    <value>No backups found to restore.</value>
  </data>
  <data name="General_SettingsBackupAndRestore_InvalidBackupLocation" xml:space="preserve">
    <value>Invalid backup location.</value>
  </data>
  <data name="TextExtractor.ModuleDescription" xml:space="preserve">
    <value>Text Extractor is a convenient way to copy text from anywhere on screen</value>
  </data>
  <data name="TextExtractor.ModuleTitle" xml:space="preserve">
    <value>Text Extractor</value>
  </data>
  <data name="TextExtractor_EnableToggleControl_HeaderText.Header" xml:space="preserve">
    <value>Enable Text Extractor</value>
  </data>
  <data name="TextExtractor_SupportedLanguages.Title" xml:space="preserve">
    <value>Text Extractor can only recognize languages that have the OCR pack installed.</value>
  </data>
  <data name="TextExtractor_SupportedLanguages_Link.Content" xml:space="preserve">
    <value>Learn more about supported languages</value>
  </data>
  <data name="Shell_TextExtractor.Content" xml:space="preserve">
    <value>Text Extractor</value>
  </data>
  <data name="Launch_TextExtractor.Content" xml:space="preserve">
    <value>Launch Text Extractor</value>
  </data>
  <data name="Oobe_TextExtractor.Title" xml:space="preserve">
    <value>Text Extractor</value>
  </data>
  <data name="Oobe_TextExtractor_HowToUse.Text" xml:space="preserve">
    <value>to open Text Extractor and then selecting a region to copy the text from.</value>
  </data>
  <data name="Oobe_TextExtractor_TipsAndTricks.Text" xml:space="preserve">
    <value>Hold the shift key to move the selection region around.</value>
  </data>
  <data name="TextExtractor.SecondaryLinksHeader" xml:space="preserve">
    <value>Attribution</value>
  </data>
  <data name="Oobe_TextExtractor.Description" xml:space="preserve">
    <value>Text Extractor works like Snipping Tool, but copies the text out of the selected region using OCR and puts it on the clipboard.</value>
  </data>
  <data name="FileExplorerPreview_ToggleSwitch_Monaco_Try_Format.Description" xml:space="preserve">
    <value>Applies to json and xml. Files remain unchanged.</value>
  </data>
  <data name="FileExplorerPreview_ToggleSwitch_Monaco_Try_Format.Header" xml:space="preserve">
    <value>Try to format the source for preview</value>
  </data>
  <data name="Run_ConflictingKeywordInfo.Title" xml:space="preserve">
    <value>Some characters and phrases may conflict with global queries of other plugins if you use them as activation command.</value>
  </data>
  <data name="Run_ConflictingKeywordInfo_Link.Content" xml:space="preserve">
    <value>Learn more about conflicting activation commands</value>
  </data>
  <data name="MeasureTool_ContinuousCapture_Information.Title" xml:space="preserve">
    <value>The continuous capture mode will consume more resources when in use. Also, measurements will be excluded from screenshots and screen capture.</value>
    <comment>pointer as in mouse pointer. Resources refer to things like CPU, GPU, RAM</comment>
  </data>
  <data name="QuickAccent_Description_Indicator.Header" xml:space="preserve">
    <value>Show the Unicode code and name of the currently selected character</value>
  </data>
  <data name="QuickAccent_SortByUsageFrequency_Indicator.Header" xml:space="preserve">
    <value>Sort characters by usage frequency</value>
  </data>
  <data name="QuickAccent_SortByUsageFrequency_Indicator.Description" xml:space="preserve">
    <value>Track characters usage frequency and sort them accordingly</value>
  </data>
  <data name="QuickAccent_StartSelectionFromTheLeft_Indicator.Header" xml:space="preserve">
    <value>Start selection from the left</value>
  </data>
  <data name="QuickAccent_StartSelectionFromTheLeft_Indicator.Description" xml:space="preserve">
    <value>Start selection from the leftmost character for all activation keys, including left and right arrows</value>
  </data>
  <data name="QuickAccent_DisableFullscreen.Header" xml:space="preserve">
    <value>Disable when Game Mode is On</value>
  </data>
  <data name="QuickAccent_Language.Header" xml:space="preserve">
    <value>Characters</value>
  </data>
  <data name="QuickAccent_SelectedLanguage.Header" xml:space="preserve">
    <value>Choose a character set</value>
  </data>
  <data name="QuickAccent_SelectedLanguage.Description" xml:space="preserve">
    <value>Show only accented characters common to the selected set</value>
  </data>
  <data name="QuickAccent_SelectedLanguage_All.Content" xml:space="preserve">
    <value>All available</value>
  </data>
  <data name="QuickAccent_SelectedLanguage_Catalan.Content" xml:space="preserve">
    <value>Catalan</value>
  </data>
  <data name="QuickAccent_SelectedLanguage_Currency.Content" xml:space="preserve">
    <value>Currency</value>
  </data>
  <data name="QuickAccent_SelectedLanguage_Croatian.Content" xml:space="preserve">
    <value>Croatian</value>
  </data>
  <data name="QuickAccent_SelectedLanguage_Czech.Content" xml:space="preserve">
    <value>Czech</value>
  </data>
  <data name="QuickAccent_SelectedLanguage_Gaeilge.Content" xml:space="preserve">
    <value>Gaeilge</value>
    <comment>Irish Gaelic</comment>
  </data>
  <data name="QuickAccent_SelectedLanguage_Gaidhlig.Content" xml:space="preserve">
    <value>Gàidhlig</value>
    <comment>Scottish Gaelic</comment>
  </data>
  <data name="QuickAccent_SelectedLanguage_German.Content" xml:space="preserve">
    <value>German</value>
  </data>
  <data name="QuickAccent_SelectedLanguage_Hebrew.Content" xml:space="preserve">
    <value>Hebrew</value>
  </data>
  <data name="QuickAccent_SelectedLanguage_French.Content" xml:space="preserve">
    <value>French</value>
  </data>
  <data name="QuickAccent_SelectedLanguage_Estonian.Content" xml:space="preserve">
    <value>Estonian</value>
  </data>
  <data name="QuickAccent_SelectedLanguage_Macedonian.Content" xml:space="preserve">
    <value>Macedonian</value>
  </data>
  <data name="QuickAccent_SelectedLanguage_Maori.Content" xml:space="preserve">
    <value>Maori</value>
  </data>
  <data name="QuickAccent_SelectedLanguage_Dutch.Content" xml:space="preserve">
    <value>Dutch</value>
  </data>
  <data name="QuickAccent_SelectedLanguage_Norwegian.Content" xml:space="preserve">
    <value>Norwegian</value>
  </data>
  <data name="QuickAccent_SelectedLanguage_Pinyin.Content" xml:space="preserve">
    <value>Pinyin</value>
  </data>
  <data name="QuickAccent_SelectedLanguage_Polish.Content" xml:space="preserve">
    <value>Polish</value>
  </data>
  <data name="QuickAccent_SelectedLanguage_Portuguese.Content" xml:space="preserve">
    <value>Portuguese</value>
  </data>
  <data name="QuickAccent_SelectedLanguage_Slovakian.Content" xml:space="preserve">
    <value>Slovakian</value>
  </data>
  <data name="QuickAccent_SelectedLanguage_Spanish.Content" xml:space="preserve">
    <value>Spanish</value>
  </data>
  <data name="QuickAccent_SelectedLanguage_Swedish.Content" xml:space="preserve">
    <value>Swedish</value>
  </data>
  <data name="QuickAccent_SelectedLanguage_Turkish.Content" xml:space="preserve">
    <value>Turkish</value>
  </data>
  <data name="QuickAccent_SelectedLanguage_Icelandic.Content" xml:space="preserve">
    <value>Icelandic</value>
  </data>
  <data name="QuickAccent_SelectedLanguage_Romanian.Content" xml:space="preserve">
    <value>Romanian</value>
  </data>
  <data name="QuickAccent_SelectedLanguage_Serbian.Content" xml:space="preserve">
    <value>Serbian</value>
  </data>
  <data name="QuickAccent_SelectedLanguage_Hungarian.Content" xml:space="preserve">
    <value>Hungarian</value>
  </data>
  <data name="QuickAccent_SelectedLanguage_Italian.Content" xml:space="preserve">
    <value>Italian</value>
  </data>
  <data name="QuickAccent_SelectedLanguage_Kurdish.Content" xml:space="preserve">
    <value>Kurdish</value>
  </data>
  <data name="QuickAccent_SelectedLanguage_Welsh.Content" xml:space="preserve">
    <value>Welsh</value>
  </data>
  <data name="Hosts.ModuleDescription" xml:space="preserve">
    <value>Quick and simple utility for managing hosts file.</value>
    <comment>"Hosts" refers to the system hosts file, do not loc</comment>
  </data>
  <data name="Hosts.ModuleTitle" xml:space="preserve">
    <value>Hosts File Editor</value>
    <comment>"Hosts" refers to the system hosts file, do not loc</comment>
  </data>
  <data name="Shell_Hosts.Content" xml:space="preserve">
    <value>Hosts File Editor</value>
    <comment>Products name: Navigation view item name for Hosts File Editor</comment>
  </data>
  <data name="Hosts_EnableToggleControl_HeaderText.Header" xml:space="preserve">
    <value>Enable Hosts File Editor</value>
    <comment>"Hosts File Editor" is the name of the utility</comment>
  </data>
  <data name="Hosts_Toggle_ShowStartupWarning.Header" xml:space="preserve">
    <value>Show a warning at startup</value>
  </data>
  <data name="Hosts_Activation_GroupSettings.Header" xml:space="preserve">
    <value>Activation</value>
  </data>
  <data name="Hosts_LaunchButtonControl.Description" xml:space="preserve">
    <value>Manage your hosts file</value>
    <comment>"Hosts" refers to the system hosts file, do not loc</comment>
  </data>
  <data name="Hosts_LaunchButtonControl.Header" xml:space="preserve">
    <value>Launch Host File Editor</value>
    <comment>"Host File Editor" is a product name</comment>
  </data>
  <data name="Hosts_AdditionalLinesPosition.Header" xml:space="preserve">
    <value>Position of additional content</value>
  </data>
  <data name="Hosts_AdditionalLinesPosition_Bottom.Content" xml:space="preserve">
    <value>Bottom</value>
  </data>
  <data name="Hosts_AdditionalLinesPosition_Top.Content" xml:space="preserve">
    <value>Top</value>
  </data>
  <data name="Hosts_File_GroupSettings.Header" xml:space="preserve">
    <value>File</value>
  </data>
  <data name="Launch_Hosts.Content" xml:space="preserve">
    <value>Launch Hosts File Editor</value>
    <comment>"Hosts File Editor" is the name of the utility</comment>
  </data>
  <data name="LearnMore_Hosts.Text" xml:space="preserve">
    <value>Learn more about Hosts File Editor</value>
    <comment>"Hosts File Editor" is the name of the utility</comment>
  </data>
  <data name="Oobe_Hosts.Description" xml:space="preserve">
    <value>Hosts File Editor is a quick and simple utility for managing hosts file.</value>
    <comment>"Hosts File Editor" is the name of the utility</comment>
  </data>
  <data name="Oobe_Hosts.Title" xml:space="preserve">
    <value>Hosts File Editor</value>
    <comment>"Hosts File Editor" is the name of the utility</comment>
  </data>
  <data name="Hosts_Toggle_LaunchAdministrator.Description" xml:space="preserve">
    <value>Needs to be launched as administrator in order to make changes to the hosts file</value>
  </data>
  <data name="Hosts_Toggle_LaunchAdministrator.Header" xml:space="preserve">
    <value>Launch as administrator</value>
  </data>
  <data name="ShortcutGuide_PressTimeForTaskbarIconShortcuts.Header" xml:space="preserve">
    <value>Press duration before showing taskbar icon shortcuts (ms)</value>
    <comment>ms = milliseconds</comment>
  </data>
  <data name="FileLocksmith.ModuleDescription" xml:space="preserve">
    <value>A Windows shell extension to find out which processes are using the selected files and directories.</value>
  </data>
  <data name="FileLocksmith.ModuleTitle" xml:space="preserve">
    <value>File Locksmith</value>
  </data>
  <data name="Shell_FileLocksmith.Content" xml:space="preserve">
    <value>File Locksmith</value>
    <comment>Product name: Navigation view item name for FileLocksmith</comment>
  </data>
  <data name="FileLocksmith_Enable_FileLocksmith.Header" xml:space="preserve">
    <value>Enable File Locksmith</value>
    <comment>File Locksmith is the name of the utility</comment>
  </data>
  <data name="GPO_IsSettingForced.Title" xml:space="preserve">
    <value>The systems administrator is forcing this setting.</value>
  </data>
  <data name="Hosts_AdditionalLinesPosition.Description" xml:space="preserve">
    <value>Additional content includes the file header and lines that can't parse</value>
  </data>
  <data name="TextExtractor_Languages.Header" xml:space="preserve">
    <value>Preferred language</value>
  </data>
<<<<<<< HEAD
  <data name="MouseUtils_MouseJump.Description" xml:space="preserve">
    <value>Quickly move the mouse pointer long distances.</value>
    <comment>"Mouse Jump" is the name of the utility. Mouse is the hardware mouse.</comment>
  </data>
  <data name="MouseUtils_MouseJump.Header" xml:space="preserve">
    <value>Mouse Jump</value>
    <comment>Refers to the utility name</comment>
  </data>
  <data name="MouseUtils_MouseJump_ActivationShortcut.Description" xml:space="preserve">
    <value>Customize the shortcut to turn on or off this mode</value>
  </data>
  <data name="MouseUtils_MouseJump_ActivationShortcut.Header" xml:space="preserve">
    <value>Activation shortcut</value>
  </data>
  <data name="MouseUtils_Enable_MouseJump.Header" xml:space="preserve">
    <value>Enable Mouse Jump</value>
    <comment>"Mouse Jump" is the name of the utility.</comment>
=======
  <data name="AllAppsTxt.Text" xml:space="preserve">
    <value>All apps</value>
  </data>
  <data name="BackBtn.[using:Microsoft.UI.Xaml.Automation]AutomationProperties.Name" xml:space="preserve">
    <value>Back</value>
  </data>
  <data name="BackLabel.Text" xml:space="preserve">
    <value>Back</value>
  </data>
  <data name="BugReportBtn.[using:Microsoft.UI.Xaml.Automation]AutomationProperties.Name" xml:space="preserve">
    <value>Bug report</value>
  </data>
  <data name="BugReportTooltip.Text" xml:space="preserve">
    <value>Bug report</value>
  </data>
  <data name="DocsBtn.[using:Microsoft.UI.Xaml.Automation]AutomationProperties.Name" xml:space="preserve">
    <value>Documentation</value>
  </data>
  <data name="DocsTooltip.Text" xml:space="preserve">
    <value>Documentation</value>
  </data>
  <data name="FZEditorString" xml:space="preserve">
    <value>FancyZones Editor</value>
    <comment>Do not localize this string</comment>
  </data>
  <data name="MoreBtn.[using:Microsoft.UI.Xaml.Automation]AutomationProperties.Name" xml:space="preserve">
    <value>More</value>
  </data>
  <data name="MoreLabel.Text" xml:space="preserve">
    <value>More</value>
  </data>
  <data name="SettingsBtn.[using:Microsoft.UI.Xaml.Automation]AutomationProperties.Name" xml:space="preserve">
    <value>Settings</value>
  </data>
  <data name="SettingsTooltip.Text" xml:space="preserve">
    <value>Settings</value>
  </data>
  <data name="ShortcutsTxt.Text" xml:space="preserve">
    <value>Shortcuts</value>
  </data>
  <data name="UpdateAvailable.Title" xml:space="preserve">
    <value>Update available</value>
>>>>>>> fa37287b
  </data>
</root><|MERGE_RESOLUTION|>--- conflicted
+++ resolved
@@ -2888,7 +2888,49 @@
   <data name="TextExtractor_Languages.Header" xml:space="preserve">
     <value>Preferred language</value>
   </data>
-<<<<<<< HEAD
+  <data name="AllAppsTxt.Text" xml:space="preserve">
+    <value>All apps</value>
+  </data>
+  <data name="BackBtn.[using:Microsoft.UI.Xaml.Automation]AutomationProperties.Name" xml:space="preserve">
+    <value>Back</value>
+  </data>
+  <data name="BackLabel.Text" xml:space="preserve">
+    <value>Back</value>
+  </data>
+  <data name="BugReportBtn.[using:Microsoft.UI.Xaml.Automation]AutomationProperties.Name" xml:space="preserve">
+    <value>Bug report</value>
+  </data>
+  <data name="BugReportTooltip.Text" xml:space="preserve">
+    <value>Bug report</value>
+  </data>
+  <data name="DocsBtn.[using:Microsoft.UI.Xaml.Automation]AutomationProperties.Name" xml:space="preserve">
+    <value>Documentation</value>
+  </data>
+  <data name="DocsTooltip.Text" xml:space="preserve">
+    <value>Documentation</value>
+  </data>
+  <data name="FZEditorString" xml:space="preserve">
+    <value>FancyZones Editor</value>
+    <comment>Do not localize this string</comment>
+  </data>
+  <data name="MoreBtn.[using:Microsoft.UI.Xaml.Automation]AutomationProperties.Name" xml:space="preserve">
+    <value>More</value>
+  </data>
+  <data name="MoreLabel.Text" xml:space="preserve">
+    <value>More</value>
+  </data>
+  <data name="SettingsBtn.[using:Microsoft.UI.Xaml.Automation]AutomationProperties.Name" xml:space="preserve">
+    <value>Settings</value>
+  </data>
+  <data name="SettingsTooltip.Text" xml:space="preserve">
+    <value>Settings</value>
+  </data>
+  <data name="ShortcutsTxt.Text" xml:space="preserve">
+    <value>Shortcuts</value>
+  </data>
+  <data name="UpdateAvailable.Title" xml:space="preserve">
+    <value>Update available</value>
+  </data>
   <data name="MouseUtils_MouseJump.Description" xml:space="preserve">
     <value>Quickly move the mouse pointer long distances.</value>
     <comment>"Mouse Jump" is the name of the utility. Mouse is the hardware mouse.</comment>
@@ -2906,49 +2948,5 @@
   <data name="MouseUtils_Enable_MouseJump.Header" xml:space="preserve">
     <value>Enable Mouse Jump</value>
     <comment>"Mouse Jump" is the name of the utility.</comment>
-=======
-  <data name="AllAppsTxt.Text" xml:space="preserve">
-    <value>All apps</value>
-  </data>
-  <data name="BackBtn.[using:Microsoft.UI.Xaml.Automation]AutomationProperties.Name" xml:space="preserve">
-    <value>Back</value>
-  </data>
-  <data name="BackLabel.Text" xml:space="preserve">
-    <value>Back</value>
-  </data>
-  <data name="BugReportBtn.[using:Microsoft.UI.Xaml.Automation]AutomationProperties.Name" xml:space="preserve">
-    <value>Bug report</value>
-  </data>
-  <data name="BugReportTooltip.Text" xml:space="preserve">
-    <value>Bug report</value>
-  </data>
-  <data name="DocsBtn.[using:Microsoft.UI.Xaml.Automation]AutomationProperties.Name" xml:space="preserve">
-    <value>Documentation</value>
-  </data>
-  <data name="DocsTooltip.Text" xml:space="preserve">
-    <value>Documentation</value>
-  </data>
-  <data name="FZEditorString" xml:space="preserve">
-    <value>FancyZones Editor</value>
-    <comment>Do not localize this string</comment>
-  </data>
-  <data name="MoreBtn.[using:Microsoft.UI.Xaml.Automation]AutomationProperties.Name" xml:space="preserve">
-    <value>More</value>
-  </data>
-  <data name="MoreLabel.Text" xml:space="preserve">
-    <value>More</value>
-  </data>
-  <data name="SettingsBtn.[using:Microsoft.UI.Xaml.Automation]AutomationProperties.Name" xml:space="preserve">
-    <value>Settings</value>
-  </data>
-  <data name="SettingsTooltip.Text" xml:space="preserve">
-    <value>Settings</value>
-  </data>
-  <data name="ShortcutsTxt.Text" xml:space="preserve">
-    <value>Shortcuts</value>
-  </data>
-  <data name="UpdateAvailable.Title" xml:space="preserve">
-    <value>Update available</value>
->>>>>>> fa37287b
   </data>
 </root>