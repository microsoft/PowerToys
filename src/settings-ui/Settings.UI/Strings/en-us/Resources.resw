<?xml version="1.0" encoding="utf-8"?>
<root>
  <!-- 
    Microsoft ResX Schema 
    
    Version 2.0
    
    The primary goals of this format is to allow a simple XML format 
    that is mostly human readable. The generation and parsing of the 
    various data types are done through the TypeConverter classes 
    associated with the data types.
    
    Example:
    
    ... ado.net/XML headers & schema ...
    <resheader name="resmimetype">text/microsoft-resx</resheader>
    <resheader name="version">2.0</resheader>
    <resheader name="reader">System.Resources.ResXResourceReader, System.Windows.Forms, ...</resheader>
    <resheader name="writer">System.Resources.ResXResourceWriter, System.Windows.Forms, ...</resheader>
    <data name="Name1"><value>this is my long string</value><comment>this is a comment</comment></data>
    <data name="Color1" type="System.Drawing.Color, System.Drawing">Blue</data>
    <data name="Bitmap1" mimetype="application/x-microsoft.net.object.binary.base64">
        <value>[base64 mime encoded serialized .NET Framework object]</value>
    </data>
    <data name="Icon1" type="System.Drawing.Icon, System.Drawing" mimetype="application/x-microsoft.net.object.bytearray.base64">
        <value>[base64 mime encoded string representing a byte array form of the .NET Framework object]</value>
        <comment>This is a comment</comment>
    </data>
                
    There are any number of "resheader" rows that contain simple 
    name/value pairs.
    
    Each data row contains a name, and value. The row also contains a 
    type or mimetype. Type corresponds to a .NET class that support 
    text/value conversion through the TypeConverter architecture. 
    Classes that don't support this are serialized and stored with the 
    mimetype set.
    
    The mimetype is used for serialized objects, and tells the 
    ResXResourceReader how to depersist the object. This is currently not 
    extensible. For a given mimetype the value must be set accordingly:
    
    Note - application/x-microsoft.net.object.binary.base64 is the format 
    that the ResXResourceWriter will generate, however the reader can 
    read any of the formats listed below.
    
    mimetype: application/x-microsoft.net.object.binary.base64
    value   : The object must be serialized with 
            : System.Runtime.Serialization.Formatters.Binary.BinaryFormatter
            : and then encoded with base64 encoding.
    
    mimetype: application/x-microsoft.net.object.soap.base64
    value   : The object must be serialized with 
            : System.Runtime.Serialization.Formatters.Soap.SoapFormatter
            : and then encoded with base64 encoding.

    mimetype: application/x-microsoft.net.object.bytearray.base64
    value   : The object must be serialized into a byte array 
            : using a System.ComponentModel.TypeConverter
            : and then encoded with base64 encoding.
    -->
  <xsd:schema id="root" xmlns="" xmlns:xsd="http://www.w3.org/2001/XMLSchema" xmlns:msdata="urn:schemas-microsoft-com:xml-msdata">
    <xsd:import namespace="http://www.w3.org/XML/1998/namespace" />
    <xsd:element name="root" msdata:IsDataSet="true">
      <xsd:complexType>
        <xsd:choice maxOccurs="unbounded">
          <xsd:element name="metadata">
            <xsd:complexType>
              <xsd:sequence>
                <xsd:element name="value" type="xsd:string" minOccurs="0" />
              </xsd:sequence>
              <xsd:attribute name="name" use="required" type="xsd:string" />
              <xsd:attribute name="type" type="xsd:string" />
              <xsd:attribute name="mimetype" type="xsd:string" />
              <xsd:attribute ref="xml:space" />
            </xsd:complexType>
          </xsd:element>
          <xsd:element name="assembly">
            <xsd:complexType>
              <xsd:attribute name="alias" type="xsd:string" />
              <xsd:attribute name="name" type="xsd:string" />
            </xsd:complexType>
          </xsd:element>
          <xsd:element name="data">
            <xsd:complexType>
              <xsd:sequence>
                <xsd:element name="value" type="xsd:string" minOccurs="0" msdata:Ordinal="1" />
                <xsd:element name="comment" type="xsd:string" minOccurs="0" msdata:Ordinal="2" />
              </xsd:sequence>
              <xsd:attribute name="name" type="xsd:string" use="required" msdata:Ordinal="1" />
              <xsd:attribute name="type" type="xsd:string" msdata:Ordinal="3" />
              <xsd:attribute name="mimetype" type="xsd:string" msdata:Ordinal="4" />
              <xsd:attribute ref="xml:space" />
            </xsd:complexType>
          </xsd:element>
          <xsd:element name="resheader">
            <xsd:complexType>
              <xsd:sequence>
                <xsd:element name="value" type="xsd:string" minOccurs="0" msdata:Ordinal="1" />
              </xsd:sequence>
              <xsd:attribute name="name" type="xsd:string" use="required" />
            </xsd:complexType>
          </xsd:element>
        </xsd:choice>
      </xsd:complexType>
    </xsd:element>
  </xsd:schema>
  <resheader name="resmimetype">
    <value>text/microsoft-resx</value>
  </resheader>
  <resheader name="version">
    <value>2.0</value>
  </resheader>
  <resheader name="reader">
    <value>System.Resources.ResXResourceReader, System.Windows.Forms, Version=4.0.0.0, Culture=neutral, PublicKeyToken=b77a5c561934e089</value>
  </resheader>
  <resheader name="writer">
    <value>System.Resources.ResXResourceWriter, System.Windows.Forms, Version=4.0.0.0, Culture=neutral, PublicKeyToken=b77a5c561934e089</value>
  </resheader>
  <data name="Attribution_Rooler.Text" xml:space="preserve">
    <value>Inspired by Rooler</value>
    <comment>Rooler is a name of the tool.</comment>
  </data>
  <data name="Shell_VideoConference.Content" xml:space="preserve">
    <value>Video Conference Mute</value>
    <comment>Navigation view item name for Video Conference</comment>
  </data>
  <data name="Shell_MeasureTool.Content" xml:space="preserve">
    <value>Screen Ruler</value>
    <comment>Product name: Navigation view item name for Screen Ruler</comment>
  </data>
  <data name="MeasureTool.SecondaryLinksHeader" xml:space="preserve">
    <value>Attribution</value>
    <comment>giving credit to the projects this utility was based on</comment>
  </data>
  <data name="MeasureTool.ModuleDescription" xml:space="preserve">
    <value>Screen Ruler is a quick and easy way to measure pixels on your screen.</value>
    <comment>"Screen Ruler" is the name of the utility</comment>
  </data>
  <data name="MeasureTool.ModuleTitle" xml:space="preserve">
    <value>Screen Ruler</value>
    <comment>"Screen Ruler" is the name of the utility</comment>
  </data>
  <data name="MeasureTool_ActivationSettings.Header" xml:space="preserve">
    <value>Activation</value>
  </data>
  <data name="MeasureTool_Settings.Header" xml:space="preserve">
    <value>Behavior</value>
    <comment>"Screen Ruler" is the name of the utility</comment>
  </data>
  <data name="MeasureTool_ActivationShortcut.Header" xml:space="preserve">
    <value>Activation shortcut</value>
  </data>
  <data name="MeasureTool_ActivationShortcut.Description" xml:space="preserve">
    <value>Customize the shortcut to bring up the command bar</value>
    <comment>"Screen Ruler" is the name of the utility</comment>
  </data>
  <data name="MeasureTool_DefaultMeasureStyle.Header" xml:space="preserve">
    <value>Default measure style</value>
  </data>
  <data name="MeasureTool_DefaultMeasureStyle.Description" xml:space="preserve">
    <value>The utility will start having the selected style activated</value>
  </data>
  <data name="MeasureTool_DefaultMeasureStyle_None.Content" xml:space="preserve">
    <value>None</value>
  </data>
  <data name="MeasureTool_DefaultMeasureStyle_Bounds.Content" xml:space="preserve">
    <value>Bounds</value>
  </data>
  <data name="MeasureTool_DefaultMeasureStyle_Spacing.Content" xml:space="preserve">
    <value>Spacing</value>
  </data>
  <data name="MeasureTool_DefaultMeasureStyle_Horizontal_Spacing.Content" xml:space="preserve">
    <value>Horizontal spacing</value>
  </data>
  <data name="MeasureTool_DefaultMeasureStyle_Vertical_Spacing.Content" xml:space="preserve">
    <value>Vertical spacing</value>
  </data>
  <data name="MeasureTool_UnitsOfMeasure.Header" xml:space="preserve">
    <value>Units of measurement</value>
  </data>
  <data name="MeasureTool_UnitsOfMeasure_Pixels.Content" xml:space="preserve">
    <value>Pixels</value>
  </data>
  <data name="MeasureTool_UnitsOfMeasure_Inches.Content" xml:space="preserve">
    <value>Inches</value>
  </data>
  <data name="MeasureTool_UnitsOfMeasure_Centimeters.Content" xml:space="preserve">
    <value>Centimeters</value>
  </data>
  <data name="MeasureTool_PixelTolerance.Header" xml:space="preserve">
    <value>Pixel tolerance for edge detection</value>
  </data>
  <data name="MeasureTool_MeasureCrossColor.Header" xml:space="preserve">
    <value>Line color</value>
  </data>
  <data name="MeasureTool_ContinuousCapture.Header" xml:space="preserve">
    <value>Capture screen continuously during measuring</value>
  </data>
  <data name="MeasureTool_ContinuousCapture.Description" xml:space="preserve">
    <value>Refresh screen contexts in real-time instead of making a screenshot once</value>
  </data>
  <data name="MeasureTool_PerColorChannelEdgeDetection.Header" xml:space="preserve">
    <value>Per color channel edge detection</value>
  </data>
  <data name="MeasureTool_PerColorChannelEdgeDetection.Description" xml:space="preserve">
    <value>If enabled, test that all color channels are within a tolerance distance from each other. Otherwise, check that the sum of all color channels differences is smaller than the tolerance.</value>
  </data>
  <data name="MeasureTool_DrawFeetOnCross.Header" xml:space="preserve">
    <value>Draw feet on cross</value>
  </data>
  <data name="MeasureTool_DrawFeetOnCross.Description" xml:space="preserve">
    <value>Adds feet to the end of cross lines</value>
  </data>
  <data name="MeasureTool_EnableMeasureTool.Header" xml:space="preserve">
    <value>Enable Screen Ruler</value>
    <comment>"Screen Ruler" is the name of the utility</comment>
  </data>
  <data name="MouseWithoutBorders_ActivationSettings.Header" xml:space="preserve">
    <value>Activation</value>
  </data>
  <data name="MouseWithoutBorders_DeviceLayoutSettings.Header" xml:space="preserve">
    <value>Device layout</value>
  </data>
  <data name="MouseWithoutBorders_DeviceLayoutSettings.Description" xml:space="preserve">
    <value>Drag and drop a machine to rearrange the order.</value>
  </data>
  <data name="MouseWithoutBorders_CannotDragDropAsAdmin.Title" xml:space="preserve">
    <value>It is not possible to use drag and drop while running PowerToys elevated. As a workaround, please restart PowerToys without elevation to edit the device layout.</value>
  </data>
  <data name="MouseWithoutBorders_KeySettings.Header" xml:space="preserve">
    <value>Encryption key</value>
  </data>
  <data name="MouseWithoutBorders_SecurityKey.Header" xml:space="preserve">
    <value>Security key</value>
  </data>
  <data name="MouseWithoutBorders_SecurityKey.Description" xml:space="preserve">
    <value>The key must be auto generated in one machine by clicking on New Key, then typed in other machines</value>
  </data>
  <data name="MouseWithoutBorders_NewKey.Content" xml:space="preserve">
    <value>New key</value>
  </data>
  <data name="MouseWithoutBorders_CopyMachineName.Text" xml:space="preserve">
    <value>Copy to clipboard</value>
  </data>
  <data name="MouseWithoutBorders_ReconnectButton.Text" xml:space="preserve">
    <value>Refresh connections</value>
  </data>
  <data name="MouseWithoutBorders_ReconnectTooltip.Text" xml:space="preserve">
    <value>Reestablishes connections with other devices if you are experiencing issues.</value>
  </data>
  <data name="MouseWithoutBorders_ThisMachineNameLabel.Header" xml:space="preserve">
    <value>Host name of this device</value>
  </data>
  <data name="MouseWithoutBorders_Connect.Content" xml:space="preserve">
    <value>Connect</value>
  </data>
  <data name="MouseWithoutBorders_UninstallService.Header" xml:space="preserve">
    <value>Uninstall service</value>
  </data>
  <data name="MouseWithoutBorders_UninstallService.Description" xml:space="preserve">
    <value>Removes the service from the computer. Needs to run as administrator.</value>
  </data>
  <data name="MouseWithoutBorders_Settings.Header" xml:space="preserve">
    <value>Behavior</value>
  </data>
  <data name="MouseWithoutBorders_TroubleShooting.Header" xml:space="preserve">
    <value>Troubleshooting</value>
  </data>
  <data name="MouseWithoutBorders_AddFirewallRuleButtonControl.Header" xml:space="preserve">
    <value>Add a firewall rule for Mouse Without Borders</value>
    <comment>"Mouse Without Borders" is a product name</comment>
  </data>
  <data name="MouseWithoutBorders_AddFirewallRuleButtonControl.Description" xml:space="preserve">
    <value>Adding a firewall rule might help solve connection issues.</value>
  </data>
  <data name="MouseWithoutBorders_RunAsAdminText.Title" xml:space="preserve">
    <value>You need to run as administrator to modify this setting.</value>
  </data>
  <data name="MouseWithoutBorders_ServiceUserUninstallWarning.Title" xml:space="preserve">
    <value>If PowerToys is installed as a user, uninstalling/upgrading may require the Mouse Without Borders service to be removed manually later.</value>
  </data>
  <data name="MouseWithoutBorders_ServiceSettings.Header" xml:space="preserve">
    <value>Service</value>
  </data>
  <data name="MouseWithoutBorders_Toggle_Enable.Header" xml:space="preserve">
    <value>Enable Mouse Without Borders</value>
  </data>
  <data name="MouseWithoutBorders.SecondaryLinksHeader" xml:space="preserve">
    <value>Attribution</value>
    <comment>giving credit to the projects this utility was based on</comment>
  </data>
  <data name="MouseWithoutBorders.ModuleDescription" xml:space="preserve">
    <value>Mouse Without Borders is a quick and easy way to move your cursor across multiple devices.</value>
    <comment>"Mouse Without Borders" is the name of the utility</comment>
  </data>
  <data name="MouseWithoutBorders.ModuleTitle" xml:space="preserve">
    <value>Mouse Without Borders</value>
    <comment>"Mouse Without Borders" is the name of the utility</comment>
  </data>
  <data name="MouseWithoutBorders_UseService.Header" xml:space="preserve">
    <value>Use Service</value>
  </data>
  <data name="MouseWithoutBorders_UseService.Description" xml:space="preserve">
    <value>Runs in service mode, that allows MWB to control remote machines when they're locked. Also allows control of system and administrator applications.</value>
  </data>
  <data name="MouseWithoutBorders_MatrixOneRow.Header" xml:space="preserve">
    <value>Devices in a single row</value>
  </data>
  <data name="MouseWithoutBorders_MatrixOneRow.Description" xml:space="preserve">
    <value>Sets whether the devices are aligned on a single row. A two by two matrix is considered otherwise.</value>
  </data>
  <data name="MouseWithoutBorders_WrapMouse.Header" xml:space="preserve">
    <value>Wrap mouse</value>
  </data>
  <data name="MouseWithoutBorders_WrapMouse.Description" xml:space="preserve">
    <value>Move control back to the first machine when mouse moves past the last one.</value>
  </data>
  <data name="MouseWithoutBorders_ShareClipboard.Header" xml:space="preserve">
    <value>Share clipboard</value>
  </data>
  <data name="MouseWithoutBorders_TransferFile.Header" xml:space="preserve">
    <value>Transfer file</value>
  </data>
  <data name="MouseWithoutBorders_HideMouseAtScreenEdge.Header" xml:space="preserve">
    <value>Hide mouse at the screen edge</value>
  </data>
  <data name="MouseWithoutBorders_DrawMouseCursor.Header" xml:space="preserve">
    <value>Draw mouse cursor</value>
  </data>
  <data name="MouseWithoutBorders_ValidateRemoteMachineIP.Header" xml:space="preserve">
    <value>Validate remote machine IP</value>
  </data>
  <data name="MouseWithoutBorders_SameSubnetOnly.Header" xml:space="preserve">
    <value>Same subnet only</value>
  </data>
  <data name="MouseWithoutBorders_BlockScreenSaverOnOtherMachines.Header" xml:space="preserve">
    <value>Block screen saver on other machines</value>
  </data>
  <data name="MouseWithoutBorders_MoveMouseRelatively.Header" xml:space="preserve">
    <value>Move mouse relatively</value>
  </data>
  <data name="MouseWithoutBorders_BlockMouseAtScreenCorners.Header" xml:space="preserve">
    <value>Block mouse at screen corners</value>
  </data>
  <data name="MouseWithoutBorders_ShowClipboardAndNetworkStatusMessages.Header" xml:space="preserve">
    <value>Show clipboard and network status messages</value>
  </data>
  <data name="MouseWithoutBorders_ShowOriginalUI.Header" xml:space="preserve">
    <value>Show the original Mouse Without Borders UI</value>
  </data>
  <data name="MouseWithoutBorders_ShowOriginalUI.Description" xml:space="preserve">
    <value>This is accessible from the system tray and requires a restart.</value>
  </data>
  <data name="MouseWithoutBorders_ShareClipboard.Description" xml:space="preserve">
    <value>If share clipboard stops working, Ctrl+Alt+Del then Esc may solve the problem.</value>
  </data>
  <data name="MouseWithoutBorders_TransferFile.Description" xml:space="preserve">
    <value>If a file (&lt;100MB) is copied, it will be transferred to the remote machine clipboard.</value>
  </data>
  <data name="MouseWithoutBorders_HideMouseAtScreenEdge.Description" xml:space="preserve">
    <value>Hide the mouse cursor at the top edge of the screen when switching to other machine. This option also steals the focus from any full-screen app to ensure the keyboard input is redirected.</value>
  </data>
  <data name="MouseWithoutBorders_DrawMouseCursor.Description" xml:space="preserve">
    <value>Mouse cursor may not be visible in Windows 10 and later versions of Windows when there is no physical mouse attached.</value>
  </data>
  <data name="MouseWithoutBorders_ValidateRemoteMachineIP.Description" xml:space="preserve">
    <value>Reverse DNS lookup to validate machine IP Address.</value>
  </data>
  <data name="MouseWithoutBorders_SameSubnetOnly.Description" xml:space="preserve">
    <value>Only connect to machines in the same intranet NNN.NNN.*.* (only works when both machines have IPv4 enabled)</value>
  </data>
  <data name="MouseWithoutBorders_IPAddressMapping_TextBoxControl.PlaceholderText" xml:space="preserve">
    <value>Example: MyLaptop 192.168.0.24</value>
    <comment>Don't translate MyLaptop</comment>
  </data>
  <data name="MouseWithoutBorders_IPAddressMapping.Header" xml:space="preserve">
    <value>IP address mapping</value>
  </data>
  <data name="MouseWithoutBorders_IPAddressMapping.Description" xml:space="preserve">
    <value>Resolve machine's IP address using manually entered mappings below.</value>
  </data>
  <data name="MouseWithoutBorders_BlockScreenSaverOnOtherMachines.Description" xml:space="preserve">
    <value>Prevent screen saver from starting on other machines when user is actively working on this machine.</value>
  </data>
  <data name="MouseWithoutBorders_MoveMouseRelatively.Description" xml:space="preserve">
    <value>Use this option when remote machine's monitor settings are different, or remote machine has multiple monitors.</value>
  </data>
  <data name="MouseWithoutBorders_BlockMouseAtScreenCorners.Description" xml:space="preserve">
    <value>To avoid accident machine-switch at screen corners.</value>
  </data>
  <data name="MouseWithoutBorders_ShowClipboardAndNetworkStatusMessages.Description" xml:space="preserve">
    <value>Show clipboard activities and network status in system tray notifications</value>
  </data>
  <data name="MouseWithoutBorders_KeyboardShortcuts_Group.Header" xml:space="preserve">
    <value>Keyboard shortcuts</value>
    <comment>keyboard is the hardware peripheral</comment>
  </data>
  <data name="MouseWithoutBorders_AdvancedSettings_Group.Header" xml:space="preserve">
    <value>Advanced Settings</value>
  </data>
  <data name="MouseWithoutBorders_EasyMouseOption.Header" xml:space="preserve">
    <value>Easy Mouse: move between machines by moving the mouse pointer to the screen edges.</value>
  </data>
  <data name="MouseWithoutBorders_EasyMouseOption.Description" xml:space="preserve">
    <value>Can also be set to move only when pressing Shift or Ctrl.</value>
    <comment>Shift and Ctrl are the keyboard keys</comment>
  </data>
  <data name="MouseWithoutBorders_EasyMouseOption_Disabled.Content" xml:space="preserve">
    <value>Disabled</value>
  </data>
  <data name="MouseWithoutBorders_EasyMouseOption_Enabled.Content" xml:space="preserve">
    <value>Enabled</value>
  </data>
  <data name="MouseWithoutBorders_EasyMouseOption_Ctrl.Content" xml:space="preserve">
    <value>Ctrl</value>
    <comment>This is the Ctrl keyboard key</comment>
  </data>
  <data name="MouseWithoutBorders_EasyMouseOption_Shift.Content" xml:space="preserve">
    <value>Shift</value>
    <comment>This is the Shift keyboard key</comment>
  </data>
  <data name="MouseWithoutBorders_LockMachinesShortcut.Header" xml:space="preserve">
    <value>Shortcut to lock all machines.</value>
  </data>
  <data name="MouseWithoutBorders_LockMachinesShortcut.Description" xml:space="preserve">
    <value>Hit this hotkey twice to lock all machines. Note: Only the machines which have the same shortcut configured will be locked.</value>
  </data>
  <data name="MouseWithoutBorders_ToggleEasyMouseShortcut.Header" xml:space="preserve">
    <value>Shortcut to toggle Easy Mouse.</value>
    <comment>Ctrl and Alt are the keyboard keys</comment>
  </data>
  <data name="MouseWithoutBorders_ToggleEasyMouseShortcut.Description" xml:space="preserve">
    <value>Only works if EasyMouse is set to Enabled or Disabled.</value>
  </data>
  <data name="MouseWithoutBorders_ToggleEasyMouseShortcut_Disabled.Content" xml:space="preserve">
    <value>Disabled</value>
  </data>
  <data name="MouseWithoutBorders_SwitchBetweenMachineShortcut.Header" xml:space="preserve">
    <value>Shortcut to switch between machines. Ctrl+Alt+:</value>
    <comment>Ctrl and Alt are the keyboard keys</comment>
  </data>
  <data name="MouseWithoutBorders_SwitchBetweenMachineShortcut.Description" xml:space="preserve">
    <value>Click on Ctrl+Alt+ the chosen option to switch between machines.</value>
    <comment>Ctrl and Alt are the keyboard keys</comment>
  </data>
  <data name="MouseWithoutBorders_SwitchBetweenMachineShortcut_F1.Content" xml:space="preserve">
    <value>F1, F2, F3, F4</value>
    <comment>Don't localize. These are keyboard keys</comment>
  </data>
  <data name="MouseWithoutBorders_SwitchBetweenMachineShortcut_1.Content" xml:space="preserve">
    <value>1, 2, 3, 4</value>
    <comment>Don't localize. These are keyboard keys</comment>
  </data>
  <data name="MouseWithoutBorders_SwitchBetweenMachineShortcut_Disabled.Content" xml:space="preserve">
    <value>Disabled</value>
  </data>
  <data name="MouseWithoutBorders_LockMachinesShortcut_Disabled.Content" xml:space="preserve">
    <value>Disabled</value>
  </data>
  <data name="MouseWithoutBorders_ReconnectShortcut.Header" xml:space="preserve">
    <value>Shortcut to try reconnecting</value>
  </data>
  <data name="MouseWithoutBorders_ReconnectShortcut.Description" xml:space="preserve">
    <value>Just in case the connection is lost for any reason.</value>
  </data>
  <data name="MouseWithoutBorders_ReconnectShortcut_Disabled.Content" xml:space="preserve">
    <value>Disabled</value>
  </data>
  <data name="MouseWithoutBorders_Switch2AllPcShortcut.Header" xml:space="preserve">
    <value>Shortcut to switch to multiple machine mode.</value>
  </data>
  <data name="MouseWithoutBorders_Switch2AllPcShortcut.Description" xml:space="preserve">
    <value>Allows controlling all computers at once.</value>
  </data>
  <data name="MouseWithoutBorders_Switch2AllPcShortcut_Disabled.Content" xml:space="preserve">
    <value>Disabled</value>
  </data>
  <data name="MouseWithoutBorders_Switch2AllPcShortcut_Ctrl3.Content" xml:space="preserve">
    <value>Ctrl three times</value>
    <comment>This is the Ctrl keyboard key</comment>
  </data>
  <data name="VideoConference_Enable.Header" xml:space="preserve">
    <value>Enable Video Conference Mute</value>
  </data>
  <data name="VideoConference.ModuleDescription" xml:space="preserve">
    <value>Video Conference Mute is a quick and easy way to do a global "mute" of both your microphone and webcam. Disabling this module or closing PowerToys will unmute the microphone and camera.</value>
  </data>
  <data name="VideoConference_CameraAndMicrophoneMuteHotkeyControl_Header.Header" xml:space="preserve">
    <value>Mute camera &amp; microphone</value>
  </data>
  <data name="VideoConference_MicrophoneMuteHotkeyControl_Header.Header" xml:space="preserve">
    <value>Mute microphone</value>
  </data>
  <data name="VideoConference_MicrophonePushToTalkHotkeyControl_Header.Header" xml:space="preserve">
    <value>Push to talk</value>
  </data>
  <data name="VideoConference_CameraMuteHotkeyControl_Header.Header" xml:space="preserve">
    <value>Mute camera</value>
  </data>
  <data name="VideoConference_SelectedCamera.Header" xml:space="preserve">
    <value>Selected camera</value>
  </data>
  <data name="VideoConference_SelectedMicrophone.Header" xml:space="preserve">
    <value>Selected microphone</value>
  </data>
  <data name="VideoConference_PushToReverse.Header" xml:space="preserve">
    <value>Push to reverse</value>
  </data>
  <data name="VideoConference_PushToReverse.Description" xml:space="preserve">
    <value>If enabled, allows both push to talk and push to mute, depending on microphone state</value>
  </data>
  <data name="VideoConference_CameraOverlayImagePathHeader.Header" xml:space="preserve">
    <value>Image displayed when camera is muted</value>
  </data>
  <data name="VideoConference_ToolbarPosition.Header" xml:space="preserve">
    <value>Toolbar position</value>
  </data>
  <data name="VideoConference_ToolbarPosition_TopCenter.Content" xml:space="preserve">
    <value>Top center</value>
  </data>
  <data name="VideoConference_ToolbarPosition_TopLeftCorner.Content" xml:space="preserve">
    <value>Top left corner</value>
  </data>
  <data name="VideoConference_ToolbarPosition_TopRightCorner.Content" xml:space="preserve">
    <value>Top right corner</value>
  </data>
  <data name="VideoConference_ToolbarPosition_BottomLeftCorner.Content" xml:space="preserve">
    <value>Bottom left corner</value>
  </data>
  <data name="VideoConference_ToolbarPosition_BottomCenter.Content" xml:space="preserve">
    <value>Bottom center</value>
  </data>
  <data name="VideoConference_ToolbarPosition_BottomRightCorner.Content" xml:space="preserve">
    <value>Bottom right corner</value>
  </data>
  <data name="VideoConference_ToolbarMonitor.Header" xml:space="preserve">
    <value>Show toolbar on</value>
  </data>
  <data name="VideoConference_ToolbarMonitor_Main.Content" xml:space="preserve">
    <value>Main monitor</value>
  </data>
  <data name="VideoConference_ToolbarMonitor_UnderCursor.Content" xml:space="preserve">
    <value>Monitor under cursor</value>
  </data>
  <data name="VideoConference_ToolbarMonitor_ActiveWindow.Content" xml:space="preserve">
    <value>Active window monitor</value>
  </data>
  <data name="VideoConference_ToolbarMonitor_All.Content" xml:space="preserve">
    <value>All monitors</value>
  </data>
  <data name="VideoConference_ToolbarHide.Header" xml:space="preserve">
    <value>Hide toolbar</value>
  </data>
  <data name="VideoConference_ToolbarHideMuted.Content" xml:space="preserve">
    <value>When both camera and microphone are muted</value>
  </data>
  <data name="VideoConference_ToolbarHideNever.Content" xml:space="preserve">
    <value>Never</value>
  </data>
  <data name="VideoConference_ToolbarHideUnmuted.Content" xml:space="preserve">
    <value>When both camera and microphone are unmuted</value>
  </data>
  <data name="VideoConference.ModuleTitle" xml:space="preserve">
    <value>Video Conference Mute</value>
  </data>
  <data name="VideoConference_Camera.Header" xml:space="preserve">
    <value>Camera</value>
  </data>
  <data name="VideoConference_Camera.Description" xml:space="preserve">
    <value>To use this feature, make sure to select PowerToys VideoConference Mute as your camera source in your apps.</value>
  </data>
  <data name="VideoConference_Microphone.Header" xml:space="preserve">
    <value>Microphone</value>
  </data>
  <data name="VideoConference_Toolbar.Header" xml:space="preserve">
    <value>Toolbar</value>
  </data>
  <data name="VideoConference_Shortcuts.Header" xml:space="preserve">
    <value>Shortcuts</value>
  </data>
  <data name="VideoConference_CameraOverlayImageAlt.[using:Microsoft.UI.Xaml.Automation]AutomationProperties.Name" xml:space="preserve">
    <value>Camera overlay image preview</value>
  </data>
  <data name="VideoConference_CameraOverlayImageBrowse.Content" xml:space="preserve">
    <value>Browse</value>
  </data>
  <data name="VideoConference_CameraOverlayImageClear.Content" xml:space="preserve">
    <value>Clear</value>
  </data>
  <data name="Shell_General.Content" xml:space="preserve">
    <value>General</value>
    <comment>Navigation view item name for General</comment>
  </data>
  <data name="Shell_Awake.Content" xml:space="preserve">
    <value>Awake</value>
    <comment>Product name: Navigation view item name for Awake</comment>
  </data>
  <data name="Shell_PowerLauncher.Content" xml:space="preserve">
    <value>PowerToys Run</value>
    <comment>Product name: Navigation view item name for PowerToys Run</comment>
  </data>
  <data name="Shell_PowerRename.Content" xml:space="preserve">
    <value>PowerRename</value>
    <comment>Product name: Navigation view item name for PowerRename</comment>
  </data>
  <data name="Shell_ShortcutGuide.Content" xml:space="preserve">
    <value>Shortcut Guide</value>
    <comment>Product name: Navigation view item name for Shortcut Guide</comment>
  </data>
  <data name="Shell_PowerPreview.Content" xml:space="preserve">
    <value>File Explorer add-ons</value>
    <comment>Product name: Navigation view item name for File Explorer.  Please use File Explorer as in the context of File Explorer in Windows</comment>
  </data>
  <data name="Shell_FancyZones.Content" xml:space="preserve">
    <value>FancyZones</value>
    <comment>Product name: Navigation view item name for FancyZones</comment>
  </data>
  <data name="Shell_ImageResizer.Content" xml:space="preserve">
    <value>Image Resizer</value>
    <comment>Product name: Navigation view item name for Image Resizer</comment>
  </data>
  <data name="Shell_ColorPicker.Content" xml:space="preserve">
    <value>Color Picker</value>
    <comment>Product name: Navigation view item name for Color Picker</comment>
  </data>
  <data name="Shell_KeyboardManager.Content" xml:space="preserve">
    <value>Keyboard Manager</value>
    <comment>Product name: Navigation view item name for Keyboard Manager</comment>
  </data>
  <data name="Shell_MouseWithoutBorders.Content" xml:space="preserve">
    <value>Mouse Without Borders</value>
    <comment>Product name: Navigation view item name for Mouse Without Borders</comment>
  </data>
  <data name="Shell_MouseUtilities.Content" xml:space="preserve">
    <value>Mouse utilities</value>
    <comment>Product name: Navigation view item name for Mouse utilities</comment>
  </data>
  <data name="Shell_NavigationMenu_Announce_Collapse" xml:space="preserve">
    <value>Navigation closed</value>
    <comment>Accessibility announcement when the navigation pane collapses</comment>
  </data>
  <data name="Shell_NavigationMenu_Announce_Open" xml:space="preserve">
    <value>Navigation opened</value>
    <comment>Accessibility announcement when the navigation pane opens</comment>
  </data>
  <data name="KeyboardManager_ConfigHeader.Text" xml:space="preserve">
    <value>Current configuration</value>
    <comment>Keyboard Manager current configuration header</comment>
  </data>
  <data name="KeyboardManager.ModuleDescription" xml:space="preserve">
    <value>Reconfigure your keyboard by remapping keys and shortcuts</value>
    <comment>Keyboard Manager page description</comment>
  </data>
  <data name="KeyboardManager_EnableToggle.Header" xml:space="preserve">
    <value>Enable Keyboard Manager</value>
    <comment>Keyboard Manager enable toggle header. Do not loc the Product name. Do you want this feature on / off</comment>
  </data>
  <data name="KeyboardManager_ProfileDescription.Text" xml:space="preserve">
    <value>Select the profile to display the active key remap and shortcuts</value>
    <comment>Keyboard Manager configuration dropdown description</comment>
  </data>
  <data name="KeyboardManager_RemapKeyboardButton.Header" xml:space="preserve">
    <value>Remap a key</value>
    <comment>Keyboard Manager remap keyboard button content</comment>
  </data>
  <data name="KeyboardManager_Keys.Header" xml:space="preserve">
    <value>Keys</value>
    <comment>Keyboard Manager remap keyboard header</comment>
  </data>
  <data name="KeyboardManager_RemapShortcutsButton.Header" xml:space="preserve">
    <value>Remap a shortcut</value>
    <comment>Keyboard Manager remap shortcuts button</comment>
  </data>
  <data name="KeyboardManager_Shortcuts.Header" xml:space="preserve">
    <value>Shortcuts</value>
    <comment>Keyboard Manager remap keyboard header</comment>
  </data>
  <data name="KeyboardManager_All_Apps_Description" xml:space="preserve">
    <value>All Apps</value>
    <comment>Should be the same as EditShortcuts_AllApps from keyboard manager editor</comment>
  </data>
  <data name="Shortcuts.Header" xml:space="preserve">
    <value>Shortcuts</value>
  </data>
  <data name="Shortcut.Header" xml:space="preserve">
    <value>Shortcut</value>
  </data>
  <data name="RemapKeysList.[using:Microsoft.UI.Xaml.Automation]AutomationProperties.Name" xml:space="preserve">
    <value>Current Key Remappings</value>
  </data>
  <data name="RemapShortcutsList.[using:Microsoft.UI.Xaml.Automation]AutomationProperties.Name" xml:space="preserve">
    <value>Current Shortcut Remappings</value>
  </data>
  <data name="KeyboardManager_RemappedKeysListItem.[using:Microsoft.UI.Xaml.Automation]AutomationProperties.Name" xml:space="preserve">
    <value>Key Remapping</value>
    <comment>key as in keyboard key</comment>
  </data>
  <data name="KeyboardManager_RemappedShortcutsListItem.[using:Microsoft.UI.Xaml.Automation]AutomationProperties.Name" xml:space="preserve">
    <value>Shortcut Remapping</value>
  </data>
  <data name="KeyboardManager_RemappedTo.[using:Microsoft.UI.Xaml.Automation]AutomationProperties.Name" xml:space="preserve">
    <value>Remapped to</value>
  </data>
  <data name="KeyboardManager_ShortcutRemappedTo.[using:Microsoft.UI.Xaml.Automation]AutomationProperties.Name" xml:space="preserve">
    <value>Remapped to</value>
  </data>
  <data name="KeyboardManager_TargetApp.[using:Microsoft.UI.Xaml.Automation]AutomationProperties.Name" xml:space="preserve">
    <value>For Target Application</value>
    <comment>What computer application would this be for</comment>
  </data>
  <data name="KeyboardManager_Image.[using:Microsoft.UI.Xaml.Automation]AutomationProperties.Name" xml:space="preserve">
    <value>Keyboard Manager</value>
    <comment>do not loc, product name</comment>
  </data>
  <data name="ColorPicker.ModuleDescription" xml:space="preserve">
    <value>Quick and simple system-wide color picker.</value>
  </data>
  <data name="ColorPicker_EnableColorPicker.Header" xml:space="preserve">
    <value>Enable Color Picker</value>
    <comment>do not loc the Product name.  Do you want this feature on / off</comment>
  </data>
  <data name="ColorPicker_ChangeCursor.Content" xml:space="preserve">
    <value>Change cursor when picking a color</value>
  </data>
  <data name="PowerLauncher.ModuleDescription" xml:space="preserve">
    <value>A quick launcher that has additional capabilities without sacrificing performance.</value>
  </data>
  <data name="PowerLauncher_EnablePowerLauncher.Header" xml:space="preserve">
    <value>Enable PowerToys Run</value>
    <comment>do not loc the Product name.  Do you want this feature on / off</comment>
  </data>
  <data name="PowerLauncher_SearchResults.Header" xml:space="preserve">
    <value>Search &amp; results</value>
  </data>
  <data name="PowerLauncher_SearchResultPreference.Header" xml:space="preserve">
    <value>Search result preference</value>
  </data>
  <data name="PowerLauncher_SearchResultPreference_MostRecentlyUsed" xml:space="preserve">
    <value>Most recently used</value>
  </data>
  <data name="PowerLauncher_SearchResultPreference_AlphabeticalOrder" xml:space="preserve">
    <value>Alphabetical order</value>
  </data>
  <data name="PowerLauncher_SearchResultPreference_RunningProcessesOpenApplications" xml:space="preserve">
    <value>Running processes/open applications</value>
  </data>
  <data name="PowerLauncher_SearchTypePreference.Header" xml:space="preserve">
    <value>Search type preference</value>
  </data>
  <data name="PowerLauncher_SearchTypePreference_ApplicationName" xml:space="preserve">
    <value>Application name</value>
  </data>
  <data name="PowerLauncher_SearchTypePreference_StringInApplication" xml:space="preserve">
    <value>A string that is contained in the application</value>
  </data>
  <data name="PowerLauncher_SearchTypePreference_ExecutableName" xml:space="preserve">
    <value>Executable name</value>
  </data>
  <data name="PowerLauncher_MaximumNumberOfResults.Header" xml:space="preserve">
    <value>Number of results shown before scrolling</value>
  </data>
  <data name="PowerLauncher_OpenPowerLauncher.Header" xml:space="preserve">
    <value>Open PowerToys Run</value>
  </data>
  <data name="PowerLauncher_OpenFileLocation.Header" xml:space="preserve">
    <value>Open file location</value>
  </data>
  <data name="PowerLauncher_CopyPathLocation.Header" xml:space="preserve">
    <value>Copy path location</value>
  </data>
  <data name="PowerLauncher_OpenConsole.Header" xml:space="preserve">
    <value>Open console</value>
    <comment>console refers to Windows command prompt</comment>
  </data>
  <data name="PowerLauncher_OverrideWinRKey.Content" xml:space="preserve">
    <value>Override Win+R shortcut</value>
  </data>
  <data name="PowerLauncher_OverrideWinSKey.Content" xml:space="preserve">
    <value>Override Win+S shortcut</value>
  </data>
  <data name="PowerLauncher_IgnoreHotkeysInFullScreen.Content" xml:space="preserve">
    <value>Ignore shortcuts in fullscreen mode</value>
  </data>
  <data name="PowerLauncher_UseCentralizedKeyboardHook.Header" xml:space="preserve">
    <value>Use centralized keyboard hook</value>
  </data>
  <data name="PowerLauncher_UseCentralizedKeyboardHook.Description" xml:space="preserve">
    <value>Try this if there are issues with the shortcut (PowerToys Run might not get focus when triggered from an elevated window)</value>
  </data>
  <data name="PowerLauncher_ClearInputOnLaunch.Content" xml:space="preserve">
    <value>Clear the previous query on launch</value>
  </data>
  <data name="PowerLauncher_TabSelectsContextButtons.Header" xml:space="preserve">
    <value>Tab through context buttons</value>
  </data>
  <data name="PowerLauncher_TabSelectsContextButtons.Description" xml:space="preserve">
    <value>Pressing tab will first select through the available context buttons of the current selection before moving onto the next result</value>
  </data>
  <data name="PowerLauncher_GenerateThumbnailsFromFiles.Header" xml:space="preserve">
    <value>Generate thumbnails from files</value>
  </data>
  <data name="PowerLauncher_GenerateThumbnailsFromFiles.Description" xml:space="preserve">
    <value>Results will try to generate thumbnails for files. Disabling this setting may increase stability and speed</value>
  </data>
  <data name="PowerLauncher_SearchQueryResultsWithDelay.Header" xml:space="preserve">
    <value>Input Smoothing</value>
    <comment>This is about adding a delay to wait for more input before executing a search</comment>
  </data>
  <data name="PowerLauncher_SearchQueryResultsWithDelay.Description" xml:space="preserve">
    <value>Wait for more input before searching. This reduces interface jumpiness and system load.</value>
  </data>
  <data name="PowerLauncher_FastSearchInputDelayMs.Header" xml:space="preserve">
    <value>Immediate plugins</value>
  </data>
  <data name="PowerLauncher_FastSearchInputDelayMs.Description" xml:space="preserve">
    <value>Affects the plugins that make the UI wait for their results by this amount. Recommended: 30-50 ms.</value>
  </data>
  <data name="PowerLauncher_SlowSearchInputDelayMs.Header" xml:space="preserve">
    <value>Background execution plugins</value>
  </data>
  <data name="PowerLauncher_SlowSearchInputDelayMs.Description" xml:space="preserve">
    <value>Affects the plugins that execute in the background by this amount. Recommended: 100-150 ms.</value>
  </data>
  <data name="PowerLauncher_SearchInputDelayMs.Header" xml:space="preserve">
    <value>Fast plugin throttle (ms)</value>
    <comment>ms = milliseconds</comment>
  </data>
  <data name="KeyboardManager_KeysMappingLayoutRightHeader.Text" xml:space="preserve">
    <value>To:</value>
    <comment>Keyboard Manager mapping keys view right header</comment>
  </data>
  <data name="Appearance_GroupSettings.Text" xml:space="preserve">
    <value>Appearance</value>
  </data>
  <data name="Fancyzones_ImageHyperlinkToDocs.[using:Microsoft.UI.Xaml.Automation]AutomationProperties.Name" xml:space="preserve">
    <value>FancyZones windows</value>
    <comment>do not loc the Product name</comment>
  </data>
  <data name="FancyZones.ModuleDescription" xml:space="preserve">
    <value>Create window layouts to help make multi-tasking easy.</value>
    <comment>windows refers to application windows</comment>
  </data>
  <data name="FancyZones_DisplayChangeMoveWindowsCheckBoxControl.Content" xml:space="preserve">
    <value>Keep windows in their zones when the screen resolution changes</value>
    <comment>windows refers to application windows</comment>
  </data>
  <data name="FancyZones_EnableToggleControl_HeaderText.Header" xml:space="preserve">
    <value>Enable FancyZones</value>
    <comment>do not loc the Product name.  Do you want this feature on / off</comment>
  </data>
  <data name="FancyZones_ExcludeApps.Header" xml:space="preserve">
    <value>Excluded apps</value>
  </data>
  <data name="FancyZones_ExcludeApps.Description" xml:space="preserve">
    <value>Excludes an application from snapping to zones and will only react to Windows Snap - add one application name per line</value>
  </data>
  <data name="FancyZones_HighlightOpacity.Header" xml:space="preserve">
    <value>Opacity (%)</value>
  </data>
  <data name="FancyZones_HotkeyEditorControl.Header" xml:space="preserve">
    <value>Open layout editor</value>
    <comment>Shortcut to launch the FancyZones layout editor application</comment>
  </data>
  <data name="FancyZones_WindowSwitching_GroupSettings.Header" xml:space="preserve">
    <value>Switch between windows in the current zone</value>
  </data>
  <data name="FancyZones_HotkeyNextTabControl.Header" xml:space="preserve">
    <value>Next window</value>
  </data>
  <data name="FancyZones_HotkeyPrevTabControl.Header" xml:space="preserve">
    <value>Previous window</value>
  </data>
  <data name="SettingsPage_SetShortcut.[using:Microsoft.UI.Xaml.Automation]AutomationProperties.Name" xml:space="preserve">
    <value>Shortcut setting</value>
  </data>
  <data name="SettingsPage_SetShortcut_Glyph.[using:Microsoft.UI.Xaml.Automation]AutomationProperties.Name" xml:space="preserve">
    <value>Information Symbol</value>
  </data>
  <data name="FancyZones_LaunchEditorButtonControl.Header" xml:space="preserve">
    <value>Launch layout editor</value>
    <comment>launches the FancyZones layout editor application</comment>
  </data>
  <data name="FancyZones_LaunchEditorButtonControl.Description" xml:space="preserve">
    <value>Set and manage your layouts</value>
    <comment>launches the FancyZones layout editor application</comment>
  </data>
  <data name="FancyZones_MakeDraggedWindowTransparentCheckBoxControl.Content" xml:space="preserve">
    <value>Make dragged window transparent</value>
  </data>
  <data name="FancyZones_MouseDragCheckBoxControl_Header.Content" xml:space="preserve">
    <value>Use a non-primary mouse button to toggle zone activation</value>
  </data>
  <data name="FancyZones_MoveWindowsAcrossAllMonitorsCheckBoxControl.Content" xml:space="preserve">
    <value>Move windows between zones across all monitors</value>
  </data>
  <data name="FancyZones_OverrideSnapHotkeys.Header" xml:space="preserve">
    <value>Override Windows Snap</value>
  </data>
  <data name="FancyZones_OverrideSnapHotkeys.Description" xml:space="preserve">
    <value>This overrides the Windows Snap shortcut (Win + arrow) to move windows between zones</value>
  </data>
  <data name="FancyZones_ShiftDragCheckBoxControl_Header.Content" xml:space="preserve">
    <value>Hold Shift key to activate zones while dragging</value>
  </data>
  <data name="FancyZones_ShowZonesOnAllMonitorsCheckBoxControl.Content" xml:space="preserve">
    <value>Show zones on all monitors while dragging a window</value>
  </data>
  <data name="FancyZones_AppLastZoneMoveWindows.Content" xml:space="preserve">
    <value>Move newly created windows to their last known zone</value>
    <comment>windows refers to application windows</comment>
  </data>
  <data name="FancyZones_OpenWindowOnActiveMonitor.Content" xml:space="preserve">
    <value>Move newly created windows to the current active monitor (Experimental)</value>
  </data>
  <data name="FancyZones_UseCursorPosEditorStartupScreen.Header" xml:space="preserve">
    <value>Launch editor on the display</value>
  </data>
  <data name="FancyZones_UseCursorPosEditorStartupScreen.Description" xml:space="preserve">
    <value>When using multiple displays</value>
  </data>
  <data name="FancyZones_LaunchPositionMouse.Content" xml:space="preserve">
    <value>Where the mouse pointer is</value>
  </data>
  <data name="FancyZones_LaunchPositionScreen.Content" xml:space="preserve">
    <value>With active focus</value>
  </data>
  <data name="FancyZones_ZoneBehavior_GroupSettings.Header" xml:space="preserve">
    <value>Zone behavior</value>
  </data>
  <data name="FancyZones_ZoneBehavior_GroupSettings.Description" xml:space="preserve">
    <value>Manage how zones behave when using FancyZones</value>
  </data>
  <data name="FancyZones_Zones.Header" xml:space="preserve">
    <value>Zones</value>
  </data>
  <data name="FancyZones_ZoneHighlightColor.Header" xml:space="preserve">
    <value>Highlight color</value>
  </data>
  <data name="FancyZones_ZoneSetChangeMoveWindows.Content" xml:space="preserve">
    <value>During zone layout changes, windows assigned to a zone will match new size/positions</value>
  </data>
  <data name="AttributionTitle.Text" xml:space="preserve">
    <value>Attribution</value>
    <comment>giving credit to the projects this utility was based on</comment>
  </data>
  <data name="General.ModuleTitle" xml:space="preserve">
    <value>General</value>
  </data>
  <data name="GeneralPage_CheckForUpdates.Content" xml:space="preserve">
    <value>Check for updates</value>
  </data>
  <data name="General_SettingsBackupAndRestoreLocationText.Header" xml:space="preserve">
    <value>Location</value>
  </data>
  <data name="General_SettingsBackupAndRestore_ButtonBackup.Content" xml:space="preserve">
    <value>Backup</value>
  </data>
  <data name="General_SettingsBackupInfo_FileNameHeader.Text" xml:space="preserve">
    <value>File name:</value>
  </data>
  <data name="General_SettingsBackupAndRestore_LinkRefresh.Text" xml:space="preserve">
    <value>Refresh</value>
  </data>
  <data name="General_SettingsBackupAndRestore_ButtonRestore.Content" xml:space="preserve">
    <value>Restore</value>
  </data>
  <data name="General_SettingsBackupAndRestore_ButtonSelectLocation.Text" xml:space="preserve">
    <value>Select folder</value>
  </data>
  <data name="GeneralPage_UpdateNow.Content" xml:space="preserve">
    <value>Update now</value>
  </data>
  <data name="GeneralPage_PrivacyStatement_URL.Text" xml:space="preserve">
    <value>Privacy statement</value>
  </data>
  <data name="GeneralPage_ReportAbug.Text" xml:space="preserve">
    <value>Report a bug</value>
    <comment>Report an issue inside powertoys</comment>
  </data>
  <data name="GeneralPage_RequestAFeature_URL.Text" xml:space="preserve">
    <value>Request a feature</value>
    <comment>Tell our team what we should build</comment>
  </data>
  <data name="GeneralPage_RestartAsAdmin_Button.Content" xml:space="preserve">
    <value>Restart PowerToys as administrator</value>
    <comment>running PowerToys as a higher level user, account is typically referred to as an admin / administrator</comment>
  </data>
  <data name="GeneralPage_RunAtStartUp.Header" xml:space="preserve">
    <value>Run at startup</value>
  </data>
  <data name="GeneralPage_RunAtStartUp.Description" xml:space="preserve">
    <value>PowerToys will launch automatically</value>
  </data>
  <data name="PowerRename.ModuleDescription" xml:space="preserve">
    <value>A Windows Shell extension for more advanced bulk renaming using search &amp; replace or regular expressions.</value>
  </data>
  <data name="PowerRename_ShellIntegration.Header" xml:space="preserve">
    <value>Shell integration</value>
    <comment>This refers to directly integrating in with Windows</comment>
  </data>
  <data name="PowerRename_Toggle_Enable.Header" xml:space="preserve">
    <value>Enable PowerRename</value>
    <comment>do not loc the Product name.  Do you want this feature on / off</comment>
  </data>
  <data name="RadioButtons_Name_Theme.Text" xml:space="preserve">
    <value>Settings theme</value>
  </data>
  <data name="PowerRename_Toggle_HideIcon.Content" xml:space="preserve">
    <value>Hide icon in context menu</value>
  </data>
  <data name="PowerRename_Toggle_ContextMenu.Header" xml:space="preserve">
    <value>Show PowerRename in</value>
  </data>
  <data name="PowerRename_Toggle_StandardContextMenu.Content" xml:space="preserve">
    <value>Default and extended context menu</value>
  </data>
  <data name="PowerRename_Toggle_ExtendedContextMenu.Content" xml:space="preserve">
    <value>Extended context menu only</value>
  </data>
  <data name="PowerRename_Toggle_EnableOnExtendedContextMenu.Description" xml:space="preserve">
    <value>Press Shift + right-click on files to open the extended menu</value>
  </data>
  <data name="PowerRename_Toggle_MaxDispListNum.Header" xml:space="preserve">
    <value>Maximum number of items</value>
  </data>
  <data name="PowerRename_Toggle_RestoreFlagsOnLaunch.Header" xml:space="preserve">
    <value>Show recently used strings</value>
  </data>
  <data name="FileExplorerPreview_ToggleSwitch_Preview_MD.Header" xml:space="preserve">
    <value>Markdown</value>
    <comment>File type, do not translate</comment>
  </data>
  <data name="FileExplorerPreview_ToggleSwitch_Preview_MD.Description" xml:space="preserve">
    <value>.md, .markdown, .mdown, .mkdn, .mkd, .mdwn, .mdtxt, .mdtext</value>
    <comment>File extensions, should not be altered</comment>
  </data>
  <data name="FileExplorerPreview_ToggleSwitch_Preview_Monaco.Header" xml:space="preserve">
    <value>Source code files (Monaco)</value>
    <comment>File type, do not translate</comment>
  </data>
  <data name="FileExplorerPreview_ToggleSwitch_Preview_Monaco.Description" xml:space="preserve">
    <value>.cpp, .py, .json, .xml, .csproj, ...</value>
    <comment>File extensions should not be altered</comment>
  </data>
  <data name="FileExplorerPreview_ToggleSwitch_Preview_SVG.Header" xml:space="preserve">
    <value>Scalable Vector Graphics</value>
    <comment>File type, do not translate</comment>
  </data>
  <data name="FileExplorerPreview_ToggleSwitch_Preview_SVG.Description" xml:space="preserve">
    <value>.svg</value>
    <comment>File extension, should not be altered</comment>
  </data>
  <data name="FileExplorerPreview_Preview_SVG_Color_Mode.Header" xml:space="preserve">
    <value>Color mode</value>
  </data>
  <data name="FileExplorerPreview_Preview_SVG_Color_Mode_Default.Content" xml:space="preserve">
    <value>Windows default</value>
  </data>
  <data name="FileExplorerPreview_Preview_SVG_Color_Solid_Color.Content" xml:space="preserve">
    <value>Solid color</value>
  </data>
  <data name="FileExplorerPreview_Preview_SVG_Checkered_Shade.Content" xml:space="preserve">
    <value>Checkered pattern</value>
  </data>
  <data name="FileExplorerPreview_Preview_SVG_Background_Color.Header" xml:space="preserve">
    <value>Color</value>
  </data>
  <data name="FileExplorerPreview_Preview_SVG_Checkered_Shade_Mode.Header" xml:space="preserve">
    <value>Checkered shade</value>
  </data>
  <data name="FileExplorerPreview_Preview_SVG_Checkered_Shade_1.Content" xml:space="preserve">
    <value>Light</value>
  </data>
  <data name="FileExplorerPreview_Preview_SVG_Checkered_Shade_2.Content" xml:space="preserve">
    <value>Medium</value>
  </data>
  <data name="FileExplorerPreview_Preview_SVG_Checkered_Shade_3.Content" xml:space="preserve">
    <value>Dark</value>
  </data>
  <data name="FileExplorerPreview_ToggleSwitch_Preview_PDF.Header" xml:space="preserve">
    <value>Portable Document Format</value>
    <comment>File type, do not translate</comment>
  </data>
  <data name="FileExplorerPreview_ToggleSwitch_Preview_PDF.Description" xml:space="preserve">
    <value>.pdf</value>
    <comment>File extension, should not be altered</comment>
  </data>
  <data name="FileExplorerPreview_ToggleSwitch_Thumbnail_SVG.Header" xml:space="preserve">
    <value>Scalable Vector Graphics</value>
    <comment>File type, do not translate</comment>
  </data>
  <data name="FileExplorerPreview_ToggleSwitch_Thumbnail_SVG.Description" xml:space="preserve">
    <value>.svg</value>
    <comment>File extension, should not be altered</comment>
  </data>
  <data name="FileExplorerPreview_ToggleSwitch_Thumbnail_STL.Header" xml:space="preserve">
    <value>Stereolithography</value>
    <comment>File type, do not translate</comment>
  </data>
  <data name="FileExplorerPreview_ToggleSwitch_Thumbnail_STL.Description" xml:space="preserve">
    <value>.stl</value>
    <comment>File extension, should not be altered</comment>
  </data>
  <data name="FileExplorerPreview_Color_Thumbnail_STL.Header" xml:space="preserve">
    <value>Color</value>
  </data>
  <data name="FileExplorerPreview_ToggleSwitch_Thumbnail_PDF.Header" xml:space="preserve">
    <value>Portable Document Format</value>
    <comment>File type, do not translate</comment>
  </data>
  <data name="FileExplorerPreview_ToggleSwitch_Thumbnail_PDF.Description" xml:space="preserve">
    <value>.pdf</value>
    <comment>File extension, should not be altered</comment>
  </data>
  <data name="FileExplorerPreview.ModuleDescription" xml:space="preserve">
    <value>These settings allow you to manage your Windows File Explorer custom preview handlers.</value>
  </data>
  <data name="PowerRename_AutoCompleteHeader.Header" xml:space="preserve">
    <value>Auto-complete</value>
  </data>
  <data name="OpenSource_Notice.Text" xml:space="preserve">
    <value>Open-source notice</value>
  </data>
  <data name="PowerRename_Toggle_AutoComplete.Header" xml:space="preserve">
    <value>Enable auto-complete for the search &amp; replace fields</value>
  </data>
  <data name="FancyZones_BorderColor.Header" xml:space="preserve">
    <value>Border color</value>
  </data>
  <data name="FancyZones_InActiveColor.Header" xml:space="preserve">
    <value>Inactive color</value>
  </data>
  <data name="ShortcutGuide.ModuleDescription" xml:space="preserve">
    <value>Shows a help overlay with Windows shortcuts.</value>
  </data>
  <data name="ShortcutGuide_PressTimeForGlobalWindowsShortcuts.Header" xml:space="preserve">
    <value>Press duration before showing global Windows shortcuts (ms)</value>
    <comment>ms = milliseconds</comment>
  </data>
  <data name="ShortcutGuide_ActivationMethod.Header" xml:space="preserve">
    <value>Activation method</value>
  </data>
  <data name="ShortcutGuide_ActivationMethod.Description" xml:space="preserve">
    <value>Use a shortcut or press the Windows key for some time to activate</value>
  </data>
  <data name="Radio_ShortcutGuide_ActivationMethod_CustomizedShortcut.Content" xml:space="preserve">
    <value>Customized shortcut</value>
  </data>
  <data name="Radio_ShortcutGuide_ActivationMethod_LongPressWindowsKey.Content" xml:space="preserve">
    <value>Hold down Windows key</value>
  </data>
  <data name="ShortcutGuide_PressWinKeyWarning.Title" xml:space="preserve">
    <value>In some edge cases Shortcut Guide might not function correctly when using this activation method</value>
  </data>
  <data name="Appearance_Behavior.Header" xml:space="preserve">
    <value>Appearance &amp; behavior</value>
  </data>
  <data name="General_SettingsBackupAndRestoreTitle.Header" xml:space="preserve">
    <value>Backup &amp; restore</value>
  </data>
  <data name="General_SettingsBackupAndRestore.Header" xml:space="preserve">
    <value>Backup and restore your settings</value>
  </data>
  <data name="General_SettingsBackupAndRestore.Description" xml:space="preserve">
    <value>PowerToys will restart automatically if needed</value>
  </data>
  <data name="ShortcutGuide_Enable.Header" xml:space="preserve">
    <value>Enable Shortcut Guide</value>
    <comment>do not loc the Product name. Do you want this feature on / off</comment>
  </data>
  <data name="ShortcutGuide_OverlayOpacity.Header" xml:space="preserve">
    <value>Background opacity (%)</value>
  </data>
  <data name="ShortcutGuide_DisabledApps.Header" xml:space="preserve">
    <value>Exclude apps</value>
  </data>
  <data name="ShortcutGuide_DisabledApps.Description" xml:space="preserve">
    <value>Turns off Shortcut Guide when these applications have focus - add one application name per line</value>
  </data>
  <data name="ShortcutGuide_DisabledApps_TextBoxControl.PlaceholderText" xml:space="preserve">
    <value>Example: outlook.exe</value>
    <comment>Don't translate outlook.exe</comment>
  </data>
  <data name="ImageResizer_CustomSizes.Header" xml:space="preserve">
    <value>Image sizes</value>
  </data>
  <data name="ImageResizer_Presets.Header" xml:space="preserve">
    <value>Presets</value>
  </data>
  <data name="ImageResizer_Presets.Description" xml:space="preserve">
    <value>Manage preset sizes that can be used in the editor</value>
  </data>
  <data name="ImageResizer_FilenameFormatHeader.Description" xml:space="preserve">
    <value>This format is used as the filename for resized images</value>
  </data>
  <data name="ImageResizer.ModuleDescription" xml:space="preserve">
    <value>Lets you resize images by right-clicking.</value>
  </data>
  <data name="ImageResizer_EnableToggle.Header" xml:space="preserve">
    <value>Enable Image Resizer</value>
    <comment>do not loc the Product name.  Do you want this feature on / off</comment>
  </data>
  <data name="ImagesSizesListView.[using:Microsoft.UI.Xaml.Automation]AutomationProperties.Name" xml:space="preserve">
    <value>Image Size</value>
  </data>
  <data name="ImageResizer_Configurations.[using:Microsoft.UI.Xaml.Automation]AutomationProperties.Name" xml:space="preserve">
    <value>Configurations</value>
  </data>
  <data name="ImageResizer_Name.Header" xml:space="preserve">
    <value>Name</value>
  </data>
  <data name="ImageResizer_Fit.Header" xml:space="preserve">
    <value>Fit</value>
  </data>
  <data name="ImageResizer_Width.Header" xml:space="preserve">
    <value>Width</value>
  </data>
  <data name="ImageResizer_Height.Header" xml:space="preserve">
    <value>Height</value>
  </data>
  <data name="ImageResizer_Size.Header" xml:space="preserve">
    <value>Unit</value>
  </data>
  <data name="RemoveButton.[using:Microsoft.UI.Xaml.Automation]AutomationProperties.Name" xml:space="preserve">
    <value>Remove</value>
    <comment>Removes a user defined setting group for Image Resizer</comment>
  </data>
  <data name="RemoveItem.Text" xml:space="preserve">
    <value>Delete</value>
  </data>
  <data name="ImageResizer_Image.[using:Microsoft.UI.Xaml.Automation]AutomationProperties.Name" xml:space="preserve">
    <value>Image Resizer</value>
  </data>
  <data name="ImageResizer_AddSizeButton.Content" xml:space="preserve">
    <value>Add new size</value>
  </data>
  <data name="ImageResizer_SaveSizeButton.Label" xml:space="preserve">
    <value>Save sizes</value>
  </data>
  <data name="ImageResizer_Encoding.Header" xml:space="preserve">
    <value>JPEG quality level (%)</value>
  </data>
  <data name="ImageResizer_PNGInterlacing.Header" xml:space="preserve">
    <value>PNG interlacing</value>
  </data>
  <data name="ImageResizer_TIFFCompression.Header" xml:space="preserve">
    <value>TIFF compression</value>
  </data>
  <data name="File.Header" xml:space="preserve">
    <value>File</value>
    <comment>as in a computer file</comment>
  </data>
  <data name="Default.Content" xml:space="preserve">
    <value>Default</value>
  </data>
  <data name="ImageResizer_ENCODER_TIFF_CCITT3.Content" xml:space="preserve">
    <value>CCITT3</value>
    <comment>do not loc</comment>
  </data>
  <data name="ImageResizer_ENCODER_TIFF_CCITT4.Content" xml:space="preserve">
    <value>CCITT4</value>
    <comment>do not loc</comment>
  </data>
  <data name="ImageResizer_ENCODER_TIFF_Default.Content" xml:space="preserve">
    <value>Default</value>
  </data>
  <data name="ImageResizer_ENCODER_TIFF_LZW.Content" xml:space="preserve">
    <value>LZW</value>
    <comment>do not loc</comment>
  </data>
  <data name="ImageResizer_ENCODER_TIFF_None.Content" xml:space="preserve">
    <value>None</value>
  </data>
  <data name="ImageResizer_ENCODER_TIFF_RLE.Content" xml:space="preserve">
    <value>RLE</value>
    <comment>do not loc</comment>
  </data>
  <data name="ImageResizer_ENCODER_TIFF_Zip.Content" xml:space="preserve">
    <value>Zip</value>
    <comment>do not loc</comment>
  </data>
  <data name="ImageResizer_FallbackEncoder_BMP.Content" xml:space="preserve">
    <value>BMP encoder</value>
  </data>
  <data name="ImageResizer_FallbackEncoder_GIF.Content" xml:space="preserve">
    <value>GIF encoder</value>
  </data>
  <data name="ImageResizer_FallbackEncoder_JPEG.Content" xml:space="preserve">
    <value>JPEG encoder</value>
  </data>
  <data name="ImageResizer_FallbackEncoder_PNG.Content" xml:space="preserve">
    <value>PNG encoder</value>
  </data>
  <data name="ImageResizer_FallbackEncoder_TIFF.Content" xml:space="preserve">
    <value>TIFF encoder</value>
  </data>
  <data name="ImageResizer_FallbackEncoder_WMPhoto.Content" xml:space="preserve">
    <value>WMPhoto encoder</value>
  </data>
  <data name="ImageResizer_Sizes_Fit_Fill.Content" xml:space="preserve">
    <value>Fill</value>
    <comment>Refers to filling an image into a certain size. It could overflow</comment>
  </data>
  <data name="ImageResizer_Sizes_Fit_Fill_ThirdPersonSingular.Text" xml:space="preserve">
    <value>Fill</value>
    <comment>Refers to filling an image into a certain size. It could overflow</comment>
  </data>
  <data name="ImageResizer_Sizes_Fit_Fit.Content" xml:space="preserve">
    <value>Fit</value>
    <comment>Refers to fitting an image into a certain size. It won't overflow</comment>
  </data>
  <data name="ImageResizer_Sizes_Fit_Stretch.Content" xml:space="preserve">
    <value>Stretch</value>
    <comment>Refers to stretching an image into a certain size. Won't overflow but could distort.</comment>
  </data>
  <data name="ImageResizer_Sizes_Units_CM.Content" xml:space="preserve">
    <value>Centimeters</value>
  </data>
  <data name="ImageResizer_Sizes_Units_Inches.Content" xml:space="preserve">
    <value>Inches</value>
  </data>
  <data name="ImageResizer_Sizes_Units_Percent.Content" xml:space="preserve">
    <value>Percent</value>
  </data>
  <data name="ImageResizer_Sizes_Units_Pixels.Content" xml:space="preserve">
    <value>Pixels</value>
  </data>
  <data name="Off.Content" xml:space="preserve">
    <value>Off</value>
  </data>
  <data name="On.Content" xml:space="preserve">
    <value>On</value>
  </data>
  <data name="GeneralPage_ToggleSwitch_AlwaysRunElevated_Link.Content" xml:space="preserve">
    <value>Learn more about administrator mode</value>
  </data>
  <data name="GeneralPage_ToggleSwitch_AutoDownloadUpdates.Header" xml:space="preserve">
    <value>Download updates automatically</value>
  </data>
  <data name="GeneralPage_ToggleSwitch_AutoDownloadUpdates.Description" xml:space="preserve">
    <value>Except on metered connections</value>
  </data>
  <data name="GeneralPage_ToggleSwitch_RunningAsAdminNote.Text" xml:space="preserve">
    <value>Currently running as administrator</value>
  </data>
  <data name="GeneralSettings_AlwaysRunAsAdminText.Header" xml:space="preserve">
    <value>Always run as administrator</value>
  </data>
  <data name="GeneralSettings_AlwaysRunAsAdminText.Description" xml:space="preserve">
    <value>You need to run as administrator to use this setting</value>
  </data>
  <data name="GeneralSettings_RunningAsUserText" xml:space="preserve">
    <value>Running as user</value>
  </data>
  <data name="GeneralSettings_RunningAsAdminText" xml:space="preserve">
    <value>Running as administrator</value>
  </data>
  <data name="FancyZones.ModuleTitle" xml:space="preserve">
    <value>FancyZones</value>
  </data>
  <data name="FileExplorerPreview.ModuleTitle" xml:space="preserve">
    <value>File Explorer</value>
  </data>
  <data name="FileExplorerPreview_Image.[using:Microsoft.UI.Xaml.Automation]AutomationProperties.Name" xml:space="preserve">
    <value>File Explorer</value>
    <comment>Use same translation as Windows does for File Explorer</comment>
  </data>
  <data name="ImageResizer.ModuleTitle" xml:space="preserve">
    <value>Image Resizer</value>
  </data>
  <data name="KeyboardManager.ModuleTitle" xml:space="preserve">
    <value>Keyboard Manager</value>
  </data>
  <data name="ColorPicker.ModuleTitle" xml:space="preserve">
    <value>Color Picker</value>
  </data>
  <data name="PowerLauncher.ModuleTitle" xml:space="preserve">
    <value>PowerToys Run</value>
  </data>
  <data name="PowerToys_Run_Image.[using:Microsoft.UI.Xaml.Automation]AutomationProperties.Name" xml:space="preserve">
    <value>PowerToys Run</value>
  </data>
  <data name="PowerRename.ModuleTitle" xml:space="preserve">
    <value>PowerRename</value>
    <comment>do not loc the product name</comment>
  </data>
  <data name="PowerRename_Image.[using:Microsoft.UI.Xaml.Automation]AutomationProperties.Name" xml:space="preserve">
    <value>PowerRename</value>
    <comment>do not loc</comment>
  </data>
  <data name="ShortcutGuide.ModuleTitle" xml:space="preserve">
    <value>Shortcut Guide</value>
  </data>
  <data name="Shortcut_Guide_Image.[using:Microsoft.UI.Xaml.Automation]AutomationProperties.Name" xml:space="preserve">
    <value>Shortcut Guide</value>
  </data>
  <data name="General_Repository.Text" xml:space="preserve">
    <value>GitHub repository</value>
  </data>
  <data name="General_Version.Header" xml:space="preserve">
    <value>Version</value>
  </data>
  <data name="General_VersionLastChecked.Text" xml:space="preserve">
    <value>Last checked: </value>
  </data>
  <data name="General_SettingsBackupInfo_DateHeader.Text" xml:space="preserve">
    <value>Created at:</value>
  </data>
  <data name="General_SettingsBackupAndRestoreStatusInfo.Header" xml:space="preserve">
    <value>Backup information</value>
  </data>
  <data name="General_SettingsBackupInfo_SourceHeader.Text" xml:space="preserve">
    <value>Source machine:</value>
  </data>
  <data name="General_SettingsBackupInfo_StatusHeader.Text" xml:space="preserve">
    <value>Status:</value>
  </data>
  <data name="General_Version.[using:Microsoft.UI.Xaml.Automation]AutomationProperties.Name" xml:space="preserve">
    <value>Version</value>
  </data>
  <data name="Admin_mode.Header" xml:space="preserve">
    <value>Administrator mode</value>
  </data>
  <data name="FancyZones_RestoreSize.Content" xml:space="preserve">
    <value>Restore the original size of windows when unsnapping</value>
  </data>
  <data name="ImageResizer_FallBackEncoderText.Header" xml:space="preserve">
    <value>Fallback encoder</value>
  </data>
  <data name="ImageResizer_FileFormatDescription.Text" xml:space="preserve">
    <value>The following parameters can be used:</value>
  </data>
  <data name="ImageResizer_FilenameFormatHeader.Header" xml:space="preserve">
    <value>Filename format</value>
  </data>
  <data name="ImageResizer_FileModifiedDate.Header" xml:space="preserve">
    <value>File modified timestamp</value>
  </data>
  <data name="ImageResizer_FileModifiedDate.Description" xml:space="preserve">
    <value>Used as the 'modified timestamp' in the file properties</value>
  </data>
  <data name="ImageResizer_UseOriginalDate.Content" xml:space="preserve">
    <value>Original file timestamp</value>
  </data>
  <data name="ImageResizer_UseResizeDate.Content" xml:space="preserve">
    <value>Timestamp of resize action</value>
  </data>
  <data name="Encoding.Header" xml:space="preserve">
    <value>Encoding</value>
  </data>
  <data name="KeyboardManager_RemapKeyboardButton.Description" xml:space="preserve">
    <value>Remap keys to other keys or shortcuts</value>
  </data>
  <data name="KeyboardManager_RemapShortcutsButton.Description" xml:space="preserve">
    <value>Remap shortcuts to other shortcuts or keys for all or specific applications</value>
  </data>
  <data name="General.ModuleDescription" xml:space="preserve">
    <value>Microsoft PowerToys is a set of utilities for power users to tune and streamline their Windows experience for greater productivity.
Made with 💗 by Microsoft and the PowerToys community.</value>
    <comment>Windows refers to the OS</comment>
  </data>
  <data name="FancyZones_SpanZonesAcrossMonitors.Header" xml:space="preserve">
    <value>Allow zones to span across monitors</value>
  </data>
  <data name="ImageResizer_Formatting_ActualHeight.Text" xml:space="preserve">
    <value>Actual height</value>
  </data>
  <data name="ImageResizer_Formatting_ActualWidth.Text" xml:space="preserve">
    <value>Actual width</value>
  </data>
  <data name="ImageResizer_Formatting_Filename.Text" xml:space="preserve">
    <value>Original filename</value>
  </data>
  <data name="ImageResizer_Formatting_SelectedHeight.Text" xml:space="preserve">
    <value>Selected height</value>
  </data>
  <data name="ImageResizer_Formatting_SelectedWidth.Text" xml:space="preserve">
    <value>Selected width</value>
  </data>
  <data name="ImageResizer_Formatting_Sizename.Text" xml:space="preserve">
    <value>Size name</value>
  </data>
  <data name="FancyZones_MoveWindowsBasedOnPositionCheckBoxControl.Content" xml:space="preserve">
    <value>Move windows based on their position</value>
    <comment>Windows refers to application windows</comment>
  </data>
  <data name="GeneralSettings_NewVersionIsAvailable" xml:space="preserve">
    <value>New update available</value>
  </data>
  <data name="GeneralSettings_VersionIsLatest" xml:space="preserve">
    <value>PowerToys is up to date.</value>
  </data>
  <data name="FileExplorerPreview_IconThumbnail_GroupSettings.Header" xml:space="preserve">
    <value>Thumbnail icon Preview</value>
  </data>
  <data name="FileExplorerPreview_IconThumbnail_GroupSettings.Description" xml:space="preserve">
    <value>Select the file types for which thumbnail previews must be rendered.</value>
  </data>
  <data name="FileExplorerPreview_PreviewPane.Header" xml:space="preserve">
    <value>Preview Pane</value>
  </data>
  <data name="FileExplorerPreview_PreviewPane.Description" xml:space="preserve">
    <value>Select the file types which must be rendered in the Preview Pane. Ensure that Preview Pane is open by toggling the view with Alt + P in File Explorer.</value>
    <comment>Preview Pane and File Explorer are app/feature names in Windows. 'Alt + P' is a shortcut</comment>
  </data>
  <data name="FileExplorerPreview_RunAsAdminRequired.Title" xml:space="preserve">
    <value>You need to run as administrator to modify these settings.</value>
  </data>
  <data name="FileExplorerPreview_RebootRequired.Title" xml:space="preserve">
    <value>A reboot may be required for changes to these settings to take effect</value>
  </data>
  <data name="FileExplorerPreview_PreviewHandlerOutlookIncompatibility.Title" xml:space="preserve">
    <value>Enabling the preview handlers will override other preview handlers already installed - there have been reports of incompatibility between Outlook and the PDF Preview Handler.</value>
    <comment>Outlook is the name of a Microsoft product</comment>
  </data>
  <data name="FileExplorerPreview_ThumbnailsMightNotAppearOnRemoteFolders.Title" xml:space="preserve">
    <value>Thumbnails might not appear on paths managed by cloud storage solutions like OneDrive, since these solutions may get their thumbnails from the cloud instead of generating them locally.</value>
    <comment>OneDrive is the name of a Microsoft product</comment>
  </data>
  <data name="FancyZones_ExcludeApps_TextBoxControl.PlaceholderText" xml:space="preserve">
    <value>Example: outlook.exe</value>
    <comment>Don't translate outlook.exe</comment>
  </data>
  <data name="ImageResizer_FilenameFormatPlaceholder.PlaceholderText" xml:space="preserve">
    <value>Example: %1 (%2)</value>
  </data>
  <data name="ImageResizer_FilenameParameters.[using:Microsoft.UI.Xaml.Automation]AutomationProperties.Name" xml:space="preserve">
    <value>Filename parameters</value>
  </data>
  <data name="Radio_Theme_Dark.Content" xml:space="preserve">
    <value>Dark</value>
    <comment>Dark refers to color, not weight</comment>
  </data>
  <data name="Radio_Theme_Light.Content" xml:space="preserve">
    <value>Light</value>
    <comment>Light refers to color, not weight</comment>
  </data>
  <data name="Radio_Theme_Default.Content" xml:space="preserve">
    <value>Windows default</value>
    <comment>Windows refers to the Operating system</comment>
  </data>
  <data name="Windows_Color_Settings.Content" xml:space="preserve">
    <value>Windows color settings</value>
    <comment>Windows refers to the Operating system</comment>
  </data>
  <data name="ColorPicker_CopiedColorRepresentation.Header" xml:space="preserve">
    <value>Default color format</value>
  </data>
  <data name="ColorPickerFirst.Content" xml:space="preserve">
    <value>Pick a color and open editor</value>
  </data>
  <data name="EditorFirst.Content" xml:space="preserve">
    <value>Open editor</value>
  </data>
  <data name="ColorPickerOnly.Content" xml:space="preserve">
    <value>Only pick a color</value>
  </data>
  <data name="ColorPicker_ActivationAction.Header" xml:space="preserve">
    <value>Activation behavior</value>
  </data>
  <data name="ColorFormats.Header" xml:space="preserve">
    <value>Picker behavior</value>
  </data>
  <data name="ColorPicker_CopiedColorRepresentation.Description" xml:space="preserve">
    <value>This format will be copied to your clipboard</value>
  </data>
  <data name="KBM_KeysCannotBeRemapped.Text" xml:space="preserve">
    <value>Learn more about remapping limitations</value>
    <comment>This is a link that will discuss what is and is not possible for Keyboard manager to remap</comment>
  </data>
  <data name="FancyZones_Editor_GroupSettings.Header" xml:space="preserve">
    <value>Editor</value>
    <comment>refers to the FancyZone editor</comment>
  </data>
  <data name="FancyZones_WindowBehavior_GroupSettings.Header" xml:space="preserve">
    <value>Window behavior</value>
  </data>
  <data name="FancyZones_WindowBehavior_GroupSettings.Description" xml:space="preserve">
    <value>Manage how windows behave when using FancyZones</value>
  </data>
  <data name="FancyZones_Windows.Header" xml:space="preserve">
    <value>Windows</value>
    <comment>Do translate: refers to a set of application windows, not the product name</comment>
  </data>
  <data name="PowerRename_BehaviorHeader.Header" xml:space="preserve">
    <value>Behavior</value>
  </data>
  <data name="PowerRename_Toggle_UseBoostLib.Header" xml:space="preserve">
    <value>Use Boost library</value>
    <comment>Boost is a product name, should not be translated</comment>
  </data>
  <data name="PowerRename_Toggle_UseBoostLib.Description" xml:space="preserve">
    <value>Provides extended features but may use different regex syntax</value>
    <comment>Boost is a product name, should not be translated</comment>
  </data>
  <data name="MadeWithOssLove.Text" xml:space="preserve">
    <value>Made with 💗 by Microsoft and the PowerToys community.</value>
  </data>
  <data name="ColorPicker_ColorFormats.Header" xml:space="preserve">
    <value>Color formats</value>
  </data>
  <data name="ColorPicker_ColorFormats.Description" xml:space="preserve">
    <value>Configure the color formats (edit, delete, hide, reorder them)</value>
  </data>
  <data name="MoveUp.Text" xml:space="preserve">
    <value>Move up</value>
  </data>
  <data name="MoveDown.Text" xml:space="preserve">
    <value>Move down</value>
  </data>
  <data name="ColorPickerAddNewFormat.Content" xml:space="preserve">
    <value>Add new format</value>
  </data>
  <data name="NewColorFormat.Header" xml:space="preserve">
    <value>Format</value>
  </data>
  <data name="NewColorName.Header" xml:space="preserve">
    <value>Name</value>
  </data>
  <data name="AddCustomColorFormat" xml:space="preserve">
    <value>Add custom color format</value>
  </data>
  <data name="ColorFormatSave" xml:space="preserve">
    <value>Save</value>
  </data>
  <data name="EditCustomColorFormat" xml:space="preserve">
    <value>Edit custom color format</value>
  </data>
  <data name="ColorFormatUpdate" xml:space="preserve">
    <value>Update</value>
  </data>
  <data name="CustomColorFormatDefaultName" xml:space="preserve">
    <value>My Format</value>
  </data>
  <data name="ColorFormatDialog.SecondaryButtonText" xml:space="preserve">
    <value>Cancel</value>
  </data>
  <data name="ColorFormatEditorHelpline1.Text" xml:space="preserve">
    <value>The following parameters can be used:</value>
  </data>
  <data name="Help_red" xml:space="preserve">
    <value>red</value>
  </data>
  <data name="Help_green" xml:space="preserve">
    <value>green</value>
  </data>
  <data name="Help_blue" xml:space="preserve">
    <value>blue</value>
  </data>
  <data name="Help_alpha" xml:space="preserve">
    <value>alpha</value>
  </data>
  <data name="Help_cyan" xml:space="preserve">
    <value>cyan</value>
  </data>
  <data name="Help_magenta" xml:space="preserve">
    <value>magenta</value>
  </data>
  <data name="Help_yellow" xml:space="preserve">
    <value>yellow</value>
  </data>
  <data name="Help_black_key" xml:space="preserve">
    <value>black key</value>
  </data>
  <data name="Help_hue" xml:space="preserve">
    <value>hue</value>
  </data>
  <data name="Help_hueNat" xml:space="preserve">
    <value>hue (natural)</value>
  </data>
  <data name="Help_saturationI" xml:space="preserve">
    <value>saturation (HSI)</value>
  </data>
  <data name="Help_saturationL" xml:space="preserve">
    <value>saturation (HSL)</value>
  </data>
  <data name="Help_saturationB" xml:space="preserve">
    <value>saturation (HSB)</value>
  </data>
  <data name="Help_brightness" xml:space="preserve">
    <value>brightness</value>
  </data>
  <data name="Help_intensity" xml:space="preserve">
    <value>intensity</value>
  </data>
  <data name="Help_lightnessNat" xml:space="preserve">
    <value>lightness (nat)</value>
  </data>
  <data name="Help_lightnessCIE" xml:space="preserve">
    <value>lightness (CIE)</value>
  </data>
  <data name="Help_value" xml:space="preserve">
    <value>value</value>
  </data>
  <data name="Help_whiteness" xml:space="preserve">
    <value>whiteness</value>
  </data>
  <data name="Help_blackness" xml:space="preserve">
    <value>blackness</value>
  </data>
  <data name="Help_chromaticityA" xml:space="preserve">
    <value>chromaticityA</value>
  </data>
  <data name="Help_chromaticityB" xml:space="preserve">
    <value>chromaticityB</value>
  </data>
  <data name="Help_X_value" xml:space="preserve">
    <value>X value</value>
  </data>
  <data name="Help_Y_value" xml:space="preserve">
    <value>Y value</value>
  </data>
  <data name="Help_Z_value" xml:space="preserve">
    <value>Z value</value>
  </data>
  <data name="Help_decimal_value_RGB" xml:space="preserve">
    <value>decimal value (RGB)</value>
  </data>
  <data name="Help_decimal_value_BGR" xml:space="preserve">
    <value>decimal value (BGR)</value>
  </data>
  <data name="Help_color_name" xml:space="preserve">
    <value>color name</value>
  </data>
  <data name="ColorFormatEditorHelpline2.Text" xml:space="preserve">
    <value>The red, green, blue and alpha values can be formatted to the following formats:</value>
  </data>
  <data name="Help_byte" xml:space="preserve">
    <value>byte value (default)</value>
  </data>
  <data name="Help_hexL1" xml:space="preserve">
    <value>hex lowercase one digit</value>
  </data>
  <data name="Help_hexU1" xml:space="preserve">
    <value>hex uppercase one digit</value>
  </data>
  <data name="Help_hexL2" xml:space="preserve">
    <value>hex lowercase two digits</value>
  </data>
  <data name="Help_hexU2" xml:space="preserve">
    <value>hex uppercase two digits</value>
  </data>
  <data name="Help_floatWith" xml:space="preserve">
    <value>float with leading zero</value>
  </data>
  <data name="Help_floatWithout" xml:space="preserve">
    <value>float without leading zero</value>
  </data>
  <data name="ColorFormatEditorHelpline3.Text" xml:space="preserve">
    <value>Example:  %ReX means red value in hex uppercase two digits format.</value>
  </data>
  <data name="ColorPicker_ShowColorName.Header" xml:space="preserve">
    <value>Show color name</value>
  </data>
  <data name="ColorPicker_ShowColorName.Description" xml:space="preserve">
    <value>This will show the name of the color when picking a color</value>
  </data>
  <data name="ImageResizer_DefaultSize_Large" xml:space="preserve">
    <value>Large</value>
    <comment>The size of the image</comment>
  </data>
  <data name="ImageResizer_DefaultSize_Medium" xml:space="preserve">
    <value>Medium</value>
    <comment>The size of the image</comment>
  </data>
  <data name="ImageResizer_DefaultSize_Phone" xml:space="preserve">
    <value>Phone</value>
    <comment>The size of the image referring to a Mobile Phone typical image size</comment>
  </data>
  <data name="ImageResizer_DefaultSize_Small" xml:space="preserve">
    <value>Small</value>
    <comment>The size of the image</comment>
  </data>
  <data name="FancyZones_MoveWindowBasedOnRelativePosition_Accessible.[using:Microsoft.UI.Xaml.Automation]AutomationProperties.Name" xml:space="preserve">
    <value>Windows key + Up, down, left or right arrow key to move windows based on relative position</value>
  </data>
  <data name="FancyZones_MoveWindowLeftRightBasedOnZoneIndex_Accessible.[using:Microsoft.UI.Xaml.Automation]AutomationProperties.Name" xml:space="preserve">
    <value>Windows key + Left or right arrow keys to move windows based on zone index</value>
  </data>
  <data name="FancyZones_MoveWindowBasedOnRelativePosition_Description.Text" xml:space="preserve">
    <value>Windows key +    or </value>
    <comment>Do not loc the icons (hex numbers)</comment>
  </data>
  <data name="FancyZones_MoveWindowLeftRightBasedOnZoneIndex_Description.Text" xml:space="preserve">
    <value>Windows key +  or </value>
    <comment>Do not loc the icons (hex numbers)</comment>
  </data>
  <data name="FancyZones_MoveWindowBasedOnRelativePosition.Text" xml:space="preserve">
    <value>Relative position</value>
  </data>
  <data name="FancyZones_MoveWindow.Header" xml:space="preserve">
    <value>Move windows based on</value>
  </data>
  <data name="FancyZones_MoveWindowLeftRightBasedOnZoneIndex.Text" xml:space="preserve">
    <value>Zone index</value>
  </data>
  <data name="ColorPicker_Editor.Header" xml:space="preserve">
    <value>Color formats</value>
  </data>
  <data name="FancyZones_OverlappingZonesClosestCenter.Content" xml:space="preserve">
    <value>Activate the zone whose center is closest to the cursor</value>
  </data>
  <data name="FancyZones_OverlappingZonesLargest.Content" xml:space="preserve">
    <value>Activate the largest zone by area</value>
  </data>
  <data name="FancyZones_OverlappingZonesPositional.Content" xml:space="preserve">
    <value>Split the overlapped area into multiple activation targets</value>
  </data>
  <data name="FancyZones_OverlappingZonesSmallest.Content" xml:space="preserve">
    <value>Activate the smallest zone by area</value>
  </data>
  <data name="FancyZones_OverlappingZones.Header" xml:space="preserve">
    <value>When multiple zones overlap</value>
  </data>
  <data name="PowerLauncher_Plugins.Header" xml:space="preserve">
    <value>Plugins</value>
  </data>
  <data name="PowerLauncher_ActionKeyword.Header" xml:space="preserve">
    <value>Direct activation command</value>
  </data>
  <data name="PowerLauncher_AuthoredBy.Text" xml:space="preserve">
    <value>Authored by</value>
    <comment>example: Authored by Microsoft</comment>
  </data>
  <data name="PowerLauncher_IncludeInGlobalResultTitle.Text" xml:space="preserve">
    <value>Include in global result</value>
  </data>
  <data name="PowerLauncher_IncludeInGlobalResultDescription.Text" xml:space="preserve">
    <value>Show results on queries without direct activation command</value>
  </data>
  <data name="PowerLauncher_EnablePluginToggle.[using:Microsoft.UI.Xaml.Automation]AutomationProperties.Name" xml:space="preserve">
    <value>Enable plugin</value>
  </data>
  <data name="PowerLauncher_EnablePluginToggle.OnContent" xml:space="preserve">
    <value>On</value>
  </data>
  <data name="PowerLauncher_EnablePluginToggle.OffContent" xml:space="preserve">
    <value>Off</value>
  </data>
  <data name="Run_AdditionalOptions.Text" xml:space="preserve">
    <value>Additional options</value>
  </data>
  <data name="Run_NotAccessibleWarning.Title" xml:space="preserve">
    <value>Please define an activation command or allow this plugin to be used in the global results.</value>
  </data>
  <data name="Run_AllPluginsDisabled.Title" xml:space="preserve">
    <value>PowerToys Run can't provide any results without plugins</value>
  </data>
  <data name="Run_AllPluginsDisabled.Message" xml:space="preserve">
    <value>Enable at least one plugin to get started</value>
  </data>
  <data name="Run_PluginUseDescription.Header" xml:space="preserve">
    <value>Plugins</value>
  </data>
  <data name="Run_PluginUseDescription.Description" xml:space="preserve">
    <value>Include or remove plugins from the global results, change the direct activation phrase and configure additional options</value>
  </data>
  <data name="Run_PositionAppearance_GroupSettings.Header" xml:space="preserve">
    <value>Position &amp; appearance</value>
  </data>
  <data name="Run_PositionHeader.Header" xml:space="preserve">
    <value>Preferred monitor position</value>
    <comment>as in Show PowerToys Run on primary monitor</comment>
  </data>
  <data name="Run_PositionHeader.Description" xml:space="preserve">
    <value>If multiple monitors are in use, PowerToys Run can be launched on the desired monitor</value>
    <comment>as in Show PowerToys Run on primary monitor</comment>
  </data>
  <data name="Run_Radio_Position_Cursor.Content" xml:space="preserve">
    <value>Monitor with mouse cursor</value>
  </data>
  <data name="Run_Radio_Position_Focus.Content" xml:space="preserve">
    <value>Monitor with focused window</value>
  </data>
  <data name="Run_Radio_Position_Primary_Monitor.Content" xml:space="preserve">
    <value>Primary monitor</value>
  </data>
  <data name="Run_PluginsLoading.Text" xml:space="preserve">
    <value>Plugins are loading...</value>
  </data>
  <data name="ColorPicker_ButtonDown.[using:Microsoft.UI.Xaml.Automation]AutomationProperties.Name" xml:space="preserve">
    <value>Move the color down</value>
  </data>
  <data name="ColorPicker_ButtonUp.[using:Microsoft.UI.Xaml.Automation]AutomationProperties.Name" xml:space="preserve">
    <value>Move the color up</value>
  </data>
  <data name="FancyZones_FlashZonesOnQuickSwitch.Content" xml:space="preserve">
    <value>Flash zones when switching layout</value>
  </data>
  <data name="FancyZones_Layouts.Header" xml:space="preserve">
    <value>Layouts</value>
  </data>
  <data name="FancyZones_QuickLayoutSwitch.Header" xml:space="preserve">
    <value>Enable quick layout switch</value>
  </data>
  <data name="FancyZones_QuickLayoutSwitch.Description" xml:space="preserve">
    <value>Layout-specific shortcuts can be configured in the editor</value>
  </data>
  <data name="FancyZones_QuickLayoutSwitch_GroupSettings.Text" xml:space="preserve">
    <value>Quick layout switch</value>
  </data>
  <data name="Activation_Shortcut.Header" xml:space="preserve">
    <value>Activation shortcut</value>
  </data>
  <data name="Activation_Shortcut.Description" xml:space="preserve">
    <value>Customize the shortcut to activate this module</value>
  </data>
  <data name="Oobe_GetStarted.Text" xml:space="preserve">
    <value>Let's get started!</value>
  </data>
  <data name="Oobe_PowerToysDescription.Text" xml:space="preserve">
    <value>Welcome to PowerToys! These overviews will help you quickly learn the basics of all our utilities.</value>
  </data>
  <data name="Oobe_GettingStarted.Text" xml:space="preserve">
    <value>Getting started</value>
  </data>
  <data name="Oobe_Launch.Text" xml:space="preserve">
    <value>Launch</value>
  </data>
  <data name="Launch_ColorPicker.Content" xml:space="preserve">
    <value>Launch Color Picker</value>
  </data>
  <data name="Oobe_LearnMore.Text" xml:space="preserve">
    <value>Learn more about</value>
  </data>
  <data name="Oobe_ColorPicker.Description" xml:space="preserve">
    <value>Color Picker is a system-wide color selection tool for Windows that enables you to pick colors from any currently running application and automatically copies it in a configurable format to your clipboard.</value>
  </data>
  <data name="Oobe_FancyZones.Description" xml:space="preserve">
    <value>FancyZones is a window manager that makes it easy to create complex window layouts and quickly position windows into those layouts.</value>
  </data>
  <data name="Oobe_FileLocksmith.Description" xml:space="preserve">
    <value>File Locksmith lists which processes are using the selected files or directories and allows closing those processes.</value>
  </data>
  <data name="Oobe_FileExplorer.Description" xml:space="preserve">
    <value>PowerToys introduces add-ons to the Windows File Explorer that will enable files like Markdown (.md), PDF (.pdf), SVG (.svg), STL (.stl), G-code (.gcode) and developer files to be viewed in the preview pane. It introduces File Explorer thumbnail support for a number of these file types as well.</value>
  </data>
  <data name="Oobe_ImageResizer.Description" xml:space="preserve">
    <value>Image Resizer is a Windows shell extension for simple bulk image-resizing.</value>
  </data>
  <data name="Oobe_KBM.Description" xml:space="preserve">
    <value>Keyboard Manager allows you to customize the keyboard to be more productive by remapping keys and creating your own keyboard shortcuts.</value>
  </data>
  <data name="Oobe_MouseWithoutBorders.Description" xml:space="preserve">
    <value>Mouse Without Borders enables using the mouse pointer, keyboard, clipboard and drag and drop between machines in the same local network.</value>
  </data>
  <data name="Oobe_PowerRename.Description" xml:space="preserve">
    <value>PowerRename enables you to perform simple bulk renaming, searching and replacing file names.</value>
  </data>
  <data name="Oobe_Run.Description" xml:space="preserve">
    <value>PowerToys Run is a quick launcher for power users that contains some additional features without sacrificing performance.</value>
  </data>
  <data name="Oobe_MeasureTool.Description" xml:space="preserve">
    <value>Screen Ruler is a quick and easy way to measure pixels on your screen.</value>
  </data>
  <data name="Oobe_ShortcutGuide.Description" xml:space="preserve">
    <value>Shortcut Guide presents the user with a listing of available shortcuts for the current state of the desktop.</value>
  </data>
  <data name="Oobe_VideoConference.Description" xml:space="preserve">
    <value>Video Conference Mute allows users to quickly mute the microphone and turn off the camera while on a conference call with a single keystroke, regardless of what application has focus on your computer.</value>
  </data>
  <data name="Oobe_MouseUtils.Description" xml:space="preserve">
    <value>A collection of utilities to enhance your mouse.</value>
    <comment>Mouse as in the hardware peripheral</comment>
  </data>
  <data name="Oobe_Overview.Description" xml:space="preserve">
    <value>Microsoft PowerToys is a set of utilities for power users to tune and streamline their Windows experience for greater productivity.

Take a moment to preview the various utilities listed or view our comprehensive documentation.</value>
  </data>
  <data name="Oobe_Overview_DescriptionLinkText.Text" xml:space="preserve">
    <value>Documentation on Microsoft Docs</value>
  </data>
  <data name="ReleaseNotes.Content" xml:space="preserve">
    <value>Release notes</value>
  </data>
  <data name="Oobe_ColorPicker_HowToUse.Text" xml:space="preserve">
    <value>to open Color Picker.</value>
  </data>
  <data name="Oobe_ColorPicker_TipsAndTricks.Text" xml:space="preserve">
    <value>To select a color with more precision, **scroll the mouse wheel** to zoom in.</value>
  </data>
  <data name="Oobe_FancyZones_HowToUse.Text" xml:space="preserve">
    <value>**Shift** + **drag the window** to snap a window to a zone, and release the window in the desired zone.</value>
  </data>
  <data name="Oobe_FancyZones_HowToUse_Shortcut.Text" xml:space="preserve">
    <value>to open the FancyZones editor.</value>
  </data>
  <data name="Oobe_FancyZones_TipsAndTricks.Text" xml:space="preserve">
    <value>Snap a window to multiple zones by holding the **Ctrl** key (while also holding **Shift**) when dragging a window.</value>
  </data>
  <data name="Oobe_FileLocksmith_HowToUse.Text" xml:space="preserve">
    <value>In File Explorer, right-click one or more selected files and select **What's using this file?** from the context menu.</value>
  </data>
  <data name="Oobe_FileLocksmith_TipsAndTricks.Text" xml:space="preserve">
    <value>Press the **Restart Elevated** button from the File Locksmith UI to also get information on elevated processes that might be using the files.</value>
  </data>
  <data name="Oobe_FileExplorer_HowToEnable.Text" xml:space="preserve">
    <value>Select **View** which is located at the top of File Explorer, followed by **Show**, and then **Preview pane**. 
From there, simply click on one of the supported files in the File Explorer and observe the content on the preview pane!</value>
  </data>
  <data name="Oobe_HowToCreateMappings.Text" xml:space="preserve">
    <value>How to create mappings</value>
  </data>
  <data name="Oobe_HowToEnable.Text" xml:space="preserve">
    <value>How to enable</value>
  </data>
  <data name="Oobe_HowToLaunch.Text" xml:space="preserve">
    <value>How to launch</value>
  </data>
  <data name="Oobe_HowToUse.Text" xml:space="preserve">
    <value>How to use</value>
  </data>
  <data name="Oobe_ImageResizer_HowToLaunch.Text" xml:space="preserve">
    <value>In File Explorer, right-click one or more image files and select **Resize pictures** from the context menu.</value>
  </data>
  <data name="Oobe_ImageResizer_TipsAndTricks.Text" xml:space="preserve">
    <value>Want a custom size? You can add them in the PowerToys Settings!</value>
  </data>
  <data name="Oobe_KBM_HowToCreateMappings.Text" xml:space="preserve">
    <value>Launch **PowerToys Settings**, navigate to the Keyboard Manager menu, and select either **Remap a key** or **Remap a shortcut**.</value>
  </data>
  <data name="Oobe_KBM_TipsAndTricks.Text" xml:space="preserve">
    <value>Want to only have a shortcut work for a single application? Use the Target App field when creating the shortcut remapping.</value>
  </data>
  <data name="Oobe_MouseWithoutBorders_HowToUse.Text" xml:space="preserve">
    <value>Use the Settings screen on each machine to connect to the other machines using the same key. If a connection is not working, it may be necessary to add an exception to the Windows Firewall.</value>
  </data>
  <data name="Oobe_MouseWithoutBorders_TipsAndTricks.Text" xml:space="preserve">
    <value>Use the service option in Settings to install a service enabling Mouse Without Borders to function even in the lock screen.</value>
  </data>
  <data name="Oobe_PowerRename_HowToUse.Text" xml:space="preserve">
    <value>In File Explorer, right-click one or more selected files and select **PowerRename** from the context menu.</value>
  </data>
  <data name="Oobe_PowerRename_TipsAndTricks.Text" xml:space="preserve">
    <value>PowerRename supports searching for files using regular expressions to enable more advanced renaming functionalities.</value>
  </data>
  <data name="Oobe_Run_HowToLaunch.Text" xml:space="preserve">
    <value>to open Run and just start typing.</value>
  </data>
  <data name="Oobe_Run_TipsAndTricks.Text" xml:space="preserve">
    <value>PowerToys Run supports various action keys to funnel search queries for a specific subset of results. Typing `&lt;` searches for running processes only, `?` will search only for file, or `.` for installed applications! See PowerToys documentation for the complete set of 'Action Keys' available.</value>
  </data>
  <data name="Oobe_ShortcutGuide_HowToLaunch.Text" xml:space="preserve">
    <value>to open Shortcut Guide, press it again to close or press **Esc**.</value>
  </data>
  <data name="Oobe_TipsAndTricks.Text" xml:space="preserve">
    <value>Tips &amp; tricks</value>
  </data>
  <data name="Oobe_VideoConference_ToggleMicVid.Text" xml:space="preserve">
    <value>to toggle both your microphone and video</value>
  </data>
  <data name="Oobe_VideoConference_ToggleMic.Text" xml:space="preserve">
    <value>to toggle your microphone</value>
  </data>
  <data name="Oobe_VideoConference_PushToTalkMic.Text" xml:space="preserve">
    <value>to toggle your microphone until key release</value>
  </data>
  <data name="Oobe_VideoConference_ToggleVid.Text" xml:space="preserve">
    <value>to toggle your video</value>
  </data>
  <data name="Oobe_MeasureTool_Activation.Text" xml:space="preserve">
    <value>to bring up the Screen Ruler command bar.</value>
  </data>
  <data name="Oobe_MeasureTool_HowToLaunch.Text" xml:space="preserve">
    <value>The Bounds mode lets you select a specific area to measure. You can also shift-drag an area to persist in on screen. The various Spacing modes allows tracing similar pixels along horizontal and vertical axes with a customizable pixel tolerance threshold (use settings or mouse wheel to adjust it).</value>
  </data>
  <data name="Oobe_MeasureTool.Title" xml:space="preserve">
    <value>Screen Ruler</value>
    <comment>Do not localize this string</comment>
  </data>
  <data name="Oobe_ColorPicker.Title" xml:space="preserve">
    <value>Color Picker</value>
    <comment>Do not localize this string</comment>
  </data>
  <data name="Oobe_FancyZones.Title" xml:space="preserve">
    <value>FancyZones</value>
    <comment>Do not localize this string</comment>
  </data>
  <data name="Oobe_FileLocksmith.Title" xml:space="preserve">
    <value>File Locksmith</value>
  </data>
  <data name="Oobe_ImageResizer.Title" xml:space="preserve">
    <value>Image Resizer</value>
    <comment>Do not localize this string</comment>
  </data>
  <data name="Oobe_KBM.Title" xml:space="preserve">
    <value>Keyboard Manager</value>
    <comment>Do not localize this string</comment>
  </data>
  <data name="Oobe_MouseWithoutBorders.Title" xml:space="preserve">
    <value>Mouse Without Borders</value>
    <comment>Product name. Do not localize this string</comment>
  </data>
  <data name="Oobe_PowerRename.Title" xml:space="preserve">
    <value>PowerRename</value>
    <comment>Do not localize this string</comment>
  </data>
  <data name="Oobe_Run.Title" xml:space="preserve">
    <value>PowerToys Run</value>
    <comment>Do not localize this string</comment>
  </data>
  <data name="Oobe_ShortcutGuide.Title" xml:space="preserve">
    <value>Shortcut Guide</value>
    <comment>Do not localize this string</comment>
  </data>
  <data name="Oobe_VideoConference.Title" xml:space="preserve">
    <value>Video Conference Mute</value>
    <comment>Do not localize this string</comment>
  </data>
  <data name="Oobe_Overview.Title" xml:space="preserve">
    <value>Welcome</value>
  </data>
  <data name="Oobe_WhatsNew.Text" xml:space="preserve">
    <value>What's new</value>
  </data>
  <data name="Oobe_WhatsNew_LoadingError.Title" xml:space="preserve">
    <value>Couldn't load the release notes.</value>
  </data>
  <data name="Oobe_WhatsNew_LoadingError.Message" xml:space="preserve">
    <value>Please check your internet connection.</value>
  </data>
  <data name="Oobe_WhatsNew_ProxyAuthenticationWarning.Title" xml:space="preserve">
    <value>Couldn't load the release notes.</value>
  </data>
  <data name="Oobe_WhatsNew_ProxyAuthenticationWarning.Message" xml:space="preserve">
    <value>Your proxy server requires authentication.</value>
  </data>
  <data name="Oobe_WhatsNew_DetailedReleaseNotesLink.Text" xml:space="preserve">
    <value>See more detailed release notes on GitHub</value>
    <comment>Don't loc "GitHub", it's the name of a product</comment>
  </data>
  <data name="OOBE_Settings.Content" xml:space="preserve">
    <value>Open Settings</value>
  </data>
  <data name="Oobe_NavViewItem.Content" xml:space="preserve">
    <value>Welcome to PowerToys</value>
    <comment>Don't loc "PowerToys"</comment>
  </data>
  <data name="Feedback_NavViewItem.Content" xml:space="preserve">
    <value>Give feedback</value>
  </data>
  <data name="OobeWindow_Title" xml:space="preserve">
    <value>Welcome to PowerToys</value>
  </data>
  <data name="OobeWindow_TitleTxt.Text" xml:space="preserve">
    <value>Welcome to PowerToys</value>
  </data>
  <data name="SettingsWindow_Title" xml:space="preserve">
    <value>PowerToys Settings</value>
  </data>
  <data name="Awake.ModuleTitle" xml:space="preserve">
    <value>Awake</value>
  </data>
  <data name="Awake.ModuleDescription" xml:space="preserve">
    <value>A convenient way to keep your PC awake on-demand.</value>
  </data>
  <data name="Awake_EnableSettingsCard.Header" xml:space="preserve">
    <value>Enable Awake</value>
    <comment>Awake is a product name, do not loc</comment>
  </data>
  <data name="Awake_NoKeepAwakeSelector.Content" xml:space="preserve">
    <value>Keep using the selected power plan</value>
  </data>
  <data name="Awake_IndefiniteKeepAwakeSelector.Content" xml:space="preserve">
    <value>Keep awake indefinitely</value>
  </data>
  <data name="Awake_TemporaryKeepAwakeSelector.Content" xml:space="preserve">
    <value>Keep awake for a time interval</value>
  </data>
  <data name="Awake_ExpirableKeepAwakeSelector.Content" xml:space="preserve">
    <value>Keep awake until expiration</value>
  </data>
  <data name="Awake_DisplaySettingsCard.Header" xml:space="preserve">
    <value>Keep screen on</value>
  </data>
  <data name="Awake_DisplaySettingsCard.Description" xml:space="preserve">
    <value>This setting is only available when keeping the PC awake</value>
  </data>
  <data name="Awake_ExpirationSettingsExpander.Description" xml:space="preserve">
    <value>Keep custom awake state until a specific date and time</value>
  </data>
  <data name="Awake_ModeSettingsCard.Header" xml:space="preserve">
    <value>Mode</value>
  </data>
  <data name="Awake_BehaviorSettingsGroup.Header" xml:space="preserve">
    <value>Behavior</value>
  </data>
  <data name="Awake_IntervalHoursInput.Header" xml:space="preserve">
    <value>Hours</value>
  </data>
  <data name="Awake_IntervalMinutesInput.Header" xml:space="preserve">
    <value>Minutes</value>
  </data>
  <data name="Awake_ExpirationSettingsExpander_Date.Header" xml:space="preserve">
    <value>End date</value>
  </data>
  <data name="Awake_ExpirationSettingsExpander_Time.Header" xml:space="preserve">
    <value>End time</value>
  </data>
  <data name="Oobe_Awake.Title" xml:space="preserve">
    <value>Awake</value>
    <comment>Module name, do not loc</comment>
  </data>
  <data name="Oobe_Awake.Description" xml:space="preserve">
    <value>Awake is a Windows tool designed to keep your PC awake on-demand without having to manage its power settings. This behavior can be helpful when running time-consuming tasks while ensuring that your PC does not go to sleep or turn off its screens.</value>
  </data>
  <data name="Oobe_Awake_HowToUse.Text" xml:space="preserve">
    <value>Open **PowerToys Settings** and enable Awake</value>
  </data>
  <data name="Oobe_Awake_TipsAndTricks.Text" xml:space="preserve">
    <value>You can always change modes quickly by **right-clicking the Awake icon** in the system tray.</value>
  </data>
  <data name="General_FailedToDownloadTheNewVersion.Title" xml:space="preserve">
    <value>An error occurred trying to install this update:</value>
  </data>
  <data name="General_InstallNow.Content" xml:space="preserve">
    <value>Install now</value>
  </data>
  <data name="General_ReadMore.Text" xml:space="preserve">
    <value>Read more</value>
  </data>
  <data name="General_NewVersionAvailable.Title" xml:space="preserve">
    <value>An update is available:</value>
  </data>
  <data name="General_Downloading.Text" xml:space="preserve">
    <value>Downloading...</value>
  </data>
  <data name="General_TryAgainToDownloadAndInstall.Content" xml:space="preserve">
    <value>Try again to download and install</value>
  </data>
  <data name="General_CheckingForUpdates.Text" xml:space="preserve">
    <value>Checking for updates...</value>
  </data>
  <data name="General_NewVersionReadyToInstall.Title" xml:space="preserve">
    <value>An update is ready to install:</value>
  </data>
  <data name="General_UpToDate.Title" xml:space="preserve">
    <value>PowerToys is up to date</value>
  </data>
  <data name="General_CantCheck.Title" xml:space="preserve">
    <value>Network error. Please try again later</value>
  </data>
  <data name="General_DownloadAndInstall.Content" xml:space="preserve">
    <value>Download &amp; install</value>
  </data>
  <data name="ImageResizer_Fit_Fill_ThirdPersonSingular" xml:space="preserve">
    <value>Fills</value>
  </data>
  <data name="ImageResizer_Fit_Fit_ThirdPersonSingular" xml:space="preserve">
    <value>Fits within</value>
  </data>
  <data name="ImageResizer_Fit_Stretch_ThirdPersonSingular" xml:space="preserve">
    <value>Stretches to</value>
  </data>
  <data name="ImageResizer_Unit_Centimeter" xml:space="preserve">
    <value>Centimeters</value>
  </data>
  <data name="ImageResizer_Unit_Inch" xml:space="preserve">
    <value>Inches</value>
  </data>
  <data name="ImageResizer_Unit_Percent" xml:space="preserve">
    <value>Percent</value>
  </data>
  <data name="ImageResizer_Unit_Pixel" xml:space="preserve">
    <value>Pixels</value>
  </data>
  <data name="EditButton.[using:Microsoft.UI.Xaml.Automation]AutomationProperties.Name" xml:space="preserve">
    <value>Edit</value>
  </data>
  <data name="ImageResizer_EditSize.[using:Microsoft.UI.Xaml.Automation]AutomationProperties.Name" xml:space="preserve">
    <value>Edit size</value>
  </data>
  <data name="No" xml:space="preserve">
    <value>No</value>
    <comment>Label of a cancel button</comment>
  </data>
  <data name="Delete_Dialog_Description" xml:space="preserve">
    <value>Are you sure you want to delete this item?</value>
  </data>
  <data name="Yes" xml:space="preserve">
    <value>Yes</value>
    <comment>Label of a confirmation button</comment>
  </data>
  <data name="SeeWhatsNew.Content" xml:space="preserve">
    <value>See what's new</value>
  </data>
  <data name="Awake_ModeSettingsCard.Description" xml:space="preserve">
    <value>Manage the state of your device when Awake is active</value>
  </data>
  <data name="ExcludedApps.Header" xml:space="preserve">
    <value>Excluded apps</value>
  </data>
  <data name="Enable_ColorFormat.[using:Microsoft.UI.Xaml.Automation]AutomationProperties.Name" xml:space="preserve">
    <value>Enable colorformat</value>
  </data>
  <data name="More_Options_Button.[using:Microsoft.UI.Xaml.Automation]AutomationProperties.Name" xml:space="preserve">
    <value>More options</value>
  </data>
  <data name="More_Options_ButtonTooltip.Text" xml:space="preserve">
    <value>More options</value>
  </data>
  <data name="To.Text" xml:space="preserve">
    <value>to</value>
    <comment>as in: from x to y</comment>
  </data>
  <data name="LearnMore_Awake.Text" xml:space="preserve">
    <value>Learn more about Awake</value>
    <comment>Awake is a product name, do not loc</comment>
  </data>
  <data name="LearnMore_ColorPicker.Text" xml:space="preserve">
    <value>Learn more about Color Picker</value>
    <comment>Color Picker is a product name, do not loc</comment>
  </data>
  <data name="LearnMore_FancyZones.Text" xml:space="preserve">
    <value>Learn more about FancyZones</value>
    <comment>FancyZones is a product name, do not loc</comment>
  </data>
  <data name="LearnMore_FileLocksmith.Text" xml:space="preserve">
    <value>Learn more about File Locksmith</value>
  </data>
  <data name="LearnMore_ImageResizer.Text" xml:space="preserve">
    <value>Learn more about Image Resizer</value>
    <comment>Image Resizer is a product name, do not loc</comment>
  </data>
  <data name="LearnMore_KBM.Text" xml:space="preserve">
    <value>Learn more about Keyboard Manager</value>
    <comment>Keyboard Manager is a product name, do not loc</comment>
  </data>
  <data name="LearnMore_MouseUtils.Text" xml:space="preserve">
    <value>Learn more about Mouse utilities</value>
    <comment>Mouse utilities is a product name, do not loc</comment>
  </data>
  <data name="LearnMore_PastePlain.Text" xml:space="preserve">
    <value>Learn more about Paste as Plain Text</value>
    <comment> Paste as Plain Text is the name of the module. </comment>
  </data>
  <data name="LearnMore_MouseWithoutBorders.Text" xml:space="preserve">
    <value>Learn more about Mouse Without Borders</value>
    <comment>Mouse Without Borders is the name of the module. </comment>
  </data>
  <data name="LearnMore_PowerPreview.Text" xml:space="preserve">
    <value>Learn more about File Explorer add-ons</value>
    <comment>File Explorer is a product name, localize as Windows does</comment>
  </data>
  <data name="LearnMore_Peek.Text" xml:space="preserve">
    <value>Learn more about Peek</value>
    <comment>Peek is a product name, do not loc</comment>
  </data>
  <data name="LearnMore_PowerRename.Text" xml:space="preserve">
    <value>Learn more about PowerRename</value>
    <comment>PowerRename is a product name, do not loc</comment>
  </data>
  <data name="LearnMore_Run.Text" xml:space="preserve">
    <value>Learn more about PowerToys Run</value>
    <comment>PowerToys Run is a product name, do not loc</comment>
  </data>
  <data name="LearnMore_MeasureTool.Text" xml:space="preserve">
    <value>Learn more about Screen Ruler</value>
    <comment>Screen Ruler is a product name, do not loc</comment>
  </data>
  <data name="LearnMore_ShortcutGuide.Text" xml:space="preserve">
    <value>Learn more about Shortcut Guide</value>
    <comment>Shortcut Guide is a product name, do not loc</comment>
  </data>
  <data name="LearnMore_VCM.Text" xml:space="preserve">
    <value>Learn more about Video Conference Mute</value>
    <comment>Video Conference Mute is a product name, do not loc</comment>
  </data>
  <data name="Oobe_FileExplorer.Title" xml:space="preserve">
    <value>File Explorer add-ons</value>
    <comment>Do not localize this string</comment>
  </data>
  <data name="Oobe_MouseUtils.Title" xml:space="preserve">
    <value>Mouse utilities</value>
    <comment>Mouse as in the hardware peripheral</comment>
  </data>
  <data name="Oobe_MouseUtils_FindMyMouse.Text" xml:space="preserve">
    <value>Find My Mouse</value>
    <comment>Mouse as in the hardware peripheral</comment>
  </data>
  <data name="Oobe_MouseUtils_FindMyMouse_Description.Text" xml:space="preserve">
    <value>Shake the mouse or press the left Ctrl key twice to focus the mouse pointer.</value>
    <comment>Mouse as in the hardware peripheral. Key as in a keyboard key</comment>
  </data>
  <data name="Oobe_MouseUtils_MouseHighlighter.Text" xml:space="preserve">
    <value>Mouse Highlighter</value>
    <comment>Mouse as in the hardware peripheral.</comment>
  </data>
  <data name="Oobe_MouseUtils_MouseHighlighter_Description.Text" xml:space="preserve">
    <value>Use a keyboard shortcut to highlight left and right mouse clicks.</value>
    <comment>Mouse as in the hardware peripheral.</comment>
  </data>
  <data name="Oobe_MouseUtils_MousePointerCrosshairs.Text" xml:space="preserve">
    <value>Mouse Pointer Crosshairs</value>
    <comment>Mouse as in the hardware peripheral.</comment>
  </data>
  <data name="Oobe_MouseUtils_MousePointerCrosshairs_Description.Text" xml:space="preserve">
    <value>Draw crosshairs centered around the mouse pointer.</value>
    <comment>Mouse as in the hardware peripheral.</comment>
  </data>
  <data name="Oobe_MouseUtils_MouseJump.Text" xml:space="preserve">
    <value>Mouse Jump</value>
    <comment>Mouse as in the hardware peripheral.</comment>
  </data>
  <data name="Oobe_MouseUtils_MouseJump_Description.Text" xml:space="preserve">
    <value>Jump the mouse pointer quickly to anywhere on your desktop.</value>
    <comment>Mouse as in the hardware peripheral.</comment>
  </data>
  <data name="Launch_Run.Content" xml:space="preserve">
    <value>Launch PowerToys Run</value>
  </data>
  <data name="Launch_ShortcutGuide.Content" xml:space="preserve">
    <value>Launch Shortcut Guide</value>
  </data>
  <data name="ColorPicker_ColorFormat_ToggleSwitch.[using:Microsoft.UI.Xaml.Automation]AutomationProperties.Name" xml:space="preserve">
    <value>Show format in editor</value>
  </data>
  <data name="GeneralPage_Documentation.Text" xml:space="preserve">
    <value>Documentation</value>
  </data>
  <data name="PowerLauncher_SearchList.PlaceholderText" xml:space="preserve">
    <value>Search this list</value>
  </data>
  <data name="PowerLauncher_SearchList.[using:Microsoft.UI.Xaml.Automation]AutomationProperties.Name" xml:space="preserve">
    <value>Search this list</value>
  </data>
  <data name="Awake.SecondaryLinksHeader" xml:space="preserve">
    <value>Attribution</value>
    <comment>giving credit to the projects this utility was based on</comment>
  </data>
  <data name="ColorPicker.SecondaryLinksHeader" xml:space="preserve">
    <value>Attribution</value>
    <comment>giving credit to the projects this utility was based on</comment>
  </data>
  <data name="General.SecondaryLinksHeader" xml:space="preserve">
    <value>Related information</value>
  </data>
  <data name="ImageResizer.SecondaryLinksHeader" xml:space="preserve">
    <value>Attribution</value>
    <comment>giving credit to the projects this utility was based on</comment>
  </data>
  <data name="MouseUtils.SecondaryLinksHeader" xml:space="preserve">
    <value>Attribution</value>
    <comment>giving credit to the projects this utility was based on</comment>
  </data>
  <data name="PowerLauncher.SecondaryLinksHeader" xml:space="preserve">
    <value>Attribution</value>
    <comment>giving credit to the projects this utility was based on</comment>
  </data>
  <data name="PowerRename.SecondaryLinksHeader" xml:space="preserve">
    <value>Attribution</value>
    <comment>giving credit to the projects this utility was based on</comment>
  </data>
  <data name="EditTooltip.Text" xml:space="preserve">
    <value>Edit</value>
  </data>
  <data name="RemoveTooltip.Text" xml:space="preserve">
    <value>Remove</value>
  </data>
  <data name="Activation_Shortcut_Cancel" xml:space="preserve">
    <value>Cancel</value>
  </data>
<<<<<<< HEAD
  <data name="Activation_Shortcut_Description" xml:space="preserve">
	<value>Press a combination of keys to change this shortcut</value>
=======
  <data name="Activation_Shortcut_Description.Text" xml:space="preserve">
    <value>Press a combination of keys to change this shortcut</value>
>>>>>>> 65916fd5
  </data>
  <data name="Activation_Shortcut_With_Disable_Description" xml:space="preserve">
	<value>Press a combination of keys to change this shortcut.
Right-click to remove the key combination, thereby deactivating the shortcut.</value>
  </data>
  <data name="Activation_Shortcut_Reset" xml:space="preserve">
    <value>Reset</value>
  </data>
  <data name="Activation_Shortcut_Save" xml:space="preserve">
    <value>Save</value>
  </data>
  <data name="Activation_Shortcut_Title" xml:space="preserve">
    <value>Activation shortcut</value>
  </data>
  <data name="InvalidShortcut.Title" xml:space="preserve">
    <value>Invalid shortcut</value>
  </data>
  <data name="InvalidShortcutWarningLabel.Text" xml:space="preserve">
    <value>Only shortcuts that start with **Windows key**, **Ctrl**, **Alt** or **Shift** are valid.</value>
    <comment>The ** sequences are used for text formatting of the key names. Don't remove them on translation.</comment>
  </data>
  <data name="FancyZones_SpanZonesAcrossMonitors.Description" xml:space="preserve">
    <value>All monitors must have the same DPI scaling and will be treated as one large combined rectangle which contains all monitors</value>
  </data>
  <data name="ImageResizer_DefaultSize_NewSizePrefix" xml:space="preserve">
    <value>New size</value>
    <comment>First part of the default name of new sizes that can be added in PT's settings ui.</comment>
  </data>
  <data name="Awake_IntervalSettingsCard.Header" xml:space="preserve">
    <value>Interval before returning to the previous awakeness state</value>
  </data>
  <data name="Awake_ExpirationSettingsExpander.Header" xml:space="preserve">
    <value>End date and time</value>
  </data>
  <data name="MouseUtils.ModuleTitle" xml:space="preserve">
    <value>Mouse utilities</value>
  </data>
  <data name="MouseUtils.ModuleDescription" xml:space="preserve">
    <value>A collection of mouse utilities.</value>
  </data>
  <data name="MouseUtils_FindMyMouse.Header" xml:space="preserve">
    <value>Find My Mouse</value>
    <comment>Refers to the utility name</comment>
  </data>
  <data name="MouseUtils_FindMyMouse.Description" xml:space="preserve">
    <value>Find My Mouse highlights the position of the cursor when shaking the mouse or pressing the left Ctrl key twice.</value>
    <comment>"Ctrl" is a keyboard key. "Find My Mouse" is the name of the utility</comment>
  </data>
  <data name="MouseUtils_Enable_FindMyMouse.Header" xml:space="preserve">
    <value>Enable Find My Mouse</value>
    <comment>"Find My Mouse" is the name of the utility.</comment>
  </data>
  <data name="MouseUtils_FindMyMouse_ActivationMethod.Header" xml:space="preserve">
    <value>Activation method</value>
  </data>
  <data name="MouseUtils_FindMyMouse_ActivationDoubleControlPress.Content" xml:space="preserve">
    <value>Press Left Control twice</value>
    <comment>Left control is the physical key on the keyboard.</comment>
  </data>
  <data name="MouseUtils_FindMyMouse_ActivationShakeMouse.Content" xml:space="preserve">
    <value>Shake mouse</value>
    <comment>Mouse is the hardware peripheral.</comment>
  </data>
  <data name="MouseUtils_FindMyMouse_ExcludedApps.Description" xml:space="preserve">
    <value>Prevents module activation when an excluded application is the foreground application</value>
  </data>
  <data name="MouseUtils_FindMyMouse_ExcludedApps.Header" xml:space="preserve">
    <value>Excluded apps</value>
  </data>
  <data name="MouseUtils_FindMyMouse_ExcludedApps_TextBoxControl.PlaceholderText" xml:space="preserve">
    <value>Example: outlook.exe</value>
  </data>
  <data name="MouseUtils_Prevent_Activation_On_Game_Mode.Content" xml:space="preserve">
    <value>Do not activate when Game Mode is on</value>
    <comment>"Game mode" is the Windows feature to prevent notification when playing a game.</comment>
  </data>
  <data name="MouseUtils_FindMyMouse_BackgroundColor.Header" xml:space="preserve">
    <value>Background color</value>
  </data>
  <data name="MouseUtils_FindMyMouse_SpotlightColor.Header" xml:space="preserve">
    <value>Spotlight color</value>
  </data>
  <data name="MouseUtils_FindMyMouse_OverlayOpacity.Header" xml:space="preserve">
    <value>Overlay opacity (%)</value>
  </data>
  <data name="MouseUtils_FindMyMouse_SpotlightRadius.Header" xml:space="preserve">
    <value>Spotlight radius (px)</value>
    <comment>px = pixels</comment>
  </data>
  <data name="MouseUtils_FindMyMouse_SpotlightInitialZoom.Header" xml:space="preserve">
    <value>Spotlight initial zoom</value>
  </data>
  <data name="MouseUtils_FindMyMouse_SpotlightInitialZoom.Description" xml:space="preserve">
    <value>Spotlight zoom factor at animation start</value>
  </data>
  <data name="MouseUtils_FindMyMouse_AnimationDurationMs.Header" xml:space="preserve">
    <value>Animation duration (ms)</value>
    <comment>ms = milliseconds</comment>
  </data>
  <data name="MouseUtils_FindMyMouse_AnimationDurationMs.Description" xml:space="preserve">
    <value>Time before the spotlight appears (ms)</value>
    <comment>ms = milliseconds</comment>
  </data>
  <data name="MouseUtils_FindMyMouse_ShakingMinimumDistance.Header" xml:space="preserve">
    <value>Shake minimum distance</value>
  </data>
  <data name="MouseUtils_FindMyMouse_ShakingMinimumDistance.Description" xml:space="preserve">
    <value>The minimum distance for mouse shaking activation, for adjusting sensitivity</value>
  </data>
  <data name="MouseUtils_MouseHighlighter.Header" xml:space="preserve">
    <value>Mouse Highlighter</value>
    <comment>Refers to the utility name</comment>
  </data>
  <data name="MouseUtils_MouseHighlighter.Description" xml:space="preserve">
    <value>Mouse Highlighter mode will highlight mouse clicks.</value>
    <comment>"Mouse Highlighter" is the name of the utility. Mouse is the hardware mouse.</comment>
  </data>
  <data name="MouseUtils_Enable_MouseHighlighter.Header" xml:space="preserve">
    <value>Enable Mouse Highlighter</value>
    <comment>"Find My Mouse" is the name of the utility.</comment>
  </data>
  <data name="MouseUtils_MouseHighlighter_ActivationShortcut.Header" xml:space="preserve">
    <value>Activation shortcut</value>
  </data>
  <data name="MouseUtils_MouseHighlighter_ActivationShortcut.Description" xml:space="preserve">
    <value>Customize the shortcut to turn on or off this mode</value>
    <comment>"Mouse Highlighter" is the name of the utility. Mouse is the hardware mouse.</comment>
  </data>
  <data name="MouseUtils_MouseHighlighter_PrimaryButtonClickColor.Header" xml:space="preserve">
    <value>Primary button highlight color</value>
  </data>
  <data name="MouseUtils_MouseHighlighter_SecondaryButtonClickColor.Header" xml:space="preserve">
    <value>Secondary button highlight color</value>
  </data>
  <data name="MouseUtils_MouseHighlighter_HighlightOpacity.Header" xml:space="preserve">
    <value>Opacity (%)</value>
  </data>
  <data name="MouseUtils_MouseHighlighter_HighlightRadius.Header" xml:space="preserve">
    <value>Radius (px)</value>
    <comment>px = pixels</comment>
  </data>
  <data name="MouseUtils_MouseHighlighter_FadeDelayMs.Header" xml:space="preserve">
    <value>Fade delay (ms)</value>
    <comment>ms = milliseconds</comment>
  </data>
  <data name="MouseUtils_MouseHighlighter_FadeDelayMs.Description" xml:space="preserve">
    <value>Time before the highlight begins to fade (ms)</value>
    <comment>ms = milliseconds</comment>
  </data>
  <data name="MouseUtils_MouseHighlighter_FadeDurationMs.Header" xml:space="preserve">
    <value>Fade duration (ms)</value>
    <comment>ms = milliseconds</comment>
  </data>
  <data name="MouseUtils_MouseHighlighter_FadeDurationMs.Description" xml:space="preserve">
    <value>Duration of the disappear animation (ms)</value>
    <comment>ms = milliseconds</comment>
  </data>
  <data name="MouseUtils_MousePointerCrosshairs.Header" xml:space="preserve">
    <value>Mouse Pointer Crosshairs</value>
    <comment>Refers to the utility name</comment>
  </data>
  <data name="MouseUtils_MousePointerCrosshairs.Description" xml:space="preserve">
    <value>Mouse Pointer Crosshairs draws crosshairs centered on the mouse pointer.</value>
    <comment>"Mouse Pointer Crosshairs" is the name of the utility. Mouse is the hardware mouse.</comment>
  </data>
  <data name="MouseUtils_Enable_MousePointerCrosshairs.Header" xml:space="preserve">
    <value>Enable Mouse Pointer Crosshairs</value>
    <comment>"Mouse Pointer Crosshairs" is the name of the utility.</comment>
  </data>
  <data name="MouseUtils_MousePointerCrosshairs_ActivationShortcut.Header" xml:space="preserve">
    <value>Activation shortcut</value>
  </data>
  <data name="MouseUtils_MousePointerCrosshairs_ActivationShortcut.Description" xml:space="preserve">
    <value>Customize the shortcut to show/hide the crosshairs</value>
  </data>
  <data name="MouseUtils_MousePointerCrosshairs_CrosshairsColor.Header" xml:space="preserve">
    <value>Crosshairs color</value>
  </data>
  <data name="MouseUtils_MousePointerCrosshairs_CrosshairsOpacity.Header" xml:space="preserve">
    <value>Crosshairs opacity (%)</value>
  </data>
  <data name="MouseUtils_MousePointerCrosshairs_CrosshairsRadius.Header" xml:space="preserve">
    <value>Crosshairs center radius (px)</value>
    <comment>px = pixels</comment>
  </data>
  <data name="MouseUtils_MousePointerCrosshairs_CrosshairsThickness.Header" xml:space="preserve">
    <value>Crosshairs thickness (px)</value>
    <comment>px = pixels</comment>
  </data>
  <data name="MouseUtils_MousePointerCrosshairs_CrosshairsBorderColor.Header" xml:space="preserve">
    <value>Crosshairs border color</value>
  </data>
  <data name="MouseUtils_MousePointerCrosshairs_CrosshairsBorderSize.Header" xml:space="preserve">
    <value>Crosshairs border size (px)</value>
    <comment>px = pixels</comment>
  </data>
  <data name="FancyZones_Radio_Custom_Colors.Content" xml:space="preserve">
    <value>Custom colors</value>
  </data>
  <data name="FancyZones_Radio_Default_Theme.Content" xml:space="preserve">
    <value>Windows default</value>
  </data>
  <data name="ColorModeHeader.Header" xml:space="preserve">
    <value>App theme</value>
  </data>
  <data name="FancyZones_Zone_Appearance.Description" xml:space="preserve">
    <value>Customize the way zones look</value>
  </data>
  <data name="FancyZones_Zone_Appearance.Header" xml:space="preserve">
    <value>Zone appearance</value>
  </data>
  <data name="VideoConference_DeprecationWarning.Title" xml:space="preserve">
    <value>VCM is moving into legacy mode (maintenance only).</value>
  </data>
  <data name="VideoConference_DeprecationWarningButton.Content" xml:space="preserve">
    <value>Learn more</value>
  </data>
  <data name="VideoConference_RunAsAdminRequired.Title" xml:space="preserve">
    <value>You need to run as administrator to modify these settings.</value>
  </data>
  <data name="FileExplorerPreview_ToggleSwitch_Thumbnail_GCODE.Header" xml:space="preserve">
    <value>Geometric Code</value>
    <comment>File type, do not translate</comment>
  </data>
  <data name="FileExplorerPreview_ToggleSwitch_Thumbnail_GCODE.Description" xml:space="preserve">
    <value>Only .gcode files with embedded thumbnails are supported</value>
  </data>
  <data name="FileExplorerPreview_ToggleSwitch_Preview_GCODE.Header" xml:space="preserve">
    <value>Geometric Code</value>
    <comment>File type, do not translate</comment>
  </data>
  <data name="FileExplorerPreview_ToggleSwitch_Preview_GCODE.Description" xml:space="preserve">
    <value>Only .gcode files with embedded thumbnails are supported</value>
  </data>
  <data name="FancyZones_NumberColor.Header" xml:space="preserve">
    <value>Number color</value>
  </data>
  <data name="FancyZones_ShowZoneNumberCheckBoxControl.Content" xml:space="preserve">
    <value>Show zone number</value>
  </data>
  <data name="ToggleSwitch.OffContent" xml:space="preserve">
    <value>Off</value>
    <comment>The state of a ToggleSwitch when it's off</comment>
  </data>
  <data name="ToggleSwitch.OnContent" xml:space="preserve">
    <value>On</value>
    <comment>The state of a ToggleSwitch when it's on</comment>
  </data>
  <data name="AlwaysOnTop.ModuleDescription" xml:space="preserve">
    <value>Always On Top is a quick and easy way to pin windows on top.</value>
    <comment>"Always On Top" is the name of the utility</comment>
  </data>
  <data name="AlwaysOnTop.ModuleTitle" xml:space="preserve">
    <value>Always On Top </value>
    <comment>"Always On Top" is the name of the utility</comment>
  </data>
  <data name="AlwaysOnTop_Activation_GroupSettings.Header" xml:space="preserve">
    <value>Activation</value>
  </data>
  <data name="Peek_Activation_GroupSettings.Header" xml:space="preserve">
    <value>Activation</value>
  </data>
  <data name="AlwaysOnTop_EnableToggleControl_HeaderText.Header" xml:space="preserve">
    <value>Enable Always On Top</value>
    <comment>"Always On Top" is the name of the utility</comment>
  </data>
  <data name="AlwaysOnTop_ExcludedApps.Description" xml:space="preserve">
    <value>Excludes an application from pinning on top</value>
  </data>
  <data name="AlwaysOnTop_ExcludedApps.Header" xml:space="preserve">
    <value>Excluded apps</value>
  </data>
  <data name="AlwaysOnTop_ExcludedApps_TextBoxControl.PlaceholderText" xml:space="preserve">
    <value>Example: outlook.exe</value>
  </data>
  <data name="AlwaysOnTop_FrameColor.Header" xml:space="preserve">
    <value>Color</value>
  </data>
  <data name="AlwaysOnTop_FrameEnabled.Header" xml:space="preserve">
    <value>Show a border around the pinned window</value>
  </data>
  <data name="AlwaysOnTop_FrameThickness.Header" xml:space="preserve">
    <value>Thickness (px)</value>
    <comment>px = pixels</comment>
  </data>
  <data name="AlwaysOnTop_Behavior_GroupSettings.Header" xml:space="preserve">
    <value>Appearance &amp; behavior</value>
  </data>
  <data name="Shell_AlwaysOnTop.Content" xml:space="preserve">
    <value>Always On Top</value>
    <comment>"Always On Top" is the name of the utility</comment>
  </data>
  <data name="AlwaysOnTop_GameMode.Content" xml:space="preserve">
    <value>Do not activate when Game Mode is on</value>
    <comment>Game Mode is a Windows feature</comment>
  </data>
  <data name="AlwaysOnTop_SoundTitle.Header" xml:space="preserve">
    <value>Sound</value>
  </data>
  <data name="AlwaysOnTop_Sound.Content" xml:space="preserve">
    <value>Play a sound when pinning a window</value>
  </data>
  <data name="AlwaysOnTop_Behavior.Header" xml:space="preserve">
    <value>Behavior</value>
  </data>
  <data name="LearnMore_AlwaysOnTop.Text" xml:space="preserve">
    <value>Learn more about Always On Top</value>
    <comment>"Always On Top" is the name of the utility</comment>
  </data>
  <data name="AlwaysOnTop_ActivationShortcut.Header" xml:space="preserve">
    <value>Activation shortcut</value>
  </data>
  <data name="AlwaysOnTop_ActivationShortcut.Description" xml:space="preserve">
    <value>Customize the shortcut to pin or unpin an app window</value>
    <comment>"Always On Top" is the name of the utility</comment>
  </data>
  <data name="Oobe_AlwaysOnTop.Title" xml:space="preserve">
    <value>Always On Top</value>
    <comment>"Always On Top" is the name of the utility</comment>
  </data>
  <data name="Oobe_AlwaysOnTop.Description" xml:space="preserve">
    <value>Always On Top improves your multitasking workflow by pinning an application window so it's always in front - even when focus changes to another window after that.</value>
    <comment>"Always On Top" is the name of the utility</comment>
  </data>
  <data name="Oobe_AlwaysOnTop_HowToUse.Text" xml:space="preserve">
    <value>to pin or unpin the selected window so it's always on top of all other windows.</value>
  </data>
  <data name="Oobe_AlwaysOnTop_TipsAndTricks.Text" xml:space="preserve">
    <value>You can tweak the visual outline of the pinned windows in PowerToys settings.</value>
  </data>
  <data name="AlwaysOnTop_FrameColor_Mode.Header" xml:space="preserve">
    <value>Color mode</value>
  </data>
  <data name="AlwaysOnTop_Radio_Custom_Color.Content" xml:space="preserve">
    <value>Custom color</value>
  </data>
  <data name="AlwaysOnTop_Radio_Windows_Default.Content" xml:space="preserve">
    <value>Windows default</value>
  </data>
  <data name="FileExplorerPreview.SecondaryLinksHeader" xml:space="preserve">
    <value>Attribution</value>
    <comment>giving credit to the projects this utility was based on</comment>
  </data>
  <data name="FileExplorerPreview_ToggleSwitch_Monaco_Wrap_Text.Content" xml:space="preserve">
    <value>Wrap text</value>
    <comment>Feature on or off</comment>
  </data>
  <data name="FancyZones_AllowPopupWindowSnap.Description" xml:space="preserve">
    <value>This setting can affect all popup windows including notifications</value>
  </data>
  <data name="FancyZones_AllowPopupWindowSnap.Header" xml:space="preserve">
    <value>Allow popup windows snapping</value>
  </data>
  <data name="FancyZones_AllowChildWindowSnap.Content" xml:space="preserve">
    <value>Allow child windows snapping</value>
  </data>
  <data name="Shell_WhatsNew.Content" xml:space="preserve">
    <value>What's new</value>
  </data>
  <data name="Shell_Peek.Content" xml:space="preserve">
    <value>Peek</value>
    <comment>Product name: Navigation view item name for Peek</comment>
  </data>
  <data name="Peek.ModuleTitle" xml:space="preserve">
    <value>Peek</value>
  </data>
  <data name="Peek.ModuleDescription" xml:space="preserve">
    <value>Peek is a quick and easy way to preview files. Select a file in File Explorer and press the shortcut to open the file preview.</value>
  </data>
  <data name="Peek_EnablePeek.Header" xml:space="preserve">
    <value>Enable Peek</value>
    <comment>Peek is a product name, do not loc</comment>
  </data>
  <data name="Peek_BehaviorHeader.Header" xml:space="preserve">
    <value>Behavior</value>
  </data>
  <data name="Peek_AlwaysRunNotElevated.Header" xml:space="preserve">
    <value>Always run not elevated, even when PowerToys is elevated</value>
  </data>
  <data name="Peek_AlwaysRunNotElevated.Description" xml:space="preserve">
    <value>Tries to run Peek without elevated permissions, to fix access to network shares. You need to disable and re-enable Peek for changes to this value to take effect.</value>
    <comment>Peek is a product name, do not loc</comment>
  </data>
  <data name="Peek_CloseAfterLosingFocus.Header" xml:space="preserve">
    <value>Automatically close the Peek window after it loses focus</value>
    <comment>Peek is a product name, do not loc</comment>
  </data>
  <data name="FancyZones_DisableRoundCornersOnWindowSnap.Content" xml:space="preserve">
    <value>Disable round corners when window is snapped</value>
  </data>
  <data name="PowerLauncher_SearchQueryTuningEnabled.Description" xml:space="preserve">
    <value>Fine tune results ordering</value>
  </data>
  <data name="PowerLauncher_SearchQueryTuningEnabled.Header" xml:space="preserve">
    <value>Results order tuning</value>
  </data>
  <data name="PowerLauncher_SearchClickedItemWeight.Description" xml:space="preserve">
    <value>Use a higher number to get selected results to rise faster. The default is 5, 0 to disable.</value>
  </data>
  <data name="PowerLauncher_SearchClickedItemWeight.Header" xml:space="preserve">
    <value>Selected item weight</value>
  </data>
  <data name="PowerLauncher_WaitForSlowResults.Description" xml:space="preserve">
    <value>Selecting this can help preselect the top, more relevant result, but at the risk of jumpiness</value>
  </data>
  <data name="PowerLauncher_WaitForSlowResults.Header" xml:space="preserve">
    <value>Wait on slower plugin results before selecting top item in results</value>
  </data>
  <data name="PowerLauncher_PluginWeightBoost.Description" xml:space="preserve">
    <value>Use a higher number to have this plugin's result show higher in the global results. Default is 0.</value>
  </data>
  <data name="PowerLauncher_PluginWeightBoost.Header" xml:space="preserve">
    <value>Global sort order score modifier</value>
  </data>
  <data name="AlwaysOnTop_RoundCorners.Content" xml:space="preserve">
    <value>Enable round corners</value>
  </data>
  <data name="LearnMore_QuickAccent.Text" xml:space="preserve">
    <value>Learn more about Quick Accent</value>
    <comment>Quick Accent is a product name, do not loc</comment>
  </data>
  <data name="QuickAccent_EnableQuickAccent.Header" xml:space="preserve">
    <value>Enable Quick Accent</value>
  </data>
  <data name="Shell_QuickAccent.Content" xml:space="preserve">
    <value>Quick Accent</value>
  </data>
  <data name="QuickAccent.ModuleDescription" xml:space="preserve">
    <value>Quick Accent is an alternative way to type accented characters, useful for when a keyboard doesn't support that specific accent.

Activate by holding the key for the character you want to add an accent to, then press the activation key (space, left or right arrow keys) and an overlay to select accented characters will appear!</value>
    <comment>key refers to a physical key on a keyboard</comment>
  </data>
  <data name="QuickAccent.ModuleTitle" xml:space="preserve">
    <value>Quick Accent</value>
  </data>
  <data name="QuickAccent.SecondaryLinksHeader" xml:space="preserve">
    <value>Attribution</value>
  </data>
  <data name="Oobe_QuickAccent.Description" xml:space="preserve">
    <value>Quick Accent is an easy way to write letters with accents, like on a smartphone.</value>
  </data>
  <data name="Oobe_QuickAccent.Title" xml:space="preserve">
    <value>Quick Accent</value>
  </data>
  <data name="Oobe_QuickAccent_HowToUse.Text" xml:space="preserve">
    <value>Open **PowerToys Settings** and enable Quick Accent. While holding the key for the character you want to add an accent to, press the Activation Key and an overlay to select the accented character will appear.</value>
    <comment>key refers to a physical key on a keyboard</comment>
  </data>
  <data name="QuickAccent_Activation_GroupSettings.Header" xml:space="preserve">
    <value>Activation</value>
  </data>
  <data name="QuickAccent_Activation_Shortcut.Header" xml:space="preserve">
    <value>Activation key</value>
    <comment>key refers to a physical key on a keyboard</comment>
  </data>
  <data name="QuickAccent_Activation_Shortcut.Description" xml:space="preserve">
    <value>Press this key after holding down the target letter</value>
    <comment>key refers to a physical key on a keyboard</comment>
  </data>
  <data name="QuickAccent_Activation_Key_Arrows.Content" xml:space="preserve">
    <value>Left/Right Arrow</value>
    <comment>Left/Right arrow keyboard keys</comment>
  </data>
  <data name="QuickAccent_Activation_Key_Space.Content" xml:space="preserve">
    <value>Space</value>
    <comment>Space is the space keyboard key</comment>
  </data>
  <data name="QuickAccent_Activation_Key_Either.Content" xml:space="preserve">
    <value>Left, Right or Space</value>
    <comment>All are keys on a keyboard</comment>
  </data>
  <data name="QuickAccent_Toolbar.Header" xml:space="preserve">
    <value>Toolbar</value>
  </data>
  <data name="QuickAccent_ToolbarPosition.Header" xml:space="preserve">
    <value>Toolbar position</value>
  </data>
  <data name="QuickAccent_ToolbarPosition_TopCenter.Content" xml:space="preserve">
    <value>Top center</value>
  </data>
  <data name="QuickAccent_ToolbarPosition_TopLeftCorner.Content" xml:space="preserve">
    <value>Top left corner</value>
  </data>
  <data name="QuickAccent_ToolbarPosition_TopRightCorner.Content" xml:space="preserve">
    <value>Top right corner</value>
  </data>
  <data name="QuickAccent_ToolbarPosition_BottomLeftCorner.Content" xml:space="preserve">
    <value>Bottom left corner</value>
  </data>
  <data name="QuickAccent_ToolbarPosition_BottomCenter.Content" xml:space="preserve">
    <value>Bottom center</value>
  </data>
  <data name="QuickAccent_ToolbarPosition_BottomRightCorner.Content" xml:space="preserve">
    <value>Bottom right corner</value>
  </data>
  <data name="QuickAccent_ToolbarPosition_Center.Content" xml:space="preserve">
    <value>Center</value>
  </data>
  <data name="QuickAccent_ToolbarPosition_Left.Content" xml:space="preserve">
    <value>Left</value>
  </data>
  <data name="QuickAccent_ToolbarPosition_Right.Content" xml:space="preserve">
    <value>Right</value>
  </data>
  <data name="QuickAccent_Behavior.Header" xml:space="preserve">
    <value>Behavior</value>
  </data>
  <data name="QuickAccent_InputTimeMs.Header" xml:space="preserve">
    <value>Input delay (ms)</value>
    <comment>ms = milliseconds</comment>
  </data>
  <data name="QuickAccent_InputTimeMs.Description" xml:space="preserve">
    <value>Hold the key down for this much time to make the accent menu appear (ms)</value>
    <comment>ms = milliseconds</comment>
  </data>
  <data name="QuickAccent_ExcludedApps.Description" xml:space="preserve">
    <value>Prevents module activation if a foreground application is excluded. Add one application name per line.</value>
  </data>
  <data name="QuickAccent_ExcludedApps.Header" xml:space="preserve">
    <value>Excluded apps</value>
  </data>
  <data name="QuickAccent_ExcludedApps_TextBoxControl.PlaceholderText" xml:space="preserve">
    <value>Example: Teams.exe</value>
  </data>
  <data name="LearnMore_TextExtractor.Text" xml:space="preserve">
    <value>Learn more about Text Extractor</value>
  </data>
  <data name="TextExtractor_Cancel" xml:space="preserve">
    <value>cancel</value>
  </data>
  <data name="General_SettingsBackupAndRestore_NothingToBackup" xml:space="preserve">
    <value>A new backup was not created because no settings have been changed since last backup.</value>
  </data>
  <data name="General_SettingsBackupAndRestore_NoBackupFound" xml:space="preserve">
    <value>No backup found</value>
  </data>
  <data name="General_SettingsBackupAndRestore_FailedToParseTime" xml:space="preserve">
    <value>Failed to parse time</value>
  </data>
  <data name="General_SettingsBackupAndRestore_UnknownBackupTime" xml:space="preserve">
    <value>Unknown</value>
  </data>
  <data name="General_SettingsBackupAndRestore_UnknownBackupSource" xml:space="preserve">
    <value>Unknown</value>
  </data>
  <data name="General_SettingsBackupAndRestore_ThisMachine" xml:space="preserve">
    <value>This computer</value>
  </data>
  <data name="General_SettingsBackupAndRestore_CurrentSettingsMatch" xml:space="preserve">
    <value>Current settings match</value>
  </data>
  <data name="General_SettingsBackupAndRestore_CurrentSettingsStatusAt" xml:space="preserve">
    <value>at</value>
    <comment>E.g., Food was served 'at' noon.</comment>
  </data>
  <data name="General_SettingsBackupAndRestore_CurrentSettingsDiffer" xml:space="preserve">
    <value>Current settings differ</value>
  </data>
  <data name="General_SettingsBackupAndRestore_CurrentSettingsNoChecked" xml:space="preserve">
    <value>Checking...</value>
  </data>
  <data name="General_SettingsBackupAndRestore_CurrentSettingsUnknown" xml:space="preserve">
    <value>Unknown</value>
  </data>
  <data name="General_SettingsBackupAndRestore_NeverRestored" xml:space="preserve">
    <value>Never restored</value>
  </data>
  <data name="General_SettingsBackupAndRestore_NothingToRestore" xml:space="preserve">
    <value>Nothing to restore.</value>
  </data>
  <data name="General_SettingsBackupAndRestore_NoSettingsFilesFound" xml:space="preserve">
    <value>No settings files found.</value>
  </data>
  <data name="General_SettingsBackupAndRestore_BackupError" xml:space="preserve">
    <value>There was an error. Try another backup location.</value>
  </data>
  <data name="General_SettingsBackupAndRestore_SettingsFormatError" xml:space="preserve">
    <value>There was an error in the settings format. Please check the settings file:</value>
  </data>
  <data name="General_SettingsBackupAndRestore_BackupComplete" xml:space="preserve">
    <value>Backup completed.</value>
  </data>
  <data name="General_SettingsBackupAndRestore_NoBackupSyncPath" xml:space="preserve">
    <value>No backup location selected.</value>
  </data>
  <data name="General_SettingsBackupAndRestore_NoBackupsFound" xml:space="preserve">
    <value>No backups found to restore.</value>
  </data>
  <data name="General_SettingsBackupAndRestore_InvalidBackupLocation" xml:space="preserve">
    <value>Invalid backup location.</value>
  </data>
  <data name="TextExtractor.ModuleDescription" xml:space="preserve">
    <value>Text Extractor is a convenient way to copy text from anywhere on screen</value>
  </data>
  <data name="TextExtractor.ModuleTitle" xml:space="preserve">
    <value>Text Extractor</value>
  </data>
  <data name="TextExtractor_EnableToggleControl_HeaderText.Header" xml:space="preserve">
    <value>Enable Text Extractor</value>
  </data>
  <data name="TextExtractor_SupportedLanguages.Title" xml:space="preserve">
    <value>Text Extractor can only recognize languages that have the OCR pack installed.</value>
  </data>
  <data name="TextExtractor_SupportedLanguages_Link.Content" xml:space="preserve">
    <value>Learn more about supported languages</value>
  </data>
  <data name="Shell_TextExtractor.Content" xml:space="preserve">
    <value>Text Extractor</value>
  </data>
  <data name="Launch_TextExtractor.Content" xml:space="preserve">
    <value>Launch Text Extractor</value>
  </data>
  <data name="Oobe_TextExtractor.Title" xml:space="preserve">
    <value>Text Extractor</value>
  </data>
  <data name="Oobe_TextExtractor_HowToUse.Text" xml:space="preserve">
    <value>to open Text Extractor and then selecting a region to copy the text from.</value>
  </data>
  <data name="Oobe_TextExtractor_TipsAndTricks.Text" xml:space="preserve">
    <value>Hold the shift key to move the selection region around.</value>
  </data>
  <data name="TextExtractor.SecondaryLinksHeader" xml:space="preserve">
    <value>Attribution</value>
  </data>
  <data name="Oobe_TextExtractor.Description" xml:space="preserve">
    <value>Text Extractor works like Snipping Tool, but copies the text out of the selected region using OCR and puts it on the clipboard.</value>
  </data>
  <data name="FileExplorerPreview_ToggleSwitch_Monaco_Try_Format.Description" xml:space="preserve">
    <value>Applies to json and xml. Files remain unchanged.</value>
  </data>
  <data name="FileExplorerPreview_ToggleSwitch_Monaco_Try_Format.Header" xml:space="preserve">
    <value>Try to format the source for preview</value>
  </data>
  <data name="Run_ConflictingKeywordInfo.Title" xml:space="preserve">
    <value>Some characters and phrases may conflict with global queries of other plugins if you use them as activation command.</value>
  </data>
  <data name="Run_ConflictingKeywordInfo_Link.Content" xml:space="preserve">
    <value>Learn more about conflicting activation commands</value>
  </data>
  <data name="MeasureTool_ContinuousCapture_Information.Title" xml:space="preserve">
    <value>The continuous capture mode will consume more resources when in use. Also, measurements will be excluded from screenshots and screen capture.</value>
    <comment>pointer as in mouse pointer. Resources refer to things like CPU, GPU, RAM</comment>
  </data>
  <data name="QuickAccent_Description_Indicator.Header" xml:space="preserve">
    <value>Show the Unicode code and name of the currently selected character</value>
  </data>
  <data name="QuickAccent_SortByUsageFrequency_Indicator.Header" xml:space="preserve">
    <value>Sort characters by usage frequency</value>
  </data>
  <data name="QuickAccent_SortByUsageFrequency_Indicator.Description" xml:space="preserve">
    <value>Track characters usage frequency and sort them accordingly</value>
  </data>
  <data name="QuickAccent_StartSelectionFromTheLeft_Indicator.Header" xml:space="preserve">
    <value>Start selection from the left</value>
  </data>
  <data name="QuickAccent_StartSelectionFromTheLeft_Indicator.Description" xml:space="preserve">
    <value>Start selection from the leftmost character for all activation keys, including left and right arrows</value>
  </data>
  <data name="QuickAccent_DisableFullscreen.Header" xml:space="preserve">
    <value>Disable when Game Mode is On</value>
  </data>
  <data name="QuickAccent_Language.Header" xml:space="preserve">
    <value>Characters</value>
  </data>
  <data name="QuickAccent_SelectedLanguage.Header" xml:space="preserve">
    <value>Choose a character set</value>
  </data>
  <data name="QuickAccent_SelectedLanguage.Description" xml:space="preserve">
    <value>Show only accented characters common to the selected set</value>
  </data>
  <data name="QuickAccent_SelectedLanguage_All.Content" xml:space="preserve">
    <value>All available</value>
  </data>
  <data name="QuickAccent_SelectedLanguage_Catalan.Content" xml:space="preserve">
    <value>Catalan</value>
  </data>
  <data name="QuickAccent_SelectedLanguage_Currency.Content" xml:space="preserve">
    <value>Currency</value>
  </data>
  <data name="QuickAccent_SelectedLanguage_Croatian.Content" xml:space="preserve">
    <value>Croatian</value>
  </data>
  <data name="QuickAccent_SelectedLanguage_Czech.Content" xml:space="preserve">
    <value>Czech</value>
  </data>
  <data name="QuickAccent_SelectedLanguage_Gaeilge.Content" xml:space="preserve">
    <value>Gaeilge</value>
    <comment>Gaelic language spoken in Ireland</comment>
  </data>
  <data name="QuickAccent_SelectedLanguage_Gaidhlig.Content" xml:space="preserve">
    <value>Gàidhlig</value>
    <comment>Scottish Gaelic</comment>
  </data>
  <data name="QuickAccent_SelectedLanguage_German.Content" xml:space="preserve">
    <value>German</value>
  </data>
  <data name="QuickAccent_SelectedLanguage_Hebrew.Content" xml:space="preserve">
    <value>Hebrew</value>
  </data>
  <data name="QuickAccent_SelectedLanguage_French.Content" xml:space="preserve">
    <value>French</value>
  </data>
  <data name="QuickAccent_SelectedLanguage_Estonian.Content" xml:space="preserve">
    <value>Estonian</value>
  </data>
  <data name="QuickAccent_SelectedLanguage_Lithuanian.Content" xml:space="preserve">
    <value>Lithuanian</value>
  </data>
  <data name="QuickAccent_SelectedLanguage_Macedonian.Content" xml:space="preserve">
    <value>Macedonian</value>
  </data>
  <data name="QuickAccent_SelectedLanguage_Maori.Content" xml:space="preserve">
    <value>Maori</value>
  </data>
  <data name="QuickAccent_SelectedLanguage_Dutch.Content" xml:space="preserve">
    <value>Dutch</value>
  </data>
  <data name="QuickAccent_SelectedLanguage_Norwegian.Content" xml:space="preserve">
    <value>Norwegian</value>
  </data>
  <data name="QuickAccent_SelectedLanguage_Pinyin.Content" xml:space="preserve">
    <value>Pinyin</value>
  </data>
  <data name="QuickAccent_SelectedLanguage_Polish.Content" xml:space="preserve">
    <value>Polish</value>
  </data>
  <data name="QuickAccent_SelectedLanguage_Portuguese.Content" xml:space="preserve">
    <value>Portuguese</value>
  </data>
  <data name="QuickAccent_SelectedLanguage_Slovakian.Content" xml:space="preserve">
    <value>Slovakian</value>
  </data>
  <data name="QuickAccent_SelectedLanguage_Spanish.Content" xml:space="preserve">
    <value>Spanish</value>
  </data>
  <data name="QuickAccent_SelectedLanguage_Swedish.Content" xml:space="preserve">
    <value>Swedish</value>
  </data>
  <data name="QuickAccent_SelectedLanguage_Turkish.Content" xml:space="preserve">
    <value>Turkish</value>
  </data>
  <data name="QuickAccent_SelectedLanguage_Icelandic.Content" xml:space="preserve">
    <value>Icelandic</value>
  </data>
  <data name="QuickAccent_SelectedLanguage_Romanian.Content" xml:space="preserve">
    <value>Romanian</value>
  </data>
  <data name="QuickAccent_SelectedLanguage_Serbian.Content" xml:space="preserve">
    <value>Serbian</value>
  </data>
  <data name="QuickAccent_SelectedLanguage_Hungarian.Content" xml:space="preserve">
    <value>Hungarian</value>
  </data>
  <data name="QuickAccent_SelectedLanguage_Italian.Content" xml:space="preserve">
    <value>Italian</value>
  </data>
  <data name="QuickAccent_SelectedLanguage_Kurdish.Content" xml:space="preserve">
    <value>Kurdish</value>
  </data>
  <data name="QuickAccent_SelectedLanguage_Welsh.Content" xml:space="preserve">
    <value>Welsh</value>
  </data>
  <data name="Hosts.ModuleDescription" xml:space="preserve">
    <value>Quick and simple utility for managing hosts file.</value>
    <comment>"Hosts" refers to the system hosts file, do not loc</comment>
  </data>
  <data name="Hosts.ModuleTitle" xml:space="preserve">
    <value>Hosts File Editor</value>
    <comment>"Hosts" refers to the system hosts file, do not loc</comment>
  </data>
  <data name="Shell_Hosts.Content" xml:space="preserve">
    <value>Hosts File Editor</value>
    <comment>Products name: Navigation view item name for Hosts File Editor</comment>
  </data>
  <data name="Hosts_EnableToggleControl_HeaderText.Header" xml:space="preserve">
    <value>Enable Hosts File Editor</value>
    <comment>"Hosts File Editor" is the name of the utility</comment>
  </data>
  <data name="Hosts_Toggle_ShowStartupWarning.Header" xml:space="preserve">
    <value>Show a warning at startup</value>
  </data>
  <data name="Hosts_Activation_GroupSettings.Header" xml:space="preserve">
    <value>Activation</value>
  </data>
  <data name="Hosts_LaunchButtonControl.Description" xml:space="preserve">
    <value>Manage your hosts file</value>
    <comment>"Hosts" refers to the system hosts file, do not loc</comment>
  </data>
  <data name="Hosts_LaunchButtonControl.Header" xml:space="preserve">
    <value>Launch Host File Editor</value>
    <comment>"Host File Editor" is a product name</comment>
  </data>
  <data name="Hosts_LaunchButton_Accessible.[using:Microsoft.UI.Xaml.Automation]AutomationProperties.Name" xml:space="preserve">
    <value>Launch Host File Editor</value>
    <comment>"Host File Editor" is a product name</comment>
  </data>
  <data name="Hosts_AdditionalLinesPosition.Header" xml:space="preserve">
    <value>Position of additional content</value>
  </data>
  <data name="Hosts_AdditionalLinesPosition_Bottom.Content" xml:space="preserve">
    <value>Bottom</value>
  </data>
  <data name="Hosts_AdditionalLinesPosition_Top.Content" xml:space="preserve">
    <value>Top</value>
  </data>
  <data name="Hosts_Behavior_GroupSettings.Header" xml:space="preserve">
    <value>Behavior</value>
  </data>
  <data name="Launch_Hosts.Content" xml:space="preserve">
    <value>Launch Hosts File Editor</value>
    <comment>"Hosts File Editor" is the name of the utility</comment>
  </data>
  <data name="LearnMore_Hosts.Text" xml:space="preserve">
    <value>Learn more about Hosts File Editor</value>
    <comment>"Hosts File Editor" is the name of the utility</comment>
  </data>
  <data name="Oobe_Hosts.Description" xml:space="preserve">
    <value>Hosts File Editor is a quick and simple utility for managing hosts file.</value>
    <comment>"Hosts File Editor" is the name of the utility</comment>
  </data>
  <data name="Oobe_Hosts.Title" xml:space="preserve">
    <value>Hosts File Editor</value>
    <comment>"Hosts File Editor" is the name of the utility</comment>
  </data>
  <data name="Hosts_Toggle_LaunchAdministrator.Description" xml:space="preserve">
    <value>Needs to be launched as administrator in order to make changes to the hosts file</value>
  </data>
  <data name="Hosts_Toggle_LaunchAdministrator.Header" xml:space="preserve">
    <value>Launch as administrator</value>
  </data>
  <data name="ShortcutGuide_PressTimeForTaskbarIconShortcuts.Header" xml:space="preserve">
    <value>Press duration before showing taskbar icon shortcuts (ms)</value>
    <comment>ms = milliseconds</comment>
  </data>
  <data name="FileLocksmith.ModuleDescription" xml:space="preserve">
    <value>A Windows shell extension to find out which processes are using the selected files and directories.</value>
  </data>
  <data name="FileLocksmith.ModuleTitle" xml:space="preserve">
    <value>File Locksmith</value>
  </data>
  <data name="Shell_FileLocksmith.Content" xml:space="preserve">
    <value>File Locksmith</value>
    <comment>Product name: Navigation view item name for FileLocksmith</comment>
  </data>
  <data name="FileLocksmith_Enable_FileLocksmith.Header" xml:space="preserve">
    <value>Enable File Locksmith</value>
    <comment>File Locksmith is the name of the utility</comment>
  </data>
  <data name="FileLocksmith_Toggle_StandardContextMenu.Content" xml:space="preserve">
    <value>Default and extended context menu</value>
  </data>
  <data name="FileLocksmith_Toggle_ExtendedContextMenu.Content" xml:space="preserve">
    <value>Extended context menu only</value>
  </data>
  <data name="FileLocksmith_Toggle_ContextMenu.Header" xml:space="preserve">
    <value>Show File Locksmith in</value>
  </data>
  <data name="FileLocksmith_ShellIntegration.Header" xml:space="preserve">
    <value>Shell integration</value>
    <comment>This refers to directly integrating in with Windows</comment>
  </data>
  <data name="GPO_IsSettingForced.Title" xml:space="preserve">
    <value>The system administrator is forcing this setting.</value>
  </data>
  <data name="Hosts_AdditionalLinesPosition.Description" xml:space="preserve">
    <value>Additional content includes the file header and lines that can't parse</value>
  </data>
  <data name="TextExtractor_Languages.Header" xml:space="preserve">
    <value>Preferred language</value>
  </data>
  <data name="Alternate_OOBE_AlwaysOnTop_Description.Text" xml:space="preserve">
    <value>Pin a window so that:</value>
  </data>
  <data name="Alternate_OOBE_AlwaysOnTop_Title.Text" xml:space="preserve">
    <value>Always On Top</value>
  </data>
  <data name="Alternate_OOBE_ColorPicker_Description.Text" xml:space="preserve">
    <value>To pick a color:</value>
  </data>
  <data name="Alternate_OOBE_ColorPicker_Title.Text" xml:space="preserve">
    <value>Color Picker</value>
  </data>
  <data name="Alternate_OOBE_Description.Text" xml:space="preserve">
    <value>Here are a few shortcuts to get you started:</value>
  </data>
  <data name="Alternate_OOBE_FancyZones_Description.Text" xml:space="preserve">
    <value>To open the FancyZones editor, press:</value>
  </data>
  <data name="Alternate_OOBE_FancyZones_Title.Text" xml:space="preserve">
    <value>FancyZones</value>
  </data>
  <data name="Alternate_OOBE_Run_Description.Text" xml:space="preserve">
    <value>Get access to your files and more:</value>
  </data>
  <data name="Alternate_OOBE_Run_Title.Text" xml:space="preserve">
    <value>PowerToys Run</value>
  </data>
  <data name="General_Experimentation.Header" xml:space="preserve">
    <value>Experimentation</value>
  </data>
  <data name="GeneralPage_EnableExperimentation.Description" xml:space="preserve">
    <value>Note: Only Windows Insider builds may be selected for experimentation</value>
  </data>
  <data name="GeneralPage_EnableExperimentation.Header" xml:space="preserve">
    <value>Allow experimentation with new features</value>
  </data>
  <data name="GPO_ExperimentationIsDisallowed.Title" xml:space="preserve">
    <value>The system administrator has disabled experimentation.</value>
  </data>
  <data name="Shell_PastePlain.Content" xml:space="preserve">
    <value>Paste As Plain Text</value>
    <comment>Product name: Navigation view item name for Paste as Plain Text</comment>
  </data>
  <data name="PastePlain.ModuleDescription" xml:space="preserve">
    <value>Paste As Plain Text is a quick shortcut for pasting the text contents of your clipboard without formatting. Note: the formatted text in the clipboard is replaced with the unformatted text.</value>
  </data>
  <data name="PastePlain.ModuleTitle" xml:space="preserve">
    <value>Paste As Plain Text</value>
  </data>
  <data name="PastePlain_Cancel" xml:space="preserve">
    <value>cancel</value>
  </data>
  <data name="PastePlain_EnableToggleControl_HeaderText.Header" xml:space="preserve">
    <value>Enable Paste As Plain Text</value>
  </data>
  <data name="Oobe_PastePlain.Description" xml:space="preserve">
    <value>Paste As Plain Text strips rich formatting from your clipboard data and pastes it as non-formatted text.</value>
  </data>
  <data name="Oobe_PastePlain.Title" xml:space="preserve">
    <value>Paste As Plain Text</value>
  </data>
  <data name="Oobe_PastePlain_HowToUse.Text" xml:space="preserve">
    <value>to paste your clipboard data as plain text. Note: this will replace the formatted text in your clipboard with the plain text.</value>
  </data>
  <data name="AllAppsTxt.Text" xml:space="preserve">
    <value>All apps</value>
  </data>
  <data name="BackBtn.[using:Microsoft.UI.Xaml.Automation]AutomationProperties.Name" xml:space="preserve">
    <value>Back</value>
  </data>
  <data name="BackLabel.Text" xml:space="preserve">
    <value>Back</value>
  </data>
  <data name="BugReportBtn.[using:Microsoft.UI.Xaml.Automation]AutomationProperties.Name" xml:space="preserve">
    <value>Bug report</value>
  </data>
  <data name="BugReportTooltip.Text" xml:space="preserve">
    <value>Bug report</value>
  </data>
  <data name="DocsBtn.[using:Microsoft.UI.Xaml.Automation]AutomationProperties.Name" xml:space="preserve">
    <value>Documentation</value>
  </data>
  <data name="DocsTooltip.Text" xml:space="preserve">
    <value>Documentation</value>
  </data>
  <data name="FZEditorString" xml:space="preserve">
    <value>FancyZones Editor</value>
    <comment>Do not localize this string</comment>
  </data>
  <data name="MoreBtn.[using:Microsoft.UI.Xaml.Automation]AutomationProperties.Name" xml:space="preserve">
    <value>More</value>
  </data>
  <data name="MoreLabel.Text" xml:space="preserve">
    <value>More</value>
  </data>
  <data name="SettingsBtn.[using:Microsoft.UI.Xaml.Automation]AutomationProperties.Name" xml:space="preserve">
    <value>Settings</value>
  </data>
  <data name="SettingsTooltip.Text" xml:space="preserve">
    <value>Settings</value>
  </data>
  <data name="ShortcutsTxt.Text" xml:space="preserve">
    <value>Shortcuts</value>
  </data>
  <data name="UpdateAvailable.Title" xml:space="preserve">
    <value>Update available</value>
  </data>
  <data name="FileExplorerPreview_Toggle_Monaco_Max_File_Size.Header" xml:space="preserve">
    <value>Maximum file size to preview</value>
    <comment>Size refers to the disk space used by a file</comment>
  </data>
  <data name="FileExplorerPreview_Toggle_Monaco_Max_File_Size.Description" xml:space="preserve">
    <value>The maximum size, in kilobytes, for files to be displayed. This is a safety mechanism to prevent loading large files into RAM.</value>
    <comment>"RAM" refers to random access memory; "size" refers to disk space; "bytes" refer to the measurement unit</comment>
  </data>
  <data name="RegistryPreview.ModuleDescription" xml:space="preserve">
    <value>A quick little utility to visualize and edit complex Windows Registry files.</value>
  </data>
  <data name="RegistryPreview.ModuleTitle" xml:space="preserve">
    <value>Registry Preview</value>
  </data>
  <data name="Shell_RegistryPreview.Content" xml:space="preserve">
    <value>Registry Preview</value>
    <comment>Product name: Navigation view item name for Registry Preview</comment>
  </data>
  <data name="RegistryPreview_Enable_RegistryPreview.Header" xml:space="preserve">
    <value>Enable Registry Preview</value>
    <comment>Registry Preview is the name of the utility</comment>
  </data>
  <data name="Oobe_RegistryPreview_HowToUse.Text" xml:space="preserve">
    <value>In File Explorer, right-click a .REG file and select **Preview** from the context menu.</value>
  </data>
  <data name="Oobe_RegistryPreview_TipsAndTricks.Text" xml:space="preserve">
    <value>You can preview or edit Registry files in File Explorer or by opening the app from the PowerToys launcher.</value>
  </data>
  <data name="Oobe_RegistryPreview.Description" xml:space="preserve">
    <value>Registry Preview is a quick little utility to visualize and edit complex Windows Registry files.</value>
  </data>
  <data name="Oobe_RegistryPreview.Title" xml:space="preserve">
    <value>Registry Preview</value>
    <comment>Do not localize this string</comment>
  </data>
  <data name="LearnMore_RegistryPreview.Text" xml:space="preserve">
    <value>Learn more about Registry Preview</value>
    <comment>Registry Preview is a product name, do not loc</comment>
  </data>
  <data name="Launch_RegistryPreview.Content" xml:space="preserve">
    <value>Launch Registry Preview</value>
    <comment>"Registry Preview" is the name of the utility</comment>
  </data>
  <data name="MouseUtils_MouseJump.Description" xml:space="preserve">
    <value>Quickly move the mouse pointer long distances.</value>
    <comment>"Mouse Jump" is the name of the utility. Mouse is the hardware mouse.</comment>
  </data>
  <data name="MouseUtils_MouseJump.Header" xml:space="preserve">
    <value>Mouse Jump</value>
    <comment>Refers to the utility name</comment>
  </data>
  <data name="MouseUtils_MouseJump_ActivationShortcut.Description" xml:space="preserve">
    <value>Customize the shortcut to turn on or off this mode</value>
  </data>
  <data name="MouseUtils_MouseJump_ActivationShortcut.Header" xml:space="preserve">
    <value>Activation shortcut</value>
  </data>
  <data name="MouseUtils_Enable_MouseJump.Header" xml:space="preserve">
    <value>Enable Mouse Jump</value>
    <comment>"Mouse Jump" is the name of the utility.</comment>
  </data>
  <data name="GPO_AutoDownloadUpdatesIsDisabled.Title" xml:space="preserve">
    <value>The system administrator has disabled the automatic download of updates.</value>
  </data>
  <data name="Hosts_Toggle_LoopbackDuplicates.Description" xml:space="preserve">
    <value>127.0.0.1, ::1, ...</value>
    <comment>"127.0.0.1 and ::1" are well known loopback addresses, do not loc</comment>
  </data>
  <data name="Hosts_Toggle_LoopbackDuplicates.Header" xml:space="preserve">
    <value>Consider loopback addresses as duplicates</value>
  </data>
  <data name="RegistryPreview_Launch_GroupSettings.Header" xml:space="preserve">
    <value>Launch</value>
  </data>
  <data name="RegistryPreview_LaunchButton_Accessible.[using:Microsoft.UI.Xaml.Automation]AutomationProperties.Name" xml:space="preserve">
    <value>Launch Registry Preview</value>
  </data>
  <data name="RegistryPreview_LaunchButtonControl.Header" xml:space="preserve">
    <value>Launch Registry Preview</value>
  </data>
  <data name="RegistryPreview_DefaultRegApp.Header" xml:space="preserve">
    <value>Default app</value>
  </data>
  <data name="RegistryPreview_DefaultRegApp.Description" xml:space="preserve">
    <value>Make Registry Preview default app for opening .reg files</value>
    <comment>Registry Preview is app name. Do not localize.</comment>
  </data>
  <data name="PastePlain_ShortcutWarning.Title" xml:space="preserve">
    <value>Using this shortcut may prevent non-text paste actions (e.g. images, files) or built-in paste plain text actions in other applications from functioning.</value>
  </data>
  <data name="MouseUtils_MouseJump_ThumbnailSize.Header" xml:space="preserve">
    <value>Thumbnail Size</value>
  </data>
  <data name="MouseUtils_MouseJump_ThumbnailSize_Description_Prefix.Text" xml:space="preserve">
    <value>Constrain thumbnail image size to a maximum of</value>
  </data>
  <data name="MouseUtils_MouseJump_ThumbnailSize_Description_Suffix.Text" xml:space="preserve">
    <value>pixels</value>
  </data>
  <data name="MouseUtils_MouseJump_ThumbnailSize_Edit_Height.Header" xml:space="preserve">
    <value>Maximum height (px)</value>
    <comment>px = pixels</comment>
  </data>
  <data name="MouseUtils_MouseJump_ThumbnailSize_Edit_Width.Header" xml:space="preserve">
    <value>Maximum width (px)</value>
    <comment>px = pixels</comment>
  </data>
  <data name="SettingsWindow_TitleTxt.Text" xml:space="preserve">
    <value>PowerToys Settings</value>
  </data>
  <data name="Oobe_Peek.Description" xml:space="preserve">
    <value>A lightning fast file preview feature for Windows.</value>
  </data>
  <data name="Oobe_Peek.Title" xml:space="preserve">
    <value>Peek</value>
  </data>
  <data name="Oobe_Peek_HowToUse.Text" xml:space="preserve">
    <value>to preview the file that's currently selected in File Explorer.</value>
  </data>
  <data name="MWB_PCNameLabel.PlaceholderText" xml:space="preserve">
    <value>Device name</value>
  </data>
  <data name="MWB_SecurityKeyLabel.PlaceholderText" xml:space="preserve">
    <value>Security key</value>
  </data>
  <data name="Hosts_Encoding.Description" xml:space="preserve">
    <value>Chose the encoding of the hosts file</value>
    <comment>"Hosts" refers to the system hosts file, do not loc</comment>
  </data>
  <data name="Hosts_Encoding.Header" xml:space="preserve">
    <value>Encoding</value>
  </data>
  <data name="Hosts_Encoding_Utf8.Content" xml:space="preserve">
    <value>UTF-8</value>
  </data>
  <data name="Hosts_Encoding_Utf8Bom.Content" xml:space="preserve">
    <value>UTF-8 with BOM</value>
  </data>
  <data name="MouseUtils_MousePointerCrosshairs_CrosshairsAutoHide.Content" xml:space="preserve">
    <value>Automatically hide crosshairs when the mouse pointer is hidden</value>
  </data>
</root><|MERGE_RESOLUTION|>--- conflicted
+++ resolved
@@ -2462,13 +2462,8 @@
   <data name="Activation_Shortcut_Cancel" xml:space="preserve">
     <value>Cancel</value>
   </data>
-<<<<<<< HEAD
   <data name="Activation_Shortcut_Description" xml:space="preserve">
 	<value>Press a combination of keys to change this shortcut</value>
-=======
-  <data name="Activation_Shortcut_Description.Text" xml:space="preserve">
-    <value>Press a combination of keys to change this shortcut</value>
->>>>>>> 65916fd5
   </data>
   <data name="Activation_Shortcut_With_Disable_Description" xml:space="preserve">
 	<value>Press a combination of keys to change this shortcut.
