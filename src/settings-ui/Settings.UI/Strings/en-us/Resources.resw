--- conflicted
+++ resolved
@@ -5222,7 +5222,6 @@
   <data name="KeyBack" xml:space="preserve">
     <value>Back key</value>
   </data>
-<<<<<<< HEAD
   <data name="ClipPing.ModuleTitle" xml:space="preserve">
     <value>ClipPing</value>
     <comment>{Locked="ClipPing"}</comment>
@@ -5261,7 +5260,6 @@
   </data>
   <data name="ClipPing_OverlayBorder.Content" xml:space="preserve">
     <value>Border</value>
-=======
   <data name="SearchResults_Title.ModuleTitle" xml:space="preserve">
     <value>Search results</value>
   </data>
@@ -5338,6 +5336,5 @@
   </data>
   <data name="UtilitiesHeader.Title" xml:space="preserve">
     <value>Utilities</value>
->>>>>>> 566e35af
   </data>
 </root>