--- conflicted
+++ resolved
@@ -3913,7 +3913,6 @@
   <data name="ShowPluginsOverview_NonGlobal.Content" xml:space="preserve">
     <value>Not included in global results</value>
   </data>
-<<<<<<< HEAD
   <data name="Flyout_ShowUpdateDetails_ToolTip.Text" xml:space="preserve">
     <value>Show update</value>
   </data>
@@ -3925,7 +3924,7 @@
   </data>
   <data name="ShowUpdateDetails.Content" xml:space="preserve">
     <value>Show</value>
-=======
+</data>
   <data name="PowerLauncher_TitleFontSize.Description" xml:space="preserve">
     <value>The size of result titles and the search query</value>
   </data>
@@ -3934,6 +3933,5 @@
   </data>
   <data name="PowerLauncher_TextFontSizeSlider.[using:Microsoft.UI.Xaml.Automation]AutomationProperties.Name" xml:space="preserve">
     <value>Text size of result titles</value>
->>>>>>> ccd401fc
   </data>
 </root>