﻿<?xml version="1.0" encoding="utf-8"?>
<root>
  <!-- 
    Microsoft ResX Schema 
    
    Version 2.0
    
    The primary goals of this format is to allow a simple XML format 
    that is mostly human readable. The generation and parsing of the 
    various data types are done through the TypeConverter classes 
    associated with the data types.
    
    Example:
    
    ... ado.net/XML headers & schema ...
    <resheader name="resmimetype">text/microsoft-resx</resheader>
    <resheader name="version">2.0</resheader>
    <resheader name="reader">System.Resources.ResXResourceReader, System.Windows.Forms, ...</resheader>
    <resheader name="writer">System.Resources.ResXResourceWriter, System.Windows.Forms, ...</resheader>
    <data name="Name1"><value>this is my long string</value><comment>this is a comment</comment></data>
    <data name="Color1" type="System.Drawing.Color, System.Drawing">Blue</data>
    <data name="Bitmap1" mimetype="application/x-microsoft.net.object.binary.base64">
        <value>[base64 mime encoded serialized .NET Framework object]</value>
    </data>
    <data name="Icon1" type="System.Drawing.Icon, System.Drawing" mimetype="application/x-microsoft.net.object.bytearray.base64">
        <value>[base64 mime encoded string representing a byte array form of the .NET Framework object]</value>
        <comment>This is a comment</comment>
    </data>
                
    There are any number of "resheader" rows that contain simple 
    name/value pairs.
    
    Each data row contains a name, and value. The row also contains a 
    type or mimetype. Type corresponds to a .NET class that support 
    text/value conversion through the TypeConverter architecture. 
    Classes that don't support this are serialized and stored with the 
    mimetype set.
    
    The mimetype is used for serialized objects, and tells the 
    ResXResourceReader how to depersist the object. This is currently not 
    extensible. For a given mimetype the value must be set accordingly:
    
    Note - application/x-microsoft.net.object.binary.base64 is the format 
    that the ResXResourceWriter will generate, however the reader can 
    read any of the formats listed below.
    
    mimetype: application/x-microsoft.net.object.binary.base64
    value   : The object must be serialized with 
            : System.Runtime.Serialization.Formatters.Binary.BinaryFormatter
            : and then encoded with base64 encoding.
    
    mimetype: application/x-microsoft.net.object.soap.base64
    value   : The object must be serialized with 
            : System.Runtime.Serialization.Formatters.Soap.SoapFormatter
            : and then encoded with base64 encoding.

    mimetype: application/x-microsoft.net.object.bytearray.base64
    value   : The object must be serialized into a byte array 
            : using a System.ComponentModel.TypeConverter
            : and then encoded with base64 encoding.
    -->
  <xsd:schema id="root" xmlns="" xmlns:xsd="http://www.w3.org/2001/XMLSchema" xmlns:msdata="urn:schemas-microsoft-com:xml-msdata">
    <xsd:import namespace="http://www.w3.org/XML/1998/namespace" />
    <xsd:element name="root" msdata:IsDataSet="true">
      <xsd:complexType>
        <xsd:choice maxOccurs="unbounded">
          <xsd:element name="metadata">
            <xsd:complexType>
              <xsd:sequence>
                <xsd:element name="value" type="xsd:string" minOccurs="0" />
              </xsd:sequence>
              <xsd:attribute name="name" use="required" type="xsd:string" />
              <xsd:attribute name="type" type="xsd:string" />
              <xsd:attribute name="mimetype" type="xsd:string" />
              <xsd:attribute ref="xml:space" />
            </xsd:complexType>
          </xsd:element>
          <xsd:element name="assembly">
            <xsd:complexType>
              <xsd:attribute name="alias" type="xsd:string" />
              <xsd:attribute name="name" type="xsd:string" />
            </xsd:complexType>
          </xsd:element>
          <xsd:element name="data">
            <xsd:complexType>
              <xsd:sequence>
                <xsd:element name="value" type="xsd:string" minOccurs="0" msdata:Ordinal="1" />
                <xsd:element name="comment" type="xsd:string" minOccurs="0" msdata:Ordinal="2" />
              </xsd:sequence>
              <xsd:attribute name="name" type="xsd:string" use="required" msdata:Ordinal="1" />
              <xsd:attribute name="type" type="xsd:string" msdata:Ordinal="3" />
              <xsd:attribute name="mimetype" type="xsd:string" msdata:Ordinal="4" />
              <xsd:attribute ref="xml:space" />
            </xsd:complexType>
          </xsd:element>
          <xsd:element name="resheader">
            <xsd:complexType>
              <xsd:sequence>
                <xsd:element name="value" type="xsd:string" minOccurs="0" msdata:Ordinal="1" />
              </xsd:sequence>
              <xsd:attribute name="name" type="xsd:string" use="required" />
            </xsd:complexType>
          </xsd:element>
        </xsd:choice>
      </xsd:complexType>
    </xsd:element>
  </xsd:schema>
  <resheader name="resmimetype">
    <value>text/microsoft-resx</value>
  </resheader>
  <resheader name="version">
    <value>2.0</value>
  </resheader>
  <resheader name="reader">
    <value>System.Resources.ResXResourceReader, System.Windows.Forms, Version=4.0.0.0, Culture=neutral, PublicKeyToken=b77a5c561934e089</value>
  </resheader>
  <resheader name="writer">
    <value>System.Resources.ResXResourceWriter, System.Windows.Forms, Version=4.0.0.0, Culture=neutral, PublicKeyToken=b77a5c561934e089</value>
  </resheader>
  <data name="Attribution_Rooler.Text" xml:space="preserve">
    <value>Inspired by Rooler</value>
    <comment>Rooler is a name of the tool.</comment>
  </data>
  <data name="Shell_MeasureTool.Content" xml:space="preserve">
    <value>Screen Ruler</value>
    <comment>Product name: Navigation view item name for Screen Ruler</comment>
  </data>
  <data name="MeasureTool.SecondaryLinksHeader" xml:space="preserve">
    <value>Attribution</value>
    <comment>giving credit to the projects this utility was based on</comment>
  </data>
  <data name="MeasureTool.ModuleDescription" xml:space="preserve">
    <value>Screen Ruler is a quick and easy way to measure pixels on your screen.</value>
    <comment>"Screen Ruler" is the name of the utility</comment>
  </data>
  <data name="MeasureTool.ModuleTitle" xml:space="preserve">
    <value>Screen Ruler</value>
    <comment>"Screen Ruler" is the name of the utility</comment>
  </data>
  <data name="MeasureTool_ActivationSettings.Header" xml:space="preserve">
    <value>Activation</value>
  </data>
  <data name="MeasureTool_Settings.Header" xml:space="preserve">
    <value>Behavior</value>
    <comment>"Screen Ruler" is the name of the utility</comment>
  </data>
  <data name="MeasureTool_ActivationShortcut.Header" xml:space="preserve">
    <value>Activation shortcut</value>
  </data>
  <data name="MeasureTool_ActivationShortcut.Description" xml:space="preserve">
    <value>Customize the shortcut to bring up the command bar</value>
    <comment>"Screen Ruler" is the name of the utility</comment>
  </data>
  <data name="MeasureTool_DefaultMeasureStyle.Header" xml:space="preserve">
    <value>Default measure style</value>
  </data>
  <data name="MeasureTool_DefaultMeasureStyle.Description" xml:space="preserve">
    <value>The utility will start having the selected style activated</value>
  </data>
  <data name="MeasureTool_DefaultMeasureStyle_None.Content" xml:space="preserve">
    <value>None</value>
  </data>
  <data name="MeasureTool_DefaultMeasureStyle_Bounds.Content" xml:space="preserve">
    <value>Bounds</value>
  </data>
  <data name="MeasureTool_DefaultMeasureStyle_Spacing.Content" xml:space="preserve">
    <value>Spacing</value>
  </data>
  <data name="MeasureTool_DefaultMeasureStyle_Horizontal_Spacing.Content" xml:space="preserve">
    <value>Horizontal spacing</value>
  </data>
  <data name="MeasureTool_DefaultMeasureStyle_Vertical_Spacing.Content" xml:space="preserve">
    <value>Vertical spacing</value>
  </data>
  <data name="MeasureTool_UnitsOfMeasure.Header" xml:space="preserve">
    <value>Extra units of measurement</value>
  </data>
  <data name="MeasureTool_UnitsOfMeasure_Pixels.Content" xml:space="preserve">
    <value>Show only pixels</value>
  </data>
  <data name="MeasureTool_UnitsOfMeasure_Inches.Content" xml:space="preserve">
    <value>Inches</value>
  </data>
  <data name="MeasureTool_UnitsOfMeasure_Centimeters.Content" xml:space="preserve">
    <value>Centimeters</value>
  </data>
  <data name="MeasureTool_UnitsOfMeasure_Millimeters.Content" xml:space="preserve">
    <value>Millimeters</value>
  </data>
  <data name="MeasureTool_PixelTolerance.Header" xml:space="preserve">
    <value>Pixel tolerance for edge detection</value>
  </data>
  <data name="MeasureTool_MeasureCrossColor.Header" xml:space="preserve">
    <value>Line color</value>
  </data>
  <data name="MeasureTool_ContinuousCapture.Header" xml:space="preserve">
    <value>Capture screen continuously during measuring</value>
  </data>
  <data name="MeasureTool_ContinuousCapture.Description" xml:space="preserve">
    <value>Refresh screen contexts in real-time instead of making a screenshot once</value>
  </data>
  <data name="MeasureTool_PerColorChannelEdgeDetection.Header" xml:space="preserve">
    <value>Per color channel edge detection</value>
  </data>
  <data name="MeasureTool_PerColorChannelEdgeDetection.Description" xml:space="preserve">
    <value>If enabled, test that all color channels are within a tolerance distance from each other. Otherwise, check that the sum of all color channels differences is smaller than the tolerance.</value>
  </data>
  <data name="MeasureTool_DrawFeetOnCross.Header" xml:space="preserve">
    <value>Draw feet on cross</value>
  </data>
  <data name="MeasureTool_DrawFeetOnCross.Description" xml:space="preserve">
    <value>Adds feet to the end of cross lines</value>
  </data>
  <data name="MeasureTool_EnableMeasureTool.Header" xml:space="preserve">
    <value>Enable Screen Ruler</value>
    <comment>"Screen Ruler" is the name of the utility</comment>
  </data>
  <data name="MouseWithoutBorders_ActivationSettings.Header" xml:space="preserve">
    <value>Activation</value>
  </data>
  <data name="MouseWithoutBorders_DeviceLayoutSettings.Header" xml:space="preserve">
    <value>Device layout</value>
  </data>
  <data name="MouseWithoutBorders_DeviceLayoutSettings.Description" xml:space="preserve">
    <value>Drag and drop a machine to rearrange the order.</value>
  </data>
  <data name="MouseWithoutBorders_CannotDragDropAsAdmin.Title" xml:space="preserve">
    <value>It is not possible to use drag and drop while running PowerToys elevated. As a workaround, please restart PowerToys without elevation to edit the device layout.</value>
  </data>
  <data name="MouseWithoutBorders_KeySettings.Header" xml:space="preserve">
    <value>Encryption key</value>
  </data>
  <data name="MouseWithoutBorders_SecurityKey.Header" xml:space="preserve">
    <value>Security key</value>
  </data>
  <data name="MouseWithoutBorders_SecurityKey.Description" xml:space="preserve">
    <value>The key must be auto generated in one machine by clicking on New Key, then typed in other machines</value>
  </data>
  <data name="MouseWithoutBorders_NewKey.Content" xml:space="preserve">
    <value>New key</value>
  </data>
  <data name="MouseWithoutBorders_CopyMachineName.Text" xml:space="preserve">
    <value>Copy to clipboard</value>
  </data>
  <data name="MouseWithoutBorders_ReconnectButton.Text" xml:space="preserve">
    <value>Refresh connections</value>
  </data>
  <data name="MouseWithoutBorders_ReconnectTooltip.Text" xml:space="preserve">
    <value>Reestablishes connections with other devices if you are experiencing issues.</value>
  </data>
  <data name="MouseWithoutBorders_ThisMachineNameLabel.Header" xml:space="preserve">
    <value>Host name of this device</value>
  </data>
  <data name="MouseWithoutBorders_Connect.Content" xml:space="preserve">
    <value>Connect</value>
  </data>
  <data name="MouseWithoutBorders_UninstallService.Header" xml:space="preserve">
    <value>Uninstall service</value>
  </data>
  <data name="MouseWithoutBorders_UninstallService.Description" xml:space="preserve">
    <value>Removes the service from the computer. Needs to run as administrator.</value>
  </data>
  <data name="MouseWithoutBorders_Settings.Header" xml:space="preserve">
    <value>Behavior</value>
  </data>
  <data name="MouseWithoutBorders_TroubleShooting.Header" xml:space="preserve">
    <value>Troubleshooting</value>
  </data>
  <data name="MouseWithoutBorders_AddFirewallRuleButtonControl.Header" xml:space="preserve">
    <value>Add a firewall rule for Mouse Without Borders</value>
    <comment>"Mouse Without Borders" is a product name</comment>
  </data>
  <data name="MouseWithoutBorders_AddFirewallRuleButtonControl.Description" xml:space="preserve">
    <value>Adding a firewall rule might help solve connection issues.</value>
  </data>
  <data name="MouseWithoutBorders_RunAsAdminText.Title" xml:space="preserve">
    <value>You need to run as administrator to modify this setting.</value>
  </data>
  <data name="MouseWithoutBorders_ServiceUserUninstallWarning.Title" xml:space="preserve">
    <value>If PowerToys is installed as a user, uninstalling/upgrading may require the Mouse Without Borders service to be removed manually later.</value>
  </data>
  <data name="MouseWithoutBorders_ServiceSettings.Header" xml:space="preserve">
    <value>Service</value>
  </data>
  <data name="MouseWithoutBorders_Toggle_Enable.Header" xml:space="preserve">
    <value>Enable Mouse Without Borders</value>
  </data>
  <data name="MouseWithoutBorders.SecondaryLinksHeader" xml:space="preserve">
    <value>Attribution</value>
    <comment>giving credit to the projects this utility was based on</comment>
  </data>
  <data name="MouseWithoutBorders.ModuleDescription" xml:space="preserve">
    <value>Mouse Without Borders is a quick and easy way to move your cursor across multiple devices.</value>
    <comment>"Mouse Without Borders" is the name of the utility</comment>
  </data>
  <data name="MouseWithoutBorders.ModuleTitle" xml:space="preserve">
    <value>Mouse Without Borders</value>
    <comment>"Mouse Without Borders" is the name of the utility</comment>
  </data>
  <data name="MouseWithoutBorders_UseService.Header" xml:space="preserve">
    <value>Use Service</value>
  </data>
  <data name="MouseWithoutBorders_UseService.Description" xml:space="preserve">
    <value>Runs in service mode, that allows MWB to control remote machines when they're locked. Also allows control of system and administrator applications.</value>
  </data>
  <data name="MouseWithoutBorders_MatrixOneRow.Header" xml:space="preserve">
    <value>Devices in a single row</value>
  </data>
  <data name="MouseWithoutBorders_MatrixOneRow.Description" xml:space="preserve">
    <value>Sets whether the devices are aligned on a single row. A two by two matrix is considered otherwise.</value>
  </data>
  <data name="MouseWithoutBorders_WrapMouse.Header" xml:space="preserve">
    <value>Wrap mouse</value>
  </data>
  <data name="MouseWithoutBorders_WrapMouse.Description" xml:space="preserve">
    <value>Move control back to the first machine when mouse moves past the last one.</value>
  </data>
  <data name="MouseWithoutBorders_ShareClipboard.Header" xml:space="preserve">
    <value>Share clipboard</value>
  </data>
  <data name="MouseWithoutBorders_TransferFile.Header" xml:space="preserve">
    <value>Transfer file</value>
  </data>
  <data name="MouseWithoutBorders_HideMouseAtScreenEdge.Header" xml:space="preserve">
    <value>Hide mouse at the screen edge</value>
  </data>
  <data name="MouseWithoutBorders_DrawMouseCursor.Header" xml:space="preserve">
    <value>Draw mouse cursor</value>
  </data>
  <data name="MouseWithoutBorders_ValidateRemoteMachineIP.Header" xml:space="preserve">
    <value>Validate remote machine IP</value>
  </data>
  <data name="MouseWithoutBorders_SameSubnetOnly.Header" xml:space="preserve">
    <value>Same subnet only</value>
  </data>
  <data name="MouseWithoutBorders_BlockScreenSaverOnOtherMachines.Header" xml:space="preserve">
    <value>Block screen saver on other machines</value>
  </data>
  <data name="MouseWithoutBorders_MoveMouseRelatively.Header" xml:space="preserve">
    <value>Move mouse relatively</value>
  </data>
  <data name="MouseWithoutBorders_BlockMouseAtScreenCorners.Header" xml:space="preserve">
    <value>Block mouse at screen corners</value>
  </data>
  <data name="MouseWithoutBorders_ShowClipboardAndNetworkStatusMessages.Header" xml:space="preserve">
    <value>Show clipboard and network status messages</value>
  </data>
  <data name="MouseWithoutBorders_ShowOriginalUI.Header" xml:space="preserve">
    <value>Show the original Mouse Without Borders UI</value>
  </data>
  <data name="MouseWithoutBorders_ShowOriginalUI.Description" xml:space="preserve">
    <value>This is accessible from the system tray and requires a restart.</value>
  </data>
  <data name="MouseWithoutBorders_ShareClipboard.Description" xml:space="preserve">
    <value>If share clipboard stops working, Ctrl+Alt+Del then Esc may solve the problem.</value>
  </data>
  <data name="MouseWithoutBorders_TransferFile.Description" xml:space="preserve">
    <value>If a file (&lt;100MB) is copied, it will be transferred to the remote machine clipboard.</value>
  </data>
  <data name="MouseWithoutBorders_HideMouseAtScreenEdge.Description" xml:space="preserve">
    <value>Hide the mouse cursor at the top edge of the screen when switching to other machine. This option also steals the focus from any full-screen app to ensure the keyboard input is redirected.</value>
  </data>
  <data name="MouseWithoutBorders_DrawMouseCursor.Description" xml:space="preserve">
    <value>Mouse cursor may not be visible in Windows 10 and later versions of Windows when there is no physical mouse attached.</value>
  </data>
  <data name="MouseWithoutBorders_ValidateRemoteMachineIP.Description" xml:space="preserve">
    <value>Reverse DNS lookup to validate machine IP Address.</value>
  </data>
  <data name="MouseWithoutBorders_SameSubnetOnly.Description" xml:space="preserve">
    <value>Only connect to machines in the same intranet NNN.NNN.*.* (only works when both machines have IPv4 enabled)</value>
  </data>
  <data name="MouseWithoutBorders_IPAddressMapping_TextBoxControl.PlaceholderText" xml:space="preserve">
    <value>Example: MyLaptop 192.168.0.24</value>
    <comment>Don't translate MyLaptop</comment>
  </data>
  <data name="MouseWithoutBorders_IPAddressMapping.Header" xml:space="preserve">
    <value>IP address mapping</value>
  </data>
  <data name="MouseWithoutBorders_IPAddressMapping.Description" xml:space="preserve">
    <value>Resolve machine's IP address using manually entered mappings below.</value>
  </data>
  <data name="MouseWithoutBorders_BlockScreenSaverOnOtherMachines.Description" xml:space="preserve">
    <value>Prevent screen saver from starting on other machines when user is actively working on this machine.</value>
  </data>
  <data name="MouseWithoutBorders_MoveMouseRelatively.Description" xml:space="preserve">
    <value>Use this option when remote machine's monitor settings are different, or remote machine has multiple monitors.</value>
  </data>
  <data name="MouseWithoutBorders_BlockMouseAtScreenCorners.Description" xml:space="preserve">
    <value>To avoid accident machine-switch at screen corners.</value>
  </data>
  <data name="MouseWithoutBorders_ShowClipboardAndNetworkStatusMessages.Description" xml:space="preserve">
    <value>Show clipboard activities and network status in system tray notifications</value>
  </data>
  <data name="MouseWithoutBorders_KeyboardShortcuts_Group.Header" xml:space="preserve">
    <value>Keyboard shortcuts</value>
    <comment>keyboard is the hardware peripheral</comment>
  </data>
  <data name="MouseWithoutBorders_AdvancedSettings_Group.Header" xml:space="preserve">
    <value>Advanced Settings</value>
  </data>
  <data name="MouseWithoutBorders_EasyMouseOption.Header" xml:space="preserve">
    <value>Easy Mouse: move between machines by moving the mouse pointer to the screen edges.</value>
  </data>
  <data name="MouseWithoutBorders_EasyMouseOption.Description" xml:space="preserve">
    <value>Can also be set to move only when pressing Shift or Ctrl.</value>
    <comment>Shift and Ctrl are the keyboard keys</comment>
  </data>
  <data name="MouseWithoutBorders_EasyMouseOption_Disabled.Content" xml:space="preserve">
    <value>Disabled</value>
  </data>
  <data name="MouseWithoutBorders_EasyMouseOption_Enabled.Content" xml:space="preserve">
    <value>Enabled</value>
  </data>
  <data name="MouseWithoutBorders_EasyMouseOption_Ctrl.Content" xml:space="preserve">
    <value>Ctrl</value>
    <comment>This is the Ctrl keyboard key</comment>
  </data>
  <data name="MouseWithoutBorders_EasyMouseOption_Shift.Content" xml:space="preserve">
    <value>Shift</value>
    <comment>This is the Shift keyboard key</comment>
  </data>
  <data name="MouseWithoutBorders_LockMachinesShortcut.Header" xml:space="preserve">
    <value>Shortcut to lock all machines.</value>
  </data>
  <data name="MouseWithoutBorders_LockMachinesShortcut.Description" xml:space="preserve">
    <value>Hit this hotkey twice to lock all machines. Note: Only the machines which have the same shortcut configured will be locked.</value>
  </data>
  <data name="MouseWithoutBorders_ToggleEasyMouseShortcut.Header" xml:space="preserve">
    <value>Shortcut to toggle Easy Mouse.</value>
    <comment>Ctrl and Alt are the keyboard keys</comment>
  </data>
  <data name="MouseWithoutBorders_ToggleEasyMouseShortcut.Description" xml:space="preserve">
    <value>Only works if EasyMouse is set to Enabled or Disabled.</value>
  </data>
  <data name="MouseWithoutBorders_ToggleEasyMouseShortcut_Disabled.Content" xml:space="preserve">
    <value>Disabled</value>
  </data>
  <data name="MouseWithoutBorders_SwitchBetweenMachineShortcut.Header" xml:space="preserve">
    <value>Shortcut to switch between machines. Ctrl+Alt+:</value>
    <comment>Ctrl and Alt are the keyboard keys</comment>
  </data>
  <data name="MouseWithoutBorders_SwitchBetweenMachineShortcut.Description" xml:space="preserve">
    <value>Click on Ctrl+Alt+ the chosen option to switch between machines.</value>
    <comment>Ctrl and Alt are the keyboard keys</comment>
  </data>
  <data name="MouseWithoutBorders_SwitchBetweenMachineShortcut_F1.Content" xml:space="preserve">
    <value>F1, F2, F3, F4</value>
    <comment>Don't localize. These are keyboard keys</comment>
  </data>
  <data name="MouseWithoutBorders_SwitchBetweenMachineShortcut_1.Content" xml:space="preserve">
    <value>1, 2, 3, 4</value>
    <comment>Don't localize. These are keyboard keys</comment>
  </data>
  <data name="MouseWithoutBorders_SwitchBetweenMachineShortcut_Disabled.Content" xml:space="preserve">
    <value>Disabled</value>
  </data>
  <data name="MouseWithoutBorders_LockMachinesShortcut_Disabled.Content" xml:space="preserve">
    <value>Disabled</value>
  </data>
  <data name="MouseWithoutBorders_ReconnectShortcut.Header" xml:space="preserve">
    <value>Shortcut to try reconnecting</value>
  </data>
  <data name="MouseWithoutBorders_ReconnectShortcut.Description" xml:space="preserve">
    <value>Just in case the connection is lost for any reason.</value>
  </data>
  <data name="MouseWithoutBorders_ReconnectShortcut_Disabled.Content" xml:space="preserve">
    <value>Disabled</value>
  </data>
  <data name="MouseWithoutBorders_Switch2AllPcShortcut.Header" xml:space="preserve">
    <value>Shortcut to switch to multiple machine mode.</value>
  </data>
  <data name="MouseWithoutBorders_Switch2AllPcShortcut.Description" xml:space="preserve">
    <value>Allows controlling all computers at once.</value>
  </data>
  <data name="MouseWithoutBorders_Switch2AllPcShortcut_Disabled.Content" xml:space="preserve">
    <value>Disabled</value>
  </data>
  <data name="MouseWithoutBorders_Switch2AllPcShortcut_Ctrl3.Content" xml:space="preserve">
    <value>Ctrl three times</value>
    <comment>This is the Ctrl keyboard key</comment>
  </data>
  <data name="Shell_General.Content" xml:space="preserve">
    <value>General</value>
    <comment>Navigation view item name for General</comment>
  </data>
  <data name="Shell_Awake.Content" xml:space="preserve">
    <value>Awake</value>
    <comment>Product name: Navigation view item name for Awake</comment>
  </data>
  <data name="Shell_PowerLauncher.Content" xml:space="preserve">
    <value>PowerToys Run</value>
    <comment>Product name: Navigation view item name for PowerToys Run</comment>
  </data>
  <data name="Shell_PowerRename.Content" xml:space="preserve">
    <value>PowerRename</value>
    <comment>Product name: Navigation view item name for PowerRename</comment>
  </data>
  <data name="Shell_ShortcutGuide.Content" xml:space="preserve">
    <value>Shortcut Guide</value>
    <comment>Product name: Navigation view item name for Shortcut Guide</comment>
  </data>
  <data name="Shell_PowerPreview.Content" xml:space="preserve">
    <value>File Explorer add-ons</value>
    <comment>Product name: Navigation view item name for File Explorer.  Please use File Explorer as in the context of File Explorer in Windows</comment>
  </data>
  <data name="Shell_FancyZones.Content" xml:space="preserve">
    <value>FancyZones</value>
    <comment>{Locked}</comment>
  </data>
  <data name="Shell_ImageResizer.Content" xml:space="preserve">
    <value>Image Resizer</value>
    <comment>Product name: Navigation view item name for Image Resizer</comment>
  </data>
  <data name="Shell_ColorPicker.Content" xml:space="preserve">
    <value>Color Picker</value>
    <comment>Product name: Navigation view item name for Color Picker</comment>
  </data>
  <data name="Shell_KeyboardManager.Content" xml:space="preserve">
    <value>Keyboard Manager</value>
    <comment>Product name: Navigation view item name for Keyboard Manager</comment>
  </data>
  <data name="Shell_MouseWithoutBorders.Content" xml:space="preserve">
    <value>Mouse Without Borders</value>
    <comment>Product name: Navigation view item name for Mouse Without Borders</comment>
  </data>
  <data name="Shell_MouseUtilities.Content" xml:space="preserve">
    <value>Mouse utilities</value>
    <comment>Product name: Navigation view item name for Mouse utilities</comment>
  </data>
  <data name="Shell_NavigationMenu_Announce_Collapse" xml:space="preserve">
    <value>Navigation closed</value>
    <comment>Accessibility announcement when the navigation pane collapses</comment>
  </data>
  <data name="Shell_NavigationMenu_Announce_Open" xml:space="preserve">
    <value>Navigation opened</value>
    <comment>Accessibility announcement when the navigation pane opens</comment>
  </data>
  <data name="KeyboardManager_ConfigHeader.Text" xml:space="preserve">
    <value>Current configuration</value>
    <comment>Keyboard Manager current configuration header</comment>
  </data>
  <data name="KeyboardManager.ModuleDescription" xml:space="preserve">
    <value>Reconfigure your keyboard by remapping keys and shortcuts</value>
    <comment>Keyboard Manager page description</comment>
  </data>
  <data name="KeyboardManager_EnableToggle.Header" xml:space="preserve">
    <value>Enable Keyboard Manager</value>
    <comment>Keyboard Manager enable toggle header. Do not loc the Product name. Do you want this feature on / off</comment>
  </data>
  <data name="KeyboardManager_ProfileDescription.Text" xml:space="preserve">
    <value>Select the profile to display the active key remap and shortcuts</value>
    <comment>Keyboard Manager configuration dropdown description</comment>
  </data>
  <data name="KeyboardManager_RemapKeyboardButton.Header" xml:space="preserve">
    <value>Remap a key</value>
    <comment>Keyboard Manager remap keyboard button content</comment>
  </data>
  <data name="KeyboardManager_Keys.Header" xml:space="preserve">
    <value>Keys</value>
    <comment>Keyboard Manager remap keyboard header</comment>
  </data>
  <data name="KeyboardManager_RemapShortcutsButton.Header" xml:space="preserve">
    <value>Remap a shortcut</value>
    <comment>Keyboard Manager remap shortcuts button</comment>
  </data>
  <data name="KeyboardManager_Shortcuts.Header" xml:space="preserve">
    <value>Shortcuts</value>
    <comment>Keyboard Manager remap keyboard header</comment>
  </data>
  <data name="KeyboardManager_All_Apps_Description" xml:space="preserve">
    <value>All Apps</value>
    <comment>Should be the same as EditShortcuts_AllApps from keyboard manager editor</comment>
  </data>
  <data name="Shortcuts.Header" xml:space="preserve">
    <value>Shortcuts</value>
  </data>
  <data name="Shortcut.Header" xml:space="preserve">
    <value>Shortcut</value>
  </data>
  <data name="AdvancedPaste_EnableAIButton.Content" xml:space="preserve">
    <value>Enable</value>
  </data>
  <data name="AdvancedPaste_DisableAIButton.Content" xml:space="preserve">
    <value>Disable</value>
  </data>
  <data name="AdvancedPaste_EnableAISettingsCard.Header" xml:space="preserve">
    <value>Enable Paste with AI</value>
  </data>
  <data name="AdvancedPaste_Clipboard_History_Enabled_SettingsCard.Header" xml:space="preserve">
    <value>Clipboard history</value>
  </data>
  <data name="AdvancedPaste_Clipboard_History_Enabled_SettingsCard.Description" xml:space="preserve">
    <value>Save multiple items to your clipboard. This is an OS feature.</value>
  </data>
  <data name="AdvancedPaste_Direct_Access_Hotkeys_GroupSettings.Header" xml:space="preserve">
    <value>Actions</value>
  </data>
  <data name="AdvancedPaste_Additional_Actions_GroupSettings.Header" xml:space="preserve">
    <value>Additional actions</value>
  </data>
  <data name="RemapKeysList.[using:Microsoft.UI.Xaml.Automation]AutomationProperties.Name" xml:space="preserve">
    <value>Current Key Remappings</value>
  </data>
  <data name="RemapShortcutsList.[using:Microsoft.UI.Xaml.Automation]AutomationProperties.Name" xml:space="preserve">
    <value>Current Shortcut Remappings</value>
  </data>
  <data name="KeyboardManager_RemappedKeysListItem.[using:Microsoft.UI.Xaml.Automation]AutomationProperties.Name" xml:space="preserve">
    <value>Key Remapping</value>
    <comment>key as in keyboard key</comment>
  </data>
  <data name="KeyboardManager_RemappedShortcutsListItem.[using:Microsoft.UI.Xaml.Automation]AutomationProperties.Name" xml:space="preserve">
    <value>Shortcut Remapping</value>
  </data>
  <data name="KeyboardManager_RemappedTo.[using:Microsoft.UI.Xaml.Automation]AutomationProperties.Name" xml:space="preserve">
    <value>Remapped to</value>
  </data>
  <data name="KeyboardManager_ShortcutRemappedTo.[using:Microsoft.UI.Xaml.Automation]AutomationProperties.Name" xml:space="preserve">
    <value>Remapped to</value>
  </data>
  <data name="KeyboardManager_TargetApp.[using:Microsoft.UI.Xaml.Automation]AutomationProperties.Name" xml:space="preserve">
    <value>For Target Application</value>
    <comment>What computer application would this be for</comment>
  </data>
  <data name="KeyboardManager_Image.[using:Microsoft.UI.Xaml.Automation]AutomationProperties.Name" xml:space="preserve">
    <value>Keyboard Manager</value>
    <comment>do not loc, product name</comment>
  </data>
  <data name="ColorPicker.ModuleDescription" xml:space="preserve">
    <value>Quick and simple system-wide color picker.</value>
  </data>
  <data name="ColorPicker_EnableColorPicker.Header" xml:space="preserve">
    <value>Enable Color Picker</value>
    <comment>do not loc the Product name.  Do you want this feature on / off</comment>
  </data>
  <data name="ColorPicker_ChangeCursor.Content" xml:space="preserve">
    <value>Change cursor when picking a color</value>
  </data>
  <data name="PowerLauncher.ModuleDescription" xml:space="preserve">
    <value>A quick launcher that has additional capabilities without sacrificing performance.</value>
  </data>
  <data name="PowerLauncher_EnablePowerLauncher.Header" xml:space="preserve">
    <value>Enable PowerToys Run</value>
    <comment>do not loc the Product name.  Do you want this feature on / off</comment>
  </data>
  <data name="PowerLauncher_SearchResults.Header" xml:space="preserve">
    <value>Search &amp; results</value>
  </data>
  <data name="PowerLauncher_SearchResultPreference.Header" xml:space="preserve">
    <value>Search result preference</value>
  </data>
  <data name="PowerLauncher_UsePinyin.Header" xml:space="preserve">
    <value>Use Pinyin</value>
  </data>
  <data name="PowerLauncher_UsePinyin.Description" xml:space="preserve">
    <value>Experimental: Use Pinyin on the search query. May not work for every plugin.</value>
  </data>
  <data name="PowerLauncher_SearchResultPreference_MostRecentlyUsed" xml:space="preserve">
    <value>Most recently used</value>
  </data>
  <data name="PowerLauncher_SearchResultPreference_AlphabeticalOrder" xml:space="preserve">
    <value>Alphabetical order</value>
  </data>
  <data name="PowerLauncher_SearchResultPreference_RunningProcessesOpenApplications" xml:space="preserve">
    <value>Running processes/open applications</value>
  </data>
  <data name="PowerLauncher_SearchTypePreference.Header" xml:space="preserve">
    <value>Search type preference</value>
  </data>
  <data name="PowerLauncher_SearchTypePreference_ApplicationName" xml:space="preserve">
    <value>Application name</value>
  </data>
  <data name="PowerLauncher_SearchTypePreference_StringInApplication" xml:space="preserve">
    <value>A string that is contained in the application</value>
  </data>
  <data name="PowerLauncher_SearchTypePreference_ExecutableName" xml:space="preserve">
    <value>Executable name</value>
  </data>
  <data name="PowerLauncher_MaximumNumberOfResults.Header" xml:space="preserve">
    <value>Number of results shown before scrolling</value>
  </data>
  <data name="PowerLauncher_OpenPowerLauncher.Header" xml:space="preserve">
    <value>Open PowerToys Run</value>
  </data>
  <data name="PowerLauncher_OpenFileLocation.Header" xml:space="preserve">
    <value>Open file location</value>
  </data>
  <data name="PowerLauncher_CopyPathLocation.Header" xml:space="preserve">
    <value>Copy path location</value>
  </data>
  <data name="PowerLauncher_OpenConsole.Header" xml:space="preserve">
    <value>Open console</value>
    <comment>console refers to Windows command prompt</comment>
  </data>
  <data name="PowerLauncher_OverrideWinRKey.Content" xml:space="preserve">
    <value>Override Win+R shortcut</value>
  </data>
  <data name="PowerLauncher_OverrideWinSKey.Content" xml:space="preserve">
    <value>Override Win+S shortcut</value>
  </data>
  <data name="PowerLauncher_IgnoreHotkeysInFullScreen.Content" xml:space="preserve">
    <value>Ignore shortcuts in fullscreen mode</value>
  </data>
  <data name="PowerLauncher_UseCentralizedKeyboardHook.Header" xml:space="preserve">
    <value>Use centralized keyboard hook</value>
  </data>
  <data name="PowerLauncher_UseCentralizedKeyboardHook.Description" xml:space="preserve">
    <value>Try this if there are issues with the shortcut (PowerToys Run might not get focus when triggered from an elevated window)</value>
  </data>
  <data name="PowerLauncher_ClearInputOnLaunch.Content" xml:space="preserve">
    <value>Clear the previous query on launch</value>
  </data>
  <data name="PowerLauncher_TabSelectsContextButtons.Header" xml:space="preserve">
    <value>Tab through context buttons</value>
  </data>
  <data name="PowerLauncher_TabSelectsContextButtons.Description" xml:space="preserve">
    <value>Pressing tab will first select through the available context buttons of the current selection before moving onto the next result</value>
  </data>
  <data name="PowerLauncher_GenerateThumbnailsFromFiles.Header" xml:space="preserve">
    <value>Generate thumbnails from files</value>
  </data>
  <data name="PowerLauncher_GenerateThumbnailsFromFiles.Description" xml:space="preserve">
    <value>Results will try to generate thumbnails for files. Disabling this setting may increase stability and speed</value>
  </data>
  <data name="PowerLauncher_SearchQueryResultsWithDelay.Header" xml:space="preserve">
    <value>Input Smoothing</value>
    <comment>This is about adding a delay to wait for more input before executing a search</comment>
  </data>
  <data name="PowerLauncher_SearchQueryResultsWithDelay.Description" xml:space="preserve">
    <value>Wait for more input before searching. This reduces interface jumpiness and system load.</value>
  </data>
  <data name="PowerLauncher_FastSearchInputDelayMs.Header" xml:space="preserve">
    <value>Immediate plugins</value>
  </data>
  <data name="PowerLauncher_FastSearchInputDelayMs.Description" xml:space="preserve">
    <value>Affects the plugins that make the UI wait for their results by this amount. Recommended: 30-50 ms.</value>
  </data>
  <data name="PowerLauncher_SlowSearchInputDelayMs.Header" xml:space="preserve">
    <value>Background execution plugins</value>
  </data>
  <data name="PowerLauncher_SlowSearchInputDelayMs.Description" xml:space="preserve">
    <value>Affects the plugins that execute in the background by this amount. Recommended: 100-150 ms.</value>
  </data>
  <data name="PowerLauncher_SearchInputDelayMs.Header" xml:space="preserve">
    <value>Fast plugin throttle (ms)</value>
    <comment>ms = milliseconds</comment>
  </data>
  <data name="KeyboardManager_KeysMappingLayoutRightHeader.Text" xml:space="preserve">
    <value>To:</value>
    <comment>Keyboard Manager mapping keys view right header</comment>
  </data>
  <data name="Appearance_GroupSettings.Text" xml:space="preserve">
    <value>Appearance</value>
  </data>
  <data name="Fancyzones_ImageHyperlinkToDocs.[using:Microsoft.UI.Xaml.Automation]AutomationProperties.Name" xml:space="preserve">
    <value>FancyZones windows</value>
    <comment>{Locked="FancyZones"}</comment>
  </data>
  <data name="FancyZones.ModuleDescription" xml:space="preserve">
    <value>Create window layouts to help make multi-tasking easy.</value>
    <comment>windows refers to application windows</comment>
  </data>
  <data name="FancyZones_DisplayOrWorkAreaChangeMoveWindowsCheckBoxControl.Content" xml:space="preserve">
    <value>Keep windows in their zones when the screen resolution or work area changes</value>
    <comment>windows refers to application windows</comment>
  </data>
  <data name="FancyZones_EnableToggleControl_HeaderText.Header" xml:space="preserve">
    <value>Enable FancyZones</value>
    <comment>{Locked="FancyZones"}</comment>
  </data>
  <data name="FancyZones_ExcludeApps.Header" xml:space="preserve">
    <value>Excluded apps</value>
  </data>
  <data name="FancyZones_ExcludeApps.Description" xml:space="preserve">
    <value>Excludes an application from snapping to zones and will only react to Windows Snap - add one application name per line</value>
  </data>
  <data name="FancyZones_HighlightOpacity.Header" xml:space="preserve">
    <value>Opacity (%)</value>
  </data>
  <data name="FancyZones_HotkeyEditorControl.Header" xml:space="preserve">
    <value>Open layout editor</value>
    <comment>Shortcut to launch the FancyZones layout editor application</comment>
  </data>
  <data name="FancyZones_WindowSwitching_GroupSettings.Header" xml:space="preserve">
    <value>Switch between windows in the current zone</value>
  </data>
  <data name="FancyZones_HotkeyNextTabControl.Header" xml:space="preserve">
    <value>Next window</value>
  </data>
  <data name="FancyZones_HotkeyPrevTabControl.Header" xml:space="preserve">
    <value>Previous window</value>
  </data>
  <data name="SettingsPage_SetShortcut.[using:Microsoft.UI.Xaml.Automation]AutomationProperties.Name" xml:space="preserve">
    <value>Shortcut setting</value>
  </data>
  <data name="SettingsPage_SetShortcut_Glyph.[using:Microsoft.UI.Xaml.Automation]AutomationProperties.Name" xml:space="preserve">
    <value>Information Symbol</value>
  </data>
  <data name="FancyZones_LaunchEditorButtonControl.Header" xml:space="preserve">
    <value>Launch layout editor</value>
    <comment>launches the FancyZones layout editor application</comment>
  </data>
  <data name="FancyZones_LaunchEditorButtonControl.Description" xml:space="preserve">
    <value>Set and manage your layouts</value>
    <comment>launches the FancyZones layout editor application</comment>
  </data>
  <data name="FancyZones_MakeDraggedWindowTransparentCheckBoxControl.Content" xml:space="preserve">
    <value>Make dragged window transparent</value>
  </data>
  <data name="FancyZones_MouseDragCheckBoxControl_Header.Content" xml:space="preserve">
    <value>Use a non-primary mouse button to toggle zone activation</value>
  </data>
  <data name="FancyZones_MouseMiddleClickSpanningMultipleZonesCheckBoxControl_Header.Content" xml:space="preserve">
    <value>Use middle-click mouse button to toggle multiple zones spanning</value>
  </data>
  <data name="FancyZones_MoveWindowsAcrossAllMonitorsCheckBoxControl.Content" xml:space="preserve">
    <value>Move windows between zones across all monitors</value>
  </data>
  <data name="FancyZones_OverrideSnapHotkeys.Header" xml:space="preserve">
    <value>Override Windows Snap</value>
  </data>
  <data name="FancyZones_OverrideSnapHotkeys.Description" xml:space="preserve">
    <value>This overrides the Windows Snap shortcut (Win + arrow) to move windows between zones</value>
  </data>
  <data name="FancyZones_ShiftDragCheckBoxControl_Header.Content" xml:space="preserve">
    <value>Hold Shift key to activate zones while dragging a window</value>
  </data>
  <data name="FancyZones_ActivationNoShiftDrag" xml:space="preserve">
    <value>Drag windows to activate zones</value>
  </data>
  <data name="FancyZones_ShowZonesOnAllMonitorsCheckBoxControl.Content" xml:space="preserve">
    <value>Show zones on all monitors while dragging a window</value>
  </data>
  <data name="FancyZones_AppLastZoneMoveWindows.Content" xml:space="preserve">
    <value>Move newly created windows to their last known zone</value>
    <comment>windows refers to application windows</comment>
  </data>
  <data name="FancyZones_OpenWindowOnActiveMonitor.Content" xml:space="preserve">
    <value>Move newly created windows to the current active monitor (Experimental)</value>
  </data>
  <data name="FancyZones_UseCursorPosEditorStartupScreen.Header" xml:space="preserve">
    <value>Launch editor on the display</value>
  </data>
  <data name="FancyZones_UseCursorPosEditorStartupScreen.Description" xml:space="preserve">
    <value>When using multiple displays</value>
  </data>
  <data name="FancyZones_LaunchPositionMouse.Content" xml:space="preserve">
    <value>Where the mouse pointer is</value>
  </data>
  <data name="FancyZones_LaunchPositionScreen.Content" xml:space="preserve">
    <value>With active focus</value>
  </data>
  <data name="FancyZones_ZoneBehavior_GroupSettings.Header" xml:space="preserve">
    <value>Zone behavior</value>
  </data>
  <data name="FancyZones_ZoneBehavior_GroupSettings.Description" xml:space="preserve">
    <value>Manage how zones behave when using FancyZones</value>
    <comment>{Locked="FancyZones"}</comment>
  </data>
  <data name="FancyZones_Zones.Header" xml:space="preserve">
    <value>Zones</value>
  </data>
  <data name="FancyZones_ZoneHighlightColor.Header" xml:space="preserve">
    <value>Highlight color</value>
  </data>
  <data name="FancyZones_ZoneSetChangeMoveWindows.Content" xml:space="preserve">
    <value>During zone layout changes, windows assigned to a zone will match new size/positions</value>
  </data>
  <data name="AttributionTitle.Text" xml:space="preserve">
    <value>Attribution</value>
    <comment>giving credit to the projects this utility was based on</comment>
  </data>
  <data name="General.ModuleTitle" xml:space="preserve">
    <value>General</value>
  </data>
  <data name="GeneralPage_CheckForUpdates.Content" xml:space="preserve">
    <value>Check for updates</value>
  </data>
  <data name="General_SettingsBackupAndRestoreLocationText.Header" xml:space="preserve">
    <value>Location</value>
  </data>
  <data name="General_SettingsBackupAndRestore_ButtonBackup.Content" xml:space="preserve">
    <value>Back up</value>
  </data>
  <data name="General_SettingsBackupInfo_FileNameHeader.Text" xml:space="preserve">
    <value>File name:</value>
  </data>
  <data name="General_SettingsBackupAndRestore_LinkRefresh.Text" xml:space="preserve">
    <value>Refresh</value>
  </data>
  <data name="General_SettingsBackupAndRestore_ButtonRestore.Content" xml:space="preserve">
    <value>Restore</value>
  </data>
  <data name="General_SettingsBackupAndRestore_ButtonSelectFolder.[using:Microsoft.UI.Xaml.Automation]AutomationProperties.Name" xml:space="preserve">
    <value>Select folder</value>
  </data>
  <data name="General_SettingsBackupAndRestore_ButtonSelectLocation.Text" xml:space="preserve">
    <value>Select folder</value>
  </data>
  <data name="GeneralPage_UpdateNow.Content" xml:space="preserve">
    <value>Update now</value>
  </data>
  <data name="GeneralPage_PrivacyStatement_URL.Text" xml:space="preserve">
    <value>Privacy statement</value>
  </data>
  <data name="GeneralPage_ReportAbug.Text" xml:space="preserve">
    <value>Report a bug</value>
    <comment>Report an issue inside powertoys</comment>
  </data>
  <data name="GeneralPage_RequestAFeature_URL.Text" xml:space="preserve">
    <value>Request a feature</value>
    <comment>Tell our team what we should build</comment>
  </data>
  <data name="GeneralPage_RestartAsAdmin_Button.Content" xml:space="preserve">
    <value>Restart PowerToys as administrator</value>
    <comment>running PowerToys as a higher level user, account is typically referred to as an admin / administrator</comment>
  </data>
  <data name="GeneralPage_RunAtStartUp.Header" xml:space="preserve">
    <value>Run at startup</value>
  </data>
  <data name="GeneralPage_RunAtStartUp.Description" xml:space="preserve">
    <value>PowerToys will launch automatically</value>
  </data>
  <data name="GeneralPage_WarningsElevatedApps.Content" xml:space="preserve">
    <value>Show a warning for functionality issues when running alongside elevated applications</value>
  </data>
  <data name="PowerRename.ModuleDescription" xml:space="preserve">
    <value>A Windows Shell extension for more advanced bulk renaming using search &amp; replace or regular expressions.</value>
  </data>
  <data name="PowerRename_ShellIntegration.Header" xml:space="preserve">
    <value>Shell integration</value>
    <comment>This refers to directly integrating in with Windows</comment>
  </data>
  <data name="PowerRename_Toggle_Enable.Header" xml:space="preserve">
    <value>Enable PowerRename</value>
    <comment>do not loc the Product name.  Do you want this feature on / off</comment>
  </data>
  <data name="RadioButtons_Name_Theme.Text" xml:space="preserve">
    <value>Settings theme</value>
  </data>
  <data name="PowerRename_Toggle_HideIcon.Content" xml:space="preserve">
    <value>Hide icon in context menu</value>
  </data>
  <data name="PowerRename_Toggle_ContextMenu.Header" xml:space="preserve">
    <value>Show PowerRename in</value>
  </data>
  <data name="PowerRename_Toggle_StandardContextMenu.Content" xml:space="preserve">
    <value>Default and extended context menu</value>
  </data>
  <data name="PowerRename_Toggle_ExtendedContextMenu.Content" xml:space="preserve">
    <value>Extended context menu only</value>
  </data>
  <data name="ExtendedContextMenuInfo.Title" xml:space="preserve">
    <value>Press Shift + right-click on files to open the extended context menu</value>
  </data>
  <data name="PowerRename_Toggle_MaxDispListNum.Header" xml:space="preserve">
    <value>Maximum number of items</value>
  </data>
  <data name="PowerRename_Toggle_RestoreFlagsOnLaunch.Header" xml:space="preserve">
    <value>Show recently used strings</value>
  </data>
  <data name="FileExplorerPreview_ToggleSwitch_Preview_MD.Header" xml:space="preserve">
    <value>Markdown</value>
    <comment>File type, do not translate</comment>
  </data>
  <data name="FileExplorerPreview_ToggleSwitch_Preview_MD.Description" xml:space="preserve">
    <value>.md, .markdown, .mdown, .mkdn, .mkd, .mdwn, .mdtxt, .mdtext</value>
    <comment>{Locked}</comment>
  </data>
  <data name="FileExplorerPreview_ToggleSwitch_Preview_Monaco.Header" xml:space="preserve">
    <value>Source code files (Monaco)</value>
    <comment>File type, do not translate</comment>
  </data>
  <data name="FileExplorerPreview_ToggleSwitch_Preview_Monaco.Description" xml:space="preserve">
    <value>.txt, .cpp, .py, .json, .xml, .csproj, ...</value>
    <comment>{Locked}</comment>
  </data>
  <data name="FileExplorerPreview_ToggleSwitch_Preview_SVG.Header" xml:space="preserve">
    <value>Scalable Vector Graphics</value>
    <comment>File type, do not translate</comment>
  </data>
  <data name="FileExplorerPreview_ToggleSwitch_Preview_SVG.Description" xml:space="preserve">
    <value>.svg</value>
    <comment>{Locked}</comment>
  </data>
  <data name="FileExplorerPreview_Preview_SVG_Color_Mode.Header" xml:space="preserve">
    <value>Color mode</value>
  </data>
  <data name="FileExplorerPreview_Preview_SVG_Color_Mode_Default.Content" xml:space="preserve">
    <value>Windows default</value>
  </data>
  <data name="FileExplorerPreview_Preview_SVG_Color_Solid_Color.Content" xml:space="preserve">
    <value>Solid color</value>
  </data>
  <data name="FileExplorerPreview_Preview_SVG_Checkered_Shade.Content" xml:space="preserve">
    <value>Checkered pattern</value>
  </data>
  <data name="FileExplorerPreview_Preview_SVG_Background_Color.Header" xml:space="preserve">
    <value>Color</value>
  </data>
  <data name="FileExplorerPreview_Preview_SVG_Checkered_Shade_Mode.Header" xml:space="preserve">
    <value>Checkered shade</value>
  </data>
  <data name="FileExplorerPreview_Preview_SVG_Checkered_Shade_1.Content" xml:space="preserve">
    <value>Light</value>
  </data>
  <data name="FileExplorerPreview_Preview_SVG_Checkered_Shade_2.Content" xml:space="preserve">
    <value>Medium</value>
  </data>
  <data name="FileExplorerPreview_Preview_SVG_Checkered_Shade_3.Content" xml:space="preserve">
    <value>Dark</value>
  </data>
  <data name="FileExplorerPreview_ToggleSwitch_Preview_PDF.Header" xml:space="preserve">
    <value>Portable Document Format</value>
    <comment>{Locked}</comment>
  </data>
  <data name="FileExplorerPreview_ToggleSwitch_Preview_PDF.Description" xml:space="preserve">
    <value>.pdf</value>
    <comment>{Locked}</comment>
  </data>
  <data name="FileExplorerPreview_ToggleSwitch_Thumbnail_SVG.Header" xml:space="preserve">
    <value>Scalable Vector Graphics</value>
    <comment>{Locked}</comment>
  </data>
  <data name="FileExplorerPreview_ToggleSwitch_Thumbnail_SVG.Description" xml:space="preserve">
    <value>.svg</value>
    <comment>{Locked}</comment>
  </data>
  <data name="FileExplorerPreview_ToggleSwitch_Thumbnail_STL.Header" xml:space="preserve">
    <value>Stereolithography</value>
    <comment>{Locked}</comment>
  </data>
  <data name="FileExplorerPreview_ToggleSwitch_Thumbnail_STL.Description" xml:space="preserve">
    <value>.stl</value>
    <comment>{Locked}</comment>
  </data>
  <data name="FileExplorerPreview_Color_Thumbnail_STL.Header" xml:space="preserve">
    <value>Color</value>
  </data>
  <data name="FileExplorerPreview_ToggleSwitch_Preview_QOI.Header" xml:space="preserve">
    <value>Quite Ok Image</value>
    <comment>{Locked}</comment>
  </data>
  <data name="FileExplorerPreview_ToggleSwitch_Preview_QOI.Description" xml:space="preserve">
    <value>.qoi</value>
    <comment>{Locked}</comment>
  </data>
  <data name="FileExplorerPreview_ToggleSwitch_Thumbnail_QOI.Header" xml:space="preserve">
    <value>Quite OK Image</value>
    <comment>{Locked}</comment>
  </data>
  <data name="FileExplorerPreview_ToggleSwitch_Thumbnail_QOI.Description" xml:space="preserve">
    <value>.qoi</value>
    <comment>{Locked}</comment>
  </data>
  <data name="FileExplorerPreview_ToggleSwitch_Thumbnail_PDF.Header" xml:space="preserve">
    <value>Portable Document Format</value>
    <comment>{Locked}</comment>
  </data>
  <data name="FileExplorerPreview_ToggleSwitch_Thumbnail_PDF.Description" xml:space="preserve">
    <value>.pdf</value>
    <comment>{Locked}</comment>
  </data>
  <data name="FileExplorerPreview.ModuleDescription" xml:space="preserve">
    <value>These settings allow you to manage your Windows File Explorer custom preview handlers.</value>
  </data>
  <data name="PowerRename_AutoCompleteHeader.Header" xml:space="preserve">
    <value>Auto-complete</value>
  </data>
  <data name="OpenSource_Notice.Text" xml:space="preserve">
    <value>Open-source notice</value>
  </data>
  <data name="PowerRename_Toggle_AutoComplete.Header" xml:space="preserve">
    <value>Enable auto-complete for the search &amp; replace fields</value>
  </data>
  <data name="FancyZones_BorderColor.Header" xml:space="preserve">
    <value>Border color</value>
  </data>
  <data name="FancyZones_InActiveColor.Header" xml:space="preserve">
    <value>Inactive color</value>
  </data>
  <data name="ShortcutGuide.ModuleDescription" xml:space="preserve">
    <value>Shows a help overlay with Windows shortcuts.</value>
  </data>
  <data name="ShortcutGuide_PressTimeForGlobalWindowsShortcuts.Header" xml:space="preserve">
    <value>Press duration before showing global Windows shortcuts (ms)</value>
    <comment>ms = milliseconds</comment>
  </data>
  <data name="ShortcutGuide_ActivationMethod.Header" xml:space="preserve">
    <value>Activation method</value>
  </data>
  <data name="ShortcutGuide_ActivationMethod.Description" xml:space="preserve">
    <value>Use a shortcut or press the Windows key for some time to activate</value>
  </data>
  <data name="Radio_ShortcutGuide_ActivationMethod_CustomizedShortcut.Content" xml:space="preserve">
    <value>Custom shortcut</value>
  </data>
  <data name="Radio_ShortcutGuide_ActivationMethod_LongPressWindowsKey.Content" xml:space="preserve">
    <value>Hold down Windows key</value>
  </data>
  <data name="ShortcutGuide_PressWinKeyWarning.Title" xml:space="preserve">
    <value>In some edge cases Shortcut Guide might not function correctly when using this activation method</value>
  </data>
  <data name="Appearance_Behavior.Header" xml:space="preserve">
    <value>Appearance &amp; behavior</value>
  </data>
  <data name="General_SettingsBackupAndRestoreTitle.Header" xml:space="preserve">
    <value>Back up &amp; restore</value>
  </data>
  <data name="General_SettingsBackupAndRestore.Header" xml:space="preserve">
    <value>Back up and restore your settings</value>
  </data>
  <data name="General_SettingsBackupAndRestore.Description" xml:space="preserve">
    <value>PowerToys will restart automatically if needed</value>
  </data>
  <data name="ShortcutGuide_Enable.Header" xml:space="preserve">
    <value>Enable Shortcut Guide</value>
    <comment>do not loc the Product name. Do you want this feature on / off</comment>
  </data>
  <data name="ShortcutGuide_OverlayOpacity.Header" xml:space="preserve">
    <value>Background opacity (%)</value>
  </data>
  <data name="ShortcutGuide_DisabledApps.Header" xml:space="preserve">
    <value>Exclude apps</value>
  </data>
  <data name="ShortcutGuide_DisabledApps.Description" xml:space="preserve">
    <value>Turns off Shortcut Guide when these applications have focus - add one application name per line</value>
  </data>
  <data name="ShortcutGuide_DisabledApps_TextBoxControl.PlaceholderText" xml:space="preserve">
    <value>Example: outlook.exe</value>
    <comment>Don't translate outlook.exe</comment>
  </data>
  <data name="ImageResizer_CustomSizes.Header" xml:space="preserve">
    <value>Image sizes</value>
  </data>
  <data name="ImageResizer_Presets.Header" xml:space="preserve">
    <value>Presets</value>
  </data>
  <data name="ImageResizer_Presets.Description" xml:space="preserve">
    <value>Manage preset sizes that can be used in the editor</value>
  </data>
  <data name="ImageResizer_FilenameFormatHeader.Description" xml:space="preserve">
    <value>This format is used as the filename for resized images</value>
  </data>
  <data name="ImageResizer.ModuleDescription" xml:space="preserve">
    <value>Lets you resize images by right-clicking.</value>
  </data>
  <data name="ImageResizer_EnableToggle.Header" xml:space="preserve">
    <value>Enable Image Resizer</value>
    <comment>do not loc the Product name.  Do you want this feature on / off</comment>
  </data>
  <data name="ImagesSizesListView.[using:Microsoft.UI.Xaml.Automation]AutomationProperties.Name" xml:space="preserve">
    <value>Image Size</value>
  </data>
  <data name="ImageResizer_Configurations.[using:Microsoft.UI.Xaml.Automation]AutomationProperties.Name" xml:space="preserve">
    <value>Configurations</value>
  </data>
  <data name="ImageResizer_Name.Header" xml:space="preserve">
    <value>Name</value>
  </data>
  <data name="ImageResizer_Fit.Header" xml:space="preserve">
    <value>Fit</value>
  </data>
  <data name="ImageResizer_Width.Header" xml:space="preserve">
    <value>Width</value>
  </data>
  <data name="ImageResizer_Height.Header" xml:space="preserve">
    <value>Height</value>
  </data>
  <data name="ImageResizer_Size.Header" xml:space="preserve">
    <value>Unit</value>
  </data>
  <data name="RemoveItem.Text" xml:space="preserve">
    <value>Delete</value>
  </data>
  <data name="ImageResizer_Image.[using:Microsoft.UI.Xaml.Automation]AutomationProperties.Name" xml:space="preserve">
    <value>Image Resizer</value>
  </data>
  <data name="ImageResizer_AddSizeButton.Content" xml:space="preserve">
    <value>Add new size</value>
  </data>
  <data name="ImageResizer_SaveSizeButton.Label" xml:space="preserve">
    <value>Save sizes</value>
  </data>
  <data name="ImageResizer_Encoding.Header" xml:space="preserve">
    <value>JPEG quality level (%)</value>
    <comment>{Locked="JPEG"}</comment>
  </data>
  <data name="ImageResizer_PNGInterlacing.Header" xml:space="preserve">
    <value>PNG interlacing</value>
    <comment>{Locked="PNG"}</comment>
  </data>
  <data name="ImageResizer_TIFFCompression.Header" xml:space="preserve">
    <value>TIFF compression</value>
    <comment>{Locked="TIFF"}</comment>
  </data>
  <data name="ImageResizer_AutoText" xml:space="preserve">
    <value>(auto)</value>
    <comment>Displayed on the preset card when the Width or Height property is zero. The same as "Input_Auto" in the ImageResizerUI project's resources.</comment>
  </data>
  <data name="File.Header" xml:space="preserve">
    <value>File</value>
    <comment>as in a computer file</comment>
  </data>
  <data name="Default.Content" xml:space="preserve">
    <value>Default</value>
  </data>
  <data name="ImageResizer_ENCODER_TIFF_CCITT3.Content" xml:space="preserve">
    <value>CCITT3</value>
    <comment>{Locked}</comment>
  </data>
  <data name="ImageResizer_ENCODER_TIFF_CCITT4.Content" xml:space="preserve">
    <value>CCITT4</value>
    <comment>{Locked}</comment>
  </data>
  <data name="ImageResizer_ENCODER_TIFF_Default.Content" xml:space="preserve">
    <value>Default</value>
  </data>
  <data name="ImageResizer_ENCODER_TIFF_LZW.Content" xml:space="preserve">
    <value>LZW</value>
    <comment>{Locked}</comment>
  </data>
  <data name="ImageResizer_ENCODER_TIFF_None.Content" xml:space="preserve">
    <value>None</value>
  </data>
  <data name="ImageResizer_ENCODER_TIFF_RLE.Content" xml:space="preserve">
    <value>RLE</value>
    <comment>{Locked}</comment>
  </data>
  <data name="ImageResizer_ENCODER_TIFF_Zip.Content" xml:space="preserve">
    <value>Zip</value>
    <comment>{Locked}</comment>
  </data>
  <data name="ImageResizer_FallbackEncoder_BMP.Content" xml:space="preserve">
    <value>BMP encoder</value>
    <comment>{Locked="BMP"}</comment>
  </data>
  <data name="ImageResizer_FallbackEncoder_GIF.Content" xml:space="preserve">
    <value>GIF encoder</value>
    <comment>{Locked="GIF"}</comment>
  </data>
  <data name="ImageResizer_FallbackEncoder_JPEG.Content" xml:space="preserve">
    <value>JPEG encoder</value>
    <comment>{Locked="JPEG"}</comment>
  </data>
  <data name="ImageResizer_FallbackEncoder_PNG.Content" xml:space="preserve">
    <value>PNG encoder</value>
    <comment>{Locked="PNG"}</comment>
  </data>
  <data name="ImageResizer_FallbackEncoder_TIFF.Content" xml:space="preserve">
    <value>TIFF encoder</value>
    <comment>{Locked="TIFF"}</comment>
  </data>
  <data name="ImageResizer_FallbackEncoder_WMPhoto.Content" xml:space="preserve">
    <value>WMPhoto encoder</value>
    <comment>{Locked="WMPhoto"}</comment>
  </data>
  <data name="ImageResizer_Sizes_Fit_Fill.Content" xml:space="preserve">
    <value>Fill</value>
    <comment>Refers to filling an image into a certain size. It could overflow</comment>
  </data>
  <data name="ImageResizer_Sizes_Fit_Fill_ThirdPersonSingular.Text" xml:space="preserve">
    <value>Fill</value>
    <comment>Refers to filling an image into a certain size. It could overflow</comment>
  </data>
  <data name="ImageResizer_Sizes_Fit_Fit.Content" xml:space="preserve">
    <value>Fit</value>
    <comment>Refers to fitting an image into a certain size. It won't overflow</comment>
  </data>
  <data name="ImageResizer_Sizes_Fit_Stretch.Content" xml:space="preserve">
    <value>Stretch</value>
    <comment>Refers to stretching an image into a certain size. Won't overflow but could distort.</comment>
  </data>
  <data name="ImageResizer_Sizes_Units_CM.Content" xml:space="preserve">
    <value>Centimeters</value>
  </data>
  <data name="ImageResizer_Sizes_Units_Inches.Content" xml:space="preserve">
    <value>Inches</value>
  </data>
  <data name="ImageResizer_Sizes_Units_Percent.Content" xml:space="preserve">
    <value>Percent</value>
  </data>
  <data name="ImageResizer_Sizes_Units_Pixels.Content" xml:space="preserve">
    <value>Pixels</value>
  </data>
  <data name="Off.Content" xml:space="preserve">
    <value>Off</value>
  </data>
  <data name="On.Content" xml:space="preserve">
    <value>On</value>
  </data>
  <data name="GeneralPage_ToggleSwitch_AlwaysRunElevated_Link.Content" xml:space="preserve">
    <value>Learn more about administrator mode</value>
  </data>
  <data name="GeneralPage_AutoDownloadAndInstallUpdates.Header" xml:space="preserve">
    <value>Download and install updates automatically</value>
  </data>
  <data name="GeneralPage_AutoDownloadAndInstallUpdates.Description" xml:space="preserve">
    <value>Except on metered connections</value>
  </data>
  <data name="GeneralPage_ToggleSwitch_RunningAsAdminNote.Text" xml:space="preserve">
    <value>Currently running as administrator</value>
  </data>
  <data name="GeneralSettings_AlwaysRunAsAdminText.Header" xml:space="preserve">
    <value>Always run as administrator</value>
  </data>
  <data name="GeneralSettings_AlwaysRunAsAdminText.Description" xml:space="preserve">
    <value>You need to run as administrator to use this setting</value>
  </data>
  <data name="GeneralSettings_RunningAsUserText" xml:space="preserve">
    <value>Running as user</value>
  </data>
  <data name="GeneralSettings_RunningAsAdminText" xml:space="preserve">
    <value>Running as administrator</value>
  </data>
  <data name="FancyZones.ModuleTitle" xml:space="preserve">
    <value>FancyZones</value>
    <comment>{Locked}</comment>
  </data>
  <data name="FileExplorerPreview.ModuleTitle" xml:space="preserve">
    <value>File Explorer</value>
  </data>
  <data name="FileExplorerPreview_Image.[using:Microsoft.UI.Xaml.Automation]AutomationProperties.Name" xml:space="preserve">
    <value>File Explorer</value>
    <comment>Use same translation as Windows does for File Explorer</comment>
  </data>
  <data name="ImageResizer.ModuleTitle" xml:space="preserve">
    <value>Image Resizer</value>
  </data>
  <data name="KeyboardManager.ModuleTitle" xml:space="preserve">
    <value>Keyboard Manager</value>
  </data>
  <data name="ColorPicker.ModuleTitle" xml:space="preserve">
    <value>Color Picker</value>
  </data>
  <data name="PowerLauncher.ModuleTitle" xml:space="preserve">
    <value>PowerToys Run</value>
  </data>
  <data name="PowerToys_Run_Image.[using:Microsoft.UI.Xaml.Automation]AutomationProperties.Name" xml:space="preserve">
    <value>PowerToys Run</value>
  </data>
  <data name="PowerRename.ModuleTitle" xml:space="preserve">
    <value>PowerRename</value>
    <comment>do not loc the product name</comment>
  </data>
  <data name="PowerRename_Image.[using:Microsoft.UI.Xaml.Automation]AutomationProperties.Name" xml:space="preserve">
    <value>PowerRename</value>
    <comment>do not loc</comment>
  </data>
  <data name="ShortcutGuide.ModuleTitle" xml:space="preserve">
    <value>Shortcut Guide</value>
  </data>
  <data name="Shortcut_Guide_Image.[using:Microsoft.UI.Xaml.Automation]AutomationProperties.Name" xml:space="preserve">
    <value>Shortcut Guide</value>
  </data>
  <data name="General_Repository.Text" xml:space="preserve">
    <value>GitHub repository</value>
  </data>
  <data name="General_VersionAndUpdate.Header" xml:space="preserve">
    <value>Version &amp; updates</value>
  </data>
  <data name="General_VersionLastChecked.Text" xml:space="preserve">
    <value>Last checked: </value>
  </data>
  <data name="General_SettingsBackupInfo_DateHeader.Text" xml:space="preserve">
    <value>Created at:</value>
  </data>
  <data name="General_SettingsBackupAndRestoreStatusInfo.Header" xml:space="preserve">
    <value>Backup information</value>
  </data>
  <data name="General_SettingsBackupInfo_SourceHeader.Text" xml:space="preserve">
    <value>Source machine:</value>
  </data>
  <data name="General_SettingsBackupInfo_StatusHeader.Text" xml:space="preserve">
    <value>Status:</value>
  </data>
  <data name="General_VersionAndUpdate.[using:Microsoft.UI.Xaml.Automation]AutomationProperties.Name" xml:space="preserve">
    <value>Version and updates</value>
  </data>
  <data name="Admin_mode.Header" xml:space="preserve">
    <value>Administrator mode</value>
  </data>
  <data name="FancyZones_RestoreSize.Content" xml:space="preserve">
    <value>Restore the original size of windows when unsnapping</value>
  </data>
  <data name="ImageResizer_FallBackEncoderText.Header" xml:space="preserve">
    <value>Fallback encoder</value>
  </data>
  <data name="ImageResizer_FallBackEncoderText.Description" xml:space="preserve">
    <value>Used when missing encoder for original format</value>
  </data>
  <data name="ImageResizer_FileFormatDescription.Text" xml:space="preserve">
    <value>The following parameters can be used:</value>
  </data>
  <data name="ImageResizer_FilenameFormatHeader.Header" xml:space="preserve">
    <value>Filename format</value>
  </data>
  <data name="ImageResizer_FileModifiedDate.Header" xml:space="preserve">
    <value>File modified timestamp</value>
  </data>
  <data name="ImageResizer_FileModifiedDate.Description" xml:space="preserve">
    <value>Used as the 'modified timestamp' in the file properties</value>
  </data>
  <data name="ImageResizer_UseOriginalDate.Content" xml:space="preserve">
    <value>Original file timestamp</value>
  </data>
  <data name="ImageResizer_UseResizeDate.Content" xml:space="preserve">
    <value>Timestamp of resize action</value>
  </data>
  <data name="Encoding.Header" xml:space="preserve">
    <value>Encoding</value>
  </data>
  <data name="KeyboardManager_RemapKeyboardButton.Description" xml:space="preserve">
    <value>Remap keys to other keys, shortcuts or text snippets</value>
  </data>
  <data name="KeyboardManager_RemapShortcutsButton.Description" xml:space="preserve">
    <value>Remap shortcuts to other shortcuts, keys or text snippets for all or specific applications</value>
  </data>
  <data name="General.ModuleDescription" xml:space="preserve">
    <value>Microsoft PowerToys is a set of utilities for power users to tune and streamline their Windows experience for greater productivity.
Made with 💗 by Microsoft and the PowerToys community.</value>
    <comment>Windows refers to the OS</comment>
  </data>
  <data name="FancyZones_SpanZonesAcrossMonitors.Header" xml:space="preserve">
    <value>Allow zones to span across monitors</value>
  </data>
  <data name="ImageResizer_Formatting_ActualHeight.Text" xml:space="preserve">
    <value>Actual height</value>
  </data>
  <data name="ImageResizer_Formatting_ActualWidth.Text" xml:space="preserve">
    <value>Actual width</value>
  </data>
  <data name="ImageResizer_Formatting_Filename.Text" xml:space="preserve">
    <value>Original filename</value>
  </data>
  <data name="ImageResizer_Formatting_SelectedHeight.Text" xml:space="preserve">
    <value>Selected height</value>
  </data>
  <data name="ImageResizer_Formatting_SelectedWidth.Text" xml:space="preserve">
    <value>Selected width</value>
  </data>
  <data name="ImageResizer_Formatting_Sizename.Text" xml:space="preserve">
    <value>Size name</value>
  </data>
  <data name="FancyZones_MoveWindowsBasedOnPositionCheckBoxControl.Content" xml:space="preserve">
    <value>Move windows based on their position</value>
    <comment>Windows refers to application windows</comment>
  </data>
  <data name="GeneralSettings_NewVersionIsAvailable" xml:space="preserve">
    <value>New update available</value>
  </data>
  <data name="GeneralSettings_VersionIsLatest" xml:space="preserve">
    <value>PowerToys is up to date.</value>
  </data>
  <data name="FileExplorerPreview_IconThumbnail_GroupSettings.Header" xml:space="preserve">
    <value>Thumbnail icon Preview</value>
  </data>
  <data name="FileExplorerPreview_IconThumbnail_GroupSettings.Description" xml:space="preserve">
    <value>Select the file types for which thumbnail previews must be rendered.</value>
  </data>
  <data name="FileExplorerPreview_PreviewPane.Header" xml:space="preserve">
    <value>Preview Pane</value>
  </data>
  <data name="FileExplorerPreview_PreviewPane.Description" xml:space="preserve">
    <value>Select the file types which must be rendered in the Preview Pane. Ensure that Preview Pane is open by toggling the view with Alt + P in File Explorer.</value>
    <comment>Preview Pane and File Explorer are app/feature names in Windows. 'Alt + P' is a shortcut</comment>
  </data>
  <data name="FileExplorerPreview_RunAsAdminRequired.Title" xml:space="preserve">
    <value>You need to run as administrator to modify these settings.</value>
  </data>
  <data name="FileExplorerPreview_RebootRequired.Title" xml:space="preserve">
    <value>A reboot may be required for changes to these settings to take effect</value>
  </data>
  <data name="FileExplorerPreview_PreviewHandlerOutlookIncompatibility.Title" xml:space="preserve">
    <value>Enabling the preview handlers will override other preview handlers already installed - there have been reports of incompatibility between Outlook and the PDF Preview Handler.</value>
    <comment>Outlook is the name of a Microsoft product</comment>
  </data>
  <data name="FileExplorerPreview_ThumbnailsMightNotAppearOnRemoteFolders.Title" xml:space="preserve">
    <value>Thumbnails might not appear on paths managed by cloud storage solutions like OneDrive, since these solutions may get their thumbnails from the cloud instead of generating them locally.</value>
    <comment>OneDrive is the name of a Microsoft product</comment>
  </data>
  <data name="FancyZones_ExcludeApps_TextBoxControl.PlaceholderText" xml:space="preserve">
    <value>Example: outlook.exe</value>
    <comment>{Locked="outlook.exe"}</comment>
  </data>
  <data name="ImageResizer_FilenameFormatPlaceholder.PlaceholderText" xml:space="preserve">
    <value>Example: %1 (%2)</value>
  </data>
  <data name="ImageResizer_FilenameParameters.[using:Microsoft.UI.Xaml.Automation]AutomationProperties.Name" xml:space="preserve">
    <value>Filename parameters</value>
  </data>
  <data name="Radio_Theme_Dark.Content" xml:space="preserve">
    <value>Dark</value>
    <comment>Dark refers to color, not weight</comment>
  </data>
  <data name="Radio_Theme_Light.Content" xml:space="preserve">
    <value>Light</value>
    <comment>Light refers to color, not weight</comment>
  </data>
  <data name="Radio_Theme_Default.Content" xml:space="preserve">
    <value>Windows default</value>
    <comment>Windows refers to the Operating system</comment>
  </data>
  <data name="Windows_Color_Settings.Content" xml:space="preserve">
    <value>Windows color settings</value>
    <comment>Windows refers to the Operating system</comment>
  </data>
  <data name="ColorPicker_CopiedColorRepresentation.Header" xml:space="preserve">
    <value>Default color format</value>
  </data>
  <data name="ColorPicker_ActivationAction.Header" xml:space="preserve">
    <value>Activation behavior</value>
  </data>
  <data name="ColorPicker_OpenEditor.Content" xml:space="preserve">
    <value>Open editor</value>
  </data>
  <data name="ColorPicker_PickColor.Content" xml:space="preserve">
    <value>Pick a color first</value>
  </data>
  <data name="ColorPicker_MouseActions.Header" xml:space="preserve">
    <value>Mouse actions</value>
  </data>
  <data name="ColorPicker_MouseActions.Description" xml:space="preserve">
    <value>Choose what clicking individual buttons does</value>
  </data>
  <data name="ColorPicker_PrimaryClick.Header" xml:space="preserve">
    <value>Primary click</value>
  </data>
  <data name="ColorPicker_MiddleClick.Header" xml:space="preserve">
    <value>Middle click</value>
  </data>
  <data name="ColorPicker_SecondaryClick.Header" xml:space="preserve">
    <value>Secondary click</value>
  </data>
  <data name="ColorPicker_PickColorThenEditor.Content" xml:space="preserve">
    <value>Pick a color and open editor</value>
  </data>
  <data name="ColorPicker_PickColorAndClose.Content" xml:space="preserve">
    <value>Pick a color and close</value>
  </data>
  <data name="ColorPicker_Close.Content" xml:space="preserve">
    <value>Close</value>
  </data>
  <data name="ColorFormats.Header" xml:space="preserve">
    <value>Picker behavior</value>
  </data>
  <data name="ColorPicker_CopiedColorRepresentation.Description" xml:space="preserve">
    <value>This format will be copied to your clipboard</value>
  </data>
  <data name="KBM_KeysCannotBeRemapped.Text" xml:space="preserve">
    <value>Learn more about remapping limitations</value>
    <comment>This is a link that will discuss what is and is not possible for Keyboard manager to remap</comment>
  </data>
  <data name="FancyZones_Editor_GroupSettings.Header" xml:space="preserve">
    <value>Editor</value>
    <comment>refers to the FancyZones editor</comment>
  </data>
  <data name="FancyZones_WindowBehavior_GroupSettings.Header" xml:space="preserve">
    <value>Window behavior</value>
  </data>
  <data name="FancyZones_WindowBehavior_GroupSettings.Description" xml:space="preserve">
    <value>Manage how windows behave when using FancyZones</value>
    <comment>{Locked="FancyZones"}</comment>
  </data>
  <data name="FancyZones_Windows.Header" xml:space="preserve">
    <value>Windows</value>
    <comment>Refers to a set of application windows, not the product name</comment>
  </data>
  <data name="PowerRename_BehaviorHeader.Header" xml:space="preserve">
    <value>Behavior</value>
  </data>
  <data name="PowerRename_Toggle_UseBoostLib.Header" xml:space="preserve">
    <value>Use Boost library</value>
    <comment>Boost is a product name, should not be translated</comment>
  </data>
  <data name="PowerRename_Toggle_UseBoostLib.Description" xml:space="preserve">
    <value>Provides extended features but may use different regex syntax</value>
    <comment>Boost is a product name, should not be translated</comment>
  </data>
  <data name="MadeWithOssLove.Text" xml:space="preserve">
    <value>Made with 💗 by Microsoft and the PowerToys community.</value>
  </data>
  <data name="ColorPicker_ColorFormats.Header" xml:space="preserve">
    <value>Color formats</value>
  </data>
  <data name="ColorPicker_ColorFormats.Description" xml:space="preserve">
    <value>Configure the color formats (edit, delete, hide, reorder them)</value>
  </data>
  <data name="MoveUp.Text" xml:space="preserve">
    <value>Move up</value>
  </data>
  <data name="MoveDown.Text" xml:space="preserve">
    <value>Move down</value>
  </data>
  <data name="ColorPickerAddNewFormat.Content" xml:space="preserve">
    <value>Add new format</value>
  </data>
  <data name="NewColorFormat.Header" xml:space="preserve">
    <value>Format</value>
  </data>
  <data name="NewColorName.Header" xml:space="preserve">
    <value>Name</value>
  </data>
  <data name="AddCustomColorFormat" xml:space="preserve">
    <value>Add custom color format</value>
  </data>
  <data name="ColorFormatSave" xml:space="preserve">
    <value>Save</value>
  </data>
  <data name="EditCustomColorFormat" xml:space="preserve">
    <value>Edit custom color format</value>
  </data>
  <data name="ColorFormatUpdate" xml:space="preserve">
    <value>Update</value>
  </data>
  <data name="CustomColorFormatDefaultName" xml:space="preserve">
    <value>My Format</value>
  </data>
  <data name="ColorFormatDialog.SecondaryButtonText" xml:space="preserve">
    <value>Cancel</value>
  </data>
  <data name="ColorFormatEditorHelpline1.Text" xml:space="preserve">
    <value>The following parameters can be used:</value>
  </data>
  <data name="Help_red" xml:space="preserve">
    <value>red</value>
  </data>
  <data name="Help_green" xml:space="preserve">
    <value>green</value>
  </data>
  <data name="Help_blue" xml:space="preserve">
    <value>blue</value>
  </data>
  <data name="Help_alpha" xml:space="preserve">
    <value>alpha</value>
  </data>
  <data name="Help_cyan" xml:space="preserve">
    <value>cyan</value>
  </data>
  <data name="Help_magenta" xml:space="preserve">
    <value>magenta</value>
  </data>
  <data name="Help_yellow" xml:space="preserve">
    <value>yellow</value>
  </data>
  <data name="Help_black_key" xml:space="preserve">
    <value>black key</value>
  </data>
  <data name="Help_hue" xml:space="preserve">
    <value>hue</value>
  </data>
  <data name="Help_hueNat" xml:space="preserve">
    <value>hue (natural)</value>
  </data>
  <data name="Help_saturationI" xml:space="preserve">
    <value>saturation (HSI)</value>
  </data>
  <data name="Help_saturationL" xml:space="preserve">
    <value>saturation (HSL)</value>
  </data>
  <data name="Help_saturationB" xml:space="preserve">
    <value>saturation (HSB)</value>
  </data>
  <data name="Help_brightness" xml:space="preserve">
    <value>brightness</value>
  </data>
  <data name="Help_intensity" xml:space="preserve">
    <value>intensity</value>
  </data>
  <data name="Help_lightnessNat" xml:space="preserve">
    <value>lightness (nat)</value>
  </data>
  <data name="Help_lightnessCIE" xml:space="preserve">
    <value>lightness (CIE)</value>
  </data>
  <data name="Help_value" xml:space="preserve">
    <value>value</value>
  </data>
  <data name="Help_whiteness" xml:space="preserve">
    <value>whiteness</value>
  </data>
  <data name="Help_blackness" xml:space="preserve">
    <value>blackness</value>
  </data>
  <data name="Help_chromaticityACIE" xml:space="preserve">
    <value>chromaticity A (CIE Lab)</value>
  </data>
  <data name="Help_chromaticityBCIE" xml:space="preserve">
    <value>chromaticity B (CIE Lab)</value>
  </data>
  <data name="Help_X_value" xml:space="preserve">
    <value>X value</value>
  </data>
  <data name="Help_Y_value" xml:space="preserve">
    <value>Y value</value>
  </data>
  <data name="Help_Z_value" xml:space="preserve">
    <value>Z value</value>
  </data>
  <data name="Help_decimal_value_RGB" xml:space="preserve">
    <value>decimal value (RGB)</value>
  </data>
  <data name="Help_decimal_value_BGR" xml:space="preserve">
    <value>decimal value (BGR)</value>
  </data>
  <data name="Help_color_name" xml:space="preserve">
    <value>color name</value>
  </data>
  <data name="ColorFormatEditorHelpline2.Text" xml:space="preserve">
    <value>The red, green, blue and alpha values can be formatted to the following formats:</value>
  </data>
  <data name="Help_byte" xml:space="preserve">
    <value>byte value (default)</value>
  </data>
  <data name="Help_hexL1" xml:space="preserve">
    <value>hex lowercase one digit</value>
  </data>
  <data name="Help_hexU1" xml:space="preserve">
    <value>hex uppercase one digit</value>
  </data>
  <data name="Help_hexL2" xml:space="preserve">
    <value>hex lowercase two digits</value>
  </data>
  <data name="Help_hexU2" xml:space="preserve">
    <value>hex uppercase two digits</value>
  </data>
  <data name="Help_floatWith" xml:space="preserve">
    <value>float with leading zero</value>
  </data>
  <data name="Help_floatWithout" xml:space="preserve">
    <value>float without leading zero</value>
  </data>
  <data name="ColorFormatEditorHelpline3.Text" xml:space="preserve">
    <value>Example:  %ReX means red value in hex uppercase two digits format.</value>
  </data>
  <data name="ColorPicker_ShowColorName.Header" xml:space="preserve">
    <value>Show color name</value>
  </data>
  <data name="ColorPicker_ShowColorName.Description" xml:space="preserve">
    <value>This will show the name of the color when picking a color</value>
  </data>
  <data name="ImageResizer_DefaultSize_Large" xml:space="preserve">
    <value>Large</value>
    <comment>The size of the image</comment>
  </data>
  <data name="ImageResizer_DefaultSize_Medium" xml:space="preserve">
    <value>Medium</value>
    <comment>The size of the image</comment>
  </data>
  <data name="ImageResizer_DefaultSize_Phone" xml:space="preserve">
    <value>Phone</value>
    <comment>The size of the image referring to a Mobile Phone typical image size</comment>
  </data>
  <data name="ImageResizer_DefaultSize_Small" xml:space="preserve">
    <value>Small</value>
    <comment>The size of the image</comment>
  </data>
  <data name="FancyZones_MoveWindowBasedOnRelativePosition_Accessible.[using:Microsoft.UI.Xaml.Automation]AutomationProperties.Name" xml:space="preserve">
    <value>Windows key + Up, down, left or right arrow key to move windows based on relative position</value>
    <comment>{Locked="Windows"}</comment>
  </data>
  <data name="FancyZones_MoveWindowLeftRightBasedOnZoneIndex_Accessible.[using:Microsoft.UI.Xaml.Automation]AutomationProperties.Name" xml:space="preserve">
    <value>Windows key + Left or right arrow keys to move windows based on zone index</value>
    <comment>{Locked="Windows"}</comment>
  </data>
  <data name="FancyZones_MoveWindowBasedOnRelativePosition_Description.Text" xml:space="preserve">
    <value>Windows key +    or </value>
    <comment>{Locked="Windows key +   ",""}</comment>
  </data>
  <data name="FancyZones_MoveWindowLeftRightBasedOnZoneIndex_Description.Text" xml:space="preserve">
    <value>Windows key +  or </value>
    <comment>{Locked="Windows key + ",""}</comment>
  </data>
  <data name="FancyZones_MoveWindowBasedOnRelativePosition.Text" xml:space="preserve">
    <value>Relative position</value>
  </data>
  <data name="FancyZones_MoveWindow.Header" xml:space="preserve">
    <value>Move windows based on</value>
  </data>
  <data name="FancyZones_MoveWindowLeftRightBasedOnZoneIndex.Text" xml:space="preserve">
    <value>Zone index</value>
  </data>
  <data name="ColorPicker_Editor.Header" xml:space="preserve">
    <value>Color formats</value>
  </data>
  <data name="FancyZones_OverlappingZonesClosestCenter.Content" xml:space="preserve">
    <value>Activate the zone whose center is closest to the cursor</value>
  </data>
  <data name="FancyZones_OverlappingZonesLargest.Content" xml:space="preserve">
    <value>Activate the largest zone by area</value>
  </data>
  <data name="FancyZones_OverlappingZonesPositional.Content" xml:space="preserve">
    <value>Split the overlapped area into multiple activation targets</value>
  </data>
  <data name="FancyZones_OverlappingZonesSmallest.Content" xml:space="preserve">
    <value>Activate the smallest zone by area</value>
  </data>
  <data name="FancyZones_OverlappingZones.Header" xml:space="preserve">
    <value>When multiple zones overlap</value>
  </data>
  <data name="PowerLauncher_Plugins.Header" xml:space="preserve">
    <value>Plugins</value>
  </data>
  <data name="PowerLauncher_ActionKeyword.Header" xml:space="preserve">
    <value>Direct activation command</value>
  </data>
  <data name="PowerLauncher_AuthoredBy.Text" xml:space="preserve">
    <value>Authored by</value>
    <comment>example: Authored by Microsoft</comment>
  </data>
  <data name="PowerLauncher_IncludeInGlobalResultTitle.Text" xml:space="preserve">
    <value>Include in global result</value>
  </data>
  <data name="PowerLauncher_IncludeInGlobalResultDescription.Text" xml:space="preserve">
    <value>Show results on queries without direct activation command</value>
  </data>
  <data name="PowerLauncher_EnablePluginToggle.[using:Microsoft.UI.Xaml.Automation]AutomationProperties.Name" xml:space="preserve">
    <value>Enable plugin</value>
  </data>
  <data name="PowerLauncher_EnablePluginToggle.OnContent" xml:space="preserve">
    <value>On</value>
  </data>
  <data name="PowerLauncher_EnablePluginToggle.OffContent" xml:space="preserve">
    <value>Off</value>
  </data>
  <data name="Run_AdditionalOptions.Text" xml:space="preserve">
    <value>Additional options</value>
  </data>
  <data name="Run_NotAccessibleWarning.Title" xml:space="preserve">
    <value>Please define an activation command or allow this plugin to be used in the global results.</value>
  </data>
  <data name="Run_AllPluginsDisabled.Title" xml:space="preserve">
    <value>PowerToys Run can't provide any results without plugins</value>
  </data>
  <data name="Run_AllPluginsDisabled.Message" xml:space="preserve">
    <value>Enable at least one plugin to get started</value>
  </data>
  <data name="Run_PluginUse.Header" xml:space="preserve">
    <value>Plugins</value>
  </data>
  <data name="Run_PluginUseDescription.Text" xml:space="preserve">
    <value>Include or remove plugins from the global results, change the direct activation phrase and configure additional options</value>
  </data>
  <data name="Run_PositionAppearance_GroupSettings.Header" xml:space="preserve">
    <value>Position &amp; appearance</value>
  </data>
  <data name="Run_PositionHeader.Header" xml:space="preserve">
    <value>Preferred monitor position</value>
    <comment>as in Show PowerToys Run on primary monitor</comment>
  </data>
  <data name="Run_PositionHeader.Description" xml:space="preserve">
    <value>If multiple monitors are in use, PowerToys Run can be launched on the desired monitor</value>
    <comment>as in Show PowerToys Run on primary monitor</comment>
  </data>
  <data name="Run_Radio_Position_Cursor.Content" xml:space="preserve">
    <value>Monitor with mouse cursor</value>
  </data>
  <data name="Run_Radio_Position_Focus.Content" xml:space="preserve">
    <value>Monitor with focused window</value>
  </data>
  <data name="Run_Radio_Position_Primary_Monitor.Content" xml:space="preserve">
    <value>Primary monitor</value>
  </data>
  <data name="Run_PluginsLoading.Text" xml:space="preserve">
    <value>Plugins are loading...</value>
  </data>
  <data name="ColorPicker_ButtonDown.[using:Microsoft.UI.Xaml.Automation]AutomationProperties.Name" xml:space="preserve">
    <value>Move the color down</value>
  </data>
  <data name="ColorPicker_ButtonUp.[using:Microsoft.UI.Xaml.Automation]AutomationProperties.Name" xml:space="preserve">
    <value>Move the color up</value>
  </data>
  <data name="FancyZones_FlashZonesOnQuickSwitch.Content" xml:space="preserve">
    <value>Flash zones when switching layout</value>
  </data>
  <data name="FancyZones_Layouts.Header" xml:space="preserve">
    <value>Layouts</value>
  </data>
  <data name="FancyZones_QuickLayoutSwitch.Header" xml:space="preserve">
    <value>Enable quick layout switch</value>
  </data>
  <data name="FancyZones_QuickLayoutSwitch.Description" xml:space="preserve">
    <value>Layout-specific shortcuts can be configured in the editor</value>
  </data>
  <data name="FancyZones_QuickLayoutSwitch_GroupSettings.Text" xml:space="preserve">
    <value>Quick layout switch</value>
  </data>
  <data name="Activation_Shortcut.Header" xml:space="preserve">
    <value>Activation shortcut</value>
  </data>
  <data name="Activation_Shortcut.Description" xml:space="preserve">
    <value>Customize the shortcut to activate this module</value>
  </data>
  <data name="PasteAsPlainText_Shortcut.Header" xml:space="preserve">
    <value>Paste as plain text directly</value>
  </data>
  <data name="AdvancedPasteUI_Actions.Header" xml:space="preserve">
    <value>Actions</value>
  </data>
  <data name="AdvancedPasteUI_Actions.Description" xml:space="preserve">
    <value>Create and manage advanced paste custom actions.
(Requires Paste with AI to be enabled)</value>
  </data>
  <data name="AdvancedPasteUI_AddCustomActionButton.Content" xml:space="preserve">
    <value>Add custom action</value>
  </data>
  <data name="AdvancedPasteUI_Shortcut.Header" xml:space="preserve">
    <value>Open Advanced Paste window</value>
  </data>
  <data name="AdvancedPasteUI_NewCustomActionPrefix" xml:space="preserve">
    <value>New custom action</value>
    <comment>First part of the default name of new custom action that can be added in PT's settings ui.</comment>
  </data>
  <data name="AdvancedPasteUI_CustomAction_Name.Header" xml:space="preserve">
    <value>Name</value>
  </data>
  <data name="AdvancedPasteUI_CustomAction_Prompt.Header" xml:space="preserve">
    <value>Prompt</value>
  </data>
  <data name="CustomActionDialog.SecondaryButtonText" xml:space="preserve">
    <value>Cancel</value>
  </data>
  <data name="AddCustomAction" xml:space="preserve">
    <value>Add custom action</value>
  </data>
  <data name="CustomActionSave" xml:space="preserve">
    <value>Save</value>
  </data>
  <data name="EditCustomAction" xml:space="preserve">
    <value>Edit custom action</value>
  </data>
  <data name="CustomActionUpdate" xml:space="preserve">
    <value>Update</value>
  </data>
  <data name="PasteAsMarkdown_Shortcut.Header" xml:space="preserve">
    <value>Paste as Markdown directly</value>
  </data>
  <data name="PasteAsJson_Shortcut.Header" xml:space="preserve">
    <value>Paste as JSON directly</value>
  </data>
  <data name="PasteAsCustom_Shortcut.Header" xml:space="preserve">
    <value>Paste as Custom with AI directly</value>
  </data>
  <data name="ImageToText.Header" xml:space="preserve">
    <value>Image to text</value>
  </data>
  <data name="PasteAsFile.Header" xml:space="preserve">
    <value>Paste as file</value>
  </data>
  <data name="PasteAsTxtFile.Header" xml:space="preserve">
    <value>Paste as .txt file</value>
  </data>
  <data name="PasteAsPngFile.Header" xml:space="preserve">
    <value>Paste as .png file</value>
  </data>
  <data name="PasteAsHtmlFile.Header" xml:space="preserve">
    <value>Paste as .html file</value>
  </data>
  <data name="Transcode.Header" xml:space="preserve">
    <value>Transcode audio / video</value>
  </data>
  <data name="TranscodeToMp3.Header" xml:space="preserve">
    <value>Transcode to .mp3</value>
  </data>
  <data name="TranscodeToMp4.Header" xml:space="preserve">
    <value>Transcode to .mp4 (H.264/AAC)</value>
  </data>
  <data name="AdvancedPaste_EnableAIDialogOpenAIApiKey.Text" xml:space="preserve">
    <value>OpenAI API key:</value>
  </data>
  <data name="EnableAIDialog_SaveBtnText" xml:space="preserve">
    <value>Save</value>
  </data>
  <data name="EnableAIDialog_CancelBtnText" xml:space="preserve">
    <value>Cancel</value>
  </data>
  <data name="Oobe_GetStarted.Text" xml:space="preserve">
    <value>Let's get started!</value>
  </data>
  <data name="Oobe_PowerToysDescription.Text" xml:space="preserve">
    <value>Welcome to PowerToys! These overviews will help you quickly learn the basics of all our utilities.</value>
  </data>
  <data name="Oobe_GettingStarted.Text" xml:space="preserve">
    <value>Getting started</value>
  </data>
  <data name="Oobe_Launch.Text" xml:space="preserve">
    <value>Launch</value>
  </data>
  <data name="Launch_ColorPicker.Content" xml:space="preserve">
    <value>Launch Color Picker</value>
  </data>
  <data name="Oobe_LearnMore.Text" xml:space="preserve">
    <value>Learn more about</value>
  </data>
  <data name="Oobe_ColorPicker.Description" xml:space="preserve">
    <value>Color Picker is a system-wide color selection tool for Windows that enables you to pick colors from any currently running application and automatically copies it in a configurable format to your clipboard.</value>
  </data>
  <data name="Oobe_FancyZones.Description" xml:space="preserve">
    <value>FancyZones is a window manager that makes it easy to create complex window layouts and quickly position windows into those layouts.</value>
    <comment>{Locked="FancyZones"}</comment>
  </data>
  <data name="Oobe_FileLocksmith.Description" xml:space="preserve">
    <value>File Locksmith lists which processes are using the selected files or directories and allows closing those processes.</value>
  </data>
  <data name="Oobe_FileExplorer.Description" xml:space="preserve">
    <value>PowerToys introduces add-ons to the Windows File Explorer that will enable files like Markdown (.md), PDF (.pdf), SVG (.svg), STL (.stl), G-code (.gcode) and developer files to be viewed in the preview pane. It introduces File Explorer thumbnail support for a number of these file types as well.</value>
  </data>
  <data name="Oobe_ImageResizer.Description" xml:space="preserve">
    <value>Image Resizer is a Windows shell extension for simple bulk image-resizing.</value>
  </data>
  <data name="Oobe_KBM.Description" xml:space="preserve">
    <value>Keyboard Manager allows you to customize the keyboard to be more productive by remapping keys and creating your own keyboard shortcuts.</value>
  </data>
  <data name="Oobe_MouseWithoutBorders.Description" xml:space="preserve">
    <value>Mouse Without Borders enables using the mouse pointer, keyboard, clipboard and drag and drop between machines in the same local network.</value>
  </data>
  <data name="Oobe_PowerRename.Description" xml:space="preserve">
    <value>PowerRename enables you to perform simple bulk renaming, searching and replacing file names.</value>
  </data>
  <data name="Oobe_Workspaces.Description" xml:space="preserve">
    <value>The Workspaces utility enables you to launch a set of applications to a custom layout and configuration all at once.</value>
  </data>
  <data name="Oobe_Run.Description" xml:space="preserve">
    <value>PowerToys Run is a quick launcher for power users that contains some additional features without sacrificing performance.</value>
  </data>
  <data name="Oobe_MeasureTool.Description" xml:space="preserve">
    <value>Screen Ruler is a quick and easy way to measure pixels on your screen.</value>
  </data>
  <data name="Oobe_ShortcutGuide.Description" xml:space="preserve">
    <value>Shortcut Guide presents the user with a listing of available shortcuts for the current state of the desktop.</value>
  </data>
  <data name="Oobe_MouseUtils.Description" xml:space="preserve">
    <value>A collection of utilities to enhance your mouse.</value>
    <comment>Mouse as in the hardware peripheral</comment>
  </data>
  <data name="Oobe_Overview.Description" xml:space="preserve">
    <value>Microsoft PowerToys is a set of utilities for power users to tune and streamline their Windows experience for greater productivity.

Take a moment to preview the various utilities listed or view our comprehensive documentation.</value>
  </data>
  <data name="Oobe_Overview_DescriptionLinkText.Text" xml:space="preserve">
    <value>Documentation on Microsoft Learn</value>
  </data>
  <data name="Oobe_Overview_Telemetry_Title.Text" xml:space="preserve">
    <value>Help us make PowerToys better</value>
  </data>
  <data name="Oobe_Overview_Telemetry_Desc.Text" xml:space="preserve">
    <value>Diagnostics &amp; feedback helps us to improve PowerToys and keep it secure, up to date, and working as expected.</value>
  </data>
  <data name="Oobe_Overview_DiagnosticsAndFeedback_Settings_Link.Content" xml:space="preserve">
    <value>View more diagnostic data settings</value>
  </data>
  <data name="Oobe_Overview_DiagnosticsAndFeedback_Link.Content" xml:space="preserve">
    <value>Learn more about the information PowerToys logs &amp; how it gets used</value>
  </data>
  <data name="Oobe_Overview_EnableDataDiagnostics.Header" xml:space="preserve">
    <value>Diagnostic data</value>
  </data>
  <data name="Oobe_Overview_EnableDataDiagnostics.Description" xml:space="preserve">
    <value>Helps inform bug fixes, performance, and product decisions</value>
  </data>
  <data name="Oobe_WhatsNew_DataDiagnostics_InfoBar.Header" xml:space="preserve">
    <value>Turn on diagnostic data to help us improve PowerToys?</value>
  </data>
  <data name="Oobe_WhatsNew_DataDiagnostics_InfoBar_Desc.Text" xml:space="preserve">
    <value>PowerToys diagnostic data is completely optional.</value>
  </data>
  <data name="Oobe_WhatsNew_DataDiagnostics_InfoBar_Button_Enable.Content" xml:space="preserve">
    <value>Enable</value>
  </data>
  <data name="Oobe_WhatsNew_DataDiagnostics_Yes_Click_InfoBar_Title" xml:space="preserve">
    <value>Thank you for helping to make PowerToys better!</value>
  </data>
  <data name="Oobe_WhatsNew_DataDiagnostics_No_Click_InfoBar_Title" xml:space="preserve">
    <value>Preference updated.</value>
  </data>
  <data name="Oobe_WhatsNew_DataDiagnostics_Yes_Click_InfoBar_Desc.Text" xml:space="preserve">
    <value>You can change this at any time from</value>
  </data>
  <data name="Oobe_WhatsNew_DataDiagnostics_Yes_Click_OpenSettings_Text.Text" xml:space="preserve">
    <value>settings.</value>
  </data>
  <data name="Oobe_WhatsNew_DataDiagnostics_Button_Yes.Content" xml:space="preserve">
    <value>Yes</value>
  </data>
  <data name="Oobe_WhatsNew_DataDiagnostics_Button_No.Content" xml:space="preserve">
    <value>No</value>
  </data>
  <data name="ReleaseNotes.Content" xml:space="preserve">
    <value>Release notes</value>
  </data>
  <data name="Oobe_ColorPicker_HowToUse.Text" xml:space="preserve">
    <value>to open Color Picker.</value>
  </data>
  <data name="Oobe_ColorPicker_TipsAndTricks.Text" xml:space="preserve">
    <value>To select a color with more precision, **scroll the mouse wheel** to zoom in.</value>
  </data>
  <data name="Oobe_FancyZones_HowToUse.Text" xml:space="preserve">
    <value>**Shift** + **drag the window** to snap a window to a zone, and release the window in the desired zone.</value>
  </data>
  <data name="Oobe_FancyZones_HowToUse_Shortcut.Text" xml:space="preserve">
    <value>to open the FancyZones editor.</value>
    <comment>{Locked="FancyZones"}</comment>
  </data>
  <data name="Oobe_FancyZones_TipsAndTricks.Text" xml:space="preserve">
    <value>Snap a window to multiple zones by holding the **Ctrl** key (while also holding **Shift**) when dragging a window.</value>
  </data>
  <data name="Oobe_FileLocksmith_HowToUse.Text" xml:space="preserve">
    <value>In File Explorer, right-click one or more selected files and select **Unlock with File Locksmith** from the context menu.</value>
  </data>
  <data name="Oobe_FileLocksmith_TipsAndTricks.Text" xml:space="preserve">
    <value>Press the **Restart as administrator** button from the File Locksmith UI to also get information on elevated processes that might be using the files.</value>
  </data>
  <data name="Oobe_FileExplorer_HowToEnable.Text" xml:space="preserve">
    <value>Select **View** which is located at the top of File Explorer, followed by **Show**, and then **Preview pane**. 
From there, simply click on one of the supported files in the File Explorer and observe the content on the preview pane!</value>
  </data>
  <data name="Oobe_HowToCreateMappings.Text" xml:space="preserve">
    <value>How to create mappings</value>
  </data>
  <data name="Oobe_HowToEnable.Text" xml:space="preserve">
    <value>How to enable</value>
  </data>
  <data name="Oobe_HowToLaunch.Text" xml:space="preserve">
    <value>How to launch</value>
  </data>
  <data name="Oobe_HowToUse.Text" xml:space="preserve">
    <value>How to use</value>
  </data>
  <data name="Oobe_ImageResizer_HowToLaunch.Text" xml:space="preserve">
    <value>In File Explorer, right-click one or more image files and select **Resize with Image Resizer** from the context menu.</value>
  </data>
  <data name="Oobe_ImageResizer_TipsAndTricks.Text" xml:space="preserve">
    <value>Want a custom size? You can add them in the PowerToys Settings!</value>
  </data>
  <data name="Oobe_KBM_HowToCreateMappings.Text" xml:space="preserve">
    <value>Launch **PowerToys Settings**, navigate to the Keyboard Manager menu, and select either **Remap a key** or **Remap a shortcut**.</value>
  </data>
  <data name="Oobe_KBM_TipsAndTricks.Text" xml:space="preserve">
    <value>Want to only have a shortcut work for a single application? Use the Target App field when creating the shortcut remapping.</value>
  </data>
  <data name="Oobe_MouseWithoutBorders_HowToUse.Text" xml:space="preserve">
    <value>Use the Settings screen on each machine to connect to the other machines using the same key. If a connection is not working, it may be necessary to add an exception to the Windows Firewall.</value>
  </data>
  <data name="Oobe_MouseWithoutBorders_TipsAndTricks.Text" xml:space="preserve">
    <value>Use the service option in Settings to install a service enabling Mouse Without Borders to function even in the lock screen.</value>
  </data>
  <data name="Oobe_PowerRename_HowToUse.Text" xml:space="preserve">
    <value>In File Explorer, right-click one or more selected files and select **Rename with PowerRename** from the context menu.</value>
  </data>
  <data name="Oobe_Workspaces_HowToUse_Shortcut.Text" xml:space="preserve">
    <value>to open the Workspaces Editor.</value>
    <comment>{Locked="Workspaces"}</comment>
  </data>
  <data name="Oobe_Workspaces_HowToUse.Text" xml:space="preserve">
    <value>In the Workspaces Editor window create Workspaces - a set of applications arranged in a custom layout. You can launch Workspaces from the Workspaces Editor or by shortcuts created in the Workspaces Editor.</value>
  </data>
  <data name="Oobe_Workspaces_TipsAndTricks.Text" xml:space="preserve">
    <value>Customize the configuration of your apps on launch by adding CLI arguments to each app in the Workspaces Editor.</value>
  </data>
  <data name="Oobe_PowerRename_TipsAndTricks.Text" xml:space="preserve">
    <value>PowerRename supports searching for files using regular expressions to enable more advanced renaming functionalities.</value>
  </data>
  <data name="Oobe_Run_HowToLaunch.Text" xml:space="preserve">
    <value>to open Run and just start typing.</value>
  </data>
  <data name="Oobe_Run_TipsAndTricks.Text" xml:space="preserve">
    <value>PowerToys Run supports various action keys to funnel search queries for a specific subset of results. Typing `&lt;` searches for running processes only, `?` will search only for file, or `.` for installed applications! See PowerToys documentation for the complete set of 'Action Keys' available.</value>
  </data>
  <data name="Oobe_ShortcutGuide_HowToLaunch.Text" xml:space="preserve">
    <value>to open Shortcut Guide, press it again to close or press **Esc**.</value>
  </data>
  <data name="Oobe_TipsAndTricks.Text" xml:space="preserve">
    <value>Tips &amp; tricks</value>
  </data>
  <data name="Oobe_MeasureTool_Activation.Text" xml:space="preserve">
    <value>to bring up the Screen Ruler command bar.</value>
  </data>
  <data name="Oobe_MeasureTool_HowToLaunch.Text" xml:space="preserve">
    <value>The Bounds mode lets you select a specific area to measure. You can also shift-drag an area to persist in on screen. The various Spacing modes allows tracing similar pixels along horizontal and vertical axes with a customizable pixel tolerance threshold (use settings or mouse wheel to adjust it).</value>
  </data>
  <data name="Oobe_MeasureTool.Title" xml:space="preserve">
    <value>Screen Ruler</value>
    <comment>Do not localize this string</comment>
  </data>
  <data name="Oobe_ColorPicker.Title" xml:space="preserve">
    <value>Color Picker</value>
    <comment>Do not localize this string</comment>
  </data>
  <data name="Oobe_FancyZones.Title" xml:space="preserve">
    <value>FancyZones</value>
    <comment>{Locked="FancyZones"}</comment>
  </data>
  <data name="Oobe_FileLocksmith.Title" xml:space="preserve">
    <value>File Locksmith</value>
  </data>
  <data name="Oobe_ImageResizer.Title" xml:space="preserve">
    <value>Image Resizer</value>
    <comment>Do not localize this string</comment>
  </data>
  <data name="Oobe_KBM.Title" xml:space="preserve">
    <value>Keyboard Manager</value>
    <comment>Do not localize this string</comment>
  </data>
  <data name="Oobe_MouseWithoutBorders.Title" xml:space="preserve">
    <value>Mouse Without Borders</value>
    <comment>Product name. Do not localize this string</comment>
  </data>
  <data name="Oobe_PowerRename.Title" xml:space="preserve">
    <value>PowerRename</value>
    <comment>Do not localize this string</comment>
  </data>
  <data name="Oobe_Workspaces.Title" xml:space="preserve">
    <value>Workspaces</value>
    <comment>Do not localize this string</comment>
  </data>
  <data name="Oobe_Run.Title" xml:space="preserve">
    <value>PowerToys Run</value>
    <comment>Do not localize this string</comment>
  </data>
  <data name="Oobe_ShortcutGuide.Title" xml:space="preserve">
    <value>Shortcut Guide</value>
    <comment>Do not localize this string</comment>
  </data>
  <data name="Oobe_Overview.Title" xml:space="preserve">
    <value>Welcome</value>
  </data>
  <data name="Oobe_WhatsNew.Text" xml:space="preserve">
    <value>What's new</value>
  </data>
  <data name="Oobe_WhatsNew_LoadingError.Title" xml:space="preserve">
    <value>Couldn't load the release notes.</value>
  </data>
  <data name="Oobe_WhatsNew_LoadingError.Message" xml:space="preserve">
    <value>Please check your internet connection.</value>
  </data>
  <data name="Oobe_WhatsNew_ProxyAuthenticationWarning.Title" xml:space="preserve">
    <value>Couldn't load the release notes.</value>
  </data>
  <data name="Oobe_WhatsNew_ProxyAuthenticationWarning.Message" xml:space="preserve">
    <value>Your proxy server requires authentication.</value>
  </data>
  <data name="Oobe_WhatsNew_DetailedReleaseNotesLink.Text" xml:space="preserve">
    <value>See more detailed release notes on GitHub</value>
    <comment>Don't loc "GitHub", it's the name of a product</comment>
  </data>
  <data name="OOBE_Settings.Content" xml:space="preserve">
    <value>Open Settings</value>
  </data>
  <data name="Oobe_NavViewItem.Content" xml:space="preserve">
    <value>Welcome to PowerToys</value>
    <comment>Don't loc "PowerToys"</comment>
  </data>
  <data name="WhatIsNew_NavViewItem.Content" xml:space="preserve">
    <value>What's new</value>
  </data>
  <data name="Feedback_NavViewItem.Content" xml:space="preserve">
    <value>Give feedback</value>
  </data>
  <data name="OobeWindow_Title" xml:space="preserve">
    <value>Welcome to PowerToys</value>
  </data>
  <data name="OobeWindow_TitleTxt.Text" xml:space="preserve">
    <value>Welcome to PowerToys</value>
  </data>
  <data name="SettingsWindow_Title" xml:space="preserve">
    <value>PowerToys Settings</value>
    <comment>Title of the settings window when running as user</comment>
  </data>
  <data name="Awake.ModuleTitle" xml:space="preserve">
    <value>Awake</value>
  </data>
  <data name="Awake.ModuleDescription" xml:space="preserve">
    <value>A convenient way to keep your PC awake on-demand.</value>
  </data>
  <data name="Awake_EnableSettingsCard.Header" xml:space="preserve">
    <value>Enable Awake</value>
    <comment>Awake is a product name, do not loc</comment>
  </data>
  <data name="Awake_NoKeepAwakeSelector.Content" xml:space="preserve">
    <value>Keep using the selected power plan</value>
  </data>
  <data name="Awake_IndefiniteKeepAwakeSelector.Content" xml:space="preserve">
    <value>Keep awake indefinitely</value>
  </data>
  <data name="Awake_TemporaryKeepAwakeSelector.Content" xml:space="preserve">
    <value>Keep awake for a time interval</value>
  </data>
  <data name="Awake_ExpirableKeepAwakeSelector.Content" xml:space="preserve">
    <value>Keep awake until expiration</value>
  </data>
  <data name="Awake_DisplaySettingsCard.Header" xml:space="preserve">
    <value>Keep screen on</value>
  </data>
  <data name="Awake_DisplaySettingsCard.Description" xml:space="preserve">
    <value>This setting is only available when keeping the PC awake</value>
  </data>
  <data name="Awake_ExpirationSettingsExpander.Description" xml:space="preserve">
    <value>Keep custom awake state until a specific date and time</value>
  </data>
  <data name="Awake_ModeSettingsCard.Header" xml:space="preserve">
    <value>Mode</value>
  </data>
  <data name="Awake_BehaviorSettingsGroup.Header" xml:space="preserve">
    <value>Behavior</value>
  </data>
  <data name="Awake_IntervalHoursInput.Header" xml:space="preserve">
    <value>Hours</value>
  </data>
  <data name="Awake_IntervalMinutesInput.Header" xml:space="preserve">
    <value>Minutes</value>
  </data>
  <data name="Awake_ExpirationSettingsExpander_Date.Header" xml:space="preserve">
    <value>End date</value>
  </data>
  <data name="Awake_ExpirationSettingsExpander_Time.Header" xml:space="preserve">
    <value>End time</value>
  </data>
  <data name="Oobe_Awake.Title" xml:space="preserve">
    <value>Awake</value>
    <comment>Module name, do not loc</comment>
  </data>
  <data name="Oobe_Awake.Description" xml:space="preserve">
    <value>Awake is a Windows tool designed to keep your PC awake on-demand without having to manage its power settings. This behavior can be helpful when running time-consuming tasks while ensuring that your PC does not go to sleep or turn off its screens.</value>
  </data>
  <data name="Oobe_Awake_HowToUse.Text" xml:space="preserve">
    <value>Open **PowerToys Settings** and enable Awake</value>
  </data>
  <data name="Oobe_Awake_TipsAndTricks.Text" xml:space="preserve">
    <value>You can always change modes quickly by **right-clicking the Awake icon** in the system tray.</value>
  </data>
  <data name="General_FailedToDownloadTheNewVersion.Title" xml:space="preserve">
    <value>An error occurred trying to install this update:</value>
  </data>
  <data name="General_InstallNow.Content" xml:space="preserve">
    <value>Install now</value>
  </data>
  <data name="General_ReadMore.Text" xml:space="preserve">
    <value>Read more</value>
  </data>
  <data name="General_NewVersionAvailable.Title" xml:space="preserve">
    <value>An update is available:</value>
  </data>
  <data name="General_Downloading.Text" xml:space="preserve">
    <value>Downloading...</value>
  </data>
  <data name="General_TryAgainToDownloadAndInstall.Content" xml:space="preserve">
    <value>Try again to download and install</value>
  </data>
  <data name="General_CheckingForUpdates.Text" xml:space="preserve">
    <value>Checking for updates...</value>
  </data>
  <data name="General_NewVersionReadyToInstall.Title" xml:space="preserve">
    <value>An update is ready to install:</value>
  </data>
  <data name="General_UpToDate.Title" xml:space="preserve">
    <value>PowerToys is up to date</value>
  </data>
  <data name="General_CantCheck.Title" xml:space="preserve">
    <value>Network error. Please try again later</value>
  </data>
  <data name="General_DownloadAndInstall.Content" xml:space="preserve">
    <value>Download &amp; install</value>
  </data>
  <data name="ImageResizer_Fit_Fill_ThirdPersonSingular" xml:space="preserve">
    <value>Fills</value>
  </data>
  <data name="ImageResizer_Fit_Fit_ThirdPersonSingular" xml:space="preserve">
    <value>Fits within</value>
  </data>
  <data name="ImageResizer_Fit_Stretch_ThirdPersonSingular" xml:space="preserve">
    <value>Stretches to</value>
  </data>
  <data name="ImageResizer_Unit_Centimeter" xml:space="preserve">
    <value>Centimeters</value>
  </data>
  <data name="ImageResizer_Unit_Inch" xml:space="preserve">
    <value>Inches</value>
  </data>
  <data name="ImageResizer_Unit_Percent" xml:space="preserve">
    <value>Percent</value>
  </data>
  <data name="ImageResizer_Unit_Pixel" xml:space="preserve">
    <value>Pixels</value>
  </data>
  <data name="ImageResizer_EditButton.[using:Microsoft.UI.Xaml.Automation]AutomationProperties.Name" xml:space="preserve">
    <value>Edit</value>
  </data>
  <data name="ImageResizer_EditSize.[using:Microsoft.UI.Xaml.Automation]AutomationProperties.Name" xml:space="preserve">
    <value>Edit size</value>
  </data>
  <data name="ImageResizer_Presets.[using:Microsoft.UI.Xaml.Automation]AutomationProperties.Name" xml:space="preserve">
    <value>ImageResizer presets</value>
  </data>
  <data name="ImageResizer_AddSizeButton.[using:Microsoft.UI.Xaml.Automation]AutomationProperties.Name" xml:space="preserve">
    <value>Add a new preset</value>
  </data>
  <data name="ImageResizer_RemoveButton.[using:Microsoft.UI.Xaml.Automation]AutomationProperties.Name" xml:space="preserve">
    <value>Remove</value>
  </data>
  <data name="ImageResizer_EditButton_Accessibility_Name" xml:space="preserve">
    <value>Edit the {0} preset</value>
    <comment>Expands to the AutomationProperties.Name value for the Edit button. Example: "Edit the Small preset".</comment>
  </data>
  <data name="ImageResizer_RemoveButton_Accessibility_Name" xml:space="preserve">
    <value>Remove the {0} preset</value>
    <comment>Expands to the AutomationProperties.Name value for the Remove button. Example: "Remove the Large preset".</comment>
  </data>
  <data name="No" xml:space="preserve">
    <value>No</value>
    <comment>Label of a cancel button</comment>
  </data>
  <data name="Delete_Dialog_Description" xml:space="preserve">
    <value>Are you sure you want to delete this item?</value>
  </data>
  <data name="Yes" xml:space="preserve">
    <value>Yes</value>
    <comment>Label of a confirmation button</comment>
  </data>
  <data name="SeeWhatsNew.Content" xml:space="preserve">
    <value>See what's new</value>
  </data>
  <data name="Awake_ModeSettingsCard.Description" xml:space="preserve">
    <value>Manage the state of your device when Awake is active</value>
  </data>
  <data name="ExcludedApps.Header" xml:space="preserve">
    <value>Excluded apps</value>
  </data>
  <data name="Enable_ColorFormat.[using:Microsoft.UI.Xaml.Automation]AutomationProperties.Name" xml:space="preserve">
    <value>Enable colorformat</value>
  </data>
  <data name="More_Options_Button.[using:Microsoft.UI.Xaml.Automation]AutomationProperties.Name" xml:space="preserve">
    <value>More options</value>
  </data>
  <data name="More_Options_ButtonTooltip.Text" xml:space="preserve">
    <value>More options</value>
  </data>
  <data name="To.Text" xml:space="preserve">
    <value>to</value>
    <comment>as in: from x to y</comment>
  </data>
  <data name="Starts.Text" xml:space="preserve">
    <value>starts</value>
    <comment>as in: doing x will start y</comment>
  </data>
  <data name="LearnMore_Awake.Text" xml:space="preserve">
    <value>Learn more about Awake</value>
    <comment>Awake is a product name, do not loc</comment>
  </data>
  <data name="LearnMore_CmdNotFound.Text" xml:space="preserve">
    <value>Learn more about Command Not Found</value>
    <comment> Command Not Found is the name of the module. </comment>
  </data>
  <data name="SecondaryLink_Awake.Text" xml:space="preserve">
    <value>Den Delimarsky's work on creating Awake</value>
    <comment>Awake is a product name, do not loc</comment>
  </data>
  <data name="LearnMore_ColorPicker.Text" xml:space="preserve">
    <value>Learn more about Color Picker</value>
    <comment>Color Picker is a product name, do not loc</comment>
  </data>
  <data name="LearnMore_FancyZones.Text" xml:space="preserve">
    <value>Learn more about FancyZones</value>
    <comment>{Locked="FancyZones"}</comment>
  </data>
  <data name="LearnMore_FileLocksmith.Text" xml:space="preserve">
    <value>Learn more about File Locksmith</value>
  </data>
  <data name="LearnMore_ImageResizer.Text" xml:space="preserve">
    <value>Learn more about Image Resizer</value>
    <comment>Image Resizer is a product name, do not loc</comment>
  </data>
  <data name="LearnMore_KBM.Text" xml:space="preserve">
    <value>Learn more about Keyboard Manager</value>
    <comment>Keyboard Manager is a product name, do not loc</comment>
  </data>
  <data name="LearnMore_MouseUtils.Text" xml:space="preserve">
    <value>Learn more about Mouse utilities</value>
    <comment>Mouse utilities is a product name, do not loc</comment>
  </data>
  <data name="LearnMore_AdvancedPaste.Text" xml:space="preserve">
    <value>Learn more about Advanced Paste</value>
    <comment> Advanced Paste is the name of the module. </comment>
  </data>
  <data name="LearnMore_MouseWithoutBorders.Text" xml:space="preserve">
    <value>Learn more about Mouse Without Borders</value>
    <comment>Mouse Without Borders is the name of the module. </comment>
  </data>
  <data name="LearnMore_PowerPreview.Text" xml:space="preserve">
    <value>Learn more about File Explorer add-ons</value>
    <comment>File Explorer is a product name, localize as Windows does</comment>
  </data>
  <data name="LearnMore_Peek.Text" xml:space="preserve">
    <value>Learn more about Peek</value>
    <comment>Peek is a product name, do not loc</comment>
  </data>
  <data name="LearnMore_PowerRename.Text" xml:space="preserve">
    <value>Learn more about PowerRename</value>
    <comment>PowerRename is a product name, do not loc</comment>
  </data>
  <data name="LearnMore_Run.Text" xml:space="preserve">
    <value>Learn more about PowerToys Run</value>
    <comment>PowerToys Run is a product name, do not loc</comment>
  </data>
  <data name="LearnMore_MeasureTool.Text" xml:space="preserve">
    <value>Learn more about Screen Ruler</value>
    <comment>Screen Ruler is a product name, do not loc</comment>
  </data>
  <data name="LearnMore_ShortcutGuide.Text" xml:space="preserve">
    <value>Learn more about Shortcut Guide</value>
    <comment>Shortcut Guide is a product name, do not loc</comment>
  </data>
  <data name="Oobe_FileExplorer.Title" xml:space="preserve">
    <value>File Explorer add-ons</value>
    <comment>Do not localize this string</comment>
  </data>
  <data name="Oobe_MouseUtils.Title" xml:space="preserve">
    <value>Mouse utilities</value>
    <comment>Mouse as in the hardware peripheral</comment>
  </data>
  <data name="Oobe_MouseUtils_FindMyMouse.Text" xml:space="preserve">
    <value>Find My Mouse</value>
    <comment>Mouse as in the hardware peripheral</comment>
  </data>
  <data name="Oobe_MouseUtils_FindMyMouse_Description.Text" xml:space="preserve">
    <value>Focus the mouse pointer pressing the Ctrl key twice, using a custom shortcut or shaking the mouse.</value>
    <comment>Mouse as in the hardware peripheral. Key as in a keyboard key</comment>
  </data>
  <data name="Oobe_MouseUtils_MouseHighlighter.Text" xml:space="preserve">
    <value>Mouse Highlighter</value>
    <comment>Mouse as in the hardware peripheral.</comment>
  </data>
  <data name="Oobe_MouseUtils_MouseHighlighter_Description.Text" xml:space="preserve">
    <value>Use a keyboard shortcut to highlight left and right mouse clicks.</value>
    <comment>Mouse as in the hardware peripheral.</comment>
  </data>
  <data name="Oobe_MouseUtils_MousePointerCrosshairs.Text" xml:space="preserve">
    <value>Mouse Pointer Crosshairs</value>
    <comment>Mouse as in the hardware peripheral.</comment>
  </data>
  <data name="Oobe_MouseUtils_MousePointerCrosshairs_Description.Text" xml:space="preserve">
    <value>Draw crosshairs centered around the mouse pointer.</value>
    <comment>Mouse as in the hardware peripheral.</comment>
  </data>
  <data name="Oobe_MouseUtils_MouseJump.Text" xml:space="preserve">
    <value>Mouse Jump</value>
    <comment>Mouse as in the hardware peripheral.</comment>
  </data>
  <data name="Oobe_MouseUtils_MouseJump_Description.Text" xml:space="preserve">
    <value>Jump the mouse pointer quickly to anywhere on your desktop.</value>
    <comment>Mouse as in the hardware peripheral.</comment>
  </data>
  <data name="Launch_Run.Content" xml:space="preserve">
    <value>Launch PowerToys Run</value>
  </data>
  <data name="Launch_ShortcutGuide.Content" xml:space="preserve">
    <value>Launch Shortcut Guide</value>
  </data>
  <data name="ColorPicker_ColorFormat_ToggleSwitch.[using:Microsoft.UI.Xaml.Automation]AutomationProperties.Name" xml:space="preserve">
    <value>Show format in editor</value>
  </data>
  <data name="GeneralPage_Documentation.Text" xml:space="preserve">
    <value>Documentation</value>
  </data>
  <data name="PowerLauncher_SearchList.PlaceholderText" xml:space="preserve">
    <value>Search this list</value>
  </data>
  <data name="PowerLauncher_SearchList.[using:Microsoft.UI.Xaml.Automation]AutomationProperties.Name" xml:space="preserve">
    <value>Search this list</value>
  </data>
  <data name="Awake.SecondaryLinksHeader" xml:space="preserve">
    <value>Attribution</value>
    <comment>giving credit to the projects this utility was based on</comment>
  </data>
  <data name="ColorPicker.SecondaryLinksHeader" xml:space="preserve">
    <value>Attribution</value>
    <comment>giving credit to the projects this utility was based on</comment>
  </data>
  <data name="General.SecondaryLinksHeader" xml:space="preserve">
    <value>Related information</value>
  </data>
  <data name="ImageResizer.SecondaryLinksHeader" xml:space="preserve">
    <value>Attribution</value>
    <comment>giving credit to the projects this utility was based on</comment>
  </data>
  <data name="MouseUtils.SecondaryLinksHeader" xml:space="preserve">
    <value>Attribution</value>
    <comment>giving credit to the projects this utility was based on</comment>
  </data>
  <data name="PowerLauncher.SecondaryLinksHeader" xml:space="preserve">
    <value>Attribution</value>
    <comment>giving credit to the projects this utility was based on</comment>
  </data>
  <data name="PowerRename.SecondaryLinksHeader" xml:space="preserve">
    <value>Attribution</value>
    <comment>giving credit to the projects this utility was based on</comment>
  </data>
  <data name="EditTooltip.Text" xml:space="preserve">
    <value>Edit</value>
  </data>
  <data name="RemoveTooltip.Text" xml:space="preserve">
    <value>Remove</value>
  </data>
  <data name="Activation_Shortcut_Cancel" xml:space="preserve">
    <value>Cancel</value>
  </data>
  <data name="Activation_Shortcut_Description" xml:space="preserve">
    <value>Press a combination of keys to change this shortcut</value>
  </data>
  <data name="Activation_Shortcut_With_Disable_Description" xml:space="preserve">
    <value>Press a combination of keys to change this shortcut.
Right-click to remove the key combination, thereby deactivating the shortcut.</value>
  </data>
  <data name="Activation_Shortcut_Reset" xml:space="preserve">
    <value>Reset</value>
  </data>
  <data name="Activation_Shortcut_Save" xml:space="preserve">
    <value>Save</value>
  </data>
  <data name="Activation_Shortcut_Title" xml:space="preserve">
    <value>Activation shortcut</value>
  </data>
  <data name="InvalidShortcut.Title" xml:space="preserve">
    <value>Invalid shortcut</value>
  </data>
  <data name="InvalidShortcutWarningLabel.Text" xml:space="preserve">
    <value>Only shortcuts that start with **Windows key**, **Ctrl**, **Alt** or **Shift** are valid.</value>
    <comment>The ** sequences are used for text formatting of the key names. Don't remove them on translation.</comment>
  </data>
  <data name="WarningShortcutAltGr.Title" xml:space="preserve">
    <value>Possible shortcut interference with Alt Gr</value>
    <comment>Alt Gr refers to the right alt key on some international keyboards</comment>
  </data>
  <data name="WarningShortcutAltGr.ToolTipService.ToolTip" xml:space="preserve">
    <value>Shortcuts with **Ctrl** and **Alt** may remove functionality from some international keyboards, because **Ctrl** + **Alt** = **Alt Gr** in those keyboards.</value>
    <comment>The ** sequences are used for text formatting of the key names. Don't remove them on translation.</comment>
  </data>
  <data name="FancyZones_SpanZonesAcrossMonitors.Description" xml:space="preserve">
    <value>All monitors must have the same DPI scaling and will be treated as one large combined rectangle which contains all monitors</value>
  </data>
  <data name="ImageResizer_DefaultSize_NewSizePrefix" xml:space="preserve">
    <value>New size</value>
    <comment>First part of the default name of new sizes that can be added in PT's settings ui.</comment>
  </data>
  <data name="Awake_IntervalSettingsCard.Header" xml:space="preserve">
    <value>Interval before returning to the previous awakeness state</value>
  </data>
  <data name="Awake_ExpirationSettingsExpander.Header" xml:space="preserve">
    <value>End date and time</value>
  </data>
  <data name="MouseUtils.ModuleTitle" xml:space="preserve">
    <value>Mouse utilities</value>
  </data>
  <data name="MouseUtils.ModuleDescription" xml:space="preserve">
    <value>A collection of mouse utilities.</value>
  </data>
  <data name="MouseUtils_FindMyMouse.Header" xml:space="preserve">
    <value>Find My Mouse</value>
    <comment>Refers to the utility name</comment>
  </data>
  <data name="MouseUtils_FindMyMouse.Description" xml:space="preserve">
    <value>Find My Mouse highlights the position of the cursor when pressing the Ctrl key twice, using a custom shortcut or when shaking the mouse.</value>
    <comment>"Ctrl" is a keyboard key. "Find My Mouse" is the name of the utility</comment>
  </data>
  <data name="MouseUtils_Enable_FindMyMouse.Header" xml:space="preserve">
    <value>Enable Find My Mouse</value>
    <comment>"Find My Mouse" is the name of the utility.</comment>
  </data>
  <data name="MouseUtils_FindMyMouse_ActivationMethod.Header" xml:space="preserve">
    <value>Activation method</value>
  </data>
  <data name="MouseUtils_FindMyMouse_ActivationDoubleControlPress.Content" xml:space="preserve">
    <value>Press Left Control twice</value>
    <comment>Left control is the physical key on the keyboard.</comment>
  </data>
  <data name="MouseUtils_FindMyMouse_ActivationShakeMouse.Content" xml:space="preserve">
    <value>Shake mouse</value>
    <comment>Mouse is the hardware peripheral.</comment>
  </data>
  <data name="MouseUtils_Include_Win_Key.Content" xml:space="preserve">
    <value>Only activate while holding the Windows key</value>
    <comment>Specifies that the 'Find My Mouse' will only activate if the Windows key is held down while pressing the Ctrl key twice.</comment>
  </data>
  <data name="MouseUtils_FindMyMouse_ExcludedApps.Description" xml:space="preserve">
    <value>Prevents module activation when an excluded application is the foreground application</value>
  </data>
  <data name="MouseUtils_FindMyMouse_ExcludedApps.Header" xml:space="preserve">
    <value>Excluded apps</value>
  </data>
  <data name="MouseUtils_FindMyMouse_ExcludedApps_TextBoxControl.PlaceholderText" xml:space="preserve">
    <value>Example: outlook.exe</value>
  </data>
  <data name="MouseUtils_Prevent_Activation_On_Game_Mode.Content" xml:space="preserve">
    <value>Do not activate when Game Mode is on</value>
    <comment>"Game mode" is the Windows feature to prevent notification when playing a game.</comment>
  </data>
  <data name="MouseUtils_FindMyMouse_BackgroundColor.Header" xml:space="preserve">
    <value>Background color</value>
  </data>
  <data name="MouseUtils_FindMyMouse_SpotlightColor.Header" xml:space="preserve">
    <value>Spotlight color</value>
  </data>
  <data name="MouseUtils_FindMyMouse_OverlayOpacity.Header" xml:space="preserve">
    <value>Overlay opacity (%)</value>
  </data>
  <data name="MouseUtils_FindMyMouse_SpotlightRadius.Header" xml:space="preserve">
    <value>Spotlight radius (px)</value>
    <comment>px = pixels</comment>
  </data>
  <data name="MouseUtils_FindMyMouse_SpotlightInitialZoom.Header" xml:space="preserve">
    <value>Spotlight initial zoom</value>
  </data>
  <data name="MouseUtils_FindMyMouse_SpotlightInitialZoom.Description" xml:space="preserve">
    <value>Spotlight zoom factor at animation start</value>
  </data>
  <data name="MouseUtils_FindMyMouse_AnimationDurationMs.Header" xml:space="preserve">
    <value>Animation duration (ms)</value>
    <comment>ms = milliseconds</comment>
  </data>
  <data name="MouseUtils_FindMyMouse_AnimationDurationMs.Description" xml:space="preserve">
    <value>Time before the spotlight appears (ms)</value>
    <comment>ms = milliseconds</comment>
  </data>
  <data name="MouseUtils_FindMyMouse_AnimationDurationMs_Disabled.Title" xml:space="preserve">
    <value>Animations are disabled in your system settings.</value>
  </data>
  <data name="MouseUtils_FindMyMouse_ShakingMinimumDistance.Header" xml:space="preserve">
    <value>Shake minimum distance</value>
  </data>
  <data name="MouseUtils_FindMyMouse_ShakingMinimumDistance.Description" xml:space="preserve">
    <value>The minimum distance for mouse shaking activation, for adjusting sensitivity</value>
  </data>
  <data name="MouseUtils_FindMyMouse_ShakingIntervalMs.Header" xml:space="preserve">
    <value>Shake Interval (ms)</value>
    <comment>ms = milliseconds</comment>
  </data>
  <data name="MouseUtils_FindMyMouse_ShakingIntervalMs.Description" xml:space="preserve">
    <value>The span of time during which we track mouse movement to detect shaking, for adjusting sensitivity</value>
  </data>
  <data name="MouseUtils_FindMyMouse_ShakingFactor.Header" xml:space="preserve">
    <value>Shake factor (percent)</value>
  </data>
  <data name="MouseUtils_FindMyMouse_ShakingFactor.Description" xml:space="preserve">
    <value>Mouse shaking is detected by checking how much the mouse pointer has travelled when compared to the diagonal of the movement area. Reducing this factor increases sensitivity.</value>
  </data>
  <data name="MouseUtils_MouseHighlighter.Header" xml:space="preserve">
    <value>Mouse Highlighter</value>
    <comment>Refers to the utility name</comment>
  </data>
  <data name="MouseUtils_MouseHighlighter.Description" xml:space="preserve">
    <value>Mouse Highlighter mode will highlight mouse clicks.</value>
    <comment>"Mouse Highlighter" is the name of the utility. Mouse is the hardware mouse.</comment>
  </data>
  <data name="MouseUtils_Enable_MouseHighlighter.Header" xml:space="preserve">
    <value>Enable Mouse Highlighter</value>
    <comment>"Find My Mouse" is the name of the utility.</comment>
  </data>
  <data name="MouseUtils_MouseHighlighter_ActivationShortcut.Header" xml:space="preserve">
    <value>Activation shortcut</value>
  </data>
  <data name="MouseUtils_MouseHighlighter_ActivationShortcut.Description" xml:space="preserve">
    <value>Customize the shortcut to turn on or off this mode</value>
    <comment>"Mouse Highlighter" is the name of the utility. Mouse is the hardware mouse.</comment>
  </data>
  <data name="MouseUtils_MouseHighlighter_PrimaryButtonClickColor.Header" xml:space="preserve">
    <value>Primary button highlight color</value>
  </data>
  <data name="MouseUtils_MouseHighlighter_SecondaryButtonClickColor.Header" xml:space="preserve">
    <value>Secondary button highlight color</value>
  </data>
  <data name="MouseUtils_MouseHighlighter_HighlightRadius.Header" xml:space="preserve">
    <value>Radius (px)</value>
    <comment>px = pixels</comment>
  </data>
  <data name="MouseUtils_MouseHighlighter_FadeDelayMs.Header" xml:space="preserve">
    <value>Fade delay (ms)</value>
    <comment>ms = milliseconds</comment>
  </data>
  <data name="MouseUtils_MouseHighlighter_FadeDelayMs.Description" xml:space="preserve">
    <value>Time before the highlight begins to fade (ms)</value>
    <comment>ms = milliseconds</comment>
  </data>
  <data name="MouseUtils_MouseHighlighter_FadeDurationMs.Header" xml:space="preserve">
    <value>Fade duration (ms)</value>
    <comment>ms = milliseconds</comment>
  </data>
  <data name="MouseUtils_MouseHighlighter_FadeDurationMs.Description" xml:space="preserve">
    <value>Duration of the disappear animation (ms)</value>
    <comment>ms = milliseconds</comment>
  </data>
  <data name="MouseUtils_MousePointerCrosshairs.Header" xml:space="preserve">
    <value>Mouse Pointer Crosshairs</value>
    <comment>Refers to the utility name</comment>
  </data>
  <data name="MouseUtils_MousePointerCrosshairs.Description" xml:space="preserve">
    <value>Mouse Pointer Crosshairs draws crosshairs centered on the mouse pointer.</value>
    <comment>"Mouse Pointer Crosshairs" is the name of the utility. Mouse is the hardware mouse.</comment>
  </data>
  <data name="MouseUtils_Enable_MousePointerCrosshairs.Header" xml:space="preserve">
    <value>Enable Mouse Pointer Crosshairs</value>
    <comment>"Mouse Pointer Crosshairs" is the name of the utility.</comment>
  </data>
  <data name="MouseUtils_MousePointerCrosshairs_ActivationShortcut.Header" xml:space="preserve">
    <value>Activation shortcut</value>
  </data>
  <data name="MouseUtils_MousePointerCrosshairs_ActivationShortcut.Description" xml:space="preserve">
    <value>Customize the shortcut to show/hide the crosshairs</value>
  </data>
  <data name="MouseUtils_MousePointerCrosshairs_CrosshairsColor.Header" xml:space="preserve">
    <value>Crosshairs color</value>
  </data>
  <data name="MouseUtils_MousePointerCrosshairs_CrosshairsOpacity.Header" xml:space="preserve">
    <value>Crosshairs opacity (%)</value>
  </data>
  <data name="MouseUtils_MousePointerCrosshairs_CrosshairsRadius.Header" xml:space="preserve">
    <value>Crosshairs center radius (px)</value>
    <comment>px = pixels</comment>
  </data>
  <data name="MouseUtils_MousePointerCrosshairs_CrosshairsThickness.Header" xml:space="preserve">
    <value>Crosshairs thickness (px)</value>
    <comment>px = pixels</comment>
  </data>
  <data name="MouseUtils_MousePointerCrosshairs_CrosshairsBorderColor.Header" xml:space="preserve">
    <value>Crosshairs border color</value>
  </data>
  <data name="MouseUtils_MousePointerCrosshairs_CrosshairsBorderSize.Header" xml:space="preserve">
    <value>Crosshairs border size (px)</value>
    <comment>px = pixels</comment>
  </data>
  <data name="MouseUtils_MousePointerCrosshairs_IsCrosshairsFixedLengthEnabled.Header" xml:space="preserve">
    <value>Fix crosshairs length</value>
  </data>
  <data name="MouseUtils_MousePointerCrosshairs_CrosshairsFixedLength.Header" xml:space="preserve">
    <value>Crosshairs fixed length (px)</value>
    <comment>px = pixels</comment>
  </data>
  <data name="FancyZones_Radio_Custom_Colors.Content" xml:space="preserve">
    <value>Custom colors</value>
  </data>
  <data name="FancyZones_Radio_Default_Theme.Content" xml:space="preserve">
    <value>Windows default</value>
  </data>
  <data name="ColorModeHeader.Header" xml:space="preserve">
    <value>App theme</value>
  </data>
  <data name="FancyZones_Zone_Appearance.Description" xml:space="preserve">
    <value>Customize the way zones look</value>
  </data>
  <data name="FancyZones_Zone_Appearance.Header" xml:space="preserve">
    <value>Zone appearance</value>
  </data>
  <data name="LearnMore.Content" xml:space="preserve">
    <value>Learn more</value>
  </data>
  <data name="FileExplorerPreview_ToggleSwitch_Thumbnail_GCODE.Header" xml:space="preserve">
    <value>Geometric Code</value>
    <comment>File type, do not translate</comment>
  </data>
  <data name="FileExplorerPreview_ToggleSwitch_Thumbnail_GCODE.Description" xml:space="preserve">
    <value>Only .gcode files with embedded thumbnails are supported</value>
  </data>
  <data name="FileExplorerPreview_ToggleSwitch_Preview_GCODE.Header" xml:space="preserve">
    <value>Geometric Code</value>
    <comment>File type, do not translate</comment>
  </data>
  <data name="FileExplorerPreview_ToggleSwitch_Preview_GCODE.Description" xml:space="preserve">
    <value>Only .gcode files with embedded thumbnails are supported</value>
  </data>
  <data name="FancyZones_NumberColor.Header" xml:space="preserve">
    <value>Number color</value>
  </data>
  <data name="FancyZones_ShowZoneNumberCheckBoxControl.Content" xml:space="preserve">
    <value>Show zone number</value>
  </data>
  <data name="ToggleSwitch.OffContent" xml:space="preserve">
    <value>Off</value>
    <comment>The state of a ToggleSwitch when it's off</comment>
  </data>
  <data name="ToggleSwitch.OnContent" xml:space="preserve">
    <value>On</value>
    <comment>The state of a ToggleSwitch when it's on</comment>
  </data>
  <data name="CropAndLock.ModuleDescription" xml:space="preserve">
    <value>Crop And Lock allows you to crop a current application into a smaller window or just create a thumbnail. Focus the target window and press the shortcut to start cropping.</value>
    <comment>"Crop And Lock" is the name of the utility</comment>
  </data>
  <data name="CropAndLock.ModuleTitle" xml:space="preserve">
    <value>Crop And Lock </value>
    <comment>"Crop And Lock" is the name of the utility</comment>
  </data>
  <data name="CropAndLock_Activation_GroupSettings.Header" xml:space="preserve">
    <value>Activation</value>
  </data>
  <data name="CropAndLock_EnableToggleControl_HeaderText.Header" xml:space="preserve">
    <value>Enable Crop And Lock</value>
    <comment>"Crop And Lock" is the name of the utility</comment>
  </data>
  <data name="Shell_CropAndLock.Content" xml:space="preserve">
    <value>Crop And Lock</value>
    <comment>"Crop And Lock" is the name of the utility</comment>
  </data>
  <data name="LearnMore_CropAndLock.Text" xml:space="preserve">
    <value>Learn more about Crop And Lock</value>
    <comment>"Crop And Lock" is the name of the utility</comment>
  </data>
  <data name="CropAndLock_ReparentActivation_Shortcut.Header" xml:space="preserve">
    <value>Reparent shortcut</value>
  </data>
  <data name="CropAndLock_ReparentActivation_Shortcut.Description" xml:space="preserve">
    <value>Shortcut to crop an application's window into a cropped window. This is experimental and can cause issues with some applications, since the cropped window will contain the original application window.</value>
  </data>
  <data name="CropAndLock_ThumbnailActivation_Shortcut.Header" xml:space="preserve">
    <value>Thumbnail shortcut</value>
  </data>
  <data name="CropAndLock_ThumbnailActivation_Shortcut.Description" xml:space="preserve">
    <value>Shortcut to crop and create a thumbnail of another window. The application isn't controllable through the thumbnail but it'll have less compatibility issues. </value>
  </data>
  <data name="CropAndLock.SecondaryLinksHeader" xml:space="preserve">
    <value>Attribution</value>
    <comment>giving credit to the projects this utility was based on</comment>
  </data>
  <data name="Oobe_CropAndLock.Title" xml:space="preserve">
    <value>Crop And Lock</value>
    <comment>"Crop And Lock" is the name of the utility</comment>
  </data>
  <data name="Oobe_CropAndLock.Description" xml:space="preserve">
    <value>Crop And Lock allows you to crop a current application into a smaller window or just create a thumbnail. Focus the target window and press the shortcut to start cropping.</value>
    <comment>"Crop And Lock" is the name of the utility</comment>
  </data>
  <data name="Oobe_CropAndLock_HowToUse_Thumbnail.Text" xml:space="preserve">
    <value>to crop and create a thumbnail of another window. The application isn't controllable through the thumbnail but it'll have less compatibility issues.</value>
  </data>
  <data name="Oobe_CropAndLock_HowToUse_Reparent.Text" xml:space="preserve">
    <value>to crop an application's window into a cropped window. This is experimental and can cause issues with some applications, since the cropped window will contain the original application window.</value>
  </data>
  <data name="AlwaysOnTop.ModuleDescription" xml:space="preserve">
    <value>Always On Top is a quick and easy way to pin windows on top.</value>
    <comment>{Locked="Always On Top"}</comment>
  </data>
  <data name="AlwaysOnTop.ModuleTitle" xml:space="preserve">
    <value>Always On Top</value>
    <comment>{Locked}</comment>
  </data>
  <data name="AlwaysOnTop_Activation_GroupSettings.Header" xml:space="preserve">
    <value>Activation</value>
  </data>
  <data name="Peek_Activation_GroupSettings.Header" xml:space="preserve">
    <value>Activation</value>
  </data>
  <data name="AlwaysOnTop_EnableToggleControl_HeaderText.Header" xml:space="preserve">
    <value>Enable Always On Top</value>
    <comment>{Locked="Always On Top"}</comment>
  </data>
  <data name="AlwaysOnTop_ExcludedApps.Description" xml:space="preserve">
    <value>Excludes an application from pinning on top</value>
  </data>
  <data name="AlwaysOnTop_ExcludedApps.Header" xml:space="preserve">
    <value>Excluded apps</value>
  </data>
  <data name="AlwaysOnTop_ExcludedApps_TextBoxControl.PlaceholderText" xml:space="preserve">
    <value>Example: outlook.exe</value>
  </data>
  <data name="AlwaysOnTop_FrameColor.Header" xml:space="preserve">
    <value>Color</value>
  </data>
  <data name="AlwaysOnTop_FrameEnabled.Header" xml:space="preserve">
    <value>Show a border around the pinned window</value>
  </data>
  <data name="AlwaysOnTop_FrameThickness.Header" xml:space="preserve">
    <value>Thickness (px)</value>
    <comment>px = pixels</comment>
  </data>
  <data name="AlwaysOnTop_Behavior_GroupSettings.Header" xml:space="preserve">
    <value>Appearance &amp; behavior</value>
  </data>
  <data name="Shell_AlwaysOnTop.Content" xml:space="preserve">
    <value>Always On Top</value>
    <comment>{Locked}</comment>
  </data>
  <data name="AlwaysOnTop_GameMode.Content" xml:space="preserve">
    <value>Do not activate when Game Mode is on</value>
    <comment>Game Mode is a Windows feature</comment>
  </data>
  <data name="AlwaysOnTop_SoundTitle.Header" xml:space="preserve">
    <value>Sound</value>
  </data>
  <data name="AlwaysOnTop_Sound.Content" xml:space="preserve">
    <value>Play a sound when pinning a window</value>
  </data>
  <data name="AlwaysOnTop_Behavior.Header" xml:space="preserve">
    <value>Behavior</value>
  </data>
  <data name="LearnMore_AlwaysOnTop.Text" xml:space="preserve">
    <value>Learn more about Always On Top</value>
    <comment>{Locked="Always On Top"}</comment>
  </data>
  <data name="AlwaysOnTop_ActivationShortcut.Header" xml:space="preserve">
    <value>Activation shortcut</value>
  </data>
  <data name="AlwaysOnTop_ActivationShortcut.Description" xml:space="preserve">
    <value>Customize the shortcut to pin or unpin an app window</value>
  </data>
  <data name="Oobe_AlwaysOnTop.Title" xml:space="preserve">
    <value>Always On Top</value>
    <comment>{Locked}</comment>
  </data>
  <data name="Oobe_AlwaysOnTop.Description" xml:space="preserve">
    <value>Always On Top improves your multitasking workflow by pinning an application window so it's always in front - even when focus changes to another window after that.</value>
    <comment>{Locked="Always On Top"}</comment>
  </data>
  <data name="Oobe_AlwaysOnTop_HowToUse.Text" xml:space="preserve">
    <value>to pin or unpin the selected window so it's always on top of all other windows.</value>
  </data>
  <data name="Oobe_AlwaysOnTop_TipsAndTricks.Text" xml:space="preserve">
    <value>You can tweak the visual outline of the pinned windows in PowerToys settings.</value>
  </data>
  <data name="AlwaysOnTop_FrameColor_Mode.Header" xml:space="preserve">
    <value>Color mode</value>
  </data>
  <data name="AlwaysOnTop_Radio_Custom_Color.Content" xml:space="preserve">
    <value>Custom color</value>
  </data>
  <data name="AlwaysOnTop_Radio_Windows_Default.Content" xml:space="preserve">
    <value>Windows default</value>
    <comment>{Locked="Windows"}</comment>
  </data>
  <data name="FileExplorerPreview.SecondaryLinksHeader" xml:space="preserve">
    <value>Attribution</value>
    <comment>giving credit to the projects this utility was based on</comment>
  </data>
  <data name="FileExplorerPreview_ToggleSwitch_Monaco_Wrap_Text.Content" xml:space="preserve">
    <value>Wrap text</value>
    <comment>Feature on or off</comment>
  </data>
  <data name="FancyZones_AllowPopupWindowSnap.Description" xml:space="preserve">
    <value>This setting can affect all popup windows including notifications</value>
  </data>
  <data name="FancyZones_AllowPopupWindowSnap.Header" xml:space="preserve">
    <value>Allow popup windows snapping</value>
  </data>
  <data name="FancyZones_AllowChildWindowSnap.Content" xml:space="preserve">
    <value>Allow child windows snapping</value>
  </data>
  <data name="Shell_WhatsNew.Content" xml:space="preserve">
    <value>What's new</value>
  </data>
  <data name="Shell_Peek.Content" xml:space="preserve">
    <value>Peek</value>
    <comment>Product name: Navigation view item name for Peek</comment>
  </data>
  <data name="Peek.ModuleTitle" xml:space="preserve">
    <value>Peek</value>
  </data>
  <data name="Peek.ModuleDescription" xml:space="preserve">
    <value>Peek is a quick and easy way to preview files. Select a file in File Explorer and press the shortcut to open the file preview.</value>
  </data>
  <data name="Peek_EnablePeek.Header" xml:space="preserve">
    <value>Enable Peek</value>
    <comment>Peek is a product name, do not loc</comment>
  </data>
  <data name="Peek_BehaviorHeader.Header" xml:space="preserve">
    <value>Behavior</value>
  </data>
  <data name="Peek_AlwaysRunNotElevated.Header" xml:space="preserve">
    <value>Always run not elevated, even when PowerToys is elevated</value>
  </data>
  <data name="Peek_AlwaysRunNotElevated.Description" xml:space="preserve">
    <value>Tries to run Peek without elevated permissions, to fix access to network shares. You need to disable and re-enable Peek for changes to this value to take effect.</value>
    <comment>Peek is a product name, do not loc</comment>
  </data>
  <data name="Peek_CloseAfterLosingFocus.Header" xml:space="preserve">
    <value>Automatically close the Peek window after it loses focus</value>
    <comment>Peek is a product name, do not loc</comment>
  </data>
  <data name="Peek_ConfirmFileDelete.Header" xml:space="preserve">
    <value>Ask for confirmation before deleting files</value>
  </data>
  <data name="Peek_ConfirmFileDelete.Description" xml:space="preserve">
    <value>When enabled, you will be prompted to confirm before moving files to the Recycle Bin.</value>
  </data>
  <data name="FancyZones_DisableRoundCornersOnWindowSnap.Content" xml:space="preserve">
    <value>Disable round corners when window is snapped</value>
  </data>
  <data name="PowerLauncher_SearchQueryTuningEnabled.Description" xml:space="preserve">
    <value>Fine tune results ordering</value>
  </data>
  <data name="PowerLauncher_SearchQueryTuningEnabled.Header" xml:space="preserve">
    <value>Results order tuning</value>
  </data>
  <data name="PowerLauncher_SearchClickedItemWeight.Description" xml:space="preserve">
    <value>Use a higher number to get selected results to rise faster. The default is 5, 0 to disable.</value>
  </data>
  <data name="PowerLauncher_SearchClickedItemWeight.Header" xml:space="preserve">
    <value>Selected item weight</value>
  </data>
  <data name="PowerLauncher_WaitForSlowResults.Description" xml:space="preserve">
    <value>Selecting this can help preselect the top, more relevant result, but at the risk of jumpiness</value>
  </data>
  <data name="PowerLauncher_WaitForSlowResults.Header" xml:space="preserve">
    <value>Wait on slower plugin results before selecting top item in results</value>
  </data>
  <data name="PowerLauncher_ShowPluginKeywords.Header" xml:space="preserve">
    <value>Plugin hints</value>
  </data>
  <data name="PowerLauncher_ShowPluginKeywords.Description" xml:space="preserve">
    <value>Choose which plugin keywords to be shown when the searchbox is empty</value>
  </data>
  <data name="PowerLauncher_PluginWeightBoost.Description" xml:space="preserve">
    <value>Use a higher number to have this plugin's result show higher in the global results. Default is 0.</value>
  </data>
  <data name="PowerLauncher_PluginWeightBoost.Header" xml:space="preserve">
    <value>Global sort order score modifier</value>
  </data>
  <data name="AlwaysOnTop_RoundCorners.Content" xml:space="preserve">
    <value>Enable round corners</value>
  </data>
  <data name="LearnMore_QuickAccent.Text" xml:space="preserve">
    <value>Learn more about Quick Accent</value>
    <comment>Quick Accent is a product name, do not loc</comment>
  </data>
  <data name="QuickAccent_EnableQuickAccent.Header" xml:space="preserve">
    <value>Enable Quick Accent</value>
  </data>
  <data name="Shell_QuickAccent.Content" xml:space="preserve">
    <value>Quick Accent</value>
  </data>
  <data name="Shell_Workspaces.Content" xml:space="preserve">
    <value>Workspaces</value>
  </data>
  <data name="Workspaces_EnableToggleControl_HeaderText.Header" xml:space="preserve">
    <value>Enable Workspaces</value>
    <comment>"Workspaces" is the name of the utility</comment>
  </data>
  <data name="Workspaces_Activation_GroupSettings.Header" xml:space="preserve">
    <value>Activation</value>
  </data>
  <data name="Workspaces_ActivationShortcut.Description" xml:space="preserve">
    <value>Customize the shortcut to launch the Workspaces Editor</value>
  </data>
  <data name="Workspaces_ActivationShortcut.Header" xml:space="preserve">
    <value>Activation shortcut</value>
  </data>
  <data name="Workspaces_LaunchEditorButtonControl.Description" xml:space="preserve">
    <value>Create and manage Workspaces</value>
  </data>
  <data name="Workspaces_LaunchEditorButtonControl.Header" xml:space="preserve">
    <value>Launch editor</value>
  </data>
  <data name="LearnMore_Workspaces.Text" xml:space="preserve">
    <value>Learn more about the Workspaces utility</value>
    <comment> Workspaces is the name of the module. </comment>
  </data>
  <data name="QuickAccent.ModuleDescription" xml:space="preserve">
    <value>Quick Accent is an alternative way to type accented characters, useful for when a keyboard doesn't support that specific accent.

Activate by holding the key for the character you want to add an accent to, then press the activation key (space, left or right arrow keys) and an overlay to select accented characters will appear!</value>
    <comment>key refers to a physical key on a keyboard</comment>
  </data>
  <data name="QuickAccent.ModuleTitle" xml:space="preserve">
    <value>Quick Accent</value>
  </data>
  <data name="QuickAccent.SecondaryLinksHeader" xml:space="preserve">
    <value>Attribution</value>
  </data>
  <data name="AlwaysOnTop_ShortDescription" xml:space="preserve">
    <value>Pin a window</value>
  </data>
  <data name="Awake_ShortDescription" xml:space="preserve">
    <value>Keep your PC awake</value>
  </data>
  <data name="ColorPicker_ShortDescription" xml:space="preserve">
    <value>Pick a color</value>
  </data>
  <data name="CropAndLock_Thumbnail" xml:space="preserve">
    <value>Thumbnail</value>
  </data>
  <data name="CropAndLock_Reparent" xml:space="preserve">
    <value>Reparent</value>
  </data>
  <data name="FancyZones_OpenEditor" xml:space="preserve">
    <value>Open editor</value>
  </data>
  <data name="FileLocksmith_ShortDescription" xml:space="preserve">
    <value>Right-click on files or directories to show running processes</value>
  </data>
  <data name="FindMyMouse_ShortDescription" xml:space="preserve">
    <value>Find the mouse</value>
  </data>
  <data name="ImageResizer_ShortDescription" xml:space="preserve">
    <value>Resize images from right-click context menu</value>
  </data>
  <data name="MouseHighlighter_ShortDescription" xml:space="preserve">
    <value>Highlight clicks</value>
  </data>
  <data name="MouseJump_ShortDescription" xml:space="preserve">
    <value>Quickly move the mouse pointer</value>
  </data>
  <data name="MouseCrosshairs_ShortDescription" xml:space="preserve">
    <value>Draw crosshairs centered on the mouse pointer</value>
  </data>
  <data name="MouseWithoutBorders_ShortDescription" xml:space="preserve">
    <value>Move your cursor across multiple devices</value>
  </data>
  <data name="AdvancedPaste_ShortDescription" xml:space="preserve">
    <value>An AI powered tool to put your clipboard content into any format you need, focused towards developer workflows.</value>
  </data>
  <data name="AdvancedPaste_EnableAISettingsCardDescription.Text" xml:space="preserve">
    <value>This feature allows you to format your clipboard content with the power of AI. An OpenAI API key is required.</value>
  </data>
  <data name="AdvancedPaste_EnableAISettingsCardDescriptionLearnMore.Content" xml:space="preserve">
    <value>Learn more</value>
  </data>
  <data name="Peek_ShortDescription" xml:space="preserve">
    <value>Quick and easy previewer</value>
  </data>
  <data name="PowerRename_ShortDescription" xml:space="preserve">
    <value>Rename files and folders from right-click context menu</value>
  </data>
  <data name="Run_ShortDescription" xml:space="preserve">
    <value>A quick launcher</value>
  </data>
  <data name="PowerAccent_ShortDescription" xml:space="preserve">
    <value>An alternative way to type accented characters</value>
  </data>
  <data name="RegistryPreview_ShortDescription" xml:space="preserve">
    <value>Visualize and edit Windows Registry files</value>
    <comment>{Locked="Windows"}</comment>
  </data>
  <data name="ScreenRuler_ShortDescription" xml:space="preserve">
    <value>Measure pixels on your screen</value>
  </data>
  <data name="ShortcutGuide_ShortDescription" xml:space="preserve">
    <value>Show a help overlay with Windows shortcuts</value>
    <comment>{Locked="Windows"}</comment>
  </data>
  <data name="PowerOcr_ShortDescription" xml:space="preserve">
    <value>A convenient way to copy text from anywhere on screen</value>
  </data>
  <data name="Dashboard_Activation" xml:space="preserve">
    <value>Activation</value>
  </data>
  <data name="DashboardKBMShowMappingsButton.Content" xml:space="preserve">
    <value>Show remappings</value>
  </data>
  <data name="Oobe_QuickAccent.Description" xml:space="preserve">
    <value>Quick Accent is an easy way to write letters with accents, like on a smartphone.</value>
  </data>
  <data name="Oobe_QuickAccent.Title" xml:space="preserve">
    <value>Quick Accent</value>
  </data>
  <data name="Oobe_QuickAccent_HowToUse.Text" xml:space="preserve">
    <value>Open **PowerToys Settings** and enable Quick Accent. While holding the key for the character you want to add an accent to, press the Activation Key and an overlay to select the accented character will appear.</value>
    <comment>key refers to a physical key on a keyboard</comment>
  </data>
  <data name="QuickAccent_Activation_GroupSettings.Header" xml:space="preserve">
    <value>Activation</value>
  </data>
  <data name="QuickAccent_Activation_Shortcut.Header" xml:space="preserve">
    <value>Activation key</value>
    <comment>key refers to a physical key on a keyboard</comment>
  </data>
  <data name="QuickAccent_Activation_Shortcut.Description" xml:space="preserve">
    <value>Press this key after holding down the target letter</value>
    <comment>key refers to a physical key on a keyboard</comment>
  </data>
  <data name="QuickAccent_Activation_Key_Arrows.Content" xml:space="preserve">
    <value>Left/Right Arrow</value>
    <comment>Left/Right arrow keyboard keys</comment>
  </data>
  <data name="QuickAccent_Activation_Key_Space.Content" xml:space="preserve">
    <value>Space</value>
    <comment>Space is the space keyboard key</comment>
  </data>
  <data name="QuickAccent_Activation_Key_Either.Content" xml:space="preserve">
    <value>Left, Right or Space</value>
    <comment>All are keys on a keyboard</comment>
  </data>
  <data name="QuickAccent_Toolbar.Header" xml:space="preserve">
    <value>Toolbar</value>
  </data>
  <data name="QuickAccent_ToolbarPosition.Header" xml:space="preserve">
    <value>Toolbar position</value>
  </data>
  <data name="QuickAccent_ToolbarPosition_TopCenter.Content" xml:space="preserve">
    <value>Top center</value>
  </data>
  <data name="QuickAccent_ToolbarPosition_TopLeftCorner.Content" xml:space="preserve">
    <value>Top left corner</value>
  </data>
  <data name="QuickAccent_ToolbarPosition_TopRightCorner.Content" xml:space="preserve">
    <value>Top right corner</value>
  </data>
  <data name="QuickAccent_ToolbarPosition_BottomLeftCorner.Content" xml:space="preserve">
    <value>Bottom left corner</value>
  </data>
  <data name="QuickAccent_ToolbarPosition_BottomCenter.Content" xml:space="preserve">
    <value>Bottom center</value>
  </data>
  <data name="QuickAccent_ToolbarPosition_BottomRightCorner.Content" xml:space="preserve">
    <value>Bottom right corner</value>
  </data>
  <data name="QuickAccent_ToolbarPosition_Center.Content" xml:space="preserve">
    <value>Center</value>
  </data>
  <data name="QuickAccent_ToolbarPosition_Left.Content" xml:space="preserve">
    <value>Left</value>
  </data>
  <data name="QuickAccent_ToolbarPosition_Right.Content" xml:space="preserve">
    <value>Right</value>
  </data>
  <data name="QuickAccent_Behavior.Header" xml:space="preserve">
    <value>Behavior</value>
  </data>
  <data name="QuickAccent_InputTimeMs.Header" xml:space="preserve">
    <value>Input delay (ms)</value>
    <comment>ms = milliseconds</comment>
  </data>
  <data name="QuickAccent_InputTimeMs.Description" xml:space="preserve">
    <value>Hold the key down for this much time to make the accent menu appear (ms)</value>
    <comment>ms = milliseconds</comment>
  </data>
  <data name="QuickAccent_ExcludedApps.Description" xml:space="preserve">
    <value>Prevents module activation if a foreground application is excluded. Add one application name per line.</value>
  </data>
  <data name="QuickAccent_ExcludedApps.Header" xml:space="preserve">
    <value>Excluded apps</value>
  </data>
  <data name="QuickAccent_ExcludedApps_TextBoxControl.PlaceholderText" xml:space="preserve">
    <value>Example: Teams.exe</value>
  </data>
  <data name="LearnMore_TextExtractor.Text" xml:space="preserve">
    <value>Learn more about Text Extractor</value>
  </data>
  <data name="TextExtractor_Cancel" xml:space="preserve">
    <value>cancel</value>
  </data>
  <data name="General_SettingsBackupAndRestore_NothingToBackup" xml:space="preserve">
    <value>A new backup was not created because no settings have been changed since last backup.</value>
  </data>
  <data name="General_SettingsBackupAndRestore_NoBackupFound" xml:space="preserve">
    <value>No backup found</value>
  </data>
  <data name="General_SettingsBackupAndRestore_FailedToParseTime" xml:space="preserve">
    <value>Failed to parse time</value>
  </data>
  <data name="General_SettingsBackupAndRestore_UnknownBackupTime" xml:space="preserve">
    <value>Unknown</value>
  </data>
  <data name="General_SettingsBackupAndRestore_UnknownBackupSource" xml:space="preserve">
    <value>Unknown</value>
  </data>
  <data name="General_SettingsBackupAndRestore_ThisMachine" xml:space="preserve">
    <value>This computer</value>
  </data>
  <data name="General_SettingsBackupAndRestore_CurrentSettingsMatch" xml:space="preserve">
    <value>Current settings match</value>
  </data>
  <data name="General_SettingsBackupAndRestore_CurrentSettingsStatusAt" xml:space="preserve">
    <value>at</value>
    <comment>E.g., Food was served 'at' noon.</comment>
  </data>
  <data name="General_SettingsBackupAndRestore_CurrentSettingsDiffer" xml:space="preserve">
    <value>Current settings differ</value>
  </data>
  <data name="General_SettingsBackupAndRestore_CurrentSettingsNoChecked" xml:space="preserve">
    <value>Checking...</value>
  </data>
  <data name="General_SettingsBackupAndRestore_CurrentSettingsUnknown" xml:space="preserve">
    <value>Unknown</value>
  </data>
  <data name="General_SettingsBackupAndRestore_NeverRestored" xml:space="preserve">
    <value>Never restored</value>
  </data>
  <data name="General_SettingsBackupAndRestore_NothingToRestore" xml:space="preserve">
    <value>Nothing to restore.</value>
  </data>
  <data name="General_SettingsBackupAndRestore_NoSettingsFilesFound" xml:space="preserve">
    <value>No settings files found.</value>
  </data>
  <data name="General_SettingsBackupAndRestore_BackupError" xml:space="preserve">
    <value>There was an error. Try another backup location.</value>
  </data>
  <data name="General_SettingsBackupAndRestore_SettingsFormatError" xml:space="preserve">
    <value>There was an error in the settings format. Please check the settings file:</value>
  </data>
  <data name="General_SettingsBackupAndRestore_BackupComplete" xml:space="preserve">
    <value>Back up completed.</value>
  </data>
  <data name="General_SettingsBackupAndRestore_NoBackupSyncPath" xml:space="preserve">
    <value>No backup location selected.</value>
  </data>
  <data name="General_SettingsBackupAndRestore_NoBackupsFound" xml:space="preserve">
    <value>No backups found to restore.</value>
  </data>
  <data name="General_SettingsBackupAndRestore_InvalidBackupLocation" xml:space="preserve">
    <value>Invalid backup location.</value>
  </data>
  <data name="TextExtractor.ModuleDescription" xml:space="preserve">
    <value>Text Extractor is a convenient way to copy text from anywhere on screen</value>
  </data>
  <data name="TextExtractor.ModuleTitle" xml:space="preserve">
    <value>Text Extractor</value>
  </data>
  <data name="TextExtractor_EnableToggleControl_HeaderText.Header" xml:space="preserve">
    <value>Enable Text Extractor</value>
  </data>
  <data name="TextExtractor_SupportedLanguages.Title" xml:space="preserve">
    <value>Text Extractor can only recognize languages that have the OCR pack installed.</value>
  </data>
  <data name="TextExtractor_UseSnippingToolWarning.Title" xml:space="preserve">
    <value>It is recommended to use the Snipping Tool instead of the TextExtractor module.</value>
  </data>
  <data name="TextExtractor_SupportedLanguages_Link.Content" xml:space="preserve">
    <value>Learn more about supported languages</value>
  </data>
  <data name="Shell_TextExtractor.Content" xml:space="preserve">
    <value>Text Extractor</value>
  </data>
  <data name="Launch_TextExtractor.Content" xml:space="preserve">
    <value>Launch Text Extractor</value>
  </data>
  <data name="Oobe_TextExtractor.Title" xml:space="preserve">
    <value>Text Extractor</value>
  </data>
  <data name="Oobe_TextExtractor_HowToUse.Text" xml:space="preserve">
    <value>to open Text Extractor and then selecting a region to copy the text from.</value>
  </data>
  <data name="Oobe_TextExtractor_TipsAndTricks.Text" xml:space="preserve">
    <value>Hold the shift key to move the selection region around.</value>
  </data>
  <data name="TextExtractor.SecondaryLinksHeader" xml:space="preserve">
    <value>Attribution</value>
  </data>
  <data name="Oobe_TextExtractor.Description" xml:space="preserve">
    <value>Text Extractor works like Snipping Tool, but copies the text out of the selected region using OCR and puts it on the clipboard.</value>
  </data>
  <data name="FileExplorerPreview_ToggleSwitch_Monaco_Try_Format.Description" xml:space="preserve">
    <value>Applies to json and xml. Files remain unchanged.</value>
  </data>
  <data name="FileExplorerPreview_ToggleSwitch_Monaco_Try_Format.Header" xml:space="preserve">
    <value>Try to format the source for preview</value>
  </data>
  <data name="Run_ConflictingKeywordInfo.Title" xml:space="preserve">
    <value>Some characters and phrases may conflict with global queries of other plugins if you use them as activation command.</value>
  </data>
  <data name="Run_ConflictingKeywordInfo_Link.Content" xml:space="preserve">
    <value>Learn more about conflicting activation commands</value>
  </data>
  <data name="MeasureTool_ContinuousCapture_Information.Title" xml:space="preserve">
    <value>The continuous capture mode will consume more resources when in use. Also, measurements will be excluded from screenshots and screen capture.</value>
    <comment>pointer as in mouse pointer. Resources refer to things like CPU, GPU, RAM</comment>
  </data>
  <data name="QuickAccent_Description_Indicator.Header" xml:space="preserve">
    <value>Show the Unicode code and name of the currently selected character</value>
  </data>
  <data name="QuickAccent_SortByUsageFrequency_Indicator.Header" xml:space="preserve">
    <value>Sort characters by usage frequency</value>
  </data>
  <data name="QuickAccent_SortByUsageFrequency_Indicator.Description" xml:space="preserve">
    <value>Track characters usage frequency and sort them accordingly</value>
  </data>
  <data name="QuickAccent_StartSelectionFromTheLeft_Indicator.Header" xml:space="preserve">
    <value>Start selection from the left</value>
  </data>
  <data name="QuickAccent_StartSelectionFromTheLeft_Indicator.Description" xml:space="preserve">
    <value>Start selection from the leftmost character for all activation keys, including left and right arrows</value>
  </data>
  <data name="QuickAccent_DisableFullscreen.Header" xml:space="preserve">
    <value>Disable when Game Mode is On</value>
  </data>
  <data name="QuickAccent_Language.Header" xml:space="preserve">
    <value>Characters</value>
  </data>
  <data name="QuickAccent_SelectedLanguage.Header" xml:space="preserve">
    <value>Choose character sets</value>
  </data>
  <data name="QuickAccent_SelectedLanguage.Description" xml:space="preserve">
    <value>Show only accented characters common to the selected sets</value>
  </data>
  <data name="QuickAccent_SelectedLanguage_All.Content" xml:space="preserve">
    <value>All available</value>
  </data>
  <data name="QuickAccent_Group_Special" xml:space="preserve">
    <value>Special sets</value>
  </data>
  <data name="QuickAccent_Group_Language" xml:space="preserve">
    <value>Language sets</value>
  </data>
  <data name="QuickAccent_SelectedLanguage_Special" xml:space="preserve">
    <value>Special Characters</value>
  </data>
  <data name="QuickAccent_SelectedLanguage_Bulgarian" xml:space="preserve">
    <value>Bulgarian</value>
  </data>
  <data name="QuickAccent_SelectedLanguage_Catalan" xml:space="preserve">
    <value>Catalan</value>
  </data>
  <data name="QuickAccent_SelectedLanguage_Crimean" xml:space="preserve">
    <value>Crimean Tatar</value>
  </data>
  <data name="QuickAccent_SelectedLanguage_Currency" xml:space="preserve">
    <value>Currency</value>
  </data>
  <data name="QuickAccent_SelectedLanguage_Croatian" xml:space="preserve">
    <value>Croatian</value>
  </data>
  <data name="QuickAccent_SelectedLanguage_Czech" xml:space="preserve">
    <value>Czech</value>
  </data>
  <data name="QuickAccent_SelectedLanguage_Danish" xml:space="preserve">
    <value>Danish</value>
  </data>
  <data name="QuickAccent_SelectedLanguage_Gaeilge" xml:space="preserve">
    <value>Gaeilge</value>
    <comment>Gaelic language spoken in Ireland</comment>
  </data>
  <data name="QuickAccent_SelectedLanguage_Gaidhlig" xml:space="preserve">
    <value>Gàidhlig</value>
    <comment>Scottish Gaelic</comment>
  </data>
  <data name="QuickAccent_SelectedLanguage_German" xml:space="preserve">
    <value>German</value>
  </data>
  <data name="QuickAccent_SelectedLanguage_Greek" xml:space="preserve">
    <value>Greek</value>
  </data>
  <data name="QuickAccent_SelectedLanguage_Hebrew" xml:space="preserve">
    <value>Hebrew</value>
  </data>
  <data name="QuickAccent_SelectedLanguage_French" xml:space="preserve">
    <value>French</value>
  </data>
  <data name="QuickAccent_SelectedLanguage_Finnish" xml:space="preserve">
    <value>Finnish</value>
  </data>
  <data name="QuickAccent_SelectedLanguage_Estonian" xml:space="preserve">
    <value>Estonian</value>
  </data>
  <data name="QuickAccent_SelectedLanguage_Esperanto" xml:space="preserve">
    <value>Esperanto</value>
  </data>
  <data name="QuickAccent_SelectedLanguage_IPA" xml:space="preserve">
    <value>IPA</value>
    <comment>International Phonetic Alphabet</comment>
  </data>
  <data name="QuickAccent_SelectedLanguage_Lithuanian" xml:space="preserve">
    <value>Lithuanian</value>
  </data>
  <data name="QuickAccent_SelectedLanguage_Macedonian" xml:space="preserve">
    <value>Macedonian</value>
  </data>
  <data name="QuickAccent_SelectedLanguage_Maori" xml:space="preserve">
    <value>Maori</value>
  </data>
  <data name="QuickAccent_SelectedLanguage_Romanization" xml:space="preserve">
    <value>Middle Eastern Romanization</value>
  </data>
  <data name="QuickAccent_SelectedLanguage_Dutch" xml:space="preserve">
    <value>Dutch</value>
  </data>
  <data name="QuickAccent_SelectedLanguage_Norwegian" xml:space="preserve">
    <value>Norwegian</value>
  </data>
  <data name="QuickAccent_SelectedLanguage_Pinyin" xml:space="preserve">
    <value>Pinyin</value>
  </data>
  <data name="QuickAccent_SelectedLanguage_Proto_Indo_European" xml:space="preserve">
    <value>Proto Indo European</value>
  </data>
  <data name="QuickAccent_SelectedLanguage_Polish" xml:space="preserve">
    <value>Polish</value>
  </data>
  <data name="QuickAccent_SelectedLanguage_Portuguese" xml:space="preserve">
    <value>Portuguese</value>
  </data>
  <data name="QuickAccent_SelectedLanguage_Slovak" xml:space="preserve">
    <value>Slovak</value>
  </data>
  <data name="QuickAccent_SelectedLanguage_Slovenian" xml:space="preserve">
    <value>Slovenian</value>
  </data>
  <data name="QuickAccent_SelectedLanguage_Spanish" xml:space="preserve">
    <value>Spanish</value>
  </data>
  <data name="QuickAccent_SelectedLanguage_Swedish" xml:space="preserve">
    <value>Swedish</value>
  </data>
  <data name="QuickAccent_SelectedLanguage_Turkish" xml:space="preserve">
    <value>Turkish</value>
  </data>
  <data name="QuickAccent_SelectedLanguage_Icelandic" xml:space="preserve">
    <value>Icelandic</value>
  </data>
  <data name="QuickAccent_SelectedLanguage_Romanian" xml:space="preserve">
    <value>Romanian</value>
  </data>
  <data name="QuickAccent_SelectedLanguage_Serbian" xml:space="preserve">
    <value>Serbian</value>
  </data>
  <data name="QuickAccent_SelectedLanguage_Serbian_Cyrillic" xml:space="preserve">
    <value>Serbian Cyrillic</value>
  </data>
  <data name="QuickAccent_SelectedLanguage_Hungarian" xml:space="preserve">
    <value>Hungarian</value>
  </data>
  <data name="QuickAccent_SelectedLanguage_Italian" xml:space="preserve">
    <value>Italian</value>
  </data>
  <data name="QuickAccent_SelectedLanguage_Kurdish" xml:space="preserve">
    <value>Kurdish</value>
  </data>
  <data name="QuickAccent_SelectedLanguage_Welsh" xml:space="preserve">
    <value>Welsh</value>
  </data>
  <data name="Hosts.ModuleDescription" xml:space="preserve">
    <value>Quick and simple utility for managing hosts file.</value>
    <comment>"Hosts" refers to the system hosts file, do not loc</comment>
  </data>
  <data name="Hosts.ModuleTitle" xml:space="preserve">
    <value>Hosts File Editor</value>
    <comment>"Hosts" refers to the system hosts file, do not loc</comment>
  </data>
  <data name="Shell_Hosts.Content" xml:space="preserve">
    <value>Hosts File Editor</value>
    <comment>Products name: Navigation view item name for Hosts File Editor</comment>
  </data>
  <data name="Hosts_EnableToggleControl_HeaderText.Header" xml:space="preserve">
    <value>Enable Hosts File Editor</value>
    <comment>"Hosts File Editor" is the name of the utility</comment>
  </data>
  <data name="Hosts_Toggle_ShowStartupWarning.Header" xml:space="preserve">
    <value>Show a warning at startup</value>
  </data>
  <data name="Hosts_Activation_GroupSettings.Header" xml:space="preserve">
    <value>Activation</value>
  </data>
  <data name="Hosts_LaunchButtonControl.Description" xml:space="preserve">
    <value>Manage your hosts file</value>
    <comment>"Hosts" refers to the system hosts file, do not loc</comment>
  </data>
  <data name="Hosts_LaunchButtonControl.Header" xml:space="preserve">
    <value>Launch Hosts File Editor</value>
    <comment>"Hosts File Editor" is a product name</comment>
  </data>
  <data name="Hosts_LaunchButton_Accessible.[using:Microsoft.UI.Xaml.Automation]AutomationProperties.Name" xml:space="preserve">
    <value>Launch Hosts File Editor</value>
    <comment>"Hosts File Editor" is a product name</comment>
  </data>
  <data name="Hosts_AdditionalLinesPosition.Header" xml:space="preserve">
    <value>Position of additional content</value>
  </data>
  <data name="Hosts_AdditionalLinesPosition_Bottom.Content" xml:space="preserve">
    <value>Bottom</value>
  </data>
  <data name="Hosts_AdditionalLinesPosition_Top.Content" xml:space="preserve">
    <value>Top</value>
  </data>
  <data name="Hosts_Behavior_GroupSettings.Header" xml:space="preserve">
    <value>Behavior</value>
  </data>
  <data name="Launch_Hosts.Content" xml:space="preserve">
    <value>Launch Hosts File Editor</value>
    <comment>"Hosts File Editor" is the name of the utility</comment>
  </data>
  <data name="LearnMore_Hosts.Text" xml:space="preserve">
    <value>Learn more about Hosts File Editor</value>
    <comment>"Hosts File Editor" is the name of the utility</comment>
  </data>
  <data name="Oobe_Hosts.Description" xml:space="preserve">
    <value>Hosts File Editor is a quick and simple utility for managing hosts file.</value>
    <comment>"Hosts File Editor" is the name of the utility</comment>
  </data>
  <data name="Oobe_Hosts.Title" xml:space="preserve">
    <value>Hosts File Editor</value>
    <comment>"Hosts File Editor" is the name of the utility</comment>
  </data>
  <data name="Hosts_Toggle_LaunchAdministrator.Description" xml:space="preserve">
    <value>Needs to be launched as administrator in order to make changes to the hosts file</value>
  </data>
  <data name="Hosts_Toggle_LaunchAdministrator.Header" xml:space="preserve">
    <value>Launch as administrator</value>
  </data>
  <data name="EnvironmentVariables.ModuleDescription" xml:space="preserve">
    <value>A quick utility for managing environment variables.</value>
  </data>
  <data name="EnvironmentVariables.ModuleTitle" xml:space="preserve">
    <value>Environment Variables</value>
  </data>
  <data name="Shell_EnvironmentVariables.Content" xml:space="preserve">
    <value>Environment Variables</value>
  </data>
  <data name="EnvironmentVariables_EnableToggleControl_HeaderText.Header" xml:space="preserve">
    <value>Enable Environment Variables</value>
  </data>
  <data name="EnvironmentVariables_Activation_GroupSettings.Header" xml:space="preserve">
    <value>Activation</value>
  </data>
  <data name="EnvironmentVariables_LaunchButtonControl.Description" xml:space="preserve">
    <value>Manage your environment variables</value>
  </data>
  <data name="EnvironmentVariables_LaunchButtonControl.Header" xml:space="preserve">
    <value>Launch Environment Variables</value>
  </data>
  <data name="EnvironmentVariables_LaunchButton_Accessible.[using:Microsoft.UI.Xaml.Automation]AutomationProperties.Name" xml:space="preserve">
    <value>Launch Environment Variables</value>
  </data>
  <data name="Launch_EnvironmentVariables.Content" xml:space="preserve">
    <value>Launch Environment Variables</value>
  </data>
  <data name="LearnMore_EnvironmentVariables.Text" xml:space="preserve">
    <value>Learn more about Environment Variables</value>
  </data>
  <data name="Oobe_EnvironmentVariables.Description" xml:space="preserve">
    <value>Environment Variables is a quick utility for managing environment variables.</value>
  </data>
  <data name="Oobe_EnvironmentVariables.Title" xml:space="preserve">
    <value>Environment Variables</value>
  </data>
  <data name="EnvironmentVariables_Toggle_LaunchAdministrator.Description" xml:space="preserve">
    <value>Needs to be launched as administrator in order to make changes to the system environment variables</value>
  </data>
  <data name="EnvironmentVariables_Toggle_LaunchAdministrator.Header" xml:space="preserve">
    <value>Launch as administrator</value>
  </data>
  <data name="ShortcutGuide_PressTimeForTaskbarIconShortcuts.Header" xml:space="preserve">
    <value>Press duration before showing taskbar icon shortcuts (ms)</value>
    <comment>ms = milliseconds</comment>
  </data>
  <data name="FileLocksmith.ModuleDescription" xml:space="preserve">
    <value>A Windows shell extension to find out which processes are using the selected files and directories.</value>
    <comment>{Locked="Windows"}</comment>
  </data>
  <data name="FileLocksmith.ModuleTitle" xml:space="preserve">
    <value>File Locksmith</value>
  </data>
  <data name="Shell_FileLocksmith.Content" xml:space="preserve">
    <value>File Locksmith</value>
    <comment>Product name: Navigation view item name for FileLocksmith</comment>
  </data>
  <data name="FileLocksmith_Enable_FileLocksmith.Header" xml:space="preserve">
    <value>Enable File Locksmith</value>
    <comment>File Locksmith is the name of the utility</comment>
  </data>
  <data name="FileLocksmith_Toggle_StandardContextMenu.Content" xml:space="preserve">
    <value>Default and extended context menu</value>
  </data>
  <data name="FileLocksmith_Toggle_ExtendedContextMenu.Content" xml:space="preserve">
    <value>Extended context menu only</value>
  </data>
  <data name="FileLocksmith_Toggle_ContextMenu.Header" xml:space="preserve">
    <value>Show File Locksmith in</value>
  </data>
  <data name="FileLocksmith_ShellIntegration.Header" xml:space="preserve">
    <value>Shell integration</value>
    <comment>This refers to directly integrating in with Windows</comment>
  </data>
  <data name="GPO_SettingIsManaged.Title" xml:space="preserve">
    <value>This setting is managed by your organization.</value>
  </data>
  <data name="Hosts_AdditionalLinesPosition.Description" xml:space="preserve">
    <value>Additional content includes the file header and lines that can't parse</value>
  </data>
  <data name="TextExtractor_Languages.Header" xml:space="preserve">
    <value>Preferred language</value>
  </data>
  <data name="Alternate_OOBE_AlwaysOnTop_Description.Text" xml:space="preserve">
    <value>Pin a window so that:</value>
  </data>
  <data name="Alternate_OOBE_AlwaysOnTop_Title.Text" xml:space="preserve">
    <value>Always On Top</value>
    <comment>{Locked}</comment>
  </data>
  <data name="Alternate_OOBE_ColorPicker_Description.Text" xml:space="preserve">
    <value>To pick a color:</value>
  </data>
  <data name="Alternate_OOBE_ColorPicker_Title.Text" xml:space="preserve">
    <value>Color Picker</value>
  </data>
  <data name="Alternate_OOBE_Description.Text" xml:space="preserve">
    <value>Here are a few shortcuts to get you started:</value>
  </data>
  <data name="Alternate_OOBE_FancyZones_Description.Text" xml:space="preserve">
    <value>To open the FancyZones editor, press:</value>
  </data>
  <data name="Alternate_OOBE_FancyZones_Title.Text" xml:space="preserve">
    <value>FancyZones</value>
  </data>
  <data name="Alternate_OOBE_Run_Description.Text" xml:space="preserve">
    <value>Get access to your files and more:</value>
  </data>
  <data name="Alternate_OOBE_Run_Title.Text" xml:space="preserve">
    <value>PowerToys Run</value>
  </data>
  <data name="General_Experimentation.Header" xml:space="preserve">
    <value>Experimentation</value>
  </data>
  <data name="GeneralPage_EnableExperimentation.Description" xml:space="preserve">
    <value>Note: Only Windows Insider builds may be selected for experimentation</value>
    <comment>{Locked="Windows Insider"}</comment>
  </data>
  <data name="GeneralPage_EnableExperimentation.Header" xml:space="preserve">
    <value>Allow experimentation with new features</value>
  </data>
  <data name="General_DiagnosticsAndFeedback.Header" xml:space="preserve">
    <value>Diagnostics &amp; feedback</value>
  </data>
  <data name="GeneralPage_DiagnosticsAndFeedback_Link.Content" xml:space="preserve">
    <value>Learn more about the information we log &amp; how it gets used</value>
  </data>
  <data name="GeneralPage_EnableDataDiagnostics.Header" xml:space="preserve">
    <value>Diagnostic data</value>
  </data>
  <data name="GeneralPage_EnableDataDiagnostics.Description" xml:space="preserve">
    <value>Helps inform bug fixes, performance, and improvements</value>
  </data>
  <data name="GeneralPage_ViewDiagnosticData.Header" xml:space="preserve">
    <value>View diagnostic data</value>
  </data>
  <data name="GeneralPage_EnableViewDiagnosticData.Header" xml:space="preserve">
    <value>Enable viewing</value>
  </data>
  <data name="GeneralPage_EnableViewDiagnosticData.Description" xml:space="preserve">
    <value>Uses up to 1GB (or more) of hard drive space on your PC</value>
  </data>
  <data name="GeneralPage_ViewDiagnosticDataViewer.Header" xml:space="preserve">
    <value>Diagnostic data viewer</value>
  </data>
  <data name="GeneralPage_ViewDiagnosticDataViewer.Description" xml:space="preserve">
    <value>Generate .xml files containing readable diagnostic data. Folder may include .xml and .etl files</value>
  </data>
  <data name="Shell_AdvancedPaste.Content" xml:space="preserve">
    <value>Advanced Paste</value>
    <comment>Product name: Navigation view item name for Advanced Paste</comment>
  </data>
  <data name="AdvancedPaste.ModuleDescription" xml:space="preserve">
    <value>Advanced Paste is a tool to put your clipboard content into any format you need. It can paste as plain text, markdown, or json directly with the UX or with a direct keystroke invoke. These are fully locally executed. In addition, it has an AI powered option that is 100% opt-in and requires an Open AI key.</value>
  </data>
  <data name="AdvancedPaste.ModuleTitle" xml:space="preserve">
    <value>Advanced Paste</value>
  </data>
  <data name="AdvancedPaste_Cancel" xml:space="preserve">
    <value>cancel</value>
  </data>
  <data name="AdvancedPaste_EnableToggleControl_HeaderText.Header" xml:space="preserve">
    <value>Enable Advanced Paste</value>
  </data>
  <data name="AdvancedPaste_EnableAISettingsGroup.Header" xml:space="preserve">
    <value>Paste with AI</value>
  </data>
  <data name="AdvancedPaste_BehaviorSettingsGroup.Header" xml:space="preserve">
    <value>Behavior</value>
  </data>
  <data name="AdvancedPaste_ShowCustomPreviewSettingsCard.Header" xml:space="preserve">
    <value>Custom format preview</value>
  </data>
  <data name="AdvancedPaste_ShowCustomPreviewSettingsCard.Description" xml:space="preserve">
    <value>Preview the output of AI formats and Image to text before pasting</value>
  </data>
  <data name="AdvancedPaste_EnableAdvancedAI.Header" xml:space="preserve">
    <value>Enable advanced AI</value>
  </data>
  <data name="AdvancedPaste_EnableAdvancedAI.Description" xml:space="preserve">
    <value>Add advanced capabilities when using 'Paste with AI' including the power to 'chain' multiple transformations together and work with images and files. This feature may consume more API credits when used.</value>
  </data>
  <data name="Oobe_AdvancedPaste.Description" xml:space="preserve">
    <value>Advanced Paste is a tool to put your clipboard content into any format you need, focused towards developer workflows. It can paste as plain text, markdown, or json directly with the UX or with a direct keystroke invoke. These are fully locally executed. In addition, it has an AI powered option that is 100% opt-in and requires an Open AI key. Note: this will replace the formatted text in your clipboard with the selected format.</value>
  </data>
  <data name="Oobe_AdvancedPaste.Title" xml:space="preserve">
    <value>Advanced Paste</value>
  </data>
  <data name="Oobe_AdvancedPasteUI_HowToUse.Text" xml:space="preserve">
    <value>to open UI to select the format you want to paste your data as.</value>
  </data>
  <data name="Oobe_AdvancedPastePlain_HowToUse.Text" xml:space="preserve">
    <value>to paste your clipboard data as plain text.</value>
  </data>
  <data name="Oobe_AdvancedPasteMarkdown_HowToUse.Text" xml:space="preserve">
    <value>to paste your clipboard data as Markdown. Note: Clipboard content type has to be HTML.</value>
  </data>
  <data name="Oobe_AdvancedPasteJson_HowToUse.Text" xml:space="preserve">
    <value>to paste your clipboard data as JSON. Note: Clipboard content data has to contain XML or CSV text.</value>
  </data>
  <data name="Oobe_AdvancedPasteCustom_HowToUse.Text" xml:space="preserve">
    <value>to open AI-powered dialog to enter query and convert your data to any format you need.</value>
  </data>
  <data name="Shell_CmdNotFound.Content" xml:space="preserve">
    <value>Command Not Found</value>
    <comment>Product name: Navigation view item name for Command Not Found</comment>
  </data>
  <data name="CmdNotFound.ModuleDescription" xml:space="preserve">
    <value>A PowerShell module that detects an error thrown by a command and suggests a relevant WinGet package to install, if available.</value>
    <comment>"Command Not Found" is a product name</comment>
  </data>
  <data name="CmdNotFound.ModuleTitle" xml:space="preserve">
    <value>Command Not Found</value>
    <comment>"Command Not Found" is a product name</comment>
  </data>
  <data name="InstalledLabel.Text" xml:space="preserve">
    <value>Installed</value>
  </data>
  <data name="DetectedLabel.Text" xml:space="preserve">
    <value>Detected</value>
  </data>
  <data name="NotDetectedLabel.Text" xml:space="preserve">
    <value>Not detected</value>
  </data>
  <data name="CmdNotFound_RequirementsBar.Title" xml:space="preserve">
    <value>The following components are required</value>
  </data>
  <data name="CmdNotFound_PowerShellDetection.Header" xml:space="preserve">
    <value>PowerShell 7.4 or greater</value>
  </data>
  <data name="CmdNotFound_WinGetClientDetection.Header" xml:space="preserve">
    <value>WinGet Client PowerShell module</value>
  </data>
  <data name="CmdNotFound_Enable.Header" xml:space="preserve">
    <value>Command Not Found</value>
    <comment>"Command Not Found" is a product name</comment>
  </data>
  <data name="CmdNotFound_Enable.Description" xml:space="preserve">
    <value>Add this module to the PowerShell 7 profile script so that it is enabled with every new session</value>
  </data>
  <data name="CmdNotFound_ModuleInstallationLogs.Text" xml:space="preserve">
    <value>Installation logs</value>
  </data>
  <data name="CmdNotFound_CheckPowerShellVersionButtonControl.Description" xml:space="preserve">
    <value>PowerShell 7 is required to use this module</value>
  </data>
  <data name="CmdNotFound_CheckCompatibility.Content" xml:space="preserve">
    <value>Refresh</value>
  </data>
  <data name="CmdNotFound_CheckCompatibilityTooltip.Text" xml:space="preserve">
    <value>Check if your PowerShell configuration is compatible and configured correctly</value>
  </data>
  <data name="CmdNotFound_InstallButton.Content" xml:space="preserve">
    <value>Install</value>
  </data>
  <data name="CmdNotFound_UninstallButton.Content" xml:space="preserve">
    <value>Uninstall</value>
  </data>
  <data name="Oobe_CmdNotFound.Description" xml:space="preserve">
    <value>Command Not Found detects an error thrown by a command in PowerShell and suggests a relevant WinGet package to install, if available.</value>
    <comment>"Command Not Found" is a product name</comment>
  </data>
  <data name="Oobe_CmdNotFound.Title" xml:space="preserve">
    <value>Command Not Found</value>
    <comment>"Command Not Found" is a product name</comment>
  </data>
  <data name="Oobe_CmdNotFound_HowToUse.Text" xml:space="preserve">
    <value>If a command returns an error, the module will suggest a WinGet package that may provide the relevant executable.</value>
  </data>
  <data name="AllAppsTxt.Text" xml:space="preserve">
    <value>All apps</value>
  </data>
  <data name="BackBtn.[using:Microsoft.UI.Xaml.Automation]AutomationProperties.Name" xml:space="preserve">
    <value>Back</value>
  </data>
  <data name="BackLabel.Text" xml:space="preserve">
    <value>Back</value>
  </data>
  <data name="BugReportBtn.[using:Microsoft.UI.Xaml.Automation]AutomationProperties.Name" xml:space="preserve">
    <value>Bug report</value>
  </data>
  <data name="BugReportTooltip.Text" xml:space="preserve">
    <value>Bug report</value>
  </data>
  <data name="DocsBtn.[using:Microsoft.UI.Xaml.Automation]AutomationProperties.Name" xml:space="preserve">
    <value>Documentation</value>
  </data>
  <data name="DocsTooltip.Text" xml:space="preserve">
    <value>Documentation</value>
  </data>
  <data name="FZEditorString" xml:space="preserve">
    <value>FancyZones Editor</value>
    <comment>Do not localize this string</comment>
  </data>
  <data name="MoreBtn.[using:Microsoft.UI.Xaml.Automation]AutomationProperties.Name" xml:space="preserve">
    <value>More</value>
  </data>
  <data name="MoreLabel.Text" xml:space="preserve">
    <value>More</value>
  </data>
  <data name="SettingsBtn.[using:Microsoft.UI.Xaml.Automation]AutomationProperties.Name" xml:space="preserve">
    <value>Settings</value>
  </data>
  <data name="SettingsTooltip.Text" xml:space="preserve">
    <value>Settings</value>
  </data>
  <data name="QuickAccessTxt.Text" xml:space="preserve">
    <value>Quick access</value>
  </data>
  <data name="UpdateAvailable.Title" xml:space="preserve">
    <value>Update available</value>
  </data>
  <data name="FileExplorerPreview_Toggle_Monaco_Max_File_Size.Header" xml:space="preserve">
    <value>Maximum file size to preview</value>
    <comment>Size refers to the disk space used by a file</comment>
  </data>
  <data name="FileExplorerPreview_Toggle_Monaco_Max_File_Size.Description" xml:space="preserve">
    <value>The maximum size, in kilobytes, for files to be displayed. This is a safety mechanism to prevent loading large files into RAM.</value>
    <comment>"RAM" refers to random access memory; "size" refers to disk space; "bytes" refer to the measurement unit</comment>
  </data>
  <data name="RegistryPreview.ModuleDescription" xml:space="preserve">
    <value>A quick little utility to visualize and edit complex Windows Registry files.</value>
    <comment>{Locked="Windows"}</comment>
  </data>
  <data name="RegistryPreview.ModuleTitle" xml:space="preserve">
    <value>Registry Preview</value>
  </data>
  <data name="Shell_RegistryPreview.Content" xml:space="preserve">
    <value>Registry Preview</value>
    <comment>Product name: Navigation view item name for Registry Preview</comment>
  </data>
  <data name="RegistryPreview_Enable_RegistryPreview.Header" xml:space="preserve">
    <value>Enable Registry Preview</value>
    <comment>Registry Preview is the name of the utility</comment>
  </data>
  <data name="Oobe_RegistryPreview_HowToUse.Text" xml:space="preserve">
    <value>In File Explorer, right-click a .REG file and select **Preview** from the context menu.</value>
  </data>
  <data name="Oobe_RegistryPreview_TipsAndTricks.Text" xml:space="preserve">
    <value>You can preview or edit Registry files in File Explorer or by opening the app from the PowerToys launcher.</value>
  </data>
  <data name="Oobe_RegistryPreview.Description" xml:space="preserve">
    <value>Registry Preview is a quick little utility to visualize and edit complex Windows Registry files.</value>
    <comment>{Locked="Windows"}</comment>
  </data>
  <data name="Oobe_RegistryPreview.Title" xml:space="preserve">
    <value>Registry Preview</value>
    <comment>Do not localize this string</comment>
  </data>
  <data name="LearnMore_RegistryPreview.Text" xml:space="preserve">
    <value>Learn more about Registry Preview</value>
    <comment>Registry Preview is a product name, do not loc</comment>
  </data>
  <data name="Launch_RegistryPreview.Content" xml:space="preserve">
    <value>Launch Registry Preview</value>
    <comment>"Registry Preview" is the name of the utility</comment>
  </data>
  <data name="MouseUtils_MouseJump.Header" xml:space="preserve">
    <value>Mouse Jump</value>
    <comment>Refers to the utility name</comment>
  </data>
  <data name="MouseUtils_MouseJump.Description" xml:space="preserve">
    <value>Quickly move the mouse pointer long distances.</value>
    <comment>"Mouse Jump" is the name of the utility. Mouse is the hardware mouse.</comment>
  </data>
  <data name="MouseUtils_Enable_MouseJump.Header" xml:space="preserve">
    <value>Enable Mouse Jump</value>
    <comment>"Mouse Jump" is the name of the utility.</comment>
  </data>
  <data name="MouseUtils_MouseJump_ActivationShortcut.Description" xml:space="preserve">
    <value>Customize the shortcut to turn on or off this mode</value>
  </data>
  <data name="MouseUtils_MouseJump_ActivationShortcut.Header" xml:space="preserve">
    <value>Activation shortcut</value>
  </data>
  <data name="MouseUtils_MouseJump_ThumbnailSize.Header" xml:space="preserve">
    <value>Thumbnail Size</value>
  </data>
  <data name="MouseUtils_MouseJump_ThumbnailSize_Description_Prefix.Text" xml:space="preserve">
    <value>Constrain thumbnail image size to a maximum of</value>
  </data>
  <data name="MouseUtils_MouseJump_ThumbnailSize_Description_Suffix.Text" xml:space="preserve">
    <value>pixels</value>
  </data>
  <data name="MouseUtils_MouseJump_ThumbnailSize_Edit_Height.Header" xml:space="preserve">
    <value>Maximum height (px)</value>
    <comment>px = pixels</comment>
  </data>
  <data name="MouseUtils_MouseJump_ThumbnailSize_Edit_Width.Header" xml:space="preserve">
    <value>Maximum width (px)</value>
    <comment>px = pixels</comment>
  </data>
  <data name="MouseUtils_MouseJump_Appearance.Header" xml:space="preserve">
    <value>Appearance</value>
  </data>
  <data name="MouseUtils_MouseJump_PreviewType.Header" xml:space="preserve">
    <value>Preview style</value>
  </data>
  <data name="MouseUtils_MouseJump_PreviewType.Description" xml:space="preserve">
    <value>Select a predefined style, or apply a custom one</value>
  </data>
  <data name="MouseUtils_MouseJump_PreviewType_Compact.Text" xml:space="preserve">
    <value>Compact</value>
  </data>
  <data name="MouseUtils_MouseJump_PreviewType_Bezelled.Text" xml:space="preserve">
    <value>Bezelled</value>
  </data>
  <data name="MouseUtils_MouseJump_PreviewType_Custom.Text" xml:space="preserve">
    <value>Custom</value>
  </data>
  <data name="MouseUtils_MouseJump_CopyStyle.Content" xml:space="preserve">
    <value>Copy to Custom preview style</value>
  </data>
  <data name="MouseUtils_MouseJump_BackgroundColor1.Header" xml:space="preserve">
    <value>Background color 1</value>
  </data>
  <data name="MouseUtils_MouseJump_BackgroundColor1.Description" xml:space="preserve">
    <value>The start color for the background gradient fill on the preview image</value>
  </data>
  <data name="MouseUtils_MouseJump_BackgroundColor2.Header" xml:space="preserve">
    <value>Background color 2</value>
  </data>
  <data name="MouseUtils_MouseJump_BackgroundColor2.Description" xml:space="preserve">
    <value>The end color for the background gradient fill on the preview image</value>
  </data>
  <data name="MouseUtils_MouseJump_BorderThickness.Header" xml:space="preserve">
    <value>Border thickness</value>
  </data>
  <data name="MouseUtils_MouseJump_BorderThickness.Description" xml:space="preserve">
    <value>The thickness (in pixels) of the border that surrounds the preview image</value>
  </data>
  <data name="MouseUtils_MouseJump_BorderColor.Header" xml:space="preserve">
    <value>Border color</value>
  </data>
  <data name="MouseUtils_MouseJump_BorderColor.Description" xml:space="preserve">
    <value>The color of the border that surrounds the preview image</value>
  </data>
  <data name="MouseUtils_MouseJump_Border3dDepth.Header" xml:space="preserve">
    <value>Border 3D depth</value>
  </data>
  <data name="MouseUtils_MouseJump_Border3dDepth.Description" xml:space="preserve">
    <value>The width (in pixels) of the 3d effect on the border that surrounds the preview image</value>
  </data>
  <data name="MouseUtils_MouseJump_BorderPadding.Header" xml:space="preserve">
    <value>Border padding</value>
  </data>
  <data name="MouseUtils_MouseJump_BorderPadding.Description" xml:space="preserve">
    <value>The amount of padding to draw between the border that surrounds the main preview image and the screen images</value>
  </data>
  <data name="MouseUtils_MouseJump_BezelThickness.Header" xml:space="preserve">
    <value>Bezel thickness</value>
  </data>
  <data name="MouseUtils_MouseJump_BezelThickness.Description" xml:space="preserve">
    <value>The thickness (in pixels) of the border that surrounds the individual screen images</value>
  </data>
  <data name="MouseUtils_MouseJump_BezelColor.Header" xml:space="preserve">
    <value>Bezel color</value>
  </data>
  <data name="MouseUtils_MouseJump_BezelColor.Description" xml:space="preserve">
    <value>The color of the border that surrounds the individual screen images</value>
  </data>
  <data name="MouseUtils_MouseJump_Bezel3dDepth.Header" xml:space="preserve">
    <value>Bezel 3D depth</value>
  </data>
  <data name="MouseUtils_MouseJump_Bezel3dDepth.Description" xml:space="preserve">
    <value>The width (in pixels) of the 3d effect on the border that surrounds individual screen images</value>
  </data>
  <data name="MouseUtils_MouseJump_ScreenMargin.Header" xml:space="preserve">
    <value>Screen spacing</value>
  </data>
  <data name="MouseUtils_MouseJump_ScreenMargin.Description" xml:space="preserve">
    <value>The width (in pixels) of the margin drawn between individual screen images</value>
  </data>
  <data name="MouseUtils_MouseJump_ScreenColor1.Header" xml:space="preserve">
    <value>Screen color 1</value>
  </data>
  <data name="MouseUtils_MouseJump_ScreenColor1.Description" xml:space="preserve">
    <value>The start color for the background gradient fill on individual screen images</value>
  </data>
  <data name="MouseUtils_MouseJump_ScreenColor2.Header" xml:space="preserve">
    <value>Screen color 2</value>
  </data>
  <data name="MouseUtils_MouseJump_ScreenColor2.Description" xml:space="preserve">
    <value>The end color for the background gradient fill on individual screen images</value>
  </data>
  <data name="MouseUtils_MouseJump_CopyToCustomStyle_MessageBox_Title" xml:space="preserve">
    <value>Copy to Custom preview style</value>
  </data>
  <data name="MouseUtils_MouseJump_CopyToCustomStyle_MessageBox_Text" xml:space="preserve">
    <value>This will replace the current settings in the Custom preview style.</value>
  </data>
  <data name="MouseUtils_MouseJump_CopyToCustomStyle_MessageBox_PrimaryButtonText" xml:space="preserve">
    <value>Copy</value>
  </data>
  <data name="Hosts_Toggle_LoopbackDuplicates.Description" xml:space="preserve">
    <value>127.0.0.1, ::1, ...</value>
    <comment>"127.0.0.1 and ::1" are well known loopback addresses, do not loc</comment>
  </data>
  <data name="Hosts_Toggle_LoopbackDuplicates.Header" xml:space="preserve">
    <value>Consider loopback addresses as duplicates</value>
  </data>
  <data name="RegistryPreview_Launch_GroupSettings.Header" xml:space="preserve">
    <value>Launch</value>
  </data>
  <data name="RegistryPreview_LaunchButton_Accessible.[using:Microsoft.UI.Xaml.Automation]AutomationProperties.Name" xml:space="preserve">
    <value>Launch Registry Preview</value>
  </data>
  <data name="RegistryPreview_LaunchButtonControl.Header" xml:space="preserve">
    <value>Launch Registry Preview</value>
  </data>
  <data name="RegistryPreview_DefaultRegApp.Header" xml:space="preserve">
    <value>Default app</value>
  </data>
  <data name="RegistryPreview_DefaultRegApp.Description" xml:space="preserve">
    <value>Make Registry Preview default app for opening .reg files</value>
    <comment>Registry Preview is app name. Do not localize.</comment>
  </data>
  <data name="AdvancedPaste_ShortcutWarning.Title" xml:space="preserve">
    <value>Using this shortcut may prevent non-text paste actions (e.g. images, files) or built-in paste plain text actions in other applications from functioning.</value>
  </data>
  <data name="Oobe_Peek.Description" xml:space="preserve">
    <value>A lightning fast file preview feature for Windows.</value>
    <comment>{Locked="Windows"}</comment>
  </data>
  <data name="Oobe_Peek.Title" xml:space="preserve">
    <value>Peek</value>
  </data>
  <data name="Oobe_Peek_HowToUse.Text" xml:space="preserve">
    <value>to preview the file that's currently selected in File Explorer.</value>
  </data>
  <data name="MWB_PCNameLabel.PlaceholderText" xml:space="preserve">
    <value>Device name</value>
  </data>
  <data name="MWB_SecurityKeyLabel.PlaceholderText" xml:space="preserve">
    <value>Security key</value>
  </data>
  <data name="Hosts_Encoding.Description" xml:space="preserve">
    <value>Choose the encoding of the hosts file</value>
    <comment>"Hosts" refers to the system hosts file, do not loc</comment>
  </data>
  <data name="Hosts_Encoding.Header" xml:space="preserve">
    <value>Encoding</value>
  </data>
  <data name="Hosts_Encoding_Utf8.Content" xml:space="preserve">
    <value>UTF-8</value>
  </data>
  <data name="Hosts_Encoding_Utf8Bom.Content" xml:space="preserve">
    <value>UTF-8 with BOM</value>
  </data>
  <data name="MouseUtils_MouseHighlighter_AlwaysColor.Header" xml:space="preserve">
    <value>Always highlight color</value>
  </data>
  <data name="MouseUtils_MousePointerCrosshairs_CrosshairsAutoHide.Content" xml:space="preserve">
    <value>Automatically hide crosshairs when the mouse pointer is hidden</value>
  </data>
  <data name="MouseUtils_AutoActivate.Content" xml:space="preserve">
    <value>Automatically activate on utility startup</value>
  </data>
  <data name="Run_FindMorePlugins.Text" xml:space="preserve">
    <value>Find more plugins</value>
  </data>
  <data name="Run_PluginUseFindMorePlugins.Content" xml:space="preserve">
    <value>Find more plugins</value>
  </data>
  <data name="GPO_SomeRunPluginsAreManaged.Title" xml:space="preserve">
    <value>The enabled state of some plugins is managed by your organization.</value>
  </data>
  <data name="AlwaysOnTop_FrameOpacity.Header" xml:space="preserve">
    <value>Opacity (%)</value>
  </data>
  <data name="MouseUtils_FindMyMouse_ActivationCustomizedShortcut.Content" xml:space="preserve">
    <value>Custom shortcut</value>
  </data>
  <data name="MouseUtils_FindMyMouse_ActivationDoubleRightControlPress.Content" xml:space="preserve">
    <value>Press Right Control twice</value>
    <comment>Right control is the physical key on the keyboard.</comment>
  </data>
  <data name="MouseUtils_FindMyMouse_ActivationShortcut.Description" xml:space="preserve">
    <value>Customize the shortcut to turn on or off this mode</value>
  </data>
  <data name="MouseUtils_FindMyMouse_ActivationShortcut.Header" xml:space="preserve">
    <value>Activation shortcut</value>
  </data>
  <data name="SettingsWindow_AdminTitle" xml:space="preserve">
    <value>Administrator: PowerToys Settings</value>
    <comment>Title of the settings window when running as administrator</comment>
  </data>
  <data name="DashboardTitle.Text" xml:space="preserve">
    <value>Dashboard</value>
  </data>
  <data name="Shell_Dashboard.Content" xml:space="preserve">
    <value>Dashboard</value>
  </data>
  <data name="DisabledModules.Text" xml:space="preserve">
    <value>Disabled modules</value>
  </data>
  <data name="EnabledModules.Text" xml:space="preserve">
    <value>Enabled modules</value>
  </data>
  <data name="Peek_Preview_GroupSettings.Header" xml:space="preserve">
    <value>Preview</value>
  </data>
  <data name="Peek_SourceCode_Header.Description" xml:space="preserve">
    <value>.txt, .cpp, .py, .json, .xml, .csproj, ...</value>
  </data>
  <data name="Peek_SourceCode_Header.Header" xml:space="preserve">
    <value>Source code files (Monaco)</value>
  </data>
  <data name="Peek_SourceCode_TryFormat.Description" xml:space="preserve">
    <value>Applies to json and xml. Files remain unchanged.</value>
  </data>
  <data name="Peek_SourceCode_TryFormat.Header" xml:space="preserve">
    <value>Try to format the source for preview</value>
  </data>
  <data name="Peek_SourceCode_WrapText.Content" xml:space="preserve">
    <value>Wrap text</value>
  </data>
  <data name="Peek_SourceCode_Minimap.Content" xml:space="preserve">
    <value>Show minimap</value>
  </data>
  <data name="ShowPluginsOverview_All.Content" xml:space="preserve">
    <value>All</value>
  </data>
  <data name="ShowPluginsOverview_None.Content" xml:space="preserve">
    <value>None</value>
  </data>
  <data name="ShowPluginsOverview_NonGlobal.Content" xml:space="preserve">
    <value>Not included in global results</value>
  </data>
  <data name="PowerLauncher_TitleFontSize.Description" xml:space="preserve">
    <value>The size of result titles and the search query</value>
  </data>
  <data name="PowerLauncher_TitleFontSize.Header" xml:space="preserve">
    <value>Text size (pt)</value>
  </data>
  <data name="PowerLauncher_TextFontSizeSlider.[using:Microsoft.UI.Xaml.Automation]AutomationProperties.Name" xml:space="preserve">
    <value>Text size of result titles</value>
  </data>
  <data name="GeneralPage_ShowWhatsNewAfterUpdates.Content" xml:space="preserve">
    <value>Show the release notes after an update</value>
  </data>
  <data name="ShowSystemTrayIcon.Description" xml:space="preserve">
    <value>This settings page is accessible by running the PowerToys executable again</value>
  </data>
  <data name="ShowSystemTrayIcon.Header" xml:space="preserve">
    <value>Show system tray icon</value>
  </data>
  <data name="QuickAccent_Prevent_Activation_On_Game_Mode.Content" xml:space="preserve">
    <value>Do not activate when Game Mode is on</value>
    <comment>"Game mode" is the Windows feature to prevent notification when playing a game.</comment>
  </data>
  <data name="GeneralPage_ShowNewUpdatesToast.Header" xml:space="preserve">
    <value>Show notifications for new updates</value>
  </data>
  <data name="GPO_SomeSettingsAreManaged.Title" xml:space="preserve">
    <value>Some settings are managed by your organization.</value>
  </data>
  <data name="GPO_AdvancedPasteAi_SettingIsManaged.Title" xml:space="preserve">
    <value>AI features are managed by your organization.</value>
  </data>
  <data name="GPO_SettingIsManaged_ToolTip.Text" xml:space="preserve">
    <value>This setting is managed by your organization.</value>
  </data>
  <data name="GPO_SomePreviewPanesAreManaged.Title" xml:space="preserve">
    <value>The enabled state of some preview handlers is managed by your organization.</value>
  </data>
  <data name="GPO_SomeThumbnailProvidersAreManaged.Title" xml:space="preserve">
    <value>The enabled state of some thumbnail handlers is managed by your organization.</value>
  </data>
  <data name="FileExplorerPreview_ToggleSwitch_Monaco_Sticky_Scroll.Content" xml:space="preserve">
    <value>Enable sticky scroll</value>
  </data>
  <data name="Peek_SourceCode_StickyScroll.Content" xml:space="preserve">
    <value>Enable sticky scroll</value>
  </data>
  <data name="FileExplorerPreview_ToggleSwitch_Monaco_Minimap.Content" xml:space="preserve">
    <value>Show minimap</value>
  </data>
  <data name="PrivacyLink.Text" xml:space="preserve">
    <value>OpenAI Privacy</value>
  </data>
  <data name="TermsLink.Text" xml:space="preserve">
    <value>OpenAI Terms</value>
  </data>
  <data name="AdvancedPaste_EnableAIDialog_Description.Text" xml:space="preserve">
    <value>Paste with AI allows you to format your clipboard content into any format you need. Learn more about the terms of conditions while using OpenAI and privacy at Microsoft:</value>
  </data>
  <data name="AdvancedPaste_EnableAIDialog_LoginIntoText.Text" xml:space="preserve">
    <value>• Login into your</value>
  </data>
  <data name="AdvancedPaste_EnableAIDialog_ConfigureOpenAIKey.Text" xml:space="preserve">
    <value>Configure OpenAI key</value>
  </data>
  <data name="AdvancedPaste_EnableAIDialog_OpenAIApiKeysOverviewText.Text" xml:space="preserve">
    <value>OpenAI API keys overview</value>
  </data>
  <data name="AdvancedPaste_EnableAIDialog_CreateNewKeyText.Text" xml:space="preserve">
    <value>• Create a new secret key and paste it in the field below</value>
  </data>
  <data name="FileExplorerPreview_Toggle_Monaco_Font_Size.Description" xml:space="preserve">
    <value>Font size of the editor in pt. Recommended: 14pt</value>
    <comment>{Locked="pt"}</comment>
  </data>
  <data name="FileExplorerPreview_Toggle_Monaco_Font_Size.Header" xml:space="preserve">
    <value>Font size </value>
  </data>
  <data name="Peek_SourceCode_FontSize.Description" xml:space="preserve">
    <value>Font size of the editor in pt. Recommended: 14pt</value>
    <comment>{Locked="pt"}</comment>
  </data>
  <data name="Peek_SourceCode_FontSize.Header" xml:space="preserve">
    <value>Font size</value>
  </data>
  <data name="AdvancedPaste_EnableAIDialog_NoteAICreditsText.Text" xml:space="preserve">
    <value>• NOTE: You need to have available paid credits in your OpenAI account to use this feature. If you do not have credits you will see an 'API key quota exceeded' error</value>
  </data>
  <data name="AdvancedPaste_EnableAIDialog_NoteAICreditsErrorText.Text" xml:space="preserve">
    <value>If you do not have credits you will see an 'API key quota exceeded' error</value>
  </data>
  <data name="AdvancedPaste_CloseAfterLosingFocus.Header" xml:space="preserve">
    <value>Automatically close the AdvancedPaste window after it loses focus</value>
    <comment>AdvancedPaste is a product name, do not loc</comment>
  </data>
  <data name="GPO_CommandNotFound_ForceDisabled.Title" xml:space="preserve">
    <value>The Command Not Found module is disabled by your organization.</value>
    <comment>"Command Not Found" is a product name</comment>
  </data>
  <data name="GPO_CommandNotFound_ForceEnabled.Title" xml:space="preserve">
    <value>The Command Not Found module is enabled by your organization.</value>
    <comment>"Command Not Found" is a product name</comment>
  </data>
  <data name="NewPlus.ModuleTitle" xml:space="preserve">
    <value>New+</value>
    <comment>New+ is the name of the utility. Localize product name in accordance with Windows New</comment>
  </data>
  <data name="NewPlus.ModuleDescription" xml:space="preserve">
    <value>Create files and folders from a personalized set of templates</value>
  </data>
  <data name="NewPlus_Product_Name.Content" xml:space="preserve">
    <value>New+</value>
    <comment>New+ is the name of the utility. Localize product name in accordance with Windows New</comment>
  </data>
  <data name="NewPlus_Product_Description.Description" xml:space="preserve">
    <value>Create files and folders from a personalized set of templates</value>
    <comment>New+ product description</comment>
  </data>
  <data name="NewPlus_Learn_More.Text" xml:space="preserve">
    <value>Learn more about New+</value>
    <comment>New+ learn more link. Localize product name in accordance with Windows New</comment>
  </data>
  <data name="NewPlus_Enable_Toggle.Header" xml:space="preserve">
    <value>Enable New+</value>
    <comment>Localize product name in accordance with Windows New</comment>
  </data>
  <data name="NewPlus_TemplatesNotBackupAndRestoreWarning.Title" xml:space="preserve">
    <value>PowerToys "Back up and Restore" feature doesn't take templates into account at this moment. If you use that feature, templates will have to be copied manually.</value>
  </data>
  <data name="NewPlus_Templates.Header" xml:space="preserve">
    <value>Templates</value>
    <comment>Templates label</comment>
  </data>
  <data name="NewPlus_Templates_Location.Header" xml:space="preserve">
    <value>Location</value>
    <comment>Templates Location label</comment>
  </data>
  <data name="NewPlus_Templates_Location_Path.Text" xml:space="preserve">
    <value>...</value>
    <comment>Do not localize</comment>
  </data>
  <data name="NewPlus_Templates_Location_Learn_More.Content" xml:space="preserve">
    <value>Learn more about template location</value>
    <comment>Read more about templates location</comment>
  </data>
  <data name="NewPlus_Templates_Location_Change.Content" xml:space="preserve">
    <value>Change</value>
    <comment>Button where user can Change the location of New templates</comment>
  </data>
  <data name="NewPlus_Display_Options.Header" xml:space="preserve">
    <value>Display options</value>
    <comment>Display options label</comment>
  </data>
  <data name="NewPlus_Hide_File_Extension_Toggle.Header" xml:space="preserve">
    <value>Hide template filename extension</value>
    <comment>Template file name extension settings toggle</comment>
  </data>
  <data name="NewPlus_Hide_Starting_Digits_Toggle.Header" xml:space="preserve">
    <value>Hide template filename starting digits, spaces, and dots</value>
    <comment>Template filename starting digits settings toggle</comment>
  </data>
  <data name="NewPlus_Hide_Starting_Digits_Description.Text" xml:space="preserve">
    <value>This option is useful when using digits, spaces and dots at the beginning of filenames to control the display order of templates</value>
    <comment>Template filename starting digits settings toggle</comment>
  </data>
  <data name="NewPlus_behavior.Header" xml:space="preserve">
    <value>Behavior</value>
    <comment>New+ behavior related settings label</comment>
  </data>
  <data name="NewPlus_Behaviour_Replace_Variables_Toggle.Header" xml:space="preserve">
    <value>Replace variables in template filename</value>
    <comment>New+ replace variables in template filename behavior toggle</comment>
  </data>
  <data name="NewPlus_Behaviour_Replace_Variables_Learn_More.Content" xml:space="preserve">
    <value>Learn more about supported variables and see examples</value>
    <comment>New+ help link to learn more about supported variables and see examples</comment>
  </data>
  <data name="NewPlus_Behaviour_Replace_Variables_Info_Card_Title.Text" xml:space="preserve">
    <value>Commonly used variables</value>
    <comment>New+ commonly used variables header in the flyout info card</comment>
  </data>
  <data name="NewPlus_Year_YYYY_Variable_Description.Text" xml:space="preserve">
    <value>Year, represented by a full four or five digits, depending on the calendar used.</value>
    <comment>New+ description of the year $YYYY variable - casing of $YYYY is important</comment>
  </data>
  <data name="NewPlus_Month_MM_Variable_Description.Text" xml:space="preserve">
    <value>Month, as digits with leading zeros for single-digit months.</value>
    <comment>New+ description of the month $MM variable - casing of $MM is important</comment>
  </data>
  <data name="NewPlus_Day_DD_Variable_Description.Text" xml:space="preserve">
    <value>Day of the month, as digits with leading zeros for single-digit days.</value>
    <comment>New+ description of the day $DD variable - casing of $DD is important</comment>
  </data>
  <data name="NewPlus_Hour_hh_Variable_Description.Text" xml:space="preserve">
    <value>Hours, with leading zeros for single-digit hours.</value>
    <comment>New+ description of the hour $hh variable - casing of $hh is important</comment>
  </data>
  <data name="NewPlus_Minute_mm_Variable_Description.Text" xml:space="preserve">
    <value>Minutes, with leading zeros for single-digit minutes.</value>
    <comment>New+ description of the minute $mm variable - casing of $mm is important</comment>
  </data>
  <data name="NewPlus_Second_ss_Variable_Description.Text" xml:space="preserve">
    <value>Seconds, with leading zeros for single-digit seconds.</value>
    <comment>New+ description of the second $ss variable - casing of $ss is important</comment>
  </data>
  <data name="NewPlus.SecondaryLinksHeader" xml:space="preserve">
    <value>Attribution</value>
    <comment>giving credit</comment>
  </data>
  <data name="Oobe_NewPlus.Title" xml:space="preserve">
    <value>New+</value>
    <comment>New+ is the name of the utility. Localize product name in accordance with Windows New</comment>
  </data>
  <data name="Oobe_NewPlus.Description" xml:space="preserve">
    <value>Create files and folders from a personalized set of templates.</value>
  </data>
  <data name="Oobe_NewPlus_HowToUse.Text" xml:space="preserve">
    <value>In File Explorer, right-click the desktop or a folder and via the New+ from the context menu select your template. You can add new templates by opening the template folder via "Open templates" and add new files and folders there.</value>
  </data>
  <data name="Oobe_NewPlus_TipsAndTricks.Text" xml:space="preserve">
    <value>You can have multiple templates of the same file type, and you can even template folders!</value>
  </data>
  <data name="Workspaces.ModuleDescription" xml:space="preserve">
    <value>Workspaces is a quick and easy way to launch a set of applications to custom positions and configurations with one-click.</value>
  </data>
  <data name="Workspaces.ModuleTitle" xml:space="preserve">
    <value>Workspaces</value>
  </data>
  <data name="Workspaces_ShortDescription" xml:space="preserve">
    <value>Create and launch Workspaces</value>
  </data>
  <data name="Shell_ZoomIt.Content" xml:space="preserve">
    <value>ZoomIt</value>
    <comment>{Locked="ZoomIt"}</comment>
  </data>
  <data name="ZoomIt_EnableToggleControl_HeaderText.Header" xml:space="preserve">
    <value>Enable ZoomIt</value>
    <comment>{Locked="ZoomIt"}</comment>
  </data>
  <data name="ZoomIt.ModuleDescription" xml:space="preserve">
    <value>ZoomIt is a screen zoom, annotation, and recording tool for technical presentations and demos. You can also use ZoomIt to snip screenshots to the clipboard or to a file.</value>
    <comment>{Locked="ZoomIt"}</comment>
  </data>
  <data name="ZoomIt_ShortDescription" xml:space="preserve">
    <value>A screen zoom, annotation, and recording tool for technical presentations and demos.</value>
  </data>
  <data name="ZoomIt.ModuleTitle" xml:space="preserve">
    <value>ZoomIt</value>
    <comment>{Locked="ZoomIt"}</comment>
  </data>
  <data name="LearnMore_ZoomIt.Text" xml:space="preserve">
    <value>Learn more about ZoomIt</value>
    <comment>{Locked="ZoomIt"}</comment>
  </data>
  <data name="ZoomIt.SecondaryLinksHeader" xml:space="preserve">
    <value>Attribution</value>
    <comment>giving credit to the projects this utility was based on</comment>
  </data>
  <data name="ZoomIt_SimultaneousStandaloneZoomItWarning.Title" xml:space="preserve">
    <value>Running ZoomIt through PowerToys and the classical standalone ZoomIt executable at the same time is not supported. Please exit the original ZoomIt before enabling it here.</value>
  </data>
  <data name="ZoomIt_BehaviorGroup.Header" xml:space="preserve">
    <value>Behavior</value>
  </data>
  <data name="ZoomIt_Toggle_ShowTrayIcon.Header" xml:space="preserve">
    <value>Show tray icon</value>
  </data>
  <data name="ZoomIt_ZoomGroup.Header" xml:space="preserve">
    <value>Zoom</value>
  </data>
  <data name="ZoomIt_ZoomGroup.Description" xml:space="preserve">
    <value>After toggling ZoomIt you can zoom in with the mouse wheel or up and down arrow keys. Exit zoom mode with Escape or by pressing the right mouse button.

Copy a zoomed screen with Ctrl+C or save it by typing Ctrl+S. Crop the copy or save region by entering Ctrl+Shift instead of Ctrl.</value>
  </data>
  <data name="ZoomIt_Zoom_Shortcut.Header" xml:space="preserve">
    <value>Zoom Toggle Hotkey</value>
  </data>
  <data name="ZoomIt_Toggle_AnimateZoom.Header" xml:space="preserve">
    <value>Animate zoom in and zoom out</value>
  </data>
  <data name="ZoomIt_Slider_InitialMagnification.Header" xml:space="preserve">
    <value>Specify the initial level of magnification when zooming in</value>
  </data>
  <data name="ZoomIt_LiveZoomGroup.Header" xml:space="preserve">
    <value>Live Zoom</value>
  </data>
  <data name="ZoomIt_LiveZoomGroup.Description" xml:space="preserve">
    <value>LiveZoom mode supports window updates to show while zoomed.

Note that in LiveZoom you must use Ctrl+Up and Ctrl+Down to control the zoom level. To enter drawing mode, use the standard zoom-without-draw hotkey and then escape to go back to LiveZoom.

Use LiveDraw to draw and annotate the live desktop. To activate LiveDraw, enter the hotkey with the Shift key in the opposite mode. You can remove LiveDraw annotations by activating LiveDraw and enter the escape key.

To enter and exit LiveZoom, enter the hotkey specified below.</value>
  </data>
  <data name="ZoomIt_LiveZoom_Shortcut.Header" xml:space="preserve">
    <value>Live Zoom Toggle Hotkey</value>
  </data>
  <data name="ZoomIt_DrawGroup.Header" xml:space="preserve">
    <value>Draw</value>
  </data>
  <data name="ZoomIt_DrawGroup.Description" xml:space="preserve">
    <value>Once zoomed, toggle drawing mode by pressing the left mouse button. Undo with Ctrl+Z and all drawing by pressing E. Center the cursor with the space bar. Exit drawing mode by pressing the right mouse button.

Pen Control - Change the pen width by pressing left Ctrl and using the mouse wheel or the up and down arrow keys.

Colors - Change the pen color by pressing R (red), G (green), B (blue), O (orange), Y (yellow) or P (pink).

Highlight and Blur - Hold Shift while pressing a color key for a translucent highlighter color. Press X for blur or Shift+X for a stronger blur.

Shapes - Draw a line by holding down the Shift key, a rectangle with the Ctrl key, an ellipse with the Tab key and an arrow with Shift+Ctrl.

Screen - Clear the screen for a sketch pad by pressing W (white) or K (black). Copy a zoomed screen with Ctrl+C or save it by typing Ctrl+S. Crop the copy or save region by entering Ctrl+Shift instead of Ctrl.</value>
  </data>
  <data name="ZoomIt_Draw_Shortcut.Header" xml:space="preserve">
    <value>Draw without Zoom Hotkey</value>
  </data>
  <data name="ZoomIt_TypeGroup.Header" xml:space="preserve">
    <value>Type</value>
  </data>
  <data name="ZoomIt_TypeGroup.Description" xml:space="preserve">
    <value>Once in drawing mode, type 't' to enter typing mode or shift+'t' to enter typing mode with right-aligned input. Exit typing mode by pressing escape or the left mouse button. Use the mouse wheel or up and down arrow keys to change the font size.

The text color is the current drawing color.</value>
  </data>
  <data name="ZoomIt_Type_TextFont.Header" xml:space="preserve">
    <value>Text font</value>
  </data>
  <data name="ZoomIt_Type_Font_Button.Content" xml:space="preserve">
    <value>Choose Font</value>
    <comment>Font refers to text font</comment>
  </data>
  <data name="ZoomIt_DemoTypeGroup.Header" xml:space="preserve">
    <value>Demo Type</value>
  </data>
  <data name="ZoomIt_DemoTypeGroup.Description" xml:space="preserve">
    <value>Use DemoType to have ZoomIt type text specified in the input file when you enter the DemoType toggle. You can also pull input from the clipboard if it is prefixed with the [start] keyword.

Separate snippets with the [end] keyword and insert pauses into the text output with the [pause:n] keyword where 'n' is seconds. Send text via the clipboard with [paste] and [/paste]. Send keystrokes with [enter], [up], [down], [left] and [right].

You can have ZoomIt send text automatically, or select the option to drive input with typing. ZoomIt will block keyboard input while sending output.

When driving input, hit the space bar to unblock keyboard input at the end of a snippet. In auto mode, control will be returned upon completion.

When you reach the end of the file, ZoomIt will reload the file and start at the beginning. Enter the hotkey with the Shift key in the opposite mode to step back to the last [end].</value>
  </data>
  <data name="ZoomIt_DemoType_Shortcut.Header" xml:space="preserve">
    <value>Demo Type Toggle Hotkey</value>
  </data>
  <data name="ZoomIt_DemoType_File.Header" xml:space="preserve">
    <value>Input file</value>
  </data>
  <data name="ZoomIt_DemoType_File_BrowseButton.Content" xml:space="preserve">
    <value>Browse</value>
  </data>
  <data name="ZoomIt_DemoType_File_Picker_Dialog_Title" xml:space="preserve">
    <value>Specify DemoType file...</value>
  </data>
  <data name="FilePicker_AllFilesFilter" xml:space="preserve">
    <value>All Files</value>
  </data>
  <data name="ZoomIt_DemoType_Toggle_UserDrivenMode.Header" xml:space="preserve">
    <value>Drive input with typing</value>
  </data>
  <data name="ZoomIt_DemoType_SpeedSlider.Header" xml:space="preserve">
    <value>DemoType typing speed</value>
  </data>
  <data name="ZoomIt_DemoType_SpeedSlider_Thumbnail_Explanation" xml:space="preserve">
    <value>bigger is faster</value>
  </data>
  <data name="ZoomIt_BreakGroup.Header" xml:space="preserve">
    <value>Break</value>
  </data>
  <data name="ZoomIt_BreakGroup.Description" xml:space="preserve">
    <value>Enter timer mode by using the ZoomIt tray icon's Break menu item. Increase and decrease time with the arrow keys. If you Alt-Tab away from the timer window, reactivate it by left-clicking on the ZoomIt tray icon. Exit timer mode with Escape.

Change the break timer color using the same keys that the drawing color. The break timer font is the same as text font.</value>
  </data>
  <data name="ZoomIt_Break_Shortcut.Header" xml:space="preserve">
    <value>Start Break Timer Hotkey</value>
  </data>
  <data name="ZoomIt_Break_Timeout.Header" xml:space="preserve">
    <value>Timer (minutes)</value>
  </data>
  <data name="ZoomIt_Break_ShowExpiredTime.Header" xml:space="preserve">
    <value>Show Time Elapsed After Expiration</value>
  </data>
  <data name="ZoomIt_Break_PlaySoundsFile.Header" xml:space="preserve">
    <value>Play Sound on Expiration</value>
  </data>
  <data name="ZoomIt_Break_SoundFile.Header" xml:space="preserve">
    <value>Alarm Sound File</value>
  </data>
  <data name="ZoomIt_Break_SoundFile_BrowseButton.Content" xml:space="preserve">
    <value>Browse</value>
  </data>
  <data name="ZoomIt_Break_SoundFile_Picker_Dialog_Title" xml:space="preserve">
    <value>Specify sound file...</value>
  </data>
  <data name="FilePicker_ZoomIt_SoundsFilter" xml:space="preserve">
    <value>Sounds</value>
  </data>
  <data name="ZoomIt_Break_TimerOpacity.Header" xml:space="preserve">
    <value>Timer Opacity</value>
  </data>
  <data name="ZoomIt_Break_TimerOpacity_10Percent.Content" xml:space="preserve">
    <value>10%</value>
  </data>
  <data name="ZoomIt_Break_TimerOpacity_20Percent.Content" xml:space="preserve">
    <value>20%</value>
  </data>
  <data name="ZoomIt_Break_TimerOpacity_30Percent.Content" xml:space="preserve">
    <value>30%</value>
  </data>
  <data name="ZoomIt_Break_TimerOpacity_40Percent.Content" xml:space="preserve">
    <value>40%</value>
  </data>
  <data name="ZoomIt_Break_TimerOpacity_50Percent.Content" xml:space="preserve">
    <value>50%</value>
  </data>
  <data name="ZoomIt_Break_TimerOpacity_60Percent.Content" xml:space="preserve">
    <value>60%</value>
  </data>
  <data name="ZoomIt_Break_TimerOpacity_70Percent.Content" xml:space="preserve">
    <value>70%</value>
  </data>
  <data name="ZoomIt_Break_TimerOpacity_80Percent.Content" xml:space="preserve">
    <value>80%</value>
  </data>
  <data name="ZoomIt_Break_TimerOpacity_90Percent.Content" xml:space="preserve">
    <value>90%</value>
  </data>
  <data name="ZoomIt_Break_TimerOpacity_100Percent.Content" xml:space="preserve">
    <value>100%</value>
  </data>
  <data name="ZoomIt_Break_TimerPosition.Header" xml:space="preserve">
    <value>Timer Position</value>
  </data>
  <data name="ZoomIt_Break_TimerPosition_TopLeftCorner.Content" xml:space="preserve">
    <value>Top left corner</value>
  </data>
  <data name="ZoomIt_Break_TimerPosition_TopCenter.Content" xml:space="preserve">
    <value>Top center</value>
  </data>
  <data name="ZoomIt_Break_TimerPosition_TopRightCorner.Content" xml:space="preserve">
    <value>Top right corner</value>
  </data>
  <data name="ZoomIt_Break_TimerPosition_Left.Content" xml:space="preserve">
    <value>Left</value>
  </data>
  <data name="ZoomIt_Break_TimerPosition_Center.Content" xml:space="preserve">
    <value>Center</value>
  </data>
  <data name="ZoomIt_Break_TimerPosition_Right.Content" xml:space="preserve">
    <value>Right</value>
  </data>
  <data name="ZoomIt_Break_TimerPosition_BottomLeftCorner.Content" xml:space="preserve">
    <value>Bottom left corner</value>
  </data>
  <data name="ZoomIt_Break_TimerPosition_BottomCenter.Content" xml:space="preserve">
    <value>Bottom center</value>
  </data>
  <data name="ZoomIt_Break_TimerPosition_BottomRightCorner.Content" xml:space="preserve">
    <value>Bottom right corner</value>
  </data>
  <data name="ZoomIt_Break_ShowBackgroundBitmap.Header" xml:space="preserve">
    <value>Show Background Bitmap</value>
  </data>
  <data name="ZoomIt_Break_ShowFadedDesktop.Content" xml:space="preserve">
    <value>Use faded desktop as background</value>
  </data>
  <data name="ZoomIt_Break_ShowImageFile.Content" xml:space="preserve">
    <value>Use image file as background</value>
  </data>
  <data name="ZoomIt_Break_BackgroundFile.Header" xml:space="preserve">
    <value>Background Image File</value>
  </data>
  <data name="ZoomIt_Break_BackgroundFile_BrowseButton.Content" xml:space="preserve">
    <value>Browse</value>
  </data>
  <data name="ZoomIt_Break_BackgroundFile_Picker_Dialog_Title" xml:space="preserve">
    <value>Specify background file...</value>
  </data>
  <data name="FilePicker_ZoomIt_BitmapFilesFilter" xml:space="preserve">
    <value>Bitmap Files</value>
  </data>
  <data name="FilePicker_ZoomIt_AllPicturesFilter" xml:space="preserve">
    <value>All Picture Files</value>
  </data>
  <data name="ZoomIt_Break_BackgroundStretch.Header" xml:space="preserve">
    <value>Scale to screen</value>
  </data>
  <data name="ZoomIt_RecordGroup.Header" xml:space="preserve">
    <value>Record</value>
  </data>
  <data name="ZoomIt_RecordGroup.Description" xml:space="preserve">
    <value>Record video of the unzoomed live screen or a static zoomed session by entering the recording hot key and finish the recording by entering it again.

To crop the portion of the screen that will be recorded, enter the hotkey with the Shift key in the opposite mode.

To record a specific window, enter the hotkey with the Alt key in the opposite mode.</value>
  </data>
  <data name="ZoomIt_Record_Shortcut.Header" xml:space="preserve">
    <value>Record Toggle Hotkey</value>
  </data>
  <data name="ZoomIt_Record_Scaling.Header" xml:space="preserve">
    <value>Scaling</value>
  </data>
  <data name="ZoomIt_Record_CaptureAudio.Header" xml:space="preserve">
    <value>Capture audio input</value>
  </data>
  <data name="ZoomIt_Record_Microphone.Header" xml:space="preserve">
    <value>Microphone</value>
  </data>
  <data name="ZoomIt_Record_Microphones_Default_Name" xml:space="preserve">
    <value>Default</value>
  </data>
  <data name="ZoomIt_SnipGroup.Header" xml:space="preserve">
    <value>Snip</value>
  </data>
  <data name="ZoomIt_SnipGroup.Description" xml:space="preserve">
    <value>Copy a region of the screen to the clipboard or enter the hotkey with the Shift key in the opposite mode to save it to a file.</value>
  </data>
  <data name="ZoomIt_Snip_Shortcut.Header" xml:space="preserve">
    <value>Snip Toggle Hotkey</value>
  </data>
  <data name="Oobe_ZoomIt.Description" xml:space="preserve">
    <value>ZoomIt is a screen zoom, annotation, and recording tool for technical presentations and demos. You can also use ZoomIt to snip screenshots to the clipboard or to a file.</value>
    <comment>{Locked="ZoomIt"}</comment>
  </data>
  <data name="Oobe_ZoomIt.Title" xml:space="preserve">
    <value>ZoomIt</value>
    <comment>{Locked="ZoomIt"}</comment>
  </data>
  <data name="Oobe_ZoomIt_HowToUse.Text" xml:space="preserve">
    <value>Enable ZoomIt from the Settings page and check available shortcuts and modes.</value>
    <comment>{Locked="ZoomIt"}</comment>
  </data>
  <data name="MouseWithoutBorders_PolicyIPAddressMappingInfo.Title" xml:space="preserve">
    <value>Rules defined by your organization</value>
  </data>
  <data name="MouseWithoutBorders_PolicyIPAddressMappingInfo_TextBoxControl.Description" xml:space="preserve">
    <value>You cannot change, remove or disable these enforced rules.</value>
  </data>
  <data name="OpenSettings.Content" xml:space="preserve">
    <value>Open settings</value>
  </data>
  <data name="LanguageHeader.Header" xml:space="preserve">
    <value>Application language</value>
  </data>
  <data name="LanguageHeader.Description" xml:space="preserve">
    <value>PowerToys will use OS language by default.</value>
  </data>
  <data name="LanguageRestartInfo.Title" xml:space="preserve">
    <value>Restart PowerToys for language change to take effect.</value>
  </data>
  <data name="LanguageRestartInfoButton.Content" xml:space="preserve">
    <value>Restart</value>
  </data>
  <data name="Default_Language" xml:space="preserve">
    <value>Windows default</value>
  </data>
  <data name="Arabic_Saudi_Arabia_Language" xml:space="preserve">
    <value>Arabic (Saudi Arabia)</value>
  </data>
  <data name="Czech_Language" xml:space="preserve">
    <value>Czech</value>
  </data>
  <data name="German_Language" xml:space="preserve">
    <value>German</value>
  </data>
  <data name="English_Language" xml:space="preserve">
    <value>English</value>
  </data>
  <data name="Spanish_Language" xml:space="preserve">
    <value>Spanish</value>
  </data>
  <data name="Persian_Farsi_Language" xml:space="preserve">
    <value>Persian (Farsi)</value>
  </data>
  <data name="French_Language" xml:space="preserve">
    <value>French</value>
  </data>
  <data name="Hebrew_Israel_Language" xml:space="preserve">
    <value>Hebrew (Israel)</value>
  </data>
  <data name="Hungarian_Language" xml:space="preserve">
    <value>Hungarian</value>
  </data>
  <data name="Italian_Language" xml:space="preserve">
    <value>Italian</value>
  </data>
  <data name="Japanese_Language" xml:space="preserve">
    <value>Japanese</value>
  </data>
  <data name="Korean_Language" xml:space="preserve">
    <value>Korean</value>
  </data>
  <data name="Dutch_Language" xml:space="preserve">
    <value>Dutch</value>
  </data>
  <data name="Polish_Language" xml:space="preserve">
    <value>Polish</value>
  </data>
  <data name="Portuguese_Brazil_Language" xml:space="preserve">
    <value>Portuguese (Brazil)</value>
  </data>
  <data name="Portuguese_Portugal_Language" xml:space="preserve">
    <value>Portuguese (Portugal)</value>
  </data>
  <data name="Russian_Language" xml:space="preserve">
    <value>Russian</value>
  </data>
  <data name="Swedish_Language" xml:space="preserve">
    <value>Swedish</value>
  </data>
  <data name="Turkish_Language" xml:space="preserve">
    <value>Turkish</value>
  </data>
  <data name="Ukrainian_Language" xml:space="preserve">
    <value>Ukrainian</value>
  </data>
  <data name="Chinese_Simplified_Language" xml:space="preserve">
    <value>Chinese (Simplified)</value>
  </data>
  <data name="Chinese_Traditional_Language" xml:space="preserve">
    <value>Chinese (Traditional)</value>
  </data>
  <data name="GeneralPage_ViewDiagnosticDataViewerInfo.Title" xml:space="preserve">
    <value>Restart PowerToys for enable viewing change to take effect.</value>
  </data>
  <data name="GeneralPage_ViewDiagnosticDataViewerInfoButton.Content" xml:space="preserve">
    <value>Restart</value>
  </data>
  <data name="Shell_TopLevelAdvanced.Content" xml:space="preserve">
    <value>Advanced</value>
  </data>
  <data name="Shell_TopLevelFileManagement.Content" xml:space="preserve">
    <value>File Management</value>
  </data>
  <data name="Shell_TopLevelInputOutput.Content" xml:space="preserve">
    <value>Input / Output</value>
  </data>
  <data name="Shell_TopLevelWindowsAndLayouts.Content" xml:space="preserve">
    <value>Windowing &amp; Layouts</value>
  </data>
  <data name="Shell_TopLevelSystemTools.Content" xml:space="preserve">
    <value>System Tools</value>
  </data>
  <data name="CmdPal.ModuleTitle" xml:space="preserve">
    <value>Command Palette</value>
  </data>
  <data name="CmdPal_ShortDescription" xml:space="preserve">
    <value>A better quick launcher</value>
  </data>
  <data name="CmdPal_Enable_CmdPal.Header" xml:space="preserve">
    <value>Enable Command Palette</value>
    <comment>"Command Palette" is the name of the utility.</comment>
  </data>
  <data name="CmdPal.ModuleDescription" xml:space="preserve">
    <value>A fully extensible quick launcher with a richer display and additional capabilities without sacrificing performance.</value>
  </data>
  <data name="LearnMore_CmdPal.Text" xml:space="preserve">
    <value>Learn more about Command Palette</value>
    <comment>Command Palette is a product name, do not loc</comment>
  </data>
  <data name="Shell_CmdPal.Content" xml:space="preserve">
    <value>Command Palette</value>
    <comment>Product name: Navigation view item name for Command Palette</comment>
  </data>
  <data name="Oobe_CmdPal.Description" xml:space="preserve">
    <value>A fully extensible quick launcher with a richer display and additional capabilities without sacrificing performance.</value>
    <comment>"Command Palette" is a product name</comment>
  </data>
  <data name="Oobe_CmdPal.Title" xml:space="preserve">
    <value>Command Palette</value>
    <comment>"Command Palette" is a product name</comment>
  </data>
  <data name="Oobe_CmdPal_HowToUse.Text" xml:space="preserve">
    <value>and start typing!</value>
  </data>
  <data name="Oobe_CmdPal_TipsAndTricks.Text" xml:space="preserve">
    <value>For this utility to work, the Command Palette must be enabled and running in the background. The Command Palette has a ton of extensions to try out to make your launching experience even better. You can search for available extensions within the palette itself!</value>
  </data>
  <data name="Run_CheckOutCmdPal.Title" xml:space="preserve">
    <value>PowerToys Run is getting an upgrade to v2! Check out the Command Palette, PowerToys Run's evolution</value>
  </data>
  <data name="Run_NavigateCmdPalSettings.Content" xml:space="preserve">
    <value>Learn more</value>
  </data>
  <data name="Enable_Module.[using:Microsoft.UI.Xaml.Automation]AutomationProperties.Name" xml:space="preserve">
    <value>Enable module</value>
  </data>
  <data name="PowerLauncher_PluginVersion.Text" xml:space="preserve">
    <value>Version</value>
  </data>
  <data name="PowerLauncher_PluginWebsite.Text" xml:space="preserve">
    <value>Project website</value>
  </data>
  <data name="SettingsPage_NewInfoBadge.Text" xml:space="preserve">
    <value>NEW</value>
    <comment>Must be all caps</comment>
  </data>
  <data name="RetryBtn.[using:Microsoft.UI.Xaml.Automation]AutomationProperties.Name" xml:space="preserve">
    <value>Retry</value>
  </data>
  <data name="RetryLabel.Text" xml:space="preserve">
    <value>Retry</value>
  </data>
  <data name="CmdPal_Activation_GroupSettings.Header" xml:space="preserve">
    <value>Activation</value>
  </data>
  <data name="CmdPal_ActivationShortcut.Header" xml:space="preserve">
    <value>Activation shortcut</value>
  </data>
  <data name="CmdPal_DeeplinkContent.Content" xml:space="preserve">
    <value>Open Command Palette settings to customize the activation shortcut</value>
  </data>
  <data name="Help_chromaCIE" xml:space="preserve">
    <value>chroma (CIE LCh)</value>
  </data>
  <data name="Help_hueCIE" xml:space="preserve">
    <value>hue (CIE LCh)</value>
  </data>
  <data name="Help_lightnessOklab" xml:space="preserve">
    <value>lightness (Oklab/Oklch)</value>
  </data>
  <data name="Help_chromaticityAOklab" xml:space="preserve">
    <value>chromaticity A (Oklab)</value>
  </data>
  <data name="Help_chromaticityBOklab" xml:space="preserve">
    <value>chromaticity B (Oklab)</value>
  </data>
  <data name="Help_chromaOklch" xml:space="preserve">
    <value>chroma (Oklch)</value>
  </data>
  <data name="Help_hueOklch" xml:space="preserve">
    <value>hue (Oklch)</value>
  </data>
  <data name="ExitPT_NavViewItem.Content" xml:space="preserve">
    <value>Exit PowerToys</value>
  </data>
  <data name="General_System.Header" xml:space="preserve">
    <value>System</value>
  </data>
  <data name="GeneralPage_ReportBugPackage.Header" xml:space="preserve">
    <value>Generate bug report package</value>
  </data>
  <data name="GeneralPage_ReportBugPackage.Description" xml:space="preserve">
    <value>Create zip folder with logs on the Desktop</value>
  </data>
  <data name="GeneralPageReportBugPackage.Content" xml:space="preserve">
    <value>Generate package</value>
  </data>
  <data name="BugReportUnderConstruction" xml:space="preserve">
    <value>Bug report package is being created</value>
  </data>
<<<<<<< HEAD
  <data name="TitleBarShutDownBtn.[using:Microsoft.UI.Xaml.Controls]ToolTipService.ToolTip" xml:space="preserve">
    <value>Shut down</value>
=======
  <data name="HighlightMode.Description" xml:space="preserve">
    <value>Highlight the cursor or dim the screen to spotlight it</value>
  </data>
  <data name="HighlightMode.Header" xml:space="preserve">
    <value>Highlight mode</value>
  </data>
  <data name="HighlightMode_Circle_Highlight_Mode.Content" xml:space="preserve">
    <value>Circle highlight</value>
  </data>
  <data name="HighlightMode_Spotlight_Mode.Content" xml:space="preserve">
    <value>Spotlight</value>
>>>>>>> 9f68b37b
  </data>
</root><|MERGE_RESOLUTION|>--- conflicted
+++ resolved
@@ -5065,10 +5065,8 @@
   <data name="BugReportUnderConstruction" xml:space="preserve">
     <value>Bug report package is being created</value>
   </data>
-<<<<<<< HEAD
   <data name="TitleBarShutDownBtn.[using:Microsoft.UI.Xaml.Controls]ToolTipService.ToolTip" xml:space="preserve">
     <value>Shut down</value>
-=======
   <data name="HighlightMode.Description" xml:space="preserve">
     <value>Highlight the cursor or dim the screen to spotlight it</value>
   </data>
@@ -5080,6 +5078,5 @@
   </data>
   <data name="HighlightMode_Spotlight_Mode.Content" xml:space="preserve">
     <value>Spotlight</value>
->>>>>>> 9f68b37b
   </data>
 </root>