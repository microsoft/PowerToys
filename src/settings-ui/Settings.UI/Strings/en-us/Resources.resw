<?xml version="1.0" encoding="utf-8"?>
<root>
  <!-- 
    Microsoft ResX Schema 
    
    Version 2.0
    
    The primary goals of this format is to allow a simple XML format 
    that is mostly human readable. The generation and parsing of the 
    various data types are done through the TypeConverter classes 
    associated with the data types.
    
    Example:
    
    ... ado.net/XML headers & schema ...
    <resheader name="resmimetype">text/microsoft-resx</resheader>
    <resheader name="version">2.0</resheader>
    <resheader name="reader">System.Resources.ResXResourceReader, System.Windows.Forms, ...</resheader>
    <resheader name="writer">System.Resources.ResXResourceWriter, System.Windows.Forms, ...</resheader>
    <data name="Name1"><value>this is my long string</value><comment>this is a comment</comment></data>
    <data name="Color1" type="System.Drawing.Color, System.Drawing">Blue</data>
    <data name="Bitmap1" mimetype="application/x-microsoft.net.object.binary.base64">
        <value>[base64 mime encoded serialized .NET Framework object]</value>
    </data>
    <data name="Icon1" type="System.Drawing.Icon, System.Drawing" mimetype="application/x-microsoft.net.object.bytearray.base64">
        <value>[base64 mime encoded string representing a byte array form of the .NET Framework object]</value>
        <comment>This is a comment</comment>
    </data>
                
    There are any number of "resheader" rows that contain simple 
    name/value pairs.
    
    Each data row contains a name, and value. The row also contains a 
    type or mimetype. Type corresponds to a .NET class that support 
    text/value conversion through the TypeConverter architecture. 
    Classes that don't support this are serialized and stored with the 
    mimetype set.
    
    The mimetype is used for serialized objects, and tells the 
    ResXResourceReader how to depersist the object. This is currently not 
    extensible. For a given mimetype the value must be set accordingly:
    
    Note - application/x-microsoft.net.object.binary.base64 is the format 
    that the ResXResourceWriter will generate, however the reader can 
    read any of the formats listed below.
    
    mimetype: application/x-microsoft.net.object.binary.base64
    value   : The object must be serialized with 
            : System.Runtime.Serialization.Formatters.Binary.BinaryFormatter
            : and then encoded with base64 encoding.
    
    mimetype: application/x-microsoft.net.object.soap.base64
    value   : The object must be serialized with 
            : System.Runtime.Serialization.Formatters.Soap.SoapFormatter
            : and then encoded with base64 encoding.

    mimetype: application/x-microsoft.net.object.bytearray.base64
    value   : The object must be serialized into a byte array 
            : using a System.ComponentModel.TypeConverter
            : and then encoded with base64 encoding.
    -->
  <xsd:schema id="root" xmlns="" xmlns:xsd="http://www.w3.org/2001/XMLSchema" xmlns:msdata="urn:schemas-microsoft-com:xml-msdata">
    <xsd:import namespace="http://www.w3.org/XML/1998/namespace" />
    <xsd:element name="root" msdata:IsDataSet="true">
      <xsd:complexType>
        <xsd:choice maxOccurs="unbounded">
          <xsd:element name="metadata">
            <xsd:complexType>
              <xsd:sequence>
                <xsd:element name="value" type="xsd:string" minOccurs="0" />
              </xsd:sequence>
              <xsd:attribute name="name" use="required" type="xsd:string" />
              <xsd:attribute name="type" type="xsd:string" />
              <xsd:attribute name="mimetype" type="xsd:string" />
              <xsd:attribute ref="xml:space" />
            </xsd:complexType>
          </xsd:element>
          <xsd:element name="assembly">
            <xsd:complexType>
              <xsd:attribute name="alias" type="xsd:string" />
              <xsd:attribute name="name" type="xsd:string" />
            </xsd:complexType>
          </xsd:element>
          <xsd:element name="data">
            <xsd:complexType>
              <xsd:sequence>
                <xsd:element name="value" type="xsd:string" minOccurs="0" msdata:Ordinal="1" />
                <xsd:element name="comment" type="xsd:string" minOccurs="0" msdata:Ordinal="2" />
              </xsd:sequence>
              <xsd:attribute name="name" type="xsd:string" use="required" msdata:Ordinal="1" />
              <xsd:attribute name="type" type="xsd:string" msdata:Ordinal="3" />
              <xsd:attribute name="mimetype" type="xsd:string" msdata:Ordinal="4" />
              <xsd:attribute ref="xml:space" />
            </xsd:complexType>
          </xsd:element>
          <xsd:element name="resheader">
            <xsd:complexType>
              <xsd:sequence>
                <xsd:element name="value" type="xsd:string" minOccurs="0" msdata:Ordinal="1" />
              </xsd:sequence>
              <xsd:attribute name="name" type="xsd:string" use="required" />
            </xsd:complexType>
          </xsd:element>
        </xsd:choice>
      </xsd:complexType>
    </xsd:element>
  </xsd:schema>
  <resheader name="resmimetype">
    <value>text/microsoft-resx</value>
  </resheader>
  <resheader name="version">
    <value>2.0</value>
  </resheader>
  <resheader name="reader">
    <value>System.Resources.ResXResourceReader, System.Windows.Forms, Version=4.0.0.0, Culture=neutral, PublicKeyToken=b77a5c561934e089</value>
  </resheader>
  <resheader name="writer">
    <value>System.Resources.ResXResourceWriter, System.Windows.Forms, Version=4.0.0.0, Culture=neutral, PublicKeyToken=b77a5c561934e089</value>
  </resheader>
  <data name="Attribution_Rooler.Text" xml:space="preserve">
    <value>Inspired by Rooler</value>
    <comment>Rooler is a name of the tool.</comment>
  </data>
  <data name="Shell_VideoConference.Content" xml:space="preserve">
    <value>Video Conference Mute</value>
    <comment>Navigation view item name for Video Conference</comment>
  </data>
  <data name="Shell_MeasureTool.Content" xml:space="preserve">
    <value>Screen Ruler</value>
    <comment>Product name: Navigation view item name for Screen Ruler</comment>
  </data>
  <data name="MeasureTool.SecondaryLinksHeader" xml:space="preserve">
    <value>Attribution</value>
    <comment>giving credit to the projects this utility was based on</comment>
  </data>
  <data name="MeasureTool.ModuleDescription" xml:space="preserve">
    <value>Screen Ruler is a quick and easy way to measure pixels on your screen.</value>
    <comment>"Screen Ruler" is the name of the utility</comment>
  </data>
  <data name="MeasureTool.ModuleTitle" xml:space="preserve">
    <value>Screen Ruler</value>
    <comment>"Screen Ruler" is the name of the utility</comment>
  </data>
  <data name="MeasureTool_ActivationSettings.Header" xml:space="preserve">
    <value>Activation</value>
  </data>
  <data name="MeasureTool_Settings.Header" xml:space="preserve">
    <value>Behavior</value>
    <comment>"Screen Ruler" is the name of the utility</comment>
  </data>
  <data name="MeasureTool_ActivationShortcut.Header" xml:space="preserve">
    <value>Activation shortcut</value>
  </data>
  <data name="MeasureTool_ActivationShortcut.Description" xml:space="preserve">
    <value>Customize the shortcut to bring up the command bar</value>
    <comment>"Screen Ruler" is the name of the utility</comment>
  </data>
  <data name="MeasureTool_UnitsOfMeasure.Header" xml:space="preserve">
    <value>Units of measurement</value>
  </data>
  <data name="MeasureTool_UnitsOfMeasure_Pixels.Content" xml:space="preserve">
    <value>Pixels</value>
  </data>
  <data name="MeasureTool_UnitsOfMeasure_Inches.Content" xml:space="preserve">
    <value>Inches</value>
  </data>
  <data name="MeasureTool_UnitsOfMeasure_Centimeters.Content" xml:space="preserve">
    <value>Centimeters</value>
  </data>
  <data name="MeasureTool_PixelTolerance.Header" xml:space="preserve">
    <value>Pixel tolerance for edge detection</value>
  </data>
  <data name="MeasureTool_MeasureCrossColor.Header" xml:space="preserve">
    <value>Line color</value>
  </data>
  <data name="MeasureTool_ContinuousCapture.Header" xml:space="preserve">
    <value>Capture screen continuously during measuring</value>
  </data>
  <data name="MeasureTool_ContinuousCapture.Description" xml:space="preserve">
    <value>Refresh screen contexts in real-time instead of making a screenshot once</value>
  </data>
  <data name="MeasureTool_PerColorChannelEdgeDetection.Header" xml:space="preserve">
    <value>Per color channel edge detection</value>
  </data>
  <data name="MeasureTool_PerColorChannelEdgeDetection.Description" xml:space="preserve">
    <value>If enabled, test that all color channels are within a tolerance distance from each other. Otherwise, check that the sum of all color channels differences is smaller than the tolerance.</value>
  </data>
  <data name="MeasureTool_DrawFeetOnCross.Header" xml:space="preserve">
    <value>Draw feet on cross</value>
  </data>
  <data name="MeasureTool_DrawFeetOnCross.Description" xml:space="preserve">
    <value>Adds feet to the end of cross lines</value>
  </data>
  <data name="MeasureTool_EnableMeasureTool.Header" xml:space="preserve">
    <value>Enable Screen Ruler</value>
    <comment>"Screen Ruler" is the name of the utility</comment>
  </data>
  <data name="VideoConference_Enable.Header" xml:space="preserve">
    <value>Enable Video Conference Mute</value>
  </data>
  <data name="VideoConference.ModuleDescription" xml:space="preserve">
    <value>Video Conference Mute is a quick and easy way to do a global "mute" of both your microphone and webcam. Disabling this module or closing PowerToys will unmute the microphone and camera.</value>
  </data>
  <data name="VideoConference_CameraAndMicrophoneMuteHotkeyControl_Header.Header" xml:space="preserve">
    <value>Mute camera &amp; microphone</value>
  </data>
  <data name="VideoConference_MicrophoneMuteHotkeyControl_Header.Header" xml:space="preserve">
    <value>Mute microphone</value>
  </data>
  <data name="VideoConference_CameraMuteHotkeyControl_Header.Header" xml:space="preserve">
    <value>Mute camera</value>
  </data>
  <data name="VideoConference_SelectedCamera.Header" xml:space="preserve">
    <value>Selected camera</value>
  </data>
  <data name="VideoConference_SelectedMicrophone.Header" xml:space="preserve">
    <value>Selected microphone</value>
  </data>
  <data name="VideoConference_CameraOverlayImagePathHeader.Header" xml:space="preserve">
    <value>Image displayed when camera is muted</value>
  </data>
  <data name="VideoConference_ToolbarPosition.Header" xml:space="preserve">
    <value>Toolbar position</value>
  </data>
  <data name="VideoConference_ToolbarPosition_TopCenter.Content" xml:space="preserve">
    <value>Top center</value>
  </data>
  <data name="VideoConference_ToolbarPosition_TopLeftCorner.Content" xml:space="preserve">
    <value>Top left corner</value>
  </data>
  <data name="VideoConference_ToolbarPosition_TopRightCorner.Content" xml:space="preserve">
    <value>Top right corner</value>
  </data>
  <data name="VideoConference_ToolbarPosition_BottomLeftCorner.Content" xml:space="preserve">
    <value>Bottom left corner</value>
  </data>
  <data name="VideoConference_ToolbarPosition_BottomCenter.Content" xml:space="preserve">
    <value>Bottom center</value>
  </data>
  <data name="VideoConference_ToolbarPosition_BottomRightCorner.Content" xml:space="preserve">
    <value>Bottom right corner</value>
  </data>
  <data name="VideoConference_ToolbarMonitor.Header" xml:space="preserve">
    <value>Show toolbar on</value>
  </data>
  <data name="VideoConference_ToolbarMonitor_Main.Content" xml:space="preserve">
    <value>Main monitor</value>
  </data>
  <data name="VideoConference_ToolbarMonitor_UnderCursor.Content" xml:space="preserve">
    <value>Monitor under cursor</value>
  </data>
  <data name="VideoConference_ToolbarMonitor_ActiveWindow.Content" xml:space="preserve">
    <value>Active window monitor</value>
  </data>
  <data name="VideoConference_ToolbarMonitor_All.Content" xml:space="preserve">
    <value>All monitors</value>
  </data>
  <data name="VideoConference_ToolbarHide.Header" xml:space="preserve">
    <value>Hide toolbar</value>
  </data>
  <data name="VideoConference_ToolbarHideMuted.Content" xml:space="preserve">
    <value>When both camera and microphone are muted</value>
  </data>
  <data name="VideoConference_ToolbarHideNever.Content" xml:space="preserve">
    <value>Never</value>
  </data>
  <data name="VideoConference_ToolbarHideUnmuted.Content" xml:space="preserve">
    <value>When both camera and microphone are unmuted</value>
  </data>
  <data name="VideoConference.ModuleTitle" xml:space="preserve">
    <value>Video Conference Mute</value>
  </data>
  <data name="VideoConference_Camera.Header" xml:space="preserve">
    <value>Camera</value>
  </data>
  <data name="VideoConference_Camera.Description" xml:space="preserve">
    <value>To use this feature, make sure to select PowerToys VideoConference Mute as your camera source in your apps.</value>
  </data>
  <data name="VideoConference_Microphone.Header" xml:space="preserve">
    <value>Microphone</value>
  </data>
  <data name="VideoConference_Toolbar.Header" xml:space="preserve">
    <value>Toolbar</value>
  </data>
  <data name="VideoConference_Shortcuts.Header" xml:space="preserve">
    <value>Shortcuts</value>
  </data>
  <data name="VideoConference_CameraOverlayImageAlt.[using:Microsoft.UI.Xaml.Automation]AutomationProperties.Name" xml:space="preserve">
    <value>Camera overlay image preview</value>
  </data>
  <data name="VideoConference_CameraOverlayImageBrowse.Content" xml:space="preserve">
    <value>Browse</value>
  </data>
  <data name="VideoConference_CameraOverlayImageClear.Content" xml:space="preserve">
    <value>Clear</value>
  </data>
  <data name="Shell_General.Content" xml:space="preserve">
    <value>General</value>
    <comment>Navigation view item name for General</comment>
  </data>
  <data name="Shell_Awake.Content" xml:space="preserve">
    <value>Awake</value>
    <comment>Product name: Navigation view item name for Awake</comment>
  </data>
  <data name="Shell_PowerLauncher.Content" xml:space="preserve">
    <value>PowerToys Run</value>
    <comment>Product name: Navigation view item name for PowerToys Run</comment>
  </data>
  <data name="Shell_PowerRename.Content" xml:space="preserve">
    <value>PowerRename</value>
    <comment>Product name: Navigation view item name for PowerRename</comment>
  </data>
  <data name="Shell_ShortcutGuide.Content" xml:space="preserve">
    <value>Shortcut Guide</value>
    <comment>Product name: Navigation view item name for Shortcut Guide</comment>
  </data>
  <data name="Shell_PowerPreview.Content" xml:space="preserve">
    <value>File Explorer add-ons</value>
    <comment>Product name: Navigation view item name for File Explorer.  Please use File Explorer as in the context of File Explorer in Windows</comment>
  </data>
  <data name="Shell_FancyZones.Content" xml:space="preserve">
    <value>FancyZones</value>
    <comment>Product name: Navigation view item name for FancyZones</comment>
  </data>
  <data name="Shell_ImageResizer.Content" xml:space="preserve">
    <value>Image Resizer</value>
    <comment>Product name: Navigation view item name for Image Resizer</comment>
  </data>
  <data name="Shell_ColorPicker.Content" xml:space="preserve">
    <value>Color Picker</value>
    <comment>Product name: Navigation view item name for Color Picker</comment>
  </data>
  <data name="Shell_KeyboardManager.Content" xml:space="preserve">
    <value>Keyboard Manager</value>
    <comment>Product name: Navigation view item name for Keyboard Manager</comment>
  </data>
  <data name="Shell_MouseUtilities.Content" xml:space="preserve">
    <value>Mouse utilities</value>
    <comment>Product name: Navigation view item name for Mouse utilities</comment>
  </data>
  <data name="Shell_NavigationMenu_Announce_Collapse" xml:space="preserve">
    <value>Navigation closed</value>
    <comment>Accessibility announcement when the navigation pane collapses</comment>
  </data>
  <data name="Shell_NavigationMenu_Announce_Open" xml:space="preserve">
    <value>Navigation opened</value>
    <comment>Accessibility announcement when the navigation pane opens</comment>
  </data>
  <data name="KeyboardManager_ConfigHeader.Text" xml:space="preserve">
    <value>Current configuration</value>
    <comment>Keyboard Manager current configuration header</comment>
  </data>
  <data name="KeyboardManager.ModuleDescription" xml:space="preserve">
    <value>Reconfigure your keyboard by remapping keys and shortcuts</value>
    <comment>Keyboard Manager page description</comment>
  </data>
  <data name="KeyboardManager_EnableToggle.Header" xml:space="preserve">
    <value>Enable Keyboard Manager</value>
    <comment>Keyboard Manager enable toggle header. Do not loc the Product name. Do you want this feature on / off</comment>
  </data>
  <data name="KeyboardManager_ProfileDescription.Text" xml:space="preserve">
    <value>Select the profile to display the active key remap and shortcuts</value>
    <comment>Keyboard Manager configuration dropdown description</comment>
  </data>
  <data name="KeyboardManager_RemapKeyboardButton.Header" xml:space="preserve">
    <value>Remap a key</value>
    <comment>Keyboard Manager remap keyboard button content</comment>
  </data>
  <data name="KeyboardManager_Keys.Header" xml:space="preserve">
    <value>Keys</value>
    <comment>Keyboard Manager remap keyboard header</comment>
  </data>
  <data name="KeyboardManager_RemapShortcutsButton.Header" xml:space="preserve">
    <value>Remap a shortcut</value>
    <comment>Keyboard Manager remap shortcuts button</comment>
  </data>
  <data name="KeyboardManager_Shortcuts.Header" xml:space="preserve">
    <value>Shortcuts</value>
    <comment>Keyboard Manager remap keyboard header</comment>
  </data>
  <data name="KeyboardManager_All_Apps_Description" xml:space="preserve">
    <value>All Apps</value>
    <comment>Should be the same as EditShortcuts_AllApps from keyboard manager editor</comment>
  </data>
  <data name="Shortcuts.Header" xml:space="preserve">
    <value>Shortcuts</value>
  </data>
  <data name="Shortcut.Header" xml:space="preserve">
    <value>Shortcut</value>
  </data>
  <data name="RemapKeysList.[using:Microsoft.UI.Xaml.Automation]AutomationProperties.Name" xml:space="preserve">
    <value>Current Key Remappings</value>
  </data>
  <data name="RemapShortcutsList.[using:Microsoft.UI.Xaml.Automation]AutomationProperties.Name" xml:space="preserve">
    <value>Current Shortcut Remappings</value>
  </data>
  <data name="KeyboardManager_RemappedKeysListItem.[using:Microsoft.UI.Xaml.Automation]AutomationProperties.Name" xml:space="preserve">
    <value>Key Remapping</value>
    <comment>key as in keyboard key</comment>
  </data>
  <data name="KeyboardManager_RemappedShortcutsListItem.[using:Microsoft.UI.Xaml.Automation]AutomationProperties.Name" xml:space="preserve">
    <value>Shortcut Remapping</value>
  </data>
  <data name="KeyboardManager_RemappedTo.[using:Microsoft.UI.Xaml.Automation]AutomationProperties.Name" xml:space="preserve">
    <value>Remapped to</value>
  </data>
  <data name="KeyboardManager_ShortcutRemappedTo.[using:Microsoft.UI.Xaml.Automation]AutomationProperties.Name" xml:space="preserve">
    <value>Remapped to</value>
  </data>
  <data name="KeyboardManager_TargetApp.[using:Microsoft.UI.Xaml.Automation]AutomationProperties.Name" xml:space="preserve">
    <value>For Target Application</value>
    <comment>What computer application would this be for</comment>
  </data>
  <data name="KeyboardManager_Image.[using:Microsoft.UI.Xaml.Automation]AutomationProperties.Name" xml:space="preserve">
    <value>Keyboard Manager</value>
    <comment>do not loc, product name</comment>
  </data>
  <data name="ColorPicker.ModuleDescription" xml:space="preserve">
    <value>Quick and simple system-wide color picker.</value>
  </data>
  <data name="ColorPicker_EnableColorPicker.Header" xml:space="preserve">
    <value>Enable Color Picker</value>
    <comment>do not loc the Product name.  Do you want this feature on / off</comment>
  </data>
  <data name="ColorPicker_ChangeCursor.Content" xml:space="preserve">
    <value>Change cursor when picking a color</value>
  </data>
  <data name="PowerLauncher.ModuleDescription" xml:space="preserve">
    <value>A quick launcher that has additional capabilities without sacrificing performance.</value>
  </data>
  <data name="PowerLauncher_EnablePowerLauncher.Header" xml:space="preserve">
    <value>Enable PowerToys Run</value>
    <comment>do not loc the Product name.  Do you want this feature on / off</comment>
  </data>
  <data name="PowerLauncher_SearchResults.Header" xml:space="preserve">
    <value>Search &amp; results</value>
  </data>
  <data name="PowerLauncher_SearchResultPreference.Header" xml:space="preserve">
    <value>Search result preference</value>
  </data>
  <data name="PowerLauncher_SearchResultPreference_MostRecentlyUsed" xml:space="preserve">
    <value>Most recently used</value>
  </data>
  <data name="PowerLauncher_SearchResultPreference_AlphabeticalOrder" xml:space="preserve">
    <value>Alphabetical order</value>
  </data>
  <data name="PowerLauncher_SearchResultPreference_RunningProcessesOpenApplications" xml:space="preserve">
    <value>Running processes/open applications</value>
  </data>
  <data name="PowerLauncher_SearchTypePreference.Header" xml:space="preserve">
    <value>Search type preference</value>
  </data>
  <data name="PowerLauncher_SearchTypePreference_ApplicationName" xml:space="preserve">
    <value>Application name</value>
  </data>
  <data name="PowerLauncher_SearchTypePreference_StringInApplication" xml:space="preserve">
    <value>A string that is contained in the application</value>
  </data>
  <data name="PowerLauncher_SearchTypePreference_ExecutableName" xml:space="preserve">
    <value>Executable name</value>
  </data>
  <data name="PowerLauncher_MaximumNumberOfResults.Header" xml:space="preserve">
    <value>Number of results shown before scrolling</value>
  </data>
  <data name="PowerLauncher_OpenPowerLauncher.Header" xml:space="preserve">
    <value>Open PowerToys Run</value>
  </data>
  <data name="PowerLauncher_OpenFileLocation.Header" xml:space="preserve">
    <value>Open file location</value>
  </data>
  <data name="PowerLauncher_CopyPathLocation.Header" xml:space="preserve">
    <value>Copy path location</value>
  </data>
  <data name="PowerLauncher_OpenConsole.Header" xml:space="preserve">
    <value>Open console</value>
    <comment>console refers to Windows command prompt</comment>
  </data>
  <data name="PowerLauncher_OverrideWinRKey.Content" xml:space="preserve">
    <value>Override Win+R shortcut</value>
  </data>
  <data name="PowerLauncher_OverrideWinSKey.Content" xml:space="preserve">
    <value>Override Win+S shortcut</value>
  </data>
  <data name="PowerLauncher_IgnoreHotkeysInFullScreen.Content" xml:space="preserve">
    <value>Ignore shortcuts in fullscreen mode</value>
  </data>
  <data name="PowerLauncher_UseCentralizedKeyboardHook.Header" xml:space="preserve">
    <value>Use centralized keyboard hook</value>
  </data>
  <data name="PowerLauncher_UseCentralizedKeyboardHook.Description" xml:space="preserve">
    <value>Try this if there are issues with the shortcut</value>
  </data>
  <data name="PowerLauncher_ClearInputOnLaunch.Content" xml:space="preserve">
    <value>Clear the previous query on launch</value>
  </data>
  <data name="PowerLauncher_TabSelectsContextButtons.Header" xml:space="preserve">
    <value>Tab through context buttons</value>
  </data>
  <data name="PowerLauncher_TabSelectsContextButtons.Description" xml:space="preserve">
    <value>Pressing tab will first select through the available context buttons of the current selection before moving onto the next result</value>
  </data>
  <data name="PowerLauncher_SearchQueryResultsWithDelay.Header" xml:space="preserve">
    <value>Input Smoothing</value>
    <comment>This is about adding a delay to wait for more input before executing a search</comment>
  </data>
  <data name="PowerLauncher_SearchQueryResultsWithDelay.Description" xml:space="preserve">
    <value>Wait for more input before searching. This reduces interface jumpiness and system load.</value>
  </data>
  <data name="PowerLauncher_FastSearchInputDelayMs.Header" xml:space="preserve">
    <value>Immediate plugins</value>
  </data>
  <data name="PowerLauncher_FastSearchInputDelayMs.Description" xml:space="preserve">
    <value>Affects the plugins that make the UI wait for their results by this amount. Recommended: 30-50 ms.</value>
  </data>
  <data name="PowerLauncher_SlowSearchInputDelayMs.Header" xml:space="preserve">
    <value>Background execution plugins</value>
  </data>
  <data name="PowerLauncher_SlowSearchInputDelayMs.Description" xml:space="preserve">
    <value>Affects the plugins that execute in the background by this amount. Recommended: 100-150 ms.</value>
  </data>
  <data name="PowerLauncher_SearchInputDelayMs.Header" xml:space="preserve">
    <value>Fast plugin throttle (ms)</value>
    <comment>ms = milliseconds</comment>
  </data>
  <data name="KeyboardManager_KeysMappingLayoutRightHeader.Text" xml:space="preserve">
    <value>To:</value>
    <comment>Keyboard Manager mapping keys view right header</comment>
  </data>
  <data name="Appearance_GroupSettings.Text" xml:space="preserve">
    <value>Appearance</value>
  </data>
  <data name="Fancyzones_ImageHyperlinkToDocs.[using:Microsoft.UI.Xaml.Automation]AutomationProperties.Name" xml:space="preserve">
    <value>FancyZones windows</value>
    <comment>do not loc the Product name</comment>
  </data>
  <data name="FancyZones.ModuleDescription" xml:space="preserve">
    <value>Create window layouts to help make multi-tasking easy.</value>
    <comment>windows refers to application windows</comment>
  </data>
  <data name="FancyZones_DisplayChangeMoveWindowsCheckBoxControl.Content" xml:space="preserve">
    <value>Keep windows in their zones when the screen resolution changes</value>
    <comment>windows refers to application windows</comment>
  </data>
  <data name="FancyZones_EnableToggleControl_HeaderText.Header" xml:space="preserve">
    <value>Enable FancyZones</value>
    <comment>do not loc the Product name.  Do you want this feature on / off</comment>
  </data>
  <data name="FancyZones_ExcludeApps.Header" xml:space="preserve">
    <value>Excluded apps</value>
  </data>
  <data name="FancyZones_ExcludeApps.Description" xml:space="preserve">
    <value>Excludes an application from snapping to zones and will only react to Windows Snap - add one application name per line</value>
  </data>
  <data name="FancyZones_HighlightOpacity.Header" xml:space="preserve">
    <value>Opacity (%)</value>
  </data>
  <data name="FancyZones_HotkeyEditorControl.Header" xml:space="preserve">
    <value>Open layout editor</value>
    <comment>Shortcut to launch the FancyZones layout editor application</comment>
  </data>
  <data name="FancyZones_WindowSwitching_GroupSettings.Header" xml:space="preserve">
    <value>Switch between windows in the current zone</value>
  </data>
  <data name="FancyZones_HotkeyNextTabControl.Header" xml:space="preserve">
    <value>Next window</value>
  </data>
  <data name="FancyZones_HotkeyPrevTabControl.Header" xml:space="preserve">
    <value>Previous window</value>
  </data>
  <data name="SettingsPage_SetShortcut.[using:Microsoft.UI.Xaml.Automation]AutomationProperties.Name" xml:space="preserve">
    <value>Shortcut setting</value>
  </data>
  <data name="SettingsPage_SetShortcut_Glyph.[using:Microsoft.UI.Xaml.Automation]AutomationProperties.Name" xml:space="preserve">
    <value>Information Symbol</value>
  </data>
  <data name="FancyZones_LaunchEditorButtonControl.Header" xml:space="preserve">
    <value>Launch layout editor</value>
    <comment>launches the FancyZones layout editor application</comment>
  </data>
  <data name="FancyZones_LaunchEditorButtonControl.Description" xml:space="preserve">
    <value>Set and manage your layouts</value>
    <comment>launches the FancyZones layout editor application</comment>
  </data>
  <data name="FancyZones_MakeDraggedWindowTransparentCheckBoxControl.Content" xml:space="preserve">
    <value>Make dragged window transparent</value>
  </data>
  <data name="FancyZones_MouseDragCheckBoxControl_Header.Content" xml:space="preserve">
    <value>Use a non-primary mouse button to toggle zone activation</value>
  </data>
  <data name="FancyZones_MoveWindowsAcrossAllMonitorsCheckBoxControl.Content" xml:space="preserve">
    <value>Move windows between zones across all monitors</value>
  </data>
  <data name="FancyZones_OverrideSnapHotkeys.Header" xml:space="preserve">
    <value>Override Windows Snap</value>
  </data>
  <data name="FancyZones_OverrideSnapHotkeys.Description" xml:space="preserve">
    <value>This overrides the Windows Snap shortcut (Win + arrow) to move windows between zones</value>
  </data>
  <data name="FancyZones_ShiftDragCheckBoxControl_Header.Content" xml:space="preserve">
    <value>Hold Shift key to activate zones while dragging</value>
  </data>
  <data name="FancyZones_ShowZonesOnAllMonitorsCheckBoxControl.Content" xml:space="preserve">
    <value>Show zones on all monitors while dragging a window</value>
  </data>
  <data name="FancyZones_AppLastZoneMoveWindows.Content" xml:space="preserve">
    <value>Move newly created windows to their last known zone</value>
    <comment>windows refers to application windows</comment>
  </data>
  <data name="FancyZones_OpenWindowOnActiveMonitor.Content" xml:space="preserve">
    <value>Move newly created windows to the current active monitor (Experimental)</value>
  </data>
  <data name="FancyZones_UseCursorPosEditorStartupScreen.Header" xml:space="preserve">
    <value>Launch editor on the display</value>
  </data>
  <data name="FancyZones_UseCursorPosEditorStartupScreen.Description" xml:space="preserve">
    <value>When using multiple displays</value>
  </data>
  <data name="FancyZones_LaunchPositionMouse.Content" xml:space="preserve">
    <value>Where the mouse pointer is</value>
  </data>
  <data name="FancyZones_LaunchPositionScreen.Content" xml:space="preserve">
    <value>With active focus</value>
  </data>
  <data name="FancyZones_ZoneBehavior_GroupSettings.Header" xml:space="preserve">
    <value>Zone behavior</value>
  </data>
  <data name="FancyZones_ZoneBehavior_GroupSettings.Description" xml:space="preserve">
    <value>Manage how zones behave when using FancyZones</value>
  </data>
  <data name="FancyZones_Zones.Header" xml:space="preserve">
    <value>Zones</value>
  </data>
  <data name="FancyZones_ZoneHighlightColor.Header" xml:space="preserve">
    <value>Highlight color</value>
  </data>
  <data name="FancyZones_ZoneSetChangeMoveWindows.Content" xml:space="preserve">
    <value>During zone layout changes, windows assigned to a zone will match new size/positions</value>
  </data>
  <data name="AttributionTitle.Text" xml:space="preserve">
    <value>Attribution</value>
    <comment>giving credit to the projects this utility was based on</comment>
  </data>
  <data name="General.ModuleTitle" xml:space="preserve">
    <value>General</value>
  </data>
  <data name="GeneralPage_CheckForUpdates.Content" xml:space="preserve">
    <value>Check for updates</value>
  </data>
  <data name="General_SettingsBackupAndRestoreLocationText.Header" xml:space="preserve">
    <value>Location</value>
  </data>
  <data name="General_SettingsBackupAndRestore_ButtonBackup.Content" xml:space="preserve">
    <value>Backup</value>
  </data>
  <data name="General_SettingsBackupInfo_FileNameHeader.Text" xml:space="preserve">
    <value>File name:</value>
  </data>
  <data name="General_SettingsBackupAndRestore_LinkRefresh.Text" xml:space="preserve">
    <value>Refresh</value>
  </data>
  <data name="General_SettingsBackupAndRestore_ButtonRestore.Content" xml:space="preserve">
    <value>Restore</value>
  </data>
  <data name="General_SettingsBackupAndRestore_ButtonSelectLocation.Text" xml:space="preserve">
    <value>Select folder</value>
  </data>
  <data name="GeneralPage_UpdateNow.Content" xml:space="preserve">
    <value>Update now</value>
  </data>
  <data name="GeneralPage_PrivacyStatement_URL.Text" xml:space="preserve">
    <value>Privacy statement</value>
  </data>
  <data name="GeneralPage_ReportAbug.Text" xml:space="preserve">
    <value>Report a bug</value>
    <comment>Report an issue inside powertoys</comment>
  </data>
  <data name="GeneralPage_RequestAFeature_URL.Text" xml:space="preserve">
    <value>Request a feature</value>
    <comment>Tell our team what we should build</comment>
  </data>
  <data name="GeneralPage_RestartAsAdmin_Button.Content" xml:space="preserve">
    <value>Restart PowerToys as administrator</value>
    <comment>running PowerToys as a higher level user, account is typically referred to as an admin / administrator</comment>
  </data>
  <data name="GeneralPage_RunAtStartUp.Header" xml:space="preserve">
    <value>Run at startup</value>
  </data>
  <data name="GeneralPage_RunAtStartUp.Description" xml:space="preserve">
    <value>PowerToys will launch automatically</value>
  </data>
  <data name="PowerRename.ModuleDescription" xml:space="preserve">
    <value>A Windows Shell extension for more advanced bulk renaming using search &amp; replace or regular expressions.</value>
  </data>
  <data name="PowerRename_ShellIntegration.Header" xml:space="preserve">
    <value>Shell integration</value>
    <comment>This refers to directly integrating in with Windows</comment>
  </data>
  <data name="PowerRename_Toggle_Enable.Header" xml:space="preserve">
    <value>Enable PowerRename</value>
    <comment>do not loc the Product name.  Do you want this feature on / off</comment>
  </data>
  <data name="RadioButtons_Name_Theme.Text" xml:space="preserve">
    <value>Settings theme</value>
  </data>
  <data name="PowerRename_Toggle_HideIcon.Content" xml:space="preserve">
    <value>Hide icon in context menu</value>
  </data>
  <data name="PowerRename_Toggle_ContextMenu.Header" xml:space="preserve">
    <value>Show PowerRename in</value>
  </data>
  <data name="PowerRename_Toggle_StandardContextMenu.Content" xml:space="preserve">
    <value>Default and extended context menu</value>
  </data>
  <data name="PowerRename_Toggle_ExtendedContextMenu.Content" xml:space="preserve">
    <value>Extended context menu only</value>
  </data>
  <data name="PowerRename_Toggle_EnableOnExtendedContextMenu.Description" xml:space="preserve">
    <value>Press Shift + right-click on files to open the extended menu</value>
  </data>
  <data name="PowerRename_Toggle_MaxDispListNum.Header" xml:space="preserve">
    <value>Maximum number of items</value>
  </data>
  <data name="PowerRename_Toggle_RestoreFlagsOnLaunch.Header" xml:space="preserve">
    <value>Show recently used strings</value>
  </data>
  <data name="FileExplorerPreview_ToggleSwitch_Preview_MD.Header" xml:space="preserve">
    <value>Markdown</value>
    <comment>File type, do not translate</comment>
  </data>
  <data name="FileExplorerPreview_ToggleSwitch_Preview_MD.Description" xml:space="preserve">
    <value>.md, .markdown, .mdown, .mkdn, .mkd, .mdwn, .mdtxt, .mdtext</value>
    <comment>File extensions, should not be altered</comment>
  </data>
  <data name="FileExplorerPreview_ToggleSwitch_Preview_Monaco.Header" xml:space="preserve">
    <value>Source code files (Monaco)</value>
    <comment>File type, do not translate</comment>
  </data>
  <data name="FileExplorerPreview_ToggleSwitch_Preview_Monaco.Description" xml:space="preserve">
    <value>.cpp, .py, .json, .xml, .csproj, ...</value>
    <comment>File extensions should not be altered</comment>
  </data>
  <data name="FileExplorerPreview_ToggleSwitch_Preview_SVG.Header" xml:space="preserve">
    <value>Scalable Vector Graphics</value>
    <comment>File type, do not translate</comment>
  </data>
  <data name="FileExplorerPreview_ToggleSwitch_Preview_SVG.Description" xml:space="preserve">
    <value>.svg</value>
    <comment>File extension, should not be altered</comment>
  </data>
  <data name="FileExplorerPreview_ToggleSwitch_Preview_PDF.Header" xml:space="preserve">
    <value>Portable Document Format</value>
    <comment>File type, do not translate</comment>
  </data>
  <data name="FileExplorerPreview_ToggleSwitch_Preview_PDF.Description" xml:space="preserve">
    <value>.pdf</value>
    <comment>File extension, should not be altered</comment>
  </data>
  <data name="FileExplorerPreview_ToggleSwitch_Thumbnail_SVG.Header" xml:space="preserve">
    <value>Scalable Vector Graphics</value>
    <comment>File type, do not translate</comment>
  </data>
  <data name="FileExplorerPreview_ToggleSwitch_Thumbnail_SVG.Description" xml:space="preserve">
    <value>.svg</value>
    <comment>File extension, should not be altered</comment>
  </data>
  <data name="FileExplorerPreview_ToggleSwitch_Thumbnail_STL.Header" xml:space="preserve">
    <value>Stereolithography</value>
    <comment>File type, do not translate</comment>
  </data>
  <data name="FileExplorerPreview_ToggleSwitch_Thumbnail_STL.Description" xml:space="preserve">
    <value>.stl</value>
    <comment>File extension, should not be altered</comment>
  </data>
  <data name="FileExplorerPreview_Color_Thumbnail_STL.Header" xml:space="preserve">
    <value>Color</value>
  </data>
  <data name="FileExplorerPreview_ToggleSwitch_Thumbnail_PDF.Header" xml:space="preserve">
    <value>Portable Document Format</value>
    <comment>File type, do not translate</comment>
  </data>
  <data name="FileExplorerPreview_ToggleSwitch_Thumbnail_PDF.Description" xml:space="preserve">
    <value>.pdf</value>
    <comment>File extension, should not be altered</comment>
  </data>
  <data name="FileExplorerPreview.ModuleDescription" xml:space="preserve">
    <value>These settings allow you to manage your Windows File Explorer custom preview handlers.</value>
  </data>
  <data name="PowerRename_AutoCompleteHeader.Header" xml:space="preserve">
    <value>Auto-complete</value>
  </data>
  <data name="OpenSource_Notice.Text" xml:space="preserve">
    <value>Open-source notice</value>
  </data>
  <data name="PowerRename_Toggle_AutoComplete.Header" xml:space="preserve">
    <value>Enable auto-complete for the search &amp; replace fields</value>
  </data>
  <data name="FancyZones_BorderColor.Header" xml:space="preserve">
    <value>Border color</value>
  </data>
  <data name="FancyZones_InActiveColor.Header" xml:space="preserve">
    <value>Inactive color</value>
  </data>
  <data name="ShortcutGuide.ModuleDescription" xml:space="preserve">
    <value>Shows a help overlay with Windows shortcuts.</value>
  </data>
  <data name="ShortcutGuide_PressTimeForGlobalWindowsShortcuts.Header" xml:space="preserve">
    <value>Press duration before showing global Windows shortcuts (ms)</value>
    <comment>ms = milliseconds</comment>
  </data>
  <data name="ShortcutGuide_ActivationMethod.Header" xml:space="preserve">
    <value>Activation method</value>
  </data>
  <data name="ShortcutGuide_ActivationMethod.Description" xml:space="preserve">
    <value>Use a shortcut or press the Windows key for some time to activate</value>
  </data>
  <data name="Radio_ShortcutGuide_ActivationMethod_CustomizedShortcut.Content" xml:space="preserve">
    <value>Customized shortcut</value>
  </data>
  <data name="Radio_ShortcutGuide_ActivationMethod_LongPressWindowsKey.Content" xml:space="preserve">
    <value>Hold down Windows key</value>
  </data>
  <data name="ShortcutGuide_PressWinKeyWarning.Title" xml:space="preserve">
    <value>In some edge cases Shortcut Guide might not function correctly when using this activation method</value>
  </data>
  <data name="Appearance_Behavior.Header" xml:space="preserve">
    <value>Appearance &amp; behavior</value>
  </data>
  <data name="General_SettingsBackupAndRestoreTitle.Header" xml:space="preserve">
    <value>Backup &amp; restore</value>
  </data>
  <data name="General_SettingsBackupAndRestore.Header" xml:space="preserve">
    <value>Backup and restore your settings</value>
  </data>
  <data name="General_SettingsBackupAndRestore.Description" xml:space="preserve">
    <value>PowerToys will restart automatically if needed</value>
  </data>
  <data name="ShortcutGuide_Enable.Header" xml:space="preserve">
    <value>Enable Shortcut Guide</value>
    <comment>do not loc the Product name. Do you want this feature on / off</comment>
  </data>
  <data name="ShortcutGuide_OverlayOpacity.Header" xml:space="preserve">
    <value>Background opacity (%)</value>
  </data>
  <data name="ShortcutGuide_DisabledApps.Header" xml:space="preserve">
    <value>Exclude apps</value>
  </data>
  <data name="ShortcutGuide_DisabledApps.Description" xml:space="preserve">
    <value>Turns off Shortcut Guide when these applications have focus - add one application name per line</value>
  </data>
  <data name="ShortcutGuide_DisabledApps_TextBoxControl.PlaceholderText" xml:space="preserve">
    <value>Example: outlook.exe</value>
    <comment>Don't translate outlook.exe</comment>
  </data>
  <data name="ImageResizer_CustomSizes.Header" xml:space="preserve">
    <value>Image sizes</value>
  </data>
  <data name="ImageResizer_Presets.Header" xml:space="preserve">
    <value>Presets</value>
  </data>
  <data name="ImageResizer_Presets.Description" xml:space="preserve">
    <value>Manage preset sizes that can be used in the editor</value>
  </data>
  <data name="ImageResizer_FilenameFormatHeader.Description" xml:space="preserve">
    <value>This format is used as the filename for resized images</value>
  </data>
  <data name="ImageResizer.ModuleDescription" xml:space="preserve">
    <value>Lets you resize images by right-clicking.</value>
  </data>
  <data name="ImageResizer_EnableToggle.Header" xml:space="preserve">
    <value>Enable Image Resizer</value>
    <comment>do not loc the Product name.  Do you want this feature on / off</comment>
  </data>
  <data name="ImagesSizesListView.[using:Microsoft.UI.Xaml.Automation]AutomationProperties.Name" xml:space="preserve">
    <value>Image Size</value>
  </data>
  <data name="ImageResizer_Configurations.[using:Microsoft.UI.Xaml.Automation]AutomationProperties.Name" xml:space="preserve">
    <value>Configurations</value>
  </data>
  <data name="ImageResizer_Name.Header" xml:space="preserve">
    <value>Name</value>
  </data>
  <data name="ImageResizer_Fit.Header" xml:space="preserve">
    <value>Fit</value>
  </data>
  <data name="ImageResizer_Width.Header" xml:space="preserve">
    <value>Width</value>
  </data>
  <data name="ImageResizer_Height.Header" xml:space="preserve">
    <value>Height</value>
  </data>
  <data name="ImageResizer_Size.Header" xml:space="preserve">
    <value>Unit</value>
  </data>
  <data name="RemoveButton.[using:Microsoft.UI.Xaml.Automation]AutomationProperties.Name" xml:space="preserve">
    <value>Remove</value>
    <comment>Removes a user defined setting group for Image Resizer</comment>
  </data>
  <data name="RemoveItem.Text" xml:space="preserve">
    <value>Delete</value>
  </data>
  <data name="ImageResizer_Image.[using:Microsoft.UI.Xaml.Automation]AutomationProperties.Name" xml:space="preserve">
    <value>Image Resizer</value>
  </data>
  <data name="ImageResizer_AddSizeButton.Content" xml:space="preserve">
    <value>Add new size</value>
  </data>
  <data name="ImageResizer_SaveSizeButton.Label" xml:space="preserve">
    <value>Save sizes</value>
  </data>
  <data name="ImageResizer_Encoding.Header" xml:space="preserve">
    <value>JPEG quality level (%)</value>
  </data>
  <data name="ImageResizer_PNGInterlacing.Header" xml:space="preserve">
    <value>PNG interlacing</value>
  </data>
  <data name="ImageResizer_TIFFCompression.Header" xml:space="preserve">
    <value>TIFF compression</value>
  </data>
  <data name="File.Header" xml:space="preserve">
    <value>File</value>
    <comment>as in a computer file</comment>
  </data>
  <data name="Default.Content" xml:space="preserve">
    <value>Default</value>
  </data>
  <data name="ImageResizer_ENCODER_TIFF_CCITT3.Content" xml:space="preserve">
    <value>CCITT3</value>
    <comment>do not loc</comment>
  </data>
  <data name="ImageResizer_ENCODER_TIFF_CCITT4.Content" xml:space="preserve">
    <value>CCITT4</value>
    <comment>do not loc</comment>
  </data>
  <data name="ImageResizer_ENCODER_TIFF_Default.Content" xml:space="preserve">
    <value>Default</value>
  </data>
  <data name="ImageResizer_ENCODER_TIFF_LZW.Content" xml:space="preserve">
    <value>LZW</value>
    <comment>do not loc</comment>
  </data>
  <data name="ImageResizer_ENCODER_TIFF_None.Content" xml:space="preserve">
    <value>None</value>
  </data>
  <data name="ImageResizer_ENCODER_TIFF_RLE.Content" xml:space="preserve">
    <value>RLE</value>
    <comment>do not loc</comment>
  </data>
  <data name="ImageResizer_ENCODER_TIFF_Zip.Content" xml:space="preserve">
    <value>Zip</value>
    <comment>do not loc</comment>
  </data>
  <data name="ImageResizer_FallbackEncoder_BMP.Content" xml:space="preserve">
    <value>BMP encoder</value>
  </data>
  <data name="ImageResizer_FallbackEncoder_GIF.Content" xml:space="preserve">
    <value>GIF encoder</value>
  </data>
  <data name="ImageResizer_FallbackEncoder_JPEG.Content" xml:space="preserve">
    <value>JPEG encoder</value>
  </data>
  <data name="ImageResizer_FallbackEncoder_PNG.Content" xml:space="preserve">
    <value>PNG encoder</value>
  </data>
  <data name="ImageResizer_FallbackEncoder_TIFF.Content" xml:space="preserve">
    <value>TIFF encoder</value>
  </data>
  <data name="ImageResizer_FallbackEncoder_WMPhoto.Content" xml:space="preserve">
    <value>WMPhoto encoder</value>
  </data>
  <data name="ImageResizer_Sizes_Fit_Fill.Content" xml:space="preserve">
    <value>Fill</value>
    <comment>Refers to filling an image into a certain size. It could overflow</comment>
  </data>
  <data name="ImageResizer_Sizes_Fit_Fill_ThirdPersonSingular.Text" xml:space="preserve">
    <value>Fill</value>
    <comment>Refers to filling an image into a certain size. It could overflow</comment>
  </data>
  <data name="ImageResizer_Sizes_Fit_Fit.Content" xml:space="preserve">
    <value>Fit</value>
    <comment>Refers to fitting an image into a certain size. It won't overflow</comment>
  </data>
  <data name="ImageResizer_Sizes_Fit_Stretch.Content" xml:space="preserve">
    <value>Stretch</value>
    <comment>Refers to stretching an image into a certain size. Won't overflow but could distort.</comment>
  </data>
  <data name="ImageResizer_Sizes_Units_CM.Content" xml:space="preserve">
    <value>Centimeters</value>
  </data>
  <data name="ImageResizer_Sizes_Units_Inches.Content" xml:space="preserve">
    <value>Inches</value>
  </data>
  <data name="ImageResizer_Sizes_Units_Percent.Content" xml:space="preserve">
    <value>Percent</value>
  </data>
  <data name="ImageResizer_Sizes_Units_Pixels.Content" xml:space="preserve">
    <value>Pixels</value>
  </data>
  <data name="Off.Content" xml:space="preserve">
    <value>Off</value>
  </data>
  <data name="On.Content" xml:space="preserve">
    <value>On</value>
  </data>
  <data name="GeneralPage_ToggleSwitch_AlwaysRunElevated_Link.Content" xml:space="preserve">
    <value>Learn more about administrator mode</value>
  </data>
  <data name="GeneralPage_ToggleSwitch_AutoDownloadUpdates.Header" xml:space="preserve">
    <value>Download updates automatically</value>
  </data>
  <data name="GeneralPage_ToggleSwitch_AutoDownloadUpdates.Description" xml:space="preserve">
    <value>Except on metered connections</value>
  </data>
  <data name="GeneralPage_ToggleSwitch_RunningAsAdminNote.Text" xml:space="preserve">
    <value>Currently running as administrator</value>
  </data>
  <data name="GeneralSettings_AlwaysRunAsAdminText.Header" xml:space="preserve">
    <value>Always run as administrator</value>
  </data>
  <data name="GeneralSettings_AlwaysRunAsAdminText.Description" xml:space="preserve">
    <value>You need to run as administrator to use this setting</value>
  </data>
  <data name="GeneralSettings_RunningAsUserText" xml:space="preserve">
    <value>Running as user</value>
  </data>
  <data name="GeneralSettings_RunningAsAdminText" xml:space="preserve">
    <value>Running as administrator</value>
  </data>
  <data name="FancyZones.ModuleTitle" xml:space="preserve">
    <value>FancyZones</value>
  </data>
  <data name="FileExplorerPreview.ModuleTitle" xml:space="preserve">
    <value>File Explorer</value>
  </data>
  <data name="FileExplorerPreview_Image.[using:Microsoft.UI.Xaml.Automation]AutomationProperties.Name" xml:space="preserve">
    <value>File Explorer</value>
    <comment>Use same translation as Windows does for File Explorer</comment>
  </data>
  <data name="ImageResizer.ModuleTitle" xml:space="preserve">
    <value>Image Resizer</value>
  </data>
  <data name="KeyboardManager.ModuleTitle" xml:space="preserve">
    <value>Keyboard Manager</value>
  </data>
  <data name="ColorPicker.ModuleTitle" xml:space="preserve">
    <value>Color Picker</value>
  </data>
  <data name="PowerLauncher.ModuleTitle" xml:space="preserve">
    <value>PowerToys Run</value>
  </data>
  <data name="PowerToys_Run_Image.[using:Microsoft.UI.Xaml.Automation]AutomationProperties.Name" xml:space="preserve">
    <value>PowerToys Run</value>
  </data>
  <data name="PowerRename.ModuleTitle" xml:space="preserve">
    <value>PowerRename</value>
    <comment>do not loc the product name</comment>
  </data>
  <data name="PowerRename_Image.[using:Microsoft.UI.Xaml.Automation]AutomationProperties.Name" xml:space="preserve">
    <value>PowerRename</value>
    <comment>do not loc</comment>
  </data>
  <data name="ShortcutGuide.ModuleTitle" xml:space="preserve">
    <value>Shortcut Guide</value>
  </data>
  <data name="Shortcut_Guide_Image.[using:Microsoft.UI.Xaml.Automation]AutomationProperties.Name" xml:space="preserve">
    <value>Shortcut Guide</value>
  </data>
  <data name="General_Repository.Text" xml:space="preserve">
    <value>GitHub repository</value>
  </data>
  <data name="General_Version.Header" xml:space="preserve">
    <value>Version</value>
  </data>
  <data name="General_VersionLastChecked.Text" xml:space="preserve">
    <value>Last checked: </value>
  </data>
  <data name="General_SettingsBackupInfo_DateHeader.Text" xml:space="preserve">
    <value>Created at:</value>
  </data>
  <data name="General_SettingsBackupAndRestoreStatusInfo.Header" xml:space="preserve">
    <value>Backup information</value>
  </data>
  <data name="General_SettingsBackupInfo_SourceHeader.Text" xml:space="preserve">
    <value>Source machine:</value>
  </data>
  <data name="General_SettingsBackupInfo_StatusHeader.Text" xml:space="preserve">
    <value>Status:</value>
  </data>
  <data name="General_Version.[using:Microsoft.UI.Xaml.Automation]AutomationProperties.Name" xml:space="preserve">
    <value>Version</value>
  </data>
  <data name="Admin_mode.Header" xml:space="preserve">
    <value>Administrator mode</value>
  </data>
  <data name="FancyZones_RestoreSize.Content" xml:space="preserve">
    <value>Restore the original size of windows when unsnapping</value>
  </data>
  <data name="ImageResizer_FallBackEncoderText.Header" xml:space="preserve">
    <value>Fallback encoder</value>
  </data>
  <data name="ImageResizer_FileFormatDescription.Text" xml:space="preserve">
    <value>The following parameters can be used:</value>
  </data>
  <data name="ImageResizer_FilenameFormatHeader.Header" xml:space="preserve">
    <value>Filename format</value>
  </data>
  <data name="ImageResizer_FileModifiedDate.Header" xml:space="preserve">
    <value>File modified timestamp</value>
  </data>
  <data name="ImageResizer_FileModifiedDate.Description" xml:space="preserve">
    <value>Used as the 'modified timestamp' in the file properties</value>
  </data>
  <data name="ImageResizer_UseOriginalDate.Content" xml:space="preserve">
    <value>Original file timestamp</value>
  </data>
  <data name="ImageResizer_UseResizeDate.Content" xml:space="preserve">
    <value>Timestamp of resize action</value>
  </data>
  <data name="Encoding.Header" xml:space="preserve">
    <value>Encoding</value>
  </data>
  <data name="KeyboardManager_RemapKeyboardButton.Description" xml:space="preserve">
    <value>Remap keys to other keys or shortcuts</value>
  </data>
  <data name="KeyboardManager_RemapShortcutsButton.Description" xml:space="preserve">
    <value>Remap shortcuts to other shortcuts or keys for all or specific applications</value>
  </data>
  <data name="General.ModuleDescription" xml:space="preserve">
    <value>Microsoft PowerToys is a set of utilities for power users to tune and streamline their Windows experience for greater productivity.
Made with 💗 by Microsoft and the PowerToys community.</value>
    <comment>Windows refers to the OS</comment>
  </data>
  <data name="FancyZones_SpanZonesAcrossMonitors.Header" xml:space="preserve">
    <value>Allow zones to span across monitors</value>
  </data>
  <data name="ImageResizer_Formatting_ActualHeight.Text" xml:space="preserve">
    <value>Actual height</value>
  </data>
  <data name="ImageResizer_Formatting_ActualWidth.Text" xml:space="preserve">
    <value>Actual width</value>
  </data>
  <data name="ImageResizer_Formatting_Filename.Text" xml:space="preserve">
    <value>Original filename</value>
  </data>
  <data name="ImageResizer_Formatting_SelectedHeight.Text" xml:space="preserve">
    <value>Selected height</value>
  </data>
  <data name="ImageResizer_Formatting_SelectedWidth.Text" xml:space="preserve">
    <value>Selected width</value>
  </data>
  <data name="ImageResizer_Formatting_Sizename.Text" xml:space="preserve">
    <value>Size name</value>
  </data>
  <data name="FancyZones_MoveWindowsBasedOnPositionCheckBoxControl.Content" xml:space="preserve">
    <value>Move windows based on their position</value>
    <comment>Windows refers to application windows</comment>
  </data>
  <data name="GeneralSettings_NewVersionIsAvailable" xml:space="preserve">
    <value>New update available</value>
  </data>
  <data name="GeneralSettings_VersionIsLatest" xml:space="preserve">
    <value>PowerToys is up to date.</value>
  </data>
  <data name="FileExplorerPreview_IconThumbnail_GroupSettings.Header" xml:space="preserve">
    <value>Thumbnail icon Preview</value>
  </data>
  <data name="FileExplorerPreview_IconThumbnail_GroupSettings.Description" xml:space="preserve">
    <value>Select the file types for which thumbnail previews must be rendered.</value>
  </data>
  <data name="FileExplorerPreview_PreviewPane.Header" xml:space="preserve">
    <value>Preview Pane</value>
  </data>
  <data name="FileExplorerPreview_PreviewPane.Description" xml:space="preserve">
    <value>Select the file types which must be rendered in the Preview Pane. Ensure that Preview Pane is open by toggling the view with Alt + P in File Explorer.</value>
    <comment>Preview Pane and File Explorer are app/feature names in Windows. 'Alt + P' is a shortcut</comment>
  </data>
  <data name="FileExplorerPreview_RunAsAdminRequired.Title" xml:space="preserve">
    <value>You need to run as administrator to modify these settings.</value>
  </data>
  <data name="FileExplorerPreview_RebootRequired.Title" xml:space="preserve">
    <value>A reboot may be required for changes to these settings to take effect</value>
  </data>
  <data name="FileExplorerPreview_PreviewHandlerOutlookIncompatibility.Title" xml:space="preserve">
    <value>Enabling the preview handlers will override other preview handlers already installed - there have been reports of incompatibility between Outlook and the PDF Preview Handler.</value>
    <comment>Outlook is the name of a Microsoft product</comment>
  </data>
  <data name="FileExplorerPreview_ThumbnailsMightNotAppearOnRemoteFolders.Title" xml:space="preserve">
    <value>Thumbnails might not appear on paths managed by cloud storage solutions like OneDrive, since these solutions may get their thumbnails from the cloud instead of generating them locally.</value>
    <comment>OneDrive is the name of a Microsoft product</comment>
  </data>
  <data name="FancyZones_ExcludeApps_TextBoxControl.PlaceholderText" xml:space="preserve">
    <value>Example: outlook.exe</value>
    <comment>Don't translate outlook.exe</comment>
  </data>
  <data name="ImageResizer_FilenameFormatPlaceholder.PlaceholderText" xml:space="preserve">
    <value>Example: %1 (%2)</value>
  </data>
  <data name="ImageResizer_FilenameParameters.[using:Microsoft.UI.Xaml.Automation]AutomationProperties.Name" xml:space="preserve">
    <value>Filename parameters</value>
  </data>
  <data name="Radio_Theme_Dark.Content" xml:space="preserve">
    <value>Dark</value>
    <comment>Dark refers to color, not weight</comment>
  </data>
  <data name="Radio_Theme_Light.Content" xml:space="preserve">
    <value>Light</value>
    <comment>Light refers to color, not weight</comment>
  </data>
  <data name="Radio_Theme_Default.Content" xml:space="preserve">
    <value>Windows default</value>
    <comment>Windows refers to the Operating system</comment>
  </data>
  <data name="Windows_Color_Settings.Content" xml:space="preserve">
    <value>Windows color settings</value>
    <comment>Windows refers to the Operating system</comment>
  </data>
  <data name="ColorPicker_CopiedColorRepresentation.Header" xml:space="preserve">
    <value>Default color format</value>
  </data>
  <data name="ColorPickerFirst.Content" xml:space="preserve">
    <value>Pick a color and open editor</value>
  </data>
  <data name="EditorFirst.Content" xml:space="preserve">
    <value>Open editor</value>
  </data>
  <data name="ColorPickerOnly.Content" xml:space="preserve">
    <value>Only pick a color</value>
  </data>
  <data name="ColorPicker_ActivationAction.Header" xml:space="preserve">
    <value>Activation behavior</value>
  </data>
  <data name="ColorFormats.Header" xml:space="preserve">
    <value>Picker behavior</value>
  </data>
  <data name="ColorPicker_CopiedColorRepresentation.Description" xml:space="preserve">
    <value>This format will be copied to your clipboard</value>
  </data>
  <data name="KBM_KeysCannotBeRemapped.Text" xml:space="preserve">
    <value>Learn more about remapping limitations</value>
    <comment>This is a link that will discuss what is and is not possible for Keyboard manager to remap</comment>
  </data>
  <data name="FancyZones_Editor_GroupSettings.Header" xml:space="preserve">
    <value>Editor</value>
    <comment>refers to the FancyZone editor</comment>
  </data>
  <data name="FancyZones_WindowBehavior_GroupSettings.Header" xml:space="preserve">
    <value>Window behavior</value>
  </data>
  <data name="FancyZones_WindowBehavior_GroupSettings.Description" xml:space="preserve">
    <value>Manage how windows behave when using FancyZones</value>
  </data>
  <data name="FancyZones_Windows.Header" xml:space="preserve">
    <value>Windows</value>
    <comment>Do translate: refers to a set of application windows, not the product name</comment>
  </data>
  <data name="PowerRename_BehaviorHeader.Header" xml:space="preserve">
    <value>Behavior</value>
  </data>
  <data name="PowerRename_Toggle_UseBoostLib.Header" xml:space="preserve">
    <value>Use Boost library</value>
    <comment>Boost is a product name, should not be translated</comment>
  </data>
  <data name="PowerRename_Toggle_UseBoostLib.Description" xml:space="preserve">
    <value>Provides extended features but may use different regex syntax</value>
    <comment>Boost is a product name, should not be translated</comment>
  </data>
  <data name="MadeWithOssLove.Text" xml:space="preserve">
    <value>Made with 💗 by Microsoft and the PowerToys community.</value>
  </data>
  <data name="ColorPicker_ColorFormats.Header" xml:space="preserve">
    <value>Color formats</value>
  </data>
  <data name="ColorPicker_ColorFormats.Description" xml:space="preserve">
    <value>Configure the color formats (edit, delete, hide, reorder them)</value>
  </data>
  <data name="MoveUp.Text" xml:space="preserve">
    <value>Move up</value>
  </data>
  <data name="MoveDown.Text" xml:space="preserve">
    <value>Move down</value>
  </data>
  <data name="ColorPickerAddNewFormat.Content" xml:space="preserve">
    <value>Add new format</value>
  </data>
  <data name="NewColorFormat.Header" xml:space="preserve">
    <value>Format</value>
  </data>
  <data name="NewColorName.Header" xml:space="preserve">
    <value>Name</value>
  </data>
  <data name="AddCustomColorFormat" xml:space="preserve">
    <value>Add custom color format</value>
  </data>
  <data name="ColorFormatSave" xml:space="preserve">
    <value>Save</value>
  </data>
  <data name="EditCustomColorFormat" xml:space="preserve">
    <value>Edit custom color format</value>
  </data>
  <data name="ColorFormatUpdate" xml:space="preserve">
    <value>Update</value>
  </data>
  <data name="CustomColorFormatDefaultName" xml:space="preserve">
    <value>My Format</value>
  </data>
  <data name="ColorFormatDialog.SecondaryButtonText" xml:space="preserve">
    <value>Cancel</value>
  </data>
  <data name="ColorFormatEditorHelpline1.Text" xml:space="preserve">
    <value>The following parameters can be used:</value>
  </data>
  <data name="Help_red" xml:space="preserve">
    <value>red</value>
  </data>
  <data name="Help_green" xml:space="preserve">
    <value>green</value>
  </data>
  <data name="Help_blue" xml:space="preserve">
    <value>blue</value>
  </data>
  <data name="Help_alpha" xml:space="preserve">
    <value>alpha</value>
  </data>
  <data name="Help_cyan" xml:space="preserve">
    <value>cyan</value>
  </data>
  <data name="Help_magenta" xml:space="preserve">
    <value>magenta</value>
  </data>
  <data name="Help_yellow" xml:space="preserve">
    <value>yellow</value>
  </data>
  <data name="Help_black_key" xml:space="preserve">
    <value>black key</value>
  </data>
  <data name="Help_hue" xml:space="preserve">
    <value>hue</value>
  </data>
  <data name="Help_hueNat" xml:space="preserve">
    <value>hue (natural)</value>
  </data>
  <data name="Help_saturationI" xml:space="preserve">
    <value>saturation (HSI)</value>
  </data>
  <data name="Help_saturationL" xml:space="preserve">
    <value>saturation (HSL)</value>
  </data>
  <data name="Help_saturationB" xml:space="preserve">
    <value>saturation (HSB)</value>
  </data>
  <data name="Help_brightness" xml:space="preserve">
    <value>brightness</value>
  </data>
  <data name="Help_intensity" xml:space="preserve">
    <value>intensity</value>
  </data>
  <data name="Help_lightnessNat" xml:space="preserve">
    <value>lightness (nat)</value>
  </data>
  <data name="Help_lightnessCIE" xml:space="preserve">
    <value>lightness (CIE)</value>
  </data>
  <data name="Help_value" xml:space="preserve">
    <value>value</value>
  </data>
  <data name="Help_whiteness" xml:space="preserve">
    <value>whiteness</value>
  </data>
  <data name="Help_blackness" xml:space="preserve">
    <value>blackness</value>
  </data>
  <data name="Help_chromaticityA" xml:space="preserve">
    <value>chromaticityA</value>
  </data>
  <data name="Help_chromaticityB" xml:space="preserve">
    <value>chromaticityB</value>
  </data>
  <data name="Help_X_value" xml:space="preserve">
    <value>X value</value>
  </data>
  <data name="Help_Y_value" xml:space="preserve">
    <value>Y value</value>
  </data>
  <data name="Help_Z_value" xml:space="preserve">
    <value>Z value</value>
  </data>
  <data name="Help_decimal_value_RGB" xml:space="preserve">
    <value>decimal value (RGB)</value>
  </data>
  <data name="Help_decimal_value_BGR" xml:space="preserve">
    <value>decimal value (BGR)</value>
  </data>
  <data name="Help_color_name" xml:space="preserve">
    <value>color name</value>
  </data>
  <data name="ColorFormatEditorHelpline2.Text" xml:space="preserve">
    <value>The red, green, blue and alpha values can be formatted to the following formats:</value>
  </data>
  <data name="Help_byte" xml:space="preserve">
    <value>byte value (default)</value>
  </data>
  <data name="Help_hexL1" xml:space="preserve">
    <value>hex lowercase one digit</value>
  </data>
  <data name="Help_hexU1" xml:space="preserve">
    <value>hex uppercase one digit</value>
  </data>
  <data name="Help_hexL2" xml:space="preserve">
    <value>hex lowercase two digits</value>
  </data>
  <data name="Help_hexU2" xml:space="preserve">
    <value>hex uppercase two digits</value>
  </data>
  <data name="Help_floatWith" xml:space="preserve">
    <value>float with leading zero</value>
  </data>
  <data name="Help_floatWithout" xml:space="preserve">
    <value>float without leading zero</value>
  </data>
  <data name="ColorFormatEditorHelpline3.Text" xml:space="preserve">
    <value>Example:  %ReX means red value in hex uppercase two digits format.</value>
  </data>
  <data name="ColorPicker_ShowColorName.Header" xml:space="preserve">
    <value>Show color name</value>
  </data>
  <data name="ColorPicker_ShowColorName.Description" xml:space="preserve">
    <value>This will show the name of the color when picking a color</value>
  </data>
  <data name="ImageResizer_DefaultSize_Large" xml:space="preserve">
    <value>Large</value>
    <comment>The size of the image</comment>
  </data>
  <data name="ImageResizer_DefaultSize_Medium" xml:space="preserve">
    <value>Medium</value>
    <comment>The size of the image</comment>
  </data>
  <data name="ImageResizer_DefaultSize_Phone" xml:space="preserve">
    <value>Phone</value>
    <comment>The size of the image referring to a Mobile Phone typical image size</comment>
  </data>
  <data name="ImageResizer_DefaultSize_Small" xml:space="preserve">
    <value>Small</value>
    <comment>The size of the image</comment>
  </data>
  <data name="FancyZones_MoveWindowBasedOnRelativePosition_Accessible.[using:Microsoft.UI.Xaml.Automation]AutomationProperties.Name" xml:space="preserve">
    <value>Windows key + Up, down, left or right arrow key to move windows based on relative position</value>
  </data>
  <data name="FancyZones_MoveWindowLeftRightBasedOnZoneIndex_Accessible.[using:Microsoft.UI.Xaml.Automation]AutomationProperties.Name" xml:space="preserve">
    <value>Windows key + Left or right arrow keys to move windows based on zone index</value>
  </data>
  <data name="FancyZones_MoveWindowBasedOnRelativePosition_Description.Text" xml:space="preserve">
    <value>Windows key +    or </value>
    <comment>Do not loc the icons (hex numbers)</comment>
  </data>
  <data name="FancyZones_MoveWindowLeftRightBasedOnZoneIndex_Description.Text" xml:space="preserve">
    <value>Windows key +  or </value>
    <comment>Do not loc the icons (hex numbers)</comment>
  </data>
  <data name="FancyZones_MoveWindowBasedOnRelativePosition.Text" xml:space="preserve">
    <value>Relative position</value>
  </data>
  <data name="FancyZones_MoveWindow.Header" xml:space="preserve">
    <value>Move windows based on</value>
  </data>
  <data name="FancyZones_MoveWindowLeftRightBasedOnZoneIndex.Text" xml:space="preserve">
    <value>Zone index</value>
  </data>
  <data name="ColorPicker_Editor.Header" xml:space="preserve">
    <value>Color formats</value>
  </data>
  <data name="FancyZones_OverlappingZonesClosestCenter.Content" xml:space="preserve">
    <value>Activate the zone whose center is closest to the cursor</value>
  </data>
  <data name="FancyZones_OverlappingZonesLargest.Content" xml:space="preserve">
    <value>Activate the largest zone by area</value>
  </data>
  <data name="FancyZones_OverlappingZonesPositional.Content" xml:space="preserve">
    <value>Split the overlapped area into multiple activation targets</value>
  </data>
  <data name="FancyZones_OverlappingZonesSmallest.Content" xml:space="preserve">
    <value>Activate the smallest zone by area</value>
  </data>
  <data name="FancyZones_OverlappingZones.Header" xml:space="preserve">
    <value>When multiple zones overlap</value>
  </data>
  <data name="PowerLauncher_Plugins.Header" xml:space="preserve">
    <value>Plugins</value>
  </data>
  <data name="PowerLauncher_ActionKeyword.Header" xml:space="preserve">
    <value>Direct activation command</value>
  </data>
  <data name="PowerLauncher_AuthoredBy.Text" xml:space="preserve">
    <value>Authored by</value>
    <comment>example: Authored by Microsoft</comment>
  </data>
  <data name="PowerLauncher_IncludeInGlobalResultTitle.Text" xml:space="preserve">
    <value>Include in global result</value>
  </data>
  <data name="PowerLauncher_IncludeInGlobalResultDescription.Text" xml:space="preserve">
    <value>Show results on queries without direct activation command</value>
  </data>
  <data name="PowerLauncher_EnablePluginToggle.[using:Microsoft.UI.Xaml.Automation]AutomationProperties.Name" xml:space="preserve">
    <value>Enable plugin</value>
  </data>
  <data name="PowerLauncher_EnablePluginToggle.OnContent" xml:space="preserve">
    <value>On</value>
  </data>
  <data name="PowerLauncher_EnablePluginToggle.OffContent" xml:space="preserve">
    <value>Off</value>
  </data>
  <data name="Run_AdditionalOptions.Text" xml:space="preserve">
    <value>Additional options</value>
  </data>
  <data name="Run_NotAccessibleWarning.Title" xml:space="preserve">
    <value>Please define an activation command or allow this plugin to be used in the global results.</value>
  </data>
  <data name="Run_AllPluginsDisabled.Title" xml:space="preserve">
    <value>PowerToys Run can't provide any results without plugins</value>
  </data>
  <data name="Run_AllPluginsDisabled.Message" xml:space="preserve">
    <value>Enable at least one plugin to get started</value>
  </data>
  <data name="Run_PluginUseDescription.Header" xml:space="preserve">
    <value>Plugins</value>
  </data>
  <data name="Run_PluginUseDescription.Description" xml:space="preserve">
    <value>Include or remove plugins from the global results, change the direct activation phrase and configure additional options</value>
  </data>
  <data name="Run_PositionAppearance_GroupSettings.Header" xml:space="preserve">
    <value>Position &amp; appearance</value>
  </data>
  <data name="Run_PositionHeader.Header" xml:space="preserve">
    <value>Preferred monitor position</value>
    <comment>as in Show PowerToys Run on primary monitor</comment>
  </data>
  <data name="Run_PositionHeader.Description" xml:space="preserve">
    <value>If multiple monitors are in use, PowerToys Run can be launched on the desired monitor</value>
    <comment>as in Show PowerToys Run on primary monitor</comment>
  </data>
  <data name="Run_Radio_Position_Cursor.Content" xml:space="preserve">
    <value>Monitor with mouse cursor</value>
  </data>
  <data name="Run_Radio_Position_Focus.Content" xml:space="preserve">
    <value>Monitor with focused window</value>
  </data>
  <data name="Run_Radio_Position_Primary_Monitor.Content" xml:space="preserve">
    <value>Primary monitor</value>
  </data>
  <data name="Run_PluginsLoading.Text" xml:space="preserve">
    <value>Plugins are loading...</value>
  </data>
  <data name="ColorPicker_ButtonDown.[using:Microsoft.UI.Xaml.Automation]AutomationProperties.Name" xml:space="preserve">
    <value>Move the color down</value>
  </data>
  <data name="ColorPicker_ButtonUp.[using:Microsoft.UI.Xaml.Automation]AutomationProperties.Name" xml:space="preserve">
    <value>Move the color up</value>
  </data>
  <data name="FancyZones_FlashZonesOnQuickSwitch.Content" xml:space="preserve">
    <value>Flash zones when switching layout</value>
  </data>
  <data name="FancyZones_Layouts.Header" xml:space="preserve">
    <value>Layouts</value>
  </data>
  <data name="FancyZones_QuickLayoutSwitch.Header" xml:space="preserve">
    <value>Enable quick layout switch</value>
  </data>
  <data name="FancyZones_QuickLayoutSwitch.Description" xml:space="preserve">
    <value>Layout-specific shortcuts can be configured in the editor</value>
  </data>
  <data name="FancyZones_QuickLayoutSwitch_GroupSettings.Text" xml:space="preserve">
    <value>Quick layout switch</value>
  </data>
  <data name="Activation_Shortcut.Header" xml:space="preserve">
    <value>Activation shortcut</value>
  </data>
  <data name="Activation_Shortcut.Description" xml:space="preserve">
    <value>Customize the shortcut to activate this module</value>
  </data>
  <data name="Oobe_GetStarted.Text" xml:space="preserve">
    <value>Let's get started!</value>
  </data>
  <data name="Oobe_PowerToysDescription.Text" xml:space="preserve">
    <value>Welcome to PowerToys! These overviews will help you quickly learn the basics of all our utilities.</value>
  </data>
  <data name="Oobe_GettingStarted.Text" xml:space="preserve">
    <value>Getting started</value>
  </data>
  <data name="Oobe_Launch.Text" xml:space="preserve">
    <value>Launch</value>
  </data>
  <data name="Launch_ColorPicker.Content" xml:space="preserve">
    <value>Launch Color Picker</value>
  </data>
  <data name="Oobe_LearnMore.Text" xml:space="preserve">
    <value>Learn more about</value>
  </data>
  <data name="Oobe_ColorPicker.Description" xml:space="preserve">
    <value>Color Picker is a system-wide color selection tool for Windows that enables you to pick colors from any currently running application and automatically copies it in a configurable format to your clipboard.</value>
  </data>
  <data name="Oobe_FancyZones.Description" xml:space="preserve">
    <value>FancyZones is a window manager that makes it easy to create complex window layouts and quickly position windows into those layouts.</value>
  </data>
  <data name="Oobe_FileLocksmith.Description" xml:space="preserve">
    <value>File Locksmith lists which processes are using the selected files or directories and allows closing those processes.</value>
  </data>
  <data name="Oobe_FileExplorer.Description" xml:space="preserve">
    <value>PowerToys introduces add-ons to the Windows File Explorer that will enable files like Markdown (.md), PDF (.pdf), SVG (.svg), STL (.stl), G-code (.gcode) and developer files to be viewed in the preview pane. It introduces File Explorer thumbnail support for a number of these file types as well.</value>
  </data>
  <data name="Oobe_ImageResizer.Description" xml:space="preserve">
    <value>Image Resizer is a Windows shell extension for simple bulk image-resizing.</value>
  </data>
  <data name="Oobe_KBM.Description" xml:space="preserve">
    <value>Keyboard Manager allows you to customize the keyboard to be more productive by remapping keys and creating your own keyboard shortcuts.</value>
  </data>
  <data name="Oobe_PowerRename.Description" xml:space="preserve">
    <value>PowerRename enables you to perform simple bulk renaming, searching and replacing file names.</value>
  </data>
  <data name="Oobe_Run.Description" xml:space="preserve">
    <value>PowerToys Run is a quick launcher for power users that contains some additional features without sacrificing performance.</value>
  </data>
  <data name="Oobe_MeasureTool.Description" xml:space="preserve">
    <value>Screen Ruler is a quick and easy way to measure pixels on your screen.</value>
  </data>
  <data name="Oobe_ShortcutGuide.Description" xml:space="preserve">
    <value>Shortcut Guide presents the user with a listing of available shortcuts for the current state of the desktop.</value>
  </data>
  <data name="Oobe_VideoConference.Description" xml:space="preserve">
    <value>Video Conference Mute allows users to quickly mute the microphone and turn off the camera while on a conference call with a single keystroke, regardless of what application has focus on your computer.</value>
  </data>
  <data name="Oobe_MouseUtils.Description" xml:space="preserve">
    <value>A collection of utilities to enhance your mouse.</value>
    <comment>Mouse as in the hardware peripheral</comment>
  </data>
  <data name="Oobe_Overview.Description" xml:space="preserve">
    <value>Microsoft PowerToys is a set of utilities for power users to tune and streamline their Windows experience for greater productivity.

Take a moment to preview the various utilities listed or view our comprehensive documentation.</value>
  </data>
  <data name="Oobe_Overview_DescriptionLinkText.Text" xml:space="preserve">
    <value>Documentation on Microsoft Docs</value>
  </data>
  <data name="ReleaseNotes.Content" xml:space="preserve">
    <value>Release notes</value>
  </data>
  <data name="Oobe_ColorPicker_HowToUse.Text" xml:space="preserve">
    <value>to open Color Picker.</value>
  </data>
  <data name="Oobe_ColorPicker_TipsAndTricks.Text" xml:space="preserve">
    <value>To select a color with more precision, **scroll the mouse wheel** to zoom in.</value>
  </data>
  <data name="Oobe_FancyZones_HowToUse.Text" xml:space="preserve">
    <value>**Shift** + **drag the window** to snap a window to a zone, and release the window in the desired zone.</value>
  </data>
  <data name="Oobe_FancyZones_HowToUse_Shortcut.Text" xml:space="preserve">
    <value>to open the FancyZones editor.</value>
  </data>
  <data name="Oobe_FancyZones_TipsAndTricks.Text" xml:space="preserve">
    <value>Snap a window to multiple zones by holding the **Ctrl** key (while also holding **Shift**) when dragging a window.</value>
  </data>
  <data name="Oobe_FileLocksmith_HowToUse.Text" xml:space="preserve">
    <value>In File Explorer, right-click one or more selected files and select **What's using this file?** from the context menu.</value>
  </data>
  <data name="Oobe_FileLocksmith_TipsAndTricks.Text" xml:space="preserve">
    <value>Press the **Restart Elevated** button from the File Locksmith UI to also get information on elevated processes that might be using the files.</value>
  </data>
  <data name="Oobe_FileExplorer_HowToEnable.Text" xml:space="preserve">
    <value>Open File Explorer, select the **View** tab in the File Explorer ribbon, then select **Preview Pane**. 
From there, simply click on one of the supported files in the File Explorer and observe the content on the preview pane!</value>
  </data>
  <data name="Oobe_HowToCreateMappings.Text" xml:space="preserve">
    <value>How to create mappings</value>
  </data>
  <data name="Oobe_HowToEnable.Text" xml:space="preserve">
    <value>How to enable</value>
  </data>
  <data name="Oobe_HowToLaunch.Text" xml:space="preserve">
    <value>How to launch</value>
  </data>
  <data name="Oobe_HowToUse.Text" xml:space="preserve">
    <value>How to use</value>
  </data>
  <data name="Oobe_ImageResizer_HowToLaunch.Text" xml:space="preserve">
    <value>In File Explorer, right-click one or more image files and select **Resize pictures** from the context menu.</value>
  </data>
  <data name="Oobe_ImageResizer_TipsAndTricks.Text" xml:space="preserve">
    <value>Want a custom size? You can add them in the PowerToys Settings!</value>
  </data>
  <data name="Oobe_KBM_HowToCreateMappings.Text" xml:space="preserve">
    <value>Launch **PowerToys Settings**, navigate to the Keyboard Manager menu, and select either **Remap a key** or **Remap a shortcut**.</value>
  </data>
  <data name="Oobe_KBM_TipsAndTricks.Text" xml:space="preserve">
    <value>Want to only have a shortcut work for a single application? Use the Target App field when creating the shortcut remapping.</value>
  </data>
  <data name="Oobe_PowerRename_HowToUse.Text" xml:space="preserve">
    <value>In File Explorer, right-click one or more selected files and select **PowerRename** from the context menu.</value>
  </data>
  <data name="Oobe_PowerRename_TipsAndTricks.Text" xml:space="preserve">
    <value>PowerRename supports searching for files using regular expressions to enable more advanced renaming functionalities.</value>
  </data>
  <data name="Oobe_Run_HowToLaunch.Text" xml:space="preserve">
    <value>to open Run and just start typing.</value>
  </data>
  <data name="Oobe_Run_TipsAndTricks.Text" xml:space="preserve">
    <value>PowerToys Run supports various action keys to funnel search queries for a specific subset of results. Typing `&lt;` searches for running processes only, `?` will search only for file, or `.` for installed applications! See PowerToys documentation for the complete set of 'Action Keys' available.</value>
  </data>
  <data name="Oobe_ShortcutGuide_HowToLaunch.Text" xml:space="preserve">
    <value>to open Shortcut Guide, press it again to close or press **Esc**.</value>
  </data>
  <data name="Oobe_TipsAndTricks.Text" xml:space="preserve">
    <value>Tips &amp; tricks</value>
  </data>
  <data name="Oobe_VideoConference_ToggleMicVid.Text" xml:space="preserve">
    <value>to toggle both your microphone and video</value>
  </data>
  <data name="Oobe_VideoConference_ToggleMic.Text" xml:space="preserve">
    <value>to toggle your microphone</value>
  </data>
  <data name="Oobe_VideoConference_ToggleVid.Text" xml:space="preserve">
    <value>to toggle your video</value>
  </data>
  <data name="Oobe_MeasureTool_Activation.Text" xml:space="preserve">
    <value>to bring up the Screen Ruler command bar.</value>
  </data>
  <data name="Oobe_MeasureTool_HowToLaunch.Text" xml:space="preserve">
    <value>The Bounds mode lets you select a specific area to measure. You can also shift-drag an area to persist in on screen. The various Spacing modes allows tracing similar pixels along horizontal and vertical axes with a customizable pixel tolerance threshold (use settings or mouse wheel to adjust it).</value>
  </data>
  <data name="Oobe_MeasureTool.Title" xml:space="preserve">
    <value>Screen Ruler</value>
    <comment>Do not localize this string</comment>
  </data>
  <data name="Oobe_ColorPicker.Title" xml:space="preserve">
    <value>Color Picker</value>
    <comment>Do not localize this string</comment>
  </data>
  <data name="Oobe_FancyZones.Title" xml:space="preserve">
    <value>FancyZones</value>
    <comment>Do not localize this string</comment>
  </data>
  <data name="Oobe_FileLocksmith.Title" xml:space="preserve">
    <value>File Locksmith</value>
  </data>
  <data name="Oobe_ImageResizer.Title" xml:space="preserve">
    <value>Image Resizer</value>
    <comment>Do not localize this string</comment>
  </data>
  <data name="Oobe_KBM.Title" xml:space="preserve">
    <value>Keyboard Manager</value>
    <comment>Do not localize this string</comment>
  </data>
  <data name="Oobe_PowerRename.Title" xml:space="preserve">
    <value>PowerRename</value>
    <comment>Do not localize this string</comment>
  </data>
  <data name="Oobe_Run.Title" xml:space="preserve">
    <value>PowerToys Run</value>
    <comment>Do not localize this string</comment>
  </data>
  <data name="Oobe_ShortcutGuide.Title" xml:space="preserve">
    <value>Shortcut Guide</value>
    <comment>Do not localize this string</comment>
  </data>
  <data name="Oobe_VideoConference.Title" xml:space="preserve">
    <value>Video Conference Mute</value>
    <comment>Do not localize this string</comment>
  </data>
  <data name="Oobe_Overview.Title" xml:space="preserve">
    <value>Welcome</value>
  </data>
  <data name="Oobe_WhatsNew.Text" xml:space="preserve">
    <value>What's new</value>
  </data>
  <data name="Oobe_WhatsNew_LoadingError.Title" xml:space="preserve">
    <value>Couldn't load the release notes.</value>
  </data>
  <data name="Oobe_WhatsNew_LoadingError.Message" xml:space="preserve">
    <value>Please check your internet connection.</value>
  </data>
  <data name="Oobe_WhatsNew_ProxyAuthenticationWarning.Title" xml:space="preserve">
    <value>Couldn't load the release notes.</value>
  </data>
  <data name="Oobe_WhatsNew_ProxyAuthenticationWarning.Message" xml:space="preserve">
    <value>Your proxy server requires authentication.</value>
  </data>
  <data name="Oobe_WhatsNew_DetailedReleaseNotesLink.Text" xml:space="preserve">
    <value>See more detailed release notes on GitHub</value>
    <comment>Don't loc "GitHub", it's the name of a product</comment>
  </data>
  <data name="OOBE_Settings.Content" xml:space="preserve">
    <value>Open Settings</value>
  </data>
  <data name="Oobe_NavViewItem.Content" xml:space="preserve">
    <value>Welcome to PowerToys</value>
    <comment>Don't loc "PowerToys"</comment>
  </data>
  <data name="Feedback_NavViewItem.Content" xml:space="preserve">
    <value>Give feedback</value>
  </data>
  <data name="OobeWindow_Title" xml:space="preserve">
    <value>Welcome to PowerToys</value>
  </data>
  <data name="SettingsWindow_Title" xml:space="preserve">
    <value>PowerToys Settings</value>
  </data>
  <data name="Awake.ModuleTitle" xml:space="preserve">
    <value>Awake</value>
  </data>
  <data name="Awake.ModuleDescription" xml:space="preserve">
    <value>A convenient way to keep your PC awake on-demand.</value>
  </data>
  <data name="Awake_EnableAwake.Header" xml:space="preserve">
    <value>Enable Awake</value>
    <comment>Awake is a product name, do not loc</comment>
  </data>
  <data name="Awake_NoKeepAwake.Content" xml:space="preserve">
    <value>Keep using the selected power plan</value>
  </data>
  <data name="Awake_IndefiniteKeepAwake.Content" xml:space="preserve">
    <value>Keep awake indefinitely</value>
  </data>
  <data name="Awake_TemporaryKeepAwake.Content" xml:space="preserve">
    <value>Keep awake temporarily</value>
  </data>
  <data name="Awake_EnableDisplayKeepAwake.Header" xml:space="preserve">
    <value>Keep screen on</value>
  </data>
  <data name="Awake_EnableDisplayKeepAwake.Description" xml:space="preserve">
    <value>This setting is only available when keeping the PC awake</value>
  </data>
  <data name="Awake_Mode.Header" xml:space="preserve">
    <value>Mode</value>
  </data>
  <data name="Awake_Behavior_GroupSettings.Header" xml:space="preserve">
    <value>Behavior</value>
  </data>
  <data name="Awake_TemporaryKeepAwake_Hours.Header" xml:space="preserve">
    <value>Hours</value>
  </data>
  <data name="Awake_TemporaryKeepAwake_Minutes.Header" xml:space="preserve">
    <value>Minutes</value>
  </data>
  <data name="Oobe_Awake.Title" xml:space="preserve">
    <value>Awake</value>
    <comment>Module name, do not loc</comment>
  </data>
  <data name="Oobe_Awake.Description" xml:space="preserve">
    <value>Awake is a Windows tool designed to keep your PC awake on-demand without having to manage its power settings. This behavior can be helpful when running time-consuming tasks while ensuring that your PC does not go to sleep or turn off its screens.</value>
  </data>
  <data name="Oobe_Awake_HowToUse.Text" xml:space="preserve">
    <value>Open **PowerToys Settings** and enable Awake</value>
  </data>
  <data name="Oobe_Awake_TipsAndTricks.Text" xml:space="preserve">
    <value>You can always change modes quickly by **right-clicking the Awake icon** in the system tray.</value>
  </data>
  <data name="General_FailedToDownloadTheNewVersion.Title" xml:space="preserve">
    <value>An error occurred trying to install this update:</value>
  </data>
  <data name="General_InstallNow.Content" xml:space="preserve">
    <value>Install now</value>
  </data>
  <data name="General_ReadMore.Text" xml:space="preserve">
    <value>Read more</value>
  </data>
  <data name="General_NewVersionAvailable.Title" xml:space="preserve">
    <value>An update is available:</value>
  </data>
  <data name="General_Downloading.Text" xml:space="preserve">
    <value>Downloading...</value>
  </data>
  <data name="General_TryAgainToDownloadAndInstall.Content" xml:space="preserve">
    <value>Try again to download and install</value>
  </data>
  <data name="General_CheckingForUpdates.Text" xml:space="preserve">
    <value>Checking for updates...</value>
  </data>
  <data name="General_NewVersionReadyToInstall.Title" xml:space="preserve">
    <value>An update is ready to install:</value>
  </data>
  <data name="General_UpToDate.Title" xml:space="preserve">
    <value>PowerToys is up to date</value>
  </data>
  <data name="General_CantCheck.Title" xml:space="preserve">
    <value>Network error. Please try again later</value>
  </data>
  <data name="General_DownloadAndInstall.Content" xml:space="preserve">
    <value>Download &amp; install</value>
  </data>
  <data name="ImageResizer_Fit_Fill_ThirdPersonSingular" xml:space="preserve">
    <value>Fills</value>
  </data>
  <data name="ImageResizer_Fit_Fit_ThirdPersonSingular" xml:space="preserve">
    <value>Fits within</value>
  </data>
  <data name="ImageResizer_Fit_Stretch_ThirdPersonSingular" xml:space="preserve">
    <value>Stretches to</value>
  </data>
  <data name="ImageResizer_Unit_Centimeter" xml:space="preserve">
    <value>Centimeters</value>
  </data>
  <data name="ImageResizer_Unit_Inch" xml:space="preserve">
    <value>Inches</value>
  </data>
  <data name="ImageResizer_Unit_Percent" xml:space="preserve">
    <value>Percent</value>
  </data>
  <data name="ImageResizer_Unit_Pixel" xml:space="preserve">
    <value>Pixels</value>
  </data>
  <data name="EditButton.[using:Microsoft.UI.Xaml.Automation]AutomationProperties.Name" xml:space="preserve">
    <value>Edit</value>
  </data>
  <data name="ImageResizer_EditSize.[using:Microsoft.UI.Xaml.Automation]AutomationProperties.Name" xml:space="preserve">
    <value>Edit size</value>
  </data>
  <data name="No" xml:space="preserve">
    <value>No</value>
    <comment>Label of a cancel button</comment>
  </data>
  <data name="Delete_Dialog_Description" xml:space="preserve">
    <value>Are you sure you want to delete this item?</value>
  </data>
  <data name="Yes" xml:space="preserve">
    <value>Yes</value>
    <comment>Label of a confirmation button</comment>
  </data>
  <data name="SeeWhatsNew.Content" xml:space="preserve">
    <value>See what's new</value>
  </data>
  <data name="Awake_Mode.Description" xml:space="preserve">
    <value>Manage the state of your device when Awake is active</value>
  </data>
  <data name="ExcludedApps.Header" xml:space="preserve">
    <value>Excluded apps</value>
  </data>
  <data name="Enable_ColorFormat.[using:Microsoft.UI.Xaml.Automation]AutomationProperties.Name" xml:space="preserve">
    <value>Enable colorformat</value>
  </data>
  <data name="More_Options_Button.[using:Microsoft.UI.Xaml.Automation]AutomationProperties.Name" xml:space="preserve">
    <value>More options</value>
  </data>
  <data name="More_Options_ButtonTooltip.Text" xml:space="preserve">
    <value>More options</value>
  </data>
  <data name="To.Text" xml:space="preserve">
    <value>to</value>
    <comment>as in: from x to y</comment>
  </data>
  <data name="LearnMore_Awake.Text" xml:space="preserve">
    <value>Learn more about Awake</value>
    <comment>Awake is a product name, do not loc</comment>
  </data>
  <data name="LearnMore_ColorPicker.Text" xml:space="preserve">
    <value>Learn more about Color Picker</value>
    <comment>Color Picker is a product name, do not loc</comment>
  </data>
  <data name="LearnMore_FancyZones.Text" xml:space="preserve">
    <value>Learn more about FancyZones</value>
    <comment>FancyZones is a product name, do not loc</comment>
  </data>
  <data name="LearnMore_FileLocksmith.Text" xml:space="preserve">
    <value>Learn more about File Locksmith</value>
  </data>
  <data name="LearnMore_ImageResizer.Text" xml:space="preserve">
    <value>Learn more about Image Resizer</value>
    <comment>Image Resizer is a product name, do not loc</comment>
  </data>
  <data name="LearnMore_KBM.Text" xml:space="preserve">
    <value>Learn more about Keyboard Manager</value>
    <comment>Keyboard Manager is a product name, do not loc</comment>
  </data>
  <data name="LearnMore_MouseUtils.Text" xml:space="preserve">
    <value>Learn more about Mouse utilities</value>
    <comment>Mouse utilities is a product name, do not loc</comment>
  </data>
  <data name="LearnMore_PowerPreview.Text" xml:space="preserve">
    <value>Learn more about File Explorer add-ons</value>
    <comment>File Explorer is a product name, localize as Windows does</comment>
  </data>
  <data name="LearnMore_PowerRename.Text" xml:space="preserve">
    <value>Learn more about PowerRename</value>
    <comment>PowerRename is a product name, do not loc</comment>
  </data>
  <data name="LearnMore_Run.Text" xml:space="preserve">
    <value>Learn more about PowerToys Run</value>
    <comment>PowerToys Run is a product name, do not loc</comment>
  </data>
  <data name="LearnMore_MeasureTool.Text" xml:space="preserve">
    <value>Learn more about Screen Ruler</value>
    <comment>Screen Ruler is a product name, do not loc</comment>
  </data>
  <data name="LearnMore_ShortcutGuide.Text" xml:space="preserve">
    <value>Learn more about Shortcut Guide</value>
    <comment>Shortcut Guide is a product name, do not loc</comment>
  </data>
  <data name="LearnMore_VCM.Text" xml:space="preserve">
    <value>Learn more about Video Conference Mute</value>
    <comment>Video Conference Mute is a product name, do not loc</comment>
  </data>
  <data name="Oobe_FileExplorer.Title" xml:space="preserve">
    <value>File Explorer add-ons</value>
    <comment>Do not localize this string</comment>
  </data>
  <data name="Oobe_MouseUtils.Title" xml:space="preserve">
    <value>Mouse utilities</value>
    <comment>Mouse as in the hardware peripheral</comment>
  </data>
  <data name="Oobe_MouseUtils_FindMyMouse.Text" xml:space="preserve">
    <value>Find My Mouse</value>
    <comment>Mouse as in the hardware peripheral</comment>
  </data>
  <data name="Oobe_MouseUtils_FindMyMouse_Description.Text" xml:space="preserve">
    <value>Shake the mouse or press the left Ctrl key twice to focus the mouse pointer.</value>
    <comment>Mouse as in the hardware peripheral. Key as in a keyboard key</comment>
  </data>
  <data name="Oobe_MouseUtils_MouseHighlighter.Text" xml:space="preserve">
    <value>Mouse Highlighter</value>
    <comment>Mouse as in the hardware peripheral.</comment>
  </data>
  <data name="Oobe_MouseUtils_MouseHighlighter_Description.Text" xml:space="preserve">
    <value>Use a keyboard shortcut to highlight left and right mouse clicks.</value>
    <comment>Mouse as in the hardware peripheral.</comment>
  </data>
  <data name="Oobe_MouseUtils_MousePointerCrosshairs.Text" xml:space="preserve">
    <value>Mouse Pointer Crosshairs</value>
    <comment>Mouse as in the hardware peripheral.</comment>
  </data>
  <data name="Oobe_MouseUtils_MousePointerCrosshairs_Description.Text" xml:space="preserve">
    <value>Draw crosshairs centered around the mouse pointer.</value>
    <comment>Mouse as in the hardware peripheral.</comment>
  </data>
  <data name="Launch_Run.Content" xml:space="preserve">
    <value>Launch PowerToys Run</value>
  </data>
  <data name="Launch_ShortcutGuide.Content" xml:space="preserve">
    <value>Launch Shortcut Guide</value>
  </data>
  <data name="ColorPicker_ColorFormat_ToggleSwitch.[using:Microsoft.UI.Xaml.Automation]AutomationProperties.Name" xml:space="preserve">
    <value>Show format in editor</value>
  </data>
  <data name="GeneralPage_Documentation.Text" xml:space="preserve">
    <value>Documentation</value>
  </data>
  <data name="PowerLauncher_SearchList.PlaceholderText" xml:space="preserve">
    <value>Search this list</value>
  </data>
  <data name="PowerLauncher_SearchList.[using:Microsoft.UI.Xaml.Automation]AutomationProperties.Name" xml:space="preserve">
    <value>Search this list</value>
  </data>
  <data name="Awake.SecondaryLinksHeader" xml:space="preserve">
    <value>Attribution</value>
    <comment>giving credit to the projects this utility was based on</comment>
  </data>
  <data name="ColorPicker.SecondaryLinksHeader" xml:space="preserve">
    <value>Attribution</value>
    <comment>giving credit to the projects this utility was based on</comment>
  </data>
  <data name="General.SecondaryLinksHeader" xml:space="preserve">
    <value>Related information</value>
  </data>
  <data name="ImageResizer.SecondaryLinksHeader" xml:space="preserve">
    <value>Attribution</value>
    <comment>giving credit to the projects this utility was based on</comment>
  </data>
  <data name="MouseUtils.SecondaryLinksHeader" xml:space="preserve">
    <value>Attribution</value>
    <comment>giving credit to the projects this utility was based on</comment>
  </data>
  <data name="PowerLauncher.SecondaryLinksHeader" xml:space="preserve">
    <value>Attribution</value>
    <comment>giving credit to the projects this utility was based on</comment>
  </data>
  <data name="PowerRename.SecondaryLinksHeader" xml:space="preserve">
    <value>Attribution</value>
    <comment>giving credit to the projects this utility was based on</comment>
  </data>
  <data name="EditTooltip.Text" xml:space="preserve">
    <value>Edit</value>
  </data>
  <data name="RemoveTooltip.Text" xml:space="preserve">
    <value>Remove</value>
  </data>
  <data name="Activation_Shortcut_Cancel" xml:space="preserve">
    <value>Cancel</value>
  </data>
  <data name="Activation_Shortcut_Description.Text" xml:space="preserve">
    <value>Press a combination of keys to change this shortcut</value>
  </data>
  <data name="Activation_Shortcut_Save" xml:space="preserve">
    <value>Save</value>
  </data>
  <data name="Activation_Shortcut_Title" xml:space="preserve">
    <value>Activation shortcut</value>
  </data>
  <data name="InvalidShortcut.Text" xml:space="preserve">
    <value>Invalid shortcut</value>
  </data>
  <data name="InvalidShortcutWarningLabel.Text" xml:space="preserve">
    <value>Only shortcuts that start with **Windows key**, **Ctrl**, **Alt** or **Shift** are valid.</value>
  </data>
  <data name="FancyZones_SpanZonesAcrossMonitors.Description" xml:space="preserve">
    <value>All monitors must have the same DPI scaling and will be treated as one large combined rectangle which contains all monitors</value>
  </data>
  <data name="ImageResizer_DefaultSize_NewSizePrefix" xml:space="preserve">
    <value>New size</value>
    <comment>First part of the default name of new sizes that can be added in PT's settings ui.</comment>
  </data>
  <data name="Awake_TimeBeforeAwake.Header" xml:space="preserve">
    <value>Time before returning to the previous awakeness state</value>
  </data>
  <data name="MouseUtils.ModuleTitle" xml:space="preserve">
    <value>Mouse utilities</value>
  </data>
  <data name="MouseUtils.ModuleDescription" xml:space="preserve">
    <value>A collection of mouse utilities.</value>
  </data>
  <data name="MouseUtils_FindMyMouse.Header" xml:space="preserve">
    <value>Find My Mouse</value>
    <comment>Refers to the utility name</comment>
  </data>
  <data name="MouseUtils_FindMyMouse.Description" xml:space="preserve">
    <value>Find My Mouse highlights the position of the cursor when shaking the mouse or pressing the left Ctrl key twice.</value>
    <comment>"Ctrl" is a keyboard key. "Find My Mouse" is the name of the utility</comment>
  </data>
  <data name="MouseUtils_Enable_FindMyMouse.Header" xml:space="preserve">
    <value>Enable Find My Mouse</value>
    <comment>"Find My Mouse" is the name of the utility.</comment>
  </data>
  <data name="MouseUtils_FindMyMouse_ActivationMethod.Header" xml:space="preserve">
    <value>Activation method</value>
  </data>
  <data name="MouseUtils_FindMyMouse_ActivationDoubleControlPress.Content" xml:space="preserve">
    <value>Press Left Control twice</value>
    <comment>Left control is the physical key on the keyboard.</comment>
  </data>
  <data name="MouseUtils_FindMyMouse_ActivationShakeMouse.Content" xml:space="preserve">
    <value>Shake mouse</value>
    <comment>Mouse is the hardware peripheral.</comment>
  </data>
  <data name="MouseUtils_FindMyMouse_ExcludedApps.Description" xml:space="preserve">
    <value>Prevents module activation when an excluded application is the foreground application</value>
  </data>
  <data name="MouseUtils_FindMyMouse_ExcludedApps.Header" xml:space="preserve">
    <value>Excluded apps</value>
  </data>
  <data name="MouseUtils_FindMyMouse_ExcludedApps_TextBoxControl.PlaceholderText" xml:space="preserve">
    <value>Example: outlook.exe</value>
  </data>
  <data name="MouseUtils_Prevent_Activation_On_Game_Mode.Content" xml:space="preserve">
    <value>Do not activate when Game Mode is on</value>
    <comment>"Game mode" is the Windows feature to prevent notification when playing a game.</comment>
  </data>
  <data name="MouseUtils_FindMyMouse_BackgroundColor.Header" xml:space="preserve">
    <value>Background color</value>
  </data>
  <data name="MouseUtils_FindMyMouse_SpotlightColor.Header" xml:space="preserve">
    <value>Spotlight color</value>
  </data>
  <data name="MouseUtils_FindMyMouse_OverlayOpacity.Header" xml:space="preserve">
    <value>Overlay opacity (%)</value>
  </data>
  <data name="MouseUtils_FindMyMouse_SpotlightRadius.Header" xml:space="preserve">
    <value>Spotlight radius (px)</value>
    <comment>px = pixels</comment>
  </data>
  <data name="MouseUtils_FindMyMouse_SpotlightInitialZoom.Header" xml:space="preserve">
    <value>Spotlight initial zoom</value>
  </data>
  <data name="MouseUtils_FindMyMouse_SpotlightInitialZoom.Description" xml:space="preserve">
    <value>Spotlight zoom factor at animation start</value>
  </data>
  <data name="MouseUtils_FindMyMouse_AnimationDurationMs.Header" xml:space="preserve">
    <value>Animation duration (ms)</value>
    <comment>ms = milliseconds</comment>
  </data>
  <data name="MouseUtils_FindMyMouse_AnimationDurationMs.Description" xml:space="preserve">
    <value>Time before the spotlight appears (ms)</value>
    <comment>ms = milliseconds</comment>
  </data>
  <data name="MouseUtils_FindMyMouse_ShakingMinimumDistance.Header" xml:space="preserve">
    <value>Shake minimum distance</value>
  </data>
  <data name="MouseUtils_FindMyMouse_ShakingMinimumDistance.Description" xml:space="preserve">
    <value>The minimum distance for mouse shaking activation, for adjusting sensitivity</value>
  </data>
  <data name="MouseUtils_MouseHighlighter.Header" xml:space="preserve">
    <value>Mouse Highlighter</value>
    <comment>Refers to the utility name</comment>
  </data>
  <data name="MouseUtils_MouseHighlighter.Description" xml:space="preserve">
    <value>Mouse Highlighter mode will highlight mouse clicks.</value>
    <comment>"Mouse Highlighter" is the name of the utility. Mouse is the hardware mouse.</comment>
  </data>
  <data name="MouseUtils_Enable_MouseHighlighter.Header" xml:space="preserve">
    <value>Enable Mouse Highlighter</value>
    <comment>"Find My Mouse" is the name of the utility.</comment>
  </data>
  <data name="MouseUtils_MouseHighlighter_ActivationShortcut.Header" xml:space="preserve">
    <value>Activation shortcut</value>
  </data>
  <data name="MouseUtils_MouseHighlighter_ActivationShortcut.Description" xml:space="preserve">
    <value>Customize the shortcut to turn on or off this mode</value>
    <comment>"Mouse Highlighter" is the name of the utility. Mouse is the hardware mouse.</comment>
  </data>
  <data name="MouseUtils_MouseHighlighter_PrimaryButtonClickColor.Header" xml:space="preserve">
    <value>Primary button highlight color</value>
  </data>
  <data name="MouseUtils_MouseHighlighter_SecondaryButtonClickColor.Header" xml:space="preserve">
    <value>Secondary button highlight color</value>
  </data>
  <data name="MouseUtils_MouseHighlighter_HighlightOpacity.Header" xml:space="preserve">
    <value>Opacity (%)</value>
  </data>
  <data name="MouseUtils_MouseHighlighter_HighlightRadius.Header" xml:space="preserve">
    <value>Radius (px)</value>
    <comment>px = pixels</comment>
  </data>
  <data name="MouseUtils_MouseHighlighter_FadeDelayMs.Header" xml:space="preserve">
    <value>Fade delay (ms)</value>
    <comment>ms = milliseconds</comment>
  </data>
  <data name="MouseUtils_MouseHighlighter_FadeDelayMs.Description" xml:space="preserve">
    <value>Time before the highlight begins to fade (ms)</value>
    <comment>ms = milliseconds</comment>
  </data>
  <data name="MouseUtils_MouseHighlighter_FadeDurationMs.Header" xml:space="preserve">
    <value>Fade duration (ms)</value>
    <comment>ms = milliseconds</comment>
  </data>
  <data name="MouseUtils_MouseHighlighter_FadeDurationMs.Description" xml:space="preserve">
    <value>Duration of the disappear animation (ms)</value>
    <comment>ms = milliseconds</comment>
  </data>
  <data name="MouseUtils_MousePointerCrosshairs.Header" xml:space="preserve">
    <value>Mouse Pointer Crosshairs</value>
    <comment>Refers to the utility name</comment>
  </data>
  <data name="MouseUtils_MousePointerCrosshairs.Description" xml:space="preserve">
    <value>Mouse Pointer Crosshairs draws crosshairs centered on the mouse pointer.</value>
    <comment>"Mouse Pointer Crosshairs" is the name of the utility. Mouse is the hardware mouse.</comment>
  </data>
  <data name="MouseUtils_Enable_MousePointerCrosshairs.Header" xml:space="preserve">
    <value>Enable Mouse Pointer Crosshairs</value>
    <comment>"Mouse Pointer Crosshairs" is the name of the utility.</comment>
  </data>
  <data name="MouseUtils_MousePointerCrosshairs_ActivationShortcut.Header" xml:space="preserve">
    <value>Activation shortcut</value>
  </data>
  <data name="MouseUtils_MousePointerCrosshairs_ActivationShortcut.Description" xml:space="preserve">
    <value>Customize the shortcut to show/hide the crosshairs</value>
  </data>
  <data name="MouseUtils_MousePointerCrosshairs_CrosshairsColor.Header" xml:space="preserve">
    <value>Crosshairs color</value>
  </data>
  <data name="MouseUtils_MousePointerCrosshairs_CrosshairsOpacity.Header" xml:space="preserve">
    <value>Crosshairs opacity (%)</value>
  </data>
  <data name="MouseUtils_MousePointerCrosshairs_CrosshairsRadius.Header" xml:space="preserve">
    <value>Crosshairs center radius (px)</value>
    <comment>px = pixels</comment>
  </data>
  <data name="MouseUtils_MousePointerCrosshairs_CrosshairsThickness.Header" xml:space="preserve">
    <value>Crosshairs thickness (px)</value>
    <comment>px = pixels</comment>
  </data>
  <data name="MouseUtils_MousePointerCrosshairs_CrosshairsBorderColor.Header" xml:space="preserve">
    <value>Crosshairs border color</value>
  </data>
  <data name="MouseUtils_MousePointerCrosshairs_CrosshairsBorderSize.Header" xml:space="preserve">
    <value>Crosshairs border size (px)</value>
    <comment>px = pixels</comment>
  </data>
  <data name="FancyZones_Radio_Custom_Colors.Content" xml:space="preserve">
    <value>Custom colors</value>
  </data>
  <data name="FancyZones_Radio_Default_Theme.Content" xml:space="preserve">
    <value>Windows default</value>
  </data>
  <data name="ColorModeHeader.Header" xml:space="preserve">
    <value>App theme</value>
  </data>
  <data name="FancyZones_Zone_Appearance.Description" xml:space="preserve">
    <value>Customize the way zones look</value>
  </data>
  <data name="FancyZones_Zone_Appearance.Header" xml:space="preserve">
    <value>Zone appearance</value>
  </data>
  <data name="VideoConference_DeprecationWarning.Title" xml:space="preserve">
    <value>VCM is moving into legacy mode (maintenance only).</value>
  </data>
  <data name="VideoConference_DeprecationWarningButton.Content" xml:space="preserve">
    <value>Learn more</value>
  </data>
  <data name="VideoConference_RunAsAdminRequired.Title" xml:space="preserve">
    <value>You need to run as administrator to modify these settings.</value>
  </data>
  <data name="FileExplorerPreview_ToggleSwitch_Thumbnail_GCODE.Header" xml:space="preserve">
    <value>Geometric Code</value>
    <comment>File type, do not translate</comment>
  </data>
  <data name="FileExplorerPreview_ToggleSwitch_Thumbnail_GCODE.Description" xml:space="preserve">
    <value>Only .gcode files with embedded thumbnails are supported</value>
  </data>
  <data name="FileExplorerPreview_ToggleSwitch_Preview_GCODE.Header" xml:space="preserve">
    <value>Geometric Code</value>
    <comment>File type, do not translate</comment>
  </data>
  <data name="FileExplorerPreview_ToggleSwitch_Preview_GCODE.Description" xml:space="preserve">
    <value>Only .gcode files with embedded thumbnails are supported</value>
  </data>
  <data name="FancyZones_NumberColor.Header" xml:space="preserve">
    <value>Number color</value>
  </data>
  <data name="FancyZones_ShowZoneNumberCheckBoxControl.Content" xml:space="preserve">
    <value>Show zone number</value>
  </data>
  <data name="ToggleSwitch.OffContent" xml:space="preserve">
    <value>Off</value>
    <comment>The state of a ToggleSwitch when it's off</comment>
  </data>
  <data name="ToggleSwitch.OnContent" xml:space="preserve">
    <value>On</value>
    <comment>The state of a ToggleSwitch when it's on</comment>
  </data>
  <data name="AlwaysOnTop.ModuleDescription" xml:space="preserve">
    <value>Always On Top is a quick and easy way to pin windows on top.</value>
    <comment>"Always On Top" is the name of the utility</comment>
  </data>
  <data name="AlwaysOnTop.ModuleTitle" xml:space="preserve">
    <value>Always On Top </value>
    <comment>"Always On Top" is the name of the utility</comment>
  </data>
  <data name="AlwaysOnTop_Activation_GroupSettings.Header" xml:space="preserve">
    <value>Activation</value>
  </data>
  <data name="AlwaysOnTop_EnableToggleControl_HeaderText.Header" xml:space="preserve">
    <value>Enable Always On Top</value>
    <comment>"Always On Top" is the name of the utility</comment>
  </data>
  <data name="AlwaysOnTop_ExcludedApps.Description" xml:space="preserve">
    <value>Excludes an application from pinning on top</value>
  </data>
  <data name="AlwaysOnTop_ExcludedApps.Header" xml:space="preserve">
    <value>Excluded apps</value>
  </data>
  <data name="AlwaysOnTop_ExcludedApps_TextBoxControl.PlaceholderText" xml:space="preserve">
    <value>Example: outlook.exe</value>
  </data>
  <data name="AlwaysOnTop_FrameColor.Header" xml:space="preserve">
    <value>Color</value>
  </data>
  <data name="AlwaysOnTop_FrameEnabled.Header" xml:space="preserve">
    <value>Show a border around the pinned window</value>
  </data>
  <data name="AlwaysOnTop_FrameThickness.Header" xml:space="preserve">
    <value>Thickness (px)</value>
    <comment>px = pixels</comment>
  </data>
  <data name="AlwaysOnTop_Behavior_GroupSettings.Header" xml:space="preserve">
    <value>Appearance &amp; behavior</value>
  </data>
  <data name="Shell_AlwaysOnTop.Content" xml:space="preserve">
    <value>Always On Top</value>
    <comment>"Always On Top" is the name of the utility</comment>
  </data>
  <data name="AlwaysOnTop_GameMode.Content" xml:space="preserve">
    <value>Do not activate when Game Mode is on</value>
    <comment>Game Mode is a Windows feature</comment>
  </data>
  <data name="AlwaysOnTop_SoundTitle.Header" xml:space="preserve">
    <value>Sound</value>
  </data>
  <data name="AlwaysOnTop_Sound.Content" xml:space="preserve">
    <value>Play a sound when pinning a window</value>
  </data>
  <data name="AlwaysOnTop_Behavior.Header" xml:space="preserve">
    <value>Behavior</value>
  </data>
  <data name="LearnMore_AlwaysOnTop.Text" xml:space="preserve">
    <value>Learn more about Always On Top</value>
    <comment>"Always On Top" is the name of the utility</comment>
  </data>
  <data name="AlwaysOnTop_ActivationShortcut.Header" xml:space="preserve">
    <value>Activation shortcut</value>
  </data>
  <data name="AlwaysOnTop_ActivationShortcut.Description" xml:space="preserve">
    <value>Customize the shortcut to pin or unpin an app window</value>
    <comment>"Always On Top" is the name of the utility</comment>
  </data>
  <data name="Oobe_AlwaysOnTop.Title" xml:space="preserve">
    <value>Always On Top</value>
    <comment>"Always On Top" is the name of the utility</comment>
  </data>
  <data name="Oobe_AlwaysOnTop.Description" xml:space="preserve">
    <value>Always On Top improves your multitasking workflow by pinning an application window so it's always in front - even when focus changes to another window after that.</value>
    <comment>"Always On Top" is the name of the utility</comment>
  </data>
  <data name="Oobe_AlwaysOnTop_HowToUse.Text" xml:space="preserve">
    <value>to pin or unpin the selected window so it's always on top of all other windows.</value>
  </data>
  <data name="Oobe_AlwaysOnTop_TipsAndTricks.Text" xml:space="preserve">
    <value>You can tweak the visual outline of the pinned windows in PowerToys settings.</value>
  </data>
  <data name="AlwaysOnTop_FrameColor_Mode.Header" xml:space="preserve">
    <value>Color mode</value>
  </data>
  <data name="AlwaysOnTop_Radio_Custom_Color.Content" xml:space="preserve">
    <value>Custom color</value>
  </data>
  <data name="AlwaysOnTop_Radio_Windows_Default.Content" xml:space="preserve">
    <value>Windows default</value>
  </data>
  <data name="FileExplorerPreview.SecondaryLinksHeader" xml:space="preserve">
    <value>Attribution</value>
    <comment>giving credit to the projects this utility was based on</comment>
  </data>
  <data name="FileExplorerPreview_ToggleSwitch_Monaco_Wrap_Text.Content" xml:space="preserve">
    <value>Wrap text</value>
    <comment>Feature on or off</comment>
  </data>
  <data name="FancyZones_AllowPopupWindowSnap.Description" xml:space="preserve">
    <value>This setting can affect all popup windows including notifications</value>
  </data>
  <data name="FancyZones_AllowPopupWindowSnap.Header" xml:space="preserve">
    <value>Allow popup windows snapping</value>
  </data>
  <data name="FancyZones_AllowChildWindowSnap.Content" xml:space="preserve">
    <value>Allow child windows snapping</value>
  </data>
  <data name="Shell_WhatsNew.Content" xml:space="preserve">
    <value>What's new</value>
  </data>
  <data name="FancyZones_DisableRoundCornersOnWindowSnap.Content" xml:space="preserve">
    <value>Disable round corners when window is snapped</value>
  </data>
  <data name="PowerLauncher_SearchQueryTuningEnabled.Description" xml:space="preserve">
    <value>Fine tune results ordering</value>
  </data>
  <data name="PowerLauncher_SearchQueryTuningEnabled.Header" xml:space="preserve">
    <value>Results order tuning</value>
  </data>
  <data name="PowerLauncher_SearchClickedItemWeight.Description" xml:space="preserve">
    <value>Use a higher number to get selected results to rise faster. The default is 5, 0 to disable.</value>
  </data>
  <data name="PowerLauncher_SearchClickedItemWeight.Header" xml:space="preserve">
    <value>Selected item weight</value>
  </data>
  <data name="PowerLauncher_WaitForSlowResults.Description" xml:space="preserve">
    <value>Selecting this can help preselect the top, more relevant result, but at the risk of jumpiness</value>
  </data>
  <data name="PowerLauncher_WaitForSlowResults.Header" xml:space="preserve">
    <value>Wait on slower plugin results before selecting top item in results</value>
  </data>
  <data name="PowerLauncher_PluginWeightBoost.Description" xml:space="preserve">
    <value>Use a higher number to have this plugin's result show higher in the global results. Default is 0.</value>
  </data>
  <data name="PowerLauncher_PluginWeightBoost.Header" xml:space="preserve">
    <value>Global sort order score modifier</value>
  </data>
  <data name="AlwaysOnTop_RoundCorners.Content" xml:space="preserve">
    <value>Enable round corners</value>
  </data>
  <data name="LearnMore_QuickAccent.Text" xml:space="preserve">
    <value>Learn more about Quick Accent</value>
    <comment>Quick Accent is a product name, do not loc</comment>
  </data>
  <data name="QuickAccent_EnableQuickAccent.Header" xml:space="preserve">
    <value>Enable Quick Accent</value>
  </data>
  <data name="Shell_QuickAccent.Content" xml:space="preserve">
    <value>Quick Accent</value>
  </data>
  <data name="QuickAccent.ModuleDescription" xml:space="preserve">
    <value>Quick Accent is an alternative way to type accented characters, useful for when a keyboard doesn't support that specific accent.

Activate by holding the key for the character you want to add an accent to, then press the activation key (space, left or right arrow keys) and an overlay to select accented characters will appear!</value>
    <comment>key refers to a physical key on a keyboard</comment>
  </data>
  <data name="QuickAccent.ModuleTitle" xml:space="preserve">
    <value>Quick Accent</value>
  </data>
  <data name="QuickAccent.SecondaryLinksHeader" xml:space="preserve">
    <value>Attribution</value>
  </data>
  <data name="Oobe_QuickAccent.Description" xml:space="preserve">
    <value>Quick Accent is an easy way to write letters with accents, like on a smartphone.</value>
  </data>
  <data name="Oobe_QuickAccent.Title" xml:space="preserve">
    <value>Quick Accent</value>
  </data>
  <data name="Oobe_QuickAccent_HowToUse.Text" xml:space="preserve">
    <value>Open **PowerToys Settings** and enable Quick Accent. While holding the key for the character you want to add an accent to, press the Activation Key and an overlay to select the accented character will appear.</value>
    <comment>key refers to a physical key on a keyboard</comment>
  </data>
  <data name="QuickAccent_Activation_GroupSettings.Header" xml:space="preserve">
    <value>Activation</value>
  </data>
  <data name="QuickAccent_Activation_Shortcut.Header" xml:space="preserve">
    <value>Activation key</value>
    <comment>key refers to a physical key on a keyboard</comment>
  </data>
  <data name="QuickAccent_Activation_Shortcut.Description" xml:space="preserve">
    <value>Press this key after holding down the target letter</value>
    <comment>key refers to a physical key on a keyboard</comment>
  </data>
  <data name="QuickAccent_Activation_Key_Arrows.Content" xml:space="preserve">
    <value>Left/Right Arrow</value>
    <comment>Left/Right arrow keyboard keys</comment>
  </data>
  <data name="QuickAccent_Activation_Key_Space.Content" xml:space="preserve">
    <value>Space</value>
    <comment>Space is the space keyboard key</comment>
  </data>
  <data name="QuickAccent_Activation_Key_Either.Content" xml:space="preserve">
    <value>Left, Right or Space</value>
    <comment>All are keys on a keyboard</comment>
  </data>
  <data name="QuickAccent_Toolbar.Header" xml:space="preserve">
    <value>Toolbar</value>
  </data>
  <data name="QuickAccent_ToolbarPosition.Header" xml:space="preserve">
    <value>Toolbar position</value>
  </data>
  <data name="QuickAccent_ToolbarPosition_TopCenter.Content" xml:space="preserve">
    <value>Top center</value>
  </data>
  <data name="QuickAccent_ToolbarPosition_TopLeftCorner.Content" xml:space="preserve">
    <value>Top left corner</value>
  </data>
  <data name="QuickAccent_ToolbarPosition_TopRightCorner.Content" xml:space="preserve">
    <value>Top right corner</value>
  </data>
  <data name="QuickAccent_ToolbarPosition_BottomLeftCorner.Content" xml:space="preserve">
    <value>Bottom left corner</value>
  </data>
  <data name="QuickAccent_ToolbarPosition_BottomCenter.Content" xml:space="preserve">
    <value>Bottom center</value>
  </data>
  <data name="QuickAccent_ToolbarPosition_BottomRightCorner.Content" xml:space="preserve">
    <value>Bottom right corner</value>
  </data>
  <data name="QuickAccent_ToolbarPosition_Center.Content" xml:space="preserve">
    <value>Center</value>
  </data>
  <data name="QuickAccent_ToolbarPosition_Left.Content" xml:space="preserve">
    <value>Left</value>
  </data>
  <data name="QuickAccent_ToolbarPosition_Right.Content" xml:space="preserve">
    <value>Right</value>
  </data>
  <data name="QuickAccent_Behavior.Header" xml:space="preserve">
    <value>Behavior</value>
  </data>
  <data name="QuickAccent_InputTimeMs.Header" xml:space="preserve">
    <value>Input delay (ms)</value>
    <comment>ms = milliseconds</comment>
  </data>
  <data name="QuickAccent_InputTimeMs.Description" xml:space="preserve">
    <value>Hold the key down for this much time to make the accent menu appear (ms)</value>
    <comment>ms = milliseconds</comment>
  </data>
  <data name="QuickAccent_ExcludedApps.Description" xml:space="preserve">
    <value>Prevents module activation if a foreground application is excluded. Add one application name per line.</value>
  </data>
  <data name="QuickAccent_ExcludedApps.Header" xml:space="preserve">
    <value>Excluded apps</value>
  </data>
  <data name="QuickAccent_ExcludedApps_TextBoxControl.PlaceholderText" xml:space="preserve">
    <value>Example: Teams.exe</value>
  </data>
  <data name="LearnMore_TextExtractor.Text" xml:space="preserve">
    <value>Learn more about Text Extractor</value>
  </data>
  <data name="TextExtractor_Cancel" xml:space="preserve">
    <value>cancel</value>
  </data>
  <data name="General_SettingsBackupAndRestore_NothingToBackup" xml:space="preserve">
    <value>A new backup was not created because no settings have been changed since last backup.</value>
  </data>
  <data name="General_SettingsBackupAndRestore_NoBackupFound" xml:space="preserve">
    <value>No backup found</value>
  </data>
  <data name="General_SettingsBackupAndRestore_FailedToParseTime" xml:space="preserve">
    <value>Failed to parse time</value>
  </data>
  <data name="General_SettingsBackupAndRestore_UnknownBackupTime" xml:space="preserve">
    <value>Unknown</value>
  </data>
  <data name="General_SettingsBackupAndRestore_UnknownBackupSource" xml:space="preserve">
    <value>Unknown</value>
  </data>
  <data name="General_SettingsBackupAndRestore_ThisMachine" xml:space="preserve">
    <value>This computer</value>
  </data>
  <data name="General_SettingsBackupAndRestore_CurrentSettingsMatch" xml:space="preserve">
    <value>Current settings match</value>
  </data>
  <data name="General_SettingsBackupAndRestore_CurrentSettingsStatusAt" xml:space="preserve">
    <value>at</value>
    <comment>E.g., Food was served 'at' noon.</comment>
  </data>
  <data name="General_SettingsBackupAndRestore_CurrentSettingsDiffer" xml:space="preserve">
    <value>Current settings differ</value>
  </data>
  <data name="General_SettingsBackupAndRestore_CurrentSettingsNoChecked" xml:space="preserve">
    <value>Checking...</value>
  </data>
  <data name="General_SettingsBackupAndRestore_CurrentSettingsUnknown" xml:space="preserve">
    <value>Unknown</value>
  </data>
  <data name="General_SettingsBackupAndRestore_NeverRestored" xml:space="preserve">
    <value>Never restored</value>
  </data>
  <data name="General_SettingsBackupAndRestore_NothingToRestore" xml:space="preserve">
    <value>Nothing to restore.</value>
  </data>
  <data name="General_SettingsBackupAndRestore_NoSettingsFilesFound" xml:space="preserve">
    <value>No settings files found.</value>
  </data>
  <data name="General_SettingsBackupAndRestore_BackupError" xml:space="preserve">
    <value>There was an error. Try another backup location.</value>
  </data>
  <data name="General_SettingsBackupAndRestore_BackupComplete" xml:space="preserve">
    <value>Backup completed.</value>
  </data>
  <data name="General_SettingsBackupAndRestore_NoBackupSyncPath" xml:space="preserve">
    <value>No backup location selected.</value>
  </data>
  <data name="General_SettingsBackupAndRestore_NoBackupsFound" xml:space="preserve">
    <value>No backups found to restore.</value>
  </data>
  <data name="General_SettingsBackupAndRestore_InvalidBackupLocation" xml:space="preserve">
    <value>Invalid backup location.</value>
  </data>
  <data name="TextExtractor.ModuleDescription" xml:space="preserve">
    <value>Text Extractor is a convenient way to copy text from anywhere on screen</value>
  </data>
  <data name="TextExtractor.ModuleTitle" xml:space="preserve">
    <value>Text Extractor</value>
  </data>
  <data name="TextExtractor_EnableToggleControl_HeaderText.Header" xml:space="preserve">
    <value>Enable Text Extractor</value>
  </data>
  <data name="TextExtractor_SupportedLanguages.Title" xml:space="preserve">
    <value>Text Extractor can only recognize languages that have the OCR pack installed.</value>
  </data>
  <data name="TextExtractor_SupportedLanguages_Link.Content" xml:space="preserve">
    <value>Learn more about supported languages</value>
  </data>
  <data name="Shell_TextExtractor.Content" xml:space="preserve">
    <value>Text Extractor</value>
  </data>
  <data name="Launch_TextExtractor.Content" xml:space="preserve">
    <value>Launch Text Extractor</value>
  </data>
  <data name="Oobe_TextExtractor.Title" xml:space="preserve">
    <value>Text Extractor</value>
  </data>
  <data name="Oobe_TextExtractor_HowToUse.Text" xml:space="preserve">
    <value>to open Text Extractor and then selecting a region to copy the text from.</value>
  </data>
  <data name="Oobe_TextExtractor_TipsAndTricks.Text" xml:space="preserve">
    <value>Hold the shift key to move the selection region around.</value>
  </data>
  <data name="TextExtractor.SecondaryLinksHeader" xml:space="preserve">
    <value>Attribution</value>
  </data>
  <data name="Oobe_TextExtractor.Description" xml:space="preserve">
    <value>Text Extractor works like Snipping Tool, but copies the text out of the selected region using OCR and puts it on the clipboard.</value>
  </data>
  <data name="FileExplorerPreview_ToggleSwitch_Monaco_Try_Format.Description" xml:space="preserve">
    <value>Applies to json and xml. Files remain unchanged.</value>
  </data>
  <data name="FileExplorerPreview_ToggleSwitch_Monaco_Try_Format.Header" xml:space="preserve">
    <value>Try to format the source for preview</value>
  </data>
  <data name="Run_ConflictingKeywordInfo.Title" xml:space="preserve">
    <value>Some characters and phrases may conflict with global queries of other plugins if you use them as activation command.</value>
  </data>
  <data name="Run_ConflictingKeywordInfo_Link.Content" xml:space="preserve">
    <value>Learn more about conflicting activation commands</value>
  </data>
  <data name="MeasureTool_ContinuousCapture_Information.Title" xml:space="preserve">
    <value>The continuous capture mode will consume more resources when in use. Also, measurements will be excluded from screenshots and screen capture.</value>
    <comment>pointer as in mouse pointer. Resources refer to things like CPU, GPU, RAM</comment>
  </data>
  <data name="QuickAccent_Description_Indicator.Header" xml:space="preserve">
    <value>Show the Unicode code and name of the currently selected character</value>
  </data>
  <data name="QuickAccent_SortByUsageFrequency_Indicator.Header" xml:space="preserve">
    <value>Sort characters by usage frequency</value>
  </data>
  <data name="QuickAccent_SortByUsageFrequency_Indicator.Description" xml:space="preserve">
    <value>Track characters usage frequency and sort them accordingly</value>
  </data>
  <data name="QuickAccent_StartSelectionFromTheLeft_Indicator.Header" xml:space="preserve">
    <value>Start selection from the left</value>
  </data>
  <data name="QuickAccent_StartSelectionFromTheLeft_Indicator.Description" xml:space="preserve">
    <value>Start selection from the leftmost character for all activation keys, including left and right arrows</value>
  </data>
  <data name="QuickAccent_DisableFullscreen.Header" xml:space="preserve">
    <value>Disable when Game Mode is On</value>
  </data>
  <data name="QuickAccent_Language.Header" xml:space="preserve">
    <value>Characters</value>
  </data>
  <data name="QuickAccent_SelectedLanguage.Header" xml:space="preserve">
    <value>Choose a character set</value>
  </data>
  <data name="QuickAccent_SelectedLanguage.Description" xml:space="preserve">
    <value>Show only accented characters common to the selected set</value>
  </data>
  <data name="QuickAccent_SelectedLanguage_All.Content" xml:space="preserve">
    <value>All available</value>
  </data>
  <data name="QuickAccent_SelectedLanguage_Catalan.Content" xml:space="preserve">
    <value>Catalan</value>
  </data>
  <data name="QuickAccent_SelectedLanguage_Currency.Content" xml:space="preserve">
    <value>Currency</value>
  </data>
  <data name="QuickAccent_SelectedLanguage_Croatian.Content" xml:space="preserve">
    <value>Croatian</value>
  </data>
  <data name="QuickAccent_SelectedLanguage_Czech.Content" xml:space="preserve">
    <value>Czech</value>
  </data>
  <data name="QuickAccent_SelectedLanguage_Gaeilge.Content" xml:space="preserve">
    <value>Gaeilge</value>
    <comment>Irish Gaelic</comment>
  </data>
  <data name="QuickAccent_SelectedLanguage_Gaidhlig.Content" xml:space="preserve">
    <value>Gàidhlig</value>
    <comment>Scottish Gaelic</comment>
  </data>
  <data name="QuickAccent_SelectedLanguage_German.Content" xml:space="preserve">
    <value>German</value>
  </data>
  <data name="QuickAccent_SelectedLanguage_Hebrew.Content" xml:space="preserve">
    <value>Hebrew</value>
  </data>
  <data name="QuickAccent_SelectedLanguage_French.Content" xml:space="preserve">
    <value>French</value>
  </data>
  <data name="QuickAccent_SelectedLanguage_Estonian.Content" xml:space="preserve">
    <value>Estonian</value>
  </data>
  <data name="QuickAccent_SelectedLanguage_Lithuanian.Content" xml:space="preserve">
    <value>Lithuanian</value>
  </data>
  <data name="QuickAccent_SelectedLanguage_Macedonian.Content" xml:space="preserve">
    <value>Macedonian</value>
  </data>
  <data name="QuickAccent_SelectedLanguage_Maori.Content" xml:space="preserve">
    <value>Maori</value>
  </data>
  <data name="QuickAccent_SelectedLanguage_Dutch.Content" xml:space="preserve">
    <value>Dutch</value>
  </data>
  <data name="QuickAccent_SelectedLanguage_Norwegian.Content" xml:space="preserve">
    <value>Norwegian</value>
  </data>
  <data name="QuickAccent_SelectedLanguage_Pinyin.Content" xml:space="preserve">
    <value>Pinyin</value>
  </data>
  <data name="QuickAccent_SelectedLanguage_Polish.Content" xml:space="preserve">
    <value>Polish</value>
  </data>
  <data name="QuickAccent_SelectedLanguage_Portuguese.Content" xml:space="preserve">
    <value>Portuguese</value>
  </data>
  <data name="QuickAccent_SelectedLanguage_Slovakian.Content" xml:space="preserve">
    <value>Slovakian</value>
  </data>
  <data name="QuickAccent_SelectedLanguage_Spanish.Content" xml:space="preserve">
    <value>Spanish</value>
  </data>
  <data name="QuickAccent_SelectedLanguage_Swedish.Content" xml:space="preserve">
    <value>Swedish</value>
  </data>
  <data name="QuickAccent_SelectedLanguage_Turkish.Content" xml:space="preserve">
    <value>Turkish</value>
  </data>
  <data name="QuickAccent_SelectedLanguage_Icelandic.Content" xml:space="preserve">
    <value>Icelandic</value>
  </data>
  <data name="QuickAccent_SelectedLanguage_Romanian.Content" xml:space="preserve">
    <value>Romanian</value>
  </data>
  <data name="QuickAccent_SelectedLanguage_Serbian.Content" xml:space="preserve">
    <value>Serbian</value>
  </data>
  <data name="QuickAccent_SelectedLanguage_Hungarian.Content" xml:space="preserve">
    <value>Hungarian</value>
  </data>
  <data name="QuickAccent_SelectedLanguage_Italian.Content" xml:space="preserve">
    <value>Italian</value>
  </data>
  <data name="QuickAccent_SelectedLanguage_Kurdish.Content" xml:space="preserve">
    <value>Kurdish</value>
  </data>
  <data name="QuickAccent_SelectedLanguage_Welsh.Content" xml:space="preserve">
    <value>Welsh</value>
  </data>
  <data name="Hosts.ModuleDescription" xml:space="preserve">
    <value>Quick and simple utility for managing hosts file.</value>
    <comment>"Hosts" refers to the system hosts file, do not loc</comment>
  </data>
  <data name="Hosts.ModuleTitle" xml:space="preserve">
    <value>Hosts File Editor</value>
    <comment>"Hosts" refers to the system hosts file, do not loc</comment>
  </data>
  <data name="Shell_Hosts.Content" xml:space="preserve">
    <value>Hosts File Editor</value>
    <comment>Products name: Navigation view item name for Hosts File Editor</comment>
  </data>
  <data name="Hosts_EnableToggleControl_HeaderText.Header" xml:space="preserve">
    <value>Enable Hosts File Editor</value>
    <comment>"Hosts File Editor" is the name of the utility</comment>
  </data>
  <data name="Hosts_Toggle_ShowStartupWarning.Header" xml:space="preserve">
    <value>Show a warning at startup</value>
  </data>
  <data name="Hosts_Activation_GroupSettings.Header" xml:space="preserve">
    <value>Activation</value>
  </data>
  <data name="Hosts_LaunchButtonControl.Description" xml:space="preserve">
    <value>Manage your hosts file</value>
    <comment>"Hosts" refers to the system hosts file, do not loc</comment>
  </data>
  <data name="Hosts_LaunchButtonControl.Header" xml:space="preserve">
    <value>Launch Host File Editor</value>
    <comment>"Host File Editor" is a product name</comment>
  </data>
  <data name="Hosts_LaunchButton_Accessible.[using:Microsoft.UI.Xaml.Automation]AutomationProperties.Name" xml:space="preserve">
    <value>Launch Host File Editor</value>
    <comment>"Host File Editor" is a product name</comment>
  </data>
  <data name="Hosts_AdditionalLinesPosition.Header" xml:space="preserve">
    <value>Position of additional content</value>
  </data>
  <data name="Hosts_AdditionalLinesPosition_Bottom.Content" xml:space="preserve">
    <value>Bottom</value>
  </data>
  <data name="Hosts_AdditionalLinesPosition_Top.Content" xml:space="preserve">
    <value>Top</value>
  </data>
  <data name="Hosts_File_GroupSettings.Header" xml:space="preserve">
    <value>File</value>
  </data>
  <data name="Launch_Hosts.Content" xml:space="preserve">
    <value>Launch Hosts File Editor</value>
    <comment>"Hosts File Editor" is the name of the utility</comment>
  </data>
  <data name="LearnMore_Hosts.Text" xml:space="preserve">
    <value>Learn more about Hosts File Editor</value>
    <comment>"Hosts File Editor" is the name of the utility</comment>
  </data>
  <data name="Oobe_Hosts.Description" xml:space="preserve">
    <value>Hosts File Editor is a quick and simple utility for managing hosts file.</value>
    <comment>"Hosts File Editor" is the name of the utility</comment>
  </data>
  <data name="Oobe_Hosts.Title" xml:space="preserve">
    <value>Hosts File Editor</value>
    <comment>"Hosts File Editor" is the name of the utility</comment>
  </data>
  <data name="Hosts_Toggle_LaunchAdministrator.Description" xml:space="preserve">
    <value>Needs to be launched as administrator in order to make changes to the hosts file</value>
  </data>
  <data name="Hosts_Toggle_LaunchAdministrator.Header" xml:space="preserve">
    <value>Launch as administrator</value>
  </data>
  <data name="ShortcutGuide_PressTimeForTaskbarIconShortcuts.Header" xml:space="preserve">
    <value>Press duration before showing taskbar icon shortcuts (ms)</value>
    <comment>ms = milliseconds</comment>
  </data>
  <data name="FileLocksmith.ModuleDescription" xml:space="preserve">
    <value>A Windows shell extension to find out which processes are using the selected files and directories.</value>
  </data>
  <data name="FileLocksmith.ModuleTitle" xml:space="preserve">
    <value>File Locksmith</value>
  </data>
  <data name="Shell_FileLocksmith.Content" xml:space="preserve">
    <value>File Locksmith</value>
    <comment>Product name: Navigation view item name for FileLocksmith</comment>
  </data>
  <data name="FileLocksmith_Enable_FileLocksmith.Header" xml:space="preserve">
    <value>Enable File Locksmith</value>
    <comment>File Locksmith is the name of the utility</comment>
  </data>
  <data name="GPO_IsSettingForced.Title" xml:space="preserve">
    <value>The systems administrator is forcing this setting.</value>
  </data>
  <data name="Hosts_AdditionalLinesPosition.Description" xml:space="preserve">
    <value>Additional content includes the file header and lines that can't parse</value>
  </data>
  <data name="TextExtractor_Languages.Header" xml:space="preserve">
    <value>Preferred language</value>
  </data>
  <data name="Alternate_OOBE_AlwaysOnTop_Description.Text" xml:space="preserve">
    <value>Pin a window so that:</value>
  </data>
  <data name="Alternate_OOBE_AlwaysOnTop_Title.Text" xml:space="preserve">
    <value>Always On Top</value>
  </data>
  <data name="Alternate_OOBE_ColorPicker_Description.Text" xml:space="preserve">
    <value>To pick a color:</value>
  </data>
  <data name="Alternate_OOBE_ColorPicker_Title.Text" xml:space="preserve">
    <value>Color Picker</value>
  </data>
  <data name="Alternate_OOBE_Description.Text" xml:space="preserve">
    <value>Here are a few shortcuts to get you started:</value>
  </data>
  <data name="Alternate_OOBE_FancyZones_Description.Text" xml:space="preserve">
    <value>To open the FancyZones editor, press:</value>
  </data>
  <data name="Alternate_OOBE_FancyZones_Title.Text" xml:space="preserve">
    <value>FancyZones</value>
  </data>
  <data name="Alternate_OOBE_Run_Description.Text" xml:space="preserve">
    <value>Get access to your files and more:</value>
  </data>
  <data name="Alternate_OOBE_Run_Title.Text" xml:space="preserve">
    <value>PowerToys Run</value>
  </data>
  <data name="GeneralPage_EnableExperimentation.Description" xml:space="preserve">
    <value>Only affects Windows Insider builds</value>
  </data>
  <data name="GeneralPage_EnableExperimentation.Header" xml:space="preserve">
    <value>Enable experimentation</value>
  </data>
  <data name="AllAppsTxt.Text" xml:space="preserve">
    <value>All apps</value>
  </data>
  <data name="BackBtn.[using:Microsoft.UI.Xaml.Automation]AutomationProperties.Name" xml:space="preserve">
    <value>Back</value>
  </data>
  <data name="BackLabel.Text" xml:space="preserve">
    <value>Back</value>
  </data>
  <data name="BugReportBtn.[using:Microsoft.UI.Xaml.Automation]AutomationProperties.Name" xml:space="preserve">
    <value>Bug report</value>
  </data>
  <data name="BugReportTooltip.Text" xml:space="preserve">
    <value>Bug report</value>
  </data>
  <data name="DocsBtn.[using:Microsoft.UI.Xaml.Automation]AutomationProperties.Name" xml:space="preserve">
    <value>Documentation</value>
  </data>
  <data name="DocsTooltip.Text" xml:space="preserve">
    <value>Documentation</value>
  </data>
  <data name="FZEditorString" xml:space="preserve">
    <value>FancyZones Editor</value>
    <comment>Do not localize this string</comment>
  </data>
  <data name="MoreBtn.[using:Microsoft.UI.Xaml.Automation]AutomationProperties.Name" xml:space="preserve">
    <value>More</value>
  </data>
  <data name="MoreLabel.Text" xml:space="preserve">
    <value>More</value>
  </data>
  <data name="SettingsBtn.[using:Microsoft.UI.Xaml.Automation]AutomationProperties.Name" xml:space="preserve">
    <value>Settings</value>
  </data>
  <data name="SettingsTooltip.Text" xml:space="preserve">
    <value>Settings</value>
  </data>
  <data name="ShortcutsTxt.Text" xml:space="preserve">
    <value>Shortcuts</value>
  </data>
  <data name="UpdateAvailable.Title" xml:space="preserve">
    <value>Update available</value>
  </data>
<<<<<<< HEAD
  <data name="RegistryPreview.ModuleDescription" xml:space="preserve">
    <value>This is a quick little utility to visualize complex registry files.</value>
  </data>
  <data name="RegistryPreview.ModuleTitle" xml:space="preserve">
    <value>Registry Preview</value>
  </data>
  <data name="Shell_RegistryPreview.Content" xml:space="preserve">
    <value>Registry Preview</value>
    <comment>Product name: Navigation view item name for Registry Preview</comment>
  </data>
  <data name="RegistryPreview_Enable_RegistryPreview.Header" xml:space="preserve">
    <value>Enable Registry Preview</value>
    <comment>Registry Preview is the name of the utility</comment>
  </data>
  <data name="Oobe_RegistryPreview_HowToUse.Text" xml:space="preserve">
    <value>In File Explorer, right-click a .REG file and select **Preview** from the context menu.</value>
  </data>
  <data name="Oobe_RegistryPreview_TipsAndTricks.Text" xml:space="preserve">
    <value>You can preview or edit Registry files in File Explorer or by opening the app from the PowerToys launcher.</value>
  </data>
  <data name="Oobe_RegistryPreview.Description" xml:space="preserve">
    <value>Registry Preview is a quick little utility to visualize complex registry files.</value>
  </data>
  <data name="Oobe_RegistryPreview.Title" xml:space="preserve">
    <value>Registry Preview</value>
    <comment>Do not localize this string</comment>
  </data>
  <data name="LearnMore_RegistryPreview.Text" xml:space="preserve">
    <value>Learn more about Registry Preview</value>
    <comment>Registry Preview is a product name, do not loc</comment>
  </data>
	<data name="Launch_RegistryPreview.Content" xml:space="preserve">
    <value>Launch Registry Preview</value>
    <comment>"Registry Preview" is the name of the utility</comment>
=======
  <data name="FileExplorerPreview_Toggle_Monaco_Max_File_Size.Header" xml:space="preserve">
    <value>Maximum file size to preview</value>
    <comment>Size refers to the disk space used by a file</comment>
  </data>
  <data name="FileExplorerPreview_Toggle_Monaco_Max_File_Size.Description" xml:space="preserve">
    <value>The maximum size, in kilobytes, for files to be displayed. This is a safety mechanism to prevent loading large files into RAM.</value>
    <comment>"RAM" refers to random access memory; "size" refers to disk space; "bytes" refer to the measurement unit</comment>
>>>>>>> df521b4c
  </data>
</root><|MERGE_RESOLUTION|>--- conflicted
+++ resolved
@@ -2971,42 +2971,6 @@
   <data name="UpdateAvailable.Title" xml:space="preserve">
     <value>Update available</value>
   </data>
-<<<<<<< HEAD
-  <data name="RegistryPreview.ModuleDescription" xml:space="preserve">
-    <value>This is a quick little utility to visualize complex registry files.</value>
-  </data>
-  <data name="RegistryPreview.ModuleTitle" xml:space="preserve">
-    <value>Registry Preview</value>
-  </data>
-  <data name="Shell_RegistryPreview.Content" xml:space="preserve">
-    <value>Registry Preview</value>
-    <comment>Product name: Navigation view item name for Registry Preview</comment>
-  </data>
-  <data name="RegistryPreview_Enable_RegistryPreview.Header" xml:space="preserve">
-    <value>Enable Registry Preview</value>
-    <comment>Registry Preview is the name of the utility</comment>
-  </data>
-  <data name="Oobe_RegistryPreview_HowToUse.Text" xml:space="preserve">
-    <value>In File Explorer, right-click a .REG file and select **Preview** from the context menu.</value>
-  </data>
-  <data name="Oobe_RegistryPreview_TipsAndTricks.Text" xml:space="preserve">
-    <value>You can preview or edit Registry files in File Explorer or by opening the app from the PowerToys launcher.</value>
-  </data>
-  <data name="Oobe_RegistryPreview.Description" xml:space="preserve">
-    <value>Registry Preview is a quick little utility to visualize complex registry files.</value>
-  </data>
-  <data name="Oobe_RegistryPreview.Title" xml:space="preserve">
-    <value>Registry Preview</value>
-    <comment>Do not localize this string</comment>
-  </data>
-  <data name="LearnMore_RegistryPreview.Text" xml:space="preserve">
-    <value>Learn more about Registry Preview</value>
-    <comment>Registry Preview is a product name, do not loc</comment>
-  </data>
-	<data name="Launch_RegistryPreview.Content" xml:space="preserve">
-    <value>Launch Registry Preview</value>
-    <comment>"Registry Preview" is the name of the utility</comment>
-=======
   <data name="FileExplorerPreview_Toggle_Monaco_Max_File_Size.Header" xml:space="preserve">
     <value>Maximum file size to preview</value>
     <comment>Size refers to the disk space used by a file</comment>
@@ -3014,6 +2978,5 @@
   <data name="FileExplorerPreview_Toggle_Monaco_Max_File_Size.Description" xml:space="preserve">
     <value>The maximum size, in kilobytes, for files to be displayed. This is a safety mechanism to prevent loading large files into RAM.</value>
     <comment>"RAM" refers to random access memory; "size" refers to disk space; "bytes" refer to the measurement unit</comment>
->>>>>>> df521b4c
   </data>
 </root>