--- conflicted
+++ resolved
@@ -4017,16 +4017,14 @@
   <data name="CmdNotFound_Arm64ArchBar.Title" xml:space="preserve">
     <value>Command Not Found is not supported on the ARM64 architecture currently. We are actively working on a solution.</value>
   </data>
-<<<<<<< HEAD
   <data name="QuickAccent_Prevent_Activation_On_Game_Mode.Content" xml:space="preserve">
     <value>Do not activate when Game Mode is on</value>
     <comment>"Game mode" is the Windows feature to prevent notification when playing a game.</comment>
-=======
+  </data>
   <data name="GeneralPage_ToggleSwitch_ShowNewUpdatesToast.Description" xml:space="preserve">
     <value>Notifications in the settings and the tray flyout are always shown</value>
   </data>
   <data name="GeneralPage_ToggleSwitch_ShowNewUpdatesToast.Header" xml:space="preserve">
     <value>Show notifications for new updates</value>
->>>>>>> 2f367c57
   </data>
 </root>