--- conflicted
+++ resolved
@@ -1,13 +1,3 @@
-<<<<<<< HEAD
-﻿<ResourceDictionary xmlns="http://schemas.microsoft.com/winfx/2006/xaml/presentation" xmlns:x="http://schemas.microsoft.com/winfx/2006/xaml">
-
-    <ResourceDictionary.ThemeDictionaries>
-        <ResourceDictionary x:Key="Dark">
-            <StaticResource x:Key="CardBackgroundBrush" ResourceKey="CardBackgroundFillColorDefaultBrush" />
-            <StaticResource x:Key="CardBorderBrush" ResourceKey="CardStrokeColorDefaultBrush" />
-            <StaticResource x:Key="CardPrimaryForegroundBrush" ResourceKey="TextFillColorPrimaryBrush" />
-            <SolidColorBrush x:Key="InfoBarInformationalSeverityBackgroundBrush" Color="#FF34424d" />
-=======
 ﻿<ResourceDictionary
     xmlns="http://schemas.microsoft.com/winfx/2006/xaml/presentation"
     xmlns:x="http://schemas.microsoft.com/winfx/2006/xaml">
@@ -17,7 +7,6 @@
             <SolidColorBrush
                 x:Key="InfoBarInformationalSeverityBackgroundBrush"
                 Color="#FF34424d" />
->>>>>>> 357fb8f6
             <Color x:Key="InfoBarInformationalSeverityIconBackground">#FF5fb2f2</Color>
             <SolidColorBrush
                 x:Key="SolidBackgroundBrush"
@@ -25,16 +14,9 @@
         </ResourceDictionary>
 
         <ResourceDictionary x:Key="Light">
-<<<<<<< HEAD
-            <StaticResource x:Key="CardBackgroundBrush" ResourceKey="CardBackgroundFillColorDefaultBrush" />
-            <StaticResource x:Key="CardBorderBrush" ResourceKey="CardStrokeColorDefaultBrush" />
-            <StaticResource x:Key="CardPrimaryForegroundBrush" ResourceKey="TextFillColorPrimaryBrush" />
-            <SolidColorBrush x:Key="InfoBarInformationalSeverityBackgroundBrush" Color="#FFd3e7f7" />
-=======
             <SolidColorBrush
                 x:Key="InfoBarInformationalSeverityBackgroundBrush"
                 Color="#FFd3e7f7" />
->>>>>>> 357fb8f6
             <Color x:Key="InfoBarInformationalSeverityIconBackground">#FF0063b1</Color>
             <SolidColorBrush
                 x:Key="SolidBackgroundBrush"
@@ -42,20 +24,12 @@
         </ResourceDictionary>
 
         <ResourceDictionary x:Key="HighContrast">
-<<<<<<< HEAD
-            <StaticResource x:Key="CardBackgroundBrush" ResourceKey="SystemColorButtonFaceColorBrush" />
-            <StaticResource x:Key="CardBorderBrush" ResourceKey="SystemColorButtonTextColorBrush" />
-            <StaticResource x:Key="CardPrimaryForegroundBrush" ResourceKey="SystemColorButtonTextColorBrush" />
-            <SolidColorBrush x:Key="InfoBarInformationalSeverityBackgroundBrush" Color="#FF34424d" />
-            <SolidColorBrush x:Key="SolidBackgroundBrush" Color="Black" />
-=======
             <SolidColorBrush
                 x:Key="InfoBarInformationalSeverityBackgroundBrush"
                 Color="#FF34424d" />
             <SolidColorBrush
                 x:Key="SolidBackgroundBrush"
                 Color="Black" />
->>>>>>> 357fb8f6
             <Color x:Key="InfoBarInformationalSeverityIconBackground">#FF5fb2f2</Color>
         </ResourceDictionary>
     </ResourceDictionary.ThemeDictionaries>
