--- conflicted
+++ resolved
@@ -10,130 +10,6 @@
     xmlns:toolkitControls="using:CommunityToolkit.WinUI.UI.Controls"
     xmlns:viewModels="using:Microsoft.PowerToys.Settings.UI.ViewModels"
     mc:Ignorable="d">
-<<<<<<< HEAD
-=======
-    <Page.Resources>
-        <!--<BooleanToVisibilityConverter x:Key="Boolean2VisibilityConverter" />-->
-        <Style x:Key="FlyoutButtonStyle" TargetType="Button">
-            <Setter Property="Background" Value="{ThemeResource ButtonBackground}" />
-            <Setter Property="BackgroundSizing" Value="InnerBorderEdge" />
-            <Setter Property="Foreground" Value="{ThemeResource ButtonForeground}" />
-            <Setter Property="BorderBrush" Value="{ThemeResource ButtonBorderBrush}" />
-            <Setter Property="BorderThickness" Value="{ThemeResource ButtonBorderThemeThickness}" />
-            <Setter Property="Padding" Value="{StaticResource ButtonPadding}" />
-            <Setter Property="HorizontalAlignment" Value="Stretch" />
-            <Setter Property="VerticalAlignment" Value="Stretch" />
-            <Setter Property="FontFamily" Value="{ThemeResource ContentControlThemeFontFamily}" />
-            <Setter Property="FontWeight" Value="Normal" />
-            <Setter Property="FontSize" Value="{ThemeResource ControlContentThemeFontSize}" />
-            <Setter Property="UseSystemFocusVisuals" Value="{StaticResource UseSystemFocusVisuals}" />
-            <Setter Property="FocusVisualMargin" Value="-3" />
-            <Setter Property="CornerRadius" Value="{ThemeResource ControlCornerRadius}" />
-            <Setter Property="Template">
-                <Setter.Value>
-                    <ControlTemplate TargetType="Button">
-                        <Grid
-                            x:Name="RootGrid"
-                            Padding="{TemplateBinding Padding}"
-                            HorizontalAlignment="Stretch"
-                            VerticalAlignment="Stretch"
-                            Background="{TemplateBinding Background}"
-                            BackgroundSizing="{TemplateBinding BackgroundSizing}"
-                            BorderBrush="{TemplateBinding BorderBrush}"
-                            BorderThickness="{TemplateBinding BorderThickness}"
-                            CornerRadius="{TemplateBinding CornerRadius}">
-                            <Grid.BackgroundTransition>
-                                <BrushTransition Duration="0:0:0.083" />
-                            </Grid.BackgroundTransition>
-                            <VisualStateManager.VisualStateGroups>
-                                <VisualStateGroup x:Name="CommonStates">
-                                    <VisualState x:Name="Normal" />
-                                    <VisualState x:Name="PointerOver">
-                                        <Storyboard>
-                                            <ObjectAnimationUsingKeyFrames Storyboard.TargetName="RootGrid" Storyboard.TargetProperty="Background">
-                                                <DiscreteObjectKeyFrame KeyTime="0" Value="{ThemeResource ButtonBackgroundPointerOver}" />
-                                            </ObjectAnimationUsingKeyFrames>
-                                            <ObjectAnimationUsingKeyFrames Storyboard.TargetName="RootGrid" Storyboard.TargetProperty="BorderBrush">
-                                                <DiscreteObjectKeyFrame KeyTime="0" Value="{ThemeResource ButtonBorderBrushPointerOver}" />
-                                            </ObjectAnimationUsingKeyFrames>
-                                            <ObjectAnimationUsingKeyFrames Storyboard.TargetName="ContentPresenter" Storyboard.TargetProperty="Foreground">
-                                                <DiscreteObjectKeyFrame KeyTime="0" Value="{ThemeResource ButtonForegroundPointerOver}" />
-                                            </ObjectAnimationUsingKeyFrames>
-                                        </Storyboard>
-                                        <VisualState.Setters>
-                                            <Setter Target="RootGrid.(muxc:AnimatedIcon.State)" Value="PointerOver" />
-                                        </VisualState.Setters>
-                                    </VisualState>
-
-                                    <VisualState x:Name="Pressed">
-                                        <Storyboard>
-                                            <DoubleAnimationUsingKeyFrames Storyboard.TargetName="ContentPresenter" Storyboard.TargetProperty="(UIElement.RenderTransform).(CompositeTransform.ScaleX)">
-                                                <SplineDoubleKeyFrame
-                                                    KeySpline="{StaticResource ControlFastOutSlowInKeySpline}"
-                                                    KeyTime="{StaticResource ControlFastAnimationDuration}"
-                                                    Value="0.86" />
-                                            </DoubleAnimationUsingKeyFrames>
-                                            <DoubleAnimationUsingKeyFrames Storyboard.TargetName="ContentPresenter" Storyboard.TargetProperty="(UIElement.RenderTransform).(CompositeTransform.ScaleY)">
-                                                <SplineDoubleKeyFrame
-                                                    KeySpline="{StaticResource ControlFastOutSlowInKeySpline}"
-                                                    KeyTime="{StaticResource ControlFastAnimationDuration}"
-                                                    Value="0.86" />
-                                            </DoubleAnimationUsingKeyFrames>
-                                            <ObjectAnimationUsingKeyFrames Storyboard.TargetName="RootGrid" Storyboard.TargetProperty="Background">
-                                                <DiscreteObjectKeyFrame KeyTime="0" Value="{ThemeResource ButtonBackgroundPressed}" />
-                                            </ObjectAnimationUsingKeyFrames>
-                                            <ObjectAnimationUsingKeyFrames Storyboard.TargetName="RootGrid" Storyboard.TargetProperty="BorderBrush">
-                                                <DiscreteObjectKeyFrame KeyTime="0" Value="{ThemeResource ButtonBorderBrushPressed}" />
-                                            </ObjectAnimationUsingKeyFrames>
-                                            <ObjectAnimationUsingKeyFrames Storyboard.TargetName="ContentPresenter" Storyboard.TargetProperty="Foreground">
-                                                <DiscreteObjectKeyFrame KeyTime="0" Value="{ThemeResource ButtonForegroundPressed}" />
-                                            </ObjectAnimationUsingKeyFrames>
-                                        </Storyboard>
-                                        <VisualState.Setters>
-                                            <Setter Target="RootGrid.(muxc:AnimatedIcon.State)" Value="Pressed" />
-                                        </VisualState.Setters>
-                                    </VisualState>
-
-                                    <VisualState x:Name="Disabled">
-                                        <Storyboard>
-                                            <ObjectAnimationUsingKeyFrames Storyboard.TargetName="RootGrid" Storyboard.TargetProperty="Background">
-                                                <DiscreteObjectKeyFrame KeyTime="0" Value="{ThemeResource ButtonBackgroundDisabled}" />
-                                            </ObjectAnimationUsingKeyFrames>
-                                            <ObjectAnimationUsingKeyFrames Storyboard.TargetName="RootGrid" Storyboard.TargetProperty="BorderBrush">
-                                                <DiscreteObjectKeyFrame KeyTime="0" Value="{ThemeResource ButtonBorderBrushDisabled}" />
-                                            </ObjectAnimationUsingKeyFrames>
-                                            <ObjectAnimationUsingKeyFrames Storyboard.TargetName="ContentPresenter" Storyboard.TargetProperty="Foreground">
-                                                <DiscreteObjectKeyFrame KeyTime="0" Value="{ThemeResource ButtonForegroundDisabled}" />
-                                            </ObjectAnimationUsingKeyFrames>
-                                        </Storyboard>
-                                        <VisualState.Setters>
-                                            <!--  DisabledVisual Should be handled by the control, not the animated icon.  -->
-                                            <Setter Target="RootGrid.(muxc:AnimatedIcon.State)" Value="Normal" />
-                                        </VisualState.Setters>
-                                    </VisualState>
-                                </VisualStateGroup>
-                            </VisualStateManager.VisualStateGroups>
-                            <ContentPresenter
-                                x:Name="ContentPresenter"
-                                HorizontalContentAlignment="{TemplateBinding HorizontalContentAlignment}"
-                                VerticalContentAlignment="{TemplateBinding VerticalContentAlignment}"
-                                muxc:AnimatedIcon.State="Normal"
-                                AutomationProperties.AccessibilityView="Raw"
-                                Content="{TemplateBinding Content}"
-                                ContentTemplate="{TemplateBinding ContentTemplate}"
-                                ContentTransitions="{TemplateBinding ContentTransitions}"
-                                RenderTransformOrigin="0.5, 0.5">
-                                <ContentPresenter.RenderTransform>
-                                    <CompositeTransform />
-                                </ContentPresenter.RenderTransform>
-                            </ContentPresenter>
-                        </Grid>
-                    </ControlTemplate>
-                </Setter.Value>
-            </Setter>
-        </Style>
-    </Page.Resources>
->>>>>>> 3b9cf42b
     <Grid>
         <Grid.RowDefinitions>
             <RowDefinition Height="*" />
@@ -164,7 +40,6 @@
                             Orientation="Horizontal"
                             Spacing="12">
 
-<<<<<<< HEAD
                             <TextBlock Style="{StaticResource CaptionTextBlockStyle}" Text="All apps" />
                             <FontIcon
                                 Margin="0,2,0,0"
@@ -185,33 +60,13 @@
                         <ItemsPanelTemplate>
                             <toolkitControls:WrapPanel VerticalSpacing="12" />
                         </ItemsPanelTemplate>
-
                     </ItemsControl.ItemsPanel>
                     <ItemsControl.ItemTemplate>
                         <DataTemplate x:DataType="viewModels:FlyoutMenuItem">
                             <controls:FlyoutMenuButton
-=======
-                </ItemsControl.ItemsPanel>
-                <ItemsControl.ItemTemplate>
-                    <DataTemplate x:DataType="viewModels:FlyoutMenuItem">
-                        <Grid
-                            Width="96"
-                            Height="72"
-                            IsTabStop="False"
-                            Visibility="{x:Bind Visible, Mode=TwoWay, UpdateSourceTrigger=PropertyChanged}">
-                            <!--, Converter={StaticResource Boolean2VisibilityConverter}-->
-                            <Grid.RowDefinitions>
-                                <RowDefinition Height="*" />
-                                <RowDefinition Height="24" />
-                            </Grid.RowDefinitions>
-                            <Button
-                                Width="96"
-                                Height="48"
-                                HorizontalAlignment="Stretch"
-                                VerticalAlignment="Stretch"
->>>>>>> 3b9cf42b
                                 Click="ModuleButton_Click"
                                 Tag="{x:Bind Tag}"
+                                Visibility="{x:Bind Visible, Mode=TwoWay, UpdateSourceTrigger=PropertyChanged}"
                                 ToolTipService.ToolTip="{x:Bind ToolTip}">
                                 <controls:FlyoutMenuButton.Content>
                                     <TextBlock
