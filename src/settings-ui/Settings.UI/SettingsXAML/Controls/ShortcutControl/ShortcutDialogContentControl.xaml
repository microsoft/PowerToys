﻿<UserControl
    x:Class="Microsoft.PowerToys.Settings.UI.Controls.ShortcutDialogContentControl"
    xmlns="http://schemas.microsoft.com/winfx/2006/xaml/presentation"
    xmlns:x="http://schemas.microsoft.com/winfx/2006/xaml"
    xmlns:custom="using:Microsoft.PowerToys.Settings.UI.Controls"
    xmlns:d="http://schemas.microsoft.com/expression/blend/2008"
    xmlns:mc="http://schemas.openxmlformats.org/markup-compatibility/2006"
    xmlns:toolkitcontrols="using:CommunityToolkit.WinUI.UI.Controls"
    x:Name="ShortcutContentControl"
    mc:Ignorable="d">
    <Grid
        MinWidth="480"
        MinHeight="200"
        RowSpacing="24">
        <Grid.RowDefinitions>
            <RowDefinition Height="Auto" />
            <RowDefinition MinHeight="110" />
            <RowDefinition Height="Auto" />
        </Grid.RowDefinitions>

        <TextBlock Grid.Row="0" />

        <ItemsControl
            x:Name="KeysControl"
            Grid.Row="1"
            Height="56"
            Margin="0,40,0,0"
            HorizontalAlignment="Center"
            VerticalAlignment="Top"
            HorizontalContentAlignment="Center"
            ItemsSource="{x:Bind Keys, Mode=OneWay}">
            <ItemsControl.ItemsPanel>
                <ItemsPanelTemplate>
                    <StackPanel Orientation="Horizontal" Spacing="8" />
                </ItemsPanelTemplate>
            </ItemsControl.ItemsPanel>
            <ItemsControl.ItemTemplate>
                <DataTemplate>
                    <custom:KeyVisual
                        Height="56"
                        AutomationProperties.AccessibilityView="Raw"
                        Content="{Binding}"
                        IsError="{Binding ElementName=ShortcutContentControl, Path=IsError, Mode=OneWay}"
                        IsTabStop="False"
                        VisualType="Large" />
                </DataTemplate>
            </ItemsControl.ItemTemplate>
        </ItemsControl>

        <StackPanel
            Grid.Row="2"
            VerticalAlignment="Top"
            Orientation="Vertical"
            Spacing="8">

            <InfoBar
                x:Uid="InvalidShortcut"
                IsClosable="False"
                IsOpen="{Binding ElementName=ShortcutContentControl, Path=IsError, Mode=OneWay}"
                IsTabStop="{Binding ElementName=ShortcutContentControl, Path=IsError, Mode=OneWay}"
                Severity="Error" />

<<<<<<< HEAD
=======
                <InfoBar
                    x:Uid="WarningShortcutAltGr"
                    IsClosable="False"
                    IsOpen="{Binding ElementName=ShortcutContentControl, Path=IsWarningAltGr, Mode=OneWay}"
                    IsTabStop="{Binding ElementName=ShortcutContentControl, Path=IsWarningAltGr, Mode=OneWay}"
                    Severity="Warning" />
            </Grid>
>>>>>>> afa72846
            <toolkitcontrols:MarkdownTextBlock
                x:Uid="InvalidShortcutWarningLabel"
                Background="Transparent"
                FontSize="12"
                Foreground="{ThemeResource TextFillColorSecondaryBrush}" />
        </StackPanel>
    </Grid>
</UserControl><|MERGE_RESOLUTION|>--- conflicted
+++ resolved
@@ -59,17 +59,12 @@
                 IsOpen="{Binding ElementName=ShortcutContentControl, Path=IsError, Mode=OneWay}"
                 IsTabStop="{Binding ElementName=ShortcutContentControl, Path=IsError, Mode=OneWay}"
                 Severity="Error" />
-
-<<<<<<< HEAD
-=======
-                <InfoBar
-                    x:Uid="WarningShortcutAltGr"
-                    IsClosable="False"
-                    IsOpen="{Binding ElementName=ShortcutContentControl, Path=IsWarningAltGr, Mode=OneWay}"
-                    IsTabStop="{Binding ElementName=ShortcutContentControl, Path=IsWarningAltGr, Mode=OneWay}"
-                    Severity="Warning" />
-            </Grid>
->>>>>>> afa72846
+            <InfoBar
+                x:Uid="WarningShortcutAltGr"
+                IsClosable="False"
+                IsOpen="{Binding ElementName=ShortcutContentControl, Path=IsWarningAltGr, Mode=OneWay}"
+                IsTabStop="{Binding ElementName=ShortcutContentControl, Path=IsWarningAltGr, Mode=OneWay}"
+                Severity="Warning" />
             <toolkitcontrols:MarkdownTextBlock
                 x:Uid="InvalidShortcutWarningLabel"
                 Background="Transparent"
