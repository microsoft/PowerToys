﻿<Page
    x:Class="Microsoft.PowerToys.Settings.UI.Views.CmdNotFoundPage"
    xmlns="http://schemas.microsoft.com/winfx/2006/xaml/presentation"
    xmlns:x="http://schemas.microsoft.com/winfx/2006/xaml"
    xmlns:controls="using:Microsoft.PowerToys.Settings.UI.Controls"
    xmlns:d="http://schemas.microsoft.com/expression/blend/2008"
    xmlns:mc="http://schemas.openxmlformats.org/markup-compatibility/2006"
    xmlns:tkcontrols="using:CommunityToolkit.WinUI.Controls"
    xmlns:tkconverters="using:CommunityToolkit.WinUI.Converters"
    xmlns:ui="using:CommunityToolkit.WinUI"
    AutomationProperties.LandmarkType="Main"
    mc:Ignorable="d">
    <Page.Resources>
        <tkconverters:BoolToVisibilityConverter
            x:Key="BoolToInvertedVisibilityConverter"
            FalseValue="Visible"
            TrueValue="Collapsed" />
        <tkconverters:BoolToVisibilityConverter x:Key="BoolToVisibilityConverter" />
    </Page.Resources>
<<<<<<< HEAD
    <controls:SettingsPageControl
        x:Uid="CmdNotFound"
        ModuleImageSource="ms-appx:///Assets/Settings/Modules/CmdNotFound.png">
=======
    <controls:SettingsPageControl x:Uid="CmdNotFound" ModuleImageSource="ms-appx:///Assets/Settings/Modules/CmdNotFound.png">
>>>>>>> 651f2e4b
        <controls:SettingsPageControl.ModuleContent>
            <StackPanel ChildrenTransitions="{StaticResource SettingsCardsAnimations}" Orientation="Vertical">
                <InfoBar
                    x:Uid="GPO_SettingIsManaged"
                    IsClosable="False"
                    IsOpen="{x:Bind ViewModel.IsEnabledGpoConfigured, Mode=OneWay}"
                    IsTabStop="{x:Bind ViewModel.IsEnabledGpoConfigured, Mode=OneWay}"
                    Severity="Informational" />

                <tkcontrols:SettingsExpander
                    x:Uid="CmdNotFound_Enable"
                    HeaderIcon="{ui:BitmapIcon Source=/Assets/Settings/Icons/CommandNotFound.png}"
                    IsEnabled="{x:Bind ViewModel.IsEnabledGpoConfigured, Mode=OneWay, Converter={StaticResource BoolNegationConverter}}"
                    IsExpanded="True">
                    <tkcontrols:SwitchPresenter TargetType="x:Boolean" Value="{x:Bind ViewModel.IsCommandNotFoundModuleInstalled, Mode=OneWay}">
                        <tkcontrols:Case Value="True">
                            <StackPanel Orientation="Horizontal" Spacing="8">
                                <TextBlock
                                    x:Uid="InstalledLabel"
                                    VerticalAlignment="Center"
                                    Foreground="{ThemeResource TextFillColorSecondaryBrush}" />
                                <FontIcon
                                    Margin="0,0,4,0"
                                    VerticalAlignment="Center"
                                    AutomationProperties.AccessibilityView="Raw"
                                    Foreground="{ThemeResource SystemFillColorSuccessBrush}"
                                    Glyph="&#xEC61;" />
                                <HyperlinkButton x:Uid="CmdNotFound_UninstallButton" Command="{x:Bind ViewModel.UninstallModuleEventHandler}" />
                            </StackPanel>
                        </tkcontrols:Case>
                        <tkcontrols:Case Value="False">
                            <Button
                                x:Uid="CmdNotFound_InstallButton"
                                Command="{x:Bind ViewModel.InstallModuleEventHandler}"
                                Style="{StaticResource AccentButtonStyle}" />
                        </tkcontrols:Case>
                    </tkcontrols:SwitchPresenter>
                    <tkcontrols:SettingsExpander.ItemsHeader>
                        <StackPanel>
                            <InfoBar
                                x:Uid="CmdNotFound_RequirementsBar"
                                BorderThickness="0"
                                CornerRadius="0"
                                IsClosable="False"
                                IsOpen="True">
                                <InfoBar.ActionButton>
                                    <HyperlinkButton x:Uid="CmdNotFound_CheckCompatibility" Command="{x:Bind ViewModel.CheckRequirementsEventHandler}">
                                        <ToolTipService.ToolTip>
                                            <TextBlock x:Uid="CmdNotFound_CheckCompatibilityTooltip" TextWrapping="Wrap" />
                                        </ToolTipService.ToolTip>
                                    </HyperlinkButton>
                                </InfoBar.ActionButton>
                            </InfoBar>
                        </StackPanel>
                    </tkcontrols:SettingsExpander.ItemsHeader>
                    <tkcontrols:SettingsExpander.Items>
                        <tkcontrols:SettingsCard x:Uid="CmdNotFound_PowerShellDetection">
                            <tkcontrols:SwitchPresenter TargetType="x:Boolean" Value="{x:Bind ViewModel.IsPowerShell7Detected, Mode=OneWay}">
                                <tkcontrols:Case Value="True">
                                    <StackPanel Orientation="Horizontal" Spacing="8">
                                        <TextBlock
                                            x:Uid="DetectedLabel"
                                            VerticalAlignment="Center"
                                            Foreground="{ThemeResource TextFillColorSecondaryBrush}" />
                                        <FontIcon
                                            AutomationProperties.AccessibilityView="Raw"
                                            Foreground="{ThemeResource SystemFillColorSuccessBrush}"
                                            Glyph="&#xEC61;" />
                                    </StackPanel>
                                </tkcontrols:Case>
                                <tkcontrols:Case Value="False">
                                    <StackPanel Orientation="Horizontal" Spacing="8">
                                        <TextBlock
                                            x:Uid="NotDetectedLabel"
                                            VerticalAlignment="Center"
                                            Foreground="{ThemeResource TextFillColorSecondaryBrush}" />
                                        <FontIcon
                                            AutomationProperties.AccessibilityView="Raw"
                                            Foreground="{ThemeResource SystemFillColorCriticalBrush}"
                                            Glyph="&#xEB90;" />
                                        <Button x:Uid="CmdNotFound_InstallButton" Command="{x:Bind ViewModel.InstallPowerShell7EventHandler}" />
                                    </StackPanel>
                                </tkcontrols:Case>
                            </tkcontrols:SwitchPresenter>
                        </tkcontrols:SettingsCard>

                        <tkcontrols:SettingsCard x:Uid="CmdNotFound_WinGetClientDetection">
                            <tkcontrols:SwitchPresenter TargetType="x:Boolean" Value="{x:Bind ViewModel.IsWinGetClientModuleDetected, Mode=OneWay}">
                                <tkcontrols:Case Value="True">
                                    <StackPanel Orientation="Horizontal" Spacing="8">
                                        <TextBlock
                                            x:Uid="DetectedLabel"
                                            VerticalAlignment="Center"
                                            Foreground="{ThemeResource TextFillColorSecondaryBrush}" />
                                        <FontIcon
                                            AutomationProperties.AccessibilityView="Raw"
                                            Foreground="{ThemeResource SystemFillColorSuccessBrush}"
                                            Glyph="&#xEC61;" />
                                    </StackPanel>
                                </tkcontrols:Case>
                                <tkcontrols:Case Value="False">
                                    <StackPanel Orientation="Horizontal" Spacing="8">
                                        <TextBlock
                                            x:Uid="NotDetectedLabel"
                                            VerticalAlignment="Center"
                                            Foreground="{ThemeResource TextFillColorSecondaryBrush}" />
                                        <FontIcon
                                            AutomationProperties.AccessibilityView="Raw"
                                            Foreground="{ThemeResource SystemFillColorCriticalBrush}"
                                            Glyph="&#xEB90;" />
                                        <Button x:Uid="CmdNotFound_InstallButton" Command="{x:Bind ViewModel.InstallWinGetClientModuleEventHandler}" />
                                    </StackPanel>
                                </tkcontrols:Case>
                            </tkcontrols:SwitchPresenter>
                        </tkcontrols:SettingsCard>
                    </tkcontrols:SettingsExpander.Items>
                </tkcontrols:SettingsExpander>
                <TextBlock
                    x:Uid="CmdNotFound_ModuleInstallationLogs"
                    Margin="0,12,0,4"
                    Style="{ThemeResource BodyStrongTextBlockStyle}" />
                <TextBox
                    Height="300"
                    FontFamily="Consolas"
                    IsEnabled="{x:Bind ViewModel.IsEnabledGpoConfigured, Mode=OneWay, Converter={StaticResource BoolNegationConverter}}"
                    IsReadOnly="True"
                    Text="{x:Bind ViewModel.CommandOutputLog, Mode=OneWay}"
                    TextWrapping="Wrap" />
            </StackPanel>
        </controls:SettingsPageControl.ModuleContent>

        <controls:SettingsPageControl.PrimaryLinks>
            <controls:PageLink x:Uid="LearnMore_CmdNotFound" Link="https://aka.ms/PowerToysOverview_CmdNotFound" />
        </controls:SettingsPageControl.PrimaryLinks>
    </controls:SettingsPageControl>
</Page><|MERGE_RESOLUTION|>--- conflicted
+++ resolved
@@ -17,13 +17,7 @@
             TrueValue="Collapsed" />
         <tkconverters:BoolToVisibilityConverter x:Key="BoolToVisibilityConverter" />
     </Page.Resources>
-<<<<<<< HEAD
-    <controls:SettingsPageControl
-        x:Uid="CmdNotFound"
-        ModuleImageSource="ms-appx:///Assets/Settings/Modules/CmdNotFound.png">
-=======
     <controls:SettingsPageControl x:Uid="CmdNotFound" ModuleImageSource="ms-appx:///Assets/Settings/Modules/CmdNotFound.png">
->>>>>>> 651f2e4b
         <controls:SettingsPageControl.ModuleContent>
             <StackPanel ChildrenTransitions="{StaticResource SettingsCardsAnimations}" Orientation="Vertical">
                 <InfoBar
