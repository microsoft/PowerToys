--- conflicted
+++ resolved
@@ -5,64 +5,35 @@
     xmlns:controls="using:Microsoft.PowerToys.Settings.UI.Controls"
     xmlns:d="http://schemas.microsoft.com/expression/blend/2008"
     xmlns:mc="http://schemas.openxmlformats.org/markup-compatibility/2006"
-<<<<<<< HEAD
     xmlns:tkcontrols="using:CommunityToolkit.WinUI.Controls"
-    xmlns:ui="using:CommunityToolkit.WinUI"
-    AutomationProperties.LandmarkType="Main"
-    mc:Ignorable="d">
-
-    <controls:SettingsPageControl x:Uid="CmdNotFound" ModuleImageSource="ms-appx:///Assets/Settings/Modules/CmdNotFound.png">
-        <controls:SettingsPageControl.ModuleContent>
-=======
-    xmlns:toolkitConverters="using:CommunityToolkit.WinUI.Converters"
+    xmlns:tkconverters="using:CommunityToolkit.WinUI.Converters"
     xmlns:ui="using:CommunityToolkit.WinUI"
     AutomationProperties.LandmarkType="Main"
     mc:Ignorable="d">
     <Page.Resources>
-        <toolkitConverters:BoolToVisibilityConverter
+        <tkconverters:BoolToVisibilityConverter
             x:Key="BoolToInvertedVisibilityConverter"
             FalseValue="Visible"
             TrueValue="Collapsed" />
-        <toolkitConverters:BoolToVisibilityConverter x:Key="BoolToVisibilityConverter" />
+        <tkconverters:BoolToVisibilityConverter x:Key="BoolToVisibilityConverter" />
     </Page.Resources>
-    <custom:SettingsPageControl x:Uid="CmdNotFound" ModuleImageSource="ms-appx:///Assets/Settings/Modules/CmdNotFound.png">
-        <custom:SettingsPageControl.ModuleContent>
->>>>>>> a7907ff6
+    <controls:SettingsPageControl x:Uid="CmdNotFound" ModuleImageSource="ms-appx:///Assets/Settings/Modules/CmdNotFound.png">
+        <controls:SettingsPageControl.ModuleContent>
             <StackPanel ChildrenTransitions="{StaticResource SettingsCardsAnimations}" Orientation="Vertical">
                 <InfoBar
                     x:Uid="GPO_IsSettingForced"
                     IsClosable="False"
-                    IsOpen="{x:Bind Mode=OneWay, Path=ViewModel.IsEnabledGpoConfigured}"
-                    IsTabStop="{x:Bind Mode=OneWay, Path=ViewModel.IsEnabledGpoConfigured}"
+                    IsOpen="{x:Bind ViewModel.IsEnabledGpoConfigured, Mode=OneWay}"
+                    IsTabStop="{x:Bind ViewModel.IsEnabledGpoConfigured, Mode=OneWay}"
                     Severity="Informational" />
 
-<<<<<<< HEAD
-                <tkcontrols:SettingsCard
+                <tkcontrols:SettingsExpander
                     x:Uid="CmdNotFound_Enable"
                     HeaderIcon="{ui:BitmapIcon Source=/Assets/Settings/FluentIcons/FluentIconsCmdNotFound.png}"
-                    IsEnabled="{x:Bind Mode=OneWay, Path=ViewModel.IsEnabledGpoConfigured, Converter={StaticResource BoolNegationConverter}}">
-                    <StackPanel Orientation="Horizontal" Spacing="8">
-                        <Button
-                            x:Uid="CmdNotFound_InstallButton"
-                            Command="{x:Bind ViewModel.InstallModuleEventHandler}"
-                            Style="{StaticResource AccentButtonStyle}" />
-                        <HyperlinkButton x:Uid="CmdNotFound_UninstallButton" Command="{x:Bind ViewModel.UninstallModuleEventHandler}" />
-                    </StackPanel>
-                    <tkcontrols:SettingsCard.Description>
-                        <StackPanel Orientation="Vertical">
-                            <TextBlock x:Uid="CmdNotFound_Enable_DescriptionText" />
-                            <HyperlinkButton x:Uid="CmdNotFound_CheckCompatibility" Command="{x:Bind ViewModel.CheckPowershellVersionEventHandler}" />
-                        </StackPanel>
-                    </tkcontrols:SettingsCard.Description>
-                </tkcontrols:SettingsCard>
-=======
-                <controls:SettingsExpander
-                    x:Uid="CmdNotFound_Enable"
-                    HeaderIcon="{ui:BitmapIcon Source=/Assets/Settings/FluentIcons/FluentIconsCmdNotFound.png}"
-                    IsEnabled="{x:Bind Mode=OneWay, Path=ViewModel.IsEnabledGpoConfigured, Converter={StaticResource BoolNegationConverter}}"
+                    IsEnabled="{x:Bind ViewModel.IsEnabledGpoConfigured, Mode=OneWay, Converter={StaticResource BoolNegationConverter}}"
                     IsExpanded="True">
-                    <controls:SwitchPresenter TargetType="x:Boolean" Value="{x:Bind ViewModel.IsCommandNotFoundModuleInstalled, Mode=OneWay}">
-                        <controls:Case Value="True">
+                    <tkcontrols:SwitchPresenter TargetType="x:Boolean" Value="{x:Bind ViewModel.IsCommandNotFoundModuleInstalled, Mode=OneWay}">
+                        <tkcontrols:Case Value="True">
                             <StackPanel Orientation="Horizontal" Spacing="8">
                                 <TextBlock
                                     x:Uid="InstalledLabel"
@@ -76,15 +47,15 @@
                                     Glyph="&#xEC61;" />
                                 <HyperlinkButton x:Uid="CmdNotFound_UninstallButton" Command="{x:Bind ViewModel.UninstallModuleEventHandler}" />
                             </StackPanel>
-                        </controls:Case>
-                        <controls:Case Value="False">
+                        </tkcontrols:Case>
+                        <tkcontrols:Case Value="False">
                             <Button
                                 x:Uid="CmdNotFound_InstallButton"
                                 Command="{x:Bind ViewModel.InstallModuleEventHandler}"
                                 Style="{StaticResource AccentButtonStyle}" />
-                        </controls:Case>
-                    </controls:SwitchPresenter>
-                    <controls:SettingsExpander.ItemsHeader>
+                        </tkcontrols:Case>
+                    </tkcontrols:SwitchPresenter>
+                    <tkcontrols:SettingsExpander.ItemsHeader>
                         <InfoBar
                             x:Uid="CmdNotFound_RequirementsBar"
                             BorderThickness="0"
@@ -99,12 +70,11 @@
                                 </HyperlinkButton>
                             </InfoBar.ActionButton>
                         </InfoBar>
-                    </controls:SettingsExpander.ItemsHeader>
-                    <controls:SettingsExpander.Items>
-
-                        <controls:SettingsCard x:Uid="CmdNotFound_PowerShellDetection">
-                            <controls:SwitchPresenter TargetType="x:Boolean" Value="{x:Bind ViewModel.IsPowerShell7Detected, Mode=OneWay}">
-                                <controls:Case Value="True">
+                    </tkcontrols:SettingsExpander.ItemsHeader>
+                    <tkcontrols:SettingsExpander.Items>
+                        <tkcontrols:SettingsCard x:Uid="CmdNotFound_PowerShellDetection">
+                            <tkcontrols:SwitchPresenter TargetType="x:Boolean" Value="{x:Bind ViewModel.IsPowerShell7Detected, Mode=OneWay}">
+                                <tkcontrols:Case Value="True">
                                     <StackPanel Orientation="Horizontal" Spacing="8">
                                         <TextBlock
                                             x:Uid="DetectedLabel"
@@ -115,28 +85,26 @@
                                             Foreground="{ThemeResource SystemFillColorSuccessBrush}"
                                             Glyph="&#xEC61;" />
                                     </StackPanel>
-                                </controls:Case>
-                                <controls:Case Value="False">
+                                </tkcontrols:Case>
+                                <tkcontrols:Case Value="False">
                                     <StackPanel Orientation="Horizontal" Spacing="8">
                                         <TextBlock
                                             x:Uid="NotDetectedLabel"
                                             VerticalAlignment="Center"
                                             Foreground="{ThemeResource TextFillColorSecondaryBrush}" />
                                         <FontIcon
-                                            Margin="0,0,4,0"
                                             AutomationProperties.AccessibilityView="Raw"
                                             Foreground="{ThemeResource SystemFillColorCriticalBrush}"
                                             Glyph="&#xEB90;" />
                                         <Button x:Uid="CmdNotFound_InstallButton" Command="{x:Bind ViewModel.InstallPowerShell7EventHandler}" />
                                     </StackPanel>
-                                </controls:Case>
-                            </controls:SwitchPresenter>
-                        </controls:SettingsCard>
->>>>>>> a7907ff6
+                                </tkcontrols:Case>
+                            </tkcontrols:SwitchPresenter>
+                        </tkcontrols:SettingsCard>
 
-                        <controls:SettingsCard x:Uid="CmdNotFound_WinGetClientDetection">
-                            <controls:SwitchPresenter TargetType="x:Boolean" Value="{x:Bind ViewModel.IsWinGetClientModuleDetected, Mode=OneWay}">
-                                <controls:Case Value="True">
+                        <tkcontrols:SettingsCard x:Uid="CmdNotFound_WinGetClientDetection">
+                            <tkcontrols:SwitchPresenter TargetType="x:Boolean" Value="{x:Bind ViewModel.IsWinGetClientModuleDetected, Mode=OneWay}">
+                                <tkcontrols:Case Value="True">
                                     <StackPanel Orientation="Horizontal" Spacing="8">
                                         <TextBlock
                                             x:Uid="DetectedLabel"
@@ -147,25 +115,24 @@
                                             Foreground="{ThemeResource SystemFillColorSuccessBrush}"
                                             Glyph="&#xEC61;" />
                                     </StackPanel>
-                                </controls:Case>
-                                <controls:Case Value="False">
+                                </tkcontrols:Case>
+                                <tkcontrols:Case Value="False">
                                     <StackPanel Orientation="Horizontal" Spacing="8">
                                         <TextBlock
                                             x:Uid="NotDetectedLabel"
                                             VerticalAlignment="Center"
                                             Foreground="{ThemeResource TextFillColorSecondaryBrush}" />
                                         <FontIcon
-                                            Margin="0,0,4,0"
                                             AutomationProperties.AccessibilityView="Raw"
                                             Foreground="{ThemeResource SystemFillColorCriticalBrush}"
                                             Glyph="&#xEB90;" />
                                         <Button x:Uid="CmdNotFound_InstallButton" Command="{x:Bind ViewModel.InstallWinGetClientModuleEventHandler}" />
                                     </StackPanel>
-                                </controls:Case>
-                            </controls:SwitchPresenter>
-                        </controls:SettingsCard>
-                    </controls:SettingsExpander.Items>
-                </controls:SettingsExpander>
+                                </tkcontrols:Case>
+                            </tkcontrols:SwitchPresenter>
+                        </tkcontrols:SettingsCard>
+                    </tkcontrols:SettingsExpander.Items>
+                </tkcontrols:SettingsExpander>
                 <TextBlock
                     x:Uid="CmdNotFound_ModuleInstallationLogs"
                     Margin="0,12,0,4"
@@ -173,9 +140,9 @@
                 <TextBox
                     Height="300"
                     FontFamily="Consolas"
-                    IsEnabled="{x:Bind Mode=OneWay, Path=ViewModel.IsEnabledGpoConfigured, Converter={StaticResource BoolNegationConverter}}"
+                    IsEnabled="{x:Bind ViewModel.IsEnabledGpoConfigured, Mode=OneWay, Converter={StaticResource BoolNegationConverter}}"
                     IsReadOnly="True"
-                    Text="{x:Bind Mode=OneWay, Path=ViewModel.CommandOutputLog}"
+                    Text="{x:Bind ViewModel.CommandOutputLog, Mode=OneWay}"
                     TextWrapping="Wrap" />
             </StackPanel>
         </controls:SettingsPageControl.ModuleContent>
