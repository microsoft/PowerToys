--- conflicted
+++ resolved
@@ -63,10 +63,6 @@
             this.QuickAccent_Language_Select.DeselectAll();
         }
 
-<<<<<<< HEAD
-        private void QuickAccent_SelectedLanguage_SelectionChanged(object sender, SelectionChangedEventArgs e)
-        {
-=======
         private bool loadingLanguageListDontTriggerSelectionChanged;
 
         private void QuickAccent_SelectedLanguage_SelectionChanged(object sender, SelectionChangedEventArgs e)
@@ -76,7 +72,6 @@
                 return;
             }
 
->>>>>>> 8040cc74
             var listView = sender as ListView;
 
             ViewModel.SelectedLanguageOptions = listView.SelectedItems
@@ -88,19 +83,13 @@
 
         private void QuickAccent_Language_Select_Loaded(object sender, RoutedEventArgs e)
         {
-<<<<<<< HEAD
-=======
             loadingLanguageListDontTriggerSelectionChanged = true;
->>>>>>> 8040cc74
             foreach (var languageOption in ViewModel.SelectedLanguageOptions)
             {
                 this.QuickAccent_Language_Select.SelectedItems.Add(languageOption);
             }
-<<<<<<< HEAD
-=======
 
             loadingLanguageListDontTriggerSelectionChanged = false;
->>>>>>> 8040cc74
         }
     }
 }