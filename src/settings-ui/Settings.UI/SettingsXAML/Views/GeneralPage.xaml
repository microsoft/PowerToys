<Page
    x:Class="Microsoft.PowerToys.Settings.UI.Views.GeneralPage"
    xmlns="http://schemas.microsoft.com/winfx/2006/xaml/presentation"
    xmlns:x="http://schemas.microsoft.com/winfx/2006/xaml"
    xmlns:controls="using:Microsoft.PowerToys.Settings.UI.Controls"
    xmlns:converters="using:Microsoft.PowerToys.Settings.UI.Converters"
    xmlns:d="http://schemas.microsoft.com/expression/blend/2008"
    xmlns:mc="http://schemas.openxmlformats.org/markup-compatibility/2006"
    xmlns:tkcontrols="using:CommunityToolkit.WinUI.Controls"
    xmlns:ui="using:CommunityToolkit.WinUI"
    AutomationProperties.LandmarkType="Main"
    mc:Ignorable="d">

    <Page.Resources>
        <converters:UpdateStateToBoolConverter x:Key="UpdateStateToBoolConverter" />
        <converters:StringToInfoBarSeverityConverter x:Key="StringToInfoBarSeverityConverter" />
    </Page.Resources>

    <controls:SettingsPageControl x:Uid="General" ModuleImageSource="ms-appx:///Assets/Settings/Modules/PT.png">
        <controls:SettingsPageControl.ModuleContent>
            <StackPanel ChildrenTransitions="{StaticResource SettingsCardsAnimations}" Orientation="Vertical">
                <controls:SettingsGroup x:Uid="General_VersionAndUpdate" Margin="0,-32,0,0">
                    <tkcontrols:SettingsCard Header="{x:Bind ViewModel.PowerToysVersion, Mode=OneWay}" HeaderIcon="{ui:FontIcon Glyph=&#xE895;}">
                        <tkcontrols:SettingsCard.Description>
                            <StackPanel Orientation="Vertical">
                                <TextBlock Style="{StaticResource SecondaryTextStyle}">
                                    <Run x:Uid="General_VersionLastChecked" />
                                    <Run Text="{x:Bind ViewModel.UpdateCheckedDate, Mode=OneWay}" />
                                </TextBlock>
                                <HyperlinkButton
                                    x:Uid="ReleaseNotes"
                                    Margin="0,2,0,0"
                                    FontWeight="SemiBold"
                                    NavigateUri="https://github.com/microsoft/PowerToys/releases/" />
                            </StackPanel>
                        </tkcontrols:SettingsCard.Description>
                        <Grid Visibility="{x:Bind ViewModel.IsUpdatePanelVisible, Mode=OneWay, Converter={StaticResource BoolToVisibilityConverter}}">
                            <StackPanel
                                VerticalAlignment="Center"
                                Orientation="Horizontal"
                                Spacing="18"
                                Visibility="{x:Bind ViewModel.IsNewVersionDownloading, Converter={StaticResource BoolToVisibilityConverter}, Mode=OneWay}">
                                <ProgressRing Width="24" Height="24" />
                                <TextBlock
                                    x:Uid="General_CheckingForUpdates"
                                    VerticalAlignment="Center"
                                    FontWeight="SemiBold"
                                    Foreground="{ThemeResource TextFillColorSecondaryBrush}" />
                            </StackPanel>

                            <Button
                                x:Uid="GeneralPage_CheckForUpdates"
                                HorizontalAlignment="Right"
                                Command="{Binding CheckForUpdatesEventHandler}"
                                IsEnabled="{Binding IsDownloadAllowed}"
                                Visibility="{Binding Mode=OneWay, Path=IsNewVersionDownloading, Converter={StaticResource BoolNegationConverter}}" />
                        </Grid>
                    </tkcontrols:SettingsCard>
                    <InfoBar
                        x:Uid="General_UpToDate"
                        IsClosable="False"
                        IsOpen="{x:Bind ViewModel.IsNewVersionCheckedAndUpToDate, Mode=OneWay}"
                        IsTabStop="{x:Bind ViewModel.IsNewVersionCheckedAndUpToDate, Mode=OneWay}"
                        Severity="Success" />

                    <!--  Network error while checking for new version  -->
                    <InfoBar
                        x:Uid="General_CantCheck"
                        IsClosable="False"
                        IsOpen="{x:Bind ViewModel.IsNoNetwork, Mode=OneWay}"
                        IsTabStop="{x:Bind ViewModel.IsNoNetwork, Mode=OneWay}"
                        Severity="Error" />

                    <!--  New version available  -->
                    <InfoBar
                        x:Uid="General_NewVersionAvailable"
                        IsClosable="False"
                        IsOpen="{x:Bind ViewModel.PowerToysUpdatingState, Mode=OneWay, Converter={StaticResource UpdateStateToBoolConverter}, ConverterParameter=ReadyToDownload}"
                        IsTabStop="{x:Bind ViewModel.PowerToysUpdatingState, Mode=OneWay, Converter={StaticResource UpdateStateToBoolConverter}, ConverterParameter=ReadyToDownload}"
                        Message="{x:Bind ViewModel.PowerToysNewAvailableVersion, Mode=OneWay}"
                        Severity="Informational">

                        <InfoBar.Content>
                            <StackPanel Spacing="16">
                                <Button
                                    x:Uid="General_DownloadAndInstall"
                                    Command="{Binding UpdateNowButtonEventHandler}"
                                    IsEnabled="{Binding IsDownloadAllowed}"
                                    Visibility="{Binding Mode=OneWay, Path=IsNewVersionDownloading, Converter={StaticResource BoolNegationConverter}}" />

                                <!--  In progress panel  -->
                                <StackPanel
                                    Margin="0,0,0,16"
                                    Orientation="Horizontal"
                                    Spacing="18"
                                    Visibility="{x:Bind ViewModel.IsNewVersionDownloading, Converter={StaticResource BoolToVisibilityConverter}, Mode=OneWay}">
                                    <ProgressRing Width="24" Height="24" />
                                    <TextBlock
                                        x:Uid="General_Downloading"
                                        FontWeight="SemiBold"
                                        Foreground="{ThemeResource TextFillColorSecondaryBrush}" />
                                </StackPanel>
                            </StackPanel>
                        </InfoBar.Content>
                        <InfoBar.ActionButton>
                            <HyperlinkButton
                                x:Uid="SeeWhatsNew"
                                HorizontalAlignment="Right"
                                NavigateUri="{Binding PowerToysNewAvailableVersionLink, Mode=OneWay}"
                                Style="{StaticResource TextButtonStyle}" />
                        </InfoBar.ActionButton>
                    </InfoBar>


                    <!--  Ready to install  -->
                    <InfoBar
                        x:Uid="General_NewVersionReadyToInstall"
                        IsClosable="False"
                        IsOpen="{x:Bind ViewModel.PowerToysUpdatingState, Mode=OneWay, Converter={StaticResource UpdateStateToBoolConverter}, ConverterParameter=ReadyToInstall}"
                        IsTabStop="{x:Bind ViewModel.PowerToysUpdatingState, Mode=OneWay, Converter={StaticResource UpdateStateToBoolConverter}, ConverterParameter=ReadyToInstall}"
                        Message="{x:Bind ViewModel.PowerToysNewAvailableVersion, Mode=OneWay}"
                        Severity="Success">
                        <InfoBar.Content>
                            <Button
                                x:Uid="General_InstallNow"
                                Margin="0,0,0,16"
                                Command="{Binding UpdateNowButtonEventHandler}"
                                IsEnabled="{Binding IsDownloadAllowed}" />
                        </InfoBar.Content>
                        <InfoBar.ActionButton>
                            <HyperlinkButton
                                x:Uid="SeeWhatsNew"
                                HorizontalAlignment="Right"
                                NavigateUri="{Binding PowerToysNewAvailableVersionLink, Mode=OneWay}"
                                Style="{StaticResource TextButtonStyle}" />
                        </InfoBar.ActionButton>
                    </InfoBar>

                    <!--  Install failed  -->
                    <InfoBar
                        x:Uid="General_FailedToDownloadTheNewVersion"
                        IsClosable="False"
                        IsOpen="{x:Bind ViewModel.PowerToysUpdatingState, Mode=OneWay, Converter={StaticResource UpdateStateToBoolConverter}, ConverterParameter=ErrorDownloading}"
                        IsTabStop="{x:Bind ViewModel.PowerToysUpdatingState, Mode=OneWay, Converter={StaticResource UpdateStateToBoolConverter}, ConverterParameter=ErrorDownloading}"
                        Message="{x:Bind ViewModel.PowerToysNewAvailableVersion, Mode=OneWay}"
                        Severity="Error">
                        <InfoBar.Content>
                            <StackPanel Spacing="16">
                                <Button
                                    x:Uid="General_TryAgainToDownloadAndInstall"
                                    Command="{Binding UpdateNowButtonEventHandler}"
                                    IsEnabled="{Binding IsDownloadAllowed}"
                                    Visibility="{Binding Mode=OneWay, Path=IsNewVersionDownloading, Converter={StaticResource BoolNegationConverter}}" />

                                <!--  In progress panel  -->
                                <StackPanel
                                    Margin="0,0,0,16"
                                    Orientation="Horizontal"
                                    Spacing="18"
                                    Visibility="{x:Bind ViewModel.IsNewVersionDownloading, Converter={StaticResource BoolToVisibilityConverter}}">
                                    <ProgressRing Width="24" Height="24" />
                                    <TextBlock
                                        x:Uid="General_Downloading"
                                        FontWeight="SemiBold"
                                        Foreground="{ThemeResource TextFillColorSecondaryBrush}" />
                                </StackPanel>
                            </StackPanel>
                        </InfoBar.Content>
                        <InfoBar.ActionButton>
                            <HyperlinkButton
                                x:Uid="SeeWhatsNew"
                                HorizontalAlignment="Right"
                                NavigateUri="{Binding PowerToysNewAvailableVersionLink, Mode=OneWay}"
                                Style="{StaticResource TextButtonStyle}" />
                        </InfoBar.ActionButton>
                    </InfoBar>

                    <tkcontrols:SettingsExpander
                        x:Uid="General_UpdateSettings"
                        Margin="0,-6,0,0"
<<<<<<< HEAD
                        HeaderIcon="{ui:FontIcon Glyph=&#xE713;}"
                        IsExpanded="True">
                        <tkcontrols:SettingsExpander.Items>
                            <InfoBar
                                x:Uid="GPO_SomeSettingsAreManaged"
                                IsClosable="False"
                                IsOpen="{x:Bind ViewModel.SomeUpdateSettingsAreGpoManaged, Mode=OneWay}"
                                IsTabStop="{x:Bind ViewModel.SomeUpdateSettingsAreGpoManaged, Mode=OneWay}"
                                Severity="Informational" />
                            <tkcontrols:SettingsCard ContentAlignment="Left" IsEnabled="{x:Bind Mode=OneWay, Path=ViewModel.IsShowNewUpdatesToastNotificationCardEnabled}">
                                <controls:CheckBoxWithDescriptionControl x:Uid="GeneralPage_ShowNewUpdatesToast" IsChecked="{Binding Mode=TwoWay, Path=ShowNewUpdatesToastNotification}" />
                            </tkcontrols:SettingsCard>
                            <tkcontrols:SettingsCard
                                ContentAlignment="Left"
                                IsEnabled="{x:Bind Mode=OneWay, Path=ViewModel.IsAutoDownloadUpdatesCardEnabled}"
                                Visibility="{x:Bind ViewModel.IsAdmin, Converter={StaticResource BoolToVisibilityConverter}, Mode=OneWay}">
                                <controls:CheckBoxWithDescriptionControl x:Uid="GeneralPage_AutoDownloadAndInstallUpdates" IsChecked="{Binding Mode=TwoWay, Path=AutoDownloadUpdates}" />
                            </tkcontrols:SettingsCard>
                            <tkcontrols:SettingsCard ContentAlignment="Left" IsEnabled="{x:Bind Mode=OneWay, Path=ViewModel.IsShowWhatsNewAfterUpdatesCardEnabled}">
                                <controls:CheckBoxWithDescriptionControl x:Uid="GeneralPage_ShowWhatsNewAfterUpdates" IsChecked="{Binding Mode=TwoWay, Path=ShowWhatsNewAfterUpdates}" />
                            </tkcontrols:SettingsCard>
                        </tkcontrols:SettingsExpander.Items>
                    </tkcontrols:SettingsExpander>

=======
                        IsEnabled="{x:Bind ViewModel.IsAutoDownloadUpdatesCardEnabled, Mode=OneWay}"
                        Visibility="{x:Bind ViewModel.IsAdmin, Converter={StaticResource BoolToVisibilityConverter}, Mode=OneWay}">
                        <ToggleSwitch x:Uid="ToggleSwitch" IsOn="{x:Bind ViewModel.AutoDownloadUpdates, Mode=TwoWay}" />
                    </tkcontrols:SettingsCard>
                    <InfoBar
                        x:Uid="GPO_SettingIsManaged"
                        IsClosable="False"
                        IsOpen="{x:Bind ViewModel.ShowAutoDownloadUpdatesGpoInformation, Mode=OneWay}"
                        IsTabStop="{x:Bind ViewModel.ShowAutoDownloadUpdatesGpoInformation, Mode=OneWay}"
                        Severity="Informational" />

                    <tkcontrols:SettingsCard x:Uid="GeneralPage_ToggleSwitch_ShowWhatsNewAfterUpdates" IsEnabled="{x:Bind Mode=OneWay, Path=ViewModel.ShowWhatsNewAfterUpdatesIsGpoDisabled, Converter={StaticResource BoolNegationConverter}}">
                        <ToggleSwitch x:Uid="ToggleSwitch" IsOn="{Binding Mode=TwoWay, Path=ShowWhatsNewAfterUpdates}" />
                    </tkcontrols:SettingsCard>
                    <InfoBar
                        x:Uid="GPO_SettingIsManaged"
                        IsClosable="False"
                        IsOpen="{x:Bind Mode=OneWay, Path=ViewModel.ShowWhatsNewAfterUpdatesIsGpoDisabled}"
                        IsTabStop="{x:Bind Mode=OneWay, Path=ViewModel.ShowWhatsNewAfterUpdatesIsGpoDisabled}"
                        Severity="Informational" />

                    <tkcontrols:SettingsCard
                        x:Uid="GeneralPage_ToggleSwitch_ShowNewUpdatesToast"
                        Margin="0,-6,0,0"
                        IsEnabled="{x:Bind Mode=OneWay, Path=ViewModel.IsNewUpdatesToastDisabledGpoConfigured, Converter={StaticResource BoolNegationConverter}}">
                        <ToggleSwitch x:Uid="ToggleSwitch" IsOn="{Binding Mode=TwoWay, Path=ShowNewUpdatesToastNotification}" />
                    </tkcontrols:SettingsCard>
                    <InfoBar
                        x:Uid="GPO_SettingIsManaged"
                        IsClosable="False"
                        IsOpen="{x:Bind Mode=OneWay, Path=ViewModel.IsNewUpdatesToastDisabledGpoConfigured}"
                        IsTabStop="{x:Bind Mode=OneWay, Path=ViewModel.IsNewUpdatesToastDisabledGpoConfigured}"
                        Severity="Informational" />
>>>>>>> 6da7e3ae
                </controls:SettingsGroup>

                <controls:SettingsGroup x:Uid="Admin_Mode">
                    <tkcontrols:SettingsExpander
                        x:Uid="Admin_Mode_Running_As"
                        Header="{x:Bind ViewModel.RunningAsText, Mode=OneWay}"
                        HeaderIcon="{ui:FontIcon Glyph=&#xE7EF;}"
                        IsExpanded="True">
                        <tkcontrols:SettingsExpander.Description>
                            <HyperlinkButton x:Uid="GeneralPage_ToggleSwitch_AlwaysRunElevated_Link" NavigateUri="https://aka.ms/powertoysDetectedElevatedHelp" />
                        </tkcontrols:SettingsExpander.Description>
                        <Button
                            x:Uid="GeneralPage_RestartAsAdmin_Button"
                            Command="{Binding RestartElevatedButtonEventHandler}"
                            IsEnabled="{Binding IsAdminButtonEnabled}" />
                        <tkcontrols:SettingsExpander.Items>
                            <tkcontrols:SettingsCard x:Uid="GeneralSettings_AlwaysRunAsAdminText" IsEnabled="{x:Bind ViewModel.IsElevated, Mode=OneWay}">
                                <ToggleSwitch x:Uid="ToggleSwitch" IsOn="{x:Bind ViewModel.RunElevated, Mode=TwoWay}" />
                            </tkcontrols:SettingsCard>
                        </tkcontrols:SettingsExpander.Items>
                    </tkcontrols:SettingsExpander>
                    <tkcontrols:SettingsCard x:Uid="GeneralPage_WarningsElevatedApps">
                        <ToggleSwitch x:Uid="ToggleSwitch" IsOn="{Binding Mode=TwoWay, Path=EnableWarningsElevatedApps}" />
                    </tkcontrols:SettingsCard>
                </controls:SettingsGroup>

                <controls:SettingsGroup x:Uid="Appearance_Behavior" IsEnabled="True">
                    <tkcontrols:SettingsCard x:Uid="ColorModeHeader" HeaderIcon="{ui:FontIcon Glyph=&#xE790;}">
                        <tkcontrols:SettingsCard.Description>
                            <HyperlinkButton x:Uid="Windows_Color_Settings" Click="OpenColorsSettings_Click" />
                        </tkcontrols:SettingsCard.Description>
                        <ComboBox MinWidth="{StaticResource SettingActionControlMinWidth}" SelectedIndex="{x:Bind ViewModel.ThemeIndex, Mode=TwoWay}">
                            <ComboBoxItem x:Uid="Radio_Theme_Dark" />
                            <ComboBoxItem x:Uid="Radio_Theme_Light" />
                            <ComboBoxItem x:Uid="Radio_Theme_Default" />
                        </ComboBox>
                    </tkcontrols:SettingsCard>

                    <tkcontrols:SettingsCard x:Uid="GeneralPage_RunAtStartUp">
                        <ToggleSwitch x:Uid="ToggleSwitch" IsOn="{x:Bind ViewModel.Startup, Mode=TwoWay}" />
                    </tkcontrols:SettingsCard>
                </controls:SettingsGroup>

                <controls:SettingsGroup x:Uid="General_SettingsBackupAndRestoreTitle" Visibility="Visible">
                    <tkcontrols:SettingsExpander x:Uid="General_SettingsBackupAndRestore" HeaderIcon="{ui:FontIcon Glyph=&#xE777;}">
                        <StackPanel Orientation="Horizontal" Spacing="8">
                            <Button x:Uid="General_SettingsBackupAndRestore_ButtonBackup" Command="{Binding BackupConfigsEventHandler}" />
                            <Button x:Uid="General_SettingsBackupAndRestore_ButtonRestore" Command="{Binding RestoreConfigsEventHandler}" />
                        </StackPanel>
                        <tkcontrols:SettingsExpander.Items>
                            <tkcontrols:SettingsCard x:Uid="General_SettingsBackupAndRestoreLocationText">
                                <Grid ColumnSpacing="8">
                                    <Grid.ColumnDefinitions>
                                        <ColumnDefinition Width="*" />
                                        <ColumnDefinition Width="Auto" />
                                    </Grid.ColumnDefinitions>
                                    <TextBlock
                                        x:Name="pathTextBlock"
                                        VerticalAlignment="Center"
                                        Foreground="{ThemeResource TextFillColorSecondaryBrush}"
                                        IsTextSelectionEnabled="True"
                                        Text="{x:Bind ViewModel.SettingsBackupAndRestoreDir, Mode=TwoWay}"
                                        TextWrapping="Wrap">
                                        <ToolTipService.ToolTip>
                                            <ToolTip IsEnabled="{Binding IsTextTrimmed, ElementName=pathTextBlock, Mode=OneWay}">
                                                <TextBlock Text="{x:Bind ViewModel.SettingsBackupAndRestoreDir, Mode=TwoWay}" />
                                            </ToolTip>
                                        </ToolTipService.ToolTip>
                                    </TextBlock>
                                    <Button
                                        Grid.Column="1"
                                        Command="{Binding SelectSettingBackupDirEventHandler}"
                                        Content="&#xe8da;"
                                        FontFamily="{ThemeResource SymbolThemeFontFamily}">
                                        <ToolTipService.ToolTip>
                                            <ToolTip>
                                                <TextBlock x:Uid="General_SettingsBackupAndRestore_ButtonSelectLocation" />
                                            </ToolTip>
                                        </ToolTipService.ToolTip>
                                    </Button>
                                </Grid>
                            </tkcontrols:SettingsCard>
                            <tkcontrols:SettingsCard
                                x:Uid="General_SettingsBackupAndRestoreStatusInfo"
                                HorizontalContentAlignment="Left"
                                ContentAlignment="Vertical">
                                <Grid
                                    Margin="0,0,0,6"
                                    ColumnSpacing="36"
                                    RowSpacing="4">
                                    <Grid.ColumnDefinitions>
                                        <ColumnDefinition Width="Auto" />
                                        <ColumnDefinition Width="*" />
                                    </Grid.ColumnDefinitions>
                                    <Grid.RowDefinitions>
                                        <RowDefinition Height="Auto" />
                                        <RowDefinition Height="Auto" />
                                        <RowDefinition Height="Auto" />
                                        <RowDefinition Height="Auto" />
                                    </Grid.RowDefinitions>
                                    <TextBlock x:Uid="General_SettingsBackupInfo_StatusHeader" />
                                    <TextBlock
                                        Grid.Column="1"
                                        Foreground="{ThemeResource TextFillColorSecondaryBrush}"
                                        TextWrapping="WrapWholeWords">
                                        <Run Text="{x:Bind ViewModel.CurrentSettingMatchText, Mode=OneWay}" />
                                        <Hyperlink Click="UpdateBackupAndRestoreStatusText" TextDecorations="Underline">
                                            <Run x:Uid="General_SettingsBackupAndRestore_LinkRefresh" />
                                        </Hyperlink>
                                    </TextBlock>

                                    <TextBlock x:Uid="General_SettingsBackupInfo_FileNameHeader" Grid.Row="1" />
                                    <TextBlock
                                        Grid.Row="1"
                                        Grid.Column="1"
                                        Foreground="{ThemeResource TextFillColorSecondaryBrush}"
                                        Text="{x:Bind ViewModel.LastSettingsBackupFileName, Mode=OneWay}"
                                        TextWrapping="WrapWholeWords" />

                                    <TextBlock x:Uid="General_SettingsBackupInfo_SourceHeader" Grid.Row="2" />
                                    <TextBlock
                                        Grid.Row="2"
                                        Grid.Column="1"
                                        Foreground="{ThemeResource TextFillColorSecondaryBrush}"
                                        Text="{x:Bind ViewModel.LastSettingsBackupSource, Mode=OneWay}"
                                        TextWrapping="WrapWholeWords" />
                                    <TextBlock x:Uid="General_SettingsBackupInfo_DateHeader" Grid.Row="3" />
                                    <TextBlock
                                        Grid.Row="3"
                                        Grid.Column="1"
                                        Foreground="{ThemeResource TextFillColorSecondaryBrush}"
                                        Text="{x:Bind ViewModel.LastSettingsBackupDate, Mode=OneWay}"
                                        TextWrapping="WrapWholeWords" />
                                </Grid>
                            </tkcontrols:SettingsCard>
                        </tkcontrols:SettingsExpander.Items>
                    </tkcontrols:SettingsExpander>
                </controls:SettingsGroup>
                <InfoBar
                    x:Uid="General_SettingsBackupMessageResults"
                    Title="{x:Bind ViewModel.SettingsBackupMessage, Mode=OneWay}"
                    IsClosable="False"
                    IsOpen="{x:Bind ViewModel.SettingsBackupRestoreMessageVisible, Mode=OneWay}"
                    IsTabStop="{x:Bind ViewModel.SettingsBackupRestoreMessageVisible, Mode=OneWay}"
                    Severity="{x:Bind ViewModel.BackupRestoreMessageSeverity, Converter={StaticResource StringToInfoBarSeverityConverter}}" />
                <controls:SettingsGroup x:Uid="General_Experimentation" Visibility="Visible">
                    <tkcontrols:SettingsCard x:Uid="GeneralPage_EnableExperimentation" IsEnabled="{x:Bind ViewModel.IsExperimentationGpoDisallowed, Mode=OneWay, Converter={StaticResource BoolNegationConverter}}">
                        <tkcontrols:SettingsCard.HeaderIcon>
                            <PathIcon Data="M1859 1758q14 23 21 47t7 51q0 40-15 75t-41 61-61 41-75 15H354q-40 0-75-15t-61-41-41-61-15-75q0-27 6-51t21-47l569-992q10-14 10-34V128H640V0h768v128h-128v604q0 19 10 35l569 991zM896 732q0 53-27 99l-331 577h972l-331-577q-27-46-27-99V128H896v604zm799 1188q26 0 44-19t19-45q0-10-2-17t-8-16l-164-287H464l-165 287q-9 15-9 33 0 26 18 45t46 19h1341z" />
                        </tkcontrols:SettingsCard.HeaderIcon>
                        <ToggleSwitch x:Uid="ToggleSwitch" IsOn="{x:Bind ViewModel.EnableExperimentation, Mode=TwoWay}" />
                    </tkcontrols:SettingsCard>
                    <InfoBar
                        x:Uid="GPO_SettingIsManaged"
                        IsClosable="False"
                        IsOpen="{x:Bind ViewModel.IsExperimentationGpoDisallowed, Mode=OneWay}"
                        IsTabStop="{x:Bind ViewModel.IsExperimentationGpoDisallowed, Mode=OneWay}"
                        Severity="Informational" />
                </controls:SettingsGroup>
            </StackPanel>

        </controls:SettingsPageControl.ModuleContent>
        <controls:SettingsPageControl.PrimaryLinks>
            <controls:PageLink x:Uid="GeneralPage_Documentation" Link="https://aka.ms/PowerToysOverview" />
            <controls:PageLink x:Uid="General_Repository" Link="https://aka.ms/powertoys" />
            <controls:PageLink x:Uid="GeneralPage_ReportAbug" Link="https://aka.ms/powerToysReportBug" />
            <controls:PageLink x:Uid="GeneralPage_RequestAFeature_URL" Link="https://aka.ms/powerToysRequestFeature" />
        </controls:SettingsPageControl.PrimaryLinks>
        <controls:SettingsPageControl.SecondaryLinks>
            <controls:PageLink x:Uid="GeneralPage_PrivacyStatement_URL" Link="http://go.microsoft.com/fwlink/?LinkId=521839" />
            <controls:PageLink x:Uid="OpenSource_Notice" Link="https://github.com/microsoft/PowerToys/blob/main/NOTICE.md" />
        </controls:SettingsPageControl.SecondaryLinks>
    </controls:SettingsPageControl>
</Page><|MERGE_RESOLUTION|>--- conflicted
+++ resolved
@@ -178,7 +178,6 @@
                     <tkcontrols:SettingsExpander
                         x:Uid="General_UpdateSettings"
                         Margin="0,-6,0,0"
-<<<<<<< HEAD
                         HeaderIcon="{ui:FontIcon Glyph=&#xE713;}"
                         IsExpanded="True">
                         <tkcontrols:SettingsExpander.Items>
@@ -202,42 +201,6 @@
                             </tkcontrols:SettingsCard>
                         </tkcontrols:SettingsExpander.Items>
                     </tkcontrols:SettingsExpander>
-
-=======
-                        IsEnabled="{x:Bind ViewModel.IsAutoDownloadUpdatesCardEnabled, Mode=OneWay}"
-                        Visibility="{x:Bind ViewModel.IsAdmin, Converter={StaticResource BoolToVisibilityConverter}, Mode=OneWay}">
-                        <ToggleSwitch x:Uid="ToggleSwitch" IsOn="{x:Bind ViewModel.AutoDownloadUpdates, Mode=TwoWay}" />
-                    </tkcontrols:SettingsCard>
-                    <InfoBar
-                        x:Uid="GPO_SettingIsManaged"
-                        IsClosable="False"
-                        IsOpen="{x:Bind ViewModel.ShowAutoDownloadUpdatesGpoInformation, Mode=OneWay}"
-                        IsTabStop="{x:Bind ViewModel.ShowAutoDownloadUpdatesGpoInformation, Mode=OneWay}"
-                        Severity="Informational" />
-
-                    <tkcontrols:SettingsCard x:Uid="GeneralPage_ToggleSwitch_ShowWhatsNewAfterUpdates" IsEnabled="{x:Bind Mode=OneWay, Path=ViewModel.ShowWhatsNewAfterUpdatesIsGpoDisabled, Converter={StaticResource BoolNegationConverter}}">
-                        <ToggleSwitch x:Uid="ToggleSwitch" IsOn="{Binding Mode=TwoWay, Path=ShowWhatsNewAfterUpdates}" />
-                    </tkcontrols:SettingsCard>
-                    <InfoBar
-                        x:Uid="GPO_SettingIsManaged"
-                        IsClosable="False"
-                        IsOpen="{x:Bind Mode=OneWay, Path=ViewModel.ShowWhatsNewAfterUpdatesIsGpoDisabled}"
-                        IsTabStop="{x:Bind Mode=OneWay, Path=ViewModel.ShowWhatsNewAfterUpdatesIsGpoDisabled}"
-                        Severity="Informational" />
-
-                    <tkcontrols:SettingsCard
-                        x:Uid="GeneralPage_ToggleSwitch_ShowNewUpdatesToast"
-                        Margin="0,-6,0,0"
-                        IsEnabled="{x:Bind Mode=OneWay, Path=ViewModel.IsNewUpdatesToastDisabledGpoConfigured, Converter={StaticResource BoolNegationConverter}}">
-                        <ToggleSwitch x:Uid="ToggleSwitch" IsOn="{Binding Mode=TwoWay, Path=ShowNewUpdatesToastNotification}" />
-                    </tkcontrols:SettingsCard>
-                    <InfoBar
-                        x:Uid="GPO_SettingIsManaged"
-                        IsClosable="False"
-                        IsOpen="{x:Bind Mode=OneWay, Path=ViewModel.IsNewUpdatesToastDisabledGpoConfigured}"
-                        IsTabStop="{x:Bind Mode=OneWay, Path=ViewModel.IsNewUpdatesToastDisabledGpoConfigured}"
-                        Severity="Informational" />
->>>>>>> 6da7e3ae
                 </controls:SettingsGroup>
 
                 <controls:SettingsGroup x:Uid="Admin_Mode">
