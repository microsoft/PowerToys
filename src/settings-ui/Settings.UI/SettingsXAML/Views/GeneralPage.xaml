--- conflicted
+++ resolved
@@ -188,32 +188,28 @@
                         IsOpen="{x:Bind ViewModel.ShowAutoDownloadUpdatesGpoInformation, Mode=OneWay}"
                         IsTabStop="{x:Bind ViewModel.ShowAutoDownloadUpdatesGpoInformation, Mode=OneWay}"
                         Severity="Informational" />
-<<<<<<< HEAD
-
-                    <controls:SettingsCard
+
+                    <tkcontrols:SettingsCard x:Uid="GeneralPage_ToggleSwitch_ShowWhatsNewAfterUpdates" IsEnabled="{x:Bind Mode=OneWay, Path=ViewModel.ShowWhatsNewAfterUpdatesIsGpoDisabled, Converter={StaticResource BoolNegationConverter}}">
+                        <ToggleSwitch x:Uid="ToggleSwitch" IsOn="{Binding Mode=TwoWay, Path=ShowWhatsNewAfterUpdates}" />
+                    </tkcontrols:SettingsCard>
+                    <InfoBar
+                        x:Uid="GPO_IsSettingForced"
+                        IsClosable="False"
+                        IsOpen="{x:Bind Mode=OneWay, Path=ViewModel.ShowWhatsNewAfterUpdatesIsGpoDisabled}"
+                        IsTabStop="{x:Bind Mode=OneWay, Path=ViewModel.ShowWhatsNewAfterUpdatesIsGpoDisabled}"
+                        Severity="Informational" />
+
+                    <tkcontrols:SettingsCard
                         x:Uid="GeneralPage_ToggleSwitch_ShowNewUpdatesToast"
                         Margin="0,-6,0,0"
                         IsEnabled="{x:Bind Mode=OneWay, Path=ViewModel.IsNewUpdatesToastDisabledGpoConfigured, Converter={StaticResource BoolNegationConverter}}">
                         <ToggleSwitch x:Uid="ToggleSwitch" IsOn="{Binding Mode=TwoWay, Path=ShowNewUpdatesToastNotification}" />
-                    </controls:SettingsCard>
+                    </tkcontrols:SettingsCard>
                     <InfoBar
                         x:Uid="GPO_IsSettingForced"
                         IsClosable="False"
                         IsOpen="{x:Bind Mode=OneWay, Path=ViewModel.IsNewUpdatesToastDisabledGpoConfigured}"
                         IsTabStop="{x:Bind Mode=OneWay, Path=ViewModel.IsNewUpdatesToastDisabledGpoConfigured}"
-                        Severity="Informational" />
-                </custom:SettingsGroup>
-=======
->>>>>>> f07c2314
-
-                    <tkcontrols:SettingsCard x:Uid="GeneralPage_ToggleSwitch_ShowWhatsNewAfterUpdates" IsEnabled="{x:Bind Mode=OneWay, Path=ViewModel.ShowWhatsNewAfterUpdatesIsGpoDisabled, Converter={StaticResource BoolNegationConverter}}">
-                        <ToggleSwitch x:Uid="ToggleSwitch" IsOn="{Binding Mode=TwoWay, Path=ShowWhatsNewAfterUpdates}" />
-                    </tkcontrols:SettingsCard>
-                    <InfoBar
-                        x:Uid="GPO_IsSettingForced"
-                        IsClosable="False"
-                        IsOpen="{x:Bind Mode=OneWay, Path=ViewModel.ShowWhatsNewAfterUpdatesIsGpoDisabled}"
-                        IsTabStop="{x:Bind Mode=OneWay, Path=ViewModel.ShowWhatsNewAfterUpdatesIsGpoDisabled}"
                         Severity="Informational" />
                 </controls:SettingsGroup>
 
