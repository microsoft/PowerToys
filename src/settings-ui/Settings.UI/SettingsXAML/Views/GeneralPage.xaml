--- conflicted
+++ resolved
@@ -188,21 +188,17 @@
                         IsOpen="{x:Bind ViewModel.ShowAutoDownloadUpdatesGpoInformation, Mode=OneWay}"
                         IsTabStop="{x:Bind ViewModel.ShowAutoDownloadUpdatesGpoInformation, Mode=OneWay}"
                         Severity="Informational" />
-<<<<<<< HEAD
-
-                    <controls:SettingsCard x:Uid="GeneralPage_ToggleSwitch_ShowWhatsNewAfterUpdates" IsEnabled="{x:Bind Mode=OneWay, Path=ViewModel.ShowWhatsNewAfterUpdatesIsGpoDisabled, Converter={StaticResource BoolNegationConverter}}">
+
+                    <tkcontrols:SettingsCard x:Uid="GeneralPage_ToggleSwitch_ShowWhatsNewAfterUpdates" IsEnabled="{x:Bind Mode=OneWay, Path=ViewModel.ShowWhatsNewAfterUpdatesIsGpoDisabled, Converter={StaticResource BoolNegationConverter}}">
                         <ToggleSwitch x:Uid="ToggleSwitch" IsOn="{Binding Mode=TwoWay, Path=ShowWhatsNewAfterUpdates}" />
-                    </controls:SettingsCard>
+                    </tkcontrols:SettingsCard>
                     <InfoBar
                         x:Uid="GPO_IsSettingForced"
                         IsClosable="False"
                         IsOpen="{x:Bind Mode=OneWay, Path=ViewModel.ShowWhatsNewAfterUpdatesIsGpoDisabled}"
                         IsTabStop="{x:Bind Mode=OneWay, Path=ViewModel.ShowWhatsNewAfterUpdatesIsGpoDisabled}"
                         Severity="Informational" />
-                </custom:SettingsGroup>
-=======
-                </controls:SettingsGroup>
->>>>>>> d51dbbe1
+                </controls:SettingsGroup>
 
                 <controls:SettingsGroup x:Uid="Admin_Mode">
                     <tkcontrols:SettingsExpander
