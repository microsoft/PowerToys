--- conflicted
+++ resolved
@@ -203,14 +203,12 @@
                             AutomationProperties.AutomationId="ColorPickerNavItem"
                             Icon="{ui:BitmapIcon Source=/Assets/Settings/Icons/ColorPicker.png}" />
                         <NavigationViewItem
-<<<<<<< HEAD
+                            x:Name="LightSwitchNavigationItem"
                             x:Uid="Shell_LightSwitch"
                             helpers:NavHelper.NavigateTo="views:LightSwitchPage"
                             Icon="{ui:BitmapIcon Source=/Assets/Settings/Icons/LightSwitch.png}" />
                         <NavigationViewItem
-=======
                             x:Name="PowerLauncherNavigationItem"
->>>>>>> f4984646
                             x:Uid="Shell_PowerLauncher"
                             helpers:NavHelper.NavigateTo="views:PowerLauncherPage"
                             AutomationProperties.AutomationId="PowerLauncherNavItem"
