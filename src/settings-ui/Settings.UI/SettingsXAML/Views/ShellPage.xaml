--- conflicted
+++ resolved
@@ -107,121 +107,6 @@
 
                 <!--  System Tools  -->
                 <NavigationViewItem
-<<<<<<< HEAD
-                    x:Uid="Shell_AdvancedPaste"
-                    helpers:NavHelper.NavigateTo="views:AdvancedPastePage"
-                    Icon="{ui:BitmapIcon Source=/Assets/Settings/Icons/AdvancedPaste.png}" />
-
-                <NavigationViewItem
-                    x:Uid="Shell_AlwaysOnTop"
-                    helpers:NavHelper.NavigateTo="views:AlwaysOnTopPage"
-                    Icon="{ui:BitmapIcon Source=/Assets/Settings/Icons/AlwaysOnTop.png}" />
-
-                <NavigationViewItem
-                    x:Uid="Shell_Awake"
-                    helpers:NavHelper.NavigateTo="views:AwakePage"
-                    Icon="{ui:BitmapIcon Source=/Assets/Settings/Icons/Awake.png}" />
-
-                <NavigationViewItem
-                    x:Uid="Shell_ColorPicker"
-                    helpers:NavHelper.NavigateTo="views:ColorPickerPage"
-                    Icon="{ui:BitmapIcon Source=/Assets/Settings/Icons/ColorPicker.png}" />
-
-                <NavigationViewItem
-                    x:Uid="Shell_CmdNotFound"
-                    helpers:NavHelper.NavigateTo="views:CmdNotFoundPage"
-                    Icon="{ui:BitmapIcon Source=/Assets/Settings/Icons/CommandNotFound.png}" />
-
-                <NavigationViewItem
-                    x:Uid="Shell_CropAndLock"
-                    helpers:NavHelper.NavigateTo="views:CropAndLockPage"
-                    Icon="{ui:BitmapIcon Source=/Assets/Settings/Icons/CropAndLock.png}" />
-
-                <NavigationViewItem
-                    x:Uid="Shell_EnvironmentVariables"
-                    helpers:NavHelper.NavigateTo="views:EnvironmentVariablesPage"
-                    Icon="{ui:BitmapIcon Source=/Assets/Settings/Icons/EnvironmentVariables.png}" />
-
-                <NavigationViewItem
-                    x:Uid="Shell_FancyZones"
-                    helpers:NavHelper.NavigateTo="views:FancyZonesPage"
-                    Icon="{ui:BitmapIcon Source=/Assets/Settings/Icons/FancyZones.png}" />
-
-                <NavigationViewItem x:Uid="Shell_FileActionsMenu" helpers:NavHelper.NavigateTo="views:FileActionsMenuPage">
-                    <NavigationViewItem.Icon>
-                        <FontIcon Glyph="&#xe8b7;" />
-                    </NavigationViewItem.Icon>
-                </NavigationViewItem>
-
-                <NavigationViewItem
-                    x:Uid="Shell_PowerPreview"
-                    helpers:NavHelper.NavigateTo="views:PowerPreviewPage"
-                    Icon="{ui:BitmapIcon Source=/Assets/Settings/Icons/FileExplorerPreview.png}" />
-
-                <NavigationViewItem
-                    x:Uid="Shell_FileLocksmith"
-                    helpers:NavHelper.NavigateTo="views:FileLocksmithPage"
-                    Icon="{ui:BitmapIcon Source=/Assets/Settings/Icons/FileLocksmith.png}" />
-
-                <NavigationViewItem
-                    x:Uid="Shell_Hosts"
-                    helpers:NavHelper.NavigateTo="views:HostsPage"
-                    Icon="{ui:BitmapIcon Source=/Assets/Settings/Icons/Hosts.png}" />
-
-                <NavigationViewItem
-                    x:Uid="Shell_ImageResizer"
-                    helpers:NavHelper.NavigateTo="views:ImageResizerPage"
-                    Icon="{ui:BitmapIcon Source=/Assets/Settings/Icons/ImageResizer.png}" />
-
-                <NavigationViewItem
-                    x:Uid="Shell_KeyboardManager"
-                    helpers:NavHelper.NavigateTo="views:KeyboardManagerPage"
-                    Icon="{ui:BitmapIcon Source=/Assets/Settings/Icons/KeyboardManager.png}" />
-
-                <NavigationViewItem
-                    x:Uid="Shell_MouseUtilities"
-                    helpers:NavHelper.NavigateTo="views:MouseUtilsPage"
-                    Icon="{ui:BitmapIcon Source=/Assets/Settings/Icons/MouseUtils.png}" />
-
-                <NavigationViewItem
-                    x:Uid="Shell_MouseWithoutBorders"
-                    helpers:NavHelper.NavigateTo="views:MouseWithoutBordersPage"
-                    Icon="{ui:BitmapIcon Source=/Assets/Settings/Icons/MouseWithoutBorders.png}" />
-
-                <NavigationViewItem
-                    x:Uid="NewPlus_Product_Name"
-                    helpers:NavHelper.NavigateTo="views:NewPlusPage"
-                    Icon="{ui:BitmapIcon Source=/Assets/Settings/Icons/NewPlus.png}" />
-
-                <NavigationViewItem
-                    x:Uid="Shell_Peek"
-                    helpers:NavHelper.NavigateTo="views:PeekPage"
-                    Icon="{ui:BitmapIcon Source=/Assets/Settings/Icons/Peek.png}" />
-
-                <NavigationViewItem
-                    x:Uid="Shell_PowerRename"
-                    helpers:NavHelper.NavigateTo="views:PowerRenamePage"
-                    Icon="{ui:BitmapIcon Source=/Assets/Settings/Icons/PowerRename.png}" />
-                <NavigationViewItem
-                    x:Uid="Shell_PowerLauncher"
-                    helpers:NavHelper.NavigateTo="views:PowerLauncherPage"
-                    Icon="{ui:BitmapIcon Source=/Assets/Settings/Icons/PowerToysRun.png}" />
-
-                <NavigationViewItem
-                    x:Uid="Shell_QuickAccent"
-                    helpers:NavHelper.NavigateTo="views:PowerAccentPage"
-                    Icon="{ui:BitmapIcon Source=/Assets/Settings/Icons/QuickAccent.png}" />
-
-                <NavigationViewItem
-                    x:Uid="Shell_RegistryPreview"
-                    helpers:NavHelper.NavigateTo="views:RegistryPreviewPage"
-                    Icon="{ui:BitmapIcon Source=/Assets/Settings/Icons/RegistryPreview.png}" />
-
-                <NavigationViewItem
-                    x:Uid="Shell_MeasureTool"
-                    helpers:NavHelper.NavigateTo="views:MeasureToolPage"
-                    Icon="{ui:BitmapIcon Source=/Assets/Settings/Icons/ScreenRuler.png}" />
-=======
                     x:Uid="Shell_TopLevelSystemTools"
                     Icon="{ui:BitmapIcon Source=/Assets/Settings/Icons/SystemTools.png}"
                     SelectsOnInvoked="False">
@@ -256,7 +141,6 @@
                             Icon="{ui:BitmapIcon Source=/Assets/Settings/Icons/TextExtractor.png}" />
                     </NavigationViewItem.MenuItems>
                 </NavigationViewItem>
->>>>>>> 40acdea3
 
                 <!--  Windowing & Layouts  -->
                 <NavigationViewItem
@@ -326,7 +210,11 @@
                             x:Uid="Shell_PowerPreview"
                             helpers:NavHelper.NavigateTo="views:PowerPreviewPage"
                             Icon="{ui:BitmapIcon Source=/Assets/Settings/Icons/FileExplorerPreview.png}" />
-                        <!--  File Explorer Thumbnails  -->
+                        <NavigationViewItem x:Uid="Shell_FileActionsMenu" helpers:NavHelper.NavigateTo="views:FileActionsMenuPage">
+                            <NavigationViewItem.Icon>
+                                <FontIcon Glyph="&#xe8b7;" />
+                            </NavigationViewItem.Icon>
+                        </NavigationViewItem>
                         <NavigationViewItem
                             x:Uid="Shell_FileLocksmith"
                             helpers:NavHelper.NavigateTo="views:FileLocksmithPage"
