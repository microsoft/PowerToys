<UserControl
    x:Class="Microsoft.PowerToys.Settings.UI.Views.ShellPage"
    xmlns="http://schemas.microsoft.com/winfx/2006/xaml/presentation"
    xmlns:x="http://schemas.microsoft.com/winfx/2006/xaml"
    xmlns:animatedvisuals="using:Microsoft.UI.Xaml.Controls.AnimatedVisuals"
    xmlns:animations="using:CommunityToolkit.WinUI.Animations"
    xmlns:d="http://schemas.microsoft.com/expression/blend/2008"
    xmlns:helpers="using:Microsoft.PowerToys.Settings.UI.Helpers"
    xmlns:i="using:Microsoft.Xaml.Interactivity"
    xmlns:ic="using:Microsoft.Xaml.Interactions.Core"
    xmlns:mc="http://schemas.openxmlformats.org/markup-compatibility/2006"
    xmlns:ui="using:CommunityToolkit.WinUI"
    xmlns:views="using:Microsoft.PowerToys.Settings.UI.Views"
    HighContrastAdjustment="None"
    Loaded="ShellPage_Loaded"
    mc:Ignorable="d">

    <i:Interaction.Behaviors>
        <ic:EventTriggerBehavior EventName="Loaded">
            <ic:InvokeCommandAction Command="{x:Bind ViewModel.LoadedCommand}" />
        </ic:EventTriggerBehavior>
    </i:Interaction.Behaviors>

    <Grid x:Name="RootGrid">
        <Grid.RowDefinitions>
            <RowDefinition Height="48" />
            <RowDefinition Height="*" />
        </Grid.RowDefinitions>
        <Button
            x:Name="PaneToggleBtn"
            Width="48"
            HorizontalAlignment="Left"
            VerticalAlignment="Center"
            Click="PaneToggleBtn_Click"
            Style="{StaticResource PaneToggleButtonStyle}" />
        <Grid
            x:Name="AppTitleBar"
            Height="{Binding ElementName=navigationView, Path=CompactPaneLength}"
            Margin="48,0,0,0"
            VerticalAlignment="Top"
            IsHitTestVisible="True">
            <animations:Implicit.Animations>
                <animations:OffsetAnimation Duration="0:0:0.3" />
            </animations:Implicit.Animations>
            <StackPanel Orientation="Horizontal">
                <Image
                    Width="16"
                    Height="16"
                    HorizontalAlignment="Left"
                    Source="/Assets/Settings/icon.ico" />
                <TextBlock
                    x:Name="AppTitleBarText"
                    Margin="12,0,0,0"
                    VerticalAlignment="Center"
                    Style="{StaticResource CaptionTextBlockStyle}"
                    TextWrapping="NoWrap" />
                <TextBlock
                    x:Name="DebugMessage"
                    Margin="8,0,0,0"
                    VerticalAlignment="Center"
                    Foreground="{ThemeResource TextFillColorSecondaryBrush}"
                    Style="{StaticResource CaptionTextBlockStyle}"
                    Text="Debug"
                    TextWrapping="NoWrap"
                    Visibility="Collapsed" />
            </StackPanel>
        </Grid>
        <NavigationView
            x:Name="navigationView"
            Grid.Row="1"
            Canvas.ZIndex="0"
            CompactModeThresholdWidth="1007"
            DisplayModeChanged="NavigationView_DisplayModeChanged"
            ExpandedModeThresholdWidth="1007"
            IsBackButtonVisible="Collapsed"
            IsBackEnabled="{x:Bind ViewModel.IsBackEnabled, Mode=OneWay}"
            IsPaneToggleButtonVisible="False"
            IsSettingsVisible="False"
            IsTitleBarAutoPaddingEnabled="False"
            PaneClosed="NavigationView_PaneClosed"
            PaneOpened="NavigationView_PaneOpened"
            SelectedItem="{x:Bind ViewModel.Selected, Mode=OneWay}"
            SelectionChanged="NavigationView_SelectionChanged">
            <NavigationView.Resources>
                <SolidColorBrush x:Key="NavigationViewContentBackground" Color="Transparent" />
                <SolidColorBrush x:Key="NavigationViewContentGridBorderBrush" Color="Transparent" />
            </NavigationView.Resources>
            <NavigationView.MenuItems>
                <NavigationViewItem
                    x:Uid="Shell_Dashboard"
                    helpers:NavHelper.NavigateTo="views:DashboardPage"
                    Icon="{ui:FontIcon Glyph=&#xE80F;}" />

                <NavigationViewItem x:Uid="Shell_General" helpers:NavHelper.NavigateTo="views:GeneralPage">
                    <NavigationViewItem.Icon>
                        <AnimatedIcon>
                            <AnimatedIcon.Source>
                                <animatedvisuals:AnimatedSettingsVisualSource />
                            </AnimatedIcon.Source>
                            <AnimatedIcon.FallbackIconSource>
                                <SymbolIconSource Symbol="Setting" />
                            </AnimatedIcon.FallbackIconSource>
                        </AnimatedIcon>
                    </NavigationViewItem.Icon>
                </NavigationViewItem>
                <NavigationViewItemSeparator />

                <NavigationViewItem
                    x:Uid="Shell_AlwaysOnTop"
                    helpers:NavHelper.NavigateTo="views:AlwaysOnTopPage"
                    Icon="{ui:BitmapIcon Source=/Assets/Settings/Icons/AlwaysOnTop.png}" />

                <NavigationViewItem
                    x:Uid="Shell_Awake"
                    helpers:NavHelper.NavigateTo="views:AwakePage"
                    Icon="{ui:BitmapIcon Source=/Assets/Settings/Icons/Awake.png}" />

                <NavigationViewItem
                    x:Uid="Shell_CmdNotFound"
                    helpers:NavHelper.NavigateTo="views:CmdNotFoundPage"
                    Icon="{ui:BitmapIcon Source=/Assets/Settings/FluentIcons/FluentIconsCmdNotFound.png}" />

                <NavigationViewItem
                    x:Uid="Shell_ColorPicker"
                    helpers:NavHelper.NavigateTo="views:ColorPickerPage"
                    Icon="{ui:BitmapIcon Source=/Assets/Settings/Icons/ColorPicker.png}" />

                <NavigationViewItem
                    x:Uid="Shell_CropAndLock"
                    helpers:NavHelper.NavigateTo="views:CropAndLockPage"
                    Icon="{ui:BitmapIcon Source=/Assets/Settings/Icons/CropAndLock.png}" />

                <NavigationViewItem
                    x:Uid="Shell_EnvironmentVariables"
                    helpers:NavHelper.NavigateTo="views:EnvironmentVariablesPage"
                    Icon="{ui:BitmapIcon Source=/Assets/Settings/Icons/EnvironmentVariables.png}" />

                <NavigationViewItem
                    x:Uid="Shell_FancyZones"
                    helpers:NavHelper.NavigateTo="views:FancyZonesPage"
<<<<<<< HEAD
                    Icon="{ui:BitmapIcon Source=/Assets/Settings/Icons/FancyZones.png}" />
                <NavigationViewItem
                    x:Uid="Shell_FileLocksmith"
                    helpers:NavHelper.NavigateTo="views:FileLocksmithPage"
                    Icon="{ui:BitmapIcon Source=/Assets/Settings/Icons/FileLocksmith.png}" />
=======
                    Icon="{ui:BitmapIcon Source=/Assets/Settings/FluentIcons/FluentIconsFancyZones.png}" />

>>>>>>> b609cf61
                <NavigationViewItem
                    x:Uid="Shell_PowerPreview"
                    helpers:NavHelper.NavigateTo="views:PowerPreviewPage"
                    Icon="{ui:BitmapIcon Source=/Assets/Settings/Icons/FileExplorerPreview.png}" />

                <NavigationViewItem
                    x:Uid="Shell_FileLocksmith"
                    helpers:NavHelper.NavigateTo="views:FileLocksmithPage"
                    Icon="{ui:BitmapIcon Source=/Assets/Settings/FluentIcons/FluentIconsFileLocksmith.png}" />

                <NavigationViewItem
                    x:Uid="Shell_Hosts"
                    helpers:NavHelper.NavigateTo="views:HostsPage"
                    Icon="{ui:BitmapIcon Source=/Assets/Settings/Icons/Hosts.png}" />

                <NavigationViewItem
                    x:Uid="Shell_ImageResizer"
                    helpers:NavHelper.NavigateTo="views:ImageResizerPage"
                    Icon="{ui:BitmapIcon Source=/Assets/Settings/Icons/ImageResizer.png}" />

                <NavigationViewItem
                    x:Uid="Shell_KeyboardManager"
                    helpers:NavHelper.NavigateTo="views:KeyboardManagerPage"
                    Icon="{ui:BitmapIcon Source=/Assets/Settings/Icons/KeyboardManager.png}" />

                <NavigationViewItem
                    x:Uid="Shell_MouseUtilities"
                    helpers:NavHelper.NavigateTo="views:MouseUtilsPage"
                    Icon="{ui:BitmapIcon Source=/Assets/Settings/Icons/MouseUtils.png}" />

                <NavigationViewItem
                    x:Uid="Shell_MouseWithoutBorders"
                    helpers:NavHelper.NavigateTo="views:MouseWithoutBordersPage"
                    Icon="{ui:BitmapIcon Source=/Assets/Settings/Icons/MouseWithoutBorders.png}" />

                <NavigationViewItem
                    x:Uid="Shell_PastePlain"
                    helpers:NavHelper.NavigateTo="views:PastePlainPage"
                    Icon="{ui:BitmapIcon Source=/Assets/Settings/Icons/PasteAsPlainText.png}" />

                <NavigationViewItem
                    x:Uid="Shell_Peek"
                    helpers:NavHelper.NavigateTo="views:PeekPage"
                    Icon="{ui:BitmapIcon Source=/Assets/Settings/Icons/Peek.png}" />

                <NavigationViewItem
                    x:Uid="Shell_PowerRename"
                    helpers:NavHelper.NavigateTo="views:PowerRenamePage"
                    Icon="{ui:BitmapIcon Source=/Assets/Settings/Icons/PowerRename.png}" />
                <NavigationViewItem
                    x:Uid="Shell_PowerLauncher"
                    helpers:NavHelper.NavigateTo="views:PowerLauncherPage"
                    Icon="{ui:BitmapIcon Source=/Assets/Settings/Icons/PowerToysRun.png}" />

                <NavigationViewItem
                    x:Uid="Shell_QuickAccent"
                    helpers:NavHelper.NavigateTo="views:PowerAccentPage"
                    Icon="{ui:BitmapIcon Source=/Assets/Settings/Icons/QuickAccent.png}" />

                <NavigationViewItem
                    x:Uid="Shell_RegistryPreview"
                    helpers:NavHelper.NavigateTo="views:RegistryPreviewPage"
                    Icon="{ui:BitmapIcon Source=/Assets/Settings/Icons/RegistryPreview.png}" />

                <NavigationViewItem
                    x:Uid="Shell_MeasureTool"
                    helpers:NavHelper.NavigateTo="views:MeasureToolPage"
                    Icon="{ui:BitmapIcon Source=/Assets/Settings/Icons/ScreenRuler.png}" />

                <NavigationViewItem
                    x:Uid="Shell_ShortcutGuide"
                    helpers:NavHelper.NavigateTo="views:ShortcutGuidePage"
                    Icon="{ui:BitmapIcon Source=/Assets/Settings/Icons/ShortcutGuide.png}" />

                <NavigationViewItem
                    x:Uid="Shell_TextExtractor"
                    helpers:NavHelper.NavigateTo="views:PowerOcrPage"
                    Icon="{ui:BitmapIcon Source=/Assets/Settings/Icons/TextExtractor.png}" />

                <NavigationViewItem
                    x:Uid="Shell_VideoConference"
                    helpers:NavHelper.NavigateTo="views:VideoConferencePage"
                    Icon="{ui:BitmapIcon Source=/Assets/Settings/Icons/VideoConferenceMute.png}"
                    IsEnabled="{x:Bind ViewModel.IsVideoConferenceBuild, Mode=OneWay}" />
            </NavigationView.MenuItems>
            <NavigationView.PaneFooter>
                <StackPanel Orientation="Vertical">
                    <NavigationViewItem
                        x:Uid="OOBE_NavViewItem"
                        Icon="{ui:FontIcon Glyph=&#xF133;}"
                        Tapped="OOBEItem_Tapped" />
                    <NavigationViewItem
                        x:Uid="WhatIsNew_NavViewItem"
                        Icon="{ui:FontIcon Glyph=&#xE789;}"
                        Tapped="WhatIsNewItem_Tapped" />
                    <NavigationViewItem
                        x:Uid="Feedback_NavViewItem"
                        Icon="{ui:FontIcon Glyph=&#xED15;}"
                        Tapped="FeedbackItem_Tapped" />
                </StackPanel>
            </NavigationView.PaneFooter>
            <i:Interaction.Behaviors>
                <ic:EventTriggerBehavior EventName="ItemInvoked">
                    <ic:InvokeCommandAction Command="{x:Bind ViewModel.ItemInvokedCommand}" />
                </ic:EventTriggerBehavior>
            </i:Interaction.Behaviors>
            <Frame x:Name="shellFrame" />
        </NavigationView>
    </Grid>
</UserControl><|MERGE_RESOLUTION|>--- conflicted
+++ resolved
@@ -138,16 +138,11 @@
                 <NavigationViewItem
                     x:Uid="Shell_FancyZones"
                     helpers:NavHelper.NavigateTo="views:FancyZonesPage"
-<<<<<<< HEAD
                     Icon="{ui:BitmapIcon Source=/Assets/Settings/Icons/FancyZones.png}" />
                 <NavigationViewItem
                     x:Uid="Shell_FileLocksmith"
                     helpers:NavHelper.NavigateTo="views:FileLocksmithPage"
                     Icon="{ui:BitmapIcon Source=/Assets/Settings/Icons/FileLocksmith.png}" />
-=======
-                    Icon="{ui:BitmapIcon Source=/Assets/Settings/FluentIcons/FluentIconsFancyZones.png}" />
-
->>>>>>> b609cf61
                 <NavigationViewItem
                     x:Uid="Shell_PowerPreview"
                     helpers:NavHelper.NavigateTo="views:PowerPreviewPage"
