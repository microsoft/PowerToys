// Copyright (c) Microsoft Corporation
// The Microsoft Corporation licenses this file to you under the MIT license.
// See the LICENSE file in the project root for more information.

using System;
using System.Threading;
using System.Threading.Tasks;
using ManagedCommon;
using Microsoft.PowerToys.Settings.UI.Helpers;
using Microsoft.PowerToys.Settings.UI.Library;
using Microsoft.PowerToys.Settings.UI.OOBE.Views;
using Microsoft.PowerToys.Settings.UI.ViewModels;
using Microsoft.UI.Xaml;
using Microsoft.UI.Xaml.Controls;
using Windows.Storage.Pickers;

namespace Microsoft.PowerToys.Settings.UI.Views
{
    /// <summary>
    /// Dashboard Settings Page.
    /// </summary>
    public sealed partial class DashboardPage : Page, IRefreshablePage
    {
        /// <summary>
        /// Gets or sets view model.
        /// </summary>
        public DashboardViewModel ViewModel { get; set; }

        /// <summary>
        /// Initializes a new instance of the <see cref="DashboardPage"/> class.
        /// Dashboard Settings page constructor.
        /// </summary>
        public DashboardPage()
        {
            InitializeComponent();
            var settingsUtils = new SettingsUtils();

            ViewModel = new DashboardViewModel(
               SettingsRepository<GeneralSettings>.GetInstance(settingsUtils), ShellPage.SendDefaultIPCMessage);
            DataContext = ViewModel;
        }

        public void RefreshEnabledState()
        {
            ViewModel.ModuleEnabledChangedOnSettingsPage();
        }

        private void SWVersionButtonClicked(object sender, RoutedEventArgs e)
        {
            ViewModel.SWVersionButtonClicked();
        }
<<<<<<< HEAD

        private void SettingsButtonClicked(object sender, RoutedEventArgs e)
        {
            ViewModel.SettingsButtonClicked(sender);
        }

        private void DashboardListItemClick(object sender, RoutedEventArgs e)
        {
            ViewModel.DashboardListItemClick(sender);
        }
=======
>>>>>>> 2c83d369
    }
}<|MERGE_RESOLUTION|>--- conflicted
+++ resolved
@@ -49,18 +49,10 @@
         {
             ViewModel.SWVersionButtonClicked();
         }
-<<<<<<< HEAD
-
-        private void SettingsButtonClicked(object sender, RoutedEventArgs e)
-        {
-            ViewModel.SettingsButtonClicked(sender);
-        }
 
         private void DashboardListItemClick(object sender, RoutedEventArgs e)
         {
             ViewModel.DashboardListItemClick(sender);
         }
-=======
->>>>>>> 2c83d369
     }
 }