--- conflicted
+++ resolved
@@ -15,13 +15,8 @@
             <StackPanel ChildrenTransitions="{StaticResource SettingsCardsAnimations}" Orientation="Vertical">
                 <tkcontrols:SettingsCard
                     x:Uid="FileLocksmith_Enable_FileLocksmith"
-<<<<<<< HEAD
                     HeaderIcon="{ui:BitmapIcon Source=/Assets/Settings/Icons/FileLocksmith.png}"
-                    IsEnabled="{x:Bind Mode=OneWay, Path=ViewModel.IsEnabledGpoConfigured, Converter={StaticResource BoolNegationConverter}}">
-=======
-                    HeaderIcon="{ui:BitmapIcon Source=/Assets/Settings/FluentIcons/FluentIconsFileLocksmith.png}"
                     IsEnabled="{x:Bind ViewModel.IsEnabledGpoConfigured, Mode=OneWay, Converter={StaticResource BoolNegationConverter}}">
->>>>>>> b609cf61
                     <ToggleSwitch IsOn="{x:Bind ViewModel.IsFileLocksmithEnabled, Mode=TwoWay}" />
                 </tkcontrols:SettingsCard>
 
