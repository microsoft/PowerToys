--- conflicted
+++ resolved
@@ -25,13 +25,8 @@
             <StackPanel ChildrenTransitions="{StaticResource SettingsCardsAnimations}" Orientation="Vertical">
                 <tkcontrols:SettingsCard
                     x:Uid="Awake_EnableSettingsCard"
-<<<<<<< HEAD
                     HeaderIcon="{ui:BitmapIcon Source=/Assets/Settings/Icons/Awake.png}"
-                    IsEnabled="{x:Bind Mode=OneWay, Path=ViewModel.IsEnabledGpoConfigured, Converter={StaticResource BoolNegationConverter}}">
-=======
-                    HeaderIcon="{ui:BitmapIcon Source=/Assets/Settings/FluentIcons/FluentIconsAwake.png}"
                     IsEnabled="{x:Bind ViewModel.IsEnabledGpoConfigured, Mode=OneWay, Converter={StaticResource BoolNegationConverter}}">
->>>>>>> b609cf61
                     <ToggleSwitch x:Uid="ToggleSwitch" IsOn="{x:Bind ViewModel.IsEnabled, Mode=TwoWay}" />
                 </tkcontrols:SettingsCard>
                 <InfoBar
