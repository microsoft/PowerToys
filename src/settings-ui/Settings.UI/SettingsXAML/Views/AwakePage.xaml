﻿<local:NavigablePage
    x:Class="Microsoft.PowerToys.Settings.UI.Views.AwakePage"
    xmlns="http://schemas.microsoft.com/winfx/2006/xaml/presentation"
    xmlns:x="http://schemas.microsoft.com/winfx/2006/xaml"
    xmlns:controls="using:Microsoft.PowerToys.Settings.UI.Controls"
    xmlns:converters="using:Microsoft.PowerToys.Settings.UI.Converters"
    xmlns:d="http://schemas.microsoft.com/expression/blend/2008"
    xmlns:local="using:Microsoft.PowerToys.Settings.UI.Helpers"
    xmlns:mc="http://schemas.openxmlformats.org/markup-compatibility/2006"
    xmlns:tkcontrols="using:CommunityToolkit.WinUI.Controls"
    xmlns:ui="using:CommunityToolkit.WinUI"
    xmlns:viewModels="using:Microsoft.PowerToys.Settings.UI.ViewModels"
    d:DataContext="{d:DesignInstance Type=viewModels:AwakeViewModel}"
    AutomationProperties.LandmarkType="Main"
    mc:Ignorable="d">

    <local:NavigablePage.Resources>
        <converters:AwakeModeToIntConverter x:Key="AwakeModeToIntConverter" />
    </local:NavigablePage.Resources>

    <controls:SettingsPageControl
        x:Uid="Awake"
        IsTabStop="False"
        ModuleImageSource="ms-appx:///Assets/Settings/Modules/Awake.png">
        <controls:SettingsPageControl.ModuleContent>
            <StackPanel ChildrenTransitions="{StaticResource SettingsCardsAnimations}" Orientation="Vertical">
<<<<<<< HEAD
                <controls:GPOInfoControl ShowWarning="{x:Bind ViewModel.IsEnabledGpoConfigured, Mode=OneWay}">
                    <tkcontrols:SettingsCard
                        x:Uid="Awake_EnableSettingsCard"
                        HeaderIcon="{ui:BitmapIcon Source=/Assets/Settings/Icons/Awake.png}"
                        IsEnabled="{x:Bind ViewModel.IsEnabledGpoConfigured, Mode=OneWay, Converter={StaticResource BoolNegationConverter}}">
                        <ToggleSwitch IsOn="{x:Bind ViewModel.IsEnabled, Mode=TwoWay}" />
                    </tkcontrols:SettingsCard>
                </controls:GPOInfoControl>

                <controls:SettingsGroup x:Uid="Awake_BehaviorSettingsGroup" IsEnabled="{x:Bind ViewModel.IsEnabled, Mode=OneWay}">
                    <tkcontrols:SettingsCard x:Uid="Awake_ModeSettingsCard" HeaderIcon="{ui:FontIcon Glyph=&#xE945;}">
=======
                <tkcontrols:SettingsCard
                    Name="AwakeEnableSettingsCard"
                    x:Uid="Awake_EnableSettingsCard"
                    HeaderIcon="{ui:BitmapIcon Source=/Assets/Settings/Icons/Awake.png}"
                    IsEnabled="{x:Bind ViewModel.IsEnabledGpoConfigured, Mode=OneWay, Converter={StaticResource BoolNegationConverter}}">
                    <ToggleSwitch IsOn="{x:Bind ViewModel.IsEnabled, Mode=TwoWay}" />
                </tkcontrols:SettingsCard>
                <InfoBar
                    x:Uid="GPO_SettingIsManaged"
                    IsClosable="False"
                    IsOpen="{x:Bind ViewModel.IsEnabledGpoConfigured, Mode=OneWay}"
                    IsTabStop="{x:Bind ViewModel.IsEnabledGpoConfigured, Mode=OneWay}"
                    Severity="Informational">
                    <InfoBar.IconSource>
                        <FontIconSource FontFamily="{StaticResource SymbolThemeFontFamily}" Glyph="&#xE72E;" />
                    </InfoBar.IconSource>
                </InfoBar>

                <controls:SettingsGroup x:Uid="Awake_BehaviorSettingsGroup" IsEnabled="{x:Bind ViewModel.IsEnabled, Mode=OneWay}">

                    <tkcontrols:SettingsCard
                        Name="AwakeModeSettingsCard"
                        x:Uid="Awake_ModeSettingsCard"
                        HeaderIcon="{ui:FontIcon Glyph=&#xE945;}">
>>>>>>> be160d93
                        <ComboBox MinWidth="{StaticResource SettingActionControlMinWidth}" SelectedIndex="{x:Bind Path=ViewModel.Mode, Mode=TwoWay, Converter={StaticResource AwakeModeToIntConverter}}">
                            <ComboBoxItem x:Uid="Awake_NoKeepAwakeSelector" />
                            <ComboBoxItem x:Uid="Awake_IndefiniteKeepAwakeSelector" />
                            <ComboBoxItem x:Uid="Awake_TemporaryKeepAwakeSelector" />
                            <ComboBoxItem x:Uid="Awake_ExpirableKeepAwakeSelector" />
                        </ComboBox>
                    </tkcontrols:SettingsCard>

                    <tkcontrols:SettingsExpander
                        Name="AwakeExpirationSettingsExpander"
                        x:Uid="Awake_ExpirationSettingsExpander"
                        HeaderIcon="{ui:FontIcon Glyph=&#xEC92;}"
                        IsExpanded="True"
                        Visibility="{x:Bind ViewModel.IsExpirationConfigurationEnabled, Mode=OneWay}">
                        <tkcontrols:SettingsExpander.Items>
                            <tkcontrols:SettingsCard Name="AwakeExpirationSettingsExpanderDate" x:Uid="Awake_ExpirationSettingsExpander_Date">
                                <DatePicker Date="{x:Bind ViewModel.ExpirationDateTime, Mode=TwoWay}" />
                            </tkcontrols:SettingsCard>
                            <tkcontrols:SettingsCard Name="AwakeExpirationSettingsExpanderTime" x:Uid="Awake_ExpirationSettingsExpander_Time">
                                <TimePicker ClockIdentifier="24HourClock" Time="{x:Bind ViewModel.ExpirationTime, Mode=TwoWay}" />
                            </tkcontrols:SettingsCard>
                        </tkcontrols:SettingsExpander.Items>
                    </tkcontrols:SettingsExpander>

                    <tkcontrols:SettingsCard
                        Name="AwakeIntervalSettingsCard"
                        x:Uid="Awake_IntervalSettingsCard"
                        HeaderIcon="{ui:FontIcon Glyph=&#xE916;}"
                        Visibility="{x:Bind ViewModel.IsTimeConfigurationEnabled, Mode=OneWay}">

                        <StackPanel MinWidth="{StaticResource SettingActionControlMinWidth}" Orientation="Horizontal">
                            <NumberBox
                                x:Uid="Awake_IntervalHoursInput"
                                Width="96"
                                HorizontalAlignment="Left"
                                LargeChange="5"
                                Minimum="0"
                                SmallChange="1"
                                SpinButtonPlacementMode="Compact"
                                Value="{x:Bind ViewModel.IntervalHours, Mode=TwoWay}" />
                            <NumberBox
                                x:Uid="Awake_IntervalMinutesInput"
                                Width="96"
                                Margin="8,0,0,0"
                                HorizontalAlignment="Left"
                                LargeChange="5"
                                Maximum="60"
                                Minimum="0"
                                SmallChange="1"
                                SpinButtonPlacementMode="Compact"
                                Value="{x:Bind ViewModel.IntervalMinutes, Mode=TwoWay}" />
                        </StackPanel>
                    </tkcontrols:SettingsCard>

                    <tkcontrols:SettingsCard
                        x:Uid="Awake_DisplaySettingsCard"
                        HeaderIcon="{ui:FontIcon Glyph=&#xE7F4;}"
                        IsEnabled="{x:Bind ViewModel.IsScreenConfigurationPossibleEnabled, Mode=OneWay}">
                        <ToggleSwitch IsOn="{x:Bind ViewModel.KeepDisplayOn, Mode=TwoWay}" />
                    </tkcontrols:SettingsCard>
                </controls:SettingsGroup>
            </StackPanel>
        </controls:SettingsPageControl.ModuleContent>

        <controls:SettingsPageControl.PrimaryLinks>
            <controls:PageLink x:Uid="LearnMore_Awake" Link="https://aka.ms/PowerToysOverview_Awake" />
        </controls:SettingsPageControl.PrimaryLinks>
        <controls:SettingsPageControl.SecondaryLinks>
            <controls:PageLink x:Uid="SecondaryLink_Awake" Link="https://awake.den.dev" />
        </controls:SettingsPageControl.SecondaryLinks>
    </controls:SettingsPageControl>
</local:NavigablePage><|MERGE_RESOLUTION|>--- conflicted
+++ resolved
@@ -24,10 +24,9 @@
         ModuleImageSource="ms-appx:///Assets/Settings/Modules/Awake.png">
         <controls:SettingsPageControl.ModuleContent>
             <StackPanel ChildrenTransitions="{StaticResource SettingsCardsAnimations}" Orientation="Vertical">
-<<<<<<< HEAD
                 <controls:GPOInfoControl ShowWarning="{x:Bind ViewModel.IsEnabledGpoConfigured, Mode=OneWay}">
                     <tkcontrols:SettingsCard
-                        x:Uid="Awake_EnableSettingsCard"
+                        x:Uid="Awake_EnableSettingsCard" Name="AwakeEnableSettingsCard"
                         HeaderIcon="{ui:BitmapIcon Source=/Assets/Settings/Icons/Awake.png}"
                         IsEnabled="{x:Bind ViewModel.IsEnabledGpoConfigured, Mode=OneWay, Converter={StaticResource BoolNegationConverter}}">
                         <ToggleSwitch IsOn="{x:Bind ViewModel.IsEnabled, Mode=TwoWay}" />
@@ -35,33 +34,7 @@
                 </controls:GPOInfoControl>
 
                 <controls:SettingsGroup x:Uid="Awake_BehaviorSettingsGroup" IsEnabled="{x:Bind ViewModel.IsEnabled, Mode=OneWay}">
-                    <tkcontrols:SettingsCard x:Uid="Awake_ModeSettingsCard" HeaderIcon="{ui:FontIcon Glyph=&#xE945;}">
-=======
-                <tkcontrols:SettingsCard
-                    Name="AwakeEnableSettingsCard"
-                    x:Uid="Awake_EnableSettingsCard"
-                    HeaderIcon="{ui:BitmapIcon Source=/Assets/Settings/Icons/Awake.png}"
-                    IsEnabled="{x:Bind ViewModel.IsEnabledGpoConfigured, Mode=OneWay, Converter={StaticResource BoolNegationConverter}}">
-                    <ToggleSwitch IsOn="{x:Bind ViewModel.IsEnabled, Mode=TwoWay}" />
-                </tkcontrols:SettingsCard>
-                <InfoBar
-                    x:Uid="GPO_SettingIsManaged"
-                    IsClosable="False"
-                    IsOpen="{x:Bind ViewModel.IsEnabledGpoConfigured, Mode=OneWay}"
-                    IsTabStop="{x:Bind ViewModel.IsEnabledGpoConfigured, Mode=OneWay}"
-                    Severity="Informational">
-                    <InfoBar.IconSource>
-                        <FontIconSource FontFamily="{StaticResource SymbolThemeFontFamily}" Glyph="&#xE72E;" />
-                    </InfoBar.IconSource>
-                </InfoBar>
-
-                <controls:SettingsGroup x:Uid="Awake_BehaviorSettingsGroup" IsEnabled="{x:Bind ViewModel.IsEnabled, Mode=OneWay}">
-
-                    <tkcontrols:SettingsCard
-                        Name="AwakeModeSettingsCard"
-                        x:Uid="Awake_ModeSettingsCard"
-                        HeaderIcon="{ui:FontIcon Glyph=&#xE945;}">
->>>>>>> be160d93
+                    <tkcontrols:SettingsCard  Name="AwakeModeSettingsCard" x:Uid="Awake_ModeSettingsCard" HeaderIcon="{ui:FontIcon Glyph=&#xE945;}">
                         <ComboBox MinWidth="{StaticResource SettingActionControlMinWidth}" SelectedIndex="{x:Bind Path=ViewModel.Mode, Mode=TwoWay, Converter={StaticResource AwakeModeToIntConverter}}">
                             <ComboBoxItem x:Uid="Awake_NoKeepAwakeSelector" />
                             <ComboBoxItem x:Uid="Awake_IndefiniteKeepAwakeSelector" />
