﻿<Page
    x:Class="Microsoft.PowerToys.Settings.UI.Views.KeyboardManagerPage"
    xmlns="http://schemas.microsoft.com/winfx/2006/xaml/presentation"
    xmlns:x="http://schemas.microsoft.com/winfx/2006/xaml"
    xmlns:Lib="using:Microsoft.PowerToys.Settings.UI.Library"
    xmlns:controls="using:Microsoft.PowerToys.Settings.UI.Controls"
    xmlns:d="http://schemas.microsoft.com/expression/blend/2008"
    xmlns:mc="http://schemas.openxmlformats.org/markup-compatibility/2006"
    xmlns:tkcontrols="using:CommunityToolkit.WinUI.Controls"
    xmlns:tkconverters="using:CommunityToolkit.WinUI.Converters"
    xmlns:ui="using:CommunityToolkit.WinUI"
    AutomationProperties.LandmarkType="Main"
    mc:Ignorable="d">

    <Page.Resources>
<<<<<<< HEAD
        <converters:CollectionVisibilityConverter x:Key="CollectionVisibilityConverter" />
        <converters:BoolToVisibilityConverter
            x:Key="BoolToInvertedVisibilityConverter"
            FalseValue="Visible"
            TrueValue="Collapsed" />
=======
        <tkconverters:CollectionVisibilityConverter x:Key="CollectionVisibilityConverter" />
>>>>>>> b609cf61
        <Style x:Name="KeysListViewContainerStyle" TargetType="ListViewItem">
            <Setter Property="IsTabStop" Value="False" />
        </Style>

        <DataTemplate x:Key="OriginalKeyTemplate" x:DataType="x:String">
            <controls:KeyVisual Content="{Binding}" VisualType="SmallOutline" />
        </DataTemplate>

        <DataTemplate x:Key="RemappedKeyTemplate" x:DataType="x:String">
            <controls:KeyVisual Content="{Binding}" VisualType="Small" />
        </DataTemplate>

        <!--<DataTemplate x:Name="KeysListViewTemplate" x:DataType="Lib:KeysDataModel">
            <StackPanel
                Name="KeyboardManager_RemappedKeysListItem"
                x:Uid="KeyboardManager_RemappedKeysListItem"
                Orientation="Horizontal"
                Height="56">

            </StackPanel>
        </DataTemplate>-->
        <!--<DataTemplate x:Name="ShortcutKeysListViewTemplate" x:DataType="Lib:AppSpecificKeysDataModel">
            <StackPanel
                Name="KeyboardManager_RemappedShortcutsListItem"
                x:Uid="KeyboardManager_RemappedShortcutsListItem"
                Orientation="Horizontal"
                Height="56">

        </DataTemplate>-->
    </Page.Resources>

    <controls:SettingsPageControl x:Uid="KeyboardManager" ModuleImageSource="ms-appx:///Assets/Settings/Modules/KBM.png">
        <controls:SettingsPageControl.ModuleContent>
            <StackPanel ChildrenTransitions="{StaticResource SettingsCardsAnimations}" Orientation="Vertical">
                <tkcontrols:SettingsCard
                    x:Uid="KeyboardManager_EnableToggle"
                    HeaderIcon="{ui:BitmapIcon Source=/Assets/Settings/FluentIcons/FluentIconsKeyboardManager.png}"
                    IsEnabled="{x:Bind ViewModel.IsEnabledGpoConfigured, Mode=OneWay, Converter={StaticResource BoolNegationConverter}}">
                    <ToggleSwitch x:Uid="ToggleSwitch" IsOn="{x:Bind ViewModel.Enabled, Mode=TwoWay}" />
                    <tkcontrols:SettingsCard.Description>
                        <HyperlinkButton NavigateUri="https://aka.ms/powerToysCannotRemapKeys">
                            <TextBlock x:Uid="KBM_KeysCannotBeRemapped" FontWeight="SemiBold" />
                        </HyperlinkButton>
                    </tkcontrols:SettingsCard.Description>
                </tkcontrols:SettingsCard>
                <InfoBar
                    x:Uid="GPO_IsSettingForced"
                    IsClosable="False"
                    IsOpen="{x:Bind ViewModel.IsEnabledGpoConfigured, Mode=OneWay}"
                    IsTabStop="{x:Bind ViewModel.IsEnabledGpoConfigured, Mode=OneWay}"
                    Severity="Informational" />

                <controls:SettingsGroup x:Uid="KeyboardManager_Keys" IsEnabled="{x:Bind ViewModel.Enabled, Mode=OneWay}">
                    <tkcontrols:SettingsCard
                        x:Uid="KeyboardManager_RemapKeyboardButton"
                        ActionIcon="{ui:FontIcon Glyph=&#xE8A7;}"
                        Command="{Binding Path=RemapKeyboardCommand}"
                        HeaderIcon="{ui:FontIcon Glyph=&#xE92E;}"
                        IsClickEnabled="True" />

                    <ListView
                        x:Name="RemapKeysList"
                        x:Uid="RemapKeysList"
                        IsSwipeEnabled="False"
                        ItemsSource="{x:Bind Path=ViewModel.RemapKeys, Mode=OneWay}"
                        SelectionMode="None"
                        Visibility="{x:Bind Path=ViewModel.RemapKeys, Mode=OneWay, Converter={StaticResource CollectionVisibilityConverter}}">
                        <ListView.ItemTemplate>
                            <DataTemplate x:DataType="Lib:KeysDataModel">
                                <tkcontrols:SettingsCard ContentAlignment="Left">
                                    <StackPanel Orientation="Horizontal">
                                        <ItemsControl
                                            IsTabStop="False"
                                            ItemTemplate="{StaticResource OriginalKeyTemplate}"
                                            ItemsSource="{x:Bind GetMappedOriginalKeys()}">
                                            <ItemsControl.ItemsPanel>
                                                <ItemsPanelTemplate>
                                                    <StackPanel Orientation="Horizontal" Spacing="4" />
                                                </ItemsPanelTemplate>
                                            </ItemsControl.ItemsPanel>
                                        </ItemsControl>
                                        <controls:IsEnabledTextBlock
                                            x:Uid="To"
                                            Margin="8,0,8,0"
                                            VerticalAlignment="Center"
                                            Style="{StaticResource SecondaryIsEnabledTextBlockStyle}" />
                                        <ItemsControl
                                            Name="KeyboardManager_RemappedTo"
                                            x:Uid="KeyboardManager_RemappedTo"
                                            IsTabStop="False"
                                            ItemTemplate="{StaticResource RemappedKeyTemplate}"
                                            ItemsSource="{x:Bind GetMappedNewRemapKeys(50)}">
                                            <ItemsControl.ItemsPanel>
                                                <ItemsPanelTemplate>
                                                    <StackPanel Orientation="Horizontal" Spacing="4" />
                                                </ItemsPanelTemplate>
                                            </ItemsControl.ItemsPanel>
                                        </ItemsControl>
                                    </StackPanel>
                                </tkcontrols:SettingsCard>
                            </DataTemplate>
                        </ListView.ItemTemplate>
                    </ListView>
                </controls:SettingsGroup>

                <controls:SettingsGroup x:Uid="KeyboardManager_Shortcuts" IsEnabled="{x:Bind ViewModel.Enabled, Mode=OneWay}">
                    <tkcontrols:SettingsCard
                        x:Uid="KeyboardManager_RemapShortcutsButton"
                        ActionIcon="{ui:FontIcon Glyph=&#xE8A7;}"
                        Command="{Binding Path=EditShortcutCommand}"
                        HeaderIcon="{ui:FontIcon Glyph=&#xE713;}"
                        IsClickEnabled="True">

                        <Button
                            x:Uid="EditButton"
                            Width="40"
                            Height="36"
                            HorizontalAlignment="Right"
                            Command="{Binding Path=EditNewShortcutCommand}"
                            Content="&#xE710;"
                            FontFamily="{ThemeResource SymbolThemeFontFamily}"
                            Style="{StaticResource SubtleButtonStyle}">
                            <ToolTipService.ToolTip>
                                <TextBlock Text="Create new shortcut" />
                            </ToolTipService.ToolTip>
                        </Button>

                    </controls:SettingsCard>

                    <ListView
                        x:Name="RemapShortcutsList"
                        x:Uid="RemapShortcutsList"
                        IsSwipeEnabled="False"
                        ItemsSource="{x:Bind Path=ViewModel.RemapShortcuts, Mode=OneWay}"
                        SelectionMode="None"
                        Visibility="{x:Bind Path=ViewModel.RemapShortcuts, Mode=OneWay, Converter={StaticResource CollectionVisibilityConverter}}">
                        <ListView.ItemTemplate>
                            <DataTemplate x:DataType="Lib:AppSpecificKeysDataModel">
<<<<<<< HEAD
=======
                                <tkcontrols:SettingsCard ContentAlignment="Left">
                                    <StackPanel Orientation="Horizontal">
                                        <ItemsControl
                                            IsTabStop="False"
                                            ItemTemplate="{StaticResource OriginalKeyTemplate}"
                                            ItemsSource="{x:Bind GetMappedOriginalKeys()}">
                                            <ItemsControl.ItemsPanel>
                                                <ItemsPanelTemplate>
                                                    <StackPanel Orientation="Horizontal" Spacing="4" />
                                                </ItemsPanelTemplate>
                                            </ItemsControl.ItemsPanel>
                                        </ItemsControl>
                                        <controls:IsEnabledTextBlock
                                            x:Uid="To"
                                            Margin="8,0,8,0"
                                            VerticalAlignment="Center"
                                            Style="{StaticResource SecondaryIsEnabledTextBlockStyle}" />
>>>>>>> b609cf61

                                <controls:SettingsCard HeaderIcon="{ui:FontIcon Glyph=&#xE737;}">
                                    <controls:SettingsCard.Description>
                                        <StackPanel Orientation="Horizontal">
                                            <ItemsControl
                                                IsTabStop="False"
                                                ItemTemplate="{StaticResource OriginalKeyTemplate}"
                                                ItemsSource="{x:Bind GetMappedOriginalKeysWithoutChord()}">
                                                <ItemsControl.ItemsPanel>
                                                    <ItemsPanelTemplate>
                                                        <StackPanel Orientation="Horizontal" Spacing="4" />
                                                    </ItemsPanelTemplate>
                                                </ItemsControl.ItemsPanel>
                                            </ItemsControl>

                                            <TextBlock
                                                Padding="6,0,6,6"
                                                VerticalAlignment="Bottom"
                                                Text=","
                                                Visibility="{x:Bind Path=HasChord, Mode=OneWay, Converter={StaticResource BoolToVisibilityConverter}}" />

                                            <ItemsControl
                                                IsTabStop="False"
                                                ItemTemplate="{StaticResource OriginalKeyTemplate}"
                                                ItemsSource="{x:Bind GetMappedOriginalKeysOnlyChord()}"
                                                Visibility="{x:Bind Path=HasChord, Mode=OneWay, Converter={StaticResource BoolToVisibilityConverter}}">
                                                <ItemsControl.ItemsPanel>
                                                    <ItemsPanelTemplate>
                                                        <StackPanel Orientation="Horizontal" Spacing="4" />
                                                    </ItemsPanelTemplate>
                                                </ItemsControl.ItemsPanel>
                                            </ItemsControl>

                                            <custom:IsEnabledTextBlock
                                                x:Uid="To"
                                                Margin="8,0,8,0"
                                                VerticalAlignment="Center"
                                                Style="{StaticResource SecondaryIsEnabledTextBlockStyle}"
                                                Visibility="{x:Bind Path=IsOpenURIOrIsRunProgram, Mode=OneWay, Converter={StaticResource BoolToInvertedVisibilityConverter}}" />

                                            <custom:IsEnabledTextBlock
                                                x:Uid="Starts"
                                                Margin="8,0,8,0"
                                                VerticalAlignment="Center"
                                                Style="{StaticResource SecondaryIsEnabledTextBlockStyle}"
                                                Visibility="{x:Bind Path=IsOpenURIOrIsRunProgram, Mode=OneWay}" />


                                            <ItemsControl
                                                Name="KeyboardManager_RemappedTo"
                                                x:Uid="KeyboardManager_RemappedTo"
                                                IsTabStop="False"
                                                ItemTemplate="{StaticResource RemappedKeyTemplate}"
                                                ItemsSource="{x:Bind GetMappedNewRemapKeys(50)}">
                                                <ItemsControl.ItemsPanel>
                                                    <ItemsPanelTemplate>
                                                        <StackPanel Orientation="Horizontal" Spacing="4" />
                                                    </ItemsPanelTemplate>
                                                </ItemsControl.ItemsPanel>
                                            </ItemsControl>
                                            <Border
                                                Margin="16,0,0,0"
                                                Padding="12,4,12,6"
                                                VerticalAlignment="Center"
                                                CornerRadius="12"
                                                Visibility="{x:Bind Path=IsOpenURIOrIsRunProgram, Mode=OneWay, Converter={StaticResource BoolToInvertedVisibilityConverter}}">
                                                <Border.Background>
                                                    <SolidColorBrush Opacity="0.3" Color="{ThemeResource SystemAccentColor}" />
                                                </Border.Background>
                                                <TextBlock Text="{x:Bind TargetApp}" />
                                            </Border>

                                        </StackPanel>
                                    </controls:SettingsCard.Description>

                                    <StackPanel
                                        Grid.Column="2"
                                        HorizontalAlignment="Right"
                                        Orientation="Horizontal"
                                        Spacing="0">

                                        <StackPanel Orientation="Horizontal" Visibility="{x:Bind Path=IsConfirmingDelete, Mode=OneWay, Converter={StaticResource BoolToVisibilityConverter}}">
                                            <Button
                                                Width="40"
                                                Height="36"
                                                HorizontalAlignment="Right"
                                                Command="{Binding Path=EditShortcutDeleteItem}"
                                                Content="&#xE8FB;"
                                                FontFamily="{ThemeResource SymbolThemeFontFamily}"
                                                Style="{StaticResource SubtleButtonStyle}">

                                                <ToolTipService.ToolTip>
                                                    <TextBlock Text="Confirm delete action" />
                                                </ToolTipService.ToolTip>
                                            </Button>

                                            <Button
                                                Width="40"
                                                Height="36"
                                                HorizontalAlignment="Right"
                                                Command="{Binding Path=EditShortcutCancelDeleteItem}"
                                                Content="&#xE7A7;"
                                                FontFamily="{ThemeResource SymbolThemeFontFamily}"
                                                Style="{StaticResource SubtleButtonStyle}">

                                                <ToolTipService.ToolTip>
                                                    <TextBlock Text="Cancel delete action" />
                                                </ToolTipService.ToolTip>

                                            </Button>
                                        </StackPanel>

                                        <StackPanel Orientation="Horizontal" Visibility="{x:Bind Path=IsConfirmingDelete, Mode=OneWay, Converter={StaticResource BoolToInvertedVisibilityConverter}}">
                                            <Button
                                                Width="40"
                                                Height="36"
                                                HorizontalAlignment="Right"
                                                Command="{Binding Path=EditShortcutDeleteItem}"
                                                Content="&#xE74D;"
                                                FontFamily="{ThemeResource SymbolThemeFontFamily}"
                                                Style="{StaticResource SubtleButtonStyle}">
                                                <ToolTipService.ToolTip>
                                                    <TextBlock Text="Delete shortcut" />
                                                </ToolTipService.ToolTip>
                                            </Button>

                                            <Button
                                                Width="40"
                                                Height="36"
                                                HorizontalAlignment="Right"
                                                Command="{Binding Path=EditShortcutItem}"
                                                Content="&#xE70F;"
                                                FontFamily="{ThemeResource SymbolThemeFontFamily}"
                                                Style="{StaticResource SubtleButtonStyle}">
                                                <ToolTipService.ToolTip>
                                                    <TextBlock Text="Edit shortcut" />
                                                </ToolTipService.ToolTip>
                                            </Button>
                                        </StackPanel>




                                    </StackPanel>
<<<<<<< HEAD
                                </controls:SettingsCard>



=======
                                </tkcontrols:SettingsCard>
>>>>>>> b609cf61
                            </DataTemplate>
                        </ListView.ItemTemplate>
                    </ListView>
                </controls:SettingsGroup>
            </StackPanel>
        </controls:SettingsPageControl.ModuleContent>
        <controls:SettingsPageControl.PrimaryLinks>
            <controls:PageLink x:Uid="LearnMore_KBM" Link="https://aka.ms/PowerToysOverview_KeyboardManager" />
        </controls:SettingsPageControl.PrimaryLinks>
    </controls:SettingsPageControl>
</Page><|MERGE_RESOLUTION|>--- conflicted
+++ resolved
@@ -13,15 +13,7 @@
     mc:Ignorable="d">
 
     <Page.Resources>
-<<<<<<< HEAD
-        <converters:CollectionVisibilityConverter x:Key="CollectionVisibilityConverter" />
-        <converters:BoolToVisibilityConverter
-            x:Key="BoolToInvertedVisibilityConverter"
-            FalseValue="Visible"
-            TrueValue="Collapsed" />
-=======
         <tkconverters:CollectionVisibilityConverter x:Key="CollectionVisibilityConverter" />
->>>>>>> b609cf61
         <Style x:Name="KeysListViewContainerStyle" TargetType="ListViewItem">
             <Setter Property="IsTabStop" Value="False" />
         </Style>
@@ -149,7 +141,7 @@
                             </ToolTipService.ToolTip>
                         </Button>
 
-                    </controls:SettingsCard>
+                    </tkcontrols:SettingsCard>
 
                     <ListView
                         x:Name="RemapShortcutsList"
@@ -160,8 +152,6 @@
                         Visibility="{x:Bind Path=ViewModel.RemapShortcuts, Mode=OneWay, Converter={StaticResource CollectionVisibilityConverter}}">
                         <ListView.ItemTemplate>
                             <DataTemplate x:DataType="Lib:AppSpecificKeysDataModel">
-<<<<<<< HEAD
-=======
                                 <tkcontrols:SettingsCard ContentAlignment="Left">
                                     <StackPanel Orientation="Horizontal">
                                         <ItemsControl
@@ -179,159 +169,31 @@
                                             Margin="8,0,8,0"
                                             VerticalAlignment="Center"
                                             Style="{StaticResource SecondaryIsEnabledTextBlockStyle}" />
->>>>>>> b609cf61
-
-                                <controls:SettingsCard HeaderIcon="{ui:FontIcon Glyph=&#xE737;}">
-                                    <controls:SettingsCard.Description>
-                                        <StackPanel Orientation="Horizontal">
-                                            <ItemsControl
-                                                IsTabStop="False"
-                                                ItemTemplate="{StaticResource OriginalKeyTemplate}"
-                                                ItemsSource="{x:Bind GetMappedOriginalKeysWithoutChord()}">
-                                                <ItemsControl.ItemsPanel>
-                                                    <ItemsPanelTemplate>
-                                                        <StackPanel Orientation="Horizontal" Spacing="4" />
-                                                    </ItemsPanelTemplate>
-                                                </ItemsControl.ItemsPanel>
-                                            </ItemsControl>
-
-                                            <TextBlock
-                                                Padding="6,0,6,6"
-                                                VerticalAlignment="Bottom"
-                                                Text=","
-                                                Visibility="{x:Bind Path=HasChord, Mode=OneWay, Converter={StaticResource BoolToVisibilityConverter}}" />
-
-                                            <ItemsControl
-                                                IsTabStop="False"
-                                                ItemTemplate="{StaticResource OriginalKeyTemplate}"
-                                                ItemsSource="{x:Bind GetMappedOriginalKeysOnlyChord()}"
-                                                Visibility="{x:Bind Path=HasChord, Mode=OneWay, Converter={StaticResource BoolToVisibilityConverter}}">
-                                                <ItemsControl.ItemsPanel>
-                                                    <ItemsPanelTemplate>
-                                                        <StackPanel Orientation="Horizontal" Spacing="4" />
-                                                    </ItemsPanelTemplate>
-                                                </ItemsControl.ItemsPanel>
-                                            </ItemsControl>
-
-                                            <custom:IsEnabledTextBlock
-                                                x:Uid="To"
-                                                Margin="8,0,8,0"
-                                                VerticalAlignment="Center"
-                                                Style="{StaticResource SecondaryIsEnabledTextBlockStyle}"
-                                                Visibility="{x:Bind Path=IsOpenURIOrIsRunProgram, Mode=OneWay, Converter={StaticResource BoolToInvertedVisibilityConverter}}" />
-
-                                            <custom:IsEnabledTextBlock
-                                                x:Uid="Starts"
-                                                Margin="8,0,8,0"
-                                                VerticalAlignment="Center"
-                                                Style="{StaticResource SecondaryIsEnabledTextBlockStyle}"
-                                                Visibility="{x:Bind Path=IsOpenURIOrIsRunProgram, Mode=OneWay}" />
-
-
-                                            <ItemsControl
-                                                Name="KeyboardManager_RemappedTo"
-                                                x:Uid="KeyboardManager_RemappedTo"
-                                                IsTabStop="False"
-                                                ItemTemplate="{StaticResource RemappedKeyTemplate}"
-                                                ItemsSource="{x:Bind GetMappedNewRemapKeys(50)}">
-                                                <ItemsControl.ItemsPanel>
-                                                    <ItemsPanelTemplate>
-                                                        <StackPanel Orientation="Horizontal" Spacing="4" />
-                                                    </ItemsPanelTemplate>
-                                                </ItemsControl.ItemsPanel>
-                                            </ItemsControl>
-                                            <Border
-                                                Margin="16,0,0,0"
-                                                Padding="12,4,12,6"
-                                                VerticalAlignment="Center"
-                                                CornerRadius="12"
-                                                Visibility="{x:Bind Path=IsOpenURIOrIsRunProgram, Mode=OneWay, Converter={StaticResource BoolToInvertedVisibilityConverter}}">
-                                                <Border.Background>
-                                                    <SolidColorBrush Opacity="0.3" Color="{ThemeResource SystemAccentColor}" />
-                                                </Border.Background>
-                                                <TextBlock Text="{x:Bind TargetApp}" />
-                                            </Border>
-
-                                        </StackPanel>
-                                    </controls:SettingsCard.Description>
-
-                                    <StackPanel
-                                        Grid.Column="2"
-                                        HorizontalAlignment="Right"
-                                        Orientation="Horizontal"
-                                        Spacing="0">
-
-                                        <StackPanel Orientation="Horizontal" Visibility="{x:Bind Path=IsConfirmingDelete, Mode=OneWay, Converter={StaticResource BoolToVisibilityConverter}}">
-                                            <Button
-                                                Width="40"
-                                                Height="36"
-                                                HorizontalAlignment="Right"
-                                                Command="{Binding Path=EditShortcutDeleteItem}"
-                                                Content="&#xE8FB;"
-                                                FontFamily="{ThemeResource SymbolThemeFontFamily}"
-                                                Style="{StaticResource SubtleButtonStyle}">
-
-                                                <ToolTipService.ToolTip>
-                                                    <TextBlock Text="Confirm delete action" />
-                                                </ToolTipService.ToolTip>
-                                            </Button>
-
-                                            <Button
-                                                Width="40"
-                                                Height="36"
-                                                HorizontalAlignment="Right"
-                                                Command="{Binding Path=EditShortcutCancelDeleteItem}"
-                                                Content="&#xE7A7;"
-                                                FontFamily="{ThemeResource SymbolThemeFontFamily}"
-                                                Style="{StaticResource SubtleButtonStyle}">
-
-                                                <ToolTipService.ToolTip>
-                                                    <TextBlock Text="Cancel delete action" />
-                                                </ToolTipService.ToolTip>
-
-                                            </Button>
-                                        </StackPanel>
-
-                                        <StackPanel Orientation="Horizontal" Visibility="{x:Bind Path=IsConfirmingDelete, Mode=OneWay, Converter={StaticResource BoolToInvertedVisibilityConverter}}">
-                                            <Button
-                                                Width="40"
-                                                Height="36"
-                                                HorizontalAlignment="Right"
-                                                Command="{Binding Path=EditShortcutDeleteItem}"
-                                                Content="&#xE74D;"
-                                                FontFamily="{ThemeResource SymbolThemeFontFamily}"
-                                                Style="{StaticResource SubtleButtonStyle}">
-                                                <ToolTipService.ToolTip>
-                                                    <TextBlock Text="Delete shortcut" />
-                                                </ToolTipService.ToolTip>
-                                            </Button>
-
-                                            <Button
-                                                Width="40"
-                                                Height="36"
-                                                HorizontalAlignment="Right"
-                                                Command="{Binding Path=EditShortcutItem}"
-                                                Content="&#xE70F;"
-                                                FontFamily="{ThemeResource SymbolThemeFontFamily}"
-                                                Style="{StaticResource SubtleButtonStyle}">
-                                                <ToolTipService.ToolTip>
-                                                    <TextBlock Text="Edit shortcut" />
-                                                </ToolTipService.ToolTip>
-                                            </Button>
-                                        </StackPanel>
-
-
-
-
+
+                                        <ItemsControl
+                                            Name="KeyboardManager_RemappedTo"
+                                            x:Uid="KeyboardManager_RemappedTo"
+                                            IsTabStop="False"
+                                            ItemTemplate="{StaticResource RemappedKeyTemplate}"
+                                            ItemsSource="{x:Bind GetMappedNewRemapKeys(50)}">
+                                            <ItemsControl.ItemsPanel>
+                                                <ItemsPanelTemplate>
+                                                    <StackPanel Orientation="Horizontal" Spacing="4" />
+                                                </ItemsPanelTemplate>
+                                            </ItemsControl.ItemsPanel>
+                                        </ItemsControl>
+                                        <Border
+                                            Margin="16,0,0,0"
+                                            Padding="12,4,12,6"
+                                            VerticalAlignment="Center"
+                                            CornerRadius="12">
+                                            <Border.Background>
+                                                <SolidColorBrush Opacity="0.3" Color="{ThemeResource SystemAccentColor}" />
+                                            </Border.Background>
+                                            <TextBlock Text="{x:Bind TargetApp}" />
+                                        </Border>
                                     </StackPanel>
-<<<<<<< HEAD
-                                </controls:SettingsCard>
-
-
-
-=======
                                 </tkcontrols:SettingsCard>
->>>>>>> b609cf61
                             </DataTemplate>
                         </ListView.ItemTemplate>
                     </ListView>
