--- conflicted
+++ resolved
@@ -74,12 +74,9 @@
                         IsOpen="{x:Bind ViewModel.IsHideFileExtSettingGPOConfigured, Mode=OneWay}"
                         IsTabStop="{x:Bind ViewModel.IsHideFileExtSettingGPOConfigured, Mode=OneWay}"
                         Severity="Informational">
-<<<<<<< HEAD
-=======
                         <InfoBar.IconSource>
                             <FontIconSource FontFamily="{StaticResource SymbolThemeFontFamily}" Glyph="&#xE72E;" />
                         </InfoBar.IconSource>
->>>>>>> b6b941c5
                     </InfoBar>
                     <tkcontrols:SettingsCard x:Uid="NewPlus_Hide_Starting_Digits_Toggle">
                         <ToggleSwitch x:Uid="HideStartingDigitsToggle" IsOn="{x:Bind ViewModel.HideStartingDigits, Mode=TwoWay}" />
