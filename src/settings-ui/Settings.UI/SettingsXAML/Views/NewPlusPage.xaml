<Page
    x:Class="Microsoft.PowerToys.Settings.UI.Views.NewPlusPage"
    xmlns="http://schemas.microsoft.com/winfx/2006/xaml/presentation"
    xmlns:x="http://schemas.microsoft.com/winfx/2006/xaml"
    xmlns:controls="using:Microsoft.PowerToys.Settings.UI.Controls"
    xmlns:d="http://schemas.microsoft.com/expression/blend/2008"
    xmlns:mc="http://schemas.openxmlformats.org/markup-compatibility/2006"
    xmlns:tkcontrols="using:CommunityToolkit.WinUI.Controls"
    xmlns:ui="using:CommunityToolkit.WinUI"
    AutomationProperties.LandmarkType="Main"
    mc:Ignorable="d">

    <controls:SettingsPageControl x:Uid="NewPlus" ModuleImageSource="ms-appx:///Assets/Settings/Modules/NewPlus.png">
        <controls:SettingsPageControl.ModuleContent>
            <StackPanel
                ChildrenTransitions="{StaticResource SettingsCardsAnimations}"
                Orientation="Vertical"
                Spacing="2">
                <tkcontrols:SettingsCard
                    x:Uid="NewPlus_Enable_Toggle"
                    HeaderIcon="{ui:BitmapIcon Source=/Assets/Settings/Icons/NewPlus.png}"
                    IsEnabled="{x:Bind ViewModel.IsEnabledGpoConfigured, Mode=OneWay, Converter={StaticResource BoolNegationConverter}}">
                    <ToggleSwitch x:Uid="ToggleSwitch" IsOn="{x:Bind ViewModel.IsEnabled, Mode=TwoWay}" />
                </tkcontrols:SettingsCard>

                <InfoBar
                    x:Uid="NewPlus_NoWindows10SupportWarning"
                    IsClosable="False"
                    IsOpen="{x:Bind ViewModel.IsWin10OrLower, Mode=OneWay}"
                    IsTabStop="{x:Bind ViewModel.IsWin10OrLower, Mode=OneWay}"
                    Severity="Warning" />

                <InfoBar
                    x:Uid="GPO_SettingIsManaged"
                    IsClosable="False"
                    IsOpen="{x:Bind ViewModel.IsEnabledGpoConfigured, Mode=OneWay}"
                    IsTabStop="{x:Bind ViewModel.IsEnabledGpoConfigured, Mode=OneWay}"
                    Severity="Informational" />

                <controls:SettingsGroup x:Uid="NewPlus_Templates" IsEnabled="{x:Bind ViewModel.IsEnabled, Mode=OneWay}">
                    <tkcontrols:SettingsCard
                        x:Uid="NewPlus_Templates_Location"
                        ActionIcon="{ui:FontIcon Glyph=&#xE8A7;}"
                        Command="{x:Bind ViewModel.OpenCurrentNewTemplateFolder}"
                        HeaderIcon="{ui:FontIcon Glyph=&#xF12B;}"
                        IsClickEnabled="True">
                        <Button
                            x:Uid="NewPlus_Templates_Location_Change"
                            Command="{x:Bind ViewModel.PickAnotherNewTemplateFolder}"
                            Style="{ThemeResource AccentButtonStyle}" />

                        <tkcontrols:SettingsCard.Description>
                            <StackPanel>
                                <TextBlock Text="{x:Bind ViewModel.TemplateLocation, Mode=OneWay}" />
                                <HyperlinkButton x:Uid="NewPlus_Templates_Location_Learn_More" NavigateUri="https://aka.ms/PowerToysOverview_NewPlus_TemplatesLocation" />
                            </StackPanel>
                        </tkcontrols:SettingsCard.Description>

                    </tkcontrols:SettingsCard>

                    <InfoBar
                        x:Uid="NewPlus_TemplatesNotBackupAndRestoreWarning"
                        IsClosable="True"
                        IsOpen="True"
                        IsTabStop="True"
                        Severity="Informational" />

                </controls:SettingsGroup>

                <controls:SettingsGroup x:Uid="NewPlus_Display_Options" IsEnabled="{x:Bind ViewModel.IsEnabled, Mode=OneWay}">
<<<<<<< HEAD
                    <tkcontrols:SettingsCard x:Uid="NewPlus_Hide_File_Extension_Toggle" IsEnabled="{x:Bind ViewModel.IsHideFileExtSettingsCardEnabled, Mode=OneWay}">
                        <ToggleSwitch x:Uid="HideFileExtensionToggle" IsOn="{x:Bind ViewModel.HideFileExtension, Mode=TwoWay}" />
                    </tkcontrols:SettingsCard>
                    <InfoBar
                        x:Uid="GPO_SettingIsManaged"
                        IsClosable="False"
                        IsOpen="{x:Bind ViewModel.IsHideFileExtSettingGPOConfigured, Mode=OneWay}"
                        IsTabStop="{x:Bind ViewModel.IsHideFileExtSettingGPOConfigured, Mode=OneWay}"
                        Severity="Informational">
                        <!-- InfoBar.IconSource>
                            <FontIconSource FontFamily="{StaticResource SymbolThemeFontFamily}" Glyph="&#xE72E;" />
                        </InfoBar.IconSource-->
                    </InfoBar>
                    <tkcontrols:SettingsCard x:Uid="NewPlus_Hide_Starting_Digits_Toggle" IsEnabled="{x:Bind ViewModel.IsEnabledGpoConfigured, Mode=OneWay, Converter={StaticResource BoolNegationConverter}}">
=======
                    <tkcontrols:SettingsCard x:Uid="NewPlus_Hide_File_Extension_Toggle">
                        <ToggleSwitch x:Uid="HideFileExtensionToggle" IsOn="{x:Bind ViewModel.HideFileExtension, Mode=TwoWay}" />
                    </tkcontrols:SettingsCard>
                    <tkcontrols:SettingsCard x:Uid="NewPlus_Hide_Starting_Digits_Toggle">
>>>>>>> 360b6d0c
                        <ToggleSwitch x:Uid="HideStartingDigitsToggle" IsOn="{x:Bind ViewModel.HideStartingDigits, Mode=TwoWay}" />
                        <tkcontrols:SettingsCard.Description>
                            <TextBlock x:Uid="NewPlus_Hide_Starting_Digits_Description" />
                        </tkcontrols:SettingsCard.Description>
                    </tkcontrols:SettingsCard>
                </controls:SettingsGroup>
            </StackPanel>
        </controls:SettingsPageControl.ModuleContent>

        <controls:SettingsPageControl.PrimaryLinks>
            <controls:PageLink x:Uid="NewPlus_Learn_More" Link="https://aka.ms/PowerToysOverview_NewPlus" />
        </controls:SettingsPageControl.PrimaryLinks>
        <controls:SettingsPageControl.SecondaryLinks>
            <controls:PageLink Link="https://www.linkedin.com/in/christian-gaardmark/" Text="Christian Gaardmark" />
        </controls:SettingsPageControl.SecondaryLinks>
    </controls:SettingsPageControl>

</Page><|MERGE_RESOLUTION|>--- conflicted
+++ resolved
@@ -68,7 +68,6 @@
                 </controls:SettingsGroup>
 
                 <controls:SettingsGroup x:Uid="NewPlus_Display_Options" IsEnabled="{x:Bind ViewModel.IsEnabled, Mode=OneWay}">
-<<<<<<< HEAD
                     <tkcontrols:SettingsCard x:Uid="NewPlus_Hide_File_Extension_Toggle" IsEnabled="{x:Bind ViewModel.IsHideFileExtSettingsCardEnabled, Mode=OneWay}">
                         <ToggleSwitch x:Uid="HideFileExtensionToggle" IsOn="{x:Bind ViewModel.HideFileExtension, Mode=TwoWay}" />
                     </tkcontrols:SettingsCard>
@@ -82,13 +81,7 @@
                             <FontIconSource FontFamily="{StaticResource SymbolThemeFontFamily}" Glyph="&#xE72E;" />
                         </InfoBar.IconSource-->
                     </InfoBar>
-                    <tkcontrols:SettingsCard x:Uid="NewPlus_Hide_Starting_Digits_Toggle" IsEnabled="{x:Bind ViewModel.IsEnabledGpoConfigured, Mode=OneWay, Converter={StaticResource BoolNegationConverter}}">
-=======
-                    <tkcontrols:SettingsCard x:Uid="NewPlus_Hide_File_Extension_Toggle">
-                        <ToggleSwitch x:Uid="HideFileExtensionToggle" IsOn="{x:Bind ViewModel.HideFileExtension, Mode=TwoWay}" />
-                    </tkcontrols:SettingsCard>
                     <tkcontrols:SettingsCard x:Uid="NewPlus_Hide_Starting_Digits_Toggle">
->>>>>>> 360b6d0c
                         <ToggleSwitch x:Uid="HideStartingDigitsToggle" IsOn="{x:Bind ViewModel.HideStartingDigits, Mode=TwoWay}" />
                         <tkcontrols:SettingsCard.Description>
                             <TextBlock x:Uid="NewPlus_Hide_Starting_Digits_Description" />
