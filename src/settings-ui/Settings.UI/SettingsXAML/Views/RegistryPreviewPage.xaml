<Page
    x:Class="Microsoft.PowerToys.Settings.UI.Views.RegistryPreviewPage"
    xmlns="http://schemas.microsoft.com/winfx/2006/xaml/presentation"
    xmlns:x="http://schemas.microsoft.com/winfx/2006/xaml"
    xmlns:controls="using:Microsoft.PowerToys.Settings.UI.Controls"
    xmlns:converters="using:CommunityToolkit.WinUI.Converters"
<<<<<<< HEAD
=======
    xmlns:controls="using:Microsoft.PowerToys.Settings.UI.Controls"
>>>>>>> d4b5200a
    xmlns:d="http://schemas.microsoft.com/expression/blend/2008"
    xmlns:mc="http://schemas.openxmlformats.org/markup-compatibility/2006"
    xmlns:tkcontrols="using:CommunityToolkit.WinUI.Controls"
    xmlns:ui="using:CommunityToolkit.WinUI"
    AutomationProperties.LandmarkType="Main"
    mc:Ignorable="d">

    <controls:SettingsPageControl x:Uid="RegistryPreview" ModuleImageSource="ms-appx:///Assets/Settings/Modules/RegistryPreview.png">
        <controls:SettingsPageControl.ModuleContent>
            <StackPanel ChildrenTransitions="{StaticResource SettingsCardsAnimations}" Orientation="Vertical">
                <tkcontrols:SettingsCard
                    x:Uid="RegistryPreview_Enable_RegistryPreview"
                    HeaderIcon="{ui:BitmapIcon Source=/Assets/Settings/FluentIcons/FluentIconsRegistryPreview.png}"
                    IsEnabled="{x:Bind ViewModel.IsEnabledGpoConfigured, Mode=OneWay, Converter={StaticResource BoolNegationConverter}}">
                    <ToggleSwitch IsOn="{x:Bind ViewModel.IsRegistryPreviewEnabled, Mode=TwoWay, UpdateSourceTrigger=PropertyChanged}" />
                </tkcontrols:SettingsCard>

                <InfoBar
                    x:Uid="GPO_IsSettingForced"
                    IsClosable="False"
                    IsOpen="{x:Bind ViewModel.IsEnabledGpoConfigured, Mode=OneWay}"
                    IsTabStop="{x:Bind ViewModel.IsEnabledGpoConfigured, Mode=OneWay}"
                    Severity="Informational" />

                <controls:SettingsGroup x:Uid="RegistryPreview_Launch_GroupSettings" IsEnabled="{x:Bind ViewModel.IsRegistryPreviewEnabled, Mode=OneWay}">
                    <tkcontrols:SettingsCard
                        x:Uid="RegistryPreview_LaunchButtonControl"
                        ActionIcon="{ui:FontIcon Glyph=&#xE8A7;}"
                        Command="{x:Bind ViewModel.LaunchEventHandler}"
                        HeaderIcon="{ui:FontIcon Glyph=&#xEA37;}"
                        IsClickEnabled="True" />

                    <tkcontrols:SettingsCard x:Uid="RegistryPreview_DefaultRegApp" HeaderIcon="{ui:FontIcon Glyph=&#xE7AC;}">
                        <ToggleSwitch x:Uid="RegistryPreview_DefaultRegApp_ToggleSwitch" IsOn="{x:Bind ViewModel.IsRegistryPreviewDefaultRegApp, Mode=TwoWay}" />
                    </tkcontrols:SettingsCard>
                </controls:SettingsGroup>

            </StackPanel>
        </controls:SettingsPageControl.ModuleContent>

        <controls:SettingsPageControl.PrimaryLinks>
<<<<<<< HEAD
            <controls:PageLink x:Uid="LearnMore_RegistryPreview" Link="https://aka.ms/PowerToysOverview_RegistryPreview" />
=======
            <custom:PageLink x:Uid="LearnMore_RegistryPreview" Link="https://aka.ms/PowerToysOverview_RegistryPreview" />
>>>>>>> d4b5200a
        </controls:SettingsPageControl.PrimaryLinks>
    </controls:SettingsPageControl>
</Page><|MERGE_RESOLUTION|>--- conflicted
+++ resolved
@@ -2,15 +2,11 @@
     x:Class="Microsoft.PowerToys.Settings.UI.Views.RegistryPreviewPage"
     xmlns="http://schemas.microsoft.com/winfx/2006/xaml/presentation"
     xmlns:x="http://schemas.microsoft.com/winfx/2006/xaml"
+    xmlns:tkcontrols="using:CommunityToolkit.WinUI.Controls"
+    xmlns:converters="using:CommunityToolkit.WinUI.Converters"
     xmlns:controls="using:Microsoft.PowerToys.Settings.UI.Controls"
-    xmlns:converters="using:CommunityToolkit.WinUI.Converters"
-<<<<<<< HEAD
-=======
-    xmlns:controls="using:Microsoft.PowerToys.Settings.UI.Controls"
->>>>>>> d4b5200a
     xmlns:d="http://schemas.microsoft.com/expression/blend/2008"
     xmlns:mc="http://schemas.openxmlformats.org/markup-compatibility/2006"
-    xmlns:tkcontrols="using:CommunityToolkit.WinUI.Controls"
     xmlns:ui="using:CommunityToolkit.WinUI"
     AutomationProperties.LandmarkType="Main"
     mc:Ignorable="d">
@@ -49,11 +45,7 @@
         </controls:SettingsPageControl.ModuleContent>
 
         <controls:SettingsPageControl.PrimaryLinks>
-<<<<<<< HEAD
-            <controls:PageLink x:Uid="LearnMore_RegistryPreview" Link="https://aka.ms/PowerToysOverview_RegistryPreview" />
-=======
             <custom:PageLink x:Uid="LearnMore_RegistryPreview" Link="https://aka.ms/PowerToysOverview_RegistryPreview" />
->>>>>>> d4b5200a
         </controls:SettingsPageControl.PrimaryLinks>
     </controls:SettingsPageControl>
 </Page>