--- conflicted
+++ resolved
@@ -16,39 +16,13 @@
         ModuleImageSource="ms-appx:///Assets/Settings/Modules/Workspaces.png">
         <controls:SettingsPageControl.ModuleContent>
             <StackPanel ChildrenTransitions="{StaticResource SettingsCardsAnimations}" Orientation="Vertical">
-<<<<<<< HEAD
                 <controls:GPOInfoControl ShowWarning="{x:Bind ViewModel.IsEnabledGpoConfigured, Mode=OneWay}">
-                    <tkcontrols:SettingsCard x:Uid="Workspaces_EnableToggleControl_HeaderText" HeaderIcon="{ui:BitmapIcon Source=/Assets/Settings/Icons/Workspaces.png}">
+                    <tkcontrols:SettingsCard Name="WorkspacesEnableToggleControlHeaderText" x:Uid="Workspaces_EnableToggleControl_HeaderText" HeaderIcon="{ui:BitmapIcon Source=/Assets/Settings/Icons/Workspaces.png}">
                         <ToggleSwitch x:Uid="ToggleSwitch" IsOn="{x:Bind ViewModel.IsEnabled, Mode=TwoWay}" />
                     </tkcontrols:SettingsCard>
                 </controls:GPOInfoControl>
                 <controls:SettingsGroup x:Uid="Workspaces_Activation_GroupSettings" IsEnabled="{x:Bind ViewModel.IsEnabled, Mode=OneWay}">
-                    <tkcontrols:SettingsCard x:Uid="Workspaces_ActivationShortcut" HeaderIcon="{ui:FontIcon Glyph=&#xEDA7;}">
-=======
-                <tkcontrols:SettingsCard
-                    Name="WorkspacesEnableToggleControlHeaderText"
-                    x:Uid="Workspaces_EnableToggleControl_HeaderText"
-                    HeaderIcon="{ui:BitmapIcon Source=/Assets/Settings/Icons/Workspaces.png}"
-                    IsEnabled="{x:Bind ViewModel.IsEnabledGpoConfigured, Mode=OneWay, Converter={StaticResource BoolNegationConverter}}">
-                    <ToggleSwitch x:Uid="ToggleSwitch" IsOn="{x:Bind ViewModel.IsEnabled, Mode=TwoWay}" />
-                </tkcontrols:SettingsCard>
-                <InfoBar
-                    x:Uid="GPO_SettingIsManaged"
-                    IsClosable="False"
-                    IsOpen="{x:Bind ViewModel.IsEnabledGpoConfigured, Mode=OneWay}"
-                    IsTabStop="{x:Bind ViewModel.IsEnabledGpoConfigured, Mode=OneWay}"
-                    Severity="Informational">
-                    <InfoBar.IconSource>
-                        <FontIconSource FontFamily="{StaticResource SymbolThemeFontFamily}" Glyph="&#xE72E;" />
-                    </InfoBar.IconSource>
-                </InfoBar>
-                <controls:SettingsGroup x:Uid="Workspaces_Activation_GroupSettings" IsEnabled="{x:Bind ViewModel.IsEnabled, Mode=OneWay}">
-
-                    <tkcontrols:SettingsCard
-                        Name="WorkspacesActivationShortcut"
-                        x:Uid="Workspaces_ActivationShortcut"
-                        HeaderIcon="{ui:FontIcon Glyph=&#xEDA7;}">
->>>>>>> be160d93
+                    <tkcontrols:SettingsCard  Name="WorkspacesActivationShortcut" x:Uid="Workspaces_ActivationShortcut" HeaderIcon="{ui:FontIcon Glyph=&#xEDA7;}">
                         <controls:ShortcutControl MinWidth="{StaticResource SettingActionControlMinWidth}" HotkeySettings="{x:Bind Path=ViewModel.Hotkey, Mode=TwoWay}" />
                     </tkcontrols:SettingsCard>
                     <tkcontrols:SettingsCard
