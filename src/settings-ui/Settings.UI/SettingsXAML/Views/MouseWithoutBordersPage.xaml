﻿<Page
    x:Class="Microsoft.PowerToys.Settings.UI.Views.MouseWithoutBordersPage"
    xmlns="http://schemas.microsoft.com/winfx/2006/xaml/presentation"
    xmlns:x="http://schemas.microsoft.com/winfx/2006/xaml"
    xmlns:controls="using:Microsoft.PowerToys.Settings.UI.Controls"
    xmlns:converters="using:CommunityToolkit.WinUI.UI.Converters"
    xmlns:d="http://schemas.microsoft.com/expression/blend/2008"
    xmlns:mc="http://schemas.openxmlformats.org/markup-compatibility/2006"
    xmlns:tkcontrols="using:CommunityToolkit.WinUI.Controls"
    xmlns:ui="using:CommunityToolkit.WinUI"
    AutomationProperties.LandmarkType="Main"
    mc:Ignorable="d">
    <Page.Resources>
        <converters:BoolToVisibilityConverter x:Key="negativeBoolToVisibilityConverter" />
        <converters:BoolToObjectConverter
            x:Key="OneRowMatrixBoolToNumberOfRowsConverter"
            FalseValue="2"
            TrueValue="4" />
    </Page.Resources>
    <controls:SettingsPageControl x:Uid="MouseWithoutBorders" ModuleImageSource="ms-appx:///Assets/Settings/Modules/MouseWithoutBorders.png">
        <controls:SettingsPageControl.ModuleContent>
            <StackPanel Orientation="Vertical">
                <controls:SettingsGroup x:Uid="MouseWithoutBorders_ActivationSettings">
                    <tkcontrols:SettingsCard
                        x:Uid="MouseWithoutBorders_Toggle_Enable"
<<<<<<< HEAD
                        HeaderIcon="{ui:BitmapIcon Source=/Assets/Settings/Icons/MouseWithoutBorders.png}"
                        IsEnabled="{x:Bind Mode=OneWay, Path=ViewModel.IsEnabledGpoConfigured, Converter={StaticResource BoolNegationConverter}}">
=======
                        HeaderIcon="{ui:BitmapIcon Source=/Assets/Settings/FluentIcons/FluentIconsMouseWithoutBorders.png}"
                        IsEnabled="{x:Bind ViewModel.IsEnabledGpoConfigured, Mode=OneWay, Converter={StaticResource BoolNegationConverter}}">
>>>>>>> b609cf61
                        <ToggleSwitch
                            x:Uid="ToggleSwitch"
                            IsEnabled="{x:Bind ViewModel.CanBeEnabled, Mode=OneWay}"
                            IsOn="{x:Bind ViewModel.IsEnabled, Mode=TwoWay}" />
                    </tkcontrols:SettingsCard>
                    <InfoBar
                        x:Uid="GPO_IsSettingForced"
                        IsClosable="False"
                        IsOpen="{x:Bind ViewModel.IsEnabledGpoConfigured, Mode=OneWay}"
                        IsTabStop="{x:Bind ViewModel.IsEnabledGpoConfigured, Mode=OneWay}"
                        Severity="Informational" />
                </controls:SettingsGroup>
                <controls:SettingsGroup x:Uid="MouseWithoutBorders_KeySettings" IsEnabled="{x:Bind ViewModel.IsEnabled, Mode=OneWay}">
                    <tkcontrols:SettingsExpander
                        x:Name="MouseWithoutBorders_ConnectSettings"
                        x:Uid="MouseWithoutBorders_SecurityKey"
                        HeaderIcon="{ui:FontIcon Glyph=&#xE8D7;}"
                        IsExpanded="{x:Bind ViewModel.ConnectFieldsVisible, Mode=TwoWay}">
                        <tkcontrols:SettingsExpander.Items>
                            <tkcontrols:SettingsCard ContentAlignment="Right">
                                <StackPanel Orientation="Horizontal" Spacing="8">
                                    <TextBox
                                        x:Name="ConnectSecurityKeyTextBox"
                                        x:Uid="MWB_SecurityKeyLabel"
                                        Width="248" />
                                    <TextBox
                                        x:Name="ConnectPCNameTextBox"
                                        x:Uid="MWB_PCNameLabel"
                                        Width="248" />
                                    <Button
                                        x:Uid="MouseWithoutBorders_Connect"
                                        Command="{x:Bind ConnectCommand, Mode=OneTime}"
                                        Style="{StaticResource AccentButtonStyle}" />
                                </StackPanel>
                            </tkcontrols:SettingsCard>
                        </tkcontrols:SettingsExpander.Items>
                        <StackPanel Orientation="Horizontal" Spacing="8">
                            <TextBox IsReadOnly="True" Text="{x:Bind ViewModel.SecurityKey, Mode=TwoWay}" />
                            <Button
                                x:Uid="MouseWithoutBorders_NewKey"
                                Command="{x:Bind GenerateNewKeyCommand, Mode=OneTime}"
                                Style="{StaticResource AccentButtonStyle}" />
                            <Button
                                x:Uid="MouseWithoutBorders_Connect"
                                Command="{x:Bind ShowConnectFieldsCommand, Mode=OneTime}"
                                Style="{StaticResource AccentButtonStyle}"
                                Visibility="{x:Bind Path=ViewModel.ConnectFieldsVisible, Mode=OneWay, Converter={StaticResource negativeBoolToVisibilityConverter}, ConverterParameter=True}" />
                        </StackPanel>
                    </tkcontrols:SettingsExpander>

                    <tkcontrols:SettingsCard x:Uid="MouseWithoutBorders_ThisMachineNameLabel">
                        <StackPanel Orientation="Horizontal" Spacing="8">
                            <TextBlock
                                VerticalAlignment="Center"
                                Foreground="{ThemeResource TextFillColorSecondaryBrush}"
                                IsTextSelectionEnabled="True"
                                Text="{x:Bind ViewModel.MachineHostName, Mode=OneTime}" />
                            <Button
                                Width="32"
                                Height="32"
                                Padding="4"
                                Command="{x:Bind CopyPCNameCommand, Mode=OneTime}"
                                Content="&#xE8C8;"
                                FontFamily="{StaticResource SymbolThemeFontFamily}">
                                <ToolTipService.ToolTip>
                                    <TextBlock x:Uid="MouseWithoutBorders_CopyMachineName" TextWrapping="Wrap" />
                                </ToolTipService.ToolTip>
                            </Button>
                        </StackPanel>
                    </tkcontrols:SettingsCard>
                </controls:SettingsGroup>
                <controls:SettingsGroup x:Uid="MouseWithoutBorders_DeviceLayoutSettings" IsEnabled="{x:Bind ViewModel.IsEnabled, Mode=OneWay}">
                    <tkcontrols:SettingsCard
                        HorizontalContentAlignment="Stretch"
                        Background="{ThemeResource CardBackgroundFillColorSecondaryBrush}"
                        ContentAlignment="Vertical">
                        <StackPanel Orientation="Vertical" Spacing="8">
                            <ItemsControl
                                x:Name="DevicesItemsControl"
                                HorizontalAlignment="Center"
                                ItemsSource="{Binding MachineMatrixString, Mode=TwoWay}">
                                <ItemsControl.ItemsPanel>
                                    <ItemsPanelTemplate>
                                        <WrapGrid MaximumRowsOrColumns="{Binding MatrixOneRow, Mode=OneWay, Converter={StaticResource OneRowMatrixBoolToNumberOfRowsConverter}}" Orientation="Horizontal" />
                                    </ItemsPanelTemplate>
                                </ItemsControl.ItemsPanel>
                                <ItemsControl.ItemTemplate>
                                    <DataTemplate>
                                        <!--  TODO: colors?  -->
                                        <!--
                                            BorderBrush="#DFDFDF"
                                            Background="#d4d4d4"
                                        -->
                                        <!--  Dragging while elevated crashes on WinUI3: https://github.com/microsoft/microsoft-ui-xaml/issues/7690  -->
                                        <Border
                                            Width="136"
                                            Height="90"
                                            Margin="4"
                                            AllowDrop="{Binding Item.CanDragDrop, Mode=OneWay}"
                                            Background="{ThemeResource SolidBackgroundFillColorBaseAltBrush}"
                                            BorderBrush="{Binding Item.StatusBrush}"
                                            BorderThickness="2"
                                            CanDrag="{Binding Item.CanDragDrop, Mode=OneWay}"
                                            CornerRadius="4"
                                            DataContext="{Binding}"
                                            DragOver="Device_DragOver"
                                            DragStarting="Device_DragStarting"
                                            Drop="Device_Drop"
                                            ToolTipService.ToolTip="{Binding Item.Name, Mode=OneWay}">
                                            <Grid>
                                                <Grid.RowDefinitions>
                                                    <RowDefinition Height="*" />
                                                    <RowDefinition Height="Auto" />
                                                </Grid.RowDefinitions>

                                                <FontIcon
                                                    Margin="0,12,0,0"
                                                    VerticalAlignment="Center"
                                                    FontSize="32"
                                                    Glyph="&#xE7F8;" />
                                                <TextBlock
                                                    Grid.Row="1"
                                                    Margin="12"
                                                    HorizontalAlignment="Center"
                                                    Style="{StaticResource CaptionTextBlockStyle}"
                                                    Tag="DeviceName"
                                                    Text="{Binding Item.Name}" />
                                            </Grid>
                                        </Border>
                                    </DataTemplate>
                                </ItemsControl.ItemTemplate>
                            </ItemsControl>
                            <Button HorizontalAlignment="Right" Command="{x:Bind ReconnectCommand, Mode=OneTime}">
                                <ToolTipService.ToolTip>
                                    <TextBlock x:Uid="MouseWithoutBorders_ReconnectTooltip" TextWrapping="Wrap" />
                                </ToolTipService.ToolTip>
                                <TextBlock x:Uid="MouseWithoutBorders_ReconnectButton" />
                            </Button>


                        </StackPanel>
                    </tkcontrols:SettingsCard>

                    <InfoBar
                        x:Uid="MouseWithoutBorders_CannotDragDropAsAdmin"
                        IsClosable="True"
                        IsOpen="{x:Bind ViewModel.IsElevated, Mode=OneWay}"
                        IsTabStop="True"
                        Severity="Informational" />



                    <tkcontrols:SettingsCard x:Uid="MouseWithoutBorders_MatrixOneRow">
                        <ToggleSwitch x:Uid="MouseWithoutBorders_MatrixOneRow_ToggleSwitch" IsOn="{x:Bind ViewModel.MatrixOneRow, Mode=TwoWay}" />
                    </tkcontrols:SettingsCard>
                </controls:SettingsGroup>
                <controls:SettingsGroup x:Uid="MouseWithoutBorders_ServiceSettings" IsEnabled="{x:Bind ViewModel.CanToggleUseService, Mode=OneWay}">
                    <tkcontrols:SettingsCard x:Uid="MouseWithoutBorders_UseService">
                        <ToggleSwitch
                            x:Uid="MouseWithoutBorders_UseService_ToggleSwitch"
                            IsEnabled="{x:Bind ViewModel.IsEnabled, Mode=OneWay}"
                            IsOn="{x:Bind ViewModel.UseService, Mode=TwoWay}" />
                    </tkcontrols:SettingsCard>
                    <InfoBar
                        x:Uid="MouseWithoutBorders_RunAsAdminText"
                        IsClosable="False"
                        IsOpen="{x:Bind ViewModel.CanToggleUseService, Mode=OneWay, Converter={StaticResource BoolNegationConverter}}"
                        IsTabStop="True"
                        Severity="Informational" />
                    <InfoBar
                        x:Uid="MouseWithoutBorders_ServiceUserUninstallWarning"
                        IsClosable="True"
                        IsOpen="True"
                        IsTabStop="True"
                        Severity="Warning" />
                    <tkcontrols:SettingsCard
                        x:Uid="MouseWithoutBorders_UninstallService"
                        ActionIcon="{ui:FontIcon Glyph=&#xE8A7;}"
                        Command="{x:Bind ViewModel.UninstallServiceEventHandler}"
                        IsClickEnabled="{x:Bind ViewModel.CanUninstallService, Mode=OneWay}"
                        IsEnabled="{x:Bind ViewModel.CanUninstallService, Mode=OneWay}" />
                </controls:SettingsGroup>
                <controls:SettingsGroup x:Uid="MouseWithoutBorders_Settings" IsEnabled="{x:Bind ViewModel.IsEnabled, Mode=OneWay}">
                    <tkcontrols:SettingsCard x:Uid="MouseWithoutBorders_WrapMouse">
                        <ToggleSwitch x:Uid="MouseWithoutBorders_WrapMouse_ToggleSwitch" IsOn="{x:Bind ViewModel.WrapMouse, Mode=TwoWay}" />
                    </tkcontrols:SettingsCard>
                    <tkcontrols:SettingsCard x:Uid="MouseWithoutBorders_ShareClipboard">
                        <ToggleSwitch x:Uid="MouseWithoutBorders_ShareClipboard_ToggleSwitch" IsOn="{x:Bind ViewModel.ShareClipboard, Mode=TwoWay}" />
                    </tkcontrols:SettingsCard>
                    <tkcontrols:SettingsCard x:Uid="MouseWithoutBorders_TransferFile">
                        <ToggleSwitch x:Uid="MouseWithoutBorders_TransferFile_ToggleSwitch" IsOn="{x:Bind ViewModel.TransferFile, Mode=TwoWay}" />
                    </tkcontrols:SettingsCard>
                    <tkcontrols:SettingsCard x:Uid="MouseWithoutBorders_HideMouseAtScreenEdge">
                        <ToggleSwitch x:Uid="MouseWithoutBorders_HideMouseAtScreenEdge_ToggleSwitch" IsOn="{x:Bind ViewModel.HideMouseAtScreenEdge, Mode=TwoWay}" />
                    </tkcontrols:SettingsCard>
                    <tkcontrols:SettingsCard x:Uid="MouseWithoutBorders_DrawMouseCursor">
                        <ToggleSwitch x:Uid="MouseWithoutBorders_DrawMouseCursor_ToggleSwitch" IsOn="{x:Bind ViewModel.DrawMouseCursor, Mode=TwoWay}" />
                    </tkcontrols:SettingsCard>
                    <tkcontrols:SettingsCard x:Uid="MouseWithoutBorders_ValidateRemoteMachineIP">
                        <ToggleSwitch x:Uid="MouseWithoutBorders_ValidateRemoteMachineIP_ToggleSwitch" IsOn="{x:Bind ViewModel.ValidateRemoteMachineIP, Mode=TwoWay}" />
                    </tkcontrols:SettingsCard>
                    <tkcontrols:SettingsCard x:Uid="MouseWithoutBorders_SameSubnetOnly">
                        <ToggleSwitch x:Uid="MouseWithoutBorders_SameSubnetOnly_ToggleSwitch" IsOn="{x:Bind ViewModel.SameSubnetOnly, Mode=TwoWay}" />
                    </tkcontrols:SettingsCard>
                    <tkcontrols:SettingsCard x:Uid="MouseWithoutBorders_BlockScreenSaverOnOtherMachines">
                        <ToggleSwitch x:Uid="MouseWithoutBorders_BlockScreenSaverOnOtherMachines_ToggleSwitch" IsOn="{x:Bind ViewModel.BlockScreenSaverOnOtherMachines, Mode=TwoWay}" />
                    </tkcontrols:SettingsCard>
                    <tkcontrols:SettingsCard x:Uid="MouseWithoutBorders_MoveMouseRelatively">
                        <ToggleSwitch x:Uid="MouseWithoutBorders_MoveMouseRelatively_ToggleSwitch" IsOn="{x:Bind ViewModel.MoveMouseRelatively, Mode=TwoWay}" />
                    </tkcontrols:SettingsCard>
                    <tkcontrols:SettingsCard x:Uid="MouseWithoutBorders_BlockMouseAtScreenCorners">
                        <ToggleSwitch x:Uid="MouseWithoutBorders_BlockMouseAtScreenCorners_ToggleSwitch" IsOn="{x:Bind ViewModel.BlockMouseAtScreenCorners, Mode=TwoWay}" />
                    </tkcontrols:SettingsCard>
                    <tkcontrols:SettingsCard x:Uid="MouseWithoutBorders_ShowClipboardAndNetworkStatusMessages">
                        <ToggleSwitch x:Uid="MouseWithoutBorders_ShowClipboardAndNetworkStatusMessages_ToggleSwitch" IsOn="{x:Bind ViewModel.ShowClipboardAndNetworkStatusMessages, Mode=TwoWay}" />
                    </tkcontrols:SettingsCard>
                </controls:SettingsGroup>
                <controls:SettingsGroup x:Uid="MouseWithoutBorders_KeyboardShortcuts_Group" IsEnabled="{x:Bind ViewModel.IsEnabled, Mode=OneWay}">
                    <tkcontrols:SettingsCard x:Uid="MouseWithoutBorders_EasyMouseOption">
                        <ComboBox MinWidth="{StaticResource SettingActionControlMinWidth}" SelectedIndex="{x:Bind Path=ViewModel.EasyMouseOptionIndex, Mode=TwoWay}">
                            <ComboBoxItem x:Uid="MouseWithoutBorders_EasyMouseOption_Disabled" />
                            <ComboBoxItem x:Uid="MouseWithoutBorders_EasyMouseOption_Enabled" />
                            <ComboBoxItem x:Uid="MouseWithoutBorders_EasyMouseOption_Ctrl" />
                            <ComboBoxItem x:Uid="MouseWithoutBorders_EasyMouseOption_Shift" />
                        </ComboBox>
                    </tkcontrols:SettingsCard>

                    <tkcontrols:SettingsCard x:Uid="MouseWithoutBorders_ToggleEasyMouseShortcut" HeaderIcon="{ui:FontIcon Glyph=&#xEDA7;}">
                        <controls:ShortcutControl
                            MinWidth="{StaticResource SettingActionControlMinWidth}"
                            AllowDisable="True"
                            HotkeySettings="{x:Bind Path=ViewModel.ToggleEasyMouseShortcut, Mode=TwoWay}" />
                    </tkcontrols:SettingsCard>

                    <tkcontrols:SettingsCard x:Uid="MouseWithoutBorders_LockMachinesShortcut" HeaderIcon="{ui:FontIcon Glyph=&#xEDA7;}">
                        <controls:ShortcutControl
                            MinWidth="{StaticResource SettingActionControlMinWidth}"
                            AllowDisable="True"
                            HotkeySettings="{x:Bind Path=ViewModel.LockMachinesShortcut, Mode=TwoWay}" />
                    </tkcontrols:SettingsCard>

                    <tkcontrols:SettingsCard x:Uid="MouseWithoutBorders_Switch2AllPcShortcut" HeaderIcon="{ui:FontIcon Glyph=&#xEDA7;}">
                        <controls:ShortcutControl
                            MinWidth="{StaticResource SettingActionControlMinWidth}"
                            AllowDisable="True"
                            HotkeySettings="{x:Bind Path=ViewModel.HotKeySwitch2AllPC, Mode=TwoWay}" />
                    </tkcontrols:SettingsCard>

                    <tkcontrols:SettingsCard x:Uid="MouseWithoutBorders_ReconnectShortcut" HeaderIcon="{ui:FontIcon Glyph=&#xEDA7;}">
                        <controls:ShortcutControl
                            MinWidth="{StaticResource SettingActionControlMinWidth}"
                            AllowDisable="True"
                            HotkeySettings="{x:Bind Path=ViewModel.ReconnectShortcut, Mode=TwoWay}" />
                    </tkcontrols:SettingsCard>

                    <tkcontrols:SettingsCard x:Uid="MouseWithoutBorders_SwitchBetweenMachineShortcut" HeaderIcon="{ui:FontIcon Glyph=&#xE92E;}">
                        <ComboBox MinWidth="{StaticResource SettingActionControlMinWidth}" SelectedIndex="{x:Bind Path=ViewModel.SelectedSwitchBetweenMachineShortcutOptionsIndex, Mode=TwoWay}">
                            <!--  These should be in the same order as the array items in MouseWithoutBordersViewModel.cs  -->
                            <ComboBoxItem x:Uid="MouseWithoutBorders_SwitchBetweenMachineShortcut_F1" />
                            <ComboBoxItem x:Uid="MouseWithoutBorders_SwitchBetweenMachineShortcut_1" />
                            <ComboBoxItem x:Uid="MouseWithoutBorders_SwitchBetweenMachineShortcut_Disabled" />
                        </ComboBox>
                    </tkcontrols:SettingsCard>
                </controls:SettingsGroup>
                <controls:SettingsGroup x:Uid="MouseWithoutBorders_AdvancedSettings_Group" IsEnabled="{x:Bind ViewModel.IsEnabled, Mode=OneWay}">
                    <tkcontrols:SettingsExpander x:Uid="MouseWithoutBorders_IPAddressMapping" IsExpanded="True">
                        <tkcontrols:SettingsExpander.Items>
                            <tkcontrols:SettingsCard HorizontalContentAlignment="Stretch" ContentAlignment="Vertical">
                                <TextBox
                                    x:Uid="MouseWithoutBorders_IPAddressMapping_TextBoxControl"
                                    MinWidth="240"
                                    MinHeight="160"
                                    AcceptsReturn="True"
                                    ScrollViewer.IsVerticalRailEnabled="True"
                                    ScrollViewer.VerticalScrollBarVisibility="Visible"
                                    ScrollViewer.VerticalScrollMode="Enabled"
                                    Text="{x:Bind ViewModel.Name2IP, Mode=TwoWay, UpdateSourceTrigger=PropertyChanged}"
                                    TextWrapping="Wrap" />
                            </tkcontrols:SettingsCard>
                        </tkcontrols:SettingsExpander.Items>
                    </tkcontrols:SettingsExpander>
                </controls:SettingsGroup>
                <controls:SettingsGroup x:Uid="MouseWithoutBorders_TroubleShooting" IsEnabled="{x:Bind ViewModel.IsEnabled, Mode=OneWay}">
                    <tkcontrols:SettingsCard
                        x:Uid="MouseWithoutBorders_AddFirewallRuleButtonControl"
                        ActionIcon="{ui:FontIcon Glyph=&#xE8A7;}"
                        Command="{x:Bind ViewModel.AddFirewallRuleEventHandler}"
                        IsClickEnabled="True" />
                    <tkcontrols:SettingsCard x:Uid="MouseWithoutBorders_ShowOriginalUI">
                        <ToggleSwitch
                            x:Uid="MouseWithoutBorders_ShowOriginalUI_ToggleSwitch"
                            IsEnabled="{x:Bind ViewModel.IsEnabled, Mode=OneWay}"
                            IsOn="{x:Bind ViewModel.ShowOriginalUI, Mode=TwoWay}" />
                    </tkcontrols:SettingsCard>
                </controls:SettingsGroup>
            </StackPanel>
        </controls:SettingsPageControl.ModuleContent>
        <controls:SettingsPageControl.PrimaryLinks>
            <controls:PageLink x:Uid="LearnMore_MouseWithoutBorders" Link="https://aka.ms/PowerToysOverview_MouseWithoutBorders" />
        </controls:SettingsPageControl.PrimaryLinks>
        <controls:SettingsPageControl.SecondaryLinks>
            <controls:PageLink Link="http://aka.ms/mm" Text="Mouse without Borders" />
            <controls:PageLink Link="https://github.com/microsoft/PowerToys/blob/main/COMMUNITY.md#mouse-without-borders-original-contributors" Text="Truong Do (Đỗ Đức Trường) and other original contributors" />
        </controls:SettingsPageControl.SecondaryLinks>
    </controls:SettingsPageControl>
</Page><|MERGE_RESOLUTION|>--- conflicted
+++ resolved
@@ -23,13 +23,8 @@
                 <controls:SettingsGroup x:Uid="MouseWithoutBorders_ActivationSettings">
                     <tkcontrols:SettingsCard
                         x:Uid="MouseWithoutBorders_Toggle_Enable"
-<<<<<<< HEAD
                         HeaderIcon="{ui:BitmapIcon Source=/Assets/Settings/Icons/MouseWithoutBorders.png}"
-                        IsEnabled="{x:Bind Mode=OneWay, Path=ViewModel.IsEnabledGpoConfigured, Converter={StaticResource BoolNegationConverter}}">
-=======
-                        HeaderIcon="{ui:BitmapIcon Source=/Assets/Settings/FluentIcons/FluentIconsMouseWithoutBorders.png}"
                         IsEnabled="{x:Bind ViewModel.IsEnabledGpoConfigured, Mode=OneWay, Converter={StaticResource BoolNegationConverter}}">
->>>>>>> b609cf61
                         <ToggleSwitch
                             x:Uid="ToggleSwitch"
                             IsEnabled="{x:Bind ViewModel.CanBeEnabled, Mode=OneWay}"
