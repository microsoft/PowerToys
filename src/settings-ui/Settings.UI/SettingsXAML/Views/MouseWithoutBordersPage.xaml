﻿<Page
    x:Class="Microsoft.PowerToys.Settings.UI.Views.MouseWithoutBordersPage"
    xmlns="http://schemas.microsoft.com/winfx/2006/xaml/presentation"
    xmlns:x="http://schemas.microsoft.com/winfx/2006/xaml"
<<<<<<< HEAD
=======
    xmlns:tkcontrols="using:CommunityToolkit.WinUI.Controls"
    xmlns:converters="using:CommunityToolkit.WinUI.UI.Converters"
>>>>>>> d4b5200a
    xmlns:controls="using:Microsoft.PowerToys.Settings.UI.Controls"
    xmlns:d="http://schemas.microsoft.com/expression/blend/2008"
    xmlns:mc="http://schemas.openxmlformats.org/markup-compatibility/2006"
    xmlns:tkcontrols="using:CommunityToolkit.WinUI.Controls"
    xmlns:tkconverters="using:CommunityToolkit.WinUI.Converters"
    xmlns:ui="using:CommunityToolkit.WinUI"
    AutomationProperties.LandmarkType="Main"
    mc:Ignorable="d">
    <Page.Resources>
        <tkconverters:BoolToVisibilityConverter x:Key="negativeBoolToVisibilityConverter" />
        <tkconverters:BoolToObjectConverter
            x:Key="OneRowMatrixBoolToNumberOfRowsConverter"
            FalseValue="2"
            TrueValue="4" />
    </Page.Resources>
    <controls:SettingsPageControl x:Uid="MouseWithoutBorders" ModuleImageSource="ms-appx:///Assets/Settings/Modules/MouseWithoutBorders.png">
        <controls:SettingsPageControl.ModuleContent>
            <StackPanel Orientation="Vertical">
                <controls:SettingsGroup x:Uid="MouseWithoutBorders_ActivationSettings">
                    <tkcontrols:SettingsCard
                        x:Uid="MouseWithoutBorders_Toggle_Enable"
                        HeaderIcon="{ui:BitmapIcon Source=/Assets/Settings/FluentIcons/FluentIconsMouseWithoutBorders.png}"
                        IsEnabled="{x:Bind ViewModel.IsEnabledGpoConfigured, Mode=OneWay, Converter={StaticResource BoolNegationConverter}}">
                        <ToggleSwitch
                            x:Uid="ToggleSwitch"
                            IsEnabled="{x:Bind ViewModel.CanBeEnabled, Mode=OneWay}"
                            IsOn="{x:Bind ViewModel.IsEnabled, Mode=TwoWay}" />
                    </tkcontrols:SettingsCard>
                    <InfoBar
                        x:Uid="GPO_IsSettingForced"
                        IsClosable="False"
                        IsOpen="{x:Bind ViewModel.IsEnabledGpoConfigured, Mode=OneWay}"
                        IsTabStop="{x:Bind ViewModel.IsEnabledGpoConfigured, Mode=OneWay}"
                        Severity="Informational" />
                </controls:SettingsGroup>
                <controls:SettingsGroup x:Uid="MouseWithoutBorders_KeySettings" IsEnabled="{x:Bind ViewModel.IsEnabled, Mode=OneWay}">
                    <tkcontrols:SettingsExpander
                        x:Name="MouseWithoutBorders_ConnectSettings"
                        x:Uid="MouseWithoutBorders_SecurityKey"
                        HeaderIcon="{ui:FontIcon Glyph=&#xE8D7;}"
                        IsExpanded="{x:Bind ViewModel.ConnectFieldsVisible, Mode=TwoWay}">
                        <tkcontrols:SettingsExpander.Items>
                            <tkcontrols:SettingsCard ContentAlignment="Right">
                                <StackPanel Orientation="Horizontal" Spacing="8">
                                    <TextBox
                                        x:Name="ConnectSecurityKeyTextBox"
                                        x:Uid="MWB_SecurityKeyLabel"
                                        Width="248" />
                                    <TextBox
                                        x:Name="ConnectPCNameTextBox"
                                        x:Uid="MWB_PCNameLabel"
                                        Width="248" />
                                    <Button
                                        x:Uid="MouseWithoutBorders_Connect"
                                        Command="{x:Bind ConnectCommand, Mode=OneTime}"
                                        Style="{StaticResource AccentButtonStyle}" />
                                </StackPanel>
                            </tkcontrols:SettingsCard>
                        </tkcontrols:SettingsExpander.Items>
                        <StackPanel Orientation="Horizontal" Spacing="8">
                            <TextBox IsReadOnly="True" Text="{x:Bind ViewModel.SecurityKey, Mode=TwoWay}" />
                            <Button
                                x:Uid="MouseWithoutBorders_NewKey"
                                Command="{x:Bind GenerateNewKeyCommand, Mode=OneTime}"
                                Style="{StaticResource AccentButtonStyle}" />
                            <Button
                                x:Uid="MouseWithoutBorders_Connect"
                                Command="{x:Bind ShowConnectFieldsCommand, Mode=OneTime}"
                                Style="{StaticResource AccentButtonStyle}"
                                Visibility="{x:Bind Path=ViewModel.ConnectFieldsVisible, Mode=OneWay, Converter={StaticResource negativeBoolToVisibilityConverter}, ConverterParameter=True}" />
                        </StackPanel>
                    </tkcontrols:SettingsExpander>

                    <tkcontrols:SettingsCard x:Uid="MouseWithoutBorders_ThisMachineNameLabel">
                        <StackPanel Orientation="Horizontal" Spacing="8">
                            <TextBlock
                                VerticalAlignment="Center"
                                Foreground="{ThemeResource TextFillColorSecondaryBrush}"
                                IsTextSelectionEnabled="True"
                                Text="{x:Bind ViewModel.MachineHostName, Mode=OneTime}" />
                            <Button
                                Width="32"
                                Height="32"
                                Padding="4"
                                Command="{x:Bind CopyPCNameCommand, Mode=OneTime}"
                                Content="&#xE8C8;"
                                FontFamily="{StaticResource SymbolThemeFontFamily}">
                                <ToolTipService.ToolTip>
                                    <TextBlock x:Uid="MouseWithoutBorders_CopyMachineName" TextWrapping="Wrap" />
                                </ToolTipService.ToolTip>
                            </Button>
                        </StackPanel>
                    </tkcontrols:SettingsCard>
                </controls:SettingsGroup>
                <controls:SettingsGroup x:Uid="MouseWithoutBorders_DeviceLayoutSettings" IsEnabled="{x:Bind ViewModel.IsEnabled, Mode=OneWay}">
                    <tkcontrols:SettingsCard
                        HorizontalContentAlignment="Stretch"
                        Background="{ThemeResource CardBackgroundFillColorSecondaryBrush}"
                        ContentAlignment="Vertical">
                        <StackPanel Orientation="Vertical" Spacing="8">
                            <ItemsControl
                                x:Name="DevicesItemsControl"
                                HorizontalAlignment="Center"
                                ItemsSource="{Binding MachineMatrixString, Mode=TwoWay}">
                                <ItemsControl.ItemsPanel>
                                    <ItemsPanelTemplate>
                                        <WrapGrid MaximumRowsOrColumns="{Binding MatrixOneRow, Mode=OneWay, Converter={StaticResource OneRowMatrixBoolToNumberOfRowsConverter}}" Orientation="Horizontal" />
                                    </ItemsPanelTemplate>
                                </ItemsControl.ItemsPanel>
                                <ItemsControl.ItemTemplate>
                                    <DataTemplate>
                                        <!--  TODO: colors?  -->
                                        <!--
                                            BorderBrush="#DFDFDF"
                                            Background="#d4d4d4"
                                        -->
                                        <!--  Dragging while elevated crashes on WinUI3: https://github.com/microsoft/microsoft-ui-xaml/issues/7690  -->
                                        <Border
                                            Width="136"
                                            Height="90"
                                            Margin="4"
                                            AllowDrop="{Binding Item.CanDragDrop, Mode=OneWay}"
                                            Background="{ThemeResource SolidBackgroundFillColorBaseAltBrush}"
                                            BorderBrush="{Binding Item.StatusBrush}"
                                            BorderThickness="2"
                                            CanDrag="{Binding Item.CanDragDrop, Mode=OneWay}"
                                            CornerRadius="4"
                                            DataContext="{Binding}"
                                            DragOver="Device_DragOver"
                                            DragStarting="Device_DragStarting"
                                            Drop="Device_Drop"
                                            ToolTipService.ToolTip="{Binding Item.Name, Mode=OneWay}">
                                            <Grid>
                                                <Grid.RowDefinitions>
                                                    <RowDefinition Height="*" />
                                                    <RowDefinition Height="Auto" />
                                                </Grid.RowDefinitions>

                                                <FontIcon
                                                    Margin="0,12,0,0"
                                                    VerticalAlignment="Center"
                                                    FontSize="32"
                                                    Glyph="&#xE7F8;" />
                                                <TextBlock
                                                    Grid.Row="1"
                                                    Margin="12"
                                                    HorizontalAlignment="Center"
                                                    Style="{StaticResource CaptionTextBlockStyle}"
                                                    Tag="DeviceName"
                                                    Text="{Binding Item.Name}" />
                                            </Grid>
                                        </Border>
                                    </DataTemplate>
                                </ItemsControl.ItemTemplate>
                            </ItemsControl>
                            <Button HorizontalAlignment="Right" Command="{x:Bind ReconnectCommand, Mode=OneTime}">
                                <ToolTipService.ToolTip>
                                    <TextBlock x:Uid="MouseWithoutBorders_ReconnectTooltip" TextWrapping="Wrap" />
                                </ToolTipService.ToolTip>
                                <TextBlock x:Uid="MouseWithoutBorders_ReconnectButton" />
                            </Button>


                        </StackPanel>
                    </tkcontrols:SettingsCard>

                    <InfoBar
                        x:Uid="MouseWithoutBorders_CannotDragDropAsAdmin"
                        IsClosable="True"
                        IsOpen="{x:Bind ViewModel.IsElevated, Mode=OneWay}"
                        IsTabStop="True"
                        Severity="Informational" />



                    <tkcontrols:SettingsCard x:Uid="MouseWithoutBorders_MatrixOneRow">
                        <ToggleSwitch x:Uid="MouseWithoutBorders_MatrixOneRow_ToggleSwitch" IsOn="{x:Bind ViewModel.MatrixOneRow, Mode=TwoWay}" />
                    </tkcontrols:SettingsCard>
                </controls:SettingsGroup>
                <controls:SettingsGroup x:Uid="MouseWithoutBorders_ServiceSettings" IsEnabled="{x:Bind ViewModel.CanToggleUseService, Mode=OneWay}">
                    <tkcontrols:SettingsCard x:Uid="MouseWithoutBorders_UseService">
                        <ToggleSwitch
                            x:Uid="MouseWithoutBorders_UseService_ToggleSwitch"
                            IsEnabled="{x:Bind ViewModel.IsEnabled, Mode=OneWay}"
                            IsOn="{x:Bind ViewModel.UseService, Mode=TwoWay}" />
                    </tkcontrols:SettingsCard>
                    <InfoBar
                        x:Uid="MouseWithoutBorders_RunAsAdminText"
                        IsClosable="False"
                        IsOpen="{x:Bind ViewModel.CanToggleUseService, Mode=OneWay, Converter={StaticResource BoolNegationConverter}}"
                        IsTabStop="True"
                        Severity="Informational" />
                    <InfoBar
                        x:Uid="MouseWithoutBorders_ServiceUserUninstallWarning"
                        IsClosable="True"
                        IsOpen="True"
                        IsTabStop="True"
                        Severity="Warning" />
                    <tkcontrols:SettingsCard
                        x:Uid="MouseWithoutBorders_UninstallService"
                        ActionIcon="{ui:FontIcon Glyph=&#xE8A7;}"
                        Command="{x:Bind ViewModel.UninstallServiceEventHandler}"
                        IsClickEnabled="{x:Bind ViewModel.CanUninstallService, Mode=OneWay}"
                        IsEnabled="{x:Bind ViewModel.CanUninstallService, Mode=OneWay}" />
                </controls:SettingsGroup>
                <controls:SettingsGroup x:Uid="MouseWithoutBorders_Settings" IsEnabled="{x:Bind ViewModel.IsEnabled, Mode=OneWay}">
                    <tkcontrols:SettingsCard x:Uid="MouseWithoutBorders_WrapMouse">
                        <ToggleSwitch x:Uid="MouseWithoutBorders_WrapMouse_ToggleSwitch" IsOn="{x:Bind ViewModel.WrapMouse, Mode=TwoWay}" />
                    </tkcontrols:SettingsCard>
                    <tkcontrols:SettingsCard x:Uid="MouseWithoutBorders_ShareClipboard">
                        <ToggleSwitch x:Uid="MouseWithoutBorders_ShareClipboard_ToggleSwitch" IsOn="{x:Bind ViewModel.ShareClipboard, Mode=TwoWay}" />
                    </tkcontrols:SettingsCard>
                    <tkcontrols:SettingsCard x:Uid="MouseWithoutBorders_TransferFile">
                        <ToggleSwitch x:Uid="MouseWithoutBorders_TransferFile_ToggleSwitch" IsOn="{x:Bind ViewModel.TransferFile, Mode=TwoWay}" />
                    </tkcontrols:SettingsCard>
                    <tkcontrols:SettingsCard x:Uid="MouseWithoutBorders_HideMouseAtScreenEdge">
                        <ToggleSwitch x:Uid="MouseWithoutBorders_HideMouseAtScreenEdge_ToggleSwitch" IsOn="{x:Bind ViewModel.HideMouseAtScreenEdge, Mode=TwoWay}" />
                    </tkcontrols:SettingsCard>
                    <tkcontrols:SettingsCard x:Uid="MouseWithoutBorders_DrawMouseCursor">
                        <ToggleSwitch x:Uid="MouseWithoutBorders_DrawMouseCursor_ToggleSwitch" IsOn="{x:Bind ViewModel.DrawMouseCursor, Mode=TwoWay}" />
                    </tkcontrols:SettingsCard>
                    <tkcontrols:SettingsCard x:Uid="MouseWithoutBorders_ValidateRemoteMachineIP">
                        <ToggleSwitch x:Uid="MouseWithoutBorders_ValidateRemoteMachineIP_ToggleSwitch" IsOn="{x:Bind ViewModel.ValidateRemoteMachineIP, Mode=TwoWay}" />
                    </tkcontrols:SettingsCard>
                    <tkcontrols:SettingsCard x:Uid="MouseWithoutBorders_SameSubnetOnly">
                        <ToggleSwitch x:Uid="MouseWithoutBorders_SameSubnetOnly_ToggleSwitch" IsOn="{x:Bind ViewModel.SameSubnetOnly, Mode=TwoWay}" />
                    </tkcontrols:SettingsCard>
                    <tkcontrols:SettingsCard x:Uid="MouseWithoutBorders_BlockScreenSaverOnOtherMachines">
                        <ToggleSwitch x:Uid="MouseWithoutBorders_BlockScreenSaverOnOtherMachines_ToggleSwitch" IsOn="{x:Bind ViewModel.BlockScreenSaverOnOtherMachines, Mode=TwoWay}" />
                    </tkcontrols:SettingsCard>
                    <tkcontrols:SettingsCard x:Uid="MouseWithoutBorders_MoveMouseRelatively">
                        <ToggleSwitch x:Uid="MouseWithoutBorders_MoveMouseRelatively_ToggleSwitch" IsOn="{x:Bind ViewModel.MoveMouseRelatively, Mode=TwoWay}" />
                    </tkcontrols:SettingsCard>
                    <tkcontrols:SettingsCard x:Uid="MouseWithoutBorders_BlockMouseAtScreenCorners">
                        <ToggleSwitch x:Uid="MouseWithoutBorders_BlockMouseAtScreenCorners_ToggleSwitch" IsOn="{x:Bind ViewModel.BlockMouseAtScreenCorners, Mode=TwoWay}" />
                    </tkcontrols:SettingsCard>
                    <tkcontrols:SettingsCard x:Uid="MouseWithoutBorders_ShowClipboardAndNetworkStatusMessages">
                        <ToggleSwitch x:Uid="MouseWithoutBorders_ShowClipboardAndNetworkStatusMessages_ToggleSwitch" IsOn="{x:Bind ViewModel.ShowClipboardAndNetworkStatusMessages, Mode=TwoWay}" />
                    </tkcontrols:SettingsCard>
                </controls:SettingsGroup>
                <controls:SettingsGroup x:Uid="MouseWithoutBorders_KeyboardShortcuts_Group" IsEnabled="{x:Bind ViewModel.IsEnabled, Mode=OneWay}">
                    <tkcontrols:SettingsCard x:Uid="MouseWithoutBorders_EasyMouseOption">
                        <ComboBox MinWidth="{StaticResource SettingActionControlMinWidth}" SelectedIndex="{x:Bind Path=ViewModel.EasyMouseOptionIndex, Mode=TwoWay}">
                            <ComboBoxItem x:Uid="MouseWithoutBorders_EasyMouseOption_Disabled" />
                            <ComboBoxItem x:Uid="MouseWithoutBorders_EasyMouseOption_Enabled" />
                            <ComboBoxItem x:Uid="MouseWithoutBorders_EasyMouseOption_Ctrl" />
                            <ComboBoxItem x:Uid="MouseWithoutBorders_EasyMouseOption_Shift" />
                        </ComboBox>
                    </tkcontrols:SettingsCard>

                    <tkcontrols:SettingsCard x:Uid="MouseWithoutBorders_ToggleEasyMouseShortcut" HeaderIcon="{ui:FontIcon Glyph=&#xEDA7;}">
                        <controls:ShortcutControl
                            MinWidth="{StaticResource SettingActionControlMinWidth}"
                            AllowDisable="True"
                            HotkeySettings="{x:Bind Path=ViewModel.ToggleEasyMouseShortcut, Mode=TwoWay}" />
                    </tkcontrols:SettingsCard>

                    <tkcontrols:SettingsCard x:Uid="MouseWithoutBorders_LockMachinesShortcut" HeaderIcon="{ui:FontIcon Glyph=&#xEDA7;}">
                        <controls:ShortcutControl
                            MinWidth="{StaticResource SettingActionControlMinWidth}"
                            AllowDisable="True"
                            HotkeySettings="{x:Bind Path=ViewModel.LockMachinesShortcut, Mode=TwoWay}" />
                    </tkcontrols:SettingsCard>

                    <tkcontrols:SettingsCard x:Uid="MouseWithoutBorders_Switch2AllPcShortcut" HeaderIcon="{ui:FontIcon Glyph=&#xEDA7;}">
                        <controls:ShortcutControl
                            MinWidth="{StaticResource SettingActionControlMinWidth}"
                            AllowDisable="True"
                            HotkeySettings="{x:Bind Path=ViewModel.HotKeySwitch2AllPC, Mode=TwoWay}" />
                    </tkcontrols:SettingsCard>

                    <tkcontrols:SettingsCard x:Uid="MouseWithoutBorders_ReconnectShortcut" HeaderIcon="{ui:FontIcon Glyph=&#xEDA7;}">
                        <controls:ShortcutControl
                            MinWidth="{StaticResource SettingActionControlMinWidth}"
                            AllowDisable="True"
                            HotkeySettings="{x:Bind Path=ViewModel.ReconnectShortcut, Mode=TwoWay}" />
                    </tkcontrols:SettingsCard>

                    <tkcontrols:SettingsCard x:Uid="MouseWithoutBorders_SwitchBetweenMachineShortcut" HeaderIcon="{ui:FontIcon Glyph=&#xE92E;}">
                        <ComboBox MinWidth="{StaticResource SettingActionControlMinWidth}" SelectedIndex="{x:Bind Path=ViewModel.SelectedSwitchBetweenMachineShortcutOptionsIndex, Mode=TwoWay}">
                            <!--  These should be in the same order as the array items in MouseWithoutBordersViewModel.cs  -->
                            <ComboBoxItem x:Uid="MouseWithoutBorders_SwitchBetweenMachineShortcut_F1" />
                            <ComboBoxItem x:Uid="MouseWithoutBorders_SwitchBetweenMachineShortcut_1" />
                            <ComboBoxItem x:Uid="MouseWithoutBorders_SwitchBetweenMachineShortcut_Disabled" />
                        </ComboBox>
                    </tkcontrols:SettingsCard>
                </controls:SettingsGroup>
                <controls:SettingsGroup x:Uid="MouseWithoutBorders_AdvancedSettings_Group" IsEnabled="{x:Bind ViewModel.IsEnabled, Mode=OneWay}">
                    <tkcontrols:SettingsExpander x:Uid="MouseWithoutBorders_IPAddressMapping" IsExpanded="True">
                        <tkcontrols:SettingsExpander.Items>
                            <tkcontrols:SettingsCard HorizontalContentAlignment="Stretch" ContentAlignment="Vertical">
                                <TextBox
                                    x:Uid="MouseWithoutBorders_IPAddressMapping_TextBoxControl"
                                    MinWidth="240"
                                    MinHeight="160"
                                    AcceptsReturn="True"
                                    ScrollViewer.IsVerticalRailEnabled="True"
                                    ScrollViewer.VerticalScrollBarVisibility="Visible"
                                    ScrollViewer.VerticalScrollMode="Enabled"
                                    Text="{x:Bind ViewModel.Name2IP, Mode=TwoWay, UpdateSourceTrigger=PropertyChanged}"
                                    TextWrapping="Wrap" />
                            </tkcontrols:SettingsCard>
                        </tkcontrols:SettingsExpander.Items>
                    </tkcontrols:SettingsExpander>
                </controls:SettingsGroup>
                <controls:SettingsGroup x:Uid="MouseWithoutBorders_TroubleShooting" IsEnabled="{x:Bind ViewModel.IsEnabled, Mode=OneWay}">
                    <tkcontrols:SettingsCard
                        x:Uid="MouseWithoutBorders_AddFirewallRuleButtonControl"
                        ActionIcon="{ui:FontIcon Glyph=&#xE8A7;}"
                        Command="{x:Bind ViewModel.AddFirewallRuleEventHandler}"
                        IsClickEnabled="True" />
                    <tkcontrols:SettingsCard x:Uid="MouseWithoutBorders_ShowOriginalUI">
                        <ToggleSwitch
                            x:Uid="MouseWithoutBorders_ShowOriginalUI_ToggleSwitch"
                            IsEnabled="{x:Bind ViewModel.IsEnabled, Mode=OneWay}"
                            IsOn="{x:Bind ViewModel.ShowOriginalUI, Mode=TwoWay}" />
                    </tkcontrols:SettingsCard>
                </controls:SettingsGroup>
            </StackPanel>
        </controls:SettingsPageControl.ModuleContent>
        <controls:SettingsPageControl.PrimaryLinks>
<<<<<<< HEAD
            <controls:PageLink x:Uid="LearnMore_MouseWithoutBorders" Link="https://aka.ms/PowerToysOverview_MouseWithoutBorders" />
        </controls:SettingsPageControl.PrimaryLinks>
        <controls:SettingsPageControl.SecondaryLinks>
            <controls:PageLink Link="http://aka.ms/mm" Text="Mouse without Borders" />
            <controls:PageLink Link="https://github.com/microsoft/PowerToys/blob/main/COMMUNITY.md#mouse-without-borders-original-contributors" Text="Truong Do (Đỗ Đức Trường) and other original contributors" />
=======
            <custom:PageLink x:Uid="LearnMore_MouseWithoutBorders" Link="https://aka.ms/PowerToysOverview_MouseWithoutBorders" />
        </controls:SettingsPageControl.PrimaryLinks>
        <controls:SettingsPageControl.SecondaryLinks>
            <custom:PageLink Link="http://aka.ms/mm" Text="Mouse without Borders" />
            <custom:PageLink Link="https://github.com/microsoft/PowerToys/blob/main/COMMUNITY.md#mouse-without-borders-original-contributors" Text="Truong Do (Đỗ Đức Trường) and other original contributors" />
>>>>>>> d4b5200a
        </controls:SettingsPageControl.SecondaryLinks>
    </controls:SettingsPageControl>
</Page><|MERGE_RESOLUTION|>--- conflicted
+++ resolved
@@ -2,22 +2,17 @@
     x:Class="Microsoft.PowerToys.Settings.UI.Views.MouseWithoutBordersPage"
     xmlns="http://schemas.microsoft.com/winfx/2006/xaml/presentation"
     xmlns:x="http://schemas.microsoft.com/winfx/2006/xaml"
-<<<<<<< HEAD
-=======
     xmlns:tkcontrols="using:CommunityToolkit.WinUI.Controls"
     xmlns:converters="using:CommunityToolkit.WinUI.UI.Converters"
->>>>>>> d4b5200a
     xmlns:controls="using:Microsoft.PowerToys.Settings.UI.Controls"
     xmlns:d="http://schemas.microsoft.com/expression/blend/2008"
     xmlns:mc="http://schemas.openxmlformats.org/markup-compatibility/2006"
-    xmlns:tkcontrols="using:CommunityToolkit.WinUI.Controls"
-    xmlns:tkconverters="using:CommunityToolkit.WinUI.Converters"
     xmlns:ui="using:CommunityToolkit.WinUI"
     AutomationProperties.LandmarkType="Main"
     mc:Ignorable="d">
     <Page.Resources>
-        <tkconverters:BoolToVisibilityConverter x:Key="negativeBoolToVisibilityConverter" />
-        <tkconverters:BoolToObjectConverter
+        <converters:BoolToVisibilityConverter x:Key="negativeBoolToVisibilityConverter" />
+        <converters:BoolToObjectConverter
             x:Key="OneRowMatrixBoolToNumberOfRowsConverter"
             FalseValue="2"
             TrueValue="4" />
@@ -258,28 +253,28 @@
                     </tkcontrols:SettingsCard>
 
                     <tkcontrols:SettingsCard x:Uid="MouseWithoutBorders_ToggleEasyMouseShortcut" HeaderIcon="{ui:FontIcon Glyph=&#xEDA7;}">
-                        <controls:ShortcutControl
+                        <custom:ShortcutControl
                             MinWidth="{StaticResource SettingActionControlMinWidth}"
                             AllowDisable="True"
                             HotkeySettings="{x:Bind Path=ViewModel.ToggleEasyMouseShortcut, Mode=TwoWay}" />
                     </tkcontrols:SettingsCard>
 
                     <tkcontrols:SettingsCard x:Uid="MouseWithoutBorders_LockMachinesShortcut" HeaderIcon="{ui:FontIcon Glyph=&#xEDA7;}">
-                        <controls:ShortcutControl
+                        <custom:ShortcutControl
                             MinWidth="{StaticResource SettingActionControlMinWidth}"
                             AllowDisable="True"
                             HotkeySettings="{x:Bind Path=ViewModel.LockMachinesShortcut, Mode=TwoWay}" />
                     </tkcontrols:SettingsCard>
 
                     <tkcontrols:SettingsCard x:Uid="MouseWithoutBorders_Switch2AllPcShortcut" HeaderIcon="{ui:FontIcon Glyph=&#xEDA7;}">
-                        <controls:ShortcutControl
+                        <custom:ShortcutControl
                             MinWidth="{StaticResource SettingActionControlMinWidth}"
                             AllowDisable="True"
                             HotkeySettings="{x:Bind Path=ViewModel.HotKeySwitch2AllPC, Mode=TwoWay}" />
                     </tkcontrols:SettingsCard>
 
                     <tkcontrols:SettingsCard x:Uid="MouseWithoutBorders_ReconnectShortcut" HeaderIcon="{ui:FontIcon Glyph=&#xEDA7;}">
-                        <controls:ShortcutControl
+                        <custom:ShortcutControl
                             MinWidth="{StaticResource SettingActionControlMinWidth}"
                             AllowDisable="True"
                             HotkeySettings="{x:Bind Path=ViewModel.ReconnectShortcut, Mode=TwoWay}" />
@@ -328,19 +323,11 @@
             </StackPanel>
         </controls:SettingsPageControl.ModuleContent>
         <controls:SettingsPageControl.PrimaryLinks>
-<<<<<<< HEAD
-            <controls:PageLink x:Uid="LearnMore_MouseWithoutBorders" Link="https://aka.ms/PowerToysOverview_MouseWithoutBorders" />
-        </controls:SettingsPageControl.PrimaryLinks>
-        <controls:SettingsPageControl.SecondaryLinks>
-            <controls:PageLink Link="http://aka.ms/mm" Text="Mouse without Borders" />
-            <controls:PageLink Link="https://github.com/microsoft/PowerToys/blob/main/COMMUNITY.md#mouse-without-borders-original-contributors" Text="Truong Do (Đỗ Đức Trường) and other original contributors" />
-=======
             <custom:PageLink x:Uid="LearnMore_MouseWithoutBorders" Link="https://aka.ms/PowerToysOverview_MouseWithoutBorders" />
         </controls:SettingsPageControl.PrimaryLinks>
         <controls:SettingsPageControl.SecondaryLinks>
             <custom:PageLink Link="http://aka.ms/mm" Text="Mouse without Borders" />
             <custom:PageLink Link="https://github.com/microsoft/PowerToys/blob/main/COMMUNITY.md#mouse-without-borders-original-contributors" Text="Truong Do (Đỗ Đức Trường) and other original contributors" />
->>>>>>> d4b5200a
         </controls:SettingsPageControl.SecondaryLinks>
     </controls:SettingsPageControl>
 </Page>