﻿<Page
    x:Class="Microsoft.PowerToys.Settings.UI.Views.FancyZonesPage"
    xmlns="http://schemas.microsoft.com/winfx/2006/xaml/presentation"
    xmlns:x="http://schemas.microsoft.com/winfx/2006/xaml"
<<<<<<< HEAD
=======
    xmlns:tkcontrols="using:CommunityToolkit.WinUI.Controls"
>>>>>>> d4b5200a
    xmlns:controls="using:Microsoft.PowerToys.Settings.UI.Controls"
    xmlns:d="http://schemas.microsoft.com/expression/blend/2008"
    xmlns:mc="http://schemas.openxmlformats.org/markup-compatibility/2006"
    xmlns:tkcontrols="using:CommunityToolkit.WinUI.Controls"
    xmlns:ui="using:CommunityToolkit.WinUI"
    AutomationProperties.LandmarkType="Main"
    mc:Ignorable="d">

    <controls:SettingsPageControl x:Uid="FancyZones" ModuleImageSource="ms-appx:///Assets/Settings/Modules/FancyZones.png">
        <controls:SettingsPageControl.ModuleContent>
            <StackPanel ChildrenTransitions="{StaticResource SettingsCardsAnimations}" Orientation="Vertical">
                <tkcontrols:SettingsCard
                    x:Uid="FancyZones_EnableToggleControl_HeaderText"
                    HeaderIcon="{ui:BitmapIcon Source=/Assets/Settings/FluentIcons/FluentIconsFancyZones.png}"
                    IsEnabled="{x:Bind ViewModel.IsEnabledGpoConfigured, Mode=OneWay, Converter={StaticResource BoolNegationConverter}}">
                    <ToggleSwitch x:Uid="ToggleSwitch" IsOn="{x:Bind ViewModel.IsEnabled, Mode=TwoWay}" />
                </tkcontrols:SettingsCard>
                <InfoBar
                    x:Uid="GPO_IsSettingForced"
                    IsClosable="False"
                    IsOpen="{x:Bind ViewModel.IsEnabledGpoConfigured, Mode=OneWay}"
                    IsTabStop="{x:Bind ViewModel.IsEnabledGpoConfigured, Mode=OneWay}"
                    Severity="Informational" />

                <controls:SettingsGroup x:Uid="FancyZones_Editor_GroupSettings" IsEnabled="{x:Bind ViewModel.IsEnabled, Mode=OneWay}">
                    <tkcontrols:SettingsCard
                        x:Uid="FancyZones_LaunchEditorButtonControl"
                        ActionIcon="{ui:FontIcon Glyph=&#xE8A7;}"
                        Command="{x:Bind ViewModel.LaunchEditorEventHandler}"
                        HeaderIcon="{ui:FontIcon Glyph=&#xEB3C;}"
                        IsClickEnabled="True" />

                    <tkcontrols:SettingsCard x:Uid="Activation_Shortcut" HeaderIcon="{ui:FontIcon Glyph=&#xEDA7;}">
                        <controls:ShortcutControl MinWidth="{StaticResource SettingActionControlMinWidth}" HotkeySettings="{x:Bind Path=ViewModel.EditorHotkey, Mode=TwoWay}" />
                    </tkcontrols:SettingsCard>

                    <tkcontrols:SettingsCard x:Uid="FancyZones_UseCursorPosEditorStartupScreen" HeaderIcon="{ui:FontIcon Glyph=&#xe7b5;}">
                        <ComboBox MinWidth="{StaticResource SettingActionControlMinWidth}" SelectedIndex="{x:Bind ViewModel.UseCursorPosEditorStartupScreen, Mode=TwoWay, Converter={StaticResource BoolToComboBoxIndexConverter}}">
                            <ComboBoxItem x:Uid="FancyZones_LaunchPositionScreen" />
                            <ComboBoxItem x:Uid="FancyZones_LaunchPositionMouse" />
                        </ComboBox>
                    </tkcontrols:SettingsCard>
                </controls:SettingsGroup>


                <controls:SettingsGroup
                    x:Name="ZonesSettingsGroup"
                    x:Uid="FancyZones_Zones"
                    IsEnabled="{x:Bind ViewModel.IsEnabled, Mode=OneWay}">
                    <tkcontrols:SettingsExpander x:Uid="FancyZones_ZoneBehavior_GroupSettings" IsExpanded="True">
                        <tkcontrols:SettingsExpander.Items>
                            <tkcontrols:SettingsCard ContentAlignment="Left">
                                <CheckBox x:Uid="FancyZones_ShiftDragCheckBoxControl_Header" IsChecked="{x:Bind ViewModel.ShiftDrag, Mode=TwoWay}" />
                            </tkcontrols:SettingsCard>
                            <tkcontrols:SettingsCard ContentAlignment="Left">
                                <CheckBox x:Uid="FancyZones_MouseDragCheckBoxControl_Header" IsChecked="{x:Bind ViewModel.MouseSwitch, Mode=TwoWay}" />
                            </tkcontrols:SettingsCard>
                            <tkcontrols:SettingsCard ContentAlignment="Left">
                                <CheckBox x:Uid="FancyZones_MouseMiddleClickSpanningMultipleZonesCheckBoxControl_Header" IsChecked="{x:Bind ViewModel.MouseMiddleClickSpanningMultipleZones, Mode=TwoWay}" />
                            </tkcontrols:SettingsCard>
                            <tkcontrols:SettingsCard ContentAlignment="Left">
                                <CheckBox x:Uid="FancyZones_ShowZonesOnAllMonitorsCheckBoxControl" IsChecked="{x:Bind ViewModel.ShowOnAllMonitors, Mode=TwoWay}" />
                            </tkcontrols:SettingsCard>
                            <tkcontrols:SettingsCard ContentAlignment="Left">
                                <controls:CheckBoxWithDescriptionControl x:Uid="FancyZones_SpanZonesAcrossMonitors" IsChecked="{x:Bind ViewModel.SpanZonesAcrossMonitors, Mode=TwoWay}" />
                            </tkcontrols:SettingsCard>
                            <tkcontrols:SettingsCard x:Uid="FancyZones_OverlappingZones">
                                <ComboBox MinWidth="{StaticResource SettingActionControlMinWidth}" SelectedIndex="{x:Bind Path=ViewModel.OverlappingZonesAlgorithmIndex, Mode=TwoWay}">
                                    <ComboBoxItem x:Uid="FancyZones_OverlappingZonesSmallest" />
                                    <ComboBoxItem x:Uid="FancyZones_OverlappingZonesLargest" />
                                    <ComboBoxItem x:Uid="FancyZones_OverlappingZonesPositional" />
                                    <ComboBoxItem x:Uid="FancyZones_OverlappingZonesClosestCenter" />
                                </ComboBox>
                            </tkcontrols:SettingsCard>
                        </tkcontrols:SettingsExpander.Items>
                    </tkcontrols:SettingsExpander>

                    <tkcontrols:SettingsExpander
                        x:Uid="FancyZones_Zone_Appearance"
                        HeaderIcon="{ui:FontIcon Glyph=&#xEB3C;}"
                        IsExpanded="True">
                        <ComboBox MinWidth="{StaticResource SettingActionControlMinWidth}" SelectedIndex="{x:Bind ViewModel.SystemTheme, Mode=TwoWay, Converter={StaticResource BoolToComboBoxIndexConverter}}">
                            <ComboBoxItem x:Uid="FancyZones_Radio_Custom_Colors" />
                            <ComboBoxItem x:Uid="FancyZones_Radio_Default_Theme" />
                        </ComboBox>
                        <tkcontrols:SettingsExpander.Items>
                            <tkcontrols:SettingsCard ContentAlignment="Left">
                                <controls:FancyZonesPreviewControl
                                    Width="192"
                                    Height="108"
                                    CustomBorderColor="{x:Bind Path=ViewModel.ZoneBorderColor, Mode=OneWay}"
                                    CustomHighlightColor="{x:Bind Path=ViewModel.ZoneHighlightColor, Mode=OneWay}"
                                    CustomInActiveColor="{x:Bind Path=ViewModel.ZoneInActiveColor, Mode=OneWay}"
                                    CustomNumberColor="{x:Bind Path=ViewModel.ZoneNumberColor, Mode=OneWay}"
                                    HighlightOpacity="{x:Bind ViewModel.HighlightOpacity, Mode=OneWay}"
                                    IsSystemTheme="{x:Bind ViewModel.SystemTheme, Mode=OneWay}"
                                    ShowZoneNumber="{x:Bind Path=ViewModel.ShowZoneNumber, Mode=OneWay}" />
                            </tkcontrols:SettingsCard>
                            <tkcontrols:SettingsCard ContentAlignment="Left">
                                <CheckBox x:Uid="FancyZones_ShowZoneNumberCheckBoxControl" IsChecked="{x:Bind ViewModel.ShowZoneNumber, Mode=TwoWay}" />
                            </tkcontrols:SettingsCard>
                            <tkcontrols:SettingsCard x:Uid="FancyZones_HighlightOpacity">
                                <Slider
                                    MinWidth="{StaticResource SettingActionControlMinWidth}"
                                    Maximum="100"
                                    Minimum="0"
                                    Value="{x:Bind ViewModel.HighlightOpacity, Mode=TwoWay}" />
                            </tkcontrols:SettingsCard>

                            <tkcontrols:SettingsCard x:Uid="FancyZones_ZoneHighlightColor" Visibility="{x:Bind ViewModel.SystemTheme, Mode=OneWay, Converter={StaticResource ReverseBoolToVisibilityConverter}}">
                                <controls:ColorPickerButton SelectedColor="{x:Bind Path=ViewModel.ZoneHighlightColor, Mode=TwoWay}" />
                            </tkcontrols:SettingsCard>
                            <tkcontrols:SettingsCard x:Uid="FancyZones_InActiveColor" Visibility="{x:Bind ViewModel.SystemTheme, Mode=OneWay, Converter={StaticResource ReverseBoolToVisibilityConverter}}">
                                <controls:ColorPickerButton x:Name="InActiveColorButton" SelectedColor="{x:Bind Path=ViewModel.ZoneInActiveColor, Mode=TwoWay}" />
                            </tkcontrols:SettingsCard>
                            <tkcontrols:SettingsCard x:Uid="FancyZones_BorderColor" Visibility="{x:Bind ViewModel.SystemTheme, Mode=OneWay, Converter={StaticResource ReverseBoolToVisibilityConverter}}">
                                <controls:ColorPickerButton SelectedColor="{x:Bind Path=ViewModel.ZoneBorderColor, Mode=TwoWay}" />
                            </tkcontrols:SettingsCard>
                            <tkcontrols:SettingsCard x:Uid="FancyZones_NumberColor" Visibility="{x:Bind ViewModel.SystemTheme, Mode=OneWay, Converter={StaticResource ReverseBoolToVisibilityConverter}}">
                                <controls:ColorPickerButton SelectedColor="{x:Bind Path=ViewModel.ZoneNumberColor, Mode=TwoWay}" />
                            </tkcontrols:SettingsCard>
                        </tkcontrols:SettingsExpander.Items>
                    </tkcontrols:SettingsExpander>
                </controls:SettingsGroup>

                <controls:SettingsGroup x:Uid="FancyZones_Windows" IsEnabled="{x:Bind ViewModel.IsEnabled, Mode=OneWay}">

                    <tkcontrols:SettingsExpander x:Uid="FancyZones_WindowBehavior_GroupSettings" IsExpanded="True">
                        <tkcontrols:SettingsExpander.Items>
                            <tkcontrols:SettingsCard ContentAlignment="Left">
                                <CheckBox x:Uid="FancyZones_DisplayOrWorkAreaChangeMoveWindowsCheckBoxControl" IsChecked="{x:Bind ViewModel.DisplayOrWorkAreaChangeMoveWindows, Mode=TwoWay}" />
                            </tkcontrols:SettingsCard>
                            <tkcontrols:SettingsCard ContentAlignment="Left">
                                <CheckBox x:Uid="FancyZones_ZoneSetChangeMoveWindows" IsChecked="{x:Bind ViewModel.ZoneSetChangeMoveWindows, Mode=TwoWay}" />
                            </tkcontrols:SettingsCard>
                            <tkcontrols:SettingsCard ContentAlignment="Left">
                                <CheckBox x:Uid="FancyZones_AppLastZoneMoveWindows" IsChecked="{x:Bind ViewModel.AppLastZoneMoveWindows, Mode=TwoWay}" />
                            </tkcontrols:SettingsCard>
                            <tkcontrols:SettingsCard ContentAlignment="Left">
                                <CheckBox x:Uid="FancyZones_OpenWindowOnActiveMonitor" IsChecked="{x:Bind ViewModel.OpenWindowOnActiveMonitor, Mode=TwoWay}" />
                            </tkcontrols:SettingsCard>
                            <tkcontrols:SettingsCard ContentAlignment="Left">
                                <CheckBox x:Uid="FancyZones_RestoreSize" IsChecked="{x:Bind ViewModel.RestoreSize, Mode=TwoWay}" />
                            </tkcontrols:SettingsCard>
                            <tkcontrols:SettingsCard ContentAlignment="Left">
                                <CheckBox x:Uid="FancyZones_MakeDraggedWindowTransparentCheckBoxControl" IsChecked="{x:Bind ViewModel.MakeDraggedWindowsTransparent, Mode=TwoWay}" />
                            </tkcontrols:SettingsCard>
                            <tkcontrols:SettingsCard ContentAlignment="Left">
                                <CheckBox x:Uid="FancyZones_AllowChildWindowSnap" IsChecked="{x:Bind ViewModel.AllowChildWindowSnap, Mode=TwoWay}" />
                            </tkcontrols:SettingsCard>
                            <tkcontrols:SettingsCard ContentAlignment="Left" Visibility="{x:Bind ViewModel.Windows11, Mode=OneWay, Converter={StaticResource BoolToVisibilityConverter}}">
                                <CheckBox x:Uid="FancyZones_DisableRoundCornersOnWindowSnap" IsChecked="{x:Bind ViewModel.DisableRoundCornersOnWindowSnap, Mode=TwoWay}" />
                            </tkcontrols:SettingsCard>
                        </tkcontrols:SettingsExpander.Items>
                    </tkcontrols:SettingsExpander>

                    <tkcontrols:SettingsExpander
                        x:Uid="FancyZones_WindowSwitching_GroupSettings"
                        HeaderIcon="{ui:FontIcon Glyph=&#xEDA7;}"
                        IsExpanded="True">
                        <ToggleSwitch x:Uid="ToggleSwitch" IsOn="{x:Bind ViewModel.WindowSwitching, Mode=TwoWay}" />
                        <tkcontrols:SettingsExpander.Items>
                            <!--  HACK: For some weird reason, a Shortcut Control is not working correctly if it's the first item in the expander, so we add an invisible card as the first one.  -->
                            <tkcontrols:SettingsCard Visibility="Collapsed" />
                            <tkcontrols:SettingsCard x:Uid="FancyZones_HotkeyNextTabControl" IsEnabled="{x:Bind ViewModel.WindowSwitchingCategoryEnabled, Mode=OneWay}">
                                <controls:ShortcutControl MinWidth="{StaticResource SettingActionControlMinWidth}" HotkeySettings="{x:Bind Path=ViewModel.NextTabHotkey, Mode=TwoWay}" />
                            </tkcontrols:SettingsCard>
                            <tkcontrols:SettingsCard x:Uid="FancyZones_HotkeyPrevTabControl" IsEnabled="{x:Bind ViewModel.WindowSwitchingCategoryEnabled, Mode=OneWay}">
                                <controls:ShortcutControl MinWidth="{StaticResource SettingActionControlMinWidth}" HotkeySettings="{x:Bind Path=ViewModel.PrevTabHotkey, Mode=TwoWay}" />
                            </tkcontrols:SettingsCard>
                        </tkcontrols:SettingsExpander.Items>
                    </tkcontrols:SettingsExpander>

                    <tkcontrols:SettingsExpander
                        x:Uid="FancyZones_OverrideSnapHotkeys"
                        HeaderIcon="{ui:FontIcon Glyph=&#xE90C;}"
                        IsExpanded="True">
                        <ToggleSwitch x:Uid="ToggleSwitch" IsOn="{x:Bind ViewModel.OverrideSnapHotkeys, Mode=TwoWay}" />
                        <tkcontrols:SettingsExpander.Items>
                            <tkcontrols:SettingsCard x:Uid="FancyZones_MoveWindow" IsEnabled="{x:Bind ViewModel.SnapHotkeysCategoryEnabled, Mode=OneWay}">
                                <ComboBox
                                    MinWidth="{StaticResource SettingActionControlMinWidth}"
                                    MinHeight="56"
                                    SelectedIndex="{x:Bind ViewModel.MoveWindowsBasedOnPosition, Mode=TwoWay, Converter={StaticResource BoolToComboBoxIndexConverter}}">
                                    <ComboBoxItem x:Uid="FancyZones_MoveWindowLeftRightBasedOnZoneIndex_Accessible">
                                        <StackPanel Orientation="Vertical" Spacing="4">
                                            <controls:IsEnabledTextBlock x:Uid="FancyZones_MoveWindowLeftRightBasedOnZoneIndex" />
                                            <TextBlock FontFamily="{ThemeResource SymbolThemeFontFamily}" Style="{StaticResource SecondaryTextStyle}">
                                                <Run x:Uid="FancyZones_MoveWindowLeftRightBasedOnZoneIndex_Description" />
                                            </TextBlock>
                                        </StackPanel>
                                    </ComboBoxItem>
                                    <ComboBoxItem x:Uid="FancyZones_MoveWindowBasedOnRelativePosition_Accessible">
                                        <StackPanel Orientation="Vertical" Spacing="4">
                                            <controls:IsEnabledTextBlock x:Uid="FancyZones_MoveWindowBasedOnRelativePosition" />
                                            <TextBlock FontFamily="{ThemeResource SymbolThemeFontFamily}" Style="{StaticResource SecondaryTextStyle}">
                                                <Run x:Uid="FancyZones_MoveWindowBasedOnRelativePosition_Description" />
                                            </TextBlock>
                                        </StackPanel>
                                    </ComboBoxItem>
                                </ComboBox>
                            </tkcontrols:SettingsCard>
                            <tkcontrols:SettingsCard ContentAlignment="Left" IsEnabled="{x:Bind ViewModel.SnapHotkeysCategoryEnabled, Mode=OneWay}">
                                <CheckBox x:Uid="FancyZones_MoveWindowsAcrossAllMonitorsCheckBoxControl" IsChecked="{x:Bind ViewModel.MoveWindowsAcrossMonitors, Mode=TwoWay}" />
                            </tkcontrols:SettingsCard>
                        </tkcontrols:SettingsExpander.Items>
                    </tkcontrols:SettingsExpander>
                </controls:SettingsGroup>

                <controls:SettingsGroup x:Uid="FancyZones_Layouts" IsEnabled="{x:Bind ViewModel.IsEnabled, Mode=OneWay}">
                    <tkcontrols:SettingsExpander x:Uid="FancyZones_QuickLayoutSwitch" HeaderIcon="{ui:FontIcon Glyph=&#xEDA7;}">
                        <ToggleSwitch x:Uid="ToggleSwitch" IsOn="{x:Bind ViewModel.QuickLayoutSwitch, Mode=TwoWay}" />
                        <tkcontrols:SettingsExpander.Items>
                            <tkcontrols:SettingsCard ContentAlignment="Left" IsEnabled="{x:Bind ViewModel.QuickSwitchEnabled, Mode=OneWay}">
                                <CheckBox x:Uid="FancyZones_FlashZonesOnQuickSwitch" IsChecked="{x:Bind ViewModel.FlashZonesOnQuickSwitch, Mode=TwoWay}" />
                            </tkcontrols:SettingsCard>
                        </tkcontrols:SettingsExpander.Items>
                    </tkcontrols:SettingsExpander>
                </controls:SettingsGroup>

                <controls:SettingsGroup x:Uid="ExcludedApps" IsEnabled="{x:Bind ViewModel.IsEnabled, Mode=OneWay}">

                    <tkcontrols:SettingsExpander
                        x:Uid="FancyZones_ExcludeApps"
                        HeaderIcon="{ui:FontIcon Glyph=&#xECE4;}"
                        IsExpanded="True">
                        <tkcontrols:SettingsExpander.Items>
                            <tkcontrols:SettingsCard HorizontalContentAlignment="Stretch" ContentAlignment="Vertical">
                                <TextBox
                                    x:Uid="FancyZones_ExcludeApps_TextBoxControl"
                                    MinWidth="240"
                                    MinHeight="160"
                                    AcceptsReturn="True"
                                    ScrollViewer.IsVerticalRailEnabled="True"
                                    ScrollViewer.VerticalScrollBarVisibility="Visible"
                                    ScrollViewer.VerticalScrollMode="Enabled"
                                    Text="{x:Bind ViewModel.ExcludedApps, Mode=TwoWay, UpdateSourceTrigger=PropertyChanged}"
                                    TextWrapping="Wrap" />
                            </tkcontrols:SettingsCard>
                        </tkcontrols:SettingsExpander.Items>
                    </tkcontrols:SettingsExpander>
                </controls:SettingsGroup>
            </StackPanel>
        </controls:SettingsPageControl.ModuleContent>

        <controls:SettingsPageControl.PrimaryLinks>
<<<<<<< HEAD
            <controls:PageLink x:Uid="LearnMore_FancyZones" Link="https://aka.ms/PowerToysOverview_FancyZones" />
=======
            <custom:PageLink x:Uid="LearnMore_FancyZones" Link="https://aka.ms/PowerToysOverview_FancyZones" />
>>>>>>> d4b5200a
        </controls:SettingsPageControl.PrimaryLinks>
    </controls:SettingsPageControl>
</Page><|MERGE_RESOLUTION|>--- conflicted
+++ resolved
@@ -2,14 +2,10 @@
     x:Class="Microsoft.PowerToys.Settings.UI.Views.FancyZonesPage"
     xmlns="http://schemas.microsoft.com/winfx/2006/xaml/presentation"
     xmlns:x="http://schemas.microsoft.com/winfx/2006/xaml"
-<<<<<<< HEAD
-=======
     xmlns:tkcontrols="using:CommunityToolkit.WinUI.Controls"
->>>>>>> d4b5200a
     xmlns:controls="using:Microsoft.PowerToys.Settings.UI.Controls"
     xmlns:d="http://schemas.microsoft.com/expression/blend/2008"
     xmlns:mc="http://schemas.openxmlformats.org/markup-compatibility/2006"
-    xmlns:tkcontrols="using:CommunityToolkit.WinUI.Controls"
     xmlns:ui="using:CommunityToolkit.WinUI"
     AutomationProperties.LandmarkType="Main"
     mc:Ignorable="d">
@@ -39,7 +35,7 @@
                         IsClickEnabled="True" />
 
                     <tkcontrols:SettingsCard x:Uid="Activation_Shortcut" HeaderIcon="{ui:FontIcon Glyph=&#xEDA7;}">
-                        <controls:ShortcutControl MinWidth="{StaticResource SettingActionControlMinWidth}" HotkeySettings="{x:Bind Path=ViewModel.EditorHotkey, Mode=TwoWay}" />
+                        <custom:ShortcutControl MinWidth="{StaticResource SettingActionControlMinWidth}" HotkeySettings="{x:Bind Path=ViewModel.EditorHotkey, Mode=TwoWay}" />
                     </tkcontrols:SettingsCard>
 
                     <tkcontrols:SettingsCard x:Uid="FancyZones_UseCursorPosEditorStartupScreen" HeaderIcon="{ui:FontIcon Glyph=&#xe7b5;}">
@@ -70,7 +66,7 @@
                                 <CheckBox x:Uid="FancyZones_ShowZonesOnAllMonitorsCheckBoxControl" IsChecked="{x:Bind ViewModel.ShowOnAllMonitors, Mode=TwoWay}" />
                             </tkcontrols:SettingsCard>
                             <tkcontrols:SettingsCard ContentAlignment="Left">
-                                <controls:CheckBoxWithDescriptionControl x:Uid="FancyZones_SpanZonesAcrossMonitors" IsChecked="{x:Bind ViewModel.SpanZonesAcrossMonitors, Mode=TwoWay}" />
+                                <custom:CheckBoxWithDescriptionControl x:Uid="FancyZones_SpanZonesAcrossMonitors" IsChecked="{x:Bind ViewModel.SpanZonesAcrossMonitors, Mode=TwoWay}" />
                             </tkcontrols:SettingsCard>
                             <tkcontrols:SettingsCard x:Uid="FancyZones_OverlappingZones">
                                 <ComboBox MinWidth="{StaticResource SettingActionControlMinWidth}" SelectedIndex="{x:Bind Path=ViewModel.OverlappingZonesAlgorithmIndex, Mode=TwoWay}">
@@ -93,7 +89,7 @@
                         </ComboBox>
                         <tkcontrols:SettingsExpander.Items>
                             <tkcontrols:SettingsCard ContentAlignment="Left">
-                                <controls:FancyZonesPreviewControl
+                                <custom:FancyZonesPreviewControl
                                     Width="192"
                                     Height="108"
                                     CustomBorderColor="{x:Bind Path=ViewModel.ZoneBorderColor, Mode=OneWay}"
@@ -116,16 +112,16 @@
                             </tkcontrols:SettingsCard>
 
                             <tkcontrols:SettingsCard x:Uid="FancyZones_ZoneHighlightColor" Visibility="{x:Bind ViewModel.SystemTheme, Mode=OneWay, Converter={StaticResource ReverseBoolToVisibilityConverter}}">
-                                <controls:ColorPickerButton SelectedColor="{x:Bind Path=ViewModel.ZoneHighlightColor, Mode=TwoWay}" />
+                                <custom:ColorPickerButton SelectedColor="{x:Bind Path=ViewModel.ZoneHighlightColor, Mode=TwoWay}" />
                             </tkcontrols:SettingsCard>
                             <tkcontrols:SettingsCard x:Uid="FancyZones_InActiveColor" Visibility="{x:Bind ViewModel.SystemTheme, Mode=OneWay, Converter={StaticResource ReverseBoolToVisibilityConverter}}">
-                                <controls:ColorPickerButton x:Name="InActiveColorButton" SelectedColor="{x:Bind Path=ViewModel.ZoneInActiveColor, Mode=TwoWay}" />
+                                <custom:ColorPickerButton x:Name="InActiveColorButton" SelectedColor="{x:Bind Path=ViewModel.ZoneInActiveColor, Mode=TwoWay}" />
                             </tkcontrols:SettingsCard>
                             <tkcontrols:SettingsCard x:Uid="FancyZones_BorderColor" Visibility="{x:Bind ViewModel.SystemTheme, Mode=OneWay, Converter={StaticResource ReverseBoolToVisibilityConverter}}">
-                                <controls:ColorPickerButton SelectedColor="{x:Bind Path=ViewModel.ZoneBorderColor, Mode=TwoWay}" />
+                                <custom:ColorPickerButton SelectedColor="{x:Bind Path=ViewModel.ZoneBorderColor, Mode=TwoWay}" />
                             </tkcontrols:SettingsCard>
                             <tkcontrols:SettingsCard x:Uid="FancyZones_NumberColor" Visibility="{x:Bind ViewModel.SystemTheme, Mode=OneWay, Converter={StaticResource ReverseBoolToVisibilityConverter}}">
-                                <controls:ColorPickerButton SelectedColor="{x:Bind Path=ViewModel.ZoneNumberColor, Mode=TwoWay}" />
+                                <custom:ColorPickerButton SelectedColor="{x:Bind Path=ViewModel.ZoneNumberColor, Mode=TwoWay}" />
                             </tkcontrols:SettingsCard>
                         </tkcontrols:SettingsExpander.Items>
                     </tkcontrols:SettingsExpander>
@@ -171,10 +167,10 @@
                             <!--  HACK: For some weird reason, a Shortcut Control is not working correctly if it's the first item in the expander, so we add an invisible card as the first one.  -->
                             <tkcontrols:SettingsCard Visibility="Collapsed" />
                             <tkcontrols:SettingsCard x:Uid="FancyZones_HotkeyNextTabControl" IsEnabled="{x:Bind ViewModel.WindowSwitchingCategoryEnabled, Mode=OneWay}">
-                                <controls:ShortcutControl MinWidth="{StaticResource SettingActionControlMinWidth}" HotkeySettings="{x:Bind Path=ViewModel.NextTabHotkey, Mode=TwoWay}" />
+                                <custom:ShortcutControl MinWidth="{StaticResource SettingActionControlMinWidth}" HotkeySettings="{x:Bind Path=ViewModel.NextTabHotkey, Mode=TwoWay}" />
                             </tkcontrols:SettingsCard>
                             <tkcontrols:SettingsCard x:Uid="FancyZones_HotkeyPrevTabControl" IsEnabled="{x:Bind ViewModel.WindowSwitchingCategoryEnabled, Mode=OneWay}">
-                                <controls:ShortcutControl MinWidth="{StaticResource SettingActionControlMinWidth}" HotkeySettings="{x:Bind Path=ViewModel.PrevTabHotkey, Mode=TwoWay}" />
+                                <custom:ShortcutControl MinWidth="{StaticResource SettingActionControlMinWidth}" HotkeySettings="{x:Bind Path=ViewModel.PrevTabHotkey, Mode=TwoWay}" />
                             </tkcontrols:SettingsCard>
                         </tkcontrols:SettingsExpander.Items>
                     </tkcontrols:SettingsExpander>
@@ -252,11 +248,7 @@
         </controls:SettingsPageControl.ModuleContent>
 
         <controls:SettingsPageControl.PrimaryLinks>
-<<<<<<< HEAD
-            <controls:PageLink x:Uid="LearnMore_FancyZones" Link="https://aka.ms/PowerToysOverview_FancyZones" />
-=======
             <custom:PageLink x:Uid="LearnMore_FancyZones" Link="https://aka.ms/PowerToysOverview_FancyZones" />
->>>>>>> d4b5200a
         </controls:SettingsPageControl.PrimaryLinks>
     </controls:SettingsPageControl>
 </Page>