﻿<Page
    x:Class="Microsoft.PowerToys.Settings.UI.Views.FancyZonesPage"
    xmlns="http://schemas.microsoft.com/winfx/2006/xaml/presentation"
    xmlns:x="http://schemas.microsoft.com/winfx/2006/xaml"
    xmlns:controls="using:Microsoft.PowerToys.Settings.UI.Controls"
    xmlns:d="http://schemas.microsoft.com/expression/blend/2008"
    xmlns:mc="http://schemas.openxmlformats.org/markup-compatibility/2006"
    xmlns:tkcontrols="using:CommunityToolkit.WinUI.Controls"
    xmlns:ui="using:CommunityToolkit.WinUI"
    AutomationProperties.LandmarkType="Main"
    mc:Ignorable="d">

    <controls:SettingsPageControl x:Uid="FancyZones" ModuleImageSource="ms-appx:///Assets/Settings/Modules/FancyZones.png">
        <controls:SettingsPageControl.ModuleContent>
            <StackPanel ChildrenTransitions="{StaticResource SettingsCardsAnimations}" Orientation="Vertical">
                <tkcontrols:SettingsCard
                    x:Uid="FancyZones_EnableToggleControl_HeaderText"
<<<<<<< HEAD
                    HeaderIcon="{ui:BitmapIcon Source=/Assets/Settings/Icons/FancyZones.png}"
                    IsEnabled="{x:Bind Mode=OneWay, Path=ViewModel.IsEnabledGpoConfigured, Converter={StaticResource BoolNegationConverter}}">
=======
                    HeaderIcon="{ui:BitmapIcon Source=/Assets/Settings/FluentIcons/FluentIconsFancyZones.png}"
                    IsEnabled="{x:Bind ViewModel.IsEnabledGpoConfigured, Mode=OneWay, Converter={StaticResource BoolNegationConverter}}">
>>>>>>> b609cf61
                    <ToggleSwitch x:Uid="ToggleSwitch" IsOn="{x:Bind ViewModel.IsEnabled, Mode=TwoWay}" />
                </tkcontrols:SettingsCard>
                <InfoBar
                    x:Uid="GPO_IsSettingForced"
                    IsClosable="False"
                    IsOpen="{x:Bind ViewModel.IsEnabledGpoConfigured, Mode=OneWay}"
                    IsTabStop="{x:Bind ViewModel.IsEnabledGpoConfigured, Mode=OneWay}"
                    Severity="Informational" />

                <controls:SettingsGroup x:Uid="FancyZones_Editor_GroupSettings" IsEnabled="{x:Bind ViewModel.IsEnabled, Mode=OneWay}">
                    <tkcontrols:SettingsCard
                        x:Uid="FancyZones_LaunchEditorButtonControl"
                        ActionIcon="{ui:FontIcon Glyph=&#xE8A7;}"
                        Command="{x:Bind ViewModel.LaunchEditorEventHandler}"
                        HeaderIcon="{ui:FontIcon Glyph=&#xEB3C;}"
                        IsClickEnabled="True" />

                    <tkcontrols:SettingsCard x:Uid="Activation_Shortcut" HeaderIcon="{ui:FontIcon Glyph=&#xEDA7;}">
                        <controls:ShortcutControl MinWidth="{StaticResource SettingActionControlMinWidth}" HotkeySettings="{x:Bind Path=ViewModel.EditorHotkey, Mode=TwoWay}" />
                    </tkcontrols:SettingsCard>

                    <tkcontrols:SettingsCard x:Uid="FancyZones_UseCursorPosEditorStartupScreen" HeaderIcon="{ui:FontIcon Glyph=&#xe7b5;}">
                        <ComboBox MinWidth="{StaticResource SettingActionControlMinWidth}" SelectedIndex="{x:Bind ViewModel.UseCursorPosEditorStartupScreen, Mode=TwoWay, Converter={StaticResource BoolToComboBoxIndexConverter}}">
                            <ComboBoxItem x:Uid="FancyZones_LaunchPositionScreen" />
                            <ComboBoxItem x:Uid="FancyZones_LaunchPositionMouse" />
                        </ComboBox>
                    </tkcontrols:SettingsCard>
                </controls:SettingsGroup>


                <controls:SettingsGroup
                    x:Name="ZonesSettingsGroup"
                    x:Uid="FancyZones_Zones"
                    IsEnabled="{x:Bind ViewModel.IsEnabled, Mode=OneWay}">
                    <tkcontrols:SettingsExpander x:Uid="FancyZones_ZoneBehavior_GroupSettings" IsExpanded="True">
                        <tkcontrols:SettingsExpander.Items>
                            <tkcontrols:SettingsCard ContentAlignment="Left">
                                <CheckBox x:Uid="FancyZones_ShiftDragCheckBoxControl_Header" IsChecked="{x:Bind ViewModel.ShiftDrag, Mode=TwoWay}" />
                            </tkcontrols:SettingsCard>
                            <tkcontrols:SettingsCard ContentAlignment="Left">
                                <CheckBox x:Uid="FancyZones_MouseDragCheckBoxControl_Header" IsChecked="{x:Bind ViewModel.MouseSwitch, Mode=TwoWay}" />
                            </tkcontrols:SettingsCard>
                            <tkcontrols:SettingsCard ContentAlignment="Left">
                                <CheckBox x:Uid="FancyZones_MouseMiddleClickSpanningMultipleZonesCheckBoxControl_Header" IsChecked="{x:Bind ViewModel.MouseMiddleClickSpanningMultipleZones, Mode=TwoWay}" />
                            </tkcontrols:SettingsCard>
                            <tkcontrols:SettingsCard ContentAlignment="Left">
                                <CheckBox x:Uid="FancyZones_ShowZonesOnAllMonitorsCheckBoxControl" IsChecked="{x:Bind ViewModel.ShowOnAllMonitors, Mode=TwoWay}" />
                            </tkcontrols:SettingsCard>
                            <tkcontrols:SettingsCard ContentAlignment="Left">
                                <controls:CheckBoxWithDescriptionControl x:Uid="FancyZones_SpanZonesAcrossMonitors" IsChecked="{x:Bind ViewModel.SpanZonesAcrossMonitors, Mode=TwoWay}" />
                            </tkcontrols:SettingsCard>
                            <tkcontrols:SettingsCard x:Uid="FancyZones_OverlappingZones">
                                <ComboBox MinWidth="{StaticResource SettingActionControlMinWidth}" SelectedIndex="{x:Bind Path=ViewModel.OverlappingZonesAlgorithmIndex, Mode=TwoWay}">
                                    <ComboBoxItem x:Uid="FancyZones_OverlappingZonesSmallest" />
                                    <ComboBoxItem x:Uid="FancyZones_OverlappingZonesLargest" />
                                    <ComboBoxItem x:Uid="FancyZones_OverlappingZonesPositional" />
                                    <ComboBoxItem x:Uid="FancyZones_OverlappingZonesClosestCenter" />
                                </ComboBox>
                            </tkcontrols:SettingsCard>
                        </tkcontrols:SettingsExpander.Items>
                    </tkcontrols:SettingsExpander>

                    <tkcontrols:SettingsExpander
                        x:Uid="FancyZones_Zone_Appearance"
                        HeaderIcon="{ui:FontIcon Glyph=&#xEB3C;}"
                        IsExpanded="True">
                        <ComboBox MinWidth="{StaticResource SettingActionControlMinWidth}" SelectedIndex="{x:Bind ViewModel.SystemTheme, Mode=TwoWay, Converter={StaticResource BoolToComboBoxIndexConverter}}">
                            <ComboBoxItem x:Uid="FancyZones_Radio_Custom_Colors" />
                            <ComboBoxItem x:Uid="FancyZones_Radio_Default_Theme" />
                        </ComboBox>
                        <tkcontrols:SettingsExpander.Items>
                            <tkcontrols:SettingsCard ContentAlignment="Left">
                                <controls:FancyZonesPreviewControl
                                    Width="192"
                                    Height="108"
                                    CustomBorderColor="{x:Bind Path=ViewModel.ZoneBorderColor, Mode=OneWay}"
                                    CustomHighlightColor="{x:Bind Path=ViewModel.ZoneHighlightColor, Mode=OneWay}"
                                    CustomInActiveColor="{x:Bind Path=ViewModel.ZoneInActiveColor, Mode=OneWay}"
                                    CustomNumberColor="{x:Bind Path=ViewModel.ZoneNumberColor, Mode=OneWay}"
                                    HighlightOpacity="{x:Bind ViewModel.HighlightOpacity, Mode=OneWay}"
                                    IsSystemTheme="{x:Bind ViewModel.SystemTheme, Mode=OneWay}"
                                    ShowZoneNumber="{x:Bind Path=ViewModel.ShowZoneNumber, Mode=OneWay}" />
                            </tkcontrols:SettingsCard>
                            <tkcontrols:SettingsCard ContentAlignment="Left">
                                <CheckBox x:Uid="FancyZones_ShowZoneNumberCheckBoxControl" IsChecked="{x:Bind ViewModel.ShowZoneNumber, Mode=TwoWay}" />
                            </tkcontrols:SettingsCard>
                            <tkcontrols:SettingsCard x:Uid="FancyZones_HighlightOpacity">
                                <Slider
                                    MinWidth="{StaticResource SettingActionControlMinWidth}"
                                    Maximum="100"
                                    Minimum="0"
                                    Value="{x:Bind ViewModel.HighlightOpacity, Mode=TwoWay}" />
                            </tkcontrols:SettingsCard>

                            <tkcontrols:SettingsCard x:Uid="FancyZones_ZoneHighlightColor" Visibility="{x:Bind ViewModel.SystemTheme, Mode=OneWay, Converter={StaticResource ReverseBoolToVisibilityConverter}}">
                                <controls:ColorPickerButton SelectedColor="{x:Bind Path=ViewModel.ZoneHighlightColor, Mode=TwoWay}" />
                            </tkcontrols:SettingsCard>
                            <tkcontrols:SettingsCard x:Uid="FancyZones_InActiveColor" Visibility="{x:Bind ViewModel.SystemTheme, Mode=OneWay, Converter={StaticResource ReverseBoolToVisibilityConverter}}">
                                <controls:ColorPickerButton x:Name="InActiveColorButton" SelectedColor="{x:Bind Path=ViewModel.ZoneInActiveColor, Mode=TwoWay}" />
                            </tkcontrols:SettingsCard>
                            <tkcontrols:SettingsCard x:Uid="FancyZones_BorderColor" Visibility="{x:Bind ViewModel.SystemTheme, Mode=OneWay, Converter={StaticResource ReverseBoolToVisibilityConverter}}">
                                <controls:ColorPickerButton SelectedColor="{x:Bind Path=ViewModel.ZoneBorderColor, Mode=TwoWay}" />
                            </tkcontrols:SettingsCard>
                            <tkcontrols:SettingsCard x:Uid="FancyZones_NumberColor" Visibility="{x:Bind ViewModel.SystemTheme, Mode=OneWay, Converter={StaticResource ReverseBoolToVisibilityConverter}}">
                                <controls:ColorPickerButton SelectedColor="{x:Bind Path=ViewModel.ZoneNumberColor, Mode=TwoWay}" />
                            </tkcontrols:SettingsCard>
                        </tkcontrols:SettingsExpander.Items>
                    </tkcontrols:SettingsExpander>
                </controls:SettingsGroup>

                <controls:SettingsGroup x:Uid="FancyZones_Windows" IsEnabled="{x:Bind ViewModel.IsEnabled, Mode=OneWay}">

                    <tkcontrols:SettingsExpander x:Uid="FancyZones_WindowBehavior_GroupSettings" IsExpanded="True">
                        <tkcontrols:SettingsExpander.Items>
                            <tkcontrols:SettingsCard ContentAlignment="Left">
                                <CheckBox x:Uid="FancyZones_DisplayOrWorkAreaChangeMoveWindowsCheckBoxControl" IsChecked="{x:Bind ViewModel.DisplayOrWorkAreaChangeMoveWindows, Mode=TwoWay}" />
                            </tkcontrols:SettingsCard>
                            <tkcontrols:SettingsCard ContentAlignment="Left">
                                <CheckBox x:Uid="FancyZones_ZoneSetChangeMoveWindows" IsChecked="{x:Bind ViewModel.ZoneSetChangeMoveWindows, Mode=TwoWay}" />
                            </tkcontrols:SettingsCard>
                            <tkcontrols:SettingsCard ContentAlignment="Left">
                                <CheckBox x:Uid="FancyZones_AppLastZoneMoveWindows" IsChecked="{x:Bind ViewModel.AppLastZoneMoveWindows, Mode=TwoWay}" />
                            </tkcontrols:SettingsCard>
                            <tkcontrols:SettingsCard ContentAlignment="Left">
                                <CheckBox x:Uid="FancyZones_OpenWindowOnActiveMonitor" IsChecked="{x:Bind ViewModel.OpenWindowOnActiveMonitor, Mode=TwoWay}" />
                            </tkcontrols:SettingsCard>
                            <tkcontrols:SettingsCard ContentAlignment="Left">
                                <CheckBox x:Uid="FancyZones_RestoreSize" IsChecked="{x:Bind ViewModel.RestoreSize, Mode=TwoWay}" />
                            </tkcontrols:SettingsCard>
                            <tkcontrols:SettingsCard ContentAlignment="Left">
                                <CheckBox x:Uid="FancyZones_MakeDraggedWindowTransparentCheckBoxControl" IsChecked="{x:Bind ViewModel.MakeDraggedWindowsTransparent, Mode=TwoWay}" />
                            </tkcontrols:SettingsCard>
                            <tkcontrols:SettingsCard ContentAlignment="Left">
                                <CheckBox x:Uid="FancyZones_AllowChildWindowSnap" IsChecked="{x:Bind ViewModel.AllowChildWindowSnap, Mode=TwoWay}" />
                            </tkcontrols:SettingsCard>
                            <tkcontrols:SettingsCard ContentAlignment="Left" Visibility="{x:Bind ViewModel.Windows11, Mode=OneWay, Converter={StaticResource BoolToVisibilityConverter}}">
                                <CheckBox x:Uid="FancyZones_DisableRoundCornersOnWindowSnap" IsChecked="{x:Bind ViewModel.DisableRoundCornersOnWindowSnap, Mode=TwoWay}" />
                            </tkcontrols:SettingsCard>
                        </tkcontrols:SettingsExpander.Items>
                    </tkcontrols:SettingsExpander>

                    <tkcontrols:SettingsExpander
                        x:Uid="FancyZones_WindowSwitching_GroupSettings"
                        HeaderIcon="{ui:FontIcon Glyph=&#xEDA7;}"
                        IsExpanded="True">
                        <ToggleSwitch x:Uid="ToggleSwitch" IsOn="{x:Bind ViewModel.WindowSwitching, Mode=TwoWay}" />
                        <tkcontrols:SettingsExpander.Items>
                            <!--  HACK: For some weird reason, a Shortcut Control is not working correctly if it's the first item in the expander, so we add an invisible card as the first one.  -->
                            <tkcontrols:SettingsCard Visibility="Collapsed" />
                            <tkcontrols:SettingsCard x:Uid="FancyZones_HotkeyNextTabControl" IsEnabled="{x:Bind ViewModel.WindowSwitchingCategoryEnabled, Mode=OneWay}">
                                <controls:ShortcutControl MinWidth="{StaticResource SettingActionControlMinWidth}" HotkeySettings="{x:Bind Path=ViewModel.NextTabHotkey, Mode=TwoWay}" />
                            </tkcontrols:SettingsCard>
                            <tkcontrols:SettingsCard x:Uid="FancyZones_HotkeyPrevTabControl" IsEnabled="{x:Bind ViewModel.WindowSwitchingCategoryEnabled, Mode=OneWay}">
                                <controls:ShortcutControl MinWidth="{StaticResource SettingActionControlMinWidth}" HotkeySettings="{x:Bind Path=ViewModel.PrevTabHotkey, Mode=TwoWay}" />
                            </tkcontrols:SettingsCard>
                        </tkcontrols:SettingsExpander.Items>
                    </tkcontrols:SettingsExpander>

                    <tkcontrols:SettingsExpander
                        x:Uid="FancyZones_OverrideSnapHotkeys"
                        HeaderIcon="{ui:FontIcon Glyph=&#xE90C;}"
                        IsExpanded="True">
                        <ToggleSwitch x:Uid="ToggleSwitch" IsOn="{x:Bind ViewModel.OverrideSnapHotkeys, Mode=TwoWay}" />
                        <tkcontrols:SettingsExpander.Items>
                            <tkcontrols:SettingsCard x:Uid="FancyZones_MoveWindow" IsEnabled="{x:Bind ViewModel.SnapHotkeysCategoryEnabled, Mode=OneWay}">
                                <ComboBox
                                    MinWidth="{StaticResource SettingActionControlMinWidth}"
                                    MinHeight="56"
                                    SelectedIndex="{x:Bind ViewModel.MoveWindowsBasedOnPosition, Mode=TwoWay, Converter={StaticResource BoolToComboBoxIndexConverter}}">
                                    <ComboBoxItem x:Uid="FancyZones_MoveWindowLeftRightBasedOnZoneIndex_Accessible">
                                        <StackPanel Orientation="Vertical" Spacing="4">
                                            <controls:IsEnabledTextBlock x:Uid="FancyZones_MoveWindowLeftRightBasedOnZoneIndex" />
                                            <TextBlock FontFamily="{ThemeResource SymbolThemeFontFamily}" Style="{StaticResource SecondaryTextStyle}">
                                                <Run x:Uid="FancyZones_MoveWindowLeftRightBasedOnZoneIndex_Description" />
                                            </TextBlock>
                                        </StackPanel>
                                    </ComboBoxItem>
                                    <ComboBoxItem x:Uid="FancyZones_MoveWindowBasedOnRelativePosition_Accessible">
                                        <StackPanel Orientation="Vertical" Spacing="4">
                                            <controls:IsEnabledTextBlock x:Uid="FancyZones_MoveWindowBasedOnRelativePosition" />
                                            <TextBlock FontFamily="{ThemeResource SymbolThemeFontFamily}" Style="{StaticResource SecondaryTextStyle}">
                                                <Run x:Uid="FancyZones_MoveWindowBasedOnRelativePosition_Description" />
                                            </TextBlock>
                                        </StackPanel>
                                    </ComboBoxItem>
                                </ComboBox>
                            </tkcontrols:SettingsCard>
                            <tkcontrols:SettingsCard ContentAlignment="Left" IsEnabled="{x:Bind ViewModel.SnapHotkeysCategoryEnabled, Mode=OneWay}">
                                <CheckBox x:Uid="FancyZones_MoveWindowsAcrossAllMonitorsCheckBoxControl" IsChecked="{x:Bind ViewModel.MoveWindowsAcrossMonitors, Mode=TwoWay}" />
                            </tkcontrols:SettingsCard>
                        </tkcontrols:SettingsExpander.Items>
                    </tkcontrols:SettingsExpander>
                </controls:SettingsGroup>

                <controls:SettingsGroup x:Uid="FancyZones_Layouts" IsEnabled="{x:Bind ViewModel.IsEnabled, Mode=OneWay}">
                    <tkcontrols:SettingsExpander x:Uid="FancyZones_QuickLayoutSwitch" HeaderIcon="{ui:FontIcon Glyph=&#xEDA7;}">
                        <ToggleSwitch x:Uid="ToggleSwitch" IsOn="{x:Bind ViewModel.QuickLayoutSwitch, Mode=TwoWay}" />
                        <tkcontrols:SettingsExpander.Items>
                            <tkcontrols:SettingsCard ContentAlignment="Left" IsEnabled="{x:Bind ViewModel.QuickSwitchEnabled, Mode=OneWay}">
                                <CheckBox x:Uid="FancyZones_FlashZonesOnQuickSwitch" IsChecked="{x:Bind ViewModel.FlashZonesOnQuickSwitch, Mode=TwoWay}" />
                            </tkcontrols:SettingsCard>
                        </tkcontrols:SettingsExpander.Items>
                    </tkcontrols:SettingsExpander>
                </controls:SettingsGroup>

                <controls:SettingsGroup x:Uid="ExcludedApps" IsEnabled="{x:Bind ViewModel.IsEnabled, Mode=OneWay}">

                    <tkcontrols:SettingsExpander
                        x:Uid="FancyZones_ExcludeApps"
                        HeaderIcon="{ui:FontIcon Glyph=&#xECE4;}"
                        IsExpanded="True">
                        <tkcontrols:SettingsExpander.Items>
                            <tkcontrols:SettingsCard HorizontalContentAlignment="Stretch" ContentAlignment="Vertical">
                                <TextBox
                                    x:Uid="FancyZones_ExcludeApps_TextBoxControl"
                                    MinWidth="240"
                                    MinHeight="160"
                                    AcceptsReturn="True"
                                    ScrollViewer.IsVerticalRailEnabled="True"
                                    ScrollViewer.VerticalScrollBarVisibility="Visible"
                                    ScrollViewer.VerticalScrollMode="Enabled"
                                    Text="{x:Bind ViewModel.ExcludedApps, Mode=TwoWay, UpdateSourceTrigger=PropertyChanged}"
                                    TextWrapping="Wrap" />
                            </tkcontrols:SettingsCard>
                        </tkcontrols:SettingsExpander.Items>
                    </tkcontrols:SettingsExpander>
                </controls:SettingsGroup>
            </StackPanel>
        </controls:SettingsPageControl.ModuleContent>

        <controls:SettingsPageControl.PrimaryLinks>
            <controls:PageLink x:Uid="LearnMore_FancyZones" Link="https://aka.ms/PowerToysOverview_FancyZones" />
        </controls:SettingsPageControl.PrimaryLinks>
    </controls:SettingsPageControl>
</Page><|MERGE_RESOLUTION|>--- conflicted
+++ resolved
@@ -15,13 +15,8 @@
             <StackPanel ChildrenTransitions="{StaticResource SettingsCardsAnimations}" Orientation="Vertical">
                 <tkcontrols:SettingsCard
                     x:Uid="FancyZones_EnableToggleControl_HeaderText"
-<<<<<<< HEAD
                     HeaderIcon="{ui:BitmapIcon Source=/Assets/Settings/Icons/FancyZones.png}"
-                    IsEnabled="{x:Bind Mode=OneWay, Path=ViewModel.IsEnabledGpoConfigured, Converter={StaticResource BoolNegationConverter}}">
-=======
-                    HeaderIcon="{ui:BitmapIcon Source=/Assets/Settings/FluentIcons/FluentIconsFancyZones.png}"
                     IsEnabled="{x:Bind ViewModel.IsEnabledGpoConfigured, Mode=OneWay, Converter={StaticResource BoolNegationConverter}}">
->>>>>>> b609cf61
                     <ToggleSwitch x:Uid="ToggleSwitch" IsOn="{x:Bind ViewModel.IsEnabled, Mode=TwoWay}" />
                 </tkcontrols:SettingsCard>
                 <InfoBar
