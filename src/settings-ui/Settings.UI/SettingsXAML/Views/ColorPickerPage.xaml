﻿<local:NavigatablePage
    x:Class="Microsoft.PowerToys.Settings.UI.Views.ColorPickerPage"
    xmlns:local="using:Microsoft.PowerToys.Settings.UI.Helpers"
    xmlns="http://schemas.microsoft.com/winfx/2006/xaml/presentation"
    xmlns:x="http://schemas.microsoft.com/winfx/2006/xaml"
    xmlns:controls="using:Microsoft.PowerToys.Settings.UI.Controls"
    xmlns:d="http://schemas.microsoft.com/expression/blend/2008"
    xmlns:mc="http://schemas.openxmlformats.org/markup-compatibility/2006"
    xmlns:models="using:Microsoft.PowerToys.Settings.UI.Library"
    xmlns:tkcontrols="using:CommunityToolkit.WinUI.Controls"
    xmlns:tkconverters="using:CommunityToolkit.WinUI.Converters"
    xmlns:ui="using:CommunityToolkit.WinUI"
    xmlns:viewmodels="using:Microsoft.PowerToys.Settings.UI.ViewModels"
    x:Name="RootPage"
    d:DataContext="{d:DesignInstance Type=viewmodels:ColorPickerViewModel}"
    AutomationProperties.LandmarkType="Main"
    mc:Ignorable="d">

    <local:NavigatablePage.Resources>
        <tkconverters:BoolToVisibilityConverter x:Key="BoolToVis" />
    </local:NavigatablePage.Resources>

    <controls:SettingsPageControl x:Uid="ColorPicker"
 AutomationProperties.AutomationId="ColorPicker" ModuleImageSource="ms-appx:///Assets/Settings/Modules/ColorPicker.png">
        <controls:SettingsPageControl.ModuleContent>

            <StackPanel
                x:Name="ColorPickerView"
                ChildrenTransitions="{StaticResource SettingsCardsAnimations}"
                Orientation="Vertical">
                <tkcontrols:SettingsCard
                    x:Uid="ColorPicker_EnableColorPicker"

                    AutomationProperties.AutomationId="ColorPicker_EnableColorPicker"
                    HeaderIcon="{ui:BitmapIcon Source=/Assets/Settings/Icons/ColorPicker.png}"
                    IsEnabled="{x:Bind ViewModel.IsEnabledGpoConfigured, Mode=OneWay, Converter={StaticResource BoolNegationConverter}}">
                    <ToggleSwitch x:Uid="ToggleSwitch"
 AutomationProperties.AutomationId="ToggleSwitch" IsOn="{x:Bind ViewModel.IsEnabled, Mode=TwoWay}" />
                </tkcontrols:SettingsCard>
                <InfoBar
                    x:Uid="GPO_SettingIsManaged"

                    AutomationProperties.AutomationId="GPO_SettingIsManaged"
                    IsClosable="False"
                    IsOpen="{x:Bind ViewModel.IsEnabledGpoConfigured, Mode=OneWay}"
                    IsTabStop="{x:Bind ViewModel.IsEnabledGpoConfigured, Mode=OneWay}"
                    Severity="Informational">
                    <InfoBar.IconSource>
                        <FontIconSource FontFamily="{StaticResource SymbolThemeFontFamily}" Glyph="&#xE72E;" />
                    </InfoBar.IconSource>
                </InfoBar>

                <controls:SettingsGroup x:Uid="Shortcut"
 AutomationProperties.AutomationId="Shortcut" IsEnabled="{x:Bind ViewModel.IsEnabled, Mode=OneWay}">
                    <tkcontrols:SettingsCard x:Uid="Activation_Shortcut"
 AutomationProperties.AutomationId="Activation_Shortcut" HeaderIcon="{ui:FontIcon Glyph=&#xEDA7;}">
                        <controls:ShortcutControl MinWidth="{StaticResource SettingActionControlMinWidth}" HotkeySettings="{x:Bind Path=ViewModel.ActivationShortcut, Mode=TwoWay}" />
                    </tkcontrols:SettingsCard>

                    <tkcontrols:SettingsCard x:Uid="ColorPicker_ActivationAction"
 AutomationProperties.AutomationId="ColorPicker_ActivationAction" HeaderIcon="{ui:FontIcon Glyph=&#xEC4E;}">
                        <ComboBox MinWidth="{StaticResource SettingActionControlMinWidth}" SelectedIndex="{x:Bind Path=ViewModel.ActivationBehavior, Mode=TwoWay}">
<<<<<<< HEAD
                            <ComboBoxItem x:Uid="EditorFirst"
 AutomationProperties.AutomationId="EditorFirst" />
                            <ComboBoxItem x:Uid="ColorPickerFirst"
 AutomationProperties.AutomationId="ColorPickerFirst" />
                            <ComboBoxItem x:Uid="ColorPickerOnly"
 AutomationProperties.AutomationId="ColorPickerOnly" />
=======
                            <ComboBoxItem x:Uid="ColorPicker_OpenEditor" />
                            <ComboBoxItem x:Uid="ColorPicker_PickColor" />
>>>>>>> 350b9b78
                        </ComboBox>
                    </tkcontrols:SettingsCard>

                    <tkcontrols:SettingsExpander
                        x:Uid="ColorPicker_MouseActions"
                        HeaderIcon="{ui:FontIcon Glyph=&#xE962;}"
                        IsEnabled="{x:Bind ViewModel.IsEnabled, Mode=OneWay}">
                        <tkcontrols:SettingsExpander.Items>
                            <tkcontrols:SettingsCard x:Uid="ColorPicker_PrimaryClick" IsEnabled="{x:Bind ViewModel.IsEnabled, Mode=OneWay}">
                                <ComboBox MinWidth="{StaticResource SettingActionControlMinWidth}" SelectedIndex="{x:Bind ViewModel.PrimaryClickBehavior, Mode=TwoWay}">
                                    <ComboBoxItem x:Uid="ColorPicker_PickColorThenEditor" />
                                    <ComboBoxItem x:Uid="ColorPicker_PickColorAndClose" />
                                    <ComboBoxItem x:Uid="ColorPicker_Close" />
                                </ComboBox>
                            </tkcontrols:SettingsCard>
                            <tkcontrols:SettingsCard x:Uid="ColorPicker_MiddleClick" IsEnabled="{x:Bind ViewModel.IsEnabled, Mode=OneWay}">
                                <ComboBox MinWidth="{StaticResource SettingActionControlMinWidth}" SelectedIndex="{x:Bind ViewModel.MiddleClickBehavior, Mode=TwoWay}">
                                    <ComboBoxItem x:Uid="ColorPicker_PickColorThenEditor" />
                                    <ComboBoxItem x:Uid="ColorPicker_PickColorAndClose" />
                                    <ComboBoxItem x:Uid="ColorPicker_Close" />
                                </ComboBox>
                            </tkcontrols:SettingsCard>
                            <tkcontrols:SettingsCard x:Uid="ColorPicker_SecondaryClick" IsEnabled="{x:Bind ViewModel.IsEnabled, Mode=OneWay}">
                                <ComboBox MinWidth="{StaticResource SettingActionControlMinWidth}" SelectedIndex="{x:Bind ViewModel.SecondaryClickBehavior, Mode=TwoWay}">
                                    <ComboBoxItem x:Uid="ColorPicker_PickColorThenEditor" />
                                    <ComboBoxItem x:Uid="ColorPicker_PickColorAndClose" />
                                    <ComboBoxItem x:Uid="ColorPicker_Close" />
                                </ComboBox>
                            </tkcontrols:SettingsCard>
                        </tkcontrols:SettingsExpander.Items>
                    </tkcontrols:SettingsExpander>
                </controls:SettingsGroup>

                <controls:SettingsGroup x:Uid="ColorFormats"
 AutomationProperties.AutomationId="ColorFormats" IsEnabled="{x:Bind ViewModel.IsEnabled, Mode=OneWay}">
                    <tkcontrols:SettingsCard x:Uid="ColorPicker_CopiedColorRepresentation"
 AutomationProperties.AutomationId="ColorPicker_CopiedColorRepresentation" HeaderIcon="{ui:FontIcon Glyph=&#xF0E3;}">
                        <ComboBox
                            x:Name="ColorPicker_ComboBox"
                            MinWidth="{StaticResource SettingActionControlMinWidth}"
                            DisplayMemberPath="Value"
                            ItemsSource="{Binding ColorFormatsPreview, Mode=TwoWay, UpdateSourceTrigger=PropertyChanged}"
                            Loaded="ColorPicker_ComboBox_Loaded"
                            SelectedIndex="{Binding ColorFormatsPreviewIndex, Mode=TwoWay, UpdateSourceTrigger=PropertyChanged}"
                            SelectedValue="{Binding SelectedColorRepresentationValue, Mode=TwoWay}"
                            SelectedValuePath="Key" />
                    </tkcontrols:SettingsCard>

                    <tkcontrols:SettingsCard x:Uid="ColorPicker_ShowColorName"
 AutomationProperties.AutomationId="ColorPicker_ShowColorName">
                        <ToggleSwitch x:Uid="ToggleSwitch"
 AutomationProperties.AutomationId="ToggleSwitch" IsOn="{Binding ShowColorName, Mode=TwoWay}" />
                    </tkcontrols:SettingsCard>
                    <!--
                Disabling this until we have a safer way to reset cursor as
                we can hit a state where the cursor doesn't reset

                <CheckBox x:Uid="ColorPicker_ChangeCursor"
 AutomationProperties.AutomationId="ColorPicker_ChangeCursor"
                        IsChecked="{Binding ChangeCursor, Mode=TwoWay}"
                        Margin="{StaticResource SmallTopMargin}"
                        IsEnabled="{Binding IsEnabled}"/>
                    -->
                </controls:SettingsGroup>

                <controls:SettingsGroup x:Uid="ColorPicker_Editor"
 AutomationProperties.AutomationId="ColorPicker_Editor" IsEnabled="{x:Bind ViewModel.IsEnabled, Mode=OneWay}">
                    <tkcontrols:SettingsCard
                        x:Name="ColorFormatsSetting"
                        x:Uid="ColorPicker_ColorFormats"

                        AutomationProperties.AutomationId="ColorPicker_ColorFormats"
                        HeaderIcon="{ui:FontIcon Glyph=&#xE762;}">
                        <Button
                            x:Uid="ColorPickerAddNewFormat"

                            AutomationProperties.AutomationId="ColorPickerAddNewFormat"
                            HorizontalAlignment="Right"
                            Click="NewFormatClick"
                            Style="{StaticResource AccentButtonStyle}" />
                    </tkcontrols:SettingsCard>
                    <!--  Disabled reordering by dragging  -->
                    <!--  CanReorderItems="True" AllowDrop="True"  -->
                    <ItemsControl
                        x:Name="ColorFormats"
                        HorizontalAlignment="Stretch"
                        AutomationProperties.Name="{Binding ElementName=ColorFormatsSetting, Path=Header}"
                        IsTabStop="False"
                        ItemsSource="{Binding ColorFormats, Mode=TwoWay}">
                        <ItemsControl.ItemTemplate>
                            <DataTemplate x:DataType="models:ColorFormatModel">
                                <tkcontrols:SettingsCard
                                    Margin="0,0,0,2"
                                    Click="EditButton_Click"
                                    Description="{x:Bind Example, Mode=TwoWay, UpdateSourceTrigger=PropertyChanged}"
                                    Header="{x:Bind Name, Mode=TwoWay, UpdateSourceTrigger=PropertyChanged}"
                                    IsActionIconVisible="False"
                                    IsClickEnabled="True">
                                    <tkcontrols:SettingsCard.Resources>
                                        <x:Double x:Key="SettingsCardLeftIndention">42</x:Double>
                                        <x:Double x:Key="SettingsCardActionButtonWidth">0</x:Double>
                                    </tkcontrols:SettingsCard.Resources>
                                    <StackPanel Orientation="Horizontal" Spacing="4">
                                        <ToggleSwitch
                                            x:Uid="Enable_ColorFormat"

                                            AutomationProperties.AutomationId="Enable_ColorFormat"
                                            AutomationProperties.HelpText="{x:Bind Name}"
                                            IsOn="{x:Bind IsShown, Mode=TwoWay, UpdateSourceTrigger=PropertyChanged}"
                                            OffContent=""
                                            OnContent="" />

                                        <Button
                                            x:Uid="More_Options_Button"

                                            AutomationProperties.AutomationId="More_Options_Button"
                                            Grid.Column="1"
                                            VerticalAlignment="Center"
                                            Content="&#xE712;"
                                            FontFamily="{ThemeResource SymbolThemeFontFamily}"
                                            Style="{StaticResource SubtleButtonStyle}">
                                            <Button.Flyout>
                                                <MenuFlyout>
                                                    <MenuFlyoutItem
                                                        x:Uid="MoveUp"

                                                        AutomationProperties.AutomationId="MoveUp"
                                                        Click="ReorderButtonUp_Click"
                                                        Icon="{ui:FontIcon Glyph=&#xE74A;}"
                                                        IsEnabled="{x:Bind CanMoveUp, Mode=TwoWay, UpdateSourceTrigger=PropertyChanged}" />
                                                    <MenuFlyoutItem
                                                        x:Uid="MoveDown"

                                                        AutomationProperties.AutomationId="MoveDown"
                                                        Click="ReorderButtonDown_Click"
                                                        Icon="{ui:FontIcon Glyph=&#xE74B;}"
                                                        IsEnabled="{x:Bind CanMoveDown, Mode=TwoWay, UpdateSourceTrigger=PropertyChanged}" />
                                                    <MenuFlyoutSeparator />
                                                    <MenuFlyoutItem
                                                        x:Uid="RemoveItem"

                                                        AutomationProperties.AutomationId="RemoveItem"
                                                        Click="RemoveButton_Click"
                                                        Icon="{ui:FontIcon Glyph=&#xE74D;}"
                                                        IsEnabled="{x:Bind CanBeDeleted, Mode=TwoWay, UpdateSourceTrigger=PropertyChanged}" />
                                                </MenuFlyout>
                                            </Button.Flyout>
                                            <ToolTipService.ToolTip>
                                                <TextBlock x:Uid="More_Options_ButtonTooltip"
 AutomationProperties.AutomationId="More_Options_ButtonTooltip" />
                                            </ToolTipService.ToolTip>
                                        </Button>
                                    </StackPanel>
                                </tkcontrols:SettingsCard>
                            </DataTemplate>
                        </ItemsControl.ItemTemplate>
                    </ItemsControl>
                </controls:SettingsGroup>
                <ContentDialog
                    x:Name="ColorFormatDialog"
                    x:Uid="ColorFormatDialog"

                    AutomationProperties.AutomationId="ColorFormatDialog"
                    Closed="ColorFormatDialog_Closed"
                    IsPrimaryButtonEnabled="{Binding IsValid, Mode=TwoWay, UpdateSourceTrigger=PropertyChanged}"
                    PrimaryButtonStyle="{ThemeResource AccentButtonStyle}">
                    <ContentDialog.DataContext>
                        <models:ColorFormatModel />
                    </ContentDialog.DataContext>
                    <ScrollViewer HorizontalScrollBarVisibility="Auto" HorizontalScrollMode="Auto">
                        <controls:ColorFormatEditor
                            Width="480"
                            Margin="2,0,0,0"
                            HorizontalAlignment="Left"
                            PropertyChanged="ColorFormatEditor_PropertyChanged" />
                    </ScrollViewer>
                </ContentDialog>
            </StackPanel>
        </controls:SettingsPageControl.ModuleContent>

        <controls:SettingsPageControl.PrimaryLinks>
            <controls:PageLink x:Uid="LearnMore_ColorPicker"
 AutomationProperties.AutomationId="LearnMore_ColorPicker" Link="https://aka.ms/PowerToysOverview_ColorPicker" />
        </controls:SettingsPageControl.PrimaryLinks>
        <controls:SettingsPageControl.SecondaryLinks>
            <controls:PageLink Link="https://github.com/martinchrzan/ColorPicker/" Text="Martin Chrzan's Color Picker" />
            <controls:PageLink Link="https://medium.com/@Niels9001/a-fluent-color-meter-for-powertoys-20407ededf0c" Text="Niels Laute's UX concept" />
        </controls:SettingsPageControl.SecondaryLinks>
    </controls:SettingsPageControl>
</local:NavigatablePage><|MERGE_RESOLUTION|>--- conflicted
+++ resolved
@@ -60,17 +60,8 @@
                     <tkcontrols:SettingsCard x:Uid="ColorPicker_ActivationAction"
  AutomationProperties.AutomationId="ColorPicker_ActivationAction" HeaderIcon="{ui:FontIcon Glyph=&#xEC4E;}">
                         <ComboBox MinWidth="{StaticResource SettingActionControlMinWidth}" SelectedIndex="{x:Bind Path=ViewModel.ActivationBehavior, Mode=TwoWay}">
-<<<<<<< HEAD
-                            <ComboBoxItem x:Uid="EditorFirst"
- AutomationProperties.AutomationId="EditorFirst" />
-                            <ComboBoxItem x:Uid="ColorPickerFirst"
- AutomationProperties.AutomationId="ColorPickerFirst" />
-                            <ComboBoxItem x:Uid="ColorPickerOnly"
- AutomationProperties.AutomationId="ColorPickerOnly" />
-=======
                             <ComboBoxItem x:Uid="ColorPicker_OpenEditor" />
                             <ComboBoxItem x:Uid="ColorPicker_PickColor" />
->>>>>>> 350b9b78
                         </ComboBox>
                     </tkcontrols:SettingsCard>
 
