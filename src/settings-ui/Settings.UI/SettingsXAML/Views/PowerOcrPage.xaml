﻿<Page
    x:Class="Microsoft.PowerToys.Settings.UI.Views.PowerOcrPage"
    xmlns="http://schemas.microsoft.com/winfx/2006/xaml/presentation"
    xmlns:x="http://schemas.microsoft.com/winfx/2006/xaml"
<<<<<<< HEAD
=======
    xmlns:tkcontrols="using:CommunityToolkit.WinUI.Controls"
>>>>>>> d4b5200a
    xmlns:controls="using:Microsoft.PowerToys.Settings.UI.Controls"
    xmlns:d="http://schemas.microsoft.com/expression/blend/2008"
    xmlns:mc="http://schemas.openxmlformats.org/markup-compatibility/2006"
    xmlns:tkcontrols="using:CommunityToolkit.WinUI.Controls"
    xmlns:ui="using:CommunityToolkit.WinUI"
    AutomationProperties.LandmarkType="Main"
    mc:Ignorable="d">

    <controls:SettingsPageControl x:Uid="TextExtractor" ModuleImageSource="ms-appx:///Assets/Settings/Modules/PowerOCR.png">
        <controls:SettingsPageControl.ModuleContent>
            <StackPanel
                ChildrenTransitions="{StaticResource SettingsCardsAnimations}"
                Orientation="Vertical"
                Spacing="2">
                <tkcontrols:SettingsCard
                    x:Uid="TextExtractor_EnableToggleControl_HeaderText"
                    HeaderIcon="{ui:BitmapIcon Source=/Assets/Settings/FluentIcons/FluentIconsPowerOcr.png}"
                    IsEnabled="{x:Bind ViewModel.IsEnabledGpoConfigured, Mode=OneWay, Converter={StaticResource BoolNegationConverter}}">
                    <ToggleSwitch x:Uid="ToggleSwitch" IsOn="{x:Bind ViewModel.IsEnabled, Mode=TwoWay}" />
                </tkcontrols:SettingsCard>
                <InfoBar
                    x:Uid="TextExtractor_UseSnippingToolWarning"
                    IsClosable="False"
                    IsOpen="{x:Bind ViewModel.IsWin11OrGreater, Mode=OneWay}"
                    IsTabStop="{x:Bind ViewModel.IsWin11OrGreater, Mode=OneWay}"
                    Severity="Informational" />
                <InfoBar
                    x:Uid="GPO_IsSettingForced"
                    IsClosable="False"
                    IsOpen="{x:Bind ViewModel.IsEnabledGpoConfigured, Mode=OneWay}"
                    IsTabStop="{x:Bind ViewModel.IsEnabledGpoConfigured, Mode=OneWay}"
                    Severity="Informational" />
                <InfoBar
                    x:Uid="TextExtractor_SupportedLanguages"
                    IsClosable="False"
                    IsOpen="{x:Bind ViewModel.IsEnabled, Mode=OneWay}"
                    IsTabStop="{x:Bind ViewModel.IsEnabled, Mode=OneWay}"
                    Severity="Informational">
                    <InfoBar.ActionButton>
                        <HyperlinkButton x:Uid="TextExtractor_SupportedLanguages_Link" NavigateUri="https://aka.ms/PowerToysOverview_TextExtractor#supported-languages" />
                    </InfoBar.ActionButton>
                </InfoBar>

                <controls:SettingsGroup x:Uid="Shortcut" IsEnabled="{x:Bind ViewModel.IsEnabled, Mode=OneWay}">
                    <tkcontrols:SettingsCard x:Uid="Activation_Shortcut" HeaderIcon="{ui:FontIcon Glyph=&#xEDA7;}">
                        <controls:ShortcutControl MinWidth="{StaticResource SettingActionControlMinWidth}" HotkeySettings="{x:Bind Path=ViewModel.ActivationShortcut, Mode=TwoWay}" />
                    </tkcontrols:SettingsCard>
                    <tkcontrols:SettingsCard x:Uid="TextExtractor_Languages">
                        <ComboBox
                            x:Name="TextExtractor_ComboBox"
                            MinWidth="{StaticResource SettingActionControlMinWidth}"
                            DropDownOpened="TextExtractor_ComboBox_DropDownOpened"
                            ItemsSource="{x:Bind Path=ViewModel.AvailableLanguages, Mode=OneWay}"
                            Loaded="TextExtractor_ComboBox_Loaded"
                            SelectedIndex="{x:Bind Path=ViewModel.LanguageIndex, Mode=TwoWay, UpdateSourceTrigger=PropertyChanged}"
                            SelectedValue="{Binding SelectedColorRepresentationValue, Mode=TwoWay}" />
                    </tkcontrols:SettingsCard>
                </controls:SettingsGroup>
            </StackPanel>
        </controls:SettingsPageControl.ModuleContent>

        <controls:SettingsPageControl.PrimaryLinks>
<<<<<<< HEAD
            <controls:PageLink x:Uid="LearnMore_TextExtractor" Link="https://aka.ms/PowerToysOverview_TextExtractor" />
        </controls:SettingsPageControl.PrimaryLinks>
        <controls:SettingsPageControl.SecondaryLinks>
            <controls:PageLink Link="https://github.com/TheJoeFin/Text-Grab" Text="Based upon Joseph Finney's Text Grab" />
=======
            <custom:PageLink x:Uid="LearnMore_TextExtractor" Link="https://aka.ms/PowerToysOverview_TextExtractor" />
        </controls:SettingsPageControl.PrimaryLinks>
        <controls:SettingsPageControl.SecondaryLinks>
            <custom:PageLink Link="https://github.com/TheJoeFin/Text-Grab" Text="Based upon Joseph Finney's Text Grab" />
>>>>>>> d4b5200a
        </controls:SettingsPageControl.SecondaryLinks>
    </controls:SettingsPageControl>
</Page><|MERGE_RESOLUTION|>--- conflicted
+++ resolved
@@ -2,14 +2,10 @@
     x:Class="Microsoft.PowerToys.Settings.UI.Views.PowerOcrPage"
     xmlns="http://schemas.microsoft.com/winfx/2006/xaml/presentation"
     xmlns:x="http://schemas.microsoft.com/winfx/2006/xaml"
-<<<<<<< HEAD
-=======
     xmlns:tkcontrols="using:CommunityToolkit.WinUI.Controls"
->>>>>>> d4b5200a
     xmlns:controls="using:Microsoft.PowerToys.Settings.UI.Controls"
     xmlns:d="http://schemas.microsoft.com/expression/blend/2008"
     xmlns:mc="http://schemas.openxmlformats.org/markup-compatibility/2006"
-    xmlns:tkcontrols="using:CommunityToolkit.WinUI.Controls"
     xmlns:ui="using:CommunityToolkit.WinUI"
     AutomationProperties.LandmarkType="Main"
     mc:Ignorable="d">
@@ -51,7 +47,7 @@
 
                 <controls:SettingsGroup x:Uid="Shortcut" IsEnabled="{x:Bind ViewModel.IsEnabled, Mode=OneWay}">
                     <tkcontrols:SettingsCard x:Uid="Activation_Shortcut" HeaderIcon="{ui:FontIcon Glyph=&#xEDA7;}">
-                        <controls:ShortcutControl MinWidth="{StaticResource SettingActionControlMinWidth}" HotkeySettings="{x:Bind Path=ViewModel.ActivationShortcut, Mode=TwoWay}" />
+                        <custom:ShortcutControl MinWidth="{StaticResource SettingActionControlMinWidth}" HotkeySettings="{x:Bind Path=ViewModel.ActivationShortcut, Mode=TwoWay}" />
                     </tkcontrols:SettingsCard>
                     <tkcontrols:SettingsCard x:Uid="TextExtractor_Languages">
                         <ComboBox
@@ -68,17 +64,10 @@
         </controls:SettingsPageControl.ModuleContent>
 
         <controls:SettingsPageControl.PrimaryLinks>
-<<<<<<< HEAD
-            <controls:PageLink x:Uid="LearnMore_TextExtractor" Link="https://aka.ms/PowerToysOverview_TextExtractor" />
-        </controls:SettingsPageControl.PrimaryLinks>
-        <controls:SettingsPageControl.SecondaryLinks>
-            <controls:PageLink Link="https://github.com/TheJoeFin/Text-Grab" Text="Based upon Joseph Finney's Text Grab" />
-=======
             <custom:PageLink x:Uid="LearnMore_TextExtractor" Link="https://aka.ms/PowerToysOverview_TextExtractor" />
         </controls:SettingsPageControl.PrimaryLinks>
         <controls:SettingsPageControl.SecondaryLinks>
             <custom:PageLink Link="https://github.com/TheJoeFin/Text-Grab" Text="Based upon Joseph Finney's Text Grab" />
->>>>>>> d4b5200a
         </controls:SettingsPageControl.SecondaryLinks>
     </controls:SettingsPageControl>
 </Page>