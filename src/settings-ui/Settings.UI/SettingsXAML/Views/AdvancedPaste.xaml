﻿<Page
    x:Class="Microsoft.PowerToys.Settings.UI.Views.AdvancedPastePage"
    xmlns="http://schemas.microsoft.com/winfx/2006/xaml/presentation"
    xmlns:x="http://schemas.microsoft.com/winfx/2006/xaml"
    xmlns:controls="using:Microsoft.PowerToys.Settings.UI.Controls"
    xmlns:d="http://schemas.microsoft.com/expression/blend/2008"
    xmlns:mc="http://schemas.openxmlformats.org/markup-compatibility/2006"
    xmlns:models="using:Microsoft.PowerToys.Settings.UI.Library"
    xmlns:tkcontrols="using:CommunityToolkit.WinUI.Controls"
    xmlns:ui="using:CommunityToolkit.WinUI"
    x:Name="RootPage"
    AutomationProperties.LandmarkType="Main"
    mc:Ignorable="d">
    <Page.Resources>
        <ResourceDictionary>
            <ResourceDictionary.ThemeDictionaries>
                <ResourceDictionary x:Key="Default">
                    <ImageSource x:Key="DialogHeaderImage">ms-appx:///Assets/Settings/Modules/APDialog.dark.png</ImageSource>
                </ResourceDictionary>
                <ResourceDictionary x:Key="Light">
                    <ImageSource x:Key="DialogHeaderImage">ms-appx:///Assets/Settings/Modules/APDialog.light.png</ImageSource>
                </ResourceDictionary>
                <ResourceDictionary x:Key="HighContrast">
                    <ImageSource x:Key="DialogHeaderImage">ms-appx:///Assets/Settings/Modules/APDialog.light.png</ImageSource>
                </ResourceDictionary>
            </ResourceDictionary.ThemeDictionaries>
            <DataTemplate x:Key="AdditionalActionTemplate" x:DataType="models:AdvancedPasteAdditionalAction">
                <StackPanel Orientation="Horizontal" Spacing="4">
                    <controls:ShortcutControl
                        MinWidth="{StaticResource SettingActionControlMinWidth}"
                        AllowDisable="True"
                        HotkeySettings="{x:Bind Shortcut, Mode=TwoWay}" />
                    <ToggleSwitch
                        IsOn="{x:Bind IsShown, Mode=TwoWay, UpdateSourceTrigger=PropertyChanged}"
                        OffContent=""
                        OnContent="" />
                </StackPanel>
            </DataTemplate>
        </ResourceDictionary>
    </Page.Resources>
    <Grid>
        <controls:SettingsPageControl x:Uid="AdvancedPaste" ModuleImageSource="ms-appx:///Assets/Settings/Modules/AdvancedPaste.png">
            <controls:SettingsPageControl.ModuleContent>
                <StackPanel
                    ChildrenTransitions="{StaticResource SettingsCardsAnimations}"
                    Orientation="Vertical"
                    Spacing="2">
                    <tkcontrols:SettingsCard
                        x:Uid="AdvancedPaste_EnableToggleControl_HeaderText"
                        HeaderIcon="{ui:BitmapIcon Source=/Assets/Settings/Icons/AdvancedPaste.png}"
                        IsEnabled="{x:Bind ViewModel.IsEnabledGpoConfigured, Mode=OneWay, Converter={StaticResource BoolNegationConverter}}">
                        <ToggleSwitch x:Uid="ToggleSwitch" IsOn="{x:Bind ViewModel.IsEnabled, Mode=TwoWay}" />
                    </tkcontrols:SettingsCard>
                    <InfoBar
                        x:Uid="GPO_SettingIsManaged"
                        IsClosable="False"
                        IsOpen="{x:Bind ViewModel.IsEnabledGpoConfigured, Mode=OneWay}"
                        IsTabStop="{x:Bind ViewModel.IsEnabledGpoConfigured, Mode=OneWay}"
                        Severity="Informational">
                        <InfoBar.IconSource>
                            <FontIconSource FontFamily="{StaticResource SymbolThemeFontFamily}" Glyph="&#xE72E;" />
                        </InfoBar.IconSource>
                    </InfoBar>

                    <controls:SettingsGroup x:Uid="AdvancedPaste_EnableAISettingsGroup" IsEnabled="{x:Bind ViewModel.IsEnabled, Mode=OneWay}">
                        <tkcontrols:SettingsCard x:Uid="AdvancedPaste_EnableAISettingsCard" IsEnabled="{x:Bind ViewModel.IsOnlineAIModelsDisallowedByGPO, Mode=OneWay, Converter={StaticResource BoolNegationConverter}}">
                            <tkcontrols:SettingsCard.HeaderIcon>
                                <PathIcon Data="M128 766q0-42 24-77t65-48l178-57q32-11 61-30t52-42q50-50 71-114l58-179q13-40 48-65t78-26q42 0 77 24t50 65l58 177q21 66 72 117 49 50 117 72l176 58q43 14 69 48t26 80q0 41-25 76t-64 49l-178 58q-66 21-117 72-32 32-51 73t-33 84-26 83-30 73-45 51-71 20q-42 0-77-24t-49-65l-58-178q-8-25-19-47t-28-43q-34-43-77-68t-89-41-89-27-78-29-55-45-21-75zm1149 7q-76-29-145-53t-129-60-104-88-73-138l-57-176-67 176q-18 48-42 89t-60 78q-34 34-76 61t-89 43l-177 57q75 29 144 53t127 60 103 89 73 137l57 176 67-176q37-97 103-168t168-103l177-57zm-125 759q0-31 20-57t49-36l99-32q34-11 53-34t30-51 20-59 20-54 33-41 58-16q32 0 59 19t38 50q6 20 11 40t13 40 17 38 25 34q16 17 39 26t48 18 49 16 44 20 31 32 12 50q0 33-18 60t-51 38q-19 6-39 11t-41 13-39 17-34 25q-24 25-35 62t-24 73-35 61-68 25q-32 0-59-19t-38-50q-6-18-11-39t-13-41-17-40-24-33q-18-17-41-27t-47-17-49-15-43-20-30-33-12-54zm583 4q-43-13-74-30t-55-41-40-55-32-74q-12 41-29 72t-42 55-55 42-71 31q81 23 128 71t71 129q15-43 31-74t40-54 53-40 75-32z" />
                            </tkcontrols:SettingsCard.HeaderIcon>
                            <tkcontrols:SwitchPresenter TargetType="x:Boolean" Value="{x:Bind ViewModel.IsOpenAIEnabled, Mode=OneWay}">
                                <tkcontrols:Case Value="True">
                                    <Button x:Uid="AdvancedPaste_DisableAIButton" Click="AdvancedPaste_DisableAIButton_Click" />
                                </tkcontrols:Case>
                                <tkcontrols:Case Value="False">
                                    <Button
                                        x:Uid="AdvancedPaste_EnableAIButton"
                                        Click="AdvancedPaste_EnableAIButton_Click"
                                        Style="{StaticResource AccentButtonStyle}" />
                                </tkcontrols:Case>
                            </tkcontrols:SwitchPresenter>
                            <tkcontrols:SettingsCard.Description>
                                <StackPanel Orientation="Vertical">
                                    <TextBlock x:Uid="AdvancedPaste_EnableAISettingsCardDescription" />
                                    <HyperlinkButton x:Uid="AdvancedPaste_EnableAISettingsCardDescriptionLearnMore" NavigateUri="https://learn.microsoft.com/windows/powertoys/advanced-paste" />
                                </StackPanel>
                            </tkcontrols:SettingsCard.Description>
                        </tkcontrols:SettingsCard>
                        <InfoBar
                            x:Uid="GPO_SettingIsManaged"
                            IsClosable="False"
                            IsOpen="{x:Bind ViewModel.ShowOnlineAIModelsGpoConfiguredInfoBar, Mode=OneWay}"
                            IsTabStop="{x:Bind ViewModel.ShowOnlineAIModelsGpoConfiguredInfoBar, Mode=OneWay}"
<<<<<<< HEAD
                            Severity="Informational">
                            <InfoBar.IconSource>
                                <FontIconSource FontFamily="{StaticResource SymbolThemeFontFamily}" Glyph="&#xE72E;" />
                            </InfoBar.IconSource>
                        </InfoBar>
                        <tkcontrols:SettingsCard
                            x:Uid="AdvancedPaste_ShowCustomPreviewSettingsCard"
                            HeaderIcon="{ui:FontIcon Glyph=&#xE71E;}"
                            IsEnabled="{x:Bind ViewModel.IsOpenAIEnabled, Mode=OneWay}">
                            <ToggleSwitch IsOn="{x:Bind ViewModel.ShowCustomPreview, Mode=TwoWay}" />
=======
                            Severity="Informational" />
                        <tkcontrols:SettingsCard
                            x:Uid="AdvancedPaste_EnableAdvancedAI"
                            HeaderIcon="{ui:BitmapIcon Source=/Assets/Settings/Icons/SemanticKernel.png}"
                            IsEnabled="{x:Bind ViewModel.IsOpenAIEnabled, Mode=OneWay}">
                            <ToggleSwitch IsOn="{x:Bind ViewModel.IsAdvancedAIEnabled, Mode=TwoWay}" />
>>>>>>> fbd72cc1
                        </tkcontrols:SettingsCard>
                    </controls:SettingsGroup>

                    <controls:SettingsGroup x:Uid="AdvancedPaste_BehaviorSettingsGroup" IsEnabled="{x:Bind ViewModel.IsEnabled, Mode=OneWay}">
                        <tkcontrols:SettingsCard
                            x:Uid="AdvancedPaste_Clipboard_History_Enabled_SettingsCard"
                            HeaderIcon="{ui:FontIcon Glyph=&#xF0E3;}"
                            IsEnabled="{x:Bind ViewModel.ClipboardHistoryDisabledByGPO, Mode=OneWay, Converter={StaticResource BoolNegationConverter}}">
                            <ToggleSwitch IsOn="{x:Bind ViewModel.ClipboardHistoryEnabled, Mode=TwoWay}" />
                        </tkcontrols:SettingsCard>
                        <InfoBar
                            x:Uid="GPO_SettingIsManaged"
                            IsClosable="False"
                            IsOpen="{x:Bind ViewModel.ShowClipboardHistoryIsGpoConfiguredInfoBar, Mode=OneWay}"
                            IsTabStop="{x:Bind ViewModel.ShowClipboardHistoryIsGpoConfiguredInfoBar, Mode=OneWay}"
                            Severity="Informational">
                            <InfoBar.IconSource>
                                <FontIconSource FontFamily="{StaticResource SymbolThemeFontFamily}" Glyph="&#xE72E;" />
                            </InfoBar.IconSource>
                        </InfoBar>
                        <tkcontrols:SettingsCard x:Uid="AdvancedPaste_CloseAfterLosingFocus" HeaderIcon="{ui:FontIcon Glyph=&#xED1A;}">
                            <ToggleSwitch IsOn="{x:Bind ViewModel.CloseAfterLosingFocus, Mode=TwoWay}" />
                        </tkcontrols:SettingsCard>
                        <tkcontrols:SettingsCard x:Uid="AdvancedPaste_ShowCustomPreviewSettingsCard" HeaderIcon="{ui:FontIcon Glyph=&#xE71E;}">
                            <ToggleSwitch IsOn="{x:Bind ViewModel.ShowCustomPreview, Mode=TwoWay}" />
                        </tkcontrols:SettingsCard>
                    </controls:SettingsGroup>

                    <controls:SettingsGroup x:Uid="AdvancedPaste_Direct_Access_Hotkeys_GroupSettings" IsEnabled="{x:Bind ViewModel.IsEnabled, Mode=OneWay}">
                        <tkcontrols:SettingsCard
                            x:Uid="AdvancedPasteUI_Actions"
                            HeaderIcon="{ui:FontIcon Glyph=&#xE792;}"
                            IsEnabled="{x:Bind ViewModel.IsOpenAIEnabled, Mode=OneWay}">
                            <Button
                                x:Uid="AdvancedPasteUI_AddCustomActionButton"
                                Click="AddCustomActionButton_Click"
                                Style="{ThemeResource AccentButtonStyle}" />
                        </tkcontrols:SettingsCard>
                        <tkcontrols:SettingsCard x:Uid="AdvancedPasteUI_Shortcut" HeaderIcon="{ui:FontIcon Glyph=&#xEDA7;}">
                            <controls:ShortcutControl MinWidth="{StaticResource SettingActionControlMinWidth}" HotkeySettings="{x:Bind Path=ViewModel.AdvancedPasteUIShortcut, Mode=TwoWay}" />
                        </tkcontrols:SettingsCard>
                        <tkcontrols:SettingsCard x:Uid="PasteAsPlainText_Shortcut">
                            <controls:ShortcutControl MinWidth="{StaticResource SettingActionControlMinWidth}" HotkeySettings="{x:Bind Path=ViewModel.PasteAsPlainTextShortcut, Mode=TwoWay}" />
                        </tkcontrols:SettingsCard>
                        <tkcontrols:SettingsCard x:Uid="PasteAsMarkdown_Shortcut">
                            <controls:ShortcutControl
                                MinWidth="{StaticResource SettingActionControlMinWidth}"
                                AllowDisable="True"
                                HotkeySettings="{x:Bind Path=ViewModel.PasteAsMarkdownShortcut, Mode=TwoWay}" />
                        </tkcontrols:SettingsCard>
                        <tkcontrols:SettingsCard x:Uid="PasteAsJson_Shortcut">
                            <controls:ShortcutControl
                                MinWidth="{StaticResource SettingActionControlMinWidth}"
                                AllowDisable="True"
                                HotkeySettings="{x:Bind Path=ViewModel.PasteAsJsonShortcut, Mode=TwoWay}" />
                        </tkcontrols:SettingsCard>

                        <ItemsControl
                            x:Name="CustomActions"
                            x:Uid="CustomActions"
                            HorizontalAlignment="Stretch"
                            IsEnabled="{x:Bind ViewModel.IsOpenAIEnabled, Mode=OneWay}"
                            IsTabStop="False"
                            ItemsSource="{x:Bind ViewModel.CustomActions, Mode=OneWay}">
                            <ItemsControl.ItemTemplate>
                                <DataTemplate x:DataType="models:AdvancedPasteCustomAction">
                                    <tkcontrols:SettingsCard
                                        Margin="0,0,0,2"
                                        Click="EditCustomActionButton_Click"
                                        Description="{x:Bind Prompt, Mode=TwoWay, UpdateSourceTrigger=PropertyChanged}"
                                        Header="{x:Bind Name, Mode=TwoWay, UpdateSourceTrigger=PropertyChanged}"
                                        IsActionIconVisible="False"
                                        IsClickEnabled="True">
                                        <tkcontrols:SettingsCard.Resources>
                                            <x:Double x:Key="SettingsCardActionButtonWidth">0</x:Double>
                                        </tkcontrols:SettingsCard.Resources>
                                        <StackPanel Orientation="Horizontal" Spacing="4">
                                            <controls:ShortcutControl
                                                MinWidth="{StaticResource SettingActionControlMinWidth}"
                                                AllowDisable="True"
                                                HotkeySettings="{x:Bind Path=Shortcut, Mode=TwoWay}" />
                                            <ToggleSwitch
                                                x:Uid="Enable_CustomAction"
                                                AutomationProperties.HelpText="{x:Bind Name, Mode=OneWay}"
                                                IsOn="{x:Bind IsShown, Mode=TwoWay, UpdateSourceTrigger=PropertyChanged}"
                                                OffContent=""
                                                OnContent="" />
                                            <Button
                                                x:Uid="More_Options_Button"
                                                Grid.Column="1"
                                                VerticalAlignment="Center"
                                                Content="&#xE712;"
                                                FontFamily="{ThemeResource SymbolThemeFontFamily}"
                                                Style="{StaticResource SubtleButtonStyle}">
                                                <Button.Flyout>
                                                    <MenuFlyout>
                                                        <MenuFlyoutItem
                                                            x:Uid="MoveUp"
                                                            Click="ReorderButtonUp_Click"
                                                            Icon="{ui:FontIcon Glyph=&#xE74A;}"
                                                            IsEnabled="{x:Bind CanMoveUp, Mode=TwoWay, UpdateSourceTrigger=PropertyChanged}" />
                                                        <MenuFlyoutItem
                                                            x:Uid="MoveDown"
                                                            Click="ReorderButtonDown_Click"
                                                            Icon="{ui:FontIcon Glyph=&#xE74B;}"
                                                            IsEnabled="{x:Bind CanMoveDown, Mode=TwoWay, UpdateSourceTrigger=PropertyChanged}" />
                                                        <MenuFlyoutSeparator />
                                                        <MenuFlyoutItem
                                                            x:Uid="RemoveItem"
                                                            Click="DeleteCustomActionButton_Click"
                                                            Icon="{ui:FontIcon Glyph=&#xE74D;}"
                                                            IsEnabled="true" />
                                                    </MenuFlyout>
                                                </Button.Flyout>
                                                <ToolTipService.ToolTip>
                                                    <TextBlock x:Uid="More_Options_ButtonTooltip" />
                                                </ToolTipService.ToolTip>
                                            </Button>
                                        </StackPanel>
                                    </tkcontrols:SettingsCard>
                                </DataTemplate>
                            </ItemsControl.ItemTemplate>
                        </ItemsControl>
                        <InfoBar
                            x:Uid="AdvancedPaste_ShortcutWarning"
                            IsClosable="False"
                            IsOpen="{x:Bind ViewModel.IsConflictingCopyShortcut, Mode=OneWay}"
                            IsTabStop="{x:Bind ViewModel.IsConflictingCopyShortcut, Mode=OneWay}"
                            Severity="Warning" />
                    </controls:SettingsGroup>

                    <controls:SettingsGroup x:Uid="AdvancedPaste_Additional_Actions_GroupSettings" IsEnabled="{x:Bind ViewModel.IsEnabled, Mode=OneWay}">
                        <tkcontrols:SettingsCard x:Uid="ImageToText" DataContext="{x:Bind ViewModel.AdditionalActions.ImageToText, Mode=OneWay}">
                            <ContentControl ContentTemplate="{StaticResource AdditionalActionTemplate}" />
                        </tkcontrols:SettingsCard>

                        <tkcontrols:SettingsExpander
                            x:Uid="PasteAsFile"
                            DataContext="{x:Bind ViewModel.AdditionalActions.PasteAsFile, Mode=OneWay}"
                            HeaderIcon="{ui:FontIcon Glyph=&#xEC50;}"
                            IsExpanded="{Binding IsShown, Mode=OneWay}">
                            <tkcontrols:SettingsExpander.Content>
                                <ToggleSwitch
                                    IsOn="{Binding IsShown, Mode=TwoWay}"
                                    OffContent=""
                                    OnContent="" />
                            </tkcontrols:SettingsExpander.Content>
                            <tkcontrols:SettingsExpander.Items>
                                <!--  HACK: For some weird reason, a ShortcutControl does not work correctly if it's the first or last item in the expander, so we add an invisible card.  -->
                                <tkcontrols:SettingsCard Visibility="Collapsed" />
                                <tkcontrols:SettingsCard
                                    x:Uid="PasteAsTxtFile"
                                    DataContext="{Binding PasteAsTxtFile, Mode=TwoWay}"
                                    IsEnabled="{x:Bind ViewModel.AdditionalActions.PasteAsFile.IsShown, Mode=OneWay}">
                                    <ContentControl ContentTemplate="{StaticResource AdditionalActionTemplate}" />
                                </tkcontrols:SettingsCard>
                                <tkcontrols:SettingsCard
                                    x:Uid="PasteAsPngFile"
                                    DataContext="{Binding PasteAsPngFile, Mode=TwoWay}"
                                    IsEnabled="{x:Bind ViewModel.AdditionalActions.PasteAsFile.IsShown, Mode=OneWay}">
                                    <ContentControl ContentTemplate="{StaticResource AdditionalActionTemplate}" />
                                </tkcontrols:SettingsCard>
                                <tkcontrols:SettingsCard
                                    x:Uid="PasteAsHtmlFile"
                                    DataContext="{Binding PasteAsHtmlFile, Mode=TwoWay}"
                                    IsEnabled="{x:Bind ViewModel.AdditionalActions.PasteAsFile.IsShown, Mode=OneWay}">
                                    <ContentControl ContentTemplate="{StaticResource AdditionalActionTemplate}" />
                                </tkcontrols:SettingsCard>
                                <!--  HACK: For some weird reason, a ShortcutControl does not work correctly if it's the first or last item in the expander, so we add an invisible card.  -->
                                <tkcontrols:SettingsCard Visibility="Collapsed" />
                            </tkcontrols:SettingsExpander.Items>
                        </tkcontrols:SettingsExpander>

                        <InfoBar
                            x:Uid="AdvancedPaste_ShortcutWarning"
                            IsClosable="False"
                            IsOpen="{x:Bind ViewModel.IsAdditionalActionConflictingCopyShortcut, Mode=OneWay}"
                            IsTabStop="{x:Bind ViewModel.IsAdditionalActionConflictingCopyShortcut, Mode=OneWay}"
                            Severity="Warning" />
                    </controls:SettingsGroup>
                </StackPanel>
            </controls:SettingsPageControl.ModuleContent>
            <controls:SettingsPageControl.PrimaryLinks>
                <controls:PageLink x:Uid="LearnMore_AdvancedPaste" Link="https://aka.ms/PowerToysOverview_AdvancedPaste" />
            </controls:SettingsPageControl.PrimaryLinks>
        </controls:SettingsPageControl>

        <ContentDialog
            x:Name="EnableAIDialog"
            x:Uid="EnableAIDialog"
            IsPrimaryButtonEnabled="False"
            IsSecondaryButtonEnabled="True"
            PrimaryButtonStyle="{StaticResource AccentButtonStyle}">
            <ScrollViewer VerticalScrollBarVisibility="Auto">
                <Grid RowSpacing="24">
                    <Grid.RowDefinitions>
                        <RowDefinition Height="Auto" />
                        <RowDefinition Height="Auto" />
                        <RowDefinition Height="Auto" />
                        <RowDefinition Height="Auto" />
                    </Grid.RowDefinitions>
                    <Image Margin="-24,-24,-24,0" Source="{ThemeResource DialogHeaderImage}" />
                    <TextBlock
                        Grid.Row="1"
                        Foreground="{ThemeResource TextFillColorSecondaryBrush}"
                        TextWrapping="Wrap">
                        <Run x:Uid="AdvancedPaste_EnableAIDialog_Description" />
                        <Hyperlink NavigateUri="https://openai.com/policies/terms-of-use" TabIndex="3">
                            <Run x:Uid="TermsLink" />
                        </Hyperlink>
                        <Run x:Uid="AIFooterSeparator" Foreground="{ThemeResource TextFillColorSecondaryBrush}">|</Run>
                        <Hyperlink NavigateUri="https://openai.com/policies/privacy-policy" TabIndex="3">
                            <Run x:Uid="PrivacyLink" />
                        </Hyperlink>
                    </TextBlock>

                    <StackPanel Grid.Row="2" Orientation="Vertical">
                        <TextBlock x:Uid="AdvancedPaste_EnableAIDialog_ConfigureOpenAIKey" FontWeight="SemiBold" />
                        <TextBlock Grid.Row="2" TextWrapping="Wrap">
                            <Run x:Uid="AdvancedPaste_EnableAIDialog_LoginIntoText" />
                            <Hyperlink NavigateUri="https://platform.openai.com/api-keys">
                                <Run x:Uid="AdvancedPaste_EnableAIDialog_OpenAIApiKeysOverviewText" />
                            </Hyperlink>
                            <LineBreak />
                            <Run x:Uid="AdvancedPaste_EnableAIDialog_CreateNewKeyText" />
                            <LineBreak />
                            <Run x:Uid="AdvancedPaste_EnableAIDialog_NoteAICreditsText" />
                        </TextBlock>
                    </StackPanel>

                    <Grid Grid.Row="3" ColumnSpacing="8">
                        <Grid.ColumnDefinitions>
                            <ColumnDefinition Width="Auto" />
                            <ColumnDefinition Width="*" />
                        </Grid.ColumnDefinitions>
                        <TextBlock
                            x:Uid="AdvancedPaste_EnableAIDialogOpenAIApiKey"
                            VerticalAlignment="Center"
                            TextWrapping="Wrap" />
                        <TextBox
                            x:Name="AdvancedPaste_EnableAIDialogOpenAIApiKey"
                            Grid.Column="1"
                            MinWidth="248"
                            HorizontalAlignment="Stretch"
                            HorizontalContentAlignment="Stretch"
                            TextChanged="AdvancedPaste_EnableAIDialogOpenAIApiKey_TextChanged" />
                    </Grid>
                </Grid>
            </ScrollViewer>
        </ContentDialog>
        <ContentDialog
            x:Name="CustomActionDialog"
            x:Uid="CustomActionDialog"
            Closed="CustomActionDialog_Closed"
            IsPrimaryButtonEnabled="{Binding IsValid, Mode=OneWay, UpdateSourceTrigger=PropertyChanged}"
            IsSecondaryButtonEnabled="True"
            PrimaryButtonStyle="{ThemeResource AccentButtonStyle}">
            <ContentDialog.DataContext>
                <models:AdvancedPasteCustomAction />
            </ContentDialog.DataContext>
            <StackPanel Spacing="16">
                <TextBox
                    x:Uid="AdvancedPasteUI_CustomAction_Name"
                    Width="340"
                    HorizontalAlignment="Left"
                    Text="{Binding Name, Mode=TwoWay, UpdateSourceTrigger=PropertyChanged}" />
                <TextBox
                    x:Uid="AdvancedPasteUI_CustomAction_Prompt"
                    Width="340"
                    Height="280"
                    HorizontalAlignment="Left"
                    AcceptsReturn="true"
                    Text="{Binding Prompt, Mode=TwoWay, UpdateSourceTrigger=PropertyChanged}"
                    TextWrapping="Wrap" />
            </StackPanel>
        </ContentDialog>
    </Grid>
</Page><|MERGE_RESOLUTION|>--- conflicted
+++ resolved
@@ -90,25 +90,16 @@
                             IsClosable="False"
                             IsOpen="{x:Bind ViewModel.ShowOnlineAIModelsGpoConfiguredInfoBar, Mode=OneWay}"
                             IsTabStop="{x:Bind ViewModel.ShowOnlineAIModelsGpoConfiguredInfoBar, Mode=OneWay}"
-<<<<<<< HEAD
                             Severity="Informational">
                             <InfoBar.IconSource>
                                 <FontIconSource FontFamily="{StaticResource SymbolThemeFontFamily}" Glyph="&#xE72E;" />
                             </InfoBar.IconSource>
                         </InfoBar>
                         <tkcontrols:SettingsCard
-                            x:Uid="AdvancedPaste_ShowCustomPreviewSettingsCard"
-                            HeaderIcon="{ui:FontIcon Glyph=&#xE71E;}"
-                            IsEnabled="{x:Bind ViewModel.IsOpenAIEnabled, Mode=OneWay}">
-                            <ToggleSwitch IsOn="{x:Bind ViewModel.ShowCustomPreview, Mode=TwoWay}" />
-=======
-                            Severity="Informational" />
-                        <tkcontrols:SettingsCard
                             x:Uid="AdvancedPaste_EnableAdvancedAI"
                             HeaderIcon="{ui:BitmapIcon Source=/Assets/Settings/Icons/SemanticKernel.png}"
                             IsEnabled="{x:Bind ViewModel.IsOpenAIEnabled, Mode=OneWay}">
                             <ToggleSwitch IsOn="{x:Bind ViewModel.IsAdvancedAIEnabled, Mode=TwoWay}" />
->>>>>>> fbd72cc1
                         </tkcontrols:SettingsCard>
                     </controls:SettingsGroup>
 
