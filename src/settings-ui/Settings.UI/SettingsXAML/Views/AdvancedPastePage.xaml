﻿<local:NavigablePage
    x:Class="Microsoft.PowerToys.Settings.UI.Views.AdvancedPastePage"
    xmlns="http://schemas.microsoft.com/winfx/2006/xaml/presentation"
    xmlns:x="http://schemas.microsoft.com/winfx/2006/xaml"
    xmlns:controls="using:Microsoft.PowerToys.Settings.UI.Controls"
    xmlns:converters="using:Microsoft.PowerToys.Settings.UI.Converters"
    xmlns:d="http://schemas.microsoft.com/expression/blend/2008"
    xmlns:local="using:Microsoft.PowerToys.Settings.UI.Helpers"
    xmlns:mc="http://schemas.openxmlformats.org/markup-compatibility/2006"
    xmlns:models="using:Microsoft.PowerToys.Settings.UI.Library"
    xmlns:tkcontrols="using:CommunityToolkit.WinUI.Controls"
    xmlns:ui="using:CommunityToolkit.WinUI"
    xmlns:viewmodels="using:Microsoft.PowerToys.Settings.UI.ViewModels"
    x:Name="RootPage"
    AutomationProperties.LandmarkType="Main"
    mc:Ignorable="d">
    <local:NavigablePage.Resources>
        <ResourceDictionary>
            <ResourceDictionary.MergedDictionaries>
                <ResourceDictionary Source="ms-appx:///CommunityToolkit.WinUI.Controls.SettingsControls/SettingsExpander/SettingsExpander.xaml" />
            </ResourceDictionary.MergedDictionaries>
            <ResourceDictionary.ThemeDictionaries>
                <ResourceDictionary x:Key="Default">
                    <ImageSource x:Key="DialogHeaderImage">ms-appx:///Assets/Settings/Modules/APDialog.dark.png</ImageSource>
                    <ImageSource x:Key="OpenAIIconImage">ms-appx:///Assets/Settings/Icons/Models/OpenAI.dark.svg</ImageSource>
                </ResourceDictionary>
                <ResourceDictionary x:Key="Light">
                    <ImageSource x:Key="DialogHeaderImage">ms-appx:///Assets/Settings/Modules/APDialog.light.png</ImageSource>
                    <ImageSource x:Key="OpenAIIconImage">ms-appx:///Assets/Settings/Icons/Models/OpenAI.light.svg</ImageSource>
                </ResourceDictionary>
                <ResourceDictionary x:Key="HighContrast">
                    <ImageSource x:Key="DialogHeaderImage">ms-appx:///Assets/Settings/Modules/APDialog.light.png</ImageSource>
                    <ImageSource x:Key="OpenAIIconImage">ms-appx:///Assets/Settings/Icons/Models/OpenAI.light.svg</ImageSource>
                </ResourceDictionary>
            </ResourceDictionary.ThemeDictionaries>
            <Style x:Key="MenuFlyoutItemHeaderStyle" TargetType="MenuFlyoutItem">
                <Setter Property="FontSize" Value="12" />
                <Setter Property="IsEnabled" Value="False" />
                <Setter Property="IsHitTestVisible" Value="False" />
            </Style>

            <converters:ServiceTypeToIconConverter x:Key="ServiceTypeToIconConverter" />
            <DataTemplate x:Key="AdditionalActionTemplate" x:DataType="models:AdvancedPasteAdditionalAction">
                <StackPanel Orientation="Horizontal" Spacing="4">
                    <controls:ShortcutControl
                        MinWidth="{StaticResource SettingActionControlMinWidth}"
                        AllowDisable="True"
                        HotkeySettings="{x:Bind Shortcut, Mode=TwoWay}" />
                    <ToggleSwitch
                        IsOn="{x:Bind IsShown, Mode=TwoWay, UpdateSourceTrigger=PropertyChanged}"
                        OffContent=""
                        OnContent="" />
                </StackPanel>
            </DataTemplate>
        </ResourceDictionary>
    </local:NavigablePage.Resources>
    <Grid>
        <controls:SettingsPageControl x:Uid="AdvancedPaste" ModuleImageSource="ms-appx:///Assets/Settings/Modules/AdvancedPaste.png">
            <controls:SettingsPageControl.ModuleContent>
                <StackPanel
                    ChildrenTransitions="{StaticResource SettingsCardsAnimations}"
                    Orientation="Vertical"
                    Spacing="2">
                    <controls:GPOInfoControl ShowWarning="{x:Bind ViewModel.IsEnabledGpoConfigured, Mode=OneWay}">
                        <tkcontrols:SettingsCard
                            Name="AdvancedPasteEnableToggleControlHeaderText"
                            x:Uid="AdvancedPaste_EnableToggleControl_HeaderText"
                            HeaderIcon="{ui:BitmapIcon Source=/Assets/Settings/Icons/AdvancedPaste.png}">
                            <ToggleSwitch x:Uid="ToggleSwitch" IsOn="{x:Bind ViewModel.IsEnabled, Mode=TwoWay}" />
                        </tkcontrols:SettingsCard>
                    </controls:GPOInfoControl>
                    <controls:SettingsGroup x:Uid="AdvancedPaste_EnableAISettingsGroup" IsEnabled="{x:Bind ViewModel.IsEnabled, Mode=OneWay}">
                        <InfoBar
                            x:Uid="GPO_AdvancedPasteAi_SettingIsManaged"
                            IsClosable="False"
                            IsOpen="{x:Bind ViewModel.ShowOnlineAIModelsGpoConfiguredInfoBar, Mode=OneWay}"
                            IsTabStop="{x:Bind ViewModel.ShowOnlineAIModelsGpoConfiguredInfoBar, Mode=OneWay}"
                            Severity="Informational">
                            <InfoBar.IconSource>
                                <FontIconSource FontFamily="{StaticResource SymbolThemeFontFamily}" Glyph="&#xE72E;" />
                            </InfoBar.IconSource>
                        </InfoBar>

                        <!--  Paste with AI  -->
                        <tkcontrols:SettingsExpander
                            Name="AdvancedPasteEnableAISettingsCard"
                            x:Uid="AdvancedPaste_EnableAISettingsCard"
                            IsEnabled="{x:Bind ViewModel.IsOnlineAIModelsDisallowedByGPO, Mode=OneWay, Converter={StaticResource BoolNegationConverter}}"
                            IsExpanded="{x:Bind ViewModel.IsAIEnabled, Mode=OneWay}"
                            ItemsSource="{x:Bind ViewModel.PasteAIConfiguration.Providers, Mode=OneWay}">
                            <tkcontrols:SettingsExpander.HeaderIcon>
                                <PathIcon Data="M128 766q0-42 24-77t65-48l178-57q32-11 61-30t52-42q50-50 71-114l58-179q13-40 48-65t78-26q42 0 77 24t50 65l58 177q21 66 72 117 49 50 117 72l176 58q43 14 69 48t26 80q0 41-25 76t-64 49l-178 58q-66 21-117 72-32 32-51 73t-33 84-26 83-30 73-45 51-71 20q-42 0-77-24t-49-65l-58-178q-8-25-19-47t-28-43q-34-43-77-68t-89-41-89-27-78-29-55-45-21-75zm1149 7q-76-29-145-53t-129-60-104-88-73-138l-57-176-67 176q-18 48-42 89t-60 78q-34 34-76 61t-89 43l-177 57q75 29 144 53t127 60 103 89 73 137l57 176 67-176q37-97 103-168t168-103l177-57zm-125 759q0-31 20-57t49-36l99-32q34-11 53-34t30-51 20-59 20-54 33-41 58-16q32 0 59 19t38 50q6 20 11 40t13 40 17 38 25 34q16 17 39 26t48 18 49 16 44 20 31 32 12 50q0 33-18 60t-51 38q-19 6-39 11t-41 13-39 17-34 25q-24 25-35 62t-24 73-35 61-68 25q-32 0-59-19t-38-50q-6-18-11-39t-13-41-17-40-24-33q-18-17-41-27t-47-17-49-15-43-20-30-33-12-54zm583 4q-43-13-74-30t-55-41-40-55-32-74q-12 41-29 72t-42 55-55 42-71 31q81 23 128 71t71 129q15-43 31-74t40-54 53-40 75-32z" />
                            </tkcontrols:SettingsExpander.HeaderIcon>
                            <ToggleSwitch
                                x:Name="AdvancedPaste_EnableAIToggle"
                                x:Uid="AdvancedPaste_EnableAIToggle"
                                IsOn="{x:Bind ViewModel.IsAIEnabled, Mode=OneWay}"
                                Toggled="AdvancedPaste_EnableAIToggle_Toggled" />
                            <tkcontrols:SettingsExpander.Description>
                                <StackPanel Orientation="Vertical">
                                    <TextBlock x:Uid="AdvancedPaste_EnableAISettingsCardDescription" />
                                    <HyperlinkButton x:Uid="AdvancedPaste_EnableAISettingsCardDescriptionLearnMore" NavigateUri="https://learn.microsoft.com/windows/powertoys/advanced-paste" />
                                </StackPanel>
                            </tkcontrols:SettingsExpander.Description>
                            <tkcontrols:SettingsExpander.ItemsHeader>
                                <tkcontrols:SettingsCard x:Uid="AdvancedPaste_ModelProviders" Style="{StaticResource DefaultSettingsExpanderItemStyle}">
                                    <Button Content="Add model" Style="{StaticResource AccentButtonStyle}">
                                        <Button.Flyout>
                                            <MenuFlyout x:Name="AddProviderMenuFlyout" Opening="AddProviderMenuFlyout_Opening" />
                                        </Button.Flyout>
                                    </Button>
                                </tkcontrols:SettingsCard>
                            </tkcontrols:SettingsExpander.ItemsHeader>
                            <tkcontrols:SettingsExpander.ItemTemplate>
                                <DataTemplate x:DataType="models:PasteAIProviderDefinition">
                                    <tkcontrols:SettingsCard
                                        Description="{x:Bind ServiceType, Mode=OneWay}"
                                        Header="{x:Bind ModelName, Mode=OneWay}"
                                        HeaderIcon="{x:Bind ServiceType, Mode=OneWay, Converter={StaticResource ServiceTypeToIconConverter}}">
                                        <StackPanel Orientation="Horizontal" Spacing="8">
                                            <Button
                                                Padding="8"
                                                Background="Transparent"
                                                BorderThickness="0"
                                                Tag="{x:Bind}">
                                                <FontIcon FontSize="16" Glyph="&#xE712;" />
                                                <Button.Flyout>
                                                    <MenuFlyout>
                                                        <MenuFlyoutItem
                                                            x:Uid="AdvancedPaste_Edit"
                                                            Click="EditPasteAIProviderButton_Click"
                                                            Icon="{ui:FontIcon Glyph=&#xE70F;}"
                                                            Tag="{x:Bind}" />
                                                        <MenuFlyoutSeparator />
                                                        <MenuFlyoutItem
                                                            x:Uid="AdvancedPaste_Remove"
                                                            Click="RemovePasteAIProviderButton_Click"
                                                            Icon="{ui:FontIcon Glyph=&#xE74D;}"
                                                            Tag="{x:Bind}" />
                                                    </MenuFlyout>
                                                </Button.Flyout>
                                            </Button>
                                        </StackPanel>
                                    </tkcontrols:SettingsCard>
                                </DataTemplate>
                            </tkcontrols:SettingsExpander.ItemTemplate>
                        </tkcontrols:SettingsExpander>
                    </controls:SettingsGroup>

                    <!--  Activation and behavior  -->
                    <controls:SettingsGroup x:Uid="AdvancedPaste_BehaviorSettingsGroup" IsEnabled="{x:Bind ViewModel.IsEnabled, Mode=OneWay}">
                        <tkcontrols:SettingsExpander
                            Name="AdvancedPasteUIShortcut"
                            x:Uid="AdvancedPasteUI_Shortcut"
                            HeaderIcon="{ui:FontIcon Glyph=&#xEDA7;}"
                            IsExpanded="True">
                            <controls:ShortcutControl MinWidth="{StaticResource SettingActionControlMinWidth}" HotkeySettings="{x:Bind Path=ViewModel.AdvancedPasteUIShortcut, Mode=TwoWay}" />
                            <tkcontrols:SettingsExpander.ItemsHeader>
                                <InfoBar
                                    x:Uid="GPO_SettingIsManaged"
                                    IsClosable="False"
                                    IsOpen="{x:Bind ViewModel.ShowClipboardHistoryIsGpoConfiguredInfoBar, Mode=OneWay}"
                                    IsTabStop="{x:Bind ViewModel.ShowClipboardHistoryIsGpoConfiguredInfoBar, Mode=OneWay}"
                                    Severity="Informational">
                                    <InfoBar.IconSource>
                                        <FontIconSource FontFamily="{StaticResource SymbolThemeFontFamily}" Glyph="&#xE72E;" />
                                    </InfoBar.IconSource>
                                </InfoBar>
                            </tkcontrols:SettingsExpander.ItemsHeader>
                            <tkcontrols:SettingsExpander.Items>
                                <tkcontrols:SettingsCard
                                    Name="AdvancedPasteClipboardHistoryEnabledSettingsCard"
                                    ContentAlignment="Left"
                                    IsEnabled="{x:Bind ViewModel.ClipboardHistoryEnabled, Mode=OneWay}">
                                    <controls:CheckBoxWithDescriptionControl x:Uid="AdvancedPaste_Clipboard_History_Enabled_SettingsCard" IsChecked="{x:Bind ViewModel.ClipboardHistoryEnabled, Mode=TwoWay}" />
                                </tkcontrols:SettingsCard>
                                <tkcontrols:SettingsCard Name="AdvancedPasteCloseAfterLosingFocus" ContentAlignment="Left">
                                    <CheckBox x:Uid="AdvancedPaste_CloseAfterLosingFocus" IsChecked="{x:Bind ViewModel.CloseAfterLosingFocus, Mode=TwoWay}" />
                                </tkcontrols:SettingsCard>
                                <tkcontrols:SettingsCard Name="AdvancedPasteShowCustomPreviewSettingsCard" ContentAlignment="Left">
                                    <controls:CheckBoxWithDescriptionControl x:Uid="AdvancedPaste_ShowCustomPreviewSettingsCard" IsChecked="{x:Bind ViewModel.ShowCustomPreview, Mode=TwoWay}" />
                                </tkcontrols:SettingsCard>
                            </tkcontrols:SettingsExpander.Items>
                        </tkcontrols:SettingsExpander>
                    </controls:SettingsGroup>

                    <!--  Built-in actions  -->
                    <controls:SettingsGroup x:Uid="AdvancedPaste_Direct_Access_Hotkeys_GroupSettings" IsEnabled="{x:Bind ViewModel.IsEnabled, Mode=OneWay}">
                        <tkcontrols:SettingsCard
                            Name="PasteAsPlainTextShortcut"
                            x:Uid="PasteAsPlainText_Shortcut"
                            HeaderIcon="{ui:FontIcon Glyph=&#xE8E9;}">
                            <controls:ShortcutControl MinWidth="{StaticResource SettingActionControlMinWidth}" HotkeySettings="{x:Bind Path=ViewModel.PasteAsPlainTextShortcut, Mode=TwoWay}" />
                        </tkcontrols:SettingsCard>
                        <tkcontrols:SettingsCard
                            Name="PasteAsMarkdownShortcut"
                            x:Uid="PasteAsMarkdown_Shortcut"
                            HeaderIcon="{ui:FontIcon Glyph=&#xe8a5;}">
                            <controls:ShortcutControl
                                MinWidth="{StaticResource SettingActionControlMinWidth}"
                                AllowDisable="True"
                                HotkeySettings="{x:Bind Path=ViewModel.PasteAsMarkdownShortcut, Mode=TwoWay}" />
                        </tkcontrols:SettingsCard>
                        <tkcontrols:SettingsCard
                            Name="PasteAsJsonShortcut"
                            x:Uid="PasteAsJson_Shortcut"
                            HeaderIcon="{ui:FontIcon Glyph=&#xE943;}">
                            <controls:ShortcutControl
                                MinWidth="{StaticResource SettingActionControlMinWidth}"
                                AllowDisable="True"
                                HotkeySettings="{x:Bind Path=ViewModel.PasteAsJsonShortcut, Mode=TwoWay}" />
                        </tkcontrols:SettingsCard>
                        <tkcontrols:SettingsCard
                            Name="ImageToText"
                            x:Uid="ImageToText"
                            DataContext="{x:Bind ViewModel.AdditionalActions.ImageToText, Mode=OneWay}"
                            HeaderIcon="{ui:FontIcon Glyph=&#xE91B;}">
                            <ContentControl ContentTemplate="{StaticResource AdditionalActionTemplate}" />
                        </tkcontrols:SettingsCard>
                        <tkcontrols:SettingsExpander
                            Name="PasteAsFile"
                            x:Uid="PasteAsFile"
                            DataContext="{x:Bind ViewModel.AdditionalActions.PasteAsFile, Mode=OneWay}"
                            HeaderIcon="{ui:FontIcon Glyph=&#xEC50;}"
                            IsExpanded="{Binding IsShown, Mode=OneWay}">
                            <tkcontrols:SettingsExpander.Content>
                                <ToggleSwitch
                                    IsOn="{Binding IsShown, Mode=TwoWay}"
                                    OffContent=""
                                    OnContent="" />
                            </tkcontrols:SettingsExpander.Content>
                            <tkcontrols:SettingsExpander.Items>
                                <!--  HACK: For some weird reason, a ShortcutControl does not work correctly if it's the first or last item in the expander, so we add an invisible card.  -->
                                <tkcontrols:SettingsCard Visibility="Collapsed" />
                                <tkcontrols:SettingsCard
                                    Name="PasteAsTxtFile"
                                    x:Uid="PasteAsTxtFile"
                                    DataContext="{Binding PasteAsTxtFile, Mode=TwoWay}"
                                    IsEnabled="{x:Bind ViewModel.AdditionalActions.PasteAsFile.IsShown, Mode=OneWay}">
                                    <ContentControl ContentTemplate="{StaticResource AdditionalActionTemplate}" />
                                </tkcontrols:SettingsCard>
                                <tkcontrols:SettingsCard
                                    Name="PasteAsPngFile"
                                    x:Uid="PasteAsPngFile"
                                    DataContext="{Binding PasteAsPngFile, Mode=TwoWay}"
                                    IsEnabled="{x:Bind ViewModel.AdditionalActions.PasteAsFile.IsShown, Mode=OneWay}">
                                    <ContentControl ContentTemplate="{StaticResource AdditionalActionTemplate}" />
                                </tkcontrols:SettingsCard>
                                <tkcontrols:SettingsCard
                                    Name="PasteAsHtmlFile"
                                    x:Uid="PasteAsHtmlFile"
                                    DataContext="{Binding PasteAsHtmlFile, Mode=TwoWay}"
                                    IsEnabled="{x:Bind ViewModel.AdditionalActions.PasteAsFile.IsShown, Mode=OneWay}">
                                    <ContentControl ContentTemplate="{StaticResource AdditionalActionTemplate}" />
                                </tkcontrols:SettingsCard>
                                <!--  HACK: For some weird reason, a ShortcutControl does not work correctly if it's the first or last item in the expander, so we add an invisible card.  -->
                                <tkcontrols:SettingsCard Visibility="Collapsed" />
                            </tkcontrols:SettingsExpander.Items>
                        </tkcontrols:SettingsExpander>
                        <tkcontrols:SettingsExpander
                            Name="Transcode"
                            x:Uid="Transcode"
                            DataContext="{x:Bind ViewModel.AdditionalActions.Transcode, Mode=OneWay}"
                            HeaderIcon="{ui:FontIcon Glyph=&#xEA69;}"
                            IsExpanded="{Binding IsShown, Mode=OneWay}">
                            <tkcontrols:SettingsExpander.Content>
                                <ToggleSwitch
                                    IsOn="{Binding IsShown, Mode=TwoWay}"
                                    OffContent=""
                                    OnContent="" />
                            </tkcontrols:SettingsExpander.Content>
                            <tkcontrols:SettingsExpander.Items>
                                <!--  HACK: For some weird reason, a ShortcutControl does not work correctly if it's the first or last item in the expander, so we add an invisible card.  -->
                                <tkcontrols:SettingsCard Visibility="Collapsed" />
                                <tkcontrols:SettingsCard
                                    Name="TranscodeToMp3"
                                    x:Uid="TranscodeToMp3"
                                    DataContext="{Binding TranscodeToMp3, Mode=TwoWay}"
                                    IsEnabled="{x:Bind ViewModel.AdditionalActions.Transcode.IsShown, Mode=OneWay}">
                                    <ContentControl ContentTemplate="{StaticResource AdditionalActionTemplate}" />
                                </tkcontrols:SettingsCard>
                                <tkcontrols:SettingsCard
                                    Name="TranscodeToMp4"
                                    x:Uid="TranscodeToMp4"
                                    DataContext="{Binding TranscodeToMp4, Mode=TwoWay}"
                                    IsEnabled="{x:Bind ViewModel.AdditionalActions.Transcode.IsShown, Mode=OneWay}">
                                    <ContentControl ContentTemplate="{StaticResource AdditionalActionTemplate}" />
                                </tkcontrols:SettingsCard>
                                <!--  HACK: For some weird reason, a ShortcutControl does not work correctly if it's the first or last item in the expander, so we add an invisible card.  -->
                                <tkcontrols:SettingsCard Visibility="Collapsed" />
                            </tkcontrols:SettingsExpander.Items>
                        </tkcontrols:SettingsExpander>
                        <InfoBar
                            x:Uid="AdvancedPaste_ShortcutWarning"
                            IsClosable="False"
                            IsOpen="{x:Bind ViewModel.IsAdditionalActionConflictingCopyShortcut, Mode=OneWay}"
                            IsTabStop="{x:Bind ViewModel.IsAdditionalActionConflictingCopyShortcut, Mode=OneWay}"
                            Severity="Warning" />
                    </controls:SettingsGroup>

                    <!--  Custom actions  -->
                    <controls:SettingsGroup x:Uid="AdvancedPaste_Additional_Actions_GroupSettings" IsEnabled="{x:Bind ViewModel.IsEnabled, Mode=OneWay}">
                        <tkcontrols:SettingsExpander
                            Name="AdvancedPasteUIActions"
                            x:Uid="AdvancedPasteUI_Actions"
                            HeaderIcon="{ui:FontIcon Glyph=&#xE792;}"
                            IsEnabled="{x:Bind ViewModel.IsAIEnabled, Mode=OneWay}"
                            IsExpanded="True"
                            ItemsSource="{x:Bind ViewModel.CustomActions, Mode=OneWay}">
                            <Button
                                x:Uid="AdvancedPasteUI_AddCustomActionButton"
                                Click="AddCustomActionButton_Click"
                                Style="{ThemeResource AccentButtonStyle}" />
                            <tkcontrols:SettingsExpander.ItemTemplate>
                                <DataTemplate x:DataType="models:AdvancedPasteCustomAction">
                                    <tkcontrols:SettingsCard
                                        Margin="0,0,0,2"
                                        Click="EditCustomActionButton_Click"
                                        Description="{x:Bind Description, Mode=OneWay}"
                                        Header="{x:Bind Name, Mode=TwoWay, UpdateSourceTrigger=PropertyChanged}"
                                        IsActionIconVisible="False"
                                        IsClickEnabled="True"
                                        Tag="{x:Bind}">
                                        <tkcontrols:SettingsCard.Resources>
                                            <x:Double x:Key="SettingsCardActionButtonWidth">0</x:Double>
                                        </tkcontrols:SettingsCard.Resources>
                                        <ToolTipService.ToolTip>
                                            <TextBlock Text="{x:Bind Prompt, Mode=OneWay}" TextWrapping="Wrap" />
                                        </ToolTipService.ToolTip>
                                        <StackPanel Orientation="Horizontal" Spacing="4">
                                            <controls:ShortcutControl
                                                MinWidth="{StaticResource SettingActionControlMinWidth}"
                                                AllowDisable="True"
                                                HotkeySettings="{x:Bind Path=Shortcut, Mode=TwoWay}" />
                                            <ToggleSwitch
                                                x:Uid="Enable_CustomAction"
                                                AutomationProperties.HelpText="{x:Bind Name, Mode=OneWay}"
                                                IsOn="{x:Bind IsShown, Mode=TwoWay, UpdateSourceTrigger=PropertyChanged}"
                                                OffContent=""
                                                OnContent="" />
                                            <Button
                                                x:Uid="More_Options_Button"
                                                Grid.Column="1"
                                                VerticalAlignment="Center"
                                                Content="&#xE712;"
                                                FontFamily="{ThemeResource SymbolThemeFontFamily}"
                                                Style="{StaticResource SubtleButtonStyle}"
                                                Tag="{x:Bind}">
                                                <Button.Flyout>
                                                    <MenuFlyout>
                                                        <MenuFlyoutItem
                                                            x:Uid="MoveUp"
                                                            Click="ReorderButtonUp_Click"
                                                            Icon="{ui:FontIcon Glyph=&#xE74A;}"
                                                            IsEnabled="{x:Bind CanMoveUp, Mode=TwoWay, UpdateSourceTrigger=PropertyChanged}"
                                                            Tag="{x:Bind}" />
                                                        <MenuFlyoutItem
                                                            x:Uid="MoveDown"
                                                            Click="ReorderButtonDown_Click"
                                                            Icon="{ui:FontIcon Glyph=&#xE74B;}"
                                                            IsEnabled="{x:Bind CanMoveDown, Mode=TwoWay, UpdateSourceTrigger=PropertyChanged}"
                                                            Tag="{x:Bind}" />
                                                        <MenuFlyoutSeparator />
                                                        <MenuFlyoutItem
                                                            x:Uid="RemoveItem"
                                                            Click="DeleteCustomActionButton_Click"
                                                            Icon="{ui:FontIcon Glyph=&#xE74D;}"
                                                            IsEnabled="true"
                                                            Tag="{x:Bind}" />
                                                    </MenuFlyout>
                                                </Button.Flyout>
                                                <ToolTipService.ToolTip>
                                                    <TextBlock x:Uid="More_Options_ButtonTooltip" />
                                                </ToolTipService.ToolTip>
                                            </Button>
                                        </StackPanel>
                                    </tkcontrols:SettingsCard>
                                </DataTemplate>
                            </tkcontrols:SettingsExpander.ItemTemplate>
                        </tkcontrols:SettingsExpander>
                        <InfoBar
                            x:Uid="AdvancedPaste_ShortcutWarning"
                            IsClosable="False"
                            IsOpen="{x:Bind ViewModel.IsConflictingCopyShortcut, Mode=OneWay}"
                            IsTabStop="{x:Bind ViewModel.IsConflictingCopyShortcut, Mode=OneWay}"
                            Severity="Warning" />
                    </controls:SettingsGroup>
                </StackPanel>
            </controls:SettingsPageControl.ModuleContent>
            <controls:SettingsPageControl.PrimaryLinks>
                <controls:PageLink x:Uid="LearnMore_AdvancedPaste" Link="https://aka.ms/PowerToysOverview_AdvancedPaste" />
            </controls:SettingsPageControl.PrimaryLinks>
        </controls:SettingsPageControl>
        <ContentDialog
            x:Name="CustomActionDialog"
            x:Uid="CustomActionDialog"
            Closed="CustomActionDialog_Closed"
            IsPrimaryButtonEnabled="{Binding IsValid, Mode=OneWay, UpdateSourceTrigger=PropertyChanged}"
            IsSecondaryButtonEnabled="True"
            PrimaryButtonStyle="{ThemeResource AccentButtonStyle}">
            <ContentDialog.DataContext>
                <models:AdvancedPasteCustomAction />
            </ContentDialog.DataContext>
            <StackPanel Spacing="16">
                <TextBox
                    x:Uid="AdvancedPasteUI_CustomAction_Name"
                    Width="340"
                    HorizontalAlignment="Left"
                    Text="{Binding Name, Mode=TwoWay, UpdateSourceTrigger=PropertyChanged}" />
                <TextBox
                    x:Uid="AdvancedPasteUI_CustomAction_Description"
                    Width="340"
                    HorizontalAlignment="Left"
                    Text="{Binding Description, Mode=TwoWay, UpdateSourceTrigger=PropertyChanged}" />
                <TextBox
                    x:Uid="AdvancedPasteUI_CustomAction_Prompt"
                    Width="340"
                    Height="280"
                    HorizontalAlignment="Left"
                    AcceptsReturn="true"
                    Text="{Binding Prompt, Mode=TwoWay, UpdateSourceTrigger=PropertyChanged}"
                    TextWrapping="Wrap" />
            </StackPanel>
        </ContentDialog>

        <!--  Paste AI provider dialog  -->
        <ContentDialog
            x:Name="PasteAIProviderConfigurationDialog"
            Title="Paste with AI provider configuration"
            Closed="PasteAIProviderConfigurationDialog_Closed"
            PrimaryButtonClick="PasteAIProviderConfigurationDialog_PrimaryButtonClick"
            PrimaryButtonStyle="{ThemeResource AccentButtonStyle}"
            PrimaryButtonText="Save"
            SecondaryButtonText="Cancel">
            <ContentDialog.Resources>
                <x:Double x:Key="ContentDialogMaxWidth">900</x:Double>
                <x:Double x:Key="ContentDialogMaxHeight">700</x:Double>
                <StaticResource x:Key="ContentDialogTopOverlay" ResourceKey="NavigationViewContentBackground" />
            </ContentDialog.Resources>
            <ScrollViewer
                MaxHeight="550"
                Margin="-16,0,-24,-24"
                HorizontalScrollBarVisibility="Disabled"
                VerticalScrollBarVisibility="Auto">
                <StackPanel
                    MinWidth="640"
                    Padding="16,0,16,16"
                    Spacing="16">
                    <InfoBar
                        x:Name="PasteAIProviderGpoInfoBar"
                        x:Uid="GPO_SettingIsManaged"
                        Margin="0,12,0,0"
                        IsClosable="False"
                        IsOpen="{x:Bind ViewModel.ShowPasteAIProviderGpoConfiguredInfoBar, Mode=OneWay}"
                        IsTabStop="{x:Bind ViewModel.ShowPasteAIProviderGpoConfiguredInfoBar, Mode=OneWay}"
                        Severity="Informational">
                        <InfoBar.IconSource>
                            <FontIconSource FontFamily="{StaticResource SymbolThemeFontFamily}" Glyph="&#xE72E;" />
                        </InfoBar.IconSource>
                    </InfoBar>
                    <StackPanel
                        Margin="0,12,0,0"
                        Orientation="Vertical"
                        Spacing="8"
                        Visibility="{x:Bind GetServiceLegalVisibility(ViewModel.PasteAIProviderDraft?.ServiceType), Mode=OneWay}">
                        <TextBlock
                            Foreground="{ThemeResource TextFillColorSecondaryBrush}"
                            Style="{StaticResource CaptionTextBlockStyle}"
                            Text="{x:Bind GetServiceLegalDescription(ViewModel.PasteAIProviderDraft?.ServiceType), Mode=OneWay}"
                            TextWrapping="Wrap" />
                        <StackPanel
                            Margin="0,0,0,0"
                            Orientation="Horizontal"
                            Spacing="8">
                            <HyperlinkButton
                                Padding="0"
                                Content="{x:Bind GetServiceTermsLabel(ViewModel.PasteAIProviderDraft?.ServiceType), Mode=OneWay}"
                                FontSize="12"
                                NavigateUri="{x:Bind GetServiceTermsUri(ViewModel.PasteAIProviderDraft?.ServiceType), Mode=OneWay}"
                                Visibility="{x:Bind GetServiceTermsVisibility(ViewModel.PasteAIProviderDraft?.ServiceType), Mode=OneWay}" />
                            <HyperlinkButton
                                Padding="0"
                                Content="{x:Bind GetServicePrivacyLabel(ViewModel.PasteAIProviderDraft?.ServiceType), Mode=OneWay}"
                                FontSize="12"
                                NavigateUri="{x:Bind GetServicePrivacyUri(ViewModel.PasteAIProviderDraft?.ServiceType), Mode=OneWay}"
                                Visibility="{x:Bind GetServicePrivacyVisibility(ViewModel.PasteAIProviderDraft?.ServiceType), Mode=OneWay}" />
                        </StackPanel>
                    </StackPanel>
                    <Rectangle Height="1" Fill="{ThemeResource DividerStrokeColorDefaultBrush}" />
                    <StackPanel
                        Margin="0,8,0,48"
                        Orientation="Vertical"
                        Spacing="16">
                        <TextBox
                            x:Name="PasteAIModelNameTextBox"
                            x:Uid="AdvancedPaste_ModelName"
                            MinWidth="200"
                            HorizontalAlignment="Stretch"
                            PlaceholderText="gpt-4o"
                            Text="{x:Bind ViewModel.PasteAIProviderDraft.ModelName, Mode=TwoWay}" />
                        <TextBox
                            x:Name="PasteAIEndpointUrlTextBox"
                            x:Uid="AdvancedPaste_EndpointURL"
                            MinWidth="200"
                            HorizontalAlignment="Stretch"
                            PlaceholderText="https://your-resource.openai.azure.com/"
                            Text="{x:Bind ViewModel.PasteAIProviderDraft.EndpointUrl, Mode=TwoWay}" />
                        <PasswordBox
                            x:Name="PasteAIApiKeyPasswordBox"
                            x:Uid="AdvancedPaste_APIKey"
                            MinWidth="200" />
                        <TextBox
                            x:Name="PasteAIApiVersionTextBox"
                            x:Uid="AdvancedPaste_APIVersion"
                            MinWidth="200"
                            HorizontalAlignment="Stretch"
                            PlaceholderText="2024-10-01"
                            Text="{x:Bind ViewModel.PasteAIProviderDraft.ApiVersion, Mode=TwoWay}"
                            Visibility="Collapsed" />
                        <TextBox
                            x:Name="PasteAIDeploymentNameTextBox"
                            x:Uid="AdvancedPaste_DeploymentName"
                            MinWidth="200"
                            PlaceholderText="gpt-4o"
                            Text="{x:Bind ViewModel.PasteAIProviderDraft.DeploymentName, Mode=TwoWay}" />
                        <TextBox
                            x:Name="PasteAISystemPromptTextBox"
                            x:Uid="AdvancedPaste_SystemPrompt"
                            MinWidth="200"
                            MinHeight="76"
                            HorizontalAlignment="Stretch"
                            AcceptsReturn="True"
<<<<<<< HEAD
                            Header="System prompt"
=======
                            PlaceholderText="You are tasked with reformatting user's clipboard data. Use the user's instructions, and the content of their clipboard below to edit their clipboard content as they have requested it. Do not output anything else besides the reformatted clipboard content."
>>>>>>> b41ed2fe
                            Text="{x:Bind ViewModel.PasteAIProviderDraft.SystemPrompt, Mode=TwoWay}"
                            TextWrapping="Wrap" />
                        <Grid
                            x:Name="FoundryLocalPanel"
                            Margin="0,8,0,0"
                            Visibility="Collapsed">
                            <controls:FoundryLocalModelPicker x:Name="FoundryLocalPicker" />
                        </Grid>

                        <StackPanel
                            x:Name="PasteAIModelPanel"
                            Orientation="Horizontal"
                            Spacing="8">
                            <TextBox
                                x:Name="PasteAIModelPathTextBox"
                                MinWidth="200"
                                HorizontalAlignment="Stretch"
                                Header="Model path"
                                PlaceholderText="C:\Models\phi-3.onnx"
                                Text="{x:Bind ViewModel.PasteAIProviderDraft.ModelPath, Mode=TwoWay}" />
                            <Button
                                VerticalAlignment="Bottom"
                                Click="BrowsePasteAIModelPath_Click"
                                Content="{ui:FontIcon Glyph=&#xE8DA;,
                                                      FontSize=16}"
                                Style="{StaticResource SubtleButtonStyle}" />
                        </StackPanel>

                        <ToggleSwitch
                            x:Name="PasteAIModerationToggle"
                            x:Uid="AdvancedPaste_EnablePasteAIModerationToggle"
                            IsOn="{x:Bind ViewModel.PasteAIProviderDraft.ModerationEnabled, Mode=TwoWay}"
                            Visibility="Collapsed" />

                        <ToggleSwitch
                            x:Name="PasteAIEnableAdvancedAICheckBox"
                            IsOn="{x:Bind ViewModel.PasteAIProviderDraft.EnableAdvancedAI, Mode=TwoWay}"
                            Toggled="PasteAIEnableAdvancedAICheckBox_Toggled"
                            Visibility="Collapsed">
                            <ToggleSwitch.Header>
                                <TextBlock>
                                    <Run x:Uid="AdvancedPaste_EnableAdvancedAI" /> <LineBreak />
                                    <Run x:Uid="AdvancedPaste_EnableAdvancedAIDescription" Foreground="{ThemeResource TextFillColorSecondaryBrush}" />
                                </TextBlock>
                            </ToggleSwitch.Header>
                        </ToggleSwitch>
                    </StackPanel>
                </StackPanel>
            </ScrollViewer>
        </ContentDialog>
    </Grid>
</local:NavigablePage><|MERGE_RESOLUTION|>--- conflicted
+++ resolved
@@ -530,11 +530,7 @@
                             MinHeight="76"
                             HorizontalAlignment="Stretch"
                             AcceptsReturn="True"
-<<<<<<< HEAD
                             Header="System prompt"
-=======
-                            PlaceholderText="You are tasked with reformatting user's clipboard data. Use the user's instructions, and the content of their clipboard below to edit their clipboard content as they have requested it. Do not output anything else besides the reformatted clipboard content."
->>>>>>> b41ed2fe
                             Text="{x:Bind ViewModel.PasteAIProviderDraft.SystemPrompt, Mode=TwoWay}"
                             TextWrapping="Wrap" />
                         <Grid
