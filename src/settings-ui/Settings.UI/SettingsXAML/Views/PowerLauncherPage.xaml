﻿<Page
    x:Class="Microsoft.PowerToys.Settings.UI.Views.PowerLauncherPage"
    xmlns="http://schemas.microsoft.com/winfx/2006/xaml/presentation"
    xmlns:x="http://schemas.microsoft.com/winfx/2006/xaml"
    xmlns:ViewModels="using:Microsoft.PowerToys.Settings.UI.ViewModels"
    xmlns:d="http://schemas.microsoft.com/expression/blend/2008"
    xmlns:i="using:Microsoft.Xaml.Interactivity"
    xmlns:ic="using:Microsoft.Xaml.Interactions.Core"
    xmlns:mc="http://schemas.openxmlformats.org/markup-compatibility/2006"
    xmlns:controls="using:Microsoft.PowerToys.Settings.UI.Controls"
    xmlns:tkcontrols="using:CommunityToolkit.WinUI.Controls"
    xmlns:ui="using:CommunityToolkit.WinUI"
    AutomationProperties.LandmarkType="Main"
    mc:Ignorable="d">

    <controls:SettingsPageControl x:Uid="PowerLauncher" ModuleImageSource="ms-appx:///Assets/Settings/Modules/PowerLauncher.png">
        <controls:SettingsPageControl.ModuleContent>

            <StackPanel ChildrenTransitions="{StaticResource SettingsCardsAnimations}" Orientation="Vertical">
                <tkcontrols:SettingsCard
                    x:Uid="PowerLauncher_EnablePowerLauncher"
                    HeaderIcon="{ui:BitmapIcon Source=/Assets/Settings/FluentIcons/FluentIconsPowerToysRun.png}"
                    IsEnabled="{x:Bind Mode=OneWay, Path=ViewModel.IsEnabledGpoConfigured, Converter={StaticResource BoolNegationConverter}}">
                    <ToggleSwitch x:Uid="ToggleSwitch" IsOn="{x:Bind ViewModel.EnablePowerLauncher, Mode=TwoWay}" />
                </tkcontrols:SettingsCard>
                <InfoBar
                    x:Uid="GPO_IsSettingForced"
                    IsClosable="False"
                    IsOpen="{x:Bind Mode=OneWay, Path=ViewModel.IsEnabledGpoConfigured}"
                    IsTabStop="{x:Bind Mode=OneWay, Path=ViewModel.IsEnabledGpoConfigured}"
                    Severity="Informational" />

                <controls:SettingsGroup x:Uid="Shortcut" IsEnabled="{x:Bind Mode=OneWay, Path=ViewModel.EnablePowerLauncher}">
                    <tkcontrols:SettingsExpander
                        x:Uid="Activation_Shortcut"
                        HeaderIcon="{ui:FontIcon Glyph=&#xEDA7;}"
                        IsExpanded="True">
                        <controls:ShortcutControl MinWidth="{StaticResource SettingActionControlMinWidth}" HotkeySettings="{x:Bind Path=ViewModel.OpenPowerLauncher, Mode=TwoWay}" />
                        <tkcontrols:SettingsExpander.Items>
                            <tkcontrols:SettingsCard ContentAlignment="Left">
                                <controls:CheckBoxWithDescriptionControl x:Uid="PowerLauncher_UseCentralizedKeyboardHook" IsChecked="{x:Bind Mode=TwoWay, Path=ViewModel.UseCentralizedKeyboardHook}" />
                            </tkcontrols:SettingsCard>
                            <tkcontrols:SettingsCard ContentAlignment="Left">
                                <CheckBox x:Uid="PowerLauncher_IgnoreHotkeysInFullScreen" IsChecked="{x:Bind Mode=TwoWay, Path=ViewModel.IgnoreHotkeysInFullScreen}" />
                            </tkcontrols:SettingsCard>
                        </tkcontrols:SettingsExpander.Items>
                    </tkcontrols:SettingsExpander>
                </controls:SettingsGroup>


                <!--<Custom:HotkeySettingsControl x:Uid="PowerLauncher_OpenFileLocation"
                                          HorizontalAlignment="Left"
                                          Margin="{StaticResource SmallTopMargin}"
                                          HotkeySettings="{Binding Path=ViewModel.OpenFileLocation, Mode=TwoWay}"
                                          IsEnabled="False"
                                        />
            <Custom:HotkeySettingsControl x:Uid="PowerLauncher_CopyPathLocation"
                                          HorizontalAlignment="Left"
                                          Margin="{StaticResource SmallTopMargin}"
                                          HotkeySettings="{Binding Path=ViewModel.CopyPathLocation, Mode=TwoWay}"
                                          Keys="Win, Ctrl, Alt, Shift"
                                          IsEnabled="False"
                                        />
            <Custom:HotkeySettingsControl x:Uid="PowerLauncher_OpenConsole"
                                          HorizontalAlignment="Left"
                                          Margin="{StaticResource SmallTopMargin}"
                                          HotkeySettings="{Binding Path=ViewModel.OpenConsole, Mode=TwoWay}"
                                          Keys="Win, Ctrl, Alt, Shift"
                                          IsEnabled="False"
                                        />-->

                <!--<CheckBox x:Uid="PowerLauncher_OverrideWinRKey"
                      Margin="{StaticResource SmallTopMargin}"
                      IsChecked="False"
                      IsEnabled="False"
                      />-->

                <!--<CheckBox x:Uid="PowerLauncher_OverrideWinSKey"
                      Margin="{StaticResource SmallTopMargin}"
                      IsChecked="{Binding Mode=TwoWay, Path=ViewModel.OverrideWinSKey}"
                      IsEnabled="False"
                      />-->

                <controls:SettingsGroup x:Uid="PowerLauncher_SearchResults" IsEnabled="{x:Bind Mode=OneWay, Path=ViewModel.EnablePowerLauncher}">
                    <tkcontrols:SettingsExpander
                        x:Uid="PowerLauncher_SearchQueryResultsWithDelay"
                        HeaderIcon="{ui:FontIcon Glyph=&#xec48;}"
                        IsExpanded="True">
                        <ToggleSwitch IsOn="{x:Bind Mode=TwoWay, Path=ViewModel.SearchQueryResultsWithDelay}" />
                        <tkcontrols:SettingsExpander.Items>
                            <tkcontrols:SettingsCard x:Uid="PowerLauncher_FastSearchInputDelayMs" IsEnabled="{x:Bind Mode=OneWay, Path=ViewModel.SearchQueryResultsWithDelay}">
                                <NumberBox
                                    MinWidth="{StaticResource SettingActionControlMinWidth}"
                                    LargeChange="50"
                                    Maximum="500"
                                    Minimum="0"
                                    SmallChange="10"
                                    SpinButtonPlacementMode="Compact"
                                    Value="{x:Bind Mode=TwoWay, Path=ViewModel.SearchInputDelayFast}" />
                            </tkcontrols:SettingsCard>
                            <tkcontrols:SettingsCard x:Uid="PowerLauncher_SlowSearchInputDelayMs" IsEnabled="{x:Bind Mode=OneWay, Path=ViewModel.SearchQueryResultsWithDelay}">
                                <NumberBox
                                    MinWidth="{StaticResource SettingActionControlMinWidth}"
                                    LargeChange="50"
                                    Maximum="1000"
                                    Minimum="0"
                                    SmallChange="10"
                                    SpinButtonPlacementMode="Compact"
                                    Value="{x:Bind Mode=TwoWay, Path=ViewModel.SearchInputDelay}" />
                            </tkcontrols:SettingsCard>
                        </tkcontrols:SettingsExpander.Items>
                    </tkcontrols:SettingsExpander>

                    <tkcontrols:SettingsExpander
                        x:Uid="PowerLauncher_MaximumNumberOfResults"
                        HeaderIcon="{ui:FontIcon Glyph=&#xec8f;}"
                        IsExpanded="True">
                        <NumberBox
                            MinWidth="{StaticResource SettingActionControlMinWidth}"
                            Minimum="1"
                            SpinButtonPlacementMode="Compact"
                            Value="{Binding Mode=TwoWay, Path=MaximumNumberOfResults}" />
                        <tkcontrols:SettingsExpander.Items>
                            <tkcontrols:SettingsCard ContentAlignment="Left">
                                <CheckBox x:Uid="PowerLauncher_ClearInputOnLaunch" IsChecked="{x:Bind Mode=TwoWay, Path=ViewModel.ClearInputOnLaunch}" />
                            </tkcontrols:SettingsCard>
                        </tkcontrols:SettingsExpander.Items>
                    </tkcontrols:SettingsExpander>

                    <tkcontrols:SettingsExpander
                        x:Uid="PowerLauncher_SearchQueryTuningEnabled"
                        HeaderIcon="{ui:FontIcon Glyph=&#xE8CB;}"
                        IsExpanded="True">
                        <ToggleSwitch IsOn="{x:Bind Mode=TwoWay, Path=ViewModel.SearchQueryTuningEnabled}" />
                        <tkcontrols:SettingsExpander.Items>
                            <tkcontrols:SettingsCard x:Uid="PowerLauncher_SearchClickedItemWeight" IsEnabled="{x:Bind Mode=OneWay, Path=ViewModel.SearchQueryTuningEnabled}">
                                <NumberBox
                                    MinWidth="{StaticResource SettingActionControlMinWidth}"
                                    LargeChange="50"
                                    Maximum="1000"
                                    Minimum="0"
                                    SmallChange="5"
                                    SpinButtonPlacementMode="Compact"
                                    Value="{x:Bind Mode=TwoWay, Path=ViewModel.SearchClickedItemWeight}" />
                            </tkcontrols:SettingsCard>
                            <tkcontrols:SettingsCard ContentAlignment="Left" IsEnabled="{x:Bind Mode=OneWay, Path=ViewModel.SearchQueryTuningEnabled}">
                                <controls:CheckBoxWithDescriptionControl x:Uid="PowerLauncher_WaitForSlowResults" IsChecked="{x:Bind Mode=TwoWay, Path=ViewModel.SearchWaitForSlowResults}" />
                            </tkcontrols:SettingsCard>
                        </tkcontrols:SettingsExpander.Items>
                    </tkcontrols:SettingsExpander>

                    <tkcontrols:SettingsCard x:Uid="PowerLauncher_TabSelectsContextButtons" HeaderIcon="{ui:FontIcon Glyph=&#xE7FD;}">
                        <ToggleSwitch x:Uid="ToggleSwitch" IsOn="{x:Bind ViewModel.TabSelectsContextButtons, Mode=TwoWay}" />
                    </tkcontrols:SettingsCard>

<<<<<<< HEAD
                    <tkcontrols:SettingsCard x:Uid="PowerLauncher_UsePinyin" HeaderIcon="{ui:FontIcon FontFamily={StaticResource SymbolThemeFontFamily}, Glyph=&#xE98A;}">
=======
                    <controls:SettingsCard x:Uid="PowerLauncher_UsePinyin" HeaderIcon="{ui:FontIcon Glyph=&#xE98A;}">
>>>>>>> 6ea1c039
                        <ToggleSwitch x:Uid="ToggleSwitch" IsOn="{x:Bind ViewModel.UsePinyin, Mode=TwoWay}" />
                    </tkcontrols:SettingsCard>

                    <tkcontrols:SettingsCard x:Uid="PowerLauncher_GenerateThumbnailsFromFiles" HeaderIcon="{ui:FontIcon Glyph=&#xE91B;}">
                        <ToggleSwitch x:Uid="ToggleSwitch" IsOn="{x:Bind ViewModel.GenerateThumbnailsFromFiles, Mode=TwoWay}" />
                    </tkcontrols:SettingsCard>
                </controls:SettingsGroup>

                <!--<ComboBox x:Uid="PowerLauncher_SearchResultPreference"
                      MinWidth="320"
                      Margin="{StaticResource SmallTopMargin}"
                      ItemsSource="{Binding searchResultPreferencesOptions}"
                      SelectedItem="{Binding Mode=TwoWay, Path=SelectedSearchResultPreference}"
                      SelectedValuePath="Item2"
                      DisplayMemberPath="Item1"
                      IsEnabled="False"
                      />

            <ComboBox x:Uid="PowerLauncher_SearchTypePreference"
                      MinWidth="320"
                      Margin="{StaticResource SmallTopMargin}"
                      ItemsSource="{Binding searchTypePreferencesOptions}"
                      SelectedItem="{Binding Mode=TwoWay, Path=SelectedSearchTypePreference}"
                      SelectedValuePath="Item2"
                      DisplayMemberPath="Item1"
                      IsEnabled="False"
                      />-->

                <controls:SettingsGroup x:Uid="Run_PositionAppearance_GroupSettings" IsEnabled="{x:Bind Mode=OneWay, Path=ViewModel.EnablePowerLauncher}">
                    <tkcontrols:SettingsCard x:Uid="Run_PositionHeader" HeaderIcon="{ui:FontIcon Glyph=&#xe78b;}">
                        <ComboBox MinWidth="{StaticResource SettingActionControlMinWidth}" SelectedIndex="{x:Bind Mode=TwoWay, Path=ViewModel.MonitorPositionIndex}">
                            <ComboBoxItem x:Uid="Run_Radio_Position_Cursor" />
                            <ComboBoxItem x:Uid="Run_Radio_Position_Primary_Monitor" />
                            <ComboBoxItem x:Uid="Run_Radio_Position_Focus" />
                        </ComboBox>
                    </tkcontrols:SettingsCard>

                    <tkcontrols:SettingsCard x:Uid="ColorModeHeader" HeaderIcon="{ui:FontIcon Glyph=&#xE790;}">
                        <tkcontrols:SettingsCard.Description>
                            <HyperlinkButton x:Uid="Windows_Color_Settings" Click="OpenColorsSettings_Click" />
                        </tkcontrols:SettingsCard.Description>
                        <ComboBox MinWidth="{StaticResource SettingActionControlMinWidth}" SelectedIndex="{x:Bind Mode=TwoWay, Path=ViewModel.ThemeIndex}">
                            <ComboBoxItem x:Uid="Radio_Theme_Dark" />
                            <ComboBoxItem x:Uid="Radio_Theme_Light" />
                            <ComboBoxItem x:Uid="Radio_Theme_Default" />
                        </ComboBox>
                    </tkcontrols:SettingsCard>

                    <tkcontrols:SettingsCard x:Uid="PowerLauncher_ShowPluginKeywords" HeaderIcon="{ui:FontIcon Glyph=&#xE8FD;}">
                        <ComboBox MinWidth="{StaticResource SettingActionControlMinWidth}" SelectedIndex="{x:Bind Mode=TwoWay, Path=ViewModel.ShowPluginsOverviewIndex}">
                            <ComboBoxItem x:Uid="ShowPluginsOverview_All" />
                            <ComboBoxItem x:Uid="ShowPluginsOverview_NonGlobal" />
                            <ComboBoxItem x:Uid="ShowPluginsOverview_None" />
                        </ComboBox>
                    </tkcontrols:SettingsCard>

                    <tkcontrols:SettingsCard x:Uid="PowerLauncher_TitleFontSize" HeaderIcon="{ui:FontIcon Glyph=&#xE8E9;}">
                        <StackPanel Orientation="Horizontal" Spacing="12">
                            <TextBlock
                                VerticalAlignment="Center"
                                AutomationProperties.AccessibilityView="Raw"
                                FontSize="12"
                                FontWeight="SemiBold"
                                Text="A" />
                            <Slider
                                x:Uid="PowerLauncher_TextFontSizeSlider"
                                LargeChange="2"
                                Maximum="24"
                                Minimum="12"
                                SmallChange="2"
                                StepFrequency="2"
                                TickFrequency="2"
                                TickPlacement="Outside"
                                Value="{x:Bind ViewModel.TitleFontSize, Mode=TwoWay}" />
                            <TextBlock
                                VerticalAlignment="Center"
                                AutomationProperties.AccessibilityView="Raw"
                                FontSize="24"
                                FontWeight="SemiBold"
                                Text="A" />
                        </StackPanel>
                    </tkcontrols:SettingsCard>
                </controls:SettingsGroup>

                <controls:SettingsGroup x:Uid="PowerLauncher_Plugins" IsEnabled="{x:Bind Mode=OneWay, Path=ViewModel.EnablePowerLauncher}">

                    <InfoBar
                        x:Uid="Run_ConflictingKeywordInfo"
                        IsClosable="False"
                        IsOpen="{x:Bind Mode=OneWay, Path=ViewModel.EnablePowerLauncher}"
                        IsTabStop="{x:Bind Mode=OneWay, Path=ViewModel.EnablePowerLauncher}"
                        Severity="Informational">
                        <InfoBar.ActionButton>
                            <HyperlinkButton x:Uid="Run_ConflictingKeywordInfo_Link" NavigateUri="https://aka.ms/PowerToysOverview_PowerToysRun#direct-activation-commands" />
                        </InfoBar.ActionButton>
                    </InfoBar>

                    <tkcontrols:SettingsCard x:Uid="Run_PluginUse" HeaderIcon="{ui:FontIcon Glyph=&#xEA86;}">
                        <tkcontrols:SettingsCard.Description>
                            <StackPanel>
                                <TextBlock x:Uid="Run_PluginUseDescription" />
                                <HyperlinkButton x:Uid="Run_PluginUseFindMorePlugins" NavigateUri="https://aka.ms/powerToysRunPlugins" />
                            </StackPanel>
                        </tkcontrols:SettingsCard.Description>
                        <AutoSuggestBox
                            x:Uid="PowerLauncher_SearchList"
                            MinWidth="{StaticResource SettingActionControlMinWidth}"
                            QueryIcon="Find"
                            Text="{x:Bind ViewModel.SearchText, Mode=TwoWay}">
                            <i:Interaction.Behaviors>
                                <ic:EventTriggerBehavior EventName="TextChanged">
                                    <ic:InvokeCommandAction Command="{x:Bind ViewModel.SearchPluginsCommand}" />
                                </ic:EventTriggerBehavior>
                            </i:Interaction.Behaviors>
                        </AutoSuggestBox>
                    </tkcontrols:SettingsCard>


                    <InfoBar
                        x:Uid="Run_SomePluginsAreGpoManaged"
                        IsClosable="False"
                        IsOpen="{x:Bind ViewModel.ShowPluginsAreGpoManagedInfo, Mode=OneWay}"
                        IsTabStop="{x:Bind ViewModel.ShowPluginsAreGpoManagedInfo, Mode=OneWay}"
                        Severity="Informational" />
                    <InfoBar
                        x:Uid="Run_AllPluginsDisabled"
                        IsClosable="False"
                        IsOpen="{x:Bind ViewModel.ShowAllPluginsDisabledWarning, Mode=OneWay}"
                        IsTabStop="{x:Bind ViewModel.ShowAllPluginsDisabledWarning, Mode=OneWay}"
                        Severity="Error" />

                    <StackPanel Orientation="Horizontal" Visibility="{x:Bind ViewModel.ShowPluginsLoadingMessage, Mode=OneWay, Converter={StaticResource BoolToVisibilityConverter}}">
                        <ProgressRing
                            Width="20"
                            Height="20"
                            Margin="18,18"
                            IsActive="True" />
                        <TextBlock
                            x:Uid="Run_PluginsLoading"
                            VerticalAlignment="Center"
                            Style="{ThemeResource SecondaryTextStyle}" />
                    </StackPanel>

                    <ItemsControl x:Name="PluginsListView" ItemsSource="{x:Bind Path=ViewModel.Plugins, Mode=OneWay}">
                        <ItemsControl.ItemsPanel>
                            <ItemsPanelTemplate>
                                <StackPanel Spacing="2" />
                            </ItemsPanelTemplate>
                        </ItemsControl.ItemsPanel>
                        <ItemsControl.ItemTemplate>
                            <DataTemplate x:DataType="ViewModels:PowerLauncherPluginViewModel" x:DefaultBindMode="OneWay">
                                <Grid>
                                    <tkcontrols:SettingsExpander Description="{x:Bind Description}" Header="{x:Bind Path=Name}">
                                        <tkcontrols:SettingsExpander.HeaderIcon>
                                            <BitmapIcon UriSource="{x:Bind IconPath}" />
                                        </tkcontrols:SettingsExpander.HeaderIcon>
                                        <StackPanel Orientation="Horizontal" Spacing="16">
                                            <!-- todo(Stefan): InfoBadge not available
                                                        <InfoBadge AutomationProperties.AccessibilityView="Raw"
                                                                        Visibility="{x:Bind ShowBadgeOnPluginSettingError}"
                                                                        Style="{StaticResource CriticalIconInfoBadgeStyle}" />
                                            -->

                                            <!--  Temporary badge replacement for InfoBadge control (htcfreek). (Normally you need one grid per icon group. But if you want to show two badges at the same place in a StackPanel you have to put all FontIcons into the same Grid.)  -->
                                            <Grid>
                                                <!--  Error badge  -->
                                                <FontIcon
                                                    FontFamily="{StaticResource SymbolThemeFontFamily}"
                                                    Foreground="{ThemeResource InfoBarErrorSeverityIconBackground}"
                                                    Glyph="{StaticResource InfoBarIconBackgroundGlyph}"
                                                    Visibility="{x:Bind ShowBadgeOnPluginSettingError}" />
                                                <FontIcon
                                                    FontFamily="{StaticResource SymbolThemeFontFamily}"
                                                    Foreground="{ThemeResource InfoBarErrorSeverityIconForeground}"
                                                    Glyph="{StaticResource InfoBarErrorIconGlyph}"
                                                    Visibility="{x:Bind ShowBadgeOnPluginSettingError}" />
                                            </Grid>

                                            <ToggleSwitch
                                                x:Uid="PowerLauncher_EnablePluginToggle"
                                                IsEnabled="{x:Bind Path=EnabledGpoRuleIsConfigured, Converter={StaticResource BoolNegationConverter}, Mode=OneWay}"
                                                IsOn="{x:Bind Path=Disabled, Converter={StaticResource BoolNegationConverter}, Mode=TwoWay}" />

                                        </StackPanel>
                                        <tkcontrols:SettingsExpander.Items>
                                            <tkcontrols:SettingsCard x:Uid="PowerLauncher_ActionKeyword" IsEnabled="{x:Bind Enabled, Mode=OneWay}">
                                                <TextBox MinWidth="{StaticResource SettingActionControlMinWidth}" Text="{x:Bind Path=ActionKeyword, Mode=TwoWay, UpdateSourceTrigger=PropertyChanged}" />
                                            </tkcontrols:SettingsCard>
                                            <tkcontrols:SettingsCard
                                                Padding="0,-4,0,0"
                                                HorizontalContentAlignment="Left"
                                                Background="{ThemeResource SystemFillColorCriticalBackgroundBrush}"
                                                ContentAlignment="Vertical"
                                                Visibility="{x:Bind ShowNotAccessibleWarning, Converter={StaticResource BoolToVisibilityConverter}}">
                                                <InfoBar
                                                    x:Uid="Run_NotAccessibleWarning"
                                                    Margin="3,0,0,0"
                                                    Background="Transparent"
                                                    BorderBrush="Transparent"
                                                    IsClosable="False"
                                                    IsOpen="True"
                                                    IsTabStop="{x:Bind ShowNotAccessibleWarning}"
                                                    Severity="Error" />
                                            </tkcontrols:SettingsCard>
                                            <tkcontrols:SettingsCard ContentAlignment="Left" IsEnabled="{x:Bind Enabled, Mode=OneWay}">
                                                <CheckBox
                                                    Margin="0,-8,0,0"
                                                    AutomationProperties.Name="{Binding ElementName=IncludeInGlobalResultTitle, Path=Text}"
                                                    IsChecked="{x:Bind Path=IsGlobal, Mode=TwoWay}">
                                                    <StackPanel Orientation="Vertical">
                                                        <TextBlock x:Name="IncludeInGlobalResultTitle" x:Uid="PowerLauncher_IncludeInGlobalResultTitle" />
                                                        <controls:IsEnabledTextBlock
                                                            x:Uid="PowerLauncher_IncludeInGlobalResultDescription"
                                                            FontSize="{StaticResource SecondaryTextFontSize}"
                                                            Foreground="{ThemeResource TextFillColorSecondaryBrush}" />
                                                    </StackPanel>
                                                </CheckBox>
                                            </tkcontrols:SettingsCard>
                                            <tkcontrols:SettingsCard x:Uid="PowerLauncher_PluginWeightBoost" IsEnabled="{x:Bind IsGlobalAndEnabled, Mode=OneWay}">
                                                <NumberBox
                                                    MinWidth="{StaticResource SettingActionControlMinWidth}"
                                                    LargeChange="50"
                                                    Maximum="1000"
                                                    Minimum="-1000"
                                                    SmallChange="10"
                                                    SpinButtonPlacementMode="Compact"
                                                    Value="{x:Bind Mode=TwoWay, Path=WeightBoost}" />
                                            </tkcontrols:SettingsCard>
                                            <tkcontrols:SettingsCard
                                                MinHeight="0"
                                                HorizontalContentAlignment="Stretch"
                                                ContentAlignment="Vertical">
                                                <tkcontrols:SettingsCard.Resources>
                                                    <Thickness x:Key="SettingsCardPadding">0</Thickness>
                                                    <Thickness x:Key="SettingsExpanderItemPadding">0,0,0,0</Thickness>
                                                </tkcontrols:SettingsCard.Resources>
                                                <ItemsControl
                                                    Margin="0,-6,0,0"
                                                    HorizontalAlignment="Stretch"
                                                    HorizontalContentAlignment="Stretch"
                                                    IsEnabled="{x:Bind Enabled, Mode=OneWay}"
                                                    ItemsSource="{x:Bind Path=AdditionalOptions}">
                                                    <ItemsControl.ItemTemplate>
                                                        <DataTemplate x:DataType="ViewModels:PluginAdditionalOptionViewModel">
                                                            <StackPanel HorizontalAlignment="Stretch" Orientation="Vertical">
                                                                <!--  Checkbox setting  -->
                                                                <tkcontrols:SettingsCard
                                                                    MinHeight="0"
                                                                    Margin="1"
                                                                    Padding="0,6,0,12"
                                                                    Background="Transparent"
                                                                    BorderThickness="0,0,0,0"
                                                                    ContentAlignment="Left"
                                                                    CornerRadius="0"
                                                                    Visibility="{x:Bind Path=ShowCheckBox, Converter={StaticResource BoolToVisibilityConverter}}">
                                                                    <controls:CheckBoxWithDescriptionControl
                                                                        Margin="56,0,0,0"
                                                                        Description="{x:Bind Path=DisplayDescription}"
                                                                        Header="{x:Bind Path=DisplayLabel}"
                                                                        IsChecked="{x:Bind Path=Value, Mode=TwoWay}" />
                                                                </tkcontrols:SettingsCard>
                                                                <!--  ComboBox setting  -->
                                                                <tkcontrols:SettingsCard
                                                                    MinHeight="0"
                                                                    Margin="56,8,45,8"
                                                                    Background="Transparent"
                                                                    BorderThickness="0,0,0,0"
                                                                    CornerRadius="0"
                                                                    Description="{x:Bind Path=DisplayDescription}"
                                                                    Header="{x:Bind Path=DisplayLabel}"
                                                                    Visibility="{x:Bind Path=ShowComboBox, Converter={StaticResource BoolToVisibilityConverter}}">
                                                                    <ComboBox
                                                                        MinWidth="{StaticResource SettingActionControlMinWidth}"
                                                                        DisplayMemberPath="Key"
                                                                        ItemsSource="{x:Bind Path=ComboBoxItems}"
                                                                        SelectedValue="{x:Bind Path=ComboBoxValue, Mode=TwoWay}"
                                                                        SelectedValuePath="Value" />
                                                                </tkcontrols:SettingsCard>
                                                                <!--  TextBox setting  -->
                                                                <tkcontrols:SettingsCard
                                                                    MinHeight="0"
                                                                    Margin="56,8,45,8"
                                                                    Background="Transparent"
                                                                    BorderThickness="0,0,0,0"
                                                                    CornerRadius="0"
                                                                    Description="{x:Bind Path=DisplayDescription}"
                                                                    Header="{x:Bind Path=DisplayLabel}"
                                                                    Visibility="{x:Bind Path=ShowTextBox, Converter={StaticResource BoolToVisibilityConverter}}">
                                                                    <TextBox
                                                                        MinWidth="{StaticResource SettingActionControlMinWidth}"
                                                                        MaxWidth="450"
                                                                        MaxLength="{x:Bind Path=TextBoxMaxLength, Mode=OneWay}"
                                                                        Text="{x:Bind Path=TextValue, Mode=TwoWay}" />
                                                                </tkcontrols:SettingsCard>
                                                                <!--  NumberBox setting  -->
                                                                <tkcontrols:SettingsCard
                                                                    MinHeight="0"
                                                                    Margin="56,8,45,8"
                                                                    Background="Transparent"
                                                                    BorderThickness="0,0,0,0"
                                                                    CornerRadius="0"
                                                                    Description="{x:Bind Path=DisplayDescription}"
                                                                    Header="{x:Bind Path=DisplayLabel}"
                                                                    Visibility="{x:Bind Path=ShowNumberBox, Converter={StaticResource BoolToVisibilityConverter}}">
                                                                    <NumberBox
                                                                        MinWidth="{StaticResource SettingActionControlMinWidth}"
                                                                        LargeChange="{x:Bind Path=NumberBoxLargeChange, Mode=OneWay}"
                                                                        Maximum="{x:Bind Path=NumberBoxMax, Mode=OneWay}"
                                                                        Minimum="{x:Bind Path=NumberBoxMin, Mode=OneWay}"
                                                                        SmallChange="{x:Bind Path=NumberBoxSmallChange, Mode=OneWay}"
                                                                        SpinButtonPlacementMode="Compact"
                                                                        Value="{x:Bind Path=NumberValue, Mode=TwoWay}" />
                                                                </tkcontrols:SettingsCard>
                                                                <!--  Checkbox And ComboBox setting  -->
                                                                <StackPanel
                                                                    HorizontalAlignment="Stretch"
                                                                    Orientation="Vertical"
                                                                    Visibility="{x:Bind Path=ShowCheckboxAndCombobox, Converter={StaticResource BoolToVisibilityConverter}}">
                                                                    <tkcontrols:SettingsCard
                                                                        MinHeight="0"
                                                                        Margin="1"
                                                                        Padding="0,6,0,4"
                                                                        Background="Transparent"
                                                                        BorderThickness="0,0,0,0"
                                                                        ContentAlignment="Left"
                                                                        CornerRadius="0">
                                                                        <controls:CheckBoxWithDescriptionControl
                                                                            Margin="56,0,0,0"
                                                                            Description="{x:Bind Path=DisplayDescription}"
                                                                            Header="{x:Bind Path=DisplayLabel}"
                                                                            IsChecked="{x:Bind Path=Value, Mode=TwoWay}" />
                                                                    </tkcontrols:SettingsCard>
                                                                    <tkcontrols:SettingsCard
                                                                        MinHeight="0"
                                                                        Margin="84,0,45,8"
                                                                        Background="Transparent"
                                                                        BorderThickness="0,0,0,0"
                                                                        CornerRadius="0"
                                                                        Description="{x:Bind Path=SecondDisplayDescription}"
                                                                        Header="{x:Bind Path=SecondDisplayLabel}"
                                                                        IsEnabled="{x:Bind Path=SecondSettingIsEnabled, Mode=OneWay}">
                                                                        <ComboBox
                                                                            MinWidth="{StaticResource SettingActionControlMinWidth}"
                                                                            DisplayMemberPath="Key"
                                                                            ItemsSource="{x:Bind Path=ComboBoxItems}"
                                                                            SelectedValue="{x:Bind Path=ComboBoxValue, Mode=TwoWay}"
                                                                            SelectedValuePath="Value" />
                                                                    </tkcontrols:SettingsCard>
                                                                </StackPanel>
                                                                <!--  Checkbox And TextBox setting  -->
                                                                <StackPanel
                                                                    HorizontalAlignment="Stretch"
                                                                    Orientation="Vertical"
                                                                    Visibility="{x:Bind Path=ShowCheckboxAndTextbox, Converter={StaticResource BoolToVisibilityConverter}}">
                                                                    <tkcontrols:SettingsCard
                                                                        MinHeight="0"
                                                                        Margin="1"
                                                                        Padding="0,6,0,4"
                                                                        Background="Transparent"
                                                                        BorderThickness="0,0,0,0"
                                                                        ContentAlignment="Left"
                                                                        CornerRadius="0">
                                                                        <controls:CheckBoxWithDescriptionControl
                                                                            Margin="56,0,0,0"
                                                                            Description="{x:Bind Path=DisplayDescription}"
                                                                            Header="{x:Bind Path=DisplayLabel}"
                                                                            IsChecked="{x:Bind Path=Value, Mode=TwoWay}" />
                                                                    </tkcontrols:SettingsCard>
                                                                    <tkcontrols:SettingsCard
                                                                        MinHeight="0"
                                                                        Margin="84,0,45,8"
                                                                        Background="Transparent"
                                                                        BorderThickness="0,0,0,0"
                                                                        CornerRadius="0"
                                                                        Description="{x:Bind Path=SecondDisplayDescription}"
                                                                        Header="{x:Bind Path=SecondDisplayLabel}"
                                                                        IsEnabled="{x:Bind Path=SecondSettingIsEnabled, Mode=OneWay}">
                                                                        <TextBox
                                                                            MinWidth="{StaticResource SettingActionControlMinWidth}"
                                                                            MaxWidth="450"
                                                                            MaxLength="{x:Bind Path=TextBoxMaxLength, Mode=OneWay}"
                                                                            Text="{x:Bind Path=TextValue, Mode=TwoWay}" />
                                                                    </tkcontrols:SettingsCard>
                                                                </StackPanel>
                                                                <!--  Checkbox And NumberBox setting  -->
                                                                <StackPanel
                                                                    HorizontalAlignment="Stretch"
                                                                    Orientation="Vertical"
                                                                    Visibility="{x:Bind Path=ShowCheckboxAndNumberbox, Converter={StaticResource BoolToVisibilityConverter}}">
                                                                    <tkcontrols:SettingsCard
                                                                        MinHeight="0"
                                                                        Margin="1"
                                                                        Padding="0,6,0,4"
                                                                        Background="Transparent"
                                                                        BorderThickness="0,0,0,0"
                                                                        ContentAlignment="Left"
                                                                        CornerRadius="0">
                                                                        <controls:CheckBoxWithDescriptionControl
                                                                            Margin="56,0,0,0"
                                                                            Description="{x:Bind Path=DisplayDescription}"
                                                                            Header="{x:Bind Path=DisplayLabel}"
                                                                            IsChecked="{x:Bind Path=Value, Mode=TwoWay}" />
                                                                    </tkcontrols:SettingsCard>
                                                                    <tkcontrols:SettingsCard
                                                                        MinHeight="0"
                                                                        Margin="84,0,45,8"
                                                                        Background="Transparent"
                                                                        BorderThickness="0,0,0,0"
                                                                        CornerRadius="0"
                                                                        Description="{x:Bind Path=SecondDisplayDescription}"
                                                                        Header="{x:Bind Path=SecondDisplayLabel}"
                                                                        IsEnabled="{x:Bind Path=SecondSettingIsEnabled, Mode=OneWay}">
                                                                        <NumberBox
                                                                            MinWidth="{StaticResource SettingActionControlMinWidth}"
                                                                            LargeChange="{x:Bind Path=NumberBoxLargeChange, Mode=OneWay}"
                                                                            Maximum="{x:Bind Path=NumberBoxMax, Mode=OneWay}"
                                                                            Minimum="{x:Bind Path=NumberBoxMin, Mode=OneWay}"
                                                                            SmallChange="{x:Bind Path=NumberBoxSmallChange, Mode=OneWay}"
                                                                            SpinButtonPlacementMode="Compact"
                                                                            Value="{x:Bind Path=NumberValue, Mode=TwoWay}" />
                                                                    </tkcontrols:SettingsCard>
                                                                </StackPanel>
                                                                <!--  Separator line  -->
                                                                <Rectangle
                                                                    Height="1"
                                                                    HorizontalAlignment="Stretch"
                                                                    Fill="{ThemeResource CardStrokeColorDefaultBrush}" />
                                                            </StackPanel>
                                                        </DataTemplate>
                                                    </ItemsControl.ItemTemplate>
                                                </ItemsControl>
                                            </tkcontrols:SettingsCard>
                                            <tkcontrols:SettingsCard
                                                MinHeight="0"
                                                BorderThickness="0"
                                                ContentAlignment="Right">
                                                <TextBlock Opacity="{x:Bind DisabledOpacity}" Style="{ThemeResource SecondaryTextStyle}">
                                                    <Run x:Uid="PowerLauncher_AuthoredBy" />
                                                    <Run FontWeight="SemiBold" Text="{x:Bind Author}" />
                                                </TextBlock>
                                            </tkcontrols:SettingsCard>
                                        </tkcontrols:SettingsExpander.Items>
                                    </tkcontrols:SettingsExpander>
                                </Grid>
                            </DataTemplate>
                        </ItemsControl.ItemTemplate>
                    </ItemsControl>
                </controls:SettingsGroup>
            </StackPanel>

        </controls:SettingsPageControl.ModuleContent>
        <controls:SettingsPageControl.PrimaryLinks>
            <controls:PageLink x:Uid="LearnMore_Run" Link="https://aka.ms/PowerToysOverview_PowerToysRun" />
            <controls:PageLink x:Uid="Run_FindMorePlugins" Link="https://aka.ms/powerToysRunPlugins" />
        </controls:SettingsPageControl.PrimaryLinks>
        <controls:SettingsPageControl.SecondaryLinks>
            <controls:PageLink Link="https://github.com/Wox-launcher/Wox/" Text="Wox" />
            <controls:PageLink Link="https://github.com/betsegaw/windowwalker/" Text="Beta Tadele's Window Walker" />
        </controls:SettingsPageControl.SecondaryLinks>
    </controls:SettingsPageControl>
</Page><|MERGE_RESOLUTION|>--- conflicted
+++ resolved
@@ -153,11 +153,7 @@
                         <ToggleSwitch x:Uid="ToggleSwitch" IsOn="{x:Bind ViewModel.TabSelectsContextButtons, Mode=TwoWay}" />
                     </tkcontrols:SettingsCard>
 
-<<<<<<< HEAD
-                    <tkcontrols:SettingsCard x:Uid="PowerLauncher_UsePinyin" HeaderIcon="{ui:FontIcon FontFamily={StaticResource SymbolThemeFontFamily}, Glyph=&#xE98A;}">
-=======
-                    <controls:SettingsCard x:Uid="PowerLauncher_UsePinyin" HeaderIcon="{ui:FontIcon Glyph=&#xE98A;}">
->>>>>>> 6ea1c039
+                    <tkcontrols:SettingsCard x:Uid="PowerLauncher_UsePinyin" HeaderIcon="{ui:FontIcon Glyph=&#xE98A;}">
                         <ToggleSwitch x:Uid="ToggleSwitch" IsOn="{x:Bind ViewModel.UsePinyin, Mode=TwoWay}" />
                     </tkcontrols:SettingsCard>
 
