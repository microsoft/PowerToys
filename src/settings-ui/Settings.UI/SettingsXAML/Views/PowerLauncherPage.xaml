--- conflicted
+++ resolved
@@ -157,16 +157,9 @@
                         <ToggleSwitch x:Uid="ToggleSwitch" IsOn="{x:Bind ViewModel.UsePinyin, Mode=TwoWay}" />
                     </toolkitcontrols:SettingsCard>
 
-<<<<<<< HEAD
                     <toolkitcontrols:SettingsCard x:Uid="PowerLauncher_GenerateThumbnailsFromFiles">
                         <ToggleSwitch x:Uid="ToggleSwitch" IsOn="{x:Bind ViewModel.GenerateThumbnailsFromFiles, Mode=TwoWay}" />
                     </toolkitcontrols:SettingsCard>
-
-=======
-                    <controls:SettingsCard x:Uid="PowerLauncher_GenerateThumbnailsFromFiles" HeaderIcon="{ui:FontIcon Glyph=&#xE91B;}">
-                        <ToggleSwitch x:Uid="ToggleSwitch" IsOn="{x:Bind ViewModel.GenerateThumbnailsFromFiles, Mode=TwoWay}" />
-                    </controls:SettingsCard>
->>>>>>> e73e73fa
                 </custom:SettingsGroup>
 
                 <!--<ComboBox x:Uid="PowerLauncher_SearchResultPreference"
@@ -207,19 +200,15 @@
                             <ComboBoxItem x:Uid="Radio_Theme_Light" />
                             <ComboBoxItem x:Uid="Radio_Theme_Default" />
                         </ComboBox>
-<<<<<<< HEAD
-                    </toolkitcontrols:SettingsCard>
-=======
-                    </controls:SettingsCard>
-
-                    <controls:SettingsCard x:Uid="PowerLauncher_ShowPluginKeywords" HeaderIcon="{ui:FontIcon Glyph=&#xE8FD;}">
+                    </toolkitcontrols:SettingsCard>
+
+                    <toolkitcontrols:SettingsCard x:Uid="PowerLauncher_ShowPluginKeywords" HeaderIcon="{ui:FontIcon Glyph=&#xE8FD;}">
                         <ComboBox MinWidth="{StaticResource SettingActionControlMinWidth}" SelectedIndex="{x:Bind Mode=TwoWay, Path=ViewModel.ShowPluginsOverviewIndex}">
                             <ComboBoxItem x:Uid="ShowPluginsOverview_All" />
                             <ComboBoxItem x:Uid="ShowPluginsOverview_NonGlobal" />
                             <ComboBoxItem x:Uid="ShowPluginsOverview_None" />
                         </ComboBox>
-                    </controls:SettingsCard>
->>>>>>> e73e73fa
+                    </toolkitcontrols:SettingsCard>
                 </custom:SettingsGroup>
 
                 <custom:SettingsGroup x:Uid="PowerLauncher_Plugins" IsEnabled="{x:Bind ViewModel.EnablePowerLauncher, Mode=OneWay}">
