--- conflicted
+++ resolved
@@ -30,11 +30,7 @@
                     IsTabStop="{x:Bind ViewModel.IsEnabledGpoConfigured, Mode=OneWay}"
                     Severity="Informational" />
 
-<<<<<<< HEAD
                 <controls:SettingsGroup x:Uid="Shortcut" IsEnabled="{x:Bind ViewModel.EnablePowerLauncher, Mode=OneWay}">
-=======
-                <controls:SettingsGroup x:Uid="Shortcut" IsEnabled="{x:Bind Mode=OneWay, Path=ViewModel.EnablePowerLauncher}">
->>>>>>> b344ce3a
                     <tkcontrols:SettingsExpander
                         x:Uid="Activation_Shortcut"
                         HeaderIcon="{ui:FontIcon Glyph=&#xEDA7;}"
@@ -42,17 +38,10 @@
                         <controls:ShortcutControl MinWidth="{StaticResource SettingActionControlMinWidth}" HotkeySettings="{x:Bind Path=ViewModel.OpenPowerLauncher, Mode=TwoWay}" />
                         <tkcontrols:SettingsExpander.Items>
                             <tkcontrols:SettingsCard ContentAlignment="Left">
-<<<<<<< HEAD
                                 <controls:CheckBoxWithDescriptionControl x:Uid="PowerLauncher_UseCentralizedKeyboardHook" IsChecked="{x:Bind ViewModel.UseCentralizedKeyboardHook, Mode=TwoWay}" />
                             </tkcontrols:SettingsCard>
                             <tkcontrols:SettingsCard ContentAlignment="Left">
                                 <CheckBox x:Uid="PowerLauncher_IgnoreHotkeysInFullScreen" IsChecked="{x:Bind ViewModel.IgnoreHotkeysInFullScreen, Mode=TwoWay}" />
-=======
-                                <controls:CheckBoxWithDescriptionControl x:Uid="PowerLauncher_UseCentralizedKeyboardHook" IsChecked="{x:Bind Mode=TwoWay, Path=ViewModel.UseCentralizedKeyboardHook}" />
-                            </tkcontrols:SettingsCard>
-                            <tkcontrols:SettingsCard ContentAlignment="Left">
-                                <CheckBox x:Uid="PowerLauncher_IgnoreHotkeysInFullScreen" IsChecked="{x:Bind Mode=TwoWay, Path=ViewModel.IgnoreHotkeysInFullScreen}" />
->>>>>>> b344ce3a
                             </tkcontrols:SettingsCard>
                         </tkcontrols:SettingsExpander.Items>
                     </tkcontrols:SettingsExpander>
@@ -92,24 +81,14 @@
                       IsEnabled="False"
                       />-->
 
-<<<<<<< HEAD
                 <controls:SettingsGroup x:Uid="PowerLauncher_SearchResults" IsEnabled="{x:Bind ViewModel.EnablePowerLauncher, Mode=OneWay}">
-=======
-                <controls:SettingsGroup x:Uid="PowerLauncher_SearchResults" IsEnabled="{x:Bind Mode=OneWay, Path=ViewModel.EnablePowerLauncher}">
->>>>>>> b344ce3a
                     <tkcontrols:SettingsExpander
                         x:Uid="PowerLauncher_SearchQueryResultsWithDelay"
                         HeaderIcon="{ui:FontIcon Glyph=&#xec48;}"
                         IsExpanded="True">
-<<<<<<< HEAD
                         <ToggleSwitch IsOn="{x:Bind ViewModel.SearchQueryResultsWithDelay, Mode=TwoWay}" />
                         <tkcontrols:SettingsExpander.Items>
                             <tkcontrols:SettingsCard x:Uid="PowerLauncher_FastSearchInputDelayMs" IsEnabled="{x:Bind ViewModel.SearchQueryResultsWithDelay, Mode=OneWay}">
-=======
-                        <ToggleSwitch IsOn="{x:Bind Mode=TwoWay, Path=ViewModel.SearchQueryResultsWithDelay}" />
-                        <tkcontrols:SettingsExpander.Items>
-                            <tkcontrols:SettingsCard x:Uid="PowerLauncher_FastSearchInputDelayMs" IsEnabled="{x:Bind Mode=OneWay, Path=ViewModel.SearchQueryResultsWithDelay}">
->>>>>>> b344ce3a
                                 <NumberBox
                                     MinWidth="{StaticResource SettingActionControlMinWidth}"
                                     LargeChange="50"
@@ -117,15 +96,9 @@
                                     Minimum="0"
                                     SmallChange="10"
                                     SpinButtonPlacementMode="Compact"
-<<<<<<< HEAD
                                     Value="{x:Bind ViewModel.SearchInputDelayFast, Mode=TwoWay}" />
                             </tkcontrols:SettingsCard>
                             <tkcontrols:SettingsCard x:Uid="PowerLauncher_SlowSearchInputDelayMs" IsEnabled="{x:Bind ViewModel.SearchQueryResultsWithDelay, Mode=OneWay}">
-=======
-                                    Value="{x:Bind Mode=TwoWay, Path=ViewModel.SearchInputDelayFast}" />
-                            </tkcontrols:SettingsCard>
-                            <tkcontrols:SettingsCard x:Uid="PowerLauncher_SlowSearchInputDelayMs" IsEnabled="{x:Bind Mode=OneWay, Path=ViewModel.SearchQueryResultsWithDelay}">
->>>>>>> b344ce3a
                                 <NumberBox
                                     MinWidth="{StaticResource SettingActionControlMinWidth}"
                                     LargeChange="50"
@@ -133,16 +106,12 @@
                                     Minimum="0"
                                     SmallChange="10"
                                     SpinButtonPlacementMode="Compact"
-<<<<<<< HEAD
                                     Value="{x:Bind ViewModel.SearchInputDelay, Mode=TwoWay}" />
-=======
-                                    Value="{x:Bind Mode=TwoWay, Path=ViewModel.SearchInputDelay}" />
->>>>>>> b344ce3a
                             </tkcontrols:SettingsCard>
                         </tkcontrols:SettingsExpander.Items>
                     </tkcontrols:SettingsExpander>
 
-                    <tkcontrols:SettingsExpander
+                    <tktkcontrols:SettingsExpander
                         x:Uid="PowerLauncher_MaximumNumberOfResults"
                         HeaderIcon="{ui:FontIcon Glyph=&#xec8f;}"
                         IsExpanded="True">
@@ -150,34 +119,21 @@
                             MinWidth="{StaticResource SettingActionControlMinWidth}"
                             Minimum="1"
                             SpinButtonPlacementMode="Compact"
-<<<<<<< HEAD
                             Value="{x:Bind ViewModel.MaximumNumberOfResults, Mode=TwoWay}" />
                         <tkcontrols:SettingsExpander.Items>
                             <tkcontrols:SettingsCard ContentAlignment="Left">
                                 <CheckBox x:Uid="PowerLauncher_ClearInputOnLaunch" IsChecked="{x:Bind ViewModel.ClearInputOnLaunch, Mode=TwoWay}" />
-=======
-                            Value="{Binding Mode=TwoWay, Path=MaximumNumberOfResults}" />
-                        <tkcontrols:SettingsExpander.Items>
-                            <tkcontrols:SettingsCard ContentAlignment="Left">
-                                <CheckBox x:Uid="PowerLauncher_ClearInputOnLaunch" IsChecked="{x:Bind Mode=TwoWay, Path=ViewModel.ClearInputOnLaunch}" />
->>>>>>> b344ce3a
                             </tkcontrols:SettingsCard>
                         </tkcontrols:SettingsExpander.Items>
                     </tkcontrols:SettingsExpander>
 
-                    <tkcontrols:SettingsExpander
+                    <tktkcontrols:SettingsExpander
                         x:Uid="PowerLauncher_SearchQueryTuningEnabled"
                         HeaderIcon="{ui:FontIcon Glyph=&#xE8CB;}"
                         IsExpanded="True">
-<<<<<<< HEAD
                         <ToggleSwitch IsOn="{x:Bind ViewModel.SearchQueryTuningEnabled, Mode=TwoWay}" />
                         <tkcontrols:SettingsExpander.Items>
                             <tkcontrols:SettingsCard x:Uid="PowerLauncher_SearchClickedItemWeight" IsEnabled="{x:Bind ViewModel.SearchQueryTuningEnabled, Mode=OneWay}">
-=======
-                        <ToggleSwitch IsOn="{x:Bind Mode=TwoWay, Path=ViewModel.SearchQueryTuningEnabled}" />
-                        <tkcontrols:SettingsExpander.Items>
-                            <tkcontrols:SettingsCard x:Uid="PowerLauncher_SearchClickedItemWeight" IsEnabled="{x:Bind Mode=OneWay, Path=ViewModel.SearchQueryTuningEnabled}">
->>>>>>> b344ce3a
                                 <NumberBox
                                     MinWidth="{StaticResource SettingActionControlMinWidth}"
                                     LargeChange="50"
@@ -185,22 +141,16 @@
                                     Minimum="0"
                                     SmallChange="5"
                                     SpinButtonPlacementMode="Compact"
-<<<<<<< HEAD
                                     Value="{x:Bind ViewModel.SearchClickedItemWeight, Mode=TwoWay}" />
                             </tkcontrols:SettingsCard>
                             <tkcontrols:SettingsCard ContentAlignment="Left" IsEnabled="{x:Bind ViewModel.SearchQueryTuningEnabled, Mode=OneWay}">
                                 <controls:CheckBoxWithDescriptionControl x:Uid="PowerLauncher_WaitForSlowResults" IsChecked="{x:Bind ViewModel.SearchWaitForSlowResults, Mode=TwoWay}" />
-=======
-                                    Value="{x:Bind Mode=TwoWay, Path=ViewModel.SearchClickedItemWeight}" />
-                            </tkcontrols:SettingsCard>
-                            <tkcontrols:SettingsCard ContentAlignment="Left" IsEnabled="{x:Bind Mode=OneWay, Path=ViewModel.SearchQueryTuningEnabled}">
-                                <controls:CheckBoxWithDescriptionControl x:Uid="PowerLauncher_WaitForSlowResults" IsChecked="{x:Bind Mode=TwoWay, Path=ViewModel.SearchWaitForSlowResults}" />
->>>>>>> b344ce3a
                             </tkcontrols:SettingsCard>
                         </tkcontrols:SettingsExpander.Items>
                     </tkcontrols:SettingsExpander>
 
                     <tkcontrols:SettingsCard x:Uid="PowerLauncher_TabSelectsContextButtons" HeaderIcon="{ui:FontIcon Glyph=&#xE7FD;}">
+                    <tkcontrols:SettingsCard x:Uid="PowerLauncher_TabSelectsContextButtons" HeaderIcon="{ui:FontIcon Glyph=&#xE7FD;}">
                         <ToggleSwitch x:Uid="ToggleSwitch" IsOn="{x:Bind ViewModel.TabSelectsContextButtons, Mode=TwoWay}" />
                     </tkcontrols:SettingsCard>
 
@@ -210,6 +160,8 @@
 
                     <tkcontrols:SettingsCard x:Uid="PowerLauncher_GenerateThumbnailsFromFiles" HeaderIcon="{ui:FontIcon Glyph=&#xE91B;}">
                         <ToggleSwitch x:Uid="ToggleSwitch" IsOn="{x:Bind ViewModel.GenerateThumbnailsFromFiles, Mode=TwoWay}" />
+                    </tkcontrols:SettingsCard>
+                </controls:SettingsGroup>
                     </tkcontrols:SettingsCard>
                 </controls:SettingsGroup>
 
@@ -233,15 +185,9 @@
                       IsEnabled="False"
                       />-->
 
-<<<<<<< HEAD
-                <controls:SettingsGroup x:Uid="Run_PositionAppearance_GroupSettings" IsEnabled="{x:Bind ViewModel.EnablePowerLauncher, Mode=OneWay}">
-                    <tkcontrols:SettingsCard x:Uid="Run_PositionHeader" HeaderIcon="{ui:FontIcon Glyph=&#xe78b;}">
-                        <ComboBox MinWidth="{StaticResource SettingActionControlMinWidth}" SelectedIndex="{x:Bind ViewModel.MonitorPositionIndex, Mode=TwoWay}">
-=======
-                <controls:SettingsGroup x:Uid="Run_PositionAppearance_GroupSettings" IsEnabled="{x:Bind Mode=OneWay, Path=ViewModel.EnablePowerLauncher}">
-                    <tkcontrols:SettingsCard x:Uid="Run_PositionHeader" HeaderIcon="{ui:FontIcon Glyph=&#xe78b;}">
+                <custom:SettingsGroup x:Uid="Run_PositionAppearance_GroupSettings" IsEnabled="{x:Bind Mode=OneWay, Path=ViewModel.EnablePowerLauncher}">
+                    <controls:SettingsCard x:Uid="Run_PositionHeader" HeaderIcon="{ui:FontIcon Glyph=&#xe78b;}">
                         <ComboBox MinWidth="{StaticResource SettingActionControlMinWidth}" SelectedIndex="{x:Bind Mode=TwoWay, Path=ViewModel.MonitorPositionIndex}">
->>>>>>> b344ce3a
                             <ComboBoxItem x:Uid="Run_Radio_Position_Cursor" />
                             <ComboBoxItem x:Uid="Run_Radio_Position_Primary_Monitor" />
                             <ComboBoxItem x:Uid="Run_Radio_Position_Focus" />
@@ -251,24 +197,16 @@
                     <tkcontrols:SettingsCard x:Uid="ColorModeHeader" HeaderIcon="{ui:FontIcon Glyph=&#xE790;}">
                         <tkcontrols:SettingsCard.Description>
                             <HyperlinkButton x:Uid="Windows_Color_Settings" Click="OpenColorsSettings_Click" />
-                        </tkcontrols:SettingsCard.Description>
-<<<<<<< HEAD
-                        <ComboBox MinWidth="{StaticResource SettingActionControlMinWidth}" SelectedIndex="{x:Bind ViewModel.ThemeIndex, Mode=TwoWay}">
-=======
+                        </controls:SettingsCard.Description>
                         <ComboBox MinWidth="{StaticResource SettingActionControlMinWidth}" SelectedIndex="{x:Bind Mode=TwoWay, Path=ViewModel.ThemeIndex}">
->>>>>>> b344ce3a
                             <ComboBoxItem x:Uid="Radio_Theme_Dark" />
                             <ComboBoxItem x:Uid="Radio_Theme_Light" />
                             <ComboBoxItem x:Uid="Radio_Theme_Default" />
                         </ComboBox>
                     </tkcontrols:SettingsCard>
 
-                    <tkcontrols:SettingsCard x:Uid="PowerLauncher_ShowPluginKeywords" HeaderIcon="{ui:FontIcon Glyph=&#xE8FD;}">
-<<<<<<< HEAD
-                        <ComboBox MinWidth="{StaticResource SettingActionControlMinWidth}" SelectedIndex="{x:Bind ViewModel.ShowPluginsOverviewIndex, Mode=TwoWay}">
-=======
+                    <controls:SettingsCard x:Uid="PowerLauncher_ShowPluginKeywords" HeaderIcon="{ui:FontIcon Glyph=&#xE8FD;}">
                         <ComboBox MinWidth="{StaticResource SettingActionControlMinWidth}" SelectedIndex="{x:Bind Mode=TwoWay, Path=ViewModel.ShowPluginsOverviewIndex}">
->>>>>>> b344ce3a
                             <ComboBoxItem x:Uid="ShowPluginsOverview_All" />
                             <ComboBoxItem x:Uid="ShowPluginsOverview_NonGlobal" />
                             <ComboBoxItem x:Uid="ShowPluginsOverview_None" />
@@ -303,11 +241,7 @@
                     </tkcontrols:SettingsCard>
                 </controls:SettingsGroup>
 
-<<<<<<< HEAD
                 <controls:SettingsGroup x:Uid="PowerLauncher_Plugins" IsEnabled="{x:Bind ViewModel.EnablePowerLauncher, Mode=OneWay}">
-=======
-                <controls:SettingsGroup x:Uid="PowerLauncher_Plugins" IsEnabled="{x:Bind Mode=OneWay, Path=ViewModel.EnablePowerLauncher}">
->>>>>>> b344ce3a
 
                     <InfoBar
                         x:Uid="Run_ConflictingKeywordInfo"
@@ -409,11 +343,7 @@
                                         </StackPanel>
                                         <tkcontrols:SettingsExpander.Items>
                                             <tkcontrols:SettingsCard x:Uid="PowerLauncher_ActionKeyword" IsEnabled="{x:Bind Enabled, Mode=OneWay}">
-<<<<<<< HEAD
                                                 <TextBox MinWidth="{StaticResource SettingActionControlMinWidth}" Text="{x:Bind ActionKeyword, Mode=TwoWay, UpdateSourceTrigger=PropertyChanged}" />
-=======
-                                                <TextBox MinWidth="{StaticResource SettingActionControlMinWidth}" Text="{x:Bind Path=ActionKeyword, Mode=TwoWay, UpdateSourceTrigger=PropertyChanged}" />
->>>>>>> b344ce3a
                                             </tkcontrols:SettingsCard>
                                             <tkcontrols:SettingsCard
                                                 Padding="0,-4,0,0"
@@ -453,11 +383,7 @@
                                                     Minimum="-1000"
                                                     SmallChange="10"
                                                     SpinButtonPlacementMode="Compact"
-<<<<<<< HEAD
                                                     Value="{x:Bind WeightBoost, Mode=TwoWay}" />
-=======
-                                                    Value="{x:Bind Mode=TwoWay, Path=WeightBoost}" />
->>>>>>> b344ce3a
                                             </tkcontrols:SettingsCard>
                                             <tkcontrols:SettingsCard
                                                 MinHeight="0"
@@ -490,12 +416,8 @@
                                                                         Margin="56,0,0,0"
                                                                         Description="{x:Bind Path=DisplayDescription}"
                                                                         Header="{x:Bind Path=DisplayLabel}"
-<<<<<<< HEAD
-                                                                        IsChecked="{x:Bind Value, Mode=TwoWay}" />
-=======
                                                                         IsChecked="{x:Bind Path=Value, Mode=TwoWay}" />
->>>>>>> b344ce3a
-                                                                </tkcontrols:SettingsCard>
+                                                                </controls:SettingsCard>
                                                                 <!--  ComboBox setting  -->
                                                                 <tkcontrols:SettingsCard
                                                                     MinHeight="0"
@@ -526,14 +448,9 @@
                                                                     <TextBox
                                                                         MinWidth="{StaticResource SettingActionControlMinWidth}"
                                                                         MaxWidth="450"
-<<<<<<< HEAD
-                                                                        MaxLength="{x:Bind TextBoxMaxLength, Mode=OneWay}"
-                                                                        Text="{x:Bind TextValue, Mode=TwoWay}" />
-=======
                                                                         MaxLength="{x:Bind Path=TextBoxMaxLength, Mode=OneWay}"
                                                                         Text="{x:Bind Path=TextValue, Mode=TwoWay}" />
->>>>>>> b344ce3a
-                                                                </tkcontrols:SettingsCard>
+                                                                </controls:SettingsCard>
                                                                 <!--  NumberBox setting  -->
                                                                 <tkcontrols:SettingsCard
                                                                     MinHeight="0"
@@ -551,12 +468,8 @@
                                                                         Minimum="{x:Bind NumberBoxMin, Mode=OneWay}"
                                                                         SmallChange="{x:Bind NumberBoxSmallChange, Mode=OneWay}"
                                                                         SpinButtonPlacementMode="Compact"
-<<<<<<< HEAD
-                                                                        Value="{x:Bind NumberValue, Mode=TwoWay}" />
-=======
                                                                         Value="{x:Bind Path=NumberValue, Mode=TwoWay}" />
->>>>>>> b344ce3a
-                                                                </tkcontrols:SettingsCard>
+                                                                </controls:SettingsCard>
                                                                 <!--  Checkbox And ComboBox setting  -->
                                                                 <StackPanel
                                                                     HorizontalAlignment="Stretch"
@@ -574,13 +487,9 @@
                                                                             Margin="56,0,0,0"
                                                                             Description="{x:Bind Path=DisplayDescription}"
                                                                             Header="{x:Bind Path=DisplayLabel}"
-<<<<<<< HEAD
-                                                                            IsChecked="{x:Bind Value, Mode=TwoWay}" />
-=======
                                                                             IsChecked="{x:Bind Path=Value, Mode=TwoWay}" />
->>>>>>> b344ce3a
-                                                                    </tkcontrols:SettingsCard>
-                                                                    <tkcontrols:SettingsCard
+                                                                    </controls:SettingsCard>
+                                                                    <controls:SettingsCard
                                                                         MinHeight="0"
                                                                         Margin="84,0,45,8"
                                                                         Background="Transparent"
@@ -614,13 +523,9 @@
                                                                             Margin="56,0,0,0"
                                                                             Description="{x:Bind Path=DisplayDescription}"
                                                                             Header="{x:Bind Path=DisplayLabel}"
-<<<<<<< HEAD
-                                                                            IsChecked="{x:Bind Value, Mode=TwoWay}" />
-=======
                                                                             IsChecked="{x:Bind Path=Value, Mode=TwoWay}" />
->>>>>>> b344ce3a
-                                                                    </tkcontrols:SettingsCard>
-                                                                    <tkcontrols:SettingsCard
+                                                                    </controls:SettingsCard>
+                                                                    <controls:SettingsCard
                                                                         MinHeight="0"
                                                                         Margin="84,0,45,8"
                                                                         Background="Transparent"
@@ -632,14 +537,9 @@
                                                                         <TextBox
                                                                             MinWidth="{StaticResource SettingActionControlMinWidth}"
                                                                             MaxWidth="450"
-<<<<<<< HEAD
-                                                                            MaxLength="{x:Bind TextBoxMaxLength, Mode=OneWay}"
-                                                                            Text="{x:Bind TextValue, Mode=TwoWay}" />
-=======
                                                                             MaxLength="{x:Bind Path=TextBoxMaxLength, Mode=OneWay}"
                                                                             Text="{x:Bind Path=TextValue, Mode=TwoWay}" />
->>>>>>> b344ce3a
-                                                                    </tkcontrols:SettingsCard>
+                                                                    </controls:SettingsCard>
                                                                 </StackPanel>
                                                                 <!--  Checkbox And NumberBox setting  -->
                                                                 <StackPanel
@@ -658,13 +558,9 @@
                                                                             Margin="56,0,0,0"
                                                                             Description="{x:Bind Path=DisplayDescription}"
                                                                             Header="{x:Bind Path=DisplayLabel}"
-<<<<<<< HEAD
-                                                                            IsChecked="{x:Bind Value, Mode=TwoWay}" />
-=======
                                                                             IsChecked="{x:Bind Path=Value, Mode=TwoWay}" />
->>>>>>> b344ce3a
-                                                                    </tkcontrols:SettingsCard>
-                                                                    <tkcontrols:SettingsCard
+                                                                    </controls:SettingsCard>
+                                                                    <controls:SettingsCard
                                                                         MinHeight="0"
                                                                         Margin="84,0,45,8"
                                                                         Background="Transparent"
@@ -680,12 +576,8 @@
                                                                             Minimum="{x:Bind NumberBoxMin, Mode=OneWay}"
                                                                             SmallChange="{x:Bind NumberBoxSmallChange, Mode=OneWay}"
                                                                             SpinButtonPlacementMode="Compact"
-<<<<<<< HEAD
-                                                                            Value="{x:Bind NumberValue, Mode=TwoWay}" />
-=======
                                                                             Value="{x:Bind Path=NumberValue, Mode=TwoWay}" />
->>>>>>> b344ce3a
-                                                                    </tkcontrols:SettingsCard>
+                                                                    </controls:SettingsCard>
                                                                 </StackPanel>
                                                                 <!--  Separator line  -->
                                                                 <Rectangle
@@ -713,8 +605,19 @@
                         </ItemsControl.ItemTemplate>
                     </ItemsControl>
                 </controls:SettingsGroup>
+                </controls:SettingsGroup>
             </StackPanel>
 
+        </controls:SettingsPageControl.ModuleContent>
+        <controls:SettingsPageControl.PrimaryLinks>
+            <controls:PageLink x:Uid="LearnMore_Run" Link="https://aka.ms/PowerToysOverview_PowerToysRun" />
+            <controls:PageLink x:Uid="Run_FindMorePlugins" Link="https://aka.ms/powerToysRunPlugins" />
+        </controls:SettingsPageControl.PrimaryLinks>
+        <controls:SettingsPageControl.SecondaryLinks>
+            <controls:PageLink Link="https://github.com/Wox-launcher/Wox/" Text="Wox" />
+            <controls:PageLink Link="https://github.com/betsegaw/windowwalker/" Text="Beta Tadele's Window Walker" />
+        </controls:SettingsPageControl.SecondaryLinks>
+    </controls:SettingsPageControl>
         </controls:SettingsPageControl.ModuleContent>
         <controls:SettingsPageControl.PrimaryLinks>
             <controls:PageLink x:Uid="LearnMore_Run" Link="https://aka.ms/PowerToysOverview_PowerToysRun" />
