--- conflicted
+++ resolved
@@ -3,16 +3,12 @@
     xmlns="http://schemas.microsoft.com/winfx/2006/xaml/presentation"
     xmlns:x="http://schemas.microsoft.com/winfx/2006/xaml"
     xmlns:ViewModels="using:Microsoft.PowerToys.Settings.UI.ViewModels"
-<<<<<<< HEAD
-=======
     xmlns:tkcontrols="using:CommunityToolkit.WinUI.Controls"
->>>>>>> d4b5200a
     xmlns:controls="using:Microsoft.PowerToys.Settings.UI.Controls"
     xmlns:d="http://schemas.microsoft.com/expression/blend/2008"
     xmlns:i="using:Microsoft.Xaml.Interactivity"
     xmlns:ic="using:Microsoft.Xaml.Interactions.Core"
     xmlns:mc="http://schemas.openxmlformats.org/markup-compatibility/2006"
-    xmlns:tkcontrols="using:CommunityToolkit.WinUI.Controls"
     xmlns:ui="using:CommunityToolkit.WinUI"
     AutomationProperties.LandmarkType="Main"
     mc:Ignorable="d">
@@ -39,10 +35,10 @@
                         x:Uid="Activation_Shortcut"
                         HeaderIcon="{ui:FontIcon Glyph=&#xEDA7;}"
                         IsExpanded="True">
-                        <controls:ShortcutControl MinWidth="{StaticResource SettingActionControlMinWidth}" HotkeySettings="{x:Bind Path=ViewModel.OpenPowerLauncher, Mode=TwoWay}" />
+                        <custom:ShortcutControl MinWidth="{StaticResource SettingActionControlMinWidth}" HotkeySettings="{x:Bind Path=ViewModel.OpenPowerLauncher, Mode=TwoWay}" />
                         <tkcontrols:SettingsExpander.Items>
                             <tkcontrols:SettingsCard ContentAlignment="Left">
-                                <controls:CheckBoxWithDescriptionControl x:Uid="PowerLauncher_UseCentralizedKeyboardHook" IsChecked="{x:Bind ViewModel.UseCentralizedKeyboardHook, Mode=TwoWay}" />
+                                <custom:CheckBoxWithDescriptionControl x:Uid="PowerLauncher_UseCentralizedKeyboardHook" IsChecked="{x:Bind ViewModel.UseCentralizedKeyboardHook, Mode=TwoWay}" />
                             </tkcontrols:SettingsCard>
                             <tkcontrols:SettingsCard ContentAlignment="Left">
                                 <CheckBox x:Uid="PowerLauncher_IgnoreHotkeysInFullScreen" IsChecked="{x:Bind ViewModel.IgnoreHotkeysInFullScreen, Mode=TwoWay}" />
@@ -148,7 +144,7 @@
                                     Value="{x:Bind ViewModel.SearchClickedItemWeight, Mode=TwoWay}" />
                             </tkcontrols:SettingsCard>
                             <tkcontrols:SettingsCard ContentAlignment="Left" IsEnabled="{x:Bind ViewModel.SearchQueryTuningEnabled, Mode=OneWay}">
-                                <controls:CheckBoxWithDescriptionControl x:Uid="PowerLauncher_WaitForSlowResults" IsChecked="{x:Bind ViewModel.SearchWaitForSlowResults, Mode=TwoWay}" />
+                                <custom:CheckBoxWithDescriptionControl x:Uid="PowerLauncher_WaitForSlowResults" IsChecked="{x:Bind ViewModel.SearchWaitForSlowResults, Mode=TwoWay}" />
                             </tkcontrols:SettingsCard>
                         </tkcontrols:SettingsExpander.Items>
                     </tkcontrols:SettingsExpander>
@@ -413,7 +409,7 @@
                                                                     ContentAlignment="Left"
                                                                     CornerRadius="0"
                                                                     Visibility="{x:Bind Path=ShowCheckBox, Converter={StaticResource BoolToVisibilityConverter}}">
-                                                                    <controls:CheckBoxWithDescriptionControl
+                                                                    <custom:CheckBoxWithDescriptionControl
                                                                         Margin="56,0,0,0"
                                                                         Description="{x:Bind Path=DisplayDescription}"
                                                                         Header="{x:Bind Path=DisplayLabel}"
@@ -484,7 +480,7 @@
                                                                         BorderThickness="0,0,0,0"
                                                                         ContentAlignment="Left"
                                                                         CornerRadius="0">
-                                                                        <controls:CheckBoxWithDescriptionControl
+                                                                        <custom:CheckBoxWithDescriptionControl
                                                                             Margin="56,0,0,0"
                                                                             Description="{x:Bind Path=DisplayDescription}"
                                                                             Header="{x:Bind Path=DisplayLabel}"
@@ -520,7 +516,7 @@
                                                                         BorderThickness="0,0,0,0"
                                                                         ContentAlignment="Left"
                                                                         CornerRadius="0">
-                                                                        <controls:CheckBoxWithDescriptionControl
+                                                                        <custom:CheckBoxWithDescriptionControl
                                                                             Margin="56,0,0,0"
                                                                             Description="{x:Bind Path=DisplayDescription}"
                                                                             Header="{x:Bind Path=DisplayLabel}"
@@ -555,7 +551,7 @@
                                                                         BorderThickness="0,0,0,0"
                                                                         ContentAlignment="Left"
                                                                         CornerRadius="0">
-                                                                        <controls:CheckBoxWithDescriptionControl
+                                                                        <custom:CheckBoxWithDescriptionControl
                                                                             Margin="56,0,0,0"
                                                                             Description="{x:Bind Path=DisplayDescription}"
                                                                             Header="{x:Bind Path=DisplayLabel}"
@@ -610,21 +606,12 @@
 
         </controls:SettingsPageControl.ModuleContent>
         <controls:SettingsPageControl.PrimaryLinks>
-<<<<<<< HEAD
-            <controls:PageLink x:Uid="LearnMore_Run" Link="https://aka.ms/PowerToysOverview_PowerToysRun" />
-            <controls:PageLink x:Uid="Run_FindMorePlugins" Link="https://aka.ms/powerToysRunPlugins" />
-        </controls:SettingsPageControl.PrimaryLinks>
-        <controls:SettingsPageControl.SecondaryLinks>
-            <controls:PageLink Link="https://github.com/Wox-launcher/Wox/" Text="Wox" />
-            <controls:PageLink Link="https://github.com/betsegaw/windowwalker/" Text="Beta Tadele's Window Walker" />
-=======
             <custom:PageLink x:Uid="LearnMore_Run" Link="https://aka.ms/PowerToysOverview_PowerToysRun" />
             <custom:PageLink x:Uid="Run_FindMorePlugins" Link="https://aka.ms/powerToysRunPlugins" />
         </controls:SettingsPageControl.PrimaryLinks>
         <controls:SettingsPageControl.SecondaryLinks>
             <custom:PageLink Link="https://github.com/Wox-launcher/Wox/" Text="Wox" />
             <custom:PageLink Link="https://github.com/betsegaw/windowwalker/" Text="Beta Tadele's Window Walker" />
->>>>>>> d4b5200a
         </controls:SettingsPageControl.SecondaryLinks>
     </controls:SettingsPageControl>
 </Page>