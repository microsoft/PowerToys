﻿<Page
    x:Class="Microsoft.PowerToys.Settings.UI.Views.PowerLauncherPage"
    xmlns="http://schemas.microsoft.com/winfx/2006/xaml/presentation"
    xmlns:x="http://schemas.microsoft.com/winfx/2006/xaml"
    xmlns:ViewModels="using:Microsoft.PowerToys.Settings.UI.ViewModels"
    xmlns:controls="using:Microsoft.PowerToys.Settings.UI.Controls"
    xmlns:d="http://schemas.microsoft.com/expression/blend/2008"
    xmlns:i="using:Microsoft.Xaml.Interactivity"
    xmlns:ic="using:Microsoft.Xaml.Interactions.Core"
    xmlns:mc="http://schemas.openxmlformats.org/markup-compatibility/2006"
    xmlns:tkcontrols="using:CommunityToolkit.WinUI.Controls"
    xmlns:ui="using:CommunityToolkit.WinUI"
    AutomationProperties.LandmarkType="Main"
    mc:Ignorable="d">

<<<<<<< HEAD
    <custom:SettingsPageControl x:Uid="PowerLauncher" ModuleImageSource="ms-appx:///Assets/Settings/Modules/Run.png">
        <custom:SettingsPageControl.ModuleContent>
=======
    <controls:SettingsPageControl x:Uid="PowerLauncher" ModuleImageSource="ms-appx:///Assets/Settings/Modules/PowerLauncher.png">
        <controls:SettingsPageControl.ModuleContent>
>>>>>>> b609cf61

            <StackPanel ChildrenTransitions="{StaticResource SettingsCardsAnimations}" Orientation="Vertical">
                <tkcontrols:SettingsCard
                    x:Uid="PowerLauncher_EnablePowerLauncher"
<<<<<<< HEAD
                    HeaderIcon="{ui:BitmapIcon Source=/Assets/Settings/Icons/PowerToysRun.png}"
                    IsEnabled="{x:Bind Mode=OneWay, Path=ViewModel.IsEnabledGpoConfigured, Converter={StaticResource BoolNegationConverter}}">
=======
                    HeaderIcon="{ui:BitmapIcon Source=/Assets/Settings/FluentIcons/FluentIconsPowerToysRun.png}"
                    IsEnabled="{x:Bind ViewModel.IsEnabledGpoConfigured, Mode=OneWay, Converter={StaticResource BoolNegationConverter}}">
>>>>>>> b609cf61
                    <ToggleSwitch x:Uid="ToggleSwitch" IsOn="{x:Bind ViewModel.EnablePowerLauncher, Mode=TwoWay}" />
                </tkcontrols:SettingsCard>
                <InfoBar
                    x:Uid="GPO_IsSettingForced"
                    IsClosable="False"
                    IsOpen="{x:Bind ViewModel.IsEnabledGpoConfigured, Mode=OneWay}"
                    IsTabStop="{x:Bind ViewModel.IsEnabledGpoConfigured, Mode=OneWay}"
                    Severity="Informational" />

                <controls:SettingsGroup x:Uid="Shortcut" IsEnabled="{x:Bind ViewModel.EnablePowerLauncher, Mode=OneWay}">
                    <tkcontrols:SettingsExpander
                        x:Uid="Activation_Shortcut"
                        HeaderIcon="{ui:FontIcon Glyph=&#xEDA7;}"
                        IsExpanded="True">
                        <controls:ShortcutControl MinWidth="{StaticResource SettingActionControlMinWidth}" HotkeySettings="{x:Bind Path=ViewModel.OpenPowerLauncher, Mode=TwoWay}" />
                        <tkcontrols:SettingsExpander.Items>
                            <tkcontrols:SettingsCard ContentAlignment="Left">
                                <controls:CheckBoxWithDescriptionControl x:Uid="PowerLauncher_UseCentralizedKeyboardHook" IsChecked="{x:Bind ViewModel.UseCentralizedKeyboardHook, Mode=TwoWay}" />
                            </tkcontrols:SettingsCard>
                            <tkcontrols:SettingsCard ContentAlignment="Left">
                                <CheckBox x:Uid="PowerLauncher_IgnoreHotkeysInFullScreen" IsChecked="{x:Bind ViewModel.IgnoreHotkeysInFullScreen, Mode=TwoWay}" />
                            </tkcontrols:SettingsCard>
                        </tkcontrols:SettingsExpander.Items>
                    </tkcontrols:SettingsExpander>
                </controls:SettingsGroup>


                <!--<Custom:HotkeySettingsControl x:Uid="PowerLauncher_OpenFileLocation"
                                          HorizontalAlignment="Left"
                                          Margin="{StaticResource SmallTopMargin}"
                                          HotkeySettings="{Binding Path=ViewModel.OpenFileLocation, Mode=TwoWay}"
                                          IsEnabled="False"
                                        />
            <Custom:HotkeySettingsControl x:Uid="PowerLauncher_CopyPathLocation"
                                          HorizontalAlignment="Left"
                                          Margin="{StaticResource SmallTopMargin}"
                                          HotkeySettings="{Binding Path=ViewModel.CopyPathLocation, Mode=TwoWay}"
                                          Keys="Win, Ctrl, Alt, Shift"
                                          IsEnabled="False"
                                        />
            <Custom:HotkeySettingsControl x:Uid="PowerLauncher_OpenConsole"
                                          HorizontalAlignment="Left"
                                          Margin="{StaticResource SmallTopMargin}"
                                          HotkeySettings="{Binding Path=ViewModel.OpenConsole, Mode=TwoWay}"
                                          Keys="Win, Ctrl, Alt, Shift"
                                          IsEnabled="False"
                                        />-->

                <!--<CheckBox x:Uid="PowerLauncher_OverrideWinRKey"
                      Margin="{StaticResource SmallTopMargin}"
                      IsChecked="False"
                      IsEnabled="False"
                      />-->

                <!--<CheckBox x:Uid="PowerLauncher_OverrideWinSKey"
                      Margin="{StaticResource SmallTopMargin}"
                      IsChecked="{x:Bind ViewModel.OverrideWinSKey, Mode=TwoWay}"
                      IsEnabled="False"
                      />-->

                <controls:SettingsGroup x:Uid="PowerLauncher_SearchResults" IsEnabled="{x:Bind ViewModel.EnablePowerLauncher, Mode=OneWay}">
                    <tkcontrols:SettingsExpander
                        x:Uid="PowerLauncher_SearchQueryResultsWithDelay"
                        HeaderIcon="{ui:FontIcon Glyph=&#xec48;}"
                        IsExpanded="True">
                        <ToggleSwitch IsOn="{x:Bind ViewModel.SearchQueryResultsWithDelay, Mode=TwoWay}" />
                        <tkcontrols:SettingsExpander.Items>
                            <tkcontrols:SettingsCard x:Uid="PowerLauncher_FastSearchInputDelayMs" IsEnabled="{x:Bind ViewModel.SearchQueryResultsWithDelay, Mode=OneWay}">
                                <NumberBox
                                    MinWidth="{StaticResource SettingActionControlMinWidth}"
                                    LargeChange="50"
                                    Maximum="500"
                                    Minimum="0"
                                    SmallChange="10"
                                    SpinButtonPlacementMode="Compact"
                                    Value="{x:Bind ViewModel.SearchInputDelayFast, Mode=TwoWay}" />
                            </tkcontrols:SettingsCard>
                            <tkcontrols:SettingsCard x:Uid="PowerLauncher_SlowSearchInputDelayMs" IsEnabled="{x:Bind ViewModel.SearchQueryResultsWithDelay, Mode=OneWay}">
                                <NumberBox
                                    MinWidth="{StaticResource SettingActionControlMinWidth}"
                                    LargeChange="50"
                                    Maximum="1000"
                                    Minimum="0"
                                    SmallChange="10"
                                    SpinButtonPlacementMode="Compact"
                                    Value="{x:Bind ViewModel.SearchInputDelay, Mode=TwoWay}" />
                            </tkcontrols:SettingsCard>
                        </tkcontrols:SettingsExpander.Items>
                    </tkcontrols:SettingsExpander>

                    <tkcontrols:SettingsExpander
                        x:Uid="PowerLauncher_MaximumNumberOfResults"
                        HeaderIcon="{ui:FontIcon Glyph=&#xec8f;}"
                        IsExpanded="True">
                        <NumberBox
                            MinWidth="{StaticResource SettingActionControlMinWidth}"
                            Minimum="1"
                            SpinButtonPlacementMode="Compact"
                            Value="{x:Bind ViewModel.MaximumNumberOfResults, Mode=TwoWay}" />
                        <tkcontrols:SettingsExpander.Items>
                            <tkcontrols:SettingsCard ContentAlignment="Left">
                                <CheckBox x:Uid="PowerLauncher_ClearInputOnLaunch" IsChecked="{x:Bind ViewModel.ClearInputOnLaunch, Mode=TwoWay}" />
                            </tkcontrols:SettingsCard>
                        </tkcontrols:SettingsExpander.Items>
                    </tkcontrols:SettingsExpander>

                    <tkcontrols:SettingsExpander
                        x:Uid="PowerLauncher_SearchQueryTuningEnabled"
                        HeaderIcon="{ui:FontIcon Glyph=&#xE8CB;}"
                        IsExpanded="True">
                        <ToggleSwitch IsOn="{x:Bind ViewModel.SearchQueryTuningEnabled, Mode=TwoWay}" />
                        <tkcontrols:SettingsExpander.Items>
                            <tkcontrols:SettingsCard x:Uid="PowerLauncher_SearchClickedItemWeight" IsEnabled="{x:Bind ViewModel.SearchQueryTuningEnabled, Mode=OneWay}">
                                <NumberBox
                                    MinWidth="{StaticResource SettingActionControlMinWidth}"
                                    LargeChange="50"
                                    Maximum="1000"
                                    Minimum="0"
                                    SmallChange="5"
                                    SpinButtonPlacementMode="Compact"
                                    Value="{x:Bind ViewModel.SearchClickedItemWeight, Mode=TwoWay}" />
                            </tkcontrols:SettingsCard>
                            <tkcontrols:SettingsCard ContentAlignment="Left" IsEnabled="{x:Bind ViewModel.SearchQueryTuningEnabled, Mode=OneWay}">
                                <controls:CheckBoxWithDescriptionControl x:Uid="PowerLauncher_WaitForSlowResults" IsChecked="{x:Bind ViewModel.SearchWaitForSlowResults, Mode=TwoWay}" />
                            </tkcontrols:SettingsCard>
                        </tkcontrols:SettingsExpander.Items>
                    </tkcontrols:SettingsExpander>

                    <tkcontrols:SettingsCard x:Uid="PowerLauncher_TabSelectsContextButtons" HeaderIcon="{ui:FontIcon Glyph=&#xE7FD;}">
                        <ToggleSwitch x:Uid="ToggleSwitch" IsOn="{x:Bind ViewModel.TabSelectsContextButtons, Mode=TwoWay}" />
                    </tkcontrols:SettingsCard>

                    <tkcontrols:SettingsCard x:Uid="PowerLauncher_UsePinyin" HeaderIcon="{ui:FontIcon Glyph=&#xE98A;}">
                        <ToggleSwitch x:Uid="ToggleSwitch" IsOn="{x:Bind ViewModel.UsePinyin, Mode=TwoWay}" />
                    </tkcontrols:SettingsCard>

                    <tkcontrols:SettingsCard x:Uid="PowerLauncher_GenerateThumbnailsFromFiles" HeaderIcon="{ui:FontIcon Glyph=&#xE91B;}">
                        <ToggleSwitch x:Uid="ToggleSwitch" IsOn="{x:Bind ViewModel.GenerateThumbnailsFromFiles, Mode=TwoWay}" />
                    </tkcontrols:SettingsCard>
                </controls:SettingsGroup>

                <!--<ComboBox x:Uid="PowerLauncher_SearchResultPreference"
                      MinWidth="320"
                      Margin="{StaticResource SmallTopMargin}"
                      ItemsSource="{Binding searchResultPreferencesOptions}"
                      SelectedItem="{x:Bind SelectedSearchResultPreference, Mode=TwoWay}"
                      SelectedValuePath="Item2"
                      DisplayMemberPath="Item1"
                      IsEnabled="False"
                      />

            <ComboBox x:Uid="PowerLauncher_SearchTypePreference"
                      MinWidth="320"
                      Margin="{StaticResource SmallTopMargin}"
                      ItemsSource="{Binding searchTypePreferencesOptions}"
                      SelectedItem="{x:Bind SelectedSearchTypePreference, Mode=TwoWay}"
                      SelectedValuePath="Item2"
                      DisplayMemberPath="Item1"
                      IsEnabled="False"
                      />-->

                <controls:SettingsGroup x:Uid="Run_PositionAppearance_GroupSettings" IsEnabled="{x:Bind ViewModel.EnablePowerLauncher, Mode=OneWay}">
                    <tkcontrols:SettingsCard x:Uid="Run_PositionHeader" HeaderIcon="{ui:FontIcon Glyph=&#xe78b;}">
                        <ComboBox MinWidth="{StaticResource SettingActionControlMinWidth}" SelectedIndex="{x:Bind ViewModel.MonitorPositionIndex, Mode=TwoWay}">
                            <ComboBoxItem x:Uid="Run_Radio_Position_Cursor" />
                            <ComboBoxItem x:Uid="Run_Radio_Position_Primary_Monitor" />
                            <ComboBoxItem x:Uid="Run_Radio_Position_Focus" />
                        </ComboBox>
                    </tkcontrols:SettingsCard>

                    <tkcontrols:SettingsCard x:Uid="ColorModeHeader" HeaderIcon="{ui:FontIcon Glyph=&#xE790;}">
                        <tkcontrols:SettingsCard.Description>
                            <HyperlinkButton x:Uid="Windows_Color_Settings" Click="OpenColorsSettings_Click" />
                        </tkcontrols:SettingsCard.Description>
                        <ComboBox MinWidth="{StaticResource SettingActionControlMinWidth}" SelectedIndex="{x:Bind ViewModel.ThemeIndex, Mode=TwoWay}">
                            <ComboBoxItem x:Uid="Radio_Theme_Dark" />
                            <ComboBoxItem x:Uid="Radio_Theme_Light" />
                            <ComboBoxItem x:Uid="Radio_Theme_Default" />
                        </ComboBox>
                    </tkcontrols:SettingsCard>

                    <tkcontrols:SettingsCard x:Uid="PowerLauncher_ShowPluginKeywords" HeaderIcon="{ui:FontIcon Glyph=&#xE8FD;}">
                        <ComboBox MinWidth="{StaticResource SettingActionControlMinWidth}" SelectedIndex="{x:Bind ViewModel.ShowPluginsOverviewIndex, Mode=TwoWay}">
                            <ComboBoxItem x:Uid="ShowPluginsOverview_All" />
                            <ComboBoxItem x:Uid="ShowPluginsOverview_NonGlobal" />
                            <ComboBoxItem x:Uid="ShowPluginsOverview_None" />
                        </ComboBox>
                    </tkcontrols:SettingsCard>

                    <tkcontrols:SettingsCard x:Uid="PowerLauncher_TitleFontSize" HeaderIcon="{ui:FontIcon Glyph=&#xE8E9;}">
                        <StackPanel Orientation="Horizontal" Spacing="12">
                            <TextBlock
                                VerticalAlignment="Center"
                                AutomationProperties.AccessibilityView="Raw"
                                FontSize="12"
                                FontWeight="SemiBold"
                                Text="A" />
                            <Slider
                                x:Uid="PowerLauncher_TextFontSizeSlider"
                                LargeChange="2"
                                Maximum="24"
                                Minimum="12"
                                SmallChange="2"
                                StepFrequency="2"
                                TickFrequency="2"
                                TickPlacement="Outside"
                                Value="{x:Bind ViewModel.TitleFontSize, Mode=TwoWay}" />
                            <TextBlock
                                VerticalAlignment="Center"
                                AutomationProperties.AccessibilityView="Raw"
                                FontSize="24"
                                FontWeight="SemiBold"
                                Text="A" />
                        </StackPanel>
                    </tkcontrols:SettingsCard>
                </controls:SettingsGroup>

                <controls:SettingsGroup x:Uid="PowerLauncher_Plugins" IsEnabled="{x:Bind ViewModel.EnablePowerLauncher, Mode=OneWay}">

                    <InfoBar
                        x:Uid="Run_ConflictingKeywordInfo"
                        IsClosable="False"
                        IsOpen="{x:Bind ViewModel.EnablePowerLauncher, Mode=OneWay}"
                        IsTabStop="{x:Bind ViewModel.EnablePowerLauncher, Mode=OneWay}"
                        Severity="Informational">
                        <InfoBar.ActionButton>
                            <HyperlinkButton x:Uid="Run_ConflictingKeywordInfo_Link" NavigateUri="https://aka.ms/PowerToysOverview_PowerToysRun#direct-activation-commands" />
                        </InfoBar.ActionButton>
                    </InfoBar>

                    <tkcontrols:SettingsCard x:Uid="Run_PluginUse" HeaderIcon="{ui:FontIcon Glyph=&#xEA86;}">
                        <tkcontrols:SettingsCard.Description>
                            <StackPanel>
                                <TextBlock x:Uid="Run_PluginUseDescription" />
                                <HyperlinkButton x:Uid="Run_PluginUseFindMorePlugins" NavigateUri="https://aka.ms/powerToysRunPlugins" />
                            </StackPanel>
                        </tkcontrols:SettingsCard.Description>
                        <AutoSuggestBox
                            x:Uid="PowerLauncher_SearchList"
                            MinWidth="{StaticResource SettingActionControlMinWidth}"
                            QueryIcon="Find"
                            Text="{x:Bind ViewModel.SearchText, Mode=TwoWay}">
                            <i:Interaction.Behaviors>
                                <ic:EventTriggerBehavior EventName="TextChanged">
                                    <ic:InvokeCommandAction Command="{x:Bind ViewModel.SearchPluginsCommand}" />
                                </ic:EventTriggerBehavior>
                            </i:Interaction.Behaviors>
                        </AutoSuggestBox>
                    </tkcontrols:SettingsCard>


                    <InfoBar
                        x:Uid="Run_SomePluginsAreGpoManaged"
                        IsClosable="False"
                        IsOpen="{x:Bind ViewModel.ShowPluginsAreGpoManagedInfo, Mode=OneWay}"
                        IsTabStop="{x:Bind ViewModel.ShowPluginsAreGpoManagedInfo, Mode=OneWay}"
                        Severity="Informational" />
                    <InfoBar
                        x:Uid="Run_AllPluginsDisabled"
                        IsClosable="False"
                        IsOpen="{x:Bind ViewModel.ShowAllPluginsDisabledWarning, Mode=OneWay}"
                        IsTabStop="{x:Bind ViewModel.ShowAllPluginsDisabledWarning, Mode=OneWay}"
                        Severity="Error" />

                    <StackPanel Orientation="Horizontal" Visibility="{x:Bind ViewModel.ShowPluginsLoadingMessage, Mode=OneWay, Converter={StaticResource BoolToVisibilityConverter}}">
                        <ProgressRing
                            Width="20"
                            Height="20"
                            Margin="18,18"
                            IsActive="True" />
                        <TextBlock
                            x:Uid="Run_PluginsLoading"
                            VerticalAlignment="Center"
                            Style="{ThemeResource SecondaryTextStyle}" />
                    </StackPanel>

                    <ItemsControl x:Name="PluginsListView" ItemsSource="{x:Bind Path=ViewModel.Plugins, Mode=OneWay}">
                        <ItemsControl.ItemsPanel>
                            <ItemsPanelTemplate>
                                <StackPanel Spacing="2" />
                            </ItemsPanelTemplate>
                        </ItemsControl.ItemsPanel>
                        <ItemsControl.ItemTemplate>
                            <DataTemplate x:DataType="ViewModels:PowerLauncherPluginViewModel" x:DefaultBindMode="OneWay">
                                <Grid>
                                    <tkcontrols:SettingsExpander Description="{x:Bind Description}" Header="{x:Bind Path=Name}">
                                        <tkcontrols:SettingsExpander.HeaderIcon>
                                            <BitmapIcon UriSource="{x:Bind IconPath}" />
                                        </tkcontrols:SettingsExpander.HeaderIcon>
                                        <StackPanel Orientation="Horizontal" Spacing="16">
                                            <!-- todo(Stefan): InfoBadge not available
                                                        <InfoBadge AutomationProperties.AccessibilityView="Raw"
                                                                        Visibility="{x:Bind ShowBadgeOnPluginSettingError}"
                                                                        Style="{StaticResource CriticalIconInfoBadgeStyle}" />
                                            -->

                                            <!--  Temporary badge replacement for InfoBadge control (htcfreek). (Normally you need one grid per icon group. But if you want to show two badges at the same place in a StackPanel you have to put all FontIcons into the same Grid.)  -->
                                            <Grid>
                                                <!--  Error badge  -->
                                                <FontIcon
                                                    FontFamily="{StaticResource SymbolThemeFontFamily}"
                                                    Foreground="{ThemeResource InfoBarErrorSeverityIconBackground}"
                                                    Glyph="{StaticResource InfoBarIconBackgroundGlyph}"
                                                    Visibility="{x:Bind ShowBadgeOnPluginSettingError}" />
                                                <FontIcon
                                                    FontFamily="{StaticResource SymbolThemeFontFamily}"
                                                    Foreground="{ThemeResource InfoBarErrorSeverityIconForeground}"
                                                    Glyph="{StaticResource InfoBarErrorIconGlyph}"
                                                    Visibility="{x:Bind ShowBadgeOnPluginSettingError}" />
                                            </Grid>

                                            <ToggleSwitch
                                                x:Uid="PowerLauncher_EnablePluginToggle"
                                                IsEnabled="{x:Bind Path=EnabledGpoRuleIsConfigured, Converter={StaticResource BoolNegationConverter}, Mode=OneWay}"
                                                IsOn="{x:Bind Path=Disabled, Converter={StaticResource BoolNegationConverter}, Mode=TwoWay}" />

                                        </StackPanel>
                                        <tkcontrols:SettingsExpander.Items>
                                            <tkcontrols:SettingsCard x:Uid="PowerLauncher_ActionKeyword" IsEnabled="{x:Bind Enabled, Mode=OneWay}">
                                                <TextBox MinWidth="{StaticResource SettingActionControlMinWidth}" Text="{x:Bind ActionKeyword, Mode=TwoWay, UpdateSourceTrigger=PropertyChanged}" />
                                            </tkcontrols:SettingsCard>
                                            <tkcontrols:SettingsCard
                                                Padding="0,-4,0,0"
                                                HorizontalContentAlignment="Left"
                                                Background="{ThemeResource SystemFillColorCriticalBackgroundBrush}"
                                                ContentAlignment="Vertical"
                                                Visibility="{x:Bind ShowNotAccessibleWarning, Converter={StaticResource BoolToVisibilityConverter}}">
                                                <InfoBar
                                                    x:Uid="Run_NotAccessibleWarning"
                                                    Margin="3,0,0,0"
                                                    Background="Transparent"
                                                    BorderBrush="Transparent"
                                                    IsClosable="False"
                                                    IsOpen="True"
                                                    IsTabStop="{x:Bind ShowNotAccessibleWarning}"
                                                    Severity="Error" />
                                            </tkcontrols:SettingsCard>
                                            <tkcontrols:SettingsCard ContentAlignment="Left" IsEnabled="{x:Bind Enabled, Mode=OneWay}">
                                                <CheckBox
                                                    Margin="0,-8,0,0"
                                                    AutomationProperties.Name="{Binding ElementName=IncludeInGlobalResultTitle, Path=Text}"
                                                    IsChecked="{x:Bind IsGlobal, Mode=TwoWay}">
                                                    <StackPanel Orientation="Vertical">
                                                        <TextBlock x:Name="IncludeInGlobalResultTitle" x:Uid="PowerLauncher_IncludeInGlobalResultTitle" />
                                                        <controls:IsEnabledTextBlock
                                                            x:Uid="PowerLauncher_IncludeInGlobalResultDescription"
                                                            FontSize="{StaticResource SecondaryTextFontSize}"
                                                            Foreground="{ThemeResource TextFillColorSecondaryBrush}" />
                                                    </StackPanel>
                                                </CheckBox>
                                            </tkcontrols:SettingsCard>
                                            <tkcontrols:SettingsCard x:Uid="PowerLauncher_PluginWeightBoost" IsEnabled="{x:Bind IsGlobalAndEnabled, Mode=OneWay}">
                                                <NumberBox
                                                    MinWidth="{StaticResource SettingActionControlMinWidth}"
                                                    LargeChange="50"
                                                    Maximum="1000"
                                                    Minimum="-1000"
                                                    SmallChange="10"
                                                    SpinButtonPlacementMode="Compact"
                                                    Value="{x:Bind WeightBoost, Mode=TwoWay}" />
                                            </tkcontrols:SettingsCard>
                                            <tkcontrols:SettingsCard
                                                MinHeight="0"
                                                HorizontalContentAlignment="Stretch"
                                                ContentAlignment="Vertical">
                                                <tkcontrols:SettingsCard.Resources>
                                                    <Thickness x:Key="SettingsCardPadding">0</Thickness>
                                                    <Thickness x:Key="SettingsExpanderItemPadding">0,0,0,0</Thickness>
                                                </tkcontrols:SettingsCard.Resources>
                                                <ItemsControl
                                                    Margin="0,-6,0,0"
                                                    HorizontalAlignment="Stretch"
                                                    HorizontalContentAlignment="Stretch"
                                                    IsEnabled="{x:Bind Enabled, Mode=OneWay}"
                                                    ItemsSource="{x:Bind Path=AdditionalOptions}">
                                                    <ItemsControl.ItemTemplate>
                                                        <DataTemplate x:DataType="ViewModels:PluginAdditionalOptionViewModel">
                                                            <StackPanel HorizontalAlignment="Stretch" Orientation="Vertical">
                                                                <!--  Checkbox setting  -->
                                                                <tkcontrols:SettingsCard
                                                                    MinHeight="0"
                                                                    Margin="1"
                                                                    Padding="0,6,0,12"
                                                                    Background="Transparent"
                                                                    BorderThickness="0,0,0,0"
                                                                    ContentAlignment="Left"
                                                                    CornerRadius="0"
                                                                    Visibility="{x:Bind Path=ShowCheckBox, Converter={StaticResource BoolToVisibilityConverter}}">
                                                                    <controls:CheckBoxWithDescriptionControl
                                                                        Margin="56,0,0,0"
                                                                        Description="{x:Bind Path=DisplayDescription}"
                                                                        Header="{x:Bind Path=DisplayLabel}"
                                                                        IsChecked="{x:Bind Value, Mode=TwoWay}" />
                                                                </tkcontrols:SettingsCard>
                                                                <!--  ComboBox setting  -->
                                                                <tkcontrols:SettingsCard
                                                                    MinHeight="0"
                                                                    Margin="56,8,45,8"
                                                                    Background="Transparent"
                                                                    BorderThickness="0,0,0,0"
                                                                    CornerRadius="0"
                                                                    Description="{x:Bind Path=DisplayDescription}"
                                                                    Header="{x:Bind Path=DisplayLabel}"
                                                                    Visibility="{x:Bind Path=ShowComboBox, Converter={StaticResource BoolToVisibilityConverter}}">
                                                                    <ComboBox
                                                                        MinWidth="{StaticResource SettingActionControlMinWidth}"
                                                                        DisplayMemberPath="Key"
                                                                        ItemsSource="{x:Bind Path=ComboBoxItems}"
                                                                        SelectedValue="{x:Bind ComboBoxValue, Mode=TwoWay}"
                                                                        SelectedValuePath="Value" />
                                                                </tkcontrols:SettingsCard>
                                                                <!--  TextBox setting  -->
                                                                <tkcontrols:SettingsCard
                                                                    MinHeight="0"
                                                                    Margin="56,8,45,8"
                                                                    Background="Transparent"
                                                                    BorderThickness="0,0,0,0"
                                                                    CornerRadius="0"
                                                                    Description="{x:Bind Path=DisplayDescription}"
                                                                    Header="{x:Bind Path=DisplayLabel}"
                                                                    Visibility="{x:Bind Path=ShowTextBox, Converter={StaticResource BoolToVisibilityConverter}}">
                                                                    <TextBox
                                                                        MinWidth="{StaticResource SettingActionControlMinWidth}"
                                                                        MaxWidth="450"
                                                                        MaxLength="{x:Bind TextBoxMaxLength, Mode=OneWay}"
                                                                        Text="{x:Bind TextValue, Mode=TwoWay}" />
                                                                </tkcontrols:SettingsCard>
                                                                <!--  NumberBox setting  -->
                                                                <tkcontrols:SettingsCard
                                                                    MinHeight="0"
                                                                    Margin="56,8,45,8"
                                                                    Background="Transparent"
                                                                    BorderThickness="0,0,0,0"
                                                                    CornerRadius="0"
                                                                    Description="{x:Bind Path=DisplayDescription}"
                                                                    Header="{x:Bind Path=DisplayLabel}"
                                                                    Visibility="{x:Bind Path=ShowNumberBox, Converter={StaticResource BoolToVisibilityConverter}}">
                                                                    <NumberBox
                                                                        MinWidth="{StaticResource SettingActionControlMinWidth}"
                                                                        LargeChange="{x:Bind NumberBoxLargeChange, Mode=OneWay}"
                                                                        Maximum="{x:Bind NumberBoxMax, Mode=OneWay}"
                                                                        Minimum="{x:Bind NumberBoxMin, Mode=OneWay}"
                                                                        SmallChange="{x:Bind NumberBoxSmallChange, Mode=OneWay}"
                                                                        SpinButtonPlacementMode="Compact"
                                                                        Value="{x:Bind NumberValue, Mode=TwoWay}" />
                                                                </tkcontrols:SettingsCard>
                                                                <!--  Checkbox And ComboBox setting  -->
                                                                <StackPanel
                                                                    HorizontalAlignment="Stretch"
                                                                    Orientation="Vertical"
                                                                    Visibility="{x:Bind Path=ShowCheckboxAndCombobox, Converter={StaticResource BoolToVisibilityConverter}}">
                                                                    <tkcontrols:SettingsCard
                                                                        MinHeight="0"
                                                                        Margin="1"
                                                                        Padding="0,6,0,4"
                                                                        Background="Transparent"
                                                                        BorderThickness="0,0,0,0"
                                                                        ContentAlignment="Left"
                                                                        CornerRadius="0">
                                                                        <controls:CheckBoxWithDescriptionControl
                                                                            Margin="56,0,0,0"
                                                                            Description="{x:Bind Path=DisplayDescription}"
                                                                            Header="{x:Bind Path=DisplayLabel}"
                                                                            IsChecked="{x:Bind Value, Mode=TwoWay}" />
                                                                    </tkcontrols:SettingsCard>
                                                                    <tkcontrols:SettingsCard
                                                                        MinHeight="0"
                                                                        Margin="84,0,45,8"
                                                                        Background="Transparent"
                                                                        BorderThickness="0,0,0,0"
                                                                        CornerRadius="0"
                                                                        Description="{x:Bind Path=SecondDisplayDescription}"
                                                                        Header="{x:Bind Path=SecondDisplayLabel}"
                                                                        IsEnabled="{x:Bind SecondSettingIsEnabled, Mode=OneWay}">
                                                                        <ComboBox
                                                                            MinWidth="{StaticResource SettingActionControlMinWidth}"
                                                                            DisplayMemberPath="Key"
                                                                            ItemsSource="{x:Bind Path=ComboBoxItems}"
                                                                            SelectedValue="{x:Bind ComboBoxValue, Mode=TwoWay}"
                                                                            SelectedValuePath="Value" />
                                                                    </tkcontrols:SettingsCard>
                                                                </StackPanel>
                                                                <!--  Checkbox And TextBox setting  -->
                                                                <StackPanel
                                                                    HorizontalAlignment="Stretch"
                                                                    Orientation="Vertical"
                                                                    Visibility="{x:Bind Path=ShowCheckboxAndTextbox, Converter={StaticResource BoolToVisibilityConverter}}">
                                                                    <tkcontrols:SettingsCard
                                                                        MinHeight="0"
                                                                        Margin="1"
                                                                        Padding="0,6,0,4"
                                                                        Background="Transparent"
                                                                        BorderThickness="0,0,0,0"
                                                                        ContentAlignment="Left"
                                                                        CornerRadius="0">
                                                                        <controls:CheckBoxWithDescriptionControl
                                                                            Margin="56,0,0,0"
                                                                            Description="{x:Bind Path=DisplayDescription}"
                                                                            Header="{x:Bind Path=DisplayLabel}"
                                                                            IsChecked="{x:Bind Value, Mode=TwoWay}" />
                                                                    </tkcontrols:SettingsCard>
                                                                    <tkcontrols:SettingsCard
                                                                        MinHeight="0"
                                                                        Margin="84,0,45,8"
                                                                        Background="Transparent"
                                                                        BorderThickness="0,0,0,0"
                                                                        CornerRadius="0"
                                                                        Description="{x:Bind Path=SecondDisplayDescription}"
                                                                        Header="{x:Bind Path=SecondDisplayLabel}"
                                                                        IsEnabled="{x:Bind SecondSettingIsEnabled, Mode=OneWay}">
                                                                        <TextBox
                                                                            MinWidth="{StaticResource SettingActionControlMinWidth}"
                                                                            MaxWidth="450"
                                                                            MaxLength="{x:Bind TextBoxMaxLength, Mode=OneWay}"
                                                                            Text="{x:Bind TextValue, Mode=TwoWay}" />
                                                                    </tkcontrols:SettingsCard>
                                                                </StackPanel>
                                                                <!--  Checkbox And NumberBox setting  -->
                                                                <StackPanel
                                                                    HorizontalAlignment="Stretch"
                                                                    Orientation="Vertical"
                                                                    Visibility="{x:Bind Path=ShowCheckboxAndNumberbox, Converter={StaticResource BoolToVisibilityConverter}}">
                                                                    <tkcontrols:SettingsCard
                                                                        MinHeight="0"
                                                                        Margin="1"
                                                                        Padding="0,6,0,4"
                                                                        Background="Transparent"
                                                                        BorderThickness="0,0,0,0"
                                                                        ContentAlignment="Left"
                                                                        CornerRadius="0">
                                                                        <controls:CheckBoxWithDescriptionControl
                                                                            Margin="56,0,0,0"
                                                                            Description="{x:Bind Path=DisplayDescription}"
                                                                            Header="{x:Bind Path=DisplayLabel}"
                                                                            IsChecked="{x:Bind Value, Mode=TwoWay}" />
                                                                    </tkcontrols:SettingsCard>
                                                                    <tkcontrols:SettingsCard
                                                                        MinHeight="0"
                                                                        Margin="84,0,45,8"
                                                                        Background="Transparent"
                                                                        BorderThickness="0,0,0,0"
                                                                        CornerRadius="0"
                                                                        Description="{x:Bind Path=SecondDisplayDescription}"
                                                                        Header="{x:Bind Path=SecondDisplayLabel}"
                                                                        IsEnabled="{x:Bind SecondSettingIsEnabled, Mode=OneWay}">
                                                                        <NumberBox
                                                                            MinWidth="{StaticResource SettingActionControlMinWidth}"
                                                                            LargeChange="{x:Bind NumberBoxLargeChange, Mode=OneWay}"
                                                                            Maximum="{x:Bind NumberBoxMax, Mode=OneWay}"
                                                                            Minimum="{x:Bind NumberBoxMin, Mode=OneWay}"
                                                                            SmallChange="{x:Bind NumberBoxSmallChange, Mode=OneWay}"
                                                                            SpinButtonPlacementMode="Compact"
                                                                            Value="{x:Bind NumberValue, Mode=TwoWay}" />
                                                                    </tkcontrols:SettingsCard>
                                                                </StackPanel>
                                                                <!--  Separator line  -->
                                                                <Rectangle
                                                                    Height="1"
                                                                    HorizontalAlignment="Stretch"
                                                                    Fill="{ThemeResource CardStrokeColorDefaultBrush}" />
                                                            </StackPanel>
                                                        </DataTemplate>
                                                    </ItemsControl.ItemTemplate>
                                                </ItemsControl>
                                            </tkcontrols:SettingsCard>
                                            <tkcontrols:SettingsCard
                                                MinHeight="0"
                                                BorderThickness="0"
                                                ContentAlignment="Right">
                                                <TextBlock Opacity="{x:Bind DisabledOpacity}" Style="{ThemeResource SecondaryTextStyle}">
                                                    <Run x:Uid="PowerLauncher_AuthoredBy" />
                                                    <Run FontWeight="SemiBold" Text="{x:Bind Author}" />
                                                </TextBlock>
                                            </tkcontrols:SettingsCard>
                                        </tkcontrols:SettingsExpander.Items>
                                    </tkcontrols:SettingsExpander>
                                </Grid>
                            </DataTemplate>
                        </ItemsControl.ItemTemplate>
                    </ItemsControl>
                </controls:SettingsGroup>
            </StackPanel>

        </controls:SettingsPageControl.ModuleContent>
        <controls:SettingsPageControl.PrimaryLinks>
            <controls:PageLink x:Uid="LearnMore_Run" Link="https://aka.ms/PowerToysOverview_PowerToysRun" />
            <controls:PageLink x:Uid="Run_FindMorePlugins" Link="https://aka.ms/powerToysRunPlugins" />
        </controls:SettingsPageControl.PrimaryLinks>
        <controls:SettingsPageControl.SecondaryLinks>
            <controls:PageLink Link="https://github.com/Wox-launcher/Wox/" Text="Wox" />
            <controls:PageLink Link="https://github.com/betsegaw/windowwalker/" Text="Beta Tadele's Window Walker" />
        </controls:SettingsPageControl.SecondaryLinks>
    </controls:SettingsPageControl>
</Page><|MERGE_RESOLUTION|>--- conflicted
+++ resolved
@@ -13,24 +13,14 @@
     AutomationProperties.LandmarkType="Main"
     mc:Ignorable="d">
 
-<<<<<<< HEAD
-    <custom:SettingsPageControl x:Uid="PowerLauncher" ModuleImageSource="ms-appx:///Assets/Settings/Modules/Run.png">
-        <custom:SettingsPageControl.ModuleContent>
-=======
-    <controls:SettingsPageControl x:Uid="PowerLauncher" ModuleImageSource="ms-appx:///Assets/Settings/Modules/PowerLauncher.png">
+    <controls:SettingsPageControl x:Uid="PowerLauncher" ModuleImageSource="ms-appx:///Assets/Settings/Modules/Run.png">
         <controls:SettingsPageControl.ModuleContent>
->>>>>>> b609cf61
 
             <StackPanel ChildrenTransitions="{StaticResource SettingsCardsAnimations}" Orientation="Vertical">
                 <tkcontrols:SettingsCard
                     x:Uid="PowerLauncher_EnablePowerLauncher"
-<<<<<<< HEAD
                     HeaderIcon="{ui:BitmapIcon Source=/Assets/Settings/Icons/PowerToysRun.png}"
-                    IsEnabled="{x:Bind Mode=OneWay, Path=ViewModel.IsEnabledGpoConfigured, Converter={StaticResource BoolNegationConverter}}">
-=======
-                    HeaderIcon="{ui:BitmapIcon Source=/Assets/Settings/FluentIcons/FluentIconsPowerToysRun.png}"
                     IsEnabled="{x:Bind ViewModel.IsEnabledGpoConfigured, Mode=OneWay, Converter={StaticResource BoolNegationConverter}}">
->>>>>>> b609cf61
                     <ToggleSwitch x:Uid="ToggleSwitch" IsOn="{x:Bind ViewModel.EnablePowerLauncher, Mode=TwoWay}" />
                 </tkcontrols:SettingsCard>
                 <InfoBar
