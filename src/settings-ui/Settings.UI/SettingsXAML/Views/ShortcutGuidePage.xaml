﻿<Page
    x:Class="Microsoft.PowerToys.Settings.UI.Views.ShortcutGuidePage"
    xmlns="http://schemas.microsoft.com/winfx/2006/xaml/presentation"
    xmlns:x="http://schemas.microsoft.com/winfx/2006/xaml"
    xmlns:controls="using:Microsoft.PowerToys.Settings.UI.Controls"
    xmlns:d="http://schemas.microsoft.com/expression/blend/2008"
    xmlns:mc="http://schemas.openxmlformats.org/markup-compatibility/2006"
    xmlns:tkcontrols="using:CommunityToolkit.WinUI.Controls"
    xmlns:ui="using:CommunityToolkit.WinUI"
    AutomationProperties.LandmarkType="Main"
    mc:Ignorable="d">

    <controls:SettingsPageControl x:Uid="ShortcutGuide" ModuleImageSource="ms-appx:///Assets/Settings/Modules/ShortcutGuide.png">
        <controls:SettingsPageControl.ModuleContent>
            <StackPanel ChildrenTransitions="{StaticResource SettingsCardsAnimations}" Orientation="Vertical">
                <tkcontrols:SettingsCard
                    x:Uid="ShortcutGuide_Enable"
<<<<<<< HEAD
                    HeaderIcon="{ui:BitmapIcon Source=/Assets/Settings/Icons/ShortcutGuide.png}"
                    IsEnabled="{x:Bind Mode=OneWay, Path=ViewModel.IsEnabledGpoConfigured, Converter={StaticResource BoolNegationConverter}}">
                    <ToggleSwitch x:Uid="ToggleSwitch" IsOn="{x:Bind Mode=TwoWay, Path=ViewModel.IsEnabled}" />
                </controls:SettingsCard>
=======
                    HeaderIcon="{ui:BitmapIcon Source=/Assets/Settings/FluentIcons/FluentIconsShortcutGuide.png}"
                    IsEnabled="{x:Bind ViewModel.IsEnabledGpoConfigured, Mode=OneWay, Converter={StaticResource BoolNegationConverter}}">
                    <ToggleSwitch x:Uid="ToggleSwitch" IsOn="{x:Bind ViewModel.IsEnabled, Mode=TwoWay}" />
                </tkcontrols:SettingsCard>
>>>>>>> b609cf61
                <InfoBar
                    x:Uid="GPO_IsSettingForced"
                    IsClosable="False"
                    IsOpen="{x:Bind ViewModel.IsEnabledGpoConfigured, Mode=OneWay}"
                    IsTabStop="{x:Bind ViewModel.IsEnabledGpoConfigured, Mode=OneWay}"
                    Severity="Informational" />
                <controls:SettingsGroup x:Uid="Shortcut" IsEnabled="{x:Bind ViewModel.IsEnabled, Mode=OneWay}">
                    <tkcontrols:SettingsCard x:Uid="ShortcutGuide_ActivationMethod">
                        <ComboBox MinWidth="{StaticResource SettingActionControlMinWidth}" SelectedIndex="{x:Bind ViewModel.UseLegacyPressWinKeyBehavior, Mode=TwoWay, Converter={StaticResource BoolToComboBoxIndexConverter}}">
                            <ComboBoxItem x:Uid="Radio_ShortcutGuide_ActivationMethod_CustomizedShortcut" />
                            <ComboBoxItem x:Uid="Radio_ShortcutGuide_ActivationMethod_LongPressWindowsKey" />
                        </ComboBox>
                    </tkcontrols:SettingsCard>

                    <tkcontrols:SettingsCard
                        x:Uid="Activation_Shortcut"
                        HeaderIcon="{ui:FontIcon Glyph=&#xEDA7;}"
                        Visibility="{x:Bind ViewModel.UseLegacyPressWinKeyBehavior, Mode=OneWay, Converter={StaticResource ReverseBoolToVisibilityConverter}}">
                        <controls:ShortcutControl MinWidth="{StaticResource SettingActionControlMinWidth}" HotkeySettings="{x:Bind Path=ViewModel.OpenShortcutGuide, Mode=TwoWay}" />
                    </tkcontrols:SettingsCard>

                    <tkcontrols:SettingsCard
                        x:Uid="ShortcutGuide_PressTimeForGlobalWindowsShortcuts"
                        HeaderIcon="{ui:FontIcon Glyph=&#xE916;}"
                        Visibility="{x:Bind ViewModel.UseLegacyPressWinKeyBehavior, Mode=OneWay, Converter={StaticResource BoolToVisibilityConverter}}">
                        <NumberBox
                            MinWidth="{StaticResource SettingActionControlMinWidth}"
                            LargeChange="100"
                            Minimum="100"
                            SmallChange="50"
                            SpinButtonPlacementMode="Compact"
                            Value="{x:Bind ViewModel.PressTime, Mode=TwoWay}" />
                    </tkcontrols:SettingsCard>

                    <tkcontrols:SettingsCard
                        x:Uid="ShortcutGuide_PressTimeForTaskbarIconShortcuts"
                        HeaderIcon="{ui:FontIcon Glyph=&#xE916;}"
                        Visibility="{x:Bind ViewModel.UseLegacyPressWinKeyBehavior, Mode=OneWay, Converter={StaticResource BoolToVisibilityConverter}}">
                        <NumberBox
                            MinWidth="{StaticResource SettingActionControlMinWidth}"
                            LargeChange="100"
                            Minimum="100"
                            SmallChange="50"
                            SpinButtonPlacementMode="Compact"
                            Value="{x:Bind ViewModel.DelayTime, Mode=TwoWay}" />
                    </tkcontrols:SettingsCard>

                    <InfoBar
                        x:Uid="ShortcutGuide_PressWinKeyWarning"
                        IsClosable="False"
                        IsEnabled="{x:Bind ViewModel.IsEnabled, Mode=OneWay}"
                        IsOpen="{x:Bind ViewModel.UseLegacyPressWinKeyBehavior, Mode=OneWay}"
                        IsTabStop="True"
                        Severity="Warning" />
                </controls:SettingsGroup>

                <controls:SettingsGroup x:Uid="Appearance_Behavior" IsEnabled="{x:Bind ViewModel.IsEnabled, Mode=OneWay}">
                    <tkcontrols:SettingsCard x:Uid="ColorModeHeader" HeaderIcon="{ui:FontIcon Glyph=&#xE790;}">
                        <tkcontrols:SettingsCard.Description>
                            <HyperlinkButton x:Uid="Windows_Color_Settings" Click="OpenColorsSettings_Click" />
                        </tkcontrols:SettingsCard.Description>
                        <ComboBox MinWidth="{StaticResource SettingActionControlMinWidth}" SelectedIndex="{x:Bind ViewModel.ThemeIndex, Mode=TwoWay}">
                            <ComboBoxItem x:Uid="Radio_Theme_Dark" />
                            <ComboBoxItem x:Uid="Radio_Theme_Light" />
                            <ComboBoxItem x:Uid="Radio_Theme_Default" />
                        </ComboBox>
                    </tkcontrols:SettingsCard>

                    <tkcontrols:SettingsCard x:Uid="ShortcutGuide_OverlayOpacity">
                        <Slider
                            MinWidth="{StaticResource SettingActionControlMinWidth}"
                            Maximum="100"
                            Minimum="0"
                            Value="{x:Bind ViewModel.OverlayOpacity, Mode=TwoWay}" />
                    </tkcontrols:SettingsCard>
                </controls:SettingsGroup>

                <controls:SettingsGroup x:Uid="ExcludedApps" IsEnabled="{x:Bind ViewModel.IsEnabled, Mode=OneWay}">
                    <tkcontrols:SettingsExpander
                        x:Uid="ShortcutGuide_DisabledApps"
                        HeaderIcon="{ui:FontIcon Glyph=&#xECE4;}"
                        IsExpanded="True">
                        <tkcontrols:SettingsExpander.Items>
                            <tkcontrols:SettingsCard HorizontalContentAlignment="Stretch" ContentAlignment="Vertical">
                                <TextBox
                                    x:Uid="ShortcutGuide_DisabledApps_TextBoxControl"
                                    MinWidth="240"
                                    MinHeight="160"
                                    AcceptsReturn="True"
                                    ScrollViewer.IsVerticalRailEnabled="True"
                                    ScrollViewer.VerticalScrollBarVisibility="Visible"
                                    ScrollViewer.VerticalScrollMode="Enabled"
                                    Text="{x:Bind ViewModel.DisabledApps, Mode=TwoWay, UpdateSourceTrigger=PropertyChanged}"
                                    TextWrapping="Wrap" />
                            </tkcontrols:SettingsCard>
                        </tkcontrols:SettingsExpander.Items>
                    </tkcontrols:SettingsExpander>
                </controls:SettingsGroup>
            </StackPanel>
        </controls:SettingsPageControl.ModuleContent>
        <controls:SettingsPageControl.PrimaryLinks>
            <controls:PageLink x:Uid="LearnMore_ShortcutGuide" Link="https://aka.ms/PowerToysOverview_ShortcutGuide" />
        </controls:SettingsPageControl.PrimaryLinks>
    </controls:SettingsPageControl>
</Page><|MERGE_RESOLUTION|>--- conflicted
+++ resolved
@@ -15,17 +15,10 @@
             <StackPanel ChildrenTransitions="{StaticResource SettingsCardsAnimations}" Orientation="Vertical">
                 <tkcontrols:SettingsCard
                     x:Uid="ShortcutGuide_Enable"
-<<<<<<< HEAD
                     HeaderIcon="{ui:BitmapIcon Source=/Assets/Settings/Icons/ShortcutGuide.png}"
-                    IsEnabled="{x:Bind Mode=OneWay, Path=ViewModel.IsEnabledGpoConfigured, Converter={StaticResource BoolNegationConverter}}">
-                    <ToggleSwitch x:Uid="ToggleSwitch" IsOn="{x:Bind Mode=TwoWay, Path=ViewModel.IsEnabled}" />
-                </controls:SettingsCard>
-=======
-                    HeaderIcon="{ui:BitmapIcon Source=/Assets/Settings/FluentIcons/FluentIconsShortcutGuide.png}"
                     IsEnabled="{x:Bind ViewModel.IsEnabledGpoConfigured, Mode=OneWay, Converter={StaticResource BoolNegationConverter}}">
                     <ToggleSwitch x:Uid="ToggleSwitch" IsOn="{x:Bind ViewModel.IsEnabled, Mode=TwoWay}" />
                 </tkcontrols:SettingsCard>
->>>>>>> b609cf61
                 <InfoBar
                     x:Uid="GPO_IsSettingForced"
                     IsClosable="False"
