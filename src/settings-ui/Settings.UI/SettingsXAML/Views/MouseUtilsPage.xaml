﻿<Page
    x:Class="Microsoft.PowerToys.Settings.UI.Views.MouseUtilsPage"
    xmlns="http://schemas.microsoft.com/winfx/2006/xaml/presentation"
    xmlns:x="http://schemas.microsoft.com/winfx/2006/xaml"
    xmlns:controls="using:Microsoft.PowerToys.Settings.UI.Controls"
    xmlns:converters="using:Microsoft.PowerToys.Settings.UI.Converters"
    xmlns:d="http://schemas.microsoft.com/expression/blend/2008"
    xmlns:mc="http://schemas.openxmlformats.org/markup-compatibility/2006"
    xmlns:tkcontrols="using:CommunityToolkit.WinUI.Controls"
    xmlns:tkconverters="using:CommunityToolkit.WinUI.Converters"
    xmlns:ui="using:CommunityToolkit.WinUI"
    AutomationProperties.LandmarkType="Main"
    mc:Ignorable="d">
    <Page.Resources>
        <converters:FindMyMouseActivationIntToVisibilityConverter x:Key="FindMyMouseActivationIntToVisibilityConverter" />
        <tkconverters:BoolToVisibilityConverter
            x:Key="BoolToInvertedVisibilityConverter"
            FalseValue="Visible"
            TrueValue="Collapsed" />
    </Page.Resources>
    <controls:SettingsPageControl x:Uid="MouseUtils" ModuleImageSource="ms-appx:///Assets/Settings/Modules/MouseUtils.png">
        <controls:SettingsPageControl.ModuleContent>
            <StackPanel ChildrenTransitions="{StaticResource SettingsCardsAnimations}" Orientation="Vertical">
                <controls:SettingsGroup x:Uid="MouseUtils_FindMyMouse">
                    <tkcontrols:SettingsCard
                        x:Uid="MouseUtils_Enable_FindMyMouse"
                        HeaderIcon="{ui:BitmapIcon Source=/Assets/Settings/FluentIcons/FluentIconsFindMyMouse.png}"
                        IsEnabled="{x:Bind ViewModel.IsFindMyMouseEnabledGpoConfigured, Mode=OneWay, Converter={StaticResource BoolNegationConverter}}">
                        <ToggleSwitch x:Uid="ToggleSwitch" IsOn="{x:Bind ViewModel.IsFindMyMouseEnabled, Mode=TwoWay}" />
                    </tkcontrols:SettingsCard>
                    <InfoBar
                        x:Uid="GPO_IsSettingForced"
                        IsClosable="False"
                        IsOpen="{x:Bind ViewModel.IsFindMyMouseEnabledGpoConfigured, Mode=OneWay}"
                        IsTabStop="{x:Bind ViewModel.IsFindMyMouseEnabledGpoConfigured, Mode=OneWay}"
                        Severity="Informational" />
                    <tkcontrols:SettingsExpander
                        x:Uid="MouseUtils_FindMyMouse_ActivationMethod"
                        HeaderIcon="{ui:FontIcon Glyph=&#xE961;}"
                        IsEnabled="{x:Bind ViewModel.IsFindMyMouseEnabled, Mode=OneWay}"
                        IsExpanded="True">
                        <ComboBox MinWidth="{StaticResource SettingActionControlMinWidth}" SelectedIndex="{x:Bind Path=ViewModel.FindMyMouseActivationMethod, Mode=TwoWay}">
                            <ComboBoxItem x:Uid="MouseUtils_FindMyMouse_ActivationDoubleControlPress" />
                            <ComboBoxItem x:Uid="MouseUtils_FindMyMouse_ActivationDoubleRightControlPress" />
                            <ComboBoxItem x:Uid="MouseUtils_FindMyMouse_ActivationShakeMouse" />
                            <ComboBoxItem x:Uid="MouseUtils_FindMyMouse_ActivationCustomizedShortcut" />
                        </ComboBox>
                        <tkcontrols:SettingsExpander.Items>
                            <tkcontrols:SettingsCard x:Uid="MouseUtils_FindMyMouse_ShakingMinimumDistance" Visibility="{x:Bind ViewModel.FindMyMouseActivationMethod, Converter={StaticResource FindMyMouseActivationIntToVisibilityConverter}, Mode=OneWay, ConverterParameter=2}">
                                <NumberBox
                                    MinWidth="{StaticResource SettingActionControlMinWidth}"
                                    LargeChange="1000"
                                    Maximum="1000000"
                                    Minimum="0"
                                    SmallChange="100"
                                    SpinButtonPlacementMode="Compact"
                                    Value="{x:Bind ViewModel.FindMyMouseShakingMinimumDistance, Mode=TwoWay}" />
<<<<<<< HEAD
                            </controls:SettingsCard>
                            <controls:SettingsCard x:Uid="MouseUtils_FindMyMouse_ShakingIntervalMs" Visibility="{x:Bind ViewModel.FindMyMouseActivationMethod, Converter={StaticResource FindMyMouseActivationIntToVisibilityConverter}, Mode=OneWay, ConverterParameter=2}">
                                <NumberBox
                                    MinWidth="{StaticResource SettingActionControlMinWidth}"
                                    LargeChange="1000"
                                    Maximum="10000"
                                    Minimum="100"
                                    SmallChange="100"
                                    SpinButtonPlacementMode="Compact"
                                    Value="{x:Bind ViewModel.FindMyMouseShakingIntervalMs, Mode=TwoWay}" />
                            </controls:SettingsCard>
                            <controls:SettingsCard x:Uid="MouseUtils_FindMyMouse_ShakingFactor" Visibility="{x:Bind ViewModel.FindMyMouseActivationMethod, Converter={StaticResource FindMyMouseActivationIntToVisibilityConverter}, Mode=OneWay, ConverterParameter=2}">
                                <NumberBox
                                    MinWidth="{StaticResource SettingActionControlMinWidth}"
                                    LargeChange="100"
                                    Maximum="10000"
                                    Minimum="150"
                                    SmallChange="10"
                                    SpinButtonPlacementMode="Compact"
                                    Value="{x:Bind ViewModel.FindMyMouseShakingFactor, Mode=TwoWay}" />
                            </controls:SettingsCard>
                            <controls:SettingsCard
=======
                            </tkcontrols:SettingsCard>
                            <tkcontrols:SettingsCard
>>>>>>> c9cd4a08
                                x:Uid="MouseUtils_FindMyMouse_ActivationShortcut"
                                HeaderIcon="{ui:FontIcon Glyph=&#xEDA7;}"
                                Visibility="{x:Bind ViewModel.FindMyMouseActivationMethod, Converter={StaticResource FindMyMouseActivationIntToVisibilityConverter}, Mode=OneWay, ConverterParameter=3}">
                                <controls:ShortcutControl MinWidth="{StaticResource SettingActionControlMinWidth}" HotkeySettings="{x:Bind Path=ViewModel.FindMyMouseActivationShortcut, Mode=TwoWay}" />
                            </tkcontrols:SettingsCard>
                            <tkcontrols:SettingsCard ContentAlignment="Left">
                                <CheckBox x:Uid="MouseUtils_Prevent_Activation_On_Game_Mode" IsChecked="{x:Bind ViewModel.FindMyMouseDoNotActivateOnGameMode, Mode=TwoWay}" />
                            </tkcontrols:SettingsCard>
                        </tkcontrols:SettingsExpander.Items>
                    </tkcontrols:SettingsExpander>

                    <tkcontrols:SettingsExpander
                        x:Uid="Appearance_Behavior"
                        HeaderIcon="{ui:FontIcon Glyph=&#xEB3C;}"
                        IsEnabled="{x:Bind ViewModel.IsFindMyMouseEnabled, Mode=OneWay}"
                        IsExpanded="False">
                        <tkcontrols:SettingsExpander.Items>
                            <tkcontrols:SettingsCard x:Uid="MouseUtils_FindMyMouse_OverlayOpacity">
                                <Slider
                                    MinWidth="{StaticResource SettingActionControlMinWidth}"
                                    Maximum="100"
                                    Minimum="1"
                                    Value="{x:Bind ViewModel.FindMyMouseOverlayOpacity, Mode=TwoWay}" />
                            </tkcontrols:SettingsCard>
                            <tkcontrols:SettingsCard x:Uid="MouseUtils_FindMyMouse_BackgroundColor">
                                <controls:ColorPickerButton SelectedColor="{x:Bind Path=ViewModel.FindMyMouseBackgroundColor, Mode=TwoWay}" />
                            </tkcontrols:SettingsCard>
                            <tkcontrols:SettingsCard x:Uid="MouseUtils_FindMyMouse_SpotlightColor">
                                <controls:ColorPickerButton SelectedColor="{x:Bind Path=ViewModel.FindMyMouseSpotlightColor, Mode=TwoWay}" />
                            </tkcontrols:SettingsCard>
                            <tkcontrols:SettingsCard x:Uid="MouseUtils_FindMyMouse_SpotlightRadius">
                                <NumberBox
                                    MinWidth="{StaticResource SettingActionControlMinWidth}"
                                    LargeChange="10"
                                    Minimum="5"
                                    SmallChange="1"
                                    SpinButtonPlacementMode="Compact"
                                    Value="{x:Bind ViewModel.FindMyMouseSpotlightRadius, Mode=TwoWay}" />
                            </tkcontrols:SettingsCard>
                            <tkcontrols:SettingsCard x:Uid="MouseUtils_FindMyMouse_SpotlightInitialZoom">
                                <Slider
                                    MinWidth="{StaticResource SettingActionControlMinWidth}"
                                    Maximum="40"
                                    Minimum="1"
                                    Value="{x:Bind ViewModel.FindMyMouseSpotlightInitialZoom, Mode=TwoWay}" />
                            </tkcontrols:SettingsCard>
                            <tkcontrols:SettingsCard x:Uid="MouseUtils_FindMyMouse_AnimationDurationMs">
                                <NumberBox
                                    MinWidth="{StaticResource SettingActionControlMinWidth}"
                                    IsEnabled="{x:Bind ViewModel.IsAnimationEnabledBySystem, Mode=OneWay}"
                                    LargeChange="100"
                                    Minimum="0"
                                    SmallChange="10"
                                    SpinButtonPlacementMode="Compact"
                                    Value="{x:Bind ViewModel.FindMyMouseAnimationDurationMs, Mode=TwoWay}" />
                            </tkcontrols:SettingsCard>
                        </tkcontrols:SettingsExpander.Items>
                    </tkcontrols:SettingsExpander>
                    <InfoBar
                        x:Uid="MouseUtils_FindMyMouse_AnimationDurationMs_Disabled"
                        IsClosable="False"
                        IsOpen="True"
                        Severity="Informational"
                        Visibility="{x:Bind ViewModel.IsAnimationEnabledBySystem, Mode=OneWay, Converter={StaticResource BoolToInvertedVisibilityConverter}}" />
                    <tkcontrols:SettingsExpander
                        x:Uid="MouseUtils_FindMyMouse_ExcludedApps"
                        HeaderIcon="{ui:FontIcon Glyph=&#xECE4;}"
                        IsEnabled="{x:Bind ViewModel.IsFindMyMouseEnabled, Mode=OneWay}">
                        <tkcontrols:SettingsExpander.Items>
                            <tkcontrols:SettingsCard HorizontalContentAlignment="Stretch" ContentAlignment="Vertical">
                                <TextBox
                                    x:Uid="MouseUtils_FindMyMouse_ExcludedApps_TextBoxControl"
                                    MinWidth="240"
                                    MinHeight="160"
                                    AcceptsReturn="True"
                                    IsEnabled="{x:Bind ViewModel.IsFindMyMouseEnabled, Mode=OneWay}"
                                    ScrollViewer.IsVerticalRailEnabled="True"
                                    ScrollViewer.VerticalScrollBarVisibility="Visible"
                                    ScrollViewer.VerticalScrollMode="Enabled"
                                    Text="{x:Bind ViewModel.FindMyMouseExcludedApps, Mode=TwoWay, UpdateSourceTrigger=PropertyChanged}"
                                    TextWrapping="Wrap" />
                            </tkcontrols:SettingsCard>
                        </tkcontrols:SettingsExpander.Items>
                    </tkcontrols:SettingsExpander>
                </controls:SettingsGroup>

                <controls:SettingsGroup x:Uid="MouseUtils_MouseHighlighter">
                    <tkcontrols:SettingsCard
                        x:Uid="MouseUtils_Enable_MouseHighlighter"
                        HeaderIcon="{ui:BitmapIcon Source=/Assets/Settings/FluentIcons/FluentIconsMouseHighlighter.png}"
                        IsEnabled="{x:Bind ViewModel.IsHighlighterEnabledGpoConfigured, Mode=OneWay, Converter={StaticResource BoolNegationConverter}}">
                        <ToggleSwitch x:Uid="ToggleSwitch" IsOn="{x:Bind ViewModel.IsMouseHighlighterEnabled, Mode=TwoWay}" />
                    </tkcontrols:SettingsCard>
                    <InfoBar
                        x:Uid="GPO_IsSettingForced"
                        IsClosable="False"
                        IsOpen="{x:Bind ViewModel.IsHighlighterEnabledGpoConfigured, Mode=OneWay}"
                        IsTabStop="{x:Bind ViewModel.IsHighlighterEnabledGpoConfigured, Mode=OneWay}"
                        Severity="Informational" />
                    <tkcontrols:SettingsExpander
                        x:Uid="MouseUtils_MouseHighlighter_ActivationShortcut"
                        HeaderIcon="{ui:FontIcon Glyph=&#xEDA7;}"
                        IsEnabled="{x:Bind ViewModel.IsMouseHighlighterEnabled, Mode=OneWay}"
                        IsExpanded="True">
                        <controls:ShortcutControl MinWidth="{StaticResource SettingActionControlMinWidth}" HotkeySettings="{x:Bind Path=ViewModel.MouseHighlighterActivationShortcut, Mode=TwoWay}" />
                        <tkcontrols:SettingsExpander.Items>
                            <tkcontrols:SettingsCard ContentAlignment="Left">
                                <CheckBox x:Uid="MouseUtils_AutoActivate" IsChecked="{x:Bind ViewModel.MouseHighlighterAutoActivate, Mode=TwoWay}" />
                            </tkcontrols:SettingsCard>
                        </tkcontrols:SettingsExpander.Items>
                    </tkcontrols:SettingsExpander>
                    <tkcontrols:SettingsExpander
                        x:Uid="Appearance_Behavior"
                        HeaderIcon="{ui:FontIcon Glyph=&#xEB3C;}"
                        IsEnabled="{x:Bind ViewModel.IsMouseHighlighterEnabled, Mode=OneWay}">
                        <tkcontrols:SettingsExpander.Items>
                            <tkcontrols:SettingsCard x:Uid="MouseUtils_MouseHighlighter_PrimaryButtonClickColor">
                                <controls:AlphaColorPickerButton SelectedColor="{x:Bind Path=ViewModel.MouseHighlighterLeftButtonClickColor, Mode=TwoWay}" />
                            </tkcontrols:SettingsCard>
                            <tkcontrols:SettingsCard x:Uid="MouseUtils_MouseHighlighter_SecondaryButtonClickColor">
                                <controls:AlphaColorPickerButton SelectedColor="{x:Bind Path=ViewModel.MouseHighlighterRightButtonClickColor, Mode=TwoWay}" />
                            </tkcontrols:SettingsCard>
                            <tkcontrols:SettingsCard x:Uid="MouseUtils_MouseHighlighter_AlwaysColor">
                                <controls:AlphaColorPickerButton SelectedColor="{x:Bind Path=ViewModel.MouseHighlighterAlwaysColor, Mode=TwoWay}" />
                            </tkcontrols:SettingsCard>
                            <tkcontrols:SettingsCard x:Uid="MouseUtils_MouseHighlighter_HighlightRadius">
                                <NumberBox
                                    MinWidth="{StaticResource SettingActionControlMinWidth}"
                                    LargeChange="10"
                                    Minimum="5"
                                    SmallChange="1"
                                    SpinButtonPlacementMode="Compact"
                                    Value="{x:Bind ViewModel.MouseHighlighterRadius, Mode=TwoWay}" />
                            </tkcontrols:SettingsCard>
                            <tkcontrols:SettingsCard x:Uid="MouseUtils_MouseHighlighter_FadeDelayMs">
                                <NumberBox
                                    MinWidth="{StaticResource SettingActionControlMinWidth}"
                                    LargeChange="100"
                                    Minimum="0"
                                    SmallChange="10"
                                    SpinButtonPlacementMode="Compact"
                                    Value="{x:Bind ViewModel.MouseHighlighterFadeDelayMs, Mode=TwoWay}" />
                            </tkcontrols:SettingsCard>
                            <tkcontrols:SettingsCard x:Uid="MouseUtils_MouseHighlighter_FadeDurationMs">
                                <NumberBox
                                    MinWidth="{StaticResource SettingActionControlMinWidth}"
                                    LargeChange="100"
                                    Minimum="0"
                                    SmallChange="10"
                                    SpinButtonPlacementMode="Compact"
                                    Value="{x:Bind ViewModel.MouseHighlighterFadeDurationMs, Mode=TwoWay}" />
                            </tkcontrols:SettingsCard>
                        </tkcontrols:SettingsExpander.Items>
                    </tkcontrols:SettingsExpander>
                </controls:SettingsGroup>

                <controls:SettingsGroup x:Uid="MouseUtils_MouseJump">
                    <tkcontrols:SettingsCard
                        x:Uid="MouseUtils_Enable_MouseJump"
                        HeaderIcon="{ui:BitmapIcon Source=/Assets/Settings/FluentIcons/FluentIconsMouseJump.png}"
                        IsEnabled="{x:Bind ViewModel.IsJumpEnabledGpoConfigured, Mode=OneWay, Converter={StaticResource BoolNegationConverter}}">
                        <ToggleSwitch x:Uid="ToggleSwitch" IsOn="{x:Bind ViewModel.IsMouseJumpEnabled, Mode=TwoWay}" />
                    </tkcontrols:SettingsCard>
                    <InfoBar
                        x:Uid="GPO_IsSettingForced"
                        IsClosable="False"
                        IsOpen="{x:Bind ViewModel.IsJumpEnabledGpoConfigured, Mode=OneWay}"
                        IsTabStop="{x:Bind ViewModel.IsJumpEnabledGpoConfigured, Mode=OneWay}"
                        Severity="Informational" />
                    <tkcontrols:SettingsCard
                        x:Uid="MouseUtils_MouseJump_ActivationShortcut"
                        HeaderIcon="{ui:FontIcon Glyph=&#xEDA7;}"
                        IsEnabled="{x:Bind ViewModel.IsMouseJumpEnabled, Mode=OneWay}">
                        <controls:ShortcutControl MinWidth="{StaticResource SettingActionControlMinWidth}" HotkeySettings="{x:Bind Path=ViewModel.MouseJumpActivationShortcut, Mode=TwoWay}" />
                    </tkcontrols:SettingsCard>
                    <tkcontrols:SettingsCard
                        x:Uid="MouseUtils_MouseJump_ThumbnailSize"
                        HeaderIcon="{ui:FontIcon Glyph=&#xE740;}"
                        IsEnabled="{x:Bind ViewModel.IsMouseJumpEnabled, Mode=OneWay}">
                        <tkcontrols:SettingsCard.Description>
                            <StackPanel
                                Grid.Row="1"
                                Grid.Column="1"
                                Margin="0,4,0,0"
                                Orientation="Horizontal">
                                <TextBlock
                                    x:Uid="MouseUtils_MouseJump_ThumbnailSize_Description_Prefix"
                                    Margin="0,0,4,0"
                                    Style="{ThemeResource SecondaryTextStyle}" />
                                <TextBlock
                                    Margin="0,0,4,0"
                                    FontWeight="SemiBold"
                                    Style="{ThemeResource SecondaryTextStyle}"
                                    Text="{x:Bind ViewModel.MouseJumpThumbnailSize.Width, Mode=OneWay}" />
                                <TextBlock
                                    Margin="0,5,4,0"
                                    AutomationProperties.AccessibilityView="Raw"
                                    FontFamily="{ThemeResource SymbolThemeFontFamily}"
                                    FontSize="10"
                                    Foreground="{ThemeResource SystemBaseMediumColor}"
                                    Style="{ThemeResource SecondaryTextStyle}"
                                    Text="&#xE947;" />
                                <TextBlock
                                    Margin="0,0,4,0"
                                    FontWeight="SemiBold"
                                    Style="{ThemeResource SecondaryTextStyle}"
                                    Text="{x:Bind ViewModel.MouseJumpThumbnailSize.Height, Mode=OneWay}" />
                                <TextBlock
                                    x:Uid="MouseUtils_MouseJump_ThumbnailSize_Description_Suffix"
                                    Margin="0,0,4,0"
                                    Foreground="{ThemeResource SystemBaseMediumColor}"
                                    Style="{ThemeResource SecondaryTextStyle}" />
                            </StackPanel>
                        </tkcontrols:SettingsCard.Description>
                        <StackPanel
                            Grid.Column="2"
                            HorizontalAlignment="Right"
                            Orientation="Horizontal"
                            Spacing="8">
                            <Button
                                x:Uid="EditButton"
                                Width="40"
                                Height="36"
                                Content="&#xE70F;"
                                FontFamily="{ThemeResource SymbolThemeFontFamily}"
                                Style="{StaticResource SubtleButtonStyle}">
                                <ToolTipService.ToolTip>
                                    <TextBlock x:Uid="EditTooltip" />
                                </ToolTipService.ToolTip>
                                <Button.Flyout>
                                    <Flyout x:Uid="MouseJumpThumbnailSize_Edit" ShouldConstrainToRootBounds="False">
                                        <StackPanel Spacing="16">
                                            <NumberBox
                                                x:Uid="MouseUtils_MouseJump_ThumbnailSize_Edit_Width"
                                                Width="140"
                                                Minimum="160"
                                                SpinButtonPlacementMode="Compact"
                                                Value="{x:Bind ViewModel.MouseJumpThumbnailSize.Width, Mode=TwoWay}" />
                                            <NumberBox
                                                x:Uid="MouseUtils_MouseJump_ThumbnailSize_Edit_Height"
                                                Width="140"
                                                Minimum="120"
                                                SpinButtonPlacementMode="Compact"
                                                Value="{x:Bind ViewModel.MouseJumpThumbnailSize.Height, Mode=TwoWay}" />
                                        </StackPanel>
                                    </Flyout>
                                </Button.Flyout>
                            </Button>
                        </StackPanel>
                    </tkcontrols:SettingsCard>
                </controls:SettingsGroup>

                <controls:SettingsGroup x:Uid="MouseUtils_MousePointerCrosshairs">
                    <tkcontrols:SettingsCard
                        x:Uid="MouseUtils_Enable_MousePointerCrosshairs"
                        HeaderIcon="{ui:BitmapIcon Source=/Assets/Settings/FluentIcons/FluentIconsMouseCrosshairs.png}"
                        IsEnabled="{x:Bind ViewModel.IsMousePointerCrosshairsEnabledGpoConfigured, Mode=OneWay, Converter={StaticResource BoolNegationConverter}}">
                        <ToggleSwitch x:Uid="ToggleSwitch" IsOn="{x:Bind ViewModel.IsMousePointerCrosshairsEnabled, Mode=TwoWay}" />
                    </tkcontrols:SettingsCard>
                    <InfoBar
                        x:Uid="GPO_IsSettingForced"
                        IsClosable="False"
                        IsOpen="{x:Bind ViewModel.IsMousePointerCrosshairsEnabledGpoConfigured, Mode=OneWay}"
                        IsTabStop="{x:Bind ViewModel.IsMousePointerCrosshairsEnabledGpoConfigured, Mode=OneWay}"
                        Severity="Informational" />
                    <tkcontrols:SettingsExpander
                        x:Uid="MouseUtils_MousePointerCrosshairs_ActivationShortcut"
                        HeaderIcon="{ui:FontIcon Glyph=&#xEDA7;}"
                        IsEnabled="{x:Bind ViewModel.IsMousePointerCrosshairsEnabled, Mode=OneWay}"
                        IsExpanded="True">
                        <controls:ShortcutControl MinWidth="{StaticResource SettingActionControlMinWidth}" HotkeySettings="{x:Bind Path=ViewModel.MousePointerCrosshairsActivationShortcut, Mode=TwoWay}" />
                        <tkcontrols:SettingsExpander.Items>
                            <tkcontrols:SettingsCard ContentAlignment="Left">
                                <CheckBox x:Uid="MouseUtils_AutoActivate" IsChecked="{x:Bind ViewModel.MousePointerCrosshairsAutoActivate, Mode=TwoWay}" />
                            </tkcontrols:SettingsCard>
                        </tkcontrols:SettingsExpander.Items>
                    </tkcontrols:SettingsExpander>

                    <tkcontrols:SettingsExpander
                        x:Uid="Appearance_Behavior"
                        HeaderIcon="{ui:FontIcon Glyph=&#xEB3C;}"
                        IsEnabled="{x:Bind ViewModel.IsMousePointerCrosshairsEnabled, Mode=OneWay}">
                        <tkcontrols:SettingsExpander.Items>
                            <tkcontrols:SettingsCard x:Uid="MouseUtils_MousePointerCrosshairs_CrosshairsColor">
                                <controls:ColorPickerButton SelectedColor="{x:Bind Path=ViewModel.MousePointerCrosshairsColor, Mode=TwoWay}" />
                            </tkcontrols:SettingsCard>
                            <tkcontrols:SettingsCard x:Uid="MouseUtils_MousePointerCrosshairs_CrosshairsOpacity">
                                <Slider
                                    MinWidth="{StaticResource SettingActionControlMinWidth}"
                                    Maximum="100"
                                    Minimum="1"
                                    Value="{x:Bind ViewModel.MousePointerCrosshairsOpacity, Mode=TwoWay}" />
                            </tkcontrols:SettingsCard>

                            <tkcontrols:SettingsCard x:Uid="MouseUtils_MousePointerCrosshairs_CrosshairsRadius">
                                <NumberBox
                                    MinWidth="{StaticResource SettingActionControlMinWidth}"
                                    LargeChange="10"
                                    Maximum="500"
                                    Minimum="1"
                                    SmallChange="1"
                                    SpinButtonPlacementMode="Compact"
                                    Value="{x:Bind ViewModel.MousePointerCrosshairsRadius, Mode=TwoWay}" />
                            </tkcontrols:SettingsCard>

                            <tkcontrols:SettingsCard x:Uid="MouseUtils_MousePointerCrosshairs_CrosshairsThickness">
                                <NumberBox
                                    MinWidth="{StaticResource SettingActionControlMinWidth}"
                                    LargeChange="10"
                                    Maximum="50"
                                    Minimum="1"
                                    SmallChange="1"
                                    SpinButtonPlacementMode="Compact"
                                    Value="{x:Bind ViewModel.MousePointerCrosshairsThickness, Mode=TwoWay}" />
                            </tkcontrols:SettingsCard>

                            <tkcontrols:SettingsCard x:Uid="MouseUtils_MousePointerCrosshairs_CrosshairsBorderColor">
                                <controls:ColorPickerButton SelectedColor="{x:Bind Path=ViewModel.MousePointerCrosshairsBorderColor, Mode=TwoWay}" />
                            </tkcontrols:SettingsCard>

                            <tkcontrols:SettingsCard x:Uid="MouseUtils_MousePointerCrosshairs_CrosshairsBorderSize">
                                <NumberBox
                                    MinWidth="{StaticResource SettingActionControlMinWidth}"
                                    LargeChange="2"
                                    Maximum="50"
                                    Minimum="0"
                                    SmallChange="1"
                                    SpinButtonPlacementMode="Compact"
                                    Value="{x:Bind ViewModel.MousePointerCrosshairsBorderSize, Mode=TwoWay}" />
                            </tkcontrols:SettingsCard>

                            <tkcontrols:SettingsCard ContentAlignment="Left">
                                <CheckBox x:Uid="MouseUtils_MousePointerCrosshairs_CrosshairsAutoHide" IsChecked="{x:Bind ViewModel.MousePointerCrosshairsAutoHide, Mode=TwoWay}" />
                            </tkcontrols:SettingsCard>

                            <tkcontrols:SettingsCard x:Uid="MouseUtils_MousePointerCrosshairs_IsCrosshairsFixedLengthEnabled">
                                <ToggleSwitch x:Uid="ToggleSwitch" IsOn="{x:Bind ViewModel.MousePointerCrosshairsIsFixedLengthEnabled, Mode=TwoWay}" />
                            </tkcontrols:SettingsCard>

                            <tkcontrols:SettingsCard x:Uid="MouseUtils_MousePointerCrosshairs_CrosshairsFixedLength" IsEnabled="{x:Bind ViewModel.MousePointerCrosshairsIsFixedLengthEnabled, Mode=OneWay}">
                                <NumberBox
                                    MinWidth="{StaticResource SettingActionControlMinWidth}"
                                    LargeChange="10"
                                    Minimum="1"
                                    SmallChange="1"
                                    SpinButtonPlacementMode="Compact"
                                    Value="{x:Bind ViewModel.MousePointerCrosshairsFixedLength, Mode=TwoWay}" />
                            </tkcontrols:SettingsCard>
                        </tkcontrols:SettingsExpander.Items>
                    </tkcontrols:SettingsExpander>
                </controls:SettingsGroup>
            </StackPanel>
        </controls:SettingsPageControl.ModuleContent>
        <controls:SettingsPageControl.PrimaryLinks>
            <controls:PageLink x:Uid="LearnMore_MouseUtils" Link="https://aka.ms/PowerToysOverview_MouseUtilities" />
        </controls:SettingsPageControl.PrimaryLinks>
        <controls:SettingsPageControl.SecondaryLinks>
            <controls:PageLink Link="https://devblogs.microsoft.com/oldnewthing/author/oldnewthing" Text="Raymond Chen's Find My Mouse" />
            <controls:PageLink Link="https://michael-clayton.com/projects/fancymouse" Text="Michael Clayton's Mouse Jump (FancyMouse)" />
        </controls:SettingsPageControl.SecondaryLinks>
    </controls:SettingsPageControl>
</Page><|MERGE_RESOLUTION|>--- conflicted
+++ resolved
@@ -55,9 +55,8 @@
                                     SmallChange="100"
                                     SpinButtonPlacementMode="Compact"
                                     Value="{x:Bind ViewModel.FindMyMouseShakingMinimumDistance, Mode=TwoWay}" />
-<<<<<<< HEAD
-                            </controls:SettingsCard>
-                            <controls:SettingsCard x:Uid="MouseUtils_FindMyMouse_ShakingIntervalMs" Visibility="{x:Bind ViewModel.FindMyMouseActivationMethod, Converter={StaticResource FindMyMouseActivationIntToVisibilityConverter}, Mode=OneWay, ConverterParameter=2}">
+                            </tkcontrols:SettingsCard>
+                            <tkcontrols:SettingsCard x:Uid="MouseUtils_FindMyMouse_ShakingIntervalMs" Visibility="{x:Bind ViewModel.FindMyMouseActivationMethod, Converter={StaticResource FindMyMouseActivationIntToVisibilityConverter}, Mode=OneWay, ConverterParameter=2}">
                                 <NumberBox
                                     MinWidth="{StaticResource SettingActionControlMinWidth}"
                                     LargeChange="1000"
@@ -66,8 +65,8 @@
                                     SmallChange="100"
                                     SpinButtonPlacementMode="Compact"
                                     Value="{x:Bind ViewModel.FindMyMouseShakingIntervalMs, Mode=TwoWay}" />
-                            </controls:SettingsCard>
-                            <controls:SettingsCard x:Uid="MouseUtils_FindMyMouse_ShakingFactor" Visibility="{x:Bind ViewModel.FindMyMouseActivationMethod, Converter={StaticResource FindMyMouseActivationIntToVisibilityConverter}, Mode=OneWay, ConverterParameter=2}">
+                            </tkcontrols:SettingsCard>
+                            <tkcontrols:SettingsCard x:Uid="MouseUtils_FindMyMouse_ShakingFactor" Visibility="{x:Bind ViewModel.FindMyMouseActivationMethod, Converter={StaticResource FindMyMouseActivationIntToVisibilityConverter}, Mode=OneWay, ConverterParameter=2}">
                                 <NumberBox
                                     MinWidth="{StaticResource SettingActionControlMinWidth}"
                                     LargeChange="100"
@@ -76,12 +75,8 @@
                                     SmallChange="10"
                                     SpinButtonPlacementMode="Compact"
                                     Value="{x:Bind ViewModel.FindMyMouseShakingFactor, Mode=TwoWay}" />
-                            </controls:SettingsCard>
-                            <controls:SettingsCard
-=======
                             </tkcontrols:SettingsCard>
                             <tkcontrols:SettingsCard
->>>>>>> c9cd4a08
                                 x:Uid="MouseUtils_FindMyMouse_ActivationShortcut"
                                 HeaderIcon="{ui:FontIcon Glyph=&#xEDA7;}"
                                 Visibility="{x:Bind ViewModel.FindMyMouseActivationMethod, Converter={StaticResource FindMyMouseActivationIntToVisibilityConverter}, Mode=OneWay, ConverterParameter=3}">
