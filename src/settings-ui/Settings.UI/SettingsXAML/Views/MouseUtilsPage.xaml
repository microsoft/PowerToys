﻿<Page
    x:Class="Microsoft.PowerToys.Settings.UI.Views.MouseUtilsPage"
    xmlns="http://schemas.microsoft.com/winfx/2006/xaml/presentation"
    xmlns:x="http://schemas.microsoft.com/winfx/2006/xaml"
    xmlns:controls="using:Microsoft.PowerToys.Settings.UI.Controls"
    xmlns:converters="using:Microsoft.PowerToys.Settings.UI.Converters"
    xmlns:d="http://schemas.microsoft.com/expression/blend/2008"
    xmlns:mc="http://schemas.openxmlformats.org/markup-compatibility/2006"
    xmlns:tkcontrols="using:CommunityToolkit.WinUI.Controls"
    xmlns:tkconverters="using:CommunityToolkit.WinUI.Converters"
    xmlns:ui="using:CommunityToolkit.WinUI"
    AutomationProperties.LandmarkType="Main"
    mc:Ignorable="d">
    <Page.Resources>
        <converters:FindMyMouseActivationIntToVisibilityConverter x:Key="FindMyMouseActivationIntToVisibilityConverter" />
        <tkconverters:BoolToVisibilityConverter
            x:Key="BoolToInvertedVisibilityConverter"
            FalseValue="Visible"
            TrueValue="Collapsed" />
    </Page.Resources>
    <controls:SettingsPageControl x:Uid="MouseUtils" ModuleImageSource="ms-appx:///Assets/Settings/Modules/MouseUtils.png">
        <controls:SettingsPageControl.ModuleContent>
            <StackPanel ChildrenTransitions="{StaticResource SettingsCardsAnimations}" Orientation="Vertical">
                <controls:SettingsGroup x:Uid="MouseUtils_FindMyMouse">
                    <tkcontrols:SettingsCard
                        x:Uid="MouseUtils_Enable_FindMyMouse"
<<<<<<< HEAD
                        HeaderIcon="{ui:BitmapIcon Source=/Assets/Settings/Icons/FindMyMouse.png}"
                        IsEnabled="{x:Bind Mode=OneWay, Path=ViewModel.IsFindMyMouseEnabledGpoConfigured, Converter={StaticResource BoolNegationConverter}}">
=======
                        HeaderIcon="{ui:BitmapIcon Source=/Assets/Settings/FluentIcons/FluentIconsFindMyMouse.png}"
                        IsEnabled="{x:Bind ViewModel.IsFindMyMouseEnabledGpoConfigured, Mode=OneWay, Converter={StaticResource BoolNegationConverter}}">
>>>>>>> b609cf61
                        <ToggleSwitch x:Uid="ToggleSwitch" IsOn="{x:Bind ViewModel.IsFindMyMouseEnabled, Mode=TwoWay}" />
                    </tkcontrols:SettingsCard>
                    <InfoBar
                        x:Uid="GPO_IsSettingForced"
                        IsClosable="False"
                        IsOpen="{x:Bind ViewModel.IsFindMyMouseEnabledGpoConfigured, Mode=OneWay}"
                        IsTabStop="{x:Bind ViewModel.IsFindMyMouseEnabledGpoConfigured, Mode=OneWay}"
                        Severity="Informational" />
                    <tkcontrols:SettingsExpander
                        x:Uid="MouseUtils_FindMyMouse_ActivationMethod"
                        HeaderIcon="{ui:FontIcon Glyph=&#xE961;}"
                        IsEnabled="{x:Bind ViewModel.IsFindMyMouseEnabled, Mode=OneWay}"
                        IsExpanded="True">
                        <ComboBox MinWidth="{StaticResource SettingActionControlMinWidth}" SelectedIndex="{x:Bind Path=ViewModel.FindMyMouseActivationMethod, Mode=TwoWay}">
                            <ComboBoxItem x:Uid="MouseUtils_FindMyMouse_ActivationDoubleControlPress" />
                            <ComboBoxItem x:Uid="MouseUtils_FindMyMouse_ActivationDoubleRightControlPress" />
                            <ComboBoxItem x:Uid="MouseUtils_FindMyMouse_ActivationShakeMouse" />
                            <ComboBoxItem x:Uid="MouseUtils_FindMyMouse_ActivationCustomizedShortcut" />
                        </ComboBox>
                        <tkcontrols:SettingsExpander.Items>
                            <tkcontrols:SettingsCard x:Uid="MouseUtils_FindMyMouse_ShakingMinimumDistance" Visibility="{x:Bind ViewModel.FindMyMouseActivationMethod, Converter={StaticResource FindMyMouseActivationIntToVisibilityConverter}, Mode=OneWay, ConverterParameter=2}">
                                <NumberBox
                                    MinWidth="{StaticResource SettingActionControlMinWidth}"
                                    LargeChange="1000"
                                    Maximum="1000000"
                                    Minimum="0"
                                    SmallChange="100"
                                    SpinButtonPlacementMode="Compact"
                                    Value="{x:Bind ViewModel.FindMyMouseShakingMinimumDistance, Mode=TwoWay}" />
                            </tkcontrols:SettingsCard>
                            <tkcontrols:SettingsCard
                                x:Uid="MouseUtils_FindMyMouse_ActivationShortcut"
                                HeaderIcon="{ui:FontIcon Glyph=&#xEDA7;}"
                                Visibility="{x:Bind ViewModel.FindMyMouseActivationMethod, Converter={StaticResource FindMyMouseActivationIntToVisibilityConverter}, Mode=OneWay, ConverterParameter=3}">
                                <controls:ShortcutControl MinWidth="{StaticResource SettingActionControlMinWidth}" HotkeySettings="{x:Bind Path=ViewModel.FindMyMouseActivationShortcut, Mode=TwoWay}" />
                            </tkcontrols:SettingsCard>
                            <tkcontrols:SettingsCard ContentAlignment="Left">
                                <CheckBox x:Uid="MouseUtils_Prevent_Activation_On_Game_Mode" IsChecked="{x:Bind ViewModel.FindMyMouseDoNotActivateOnGameMode, Mode=TwoWay}" />
                            </tkcontrols:SettingsCard>
                        </tkcontrols:SettingsExpander.Items>
                    </tkcontrols:SettingsExpander>

                    <tkcontrols:SettingsExpander
                        x:Uid="Appearance_Behavior"
                        HeaderIcon="{ui:FontIcon Glyph=&#xEB3C;}"
                        IsEnabled="{x:Bind ViewModel.IsFindMyMouseEnabled, Mode=OneWay}"
                        IsExpanded="False">
                        <tkcontrols:SettingsExpander.Items>
                            <tkcontrols:SettingsCard x:Uid="MouseUtils_FindMyMouse_OverlayOpacity">
                                <Slider
                                    MinWidth="{StaticResource SettingActionControlMinWidth}"
                                    Maximum="100"
                                    Minimum="1"
                                    Value="{x:Bind ViewModel.FindMyMouseOverlayOpacity, Mode=TwoWay}" />
                            </tkcontrols:SettingsCard>
                            <tkcontrols:SettingsCard x:Uid="MouseUtils_FindMyMouse_BackgroundColor">
                                <controls:ColorPickerButton SelectedColor="{x:Bind Path=ViewModel.FindMyMouseBackgroundColor, Mode=TwoWay}" />
                            </tkcontrols:SettingsCard>
                            <tkcontrols:SettingsCard x:Uid="MouseUtils_FindMyMouse_SpotlightColor">
                                <controls:ColorPickerButton SelectedColor="{x:Bind Path=ViewModel.FindMyMouseSpotlightColor, Mode=TwoWay}" />
                            </tkcontrols:SettingsCard>
                            <tkcontrols:SettingsCard x:Uid="MouseUtils_FindMyMouse_SpotlightRadius">
                                <NumberBox
                                    MinWidth="{StaticResource SettingActionControlMinWidth}"
                                    LargeChange="10"
                                    Minimum="5"
                                    SmallChange="1"
                                    SpinButtonPlacementMode="Compact"
                                    Value="{x:Bind ViewModel.FindMyMouseSpotlightRadius, Mode=TwoWay}" />
                            </tkcontrols:SettingsCard>
                            <tkcontrols:SettingsCard x:Uid="MouseUtils_FindMyMouse_SpotlightInitialZoom">
                                <Slider
                                    MinWidth="{StaticResource SettingActionControlMinWidth}"
                                    Maximum="40"
                                    Minimum="1"
                                    Value="{x:Bind ViewModel.FindMyMouseSpotlightInitialZoom, Mode=TwoWay}" />
                            </tkcontrols:SettingsCard>
                            <tkcontrols:SettingsCard x:Uid="MouseUtils_FindMyMouse_AnimationDurationMs">
                                <NumberBox
                                    MinWidth="{StaticResource SettingActionControlMinWidth}"
                                    IsEnabled="{x:Bind ViewModel.IsAnimationEnabledBySystem, Mode=OneWay}"
                                    LargeChange="100"
                                    Minimum="0"
                                    SmallChange="10"
                                    SpinButtonPlacementMode="Compact"
                                    Value="{x:Bind ViewModel.FindMyMouseAnimationDurationMs, Mode=TwoWay}" />
                            </tkcontrols:SettingsCard>
                        </tkcontrols:SettingsExpander.Items>
                    </tkcontrols:SettingsExpander>
                    <InfoBar
                        x:Uid="MouseUtils_FindMyMouse_AnimationDurationMs_Disabled"
                        IsClosable="False"
                        IsOpen="True"
                        Severity="Informational"
                        Visibility="{x:Bind ViewModel.IsAnimationEnabledBySystem, Mode=OneWay, Converter={StaticResource BoolToInvertedVisibilityConverter}}" />
                    <tkcontrols:SettingsExpander
                        x:Uid="MouseUtils_FindMyMouse_ExcludedApps"
                        HeaderIcon="{ui:FontIcon Glyph=&#xECE4;}"
                        IsEnabled="{x:Bind ViewModel.IsFindMyMouseEnabled, Mode=OneWay}">
                        <tkcontrols:SettingsExpander.Items>
                            <tkcontrols:SettingsCard HorizontalContentAlignment="Stretch" ContentAlignment="Vertical">
                                <TextBox
                                    x:Uid="MouseUtils_FindMyMouse_ExcludedApps_TextBoxControl"
                                    MinWidth="240"
                                    MinHeight="160"
                                    AcceptsReturn="True"
                                    IsEnabled="{x:Bind ViewModel.IsFindMyMouseEnabled, Mode=OneWay}"
                                    ScrollViewer.IsVerticalRailEnabled="True"
                                    ScrollViewer.VerticalScrollBarVisibility="Visible"
                                    ScrollViewer.VerticalScrollMode="Enabled"
                                    Text="{x:Bind ViewModel.FindMyMouseExcludedApps, Mode=TwoWay, UpdateSourceTrigger=PropertyChanged}"
                                    TextWrapping="Wrap" />
                            </tkcontrols:SettingsCard>
                        </tkcontrols:SettingsExpander.Items>
                    </tkcontrols:SettingsExpander>
                </controls:SettingsGroup>

                <controls:SettingsGroup x:Uid="MouseUtils_MouseHighlighter">
                    <tkcontrols:SettingsCard
                        x:Uid="MouseUtils_Enable_MouseHighlighter"
<<<<<<< HEAD
                        HeaderIcon="{ui:BitmapIcon Source=/Assets/Settings/Icons/MouseHighlighter.png}"
                        IsEnabled="{x:Bind Mode=OneWay, Path=ViewModel.IsHighlighterEnabledGpoConfigured, Converter={StaticResource BoolNegationConverter}}">
=======
                        HeaderIcon="{ui:BitmapIcon Source=/Assets/Settings/FluentIcons/FluentIconsMouseHighlighter.png}"
                        IsEnabled="{x:Bind ViewModel.IsHighlighterEnabledGpoConfigured, Mode=OneWay, Converter={StaticResource BoolNegationConverter}}">
>>>>>>> b609cf61
                        <ToggleSwitch x:Uid="ToggleSwitch" IsOn="{x:Bind ViewModel.IsMouseHighlighterEnabled, Mode=TwoWay}" />
                    </tkcontrols:SettingsCard>
                    <InfoBar
                        x:Uid="GPO_IsSettingForced"
                        IsClosable="False"
                        IsOpen="{x:Bind ViewModel.IsHighlighterEnabledGpoConfigured, Mode=OneWay}"
                        IsTabStop="{x:Bind ViewModel.IsHighlighterEnabledGpoConfigured, Mode=OneWay}"
                        Severity="Informational" />
                    <tkcontrols:SettingsExpander
                        x:Uid="MouseUtils_MouseHighlighter_ActivationShortcut"
                        HeaderIcon="{ui:FontIcon Glyph=&#xEDA7;}"
                        IsEnabled="{x:Bind ViewModel.IsMouseHighlighterEnabled, Mode=OneWay}"
                        IsExpanded="True">
                        <controls:ShortcutControl MinWidth="{StaticResource SettingActionControlMinWidth}" HotkeySettings="{x:Bind Path=ViewModel.MouseHighlighterActivationShortcut, Mode=TwoWay}" />
                        <tkcontrols:SettingsExpander.Items>
                            <tkcontrols:SettingsCard ContentAlignment="Left">
                                <CheckBox x:Uid="MouseUtils_AutoActivate" IsChecked="{x:Bind ViewModel.MouseHighlighterAutoActivate, Mode=TwoWay}" />
                            </tkcontrols:SettingsCard>
                        </tkcontrols:SettingsExpander.Items>
                    </tkcontrols:SettingsExpander>
                    <tkcontrols:SettingsExpander
                        x:Uid="Appearance_Behavior"
                        HeaderIcon="{ui:FontIcon Glyph=&#xEB3C;}"
                        IsEnabled="{x:Bind ViewModel.IsMouseHighlighterEnabled, Mode=OneWay}">
                        <tkcontrols:SettingsExpander.Items>
                            <tkcontrols:SettingsCard x:Uid="MouseUtils_MouseHighlighter_PrimaryButtonClickColor">
                                <controls:AlphaColorPickerButton SelectedColor="{x:Bind Path=ViewModel.MouseHighlighterLeftButtonClickColor, Mode=TwoWay}" />
                            </tkcontrols:SettingsCard>
                            <tkcontrols:SettingsCard x:Uid="MouseUtils_MouseHighlighter_SecondaryButtonClickColor">
                                <controls:AlphaColorPickerButton SelectedColor="{x:Bind Path=ViewModel.MouseHighlighterRightButtonClickColor, Mode=TwoWay}" />
                            </tkcontrols:SettingsCard>
                            <tkcontrols:SettingsCard x:Uid="MouseUtils_MouseHighlighter_AlwaysColor">
                                <controls:AlphaColorPickerButton SelectedColor="{x:Bind Path=ViewModel.MouseHighlighterAlwaysColor, Mode=TwoWay}" />
                            </tkcontrols:SettingsCard>
                            <tkcontrols:SettingsCard x:Uid="MouseUtils_MouseHighlighter_HighlightRadius">
                                <NumberBox
                                    MinWidth="{StaticResource SettingActionControlMinWidth}"
                                    LargeChange="10"
                                    Minimum="5"
                                    SmallChange="1"
                                    SpinButtonPlacementMode="Compact"
                                    Value="{x:Bind ViewModel.MouseHighlighterRadius, Mode=TwoWay}" />
                            </tkcontrols:SettingsCard>
                            <tkcontrols:SettingsCard x:Uid="MouseUtils_MouseHighlighter_FadeDelayMs">
                                <NumberBox
                                    MinWidth="{StaticResource SettingActionControlMinWidth}"
                                    LargeChange="100"
                                    Minimum="0"
                                    SmallChange="10"
                                    SpinButtonPlacementMode="Compact"
                                    Value="{x:Bind ViewModel.MouseHighlighterFadeDelayMs, Mode=TwoWay}" />
                            </tkcontrols:SettingsCard>
                            <tkcontrols:SettingsCard x:Uid="MouseUtils_MouseHighlighter_FadeDurationMs">
                                <NumberBox
                                    MinWidth="{StaticResource SettingActionControlMinWidth}"
                                    LargeChange="100"
                                    Minimum="0"
                                    SmallChange="10"
                                    SpinButtonPlacementMode="Compact"
                                    Value="{x:Bind ViewModel.MouseHighlighterFadeDurationMs, Mode=TwoWay}" />
                            </tkcontrols:SettingsCard>
                        </tkcontrols:SettingsExpander.Items>
                    </tkcontrols:SettingsExpander>
                </controls:SettingsGroup>

                <controls:SettingsGroup x:Uid="MouseUtils_MouseJump">
                    <tkcontrols:SettingsCard
                        x:Uid="MouseUtils_Enable_MouseJump"
<<<<<<< HEAD
                        HeaderIcon="{ui:BitmapIcon Source=/Assets/Settings/Icons/MouseJump.png}"
                        IsEnabled="{x:Bind Mode=OneWay, Path=ViewModel.IsJumpEnabledGpoConfigured, Converter={StaticResource BoolNegationConverter}}">
=======
                        HeaderIcon="{ui:BitmapIcon Source=/Assets/Settings/FluentIcons/FluentIconsMouseJump.png}"
                        IsEnabled="{x:Bind ViewModel.IsJumpEnabledGpoConfigured, Mode=OneWay, Converter={StaticResource BoolNegationConverter}}">
>>>>>>> b609cf61
                        <ToggleSwitch x:Uid="ToggleSwitch" IsOn="{x:Bind ViewModel.IsMouseJumpEnabled, Mode=TwoWay}" />
                    </tkcontrols:SettingsCard>
                    <InfoBar
                        x:Uid="GPO_IsSettingForced"
                        IsClosable="False"
                        IsOpen="{x:Bind ViewModel.IsJumpEnabledGpoConfigured, Mode=OneWay}"
                        IsTabStop="{x:Bind ViewModel.IsJumpEnabledGpoConfigured, Mode=OneWay}"
                        Severity="Informational" />
                    <tkcontrols:SettingsCard
                        x:Uid="MouseUtils_MouseJump_ActivationShortcut"
                        HeaderIcon="{ui:FontIcon Glyph=&#xEDA7;}"
                        IsEnabled="{x:Bind ViewModel.IsMouseJumpEnabled, Mode=OneWay}">
                        <controls:ShortcutControl MinWidth="{StaticResource SettingActionControlMinWidth}" HotkeySettings="{x:Bind Path=ViewModel.MouseJumpActivationShortcut, Mode=TwoWay}" />
                    </tkcontrols:SettingsCard>
                    <tkcontrols:SettingsCard
                        x:Uid="MouseUtils_MouseJump_ThumbnailSize"
                        HeaderIcon="{ui:FontIcon Glyph=&#xE740;}"
                        IsEnabled="{x:Bind ViewModel.IsMouseJumpEnabled, Mode=OneWay}">
                        <tkcontrols:SettingsCard.Description>
                            <StackPanel
                                Grid.Row="1"
                                Grid.Column="1"
                                Margin="0,4,0,0"
                                Orientation="Horizontal">
                                <TextBlock
                                    x:Uid="MouseUtils_MouseJump_ThumbnailSize_Description_Prefix"
                                    Margin="0,0,4,0"
                                    Style="{ThemeResource SecondaryTextStyle}" />
                                <TextBlock
                                    Margin="0,0,4,0"
                                    FontWeight="SemiBold"
                                    Style="{ThemeResource SecondaryTextStyle}"
                                    Text="{x:Bind ViewModel.MouseJumpThumbnailSize.Width, Mode=OneWay}" />
                                <TextBlock
                                    Margin="0,5,4,0"
                                    AutomationProperties.AccessibilityView="Raw"
                                    FontFamily="{ThemeResource SymbolThemeFontFamily}"
                                    FontSize="10"
                                    Foreground="{ThemeResource SystemBaseMediumColor}"
                                    Style="{ThemeResource SecondaryTextStyle}"
                                    Text="&#xE947;" />
                                <TextBlock
                                    Margin="0,0,4,0"
                                    FontWeight="SemiBold"
                                    Style="{ThemeResource SecondaryTextStyle}"
                                    Text="{x:Bind ViewModel.MouseJumpThumbnailSize.Height, Mode=OneWay}" />
                                <TextBlock
                                    x:Uid="MouseUtils_MouseJump_ThumbnailSize_Description_Suffix"
                                    Margin="0,0,4,0"
                                    Foreground="{ThemeResource SystemBaseMediumColor}"
                                    Style="{ThemeResource SecondaryTextStyle}" />
                            </StackPanel>
                        </tkcontrols:SettingsCard.Description>
                        <StackPanel
                            Grid.Column="2"
                            HorizontalAlignment="Right"
                            Orientation="Horizontal"
                            Spacing="8">
                            <Button
                                x:Uid="EditButton"
                                Width="40"
                                Height="36"
                                Content="&#xE70F;"
                                FontFamily="{ThemeResource SymbolThemeFontFamily}"
                                Style="{StaticResource SubtleButtonStyle}">
                                <ToolTipService.ToolTip>
                                    <TextBlock x:Uid="EditTooltip" />
                                </ToolTipService.ToolTip>
                                <Button.Flyout>
                                    <Flyout x:Uid="MouseJumpThumbnailSize_Edit" ShouldConstrainToRootBounds="False">
                                        <StackPanel Spacing="16">
                                            <NumberBox
                                                x:Uid="MouseUtils_MouseJump_ThumbnailSize_Edit_Width"
                                                Width="140"
                                                Minimum="160"
                                                SpinButtonPlacementMode="Compact"
                                                Value="{x:Bind ViewModel.MouseJumpThumbnailSize.Width, Mode=TwoWay}" />
                                            <NumberBox
                                                x:Uid="MouseUtils_MouseJump_ThumbnailSize_Edit_Height"
                                                Width="140"
                                                Minimum="120"
                                                SpinButtonPlacementMode="Compact"
                                                Value="{x:Bind ViewModel.MouseJumpThumbnailSize.Height, Mode=TwoWay}" />
                                        </StackPanel>
                                    </Flyout>
                                </Button.Flyout>
                            </Button>
                        </StackPanel>
                    </tkcontrols:SettingsCard>
                </controls:SettingsGroup>

                <controls:SettingsGroup x:Uid="MouseUtils_MousePointerCrosshairs">
                    <tkcontrols:SettingsCard
                        x:Uid="MouseUtils_Enable_MousePointerCrosshairs"
<<<<<<< HEAD
                        HeaderIcon="{ui:BitmapIcon Source=/Assets/Settings/Icons/MouseCrosshairs.png}"
                        IsEnabled="{x:Bind Mode=OneWay, Path=ViewModel.IsMousePointerCrosshairsEnabledGpoConfigured, Converter={StaticResource BoolNegationConverter}}">
=======
                        HeaderIcon="{ui:BitmapIcon Source=/Assets/Settings/FluentIcons/FluentIconsMouseCrosshairs.png}"
                        IsEnabled="{x:Bind ViewModel.IsMousePointerCrosshairsEnabledGpoConfigured, Mode=OneWay, Converter={StaticResource BoolNegationConverter}}">
>>>>>>> b609cf61
                        <ToggleSwitch x:Uid="ToggleSwitch" IsOn="{x:Bind ViewModel.IsMousePointerCrosshairsEnabled, Mode=TwoWay}" />
                    </tkcontrols:SettingsCard>
                    <InfoBar
                        x:Uid="GPO_IsSettingForced"
                        IsClosable="False"
                        IsOpen="{x:Bind ViewModel.IsMousePointerCrosshairsEnabledGpoConfigured, Mode=OneWay}"
                        IsTabStop="{x:Bind ViewModel.IsMousePointerCrosshairsEnabledGpoConfigured, Mode=OneWay}"
                        Severity="Informational" />
                    <tkcontrols:SettingsExpander
                        x:Uid="MouseUtils_MousePointerCrosshairs_ActivationShortcut"
                        HeaderIcon="{ui:FontIcon Glyph=&#xEDA7;}"
                        IsEnabled="{x:Bind ViewModel.IsMousePointerCrosshairsEnabled, Mode=OneWay}"
                        IsExpanded="True">
                        <controls:ShortcutControl MinWidth="{StaticResource SettingActionControlMinWidth}" HotkeySettings="{x:Bind Path=ViewModel.MousePointerCrosshairsActivationShortcut, Mode=TwoWay}" />
                        <tkcontrols:SettingsExpander.Items>
                            <tkcontrols:SettingsCard ContentAlignment="Left">
                                <CheckBox x:Uid="MouseUtils_AutoActivate" IsChecked="{x:Bind ViewModel.MousePointerCrosshairsAutoActivate, Mode=TwoWay}" />
                            </tkcontrols:SettingsCard>
                        </tkcontrols:SettingsExpander.Items>
                    </tkcontrols:SettingsExpander>

                    <tkcontrols:SettingsExpander
                        x:Uid="Appearance_Behavior"
                        HeaderIcon="{ui:FontIcon Glyph=&#xEB3C;}"
                        IsEnabled="{x:Bind ViewModel.IsMousePointerCrosshairsEnabled, Mode=OneWay}">
                        <tkcontrols:SettingsExpander.Items>
                            <tkcontrols:SettingsCard x:Uid="MouseUtils_MousePointerCrosshairs_CrosshairsColor">
                                <controls:ColorPickerButton SelectedColor="{x:Bind Path=ViewModel.MousePointerCrosshairsColor, Mode=TwoWay}" />
                            </tkcontrols:SettingsCard>
                            <tkcontrols:SettingsCard x:Uid="MouseUtils_MousePointerCrosshairs_CrosshairsOpacity">
                                <Slider
                                    MinWidth="{StaticResource SettingActionControlMinWidth}"
                                    Maximum="100"
                                    Minimum="1"
                                    Value="{x:Bind ViewModel.MousePointerCrosshairsOpacity, Mode=TwoWay}" />
                            </tkcontrols:SettingsCard>

                            <tkcontrols:SettingsCard x:Uid="MouseUtils_MousePointerCrosshairs_CrosshairsRadius">
                                <NumberBox
                                    MinWidth="{StaticResource SettingActionControlMinWidth}"
                                    LargeChange="10"
                                    Maximum="500"
                                    Minimum="1"
                                    SmallChange="1"
                                    SpinButtonPlacementMode="Compact"
                                    Value="{x:Bind ViewModel.MousePointerCrosshairsRadius, Mode=TwoWay}" />
                            </tkcontrols:SettingsCard>

                            <tkcontrols:SettingsCard x:Uid="MouseUtils_MousePointerCrosshairs_CrosshairsThickness">
                                <NumberBox
                                    MinWidth="{StaticResource SettingActionControlMinWidth}"
                                    LargeChange="10"
                                    Maximum="50"
                                    Minimum="1"
                                    SmallChange="1"
                                    SpinButtonPlacementMode="Compact"
                                    Value="{x:Bind ViewModel.MousePointerCrosshairsThickness, Mode=TwoWay}" />
                            </tkcontrols:SettingsCard>

                            <tkcontrols:SettingsCard x:Uid="MouseUtils_MousePointerCrosshairs_CrosshairsBorderColor">
                                <controls:ColorPickerButton SelectedColor="{x:Bind Path=ViewModel.MousePointerCrosshairsBorderColor, Mode=TwoWay}" />
                            </tkcontrols:SettingsCard>

                            <tkcontrols:SettingsCard x:Uid="MouseUtils_MousePointerCrosshairs_CrosshairsBorderSize">
                                <NumberBox
                                    MinWidth="{StaticResource SettingActionControlMinWidth}"
                                    LargeChange="2"
                                    Maximum="50"
                                    Minimum="0"
                                    SmallChange="1"
                                    SpinButtonPlacementMode="Compact"
                                    Value="{x:Bind ViewModel.MousePointerCrosshairsBorderSize, Mode=TwoWay}" />
                            </tkcontrols:SettingsCard>

                            <tkcontrols:SettingsCard ContentAlignment="Left">
                                <CheckBox x:Uid="MouseUtils_MousePointerCrosshairs_CrosshairsAutoHide" IsChecked="{x:Bind ViewModel.MousePointerCrosshairsAutoHide, Mode=TwoWay}" />
                            </tkcontrols:SettingsCard>

                            <tkcontrols:SettingsCard x:Uid="MouseUtils_MousePointerCrosshairs_IsCrosshairsFixedLengthEnabled">
                                <ToggleSwitch x:Uid="ToggleSwitch" IsOn="{x:Bind ViewModel.MousePointerCrosshairsIsFixedLengthEnabled, Mode=TwoWay}" />
                            </tkcontrols:SettingsCard>

                            <tkcontrols:SettingsCard x:Uid="MouseUtils_MousePointerCrosshairs_CrosshairsFixedLength" IsEnabled="{x:Bind ViewModel.MousePointerCrosshairsIsFixedLengthEnabled, Mode=OneWay}">
                                <NumberBox
                                    MinWidth="{StaticResource SettingActionControlMinWidth}"
                                    LargeChange="10"
                                    Minimum="1"
                                    SmallChange="1"
                                    SpinButtonPlacementMode="Compact"
                                    Value="{x:Bind ViewModel.MousePointerCrosshairsFixedLength, Mode=TwoWay}" />
                            </tkcontrols:SettingsCard>
                        </tkcontrols:SettingsExpander.Items>
                    </tkcontrols:SettingsExpander>
                </controls:SettingsGroup>
            </StackPanel>
        </controls:SettingsPageControl.ModuleContent>
        <controls:SettingsPageControl.PrimaryLinks>
            <controls:PageLink x:Uid="LearnMore_MouseUtils" Link="https://aka.ms/PowerToysOverview_MouseUtilities" />
        </controls:SettingsPageControl.PrimaryLinks>
        <controls:SettingsPageControl.SecondaryLinks>
            <controls:PageLink Link="https://devblogs.microsoft.com/oldnewthing/author/oldnewthing" Text="Raymond Chen's Find My Mouse" />
            <controls:PageLink Link="https://michael-clayton.com/projects/fancymouse" Text="Michael Clayton's Mouse Jump (FancyMouse)" />
        </controls:SettingsPageControl.SecondaryLinks>
    </controls:SettingsPageControl>
</Page><|MERGE_RESOLUTION|>--- conflicted
+++ resolved
@@ -24,13 +24,8 @@
                 <controls:SettingsGroup x:Uid="MouseUtils_FindMyMouse">
                     <tkcontrols:SettingsCard
                         x:Uid="MouseUtils_Enable_FindMyMouse"
-<<<<<<< HEAD
                         HeaderIcon="{ui:BitmapIcon Source=/Assets/Settings/Icons/FindMyMouse.png}"
-                        IsEnabled="{x:Bind Mode=OneWay, Path=ViewModel.IsFindMyMouseEnabledGpoConfigured, Converter={StaticResource BoolNegationConverter}}">
-=======
-                        HeaderIcon="{ui:BitmapIcon Source=/Assets/Settings/FluentIcons/FluentIconsFindMyMouse.png}"
                         IsEnabled="{x:Bind ViewModel.IsFindMyMouseEnabledGpoConfigured, Mode=OneWay, Converter={StaticResource BoolNegationConverter}}">
->>>>>>> b609cf61
                         <ToggleSwitch x:Uid="ToggleSwitch" IsOn="{x:Bind ViewModel.IsFindMyMouseEnabled, Mode=TwoWay}" />
                     </tkcontrols:SettingsCard>
                     <InfoBar
@@ -151,13 +146,8 @@
                 <controls:SettingsGroup x:Uid="MouseUtils_MouseHighlighter">
                     <tkcontrols:SettingsCard
                         x:Uid="MouseUtils_Enable_MouseHighlighter"
-<<<<<<< HEAD
                         HeaderIcon="{ui:BitmapIcon Source=/Assets/Settings/Icons/MouseHighlighter.png}"
-                        IsEnabled="{x:Bind Mode=OneWay, Path=ViewModel.IsHighlighterEnabledGpoConfigured, Converter={StaticResource BoolNegationConverter}}">
-=======
-                        HeaderIcon="{ui:BitmapIcon Source=/Assets/Settings/FluentIcons/FluentIconsMouseHighlighter.png}"
                         IsEnabled="{x:Bind ViewModel.IsHighlighterEnabledGpoConfigured, Mode=OneWay, Converter={StaticResource BoolNegationConverter}}">
->>>>>>> b609cf61
                         <ToggleSwitch x:Uid="ToggleSwitch" IsOn="{x:Bind ViewModel.IsMouseHighlighterEnabled, Mode=TwoWay}" />
                     </tkcontrols:SettingsCard>
                     <InfoBar
@@ -226,13 +216,8 @@
                 <controls:SettingsGroup x:Uid="MouseUtils_MouseJump">
                     <tkcontrols:SettingsCard
                         x:Uid="MouseUtils_Enable_MouseJump"
-<<<<<<< HEAD
                         HeaderIcon="{ui:BitmapIcon Source=/Assets/Settings/Icons/MouseJump.png}"
-                        IsEnabled="{x:Bind Mode=OneWay, Path=ViewModel.IsJumpEnabledGpoConfigured, Converter={StaticResource BoolNegationConverter}}">
-=======
-                        HeaderIcon="{ui:BitmapIcon Source=/Assets/Settings/FluentIcons/FluentIconsMouseJump.png}"
                         IsEnabled="{x:Bind ViewModel.IsJumpEnabledGpoConfigured, Mode=OneWay, Converter={StaticResource BoolNegationConverter}}">
->>>>>>> b609cf61
                         <ToggleSwitch x:Uid="ToggleSwitch" IsOn="{x:Bind ViewModel.IsMouseJumpEnabled, Mode=TwoWay}" />
                     </tkcontrols:SettingsCard>
                     <InfoBar
@@ -327,13 +312,8 @@
                 <controls:SettingsGroup x:Uid="MouseUtils_MousePointerCrosshairs">
                     <tkcontrols:SettingsCard
                         x:Uid="MouseUtils_Enable_MousePointerCrosshairs"
-<<<<<<< HEAD
                         HeaderIcon="{ui:BitmapIcon Source=/Assets/Settings/Icons/MouseCrosshairs.png}"
-                        IsEnabled="{x:Bind Mode=OneWay, Path=ViewModel.IsMousePointerCrosshairsEnabledGpoConfigured, Converter={StaticResource BoolNegationConverter}}">
-=======
-                        HeaderIcon="{ui:BitmapIcon Source=/Assets/Settings/FluentIcons/FluentIconsMouseCrosshairs.png}"
                         IsEnabled="{x:Bind ViewModel.IsMousePointerCrosshairsEnabledGpoConfigured, Mode=OneWay, Converter={StaticResource BoolNegationConverter}}">
->>>>>>> b609cf61
                         <ToggleSwitch x:Uid="ToggleSwitch" IsOn="{x:Bind ViewModel.IsMousePointerCrosshairsEnabled, Mode=TwoWay}" />
                     </tkcontrols:SettingsCard>
                     <InfoBar
