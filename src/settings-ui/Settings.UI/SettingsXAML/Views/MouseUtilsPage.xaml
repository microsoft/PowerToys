--- conflicted
+++ resolved
@@ -12,13 +12,9 @@
     AutomationProperties.LandmarkType="Main"
     mc:Ignorable="d">
     <Page.Resources>
-<<<<<<< HEAD
-        <localConverters:FindMyMouseActivationShakeMouseIntToVisibilityConverter x:Key="FindMyMouseActivationShakeMouseIntToVisibilityConverter" />
+        <localConverters:FindMyMouseActivationIntToVisibilityConverter x:Key="FindMyMouseActivationIntToVisibilityConverter" />
         <converters:NegativeBoolToVisibilityConverter
             x:Key="BoolToInvertedVisibilityConverter" />
-=======
-        <localConverters:FindMyMouseActivationIntToVisibilityConverter x:Key="FindMyMouseActivationIntToVisibilityConverter" />
->>>>>>> 83f06254
     </Page.Resources>
     <controls:SettingsPageControl
         x:Uid="MouseUtils"
