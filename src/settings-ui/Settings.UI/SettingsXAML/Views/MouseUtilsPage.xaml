--- conflicted
+++ resolved
@@ -236,7 +236,6 @@
                         x:Uid="MouseUtils_MouseJump_ThumbnailSize"
                         HeaderIcon="{ui:FontIcon Glyph=&#xE740;}"
                         IsEnabled="{x:Bind ViewModel.IsMouseJumpEnabled, Mode=OneWay}">
-<<<<<<< HEAD
                         <toolkitcontrols:SettingsCard.Description>
                             <TextBlock Style="{ThemeResource SecondaryTextStyle}">
                                 <Run x:Uid="MouseUtils_MouseJump_ThumbnailSize_Description_Prefix" />
@@ -256,7 +255,7 @@
                                 <TextBlock x:Uid="EditTooltip" />
                             </ToolTipService.ToolTip>
                             <Button.Flyout>
-                                <Flyout x:Uid="MouseJumpThumbnailSize_Edit">
+                                <Flyout x:Uid="MouseJumpThumbnailSize_Edit" ShouldConstrainToRootBounds="False">
                                     <StackPanel Margin="0,12,0,0" Spacing="16">
                                         <NumberBox
                                             x:Uid="MouseUtils_MouseJump_ThumbnailSize_Edit_Width"
@@ -275,79 +274,6 @@
                             </Button.Flyout>
                         </Button>
                     </toolkitcontrols:SettingsCard>
-=======
-                        <controls:SettingsCard.Description>
-                            <StackPanel
-                                Grid.Row="1"
-                                Grid.Column="1"
-                                Margin="0,4,0,0"
-                                Orientation="Horizontal">
-                                <TextBlock
-                                    x:Uid="MouseUtils_MouseJump_ThumbnailSize_Description_Prefix"
-                                    Margin="0,0,4,0"
-                                    Style="{ThemeResource SecondaryTextStyle}" />
-                                <TextBlock
-                                    Margin="0,0,4,0"
-                                    FontWeight="SemiBold"
-                                    Style="{ThemeResource SecondaryTextStyle}"
-                                    Text="{x:Bind ViewModel.MouseJumpThumbnailSize.Width, Mode=OneWay}" />
-                                <TextBlock
-                                    Margin="0,5,4,0"
-                                    AutomationProperties.AccessibilityView="Raw"
-                                    FontFamily="{ThemeResource SymbolThemeFontFamily}"
-                                    FontSize="10"
-                                    Foreground="{ThemeResource SystemBaseMediumColor}"
-                                    Style="{ThemeResource SecondaryTextStyle}"
-                                    Text="&#xE947;" />
-                                <TextBlock
-                                    Margin="0,0,4,0"
-                                    FontWeight="SemiBold"
-                                    Style="{ThemeResource SecondaryTextStyle}"
-                                    Text="{x:Bind ViewModel.MouseJumpThumbnailSize.Height, Mode=OneWay}" />
-                                <TextBlock
-                                    x:Uid="MouseUtils_MouseJump_ThumbnailSize_Description_Suffix"
-                                    Margin="0,0,4,0"
-                                    Foreground="{ThemeResource SystemBaseMediumColor}"
-                                    Style="{ThemeResource SecondaryTextStyle}" />
-                            </StackPanel>
-                        </controls:SettingsCard.Description>
-                        <StackPanel
-                            Grid.Column="2"
-                            HorizontalAlignment="Right"
-                            Orientation="Horizontal"
-                            Spacing="8">
-                            <Button
-                                x:Uid="EditButton"
-                                Width="40"
-                                Height="36"
-                                Content="&#xE70F;"
-                                FontFamily="{ThemeResource SymbolThemeFontFamily}"
-                                Style="{StaticResource SubtleButtonStyle}">
-                                <ToolTipService.ToolTip>
-                                    <TextBlock x:Uid="EditTooltip" />
-                                </ToolTipService.ToolTip>
-                                <Button.Flyout>
-                                    <Flyout x:Uid="MouseJumpThumbnailSize_Edit" ShouldConstrainToRootBounds="False">
-                                        <StackPanel Spacing="16">
-                                            <NumberBox
-                                                x:Uid="MouseUtils_MouseJump_ThumbnailSize_Edit_Width"
-                                                Width="140"
-                                                Minimum="160"
-                                                SpinButtonPlacementMode="Compact"
-                                                Value="{x:Bind ViewModel.MouseJumpThumbnailSize.Width, Mode=TwoWay}" />
-                                            <NumberBox
-                                                x:Uid="MouseUtils_MouseJump_ThumbnailSize_Edit_Height"
-                                                Width="140"
-                                                Minimum="120"
-                                                SpinButtonPlacementMode="Compact"
-                                                Value="{x:Bind ViewModel.MouseJumpThumbnailSize.Height, Mode=TwoWay}" />
-                                        </StackPanel>
-                                    </Flyout>
-                                </Button.Flyout>
-                            </Button>
-                        </StackPanel>
-                    </controls:SettingsCard>
->>>>>>> 5e7d5d1f
                 </custom:SettingsGroup>
 
                 <custom:SettingsGroup x:Uid="MouseUtils_MousePointerCrosshairs">
