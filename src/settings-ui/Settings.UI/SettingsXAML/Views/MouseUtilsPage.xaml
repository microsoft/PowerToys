--- conflicted
+++ resolved
@@ -71,15 +71,9 @@
                             </labs:SettingsCard>
                         </labs:SettingsExpander.Items>
                     </labs:SettingsExpander>
-<<<<<<< HEAD
-  
-                    <controls:SettingsExpander
-                    x:Uid="Appearance_Behavior"
-=======
 
                     <controls:SettingsExpander
                         x:Uid="Appearance_Behavior"
->>>>>>> f85b0317
                         HeaderIcon="{ui:FontIcon Glyph=&#xEB3C;}"
                         IsEnabled="{x:Bind ViewModel.IsFindMyMouseEnabled, Mode=OneWay}"
                         IsExpanded="False">
