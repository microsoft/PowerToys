--- conflicted
+++ resolved
@@ -165,12 +165,8 @@
                                                 DisplayMemberPath="DisplayName"
                                                 IsEnabled="{Binding SupportsColorTemperature, Mode=OneWay}"
                                                 ItemsSource="{Binding ColorPresetsForDisplay, Mode=OneWay}"
-<<<<<<< HEAD
+                                                PlaceholderText="Not available"
                                                 SelectedValue="{Binding ColorTemperatureVcp, Mode=TwoWay}"
-=======
-                                                PlaceholderText="Not available"
-                                                SelectedValue="{Binding ColorTemperature, Mode=TwoWay}"
->>>>>>> 29929071
                                                 SelectedValuePath="VcpValue"
                                                 SelectionChanged="ColorTemperatureComboBox_SelectionChanged"
                                                 Tag="{Binding}">
