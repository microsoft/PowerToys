--- conflicted
+++ resolved
@@ -47,26 +47,14 @@
                 </controls:SettingsGroup>
 
                 <controls:SettingsGroup x:Uid="PowerDisplay_Profiles_GroupSettings" IsEnabled="{x:Bind ViewModel.IsEnabled, Mode=OneWay}">
-<<<<<<< HEAD
-                    <tkcontrols:SettingsCard x:Uid="PowerDisplay_QuickProfiles" HeaderIcon="{ui:FontIcon Glyph=&#xE8B7;}">
-                        <StackPanel Spacing="8">
-                            <!--  Profile buttons row  -->
-                            <ItemsRepeater ItemsSource="{x:Bind ViewModel.Profiles, Mode=OneWay}">
-                                <ItemsRepeater.Layout>
-                                    <StackLayout Orientation="Horizontal" Spacing="8" />
-                                </ItemsRepeater.Layout>
-                                <ItemsRepeater.ItemTemplate>
-                                    <DataTemplate x:DataType="pdmodels:PowerDisplayProfile">
-=======
                     <tkcontrols:SettingsExpander
                         x:Uid="PowerDisplay_QuickProfiles"
                         HeaderIcon="{ui:FontIcon Glyph=&#xE8B7;}"
                         ItemsSource="{x:Bind ViewModel.Profiles, Mode=OneWay}">
                         <tkcontrols:SettingsExpander.ItemTemplate>
-                            <DataTemplate x:DataType="library:PowerDisplayProfile">
+                            <DataTemplate x:DataType="pdmodels:PowerDisplayProfile">
                                 <tkcontrols:SettingsCard Header="{x:Bind Name}">
                                     <StackPanel Orientation="Horizontal" Spacing="8">
->>>>>>> 9c23cbd4
                                         <Button
                                             Click="ProfileButton_Click"
                                             Content="Apply"
@@ -168,7 +156,7 @@
                                                 IsEnabled="{Binding SupportsColorTemperature, Mode=OneWay}"
                                                 ItemsSource="{Binding ColorPresetsForDisplay, Mode=OneWay}"
                                                 PlaceholderText="Not available"
-                                                SelectedValue="{Binding ColorTemperatureVcp, Mode=TwoWay}"
+                                                SelectedValue="{Binding ColorTemperatureVcp, Mode=OneWay}"
                                                 SelectedValuePath="VcpValue"
                                                 SelectionChanged="ColorTemperatureComboBox_SelectionChanged"
                                                 Tag="{Binding}">
