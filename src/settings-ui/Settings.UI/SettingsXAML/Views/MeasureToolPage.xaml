﻿<Page
    x:Class="Microsoft.PowerToys.Settings.UI.Views.MeasureToolPage"
    xmlns="http://schemas.microsoft.com/winfx/2006/xaml/presentation"
    xmlns:x="http://schemas.microsoft.com/winfx/2006/xaml"
<<<<<<< HEAD
=======
    xmlns:tkcontrols="using:CommunityToolkit.WinUI.Controls"
>>>>>>> d4b5200a
    xmlns:controls="using:Microsoft.PowerToys.Settings.UI.Controls"
    xmlns:d="http://schemas.microsoft.com/expression/blend/2008"
    xmlns:mc="http://schemas.openxmlformats.org/markup-compatibility/2006"
    xmlns:tkcontrols="using:CommunityToolkit.WinUI.Controls"
    xmlns:ui="using:CommunityToolkit.WinUI"
    AutomationProperties.LandmarkType="Main"
    mc:Ignorable="d">

    <controls:SettingsPageControl x:Uid="MeasureTool" ModuleImageSource="ms-appx:///Assets/Settings/Modules/ScreenRuler.png">
        <controls:SettingsPageControl.ModuleContent>
            <StackPanel ChildrenTransitions="{StaticResource SettingsCardsAnimations}" Orientation="Vertical">
                <tkcontrols:SettingsCard
                    x:Uid="MeasureTool_EnableMeasureTool"
                    HeaderIcon="{ui:BitmapIcon Source=/Assets/Settings/FluentIcons/FluentIconsScreenRuler.png}"
                    IsEnabled="{x:Bind ViewModel.IsEnabledGpoConfigured, Mode=OneWay, Converter={StaticResource BoolNegationConverter}}">
                    <ToggleSwitch x:Uid="ToggleSwitch" IsOn="{x:Bind ViewModel.IsEnabled, Mode=TwoWay}" />
                </tkcontrols:SettingsCard>
                <InfoBar
                    x:Uid="GPO_IsSettingForced"
                    IsClosable="False"
                    IsOpen="{x:Bind ViewModel.IsEnabledGpoConfigured, Mode=OneWay}"
                    IsTabStop="{x:Bind ViewModel.IsEnabledGpoConfigured, Mode=OneWay}"
                    Severity="Informational" />
                <controls:SettingsGroup x:Uid="MeasureTool_ActivationSettings" IsEnabled="{x:Bind ViewModel.IsEnabled, Mode=OneWay}">
                    <tkcontrols:SettingsCard x:Uid="MeasureTool_ActivationShortcut" HeaderIcon="{ui:FontIcon Glyph=&#xEDA7;}">
                        <controls:ShortcutControl MinWidth="{StaticResource SettingActionControlMinWidth}" HotkeySettings="{x:Bind Path=ViewModel.ActivationShortcut, Mode=TwoWay}" />
                    </tkcontrols:SettingsCard>
                    <tkcontrols:SettingsCard x:Uid="MeasureTool_DefaultMeasureStyle">
                        <ComboBox MinWidth="{StaticResource SettingActionControlMinWidth}" SelectedIndex="{x:Bind Path=ViewModel.DefaultMeasureStyle, Mode=TwoWay}">
                            <ComboBoxItem x:Uid="MeasureTool_DefaultMeasureStyle_None" />
                            <ComboBoxItem x:Uid="MeasureTool_DefaultMeasureStyle_Bounds" />
                            <ComboBoxItem x:Uid="MeasureTool_DefaultMeasureStyle_Spacing" />
                            <ComboBoxItem x:Uid="MeasureTool_DefaultMeasureStyle_Horizontal_Spacing" />
                            <ComboBoxItem x:Uid="MeasureTool_DefaultMeasureStyle_Vertical_Spacing" />
                        </ComboBox>
                    </tkcontrols:SettingsCard>

                </controls:SettingsGroup>

                <controls:SettingsGroup x:Uid="MeasureTool_Settings" IsEnabled="{x:Bind ViewModel.IsEnabled, Mode=OneWay}">
                    <tkcontrols:SettingsCard x:Uid="MeasureTool_ContinuousCapture" HeaderIcon="{ui:FontIcon Glyph=&#xE7FB;}">
                        <ToggleSwitch x:Uid="MeasureTool_ContinuousCapture_ToggleSwitch" IsOn="{x:Bind ViewModel.ContinuousCapture, Mode=TwoWay}" />
                    </tkcontrols:SettingsCard>
                    <InfoBar
                        x:Uid="MeasureTool_ContinuousCapture_Information"
                        IsClosable="False"
                        IsOpen="{x:Bind ViewModel.ShowContinuousCaptureWarning, Mode=OneWay}"
                        IsTabStop="{x:Bind ViewModel.ShowContinuousCaptureWarning, Mode=OneWay}"
                        Severity="Warning" />

                    <tkcontrols:SettingsCard x:Uid="MeasureTool_PerColorChannelEdgeDetection" HeaderIcon="{ui:FontIcon Glyph=&#xE7FB;}">
                        <ToggleSwitch x:Uid="MeasureTool_PerColorChannelEdgeDetection_ToggleSwitch" IsOn="{x:Bind ViewModel.PerColorChannelEdgeDetection, Mode=TwoWay}" />
                    </tkcontrols:SettingsCard>

                    <tkcontrols:SettingsCard x:Uid="MeasureTool_PixelTolerance">
                        <Slider
                            MinWidth="{StaticResource SettingActionControlMinWidth}"
                            Maximum="255"
                            Minimum="0"
                            Value="{x:Bind ViewModel.PixelTolerance, Mode=TwoWay}" />
                    </tkcontrols:SettingsCard>

                    <!--<tkcontrols:SettingsCard x:Uid="MeasureTool_UnitsOfMeasure" HeaderIcon="{ui:FontIcon Glyph=&#xECC6;}">
                        <ComboBox SelectedIndex="{x:Bind Path=ViewModel.UnitsOfMeasure, Mode=TwoWay}" MinWidth="{StaticResource SettingActionControlMinWidth}">
                            <ComboBoxItem x:Uid="MeasureTool_UnitsOfMeasure_Pixels" />
                            <ComboBoxItem x:Uid="MeasureTool_UnitsOfMeasure_Inches" />
                            <ComboBoxItem x:Uid="MeasureTool_UnitsOfMeasure_Centimeters" />
                        </ComboBox>
                    </tkcontrols:SettingsCard>-->

                    <tkcontrols:SettingsCard x:Uid="MeasureTool_DrawFeetOnCross">
                        <ToggleSwitch x:Uid="MeasureTool_DrawFeetOnCross_ToggleSwitch" IsOn="{x:Bind ViewModel.DrawFeetOnCross, Mode=TwoWay}" />
                    </tkcontrols:SettingsCard>

                    <tkcontrols:SettingsCard x:Uid="MeasureTool_MeasureCrossColor">
                        <controls:ColorPickerButton SelectedColor="{x:Bind Path=ViewModel.CrossColor, Mode=TwoWay}" />
                    </tkcontrols:SettingsCard>
                </controls:SettingsGroup>
            </StackPanel>
        </controls:SettingsPageControl.ModuleContent>
        <controls:SettingsPageControl.PrimaryLinks>
<<<<<<< HEAD
            <controls:PageLink x:Uid="LearnMore_MeasureTool" Link="https://aka.ms/PowerToysOverview_ScreenRuler" />
        </controls:SettingsPageControl.PrimaryLinks>
        <controls:SettingsPageControl.SecondaryLinks>
            <controls:PageLink x:Uid="Attribution_Rooler" Link="https://github.com/peteblois/rooler" />
=======
            <custom:PageLink x:Uid="LearnMore_MeasureTool" Link="https://aka.ms/PowerToysOverview_ScreenRuler" />
        </controls:SettingsPageControl.PrimaryLinks>
        <controls:SettingsPageControl.SecondaryLinks>
            <custom:PageLink x:Uid="Attribution_Rooler" Link="https://github.com/peteblois/rooler" />
>>>>>>> d4b5200a
        </controls:SettingsPageControl.SecondaryLinks>
    </controls:SettingsPageControl>
</Page><|MERGE_RESOLUTION|>--- conflicted
+++ resolved
@@ -2,14 +2,10 @@
     x:Class="Microsoft.PowerToys.Settings.UI.Views.MeasureToolPage"
     xmlns="http://schemas.microsoft.com/winfx/2006/xaml/presentation"
     xmlns:x="http://schemas.microsoft.com/winfx/2006/xaml"
-<<<<<<< HEAD
-=======
     xmlns:tkcontrols="using:CommunityToolkit.WinUI.Controls"
->>>>>>> d4b5200a
     xmlns:controls="using:Microsoft.PowerToys.Settings.UI.Controls"
     xmlns:d="http://schemas.microsoft.com/expression/blend/2008"
     xmlns:mc="http://schemas.openxmlformats.org/markup-compatibility/2006"
-    xmlns:tkcontrols="using:CommunityToolkit.WinUI.Controls"
     xmlns:ui="using:CommunityToolkit.WinUI"
     AutomationProperties.LandmarkType="Main"
     mc:Ignorable="d">
@@ -31,7 +27,7 @@
                     Severity="Informational" />
                 <controls:SettingsGroup x:Uid="MeasureTool_ActivationSettings" IsEnabled="{x:Bind ViewModel.IsEnabled, Mode=OneWay}">
                     <tkcontrols:SettingsCard x:Uid="MeasureTool_ActivationShortcut" HeaderIcon="{ui:FontIcon Glyph=&#xEDA7;}">
-                        <controls:ShortcutControl MinWidth="{StaticResource SettingActionControlMinWidth}" HotkeySettings="{x:Bind Path=ViewModel.ActivationShortcut, Mode=TwoWay}" />
+                        <custom:ShortcutControl MinWidth="{StaticResource SettingActionControlMinWidth}" HotkeySettings="{x:Bind Path=ViewModel.ActivationShortcut, Mode=TwoWay}" />
                     </tkcontrols:SettingsCard>
                     <tkcontrols:SettingsCard x:Uid="MeasureTool_DefaultMeasureStyle">
                         <ComboBox MinWidth="{StaticResource SettingActionControlMinWidth}" SelectedIndex="{x:Bind Path=ViewModel.DefaultMeasureStyle, Mode=TwoWay}">
@@ -81,23 +77,16 @@
                     </tkcontrols:SettingsCard>
 
                     <tkcontrols:SettingsCard x:Uid="MeasureTool_MeasureCrossColor">
-                        <controls:ColorPickerButton SelectedColor="{x:Bind Path=ViewModel.CrossColor, Mode=TwoWay}" />
+                        <custom:ColorPickerButton SelectedColor="{x:Bind Path=ViewModel.CrossColor, Mode=TwoWay}" />
                     </tkcontrols:SettingsCard>
                 </controls:SettingsGroup>
             </StackPanel>
         </controls:SettingsPageControl.ModuleContent>
         <controls:SettingsPageControl.PrimaryLinks>
-<<<<<<< HEAD
-            <controls:PageLink x:Uid="LearnMore_MeasureTool" Link="https://aka.ms/PowerToysOverview_ScreenRuler" />
-        </controls:SettingsPageControl.PrimaryLinks>
-        <controls:SettingsPageControl.SecondaryLinks>
-            <controls:PageLink x:Uid="Attribution_Rooler" Link="https://github.com/peteblois/rooler" />
-=======
             <custom:PageLink x:Uid="LearnMore_MeasureTool" Link="https://aka.ms/PowerToysOverview_ScreenRuler" />
         </controls:SettingsPageControl.PrimaryLinks>
         <controls:SettingsPageControl.SecondaryLinks>
             <custom:PageLink x:Uid="Attribution_Rooler" Link="https://github.com/peteblois/rooler" />
->>>>>>> d4b5200a
         </controls:SettingsPageControl.SecondaryLinks>
     </controls:SettingsPageControl>
 </Page>