--- conflicted
+++ resolved
@@ -23,13 +23,8 @@
                     <tkcontrols:SettingsExpander
                         x:Uid="FileExplorerPreview_ToggleSwitch_Preview_SVG"
                         HeaderIcon="{ui:FontIcon Glyph=&#xE91B;}"
-<<<<<<< HEAD
                         IsEnabled="{x:Bind ViewModel.IsSVGRenderEnabledGpoConfigured, Mode=OneWay, Converter={StaticResource BoolNegationConverter}}">
                         <ToggleSwitch x:Uid="ToggleSwitch" IsOn="{x:Bind ViewModel.SVGRenderIsEnabled, Mode=TwoWay}" />
-=======
-                        IsEnabled="{x:Bind Mode=OneWay, Path=ViewModel.IsSVGRenderEnabledGpoConfigured, Converter={StaticResource BoolNegationConverter}}">
-                        <ToggleSwitch x:Uid="ToggleSwitch" IsOn="{x:Bind Mode=TwoWay, Path=ViewModel.SVGRenderIsEnabled}" />
->>>>>>> b344ce3a
                         <tkcontrols:SettingsExpander.Items>
                             <tkcontrols:SettingsCard x:Uid="FileExplorerPreview_Preview_SVG_Color_Mode">
                                 <ComboBox
@@ -67,13 +62,8 @@
                     <tkcontrols:SettingsCard
                         x:Uid="FileExplorerPreview_ToggleSwitch_Preview_MD"
                         HeaderIcon="{ui:FontIcon Glyph=&#xE943;}"
-<<<<<<< HEAD
                         IsEnabled="{x:Bind ViewModel.IsMDRenderEnabledGpoConfigured, Mode=OneWay, Converter={StaticResource BoolNegationConverter}}">
                         <ToggleSwitch x:Uid="ToggleSwitch" IsOn="{x:Bind ViewModel.MDRenderIsEnabled, Mode=TwoWay}" />
-=======
-                        IsEnabled="{x:Bind Mode=OneWay, Path=ViewModel.IsMDRenderEnabledGpoConfigured, Converter={StaticResource BoolNegationConverter}}">
-                        <ToggleSwitch x:Uid="ToggleSwitch" IsOn="{x:Bind Mode=TwoWay, Path=ViewModel.MDRenderIsEnabled}" />
->>>>>>> b344ce3a
                     </tkcontrols:SettingsCard>
 
                     <InfoBar
@@ -87,13 +77,8 @@
                     <tkcontrols:SettingsExpander
                         x:Uid="FileExplorerPreview_ToggleSwitch_Preview_Monaco"
                         HeaderIcon="{ui:FontIcon Glyph=&#xE99A;}"
-<<<<<<< HEAD
                         IsEnabled="{x:Bind ViewModel.IsMonacoRenderEnabledGpoConfigured, Mode=OneWay, Converter={StaticResource BoolNegationConverter}}">
                         <ToggleSwitch x:Uid="ToggleSwitch" IsOn="{x:Bind ViewModel.MonacoRenderIsEnabled, Mode=TwoWay}" />
-=======
-                        IsEnabled="{x:Bind Mode=OneWay, Path=ViewModel.IsMonacoRenderEnabledGpoConfigured, Converter={StaticResource BoolNegationConverter}}">
-                        <ToggleSwitch x:Uid="ToggleSwitch" IsOn="{x:Bind Mode=TwoWay, Path=ViewModel.MonacoRenderIsEnabled}" />
->>>>>>> b344ce3a
                         <tkcontrols:SettingsExpander.Items>
                             <tkcontrols:SettingsCard ContentAlignment="Left" IsEnabled="{x:Bind ViewModel.MonacoRenderIsEnabled, Mode=OneWay}">
                                 <CheckBox x:Uid="FileExplorerPreview_ToggleSwitch_Monaco_Wrap_Text" IsChecked="{x:Bind ViewModel.MonacoWrapText, Mode=TwoWay}" />
@@ -104,21 +89,13 @@
                                     IsChecked="{x:Bind ViewModel.MonacoPreviewTryFormat, Mode=TwoWay}"
                                     IsEnabled="{x:Bind ViewModel.MonacoRenderIsEnabled, Mode=OneWay}" />
                             </tkcontrols:SettingsCard>
-<<<<<<< HEAD
                             <tkcontrols:SettingsCard x:Uid="FileExplorerPreview_Toggle_Monaco_Max_File_Size" IsEnabled="{x:Bind ViewModel.MonacoRenderIsEnabled, Mode=OneWay}">
-=======
-                            <tkcontrols:SettingsCard x:Uid="FileExplorerPreview_Toggle_Monaco_Max_File_Size" IsEnabled="{x:Bind Mode=OneWay, Path=ViewModel.MonacoRenderIsEnabled}">
->>>>>>> b344ce3a
                                 <NumberBox
                                     MinWidth="{StaticResource SettingActionControlMinWidth}"
                                     Maximum="100"
                                     Minimum="2"
                                     SpinButtonPlacementMode="Compact"
-<<<<<<< HEAD
                                     Value="{x:Bind ViewModel.MonacoPreviewMaxFileSize, Mode=TwoWay}" />
-=======
-                                    Value="{x:Bind Mode=TwoWay, Path=ViewModel.MonacoPreviewMaxFileSize}" />
->>>>>>> b344ce3a
                             </tkcontrols:SettingsCard>
                         </tkcontrols:SettingsExpander.Items>
                     </tkcontrols:SettingsExpander>
@@ -133,13 +110,8 @@
                     <tkcontrols:SettingsCard
                         x:Uid="FileExplorerPreview_ToggleSwitch_Preview_PDF"
                         HeaderIcon="{ui:FontIcon Glyph=&#xEA90;}"
-<<<<<<< HEAD
                         IsEnabled="{x:Bind ViewModel.IsPDFRenderEnabledGpoConfigured, Mode=OneWay, Converter={StaticResource BoolNegationConverter}}">
                         <ToggleSwitch x:Uid="ToggleSwitch" IsOn="{x:Bind ViewModel.PDFRenderIsEnabled, Mode=TwoWay}" />
-=======
-                        IsEnabled="{x:Bind Mode=OneWay, Path=ViewModel.IsPDFRenderEnabledGpoConfigured, Converter={StaticResource BoolNegationConverter}}">
-                        <ToggleSwitch x:Uid="ToggleSwitch" IsOn="{x:Bind Mode=TwoWay, Path=ViewModel.PDFRenderIsEnabled}" />
->>>>>>> b344ce3a
                     </tkcontrols:SettingsCard>
                     <InfoBar
                         x:Uid="GPO_IsSettingForced"
@@ -150,13 +122,8 @@
                     <tkcontrols:SettingsCard
                         x:Uid="FileExplorerPreview_ToggleSwitch_Preview_GCODE"
                         HeaderIcon="{ui:FontIcon Glyph=&#xE914;}"
-<<<<<<< HEAD
                         IsEnabled="{x:Bind ViewModel.IsGCODERenderEnabledGpoConfigured, Mode=OneWay, Converter={StaticResource BoolNegationConverter}}">
                         <ToggleSwitch x:Uid="ToggleSwitch" IsOn="{x:Bind ViewModel.GCODERenderIsEnabled, Mode=TwoWay}" />
-=======
-                        IsEnabled="{x:Bind Mode=OneWay, Path=ViewModel.IsGCODERenderEnabledGpoConfigured, Converter={StaticResource BoolNegationConverter}}">
-                        <ToggleSwitch x:Uid="ToggleSwitch" IsOn="{x:Bind Mode=TwoWay, Path=ViewModel.GCODERenderIsEnabled}" />
->>>>>>> b344ce3a
                     </tkcontrols:SettingsCard>
                     <InfoBar
                         x:Uid="GPO_IsSettingForced"
@@ -167,18 +134,9 @@
                     <tkcontrols:SettingsCard
                         x:Uid="FileExplorerPreview_ToggleSwitch_Preview_QOI"
                         HeaderIcon="{ui:FontIcon Glyph=&#xE914;}"
-<<<<<<< HEAD
                         IsEnabled="{x:Bind ViewModel.IsQOIRenderEnabledGpoConfigured, Mode=OneWay, Converter={StaticResource BoolNegationConverter}}">
                         <ToggleSwitch x:Uid="ToggleSwitch" IsOn="{x:Bind ViewModel.QOIRenderIsEnabled, Mode=TwoWay}" />
-=======
-                        IsEnabled="{x:Bind Mode=OneWay, Path=ViewModel.IsQOIRenderEnabledGpoConfigured, Converter={StaticResource BoolNegationConverter}}">
-                        <ToggleSwitch x:Uid="ToggleSwitch" IsOn="{x:Bind Mode=TwoWay, Path=ViewModel.QOIRenderIsEnabled}" />
->>>>>>> b344ce3a
-                    </tkcontrols:SettingsCard>
-                    <InfoBar
-                        x:Uid="GPO_IsSettingForced"
-                        IsClosable="False"
-                        IsOpen="{x:Bind ViewModel.IsQOIRenderEnabledGpoConfigured, Mode=OneWay}"
+                    </tkcontrols:SettingsCard>
                         IsTabStop="{x:Bind ViewModel.IsQOIRenderEnabledGpoConfigured, Mode=OneWay}"
                         Severity="Informational" />
                 </controls:SettingsGroup>
@@ -199,13 +157,8 @@
                     <tkcontrols:SettingsCard
                         x:Uid="FileExplorerPreview_ToggleSwitch_Thumbnail_SVG"
                         HeaderIcon="{ui:FontIcon Glyph=&#xE91B;}"
-<<<<<<< HEAD
                         IsEnabled="{x:Bind ViewModel.IsSVGThumbnailEnabledGpoConfigured, Mode=OneWay, Converter={StaticResource BoolNegationConverter}}">
                         <ToggleSwitch x:Uid="ToggleSwitch" IsOn="{x:Bind ViewModel.SVGThumbnailIsEnabled, Mode=TwoWay}" />
-=======
-                        IsEnabled="{x:Bind Mode=OneWay, Path=ViewModel.IsSVGThumbnailEnabledGpoConfigured, Converter={StaticResource BoolNegationConverter}}">
-                        <ToggleSwitch x:Uid="ToggleSwitch" IsOn="{x:Bind Mode=TwoWay, Path=ViewModel.SVGThumbnailIsEnabled}" />
->>>>>>> b344ce3a
                     </tkcontrols:SettingsCard>
                     <InfoBar
                         x:Uid="GPO_IsSettingForced"
@@ -216,13 +169,8 @@
                     <tkcontrols:SettingsCard
                         x:Uid="FileExplorerPreview_ToggleSwitch_Thumbnail_PDF"
                         HeaderIcon="{ui:FontIcon Glyph=&#xEA90;}"
-<<<<<<< HEAD
                         IsEnabled="{x:Bind ViewModel.IsPDFThumbnailEnabledGpoConfigured, Mode=OneWay, Converter={StaticResource BoolNegationConverter}}">
                         <ToggleSwitch x:Uid="ToggleSwitch" IsOn="{x:Bind ViewModel.PDFThumbnailIsEnabled, Mode=TwoWay}" />
-=======
-                        IsEnabled="{x:Bind Mode=OneWay, Path=ViewModel.IsPDFThumbnailEnabledGpoConfigured, Converter={StaticResource BoolNegationConverter}}">
-                        <ToggleSwitch x:Uid="ToggleSwitch" IsOn="{x:Bind Mode=TwoWay, Path=ViewModel.PDFThumbnailIsEnabled}" />
->>>>>>> b344ce3a
                     </tkcontrols:SettingsCard>
                     <InfoBar
                         x:Uid="GPO_IsSettingForced"
@@ -233,13 +181,8 @@
                     <tkcontrols:SettingsCard
                         x:Uid="FileExplorerPreview_ToggleSwitch_Thumbnail_GCODE"
                         HeaderIcon="{ui:FontIcon Glyph=&#xE914;}"
-<<<<<<< HEAD
                         IsEnabled="{x:Bind ViewModel.IsGCODEThumbnailEnabledGpoConfigured, Mode=OneWay, Converter={StaticResource BoolNegationConverter}}">
                         <ToggleSwitch x:Uid="ToggleSwitch" IsOn="{x:Bind ViewModel.GCODEThumbnailIsEnabled, Mode=TwoWay}" />
-=======
-                        IsEnabled="{x:Bind Mode=OneWay, Path=ViewModel.IsGCODEThumbnailEnabledGpoConfigured, Converter={StaticResource BoolNegationConverter}}">
-                        <ToggleSwitch x:Uid="ToggleSwitch" IsOn="{x:Bind Mode=TwoWay, Path=ViewModel.GCODEThumbnailIsEnabled}" />
->>>>>>> b344ce3a
                     </tkcontrols:SettingsCard>
                     <InfoBar
                         x:Uid="GPO_IsSettingForced"
@@ -252,13 +195,8 @@
                     <tkcontrols:SettingsExpander
                         x:Uid="FileExplorerPreview_ToggleSwitch_Thumbnail_STL"
                         HeaderIcon="{ui:FontIcon Glyph=&#xE914;}"
-<<<<<<< HEAD
                         IsEnabled="{x:Bind ViewModel.IsSTLThumbnailEnabledGpoConfigured, Mode=OneWay, Converter={StaticResource BoolNegationConverter}}">
                         <ToggleSwitch x:Uid="ToggleSwitch" IsOn="{x:Bind ViewModel.STLThumbnailIsEnabled, Mode=TwoWay}" />
-=======
-                        IsEnabled="{x:Bind Mode=OneWay, Path=ViewModel.IsSTLThumbnailEnabledGpoConfigured, Converter={StaticResource BoolNegationConverter}}">
-                        <ToggleSwitch x:Uid="ToggleSwitch" IsOn="{x:Bind Mode=TwoWay, Path=ViewModel.STLThumbnailIsEnabled}" />
->>>>>>> b344ce3a
                         <tkcontrols:SettingsExpander.Items>
                             <tkcontrols:SettingsCard x:Uid="FileExplorerPreview_Color_Thumbnail_STL">
                                 <controls:ColorPickerButton IsEnabled="{x:Bind ViewModel.STLThumbnailIsEnabled, Mode=OneWay}" SelectedColor="{x:Bind Path=ViewModel.STLThumbnailColor, Mode=TwoWay}" />
@@ -275,13 +213,8 @@
                     <tkcontrols:SettingsCard
                         x:Uid="FileExplorerPreview_ToggleSwitch_Thumbnail_QOI"
                         HeaderIcon="{ui:FontIcon Glyph=&#xE914;}"
-<<<<<<< HEAD
                         IsEnabled="{x:Bind ViewModel.IsQOIThumbnailEnabledGpoConfigured, Mode=OneWay, Converter={StaticResource BoolNegationConverter}}">
                         <ToggleSwitch x:Uid="ToggleSwitch" IsOn="{x:Bind ViewModel.QOIThumbnailIsEnabled, Mode=TwoWay}" />
-=======
-                        IsEnabled="{x:Bind Mode=OneWay, Path=ViewModel.IsQOIThumbnailEnabledGpoConfigured, Converter={StaticResource BoolNegationConverter}}">
-                        <ToggleSwitch x:Uid="ToggleSwitch" IsOn="{x:Bind Mode=TwoWay, Path=ViewModel.QOIThumbnailIsEnabled}" />
->>>>>>> b344ce3a
                     </tkcontrols:SettingsCard>
                     <InfoBar
                         x:Uid="GPO_IsSettingForced"
