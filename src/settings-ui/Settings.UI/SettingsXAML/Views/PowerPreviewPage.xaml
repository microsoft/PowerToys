--- conflicted
+++ resolved
@@ -2,14 +2,10 @@
     x:Class="Microsoft.PowerToys.Settings.UI.Views.PowerPreviewPage"
     xmlns="http://schemas.microsoft.com/winfx/2006/xaml/presentation"
     xmlns:x="http://schemas.microsoft.com/winfx/2006/xaml"
-<<<<<<< HEAD
-=======
     xmlns:tkcontrols="using:CommunityToolkit.WinUI.Controls"
->>>>>>> d4b5200a
     xmlns:controls="using:Microsoft.PowerToys.Settings.UI.Controls"
     xmlns:d="http://schemas.microsoft.com/expression/blend/2008"
     xmlns:mc="http://schemas.openxmlformats.org/markup-compatibility/2006"
-    xmlns:tkcontrols="using:CommunityToolkit.WinUI.Controls"
     xmlns:ui="using:CommunityToolkit.WinUI"
     AutomationProperties.LandmarkType="Main"
     mc:Ignorable="d">
@@ -41,7 +37,7 @@
                                 </ComboBox>
                             </tkcontrols:SettingsCard>
                             <tkcontrols:SettingsCard x:Uid="FileExplorerPreview_Preview_SVG_Background_Color" Visibility="{x:Bind ViewModel.IsSvgBackgroundColorVisible, Converter={StaticResource BoolToVisibilityConverter}, Mode=OneWay}">
-                                <controls:ColorPickerButton IsEnabled="{x:Bind ViewModel.SVGRenderIsEnabled, Mode=OneWay}" SelectedColor="{x:Bind Path=ViewModel.SVGRenderBackgroundSolidColor, Mode=TwoWay}" />
+                                <custom:ColorPickerButton IsEnabled="{x:Bind ViewModel.SVGRenderIsEnabled, Mode=OneWay}" SelectedColor="{x:Bind Path=ViewModel.SVGRenderBackgroundSolidColor, Mode=TwoWay}" />
                             </tkcontrols:SettingsCard>
                             <tkcontrols:SettingsCard x:Uid="FileExplorerPreview_Preview_SVG_Checkered_Shade_Mode" Visibility="{x:Bind ViewModel.IsSvgCheckeredShadeVisible, Converter={StaticResource BoolToVisibilityConverter}, Mode=OneWay}">
                                 <ComboBox
@@ -88,7 +84,7 @@
                                 <CheckBox x:Uid="FileExplorerPreview_ToggleSwitch_Monaco_Wrap_Text" IsChecked="{x:Bind ViewModel.MonacoWrapText, Mode=TwoWay}" />
                             </tkcontrols:SettingsCard>
                             <tkcontrols:SettingsCard ContentAlignment="Left" IsEnabled="{x:Bind ViewModel.MonacoRenderIsEnabled, Mode=OneWay}">
-                                <controls:CheckBoxWithDescriptionControl
+                                <custom:CheckBoxWithDescriptionControl
                                     x:Uid="FileExplorerPreview_ToggleSwitch_Monaco_Try_Format"
                                     IsChecked="{x:Bind ViewModel.MonacoPreviewTryFormat, Mode=TwoWay}"
                                     IsEnabled="{x:Bind ViewModel.MonacoRenderIsEnabled, Mode=OneWay}" />
@@ -207,7 +203,7 @@
                         <ToggleSwitch x:Uid="ToggleSwitch" IsOn="{x:Bind ViewModel.STLThumbnailIsEnabled, Mode=TwoWay}" />
                         <tkcontrols:SettingsExpander.Items>
                             <tkcontrols:SettingsCard x:Uid="FileExplorerPreview_Color_Thumbnail_STL">
-                                <controls:ColorPickerButton IsEnabled="{x:Bind ViewModel.STLThumbnailIsEnabled, Mode=OneWay}" SelectedColor="{x:Bind Path=ViewModel.STLThumbnailColor, Mode=TwoWay}" />
+                                <custom:ColorPickerButton IsEnabled="{x:Bind ViewModel.STLThumbnailIsEnabled, Mode=OneWay}" SelectedColor="{x:Bind Path=ViewModel.STLThumbnailColor, Mode=TwoWay}" />
                             </tkcontrols:SettingsCard>
                         </tkcontrols:SettingsExpander.Items>
                     </tkcontrols:SettingsExpander>
@@ -235,19 +231,11 @@
         </controls:SettingsPageControl.ModuleContent>
 
         <controls:SettingsPageControl.PrimaryLinks>
-<<<<<<< HEAD
-            <controls:PageLink x:Uid="LearnMore_PowerPreview" Link="https://aka.ms/PowerToysOverview_FileExplorerAddOns" />
-        </controls:SettingsPageControl.PrimaryLinks>
-        <controls:SettingsPageControl.SecondaryLinks>
-            <controls:PageLink Link="https://blog.aaron-junker.ch" Text="Aaron Junker's work on developer file preview" />
-            <controls:PageLink Link="https://www.pedrolamas.com" Text="Pedro Lamas's work on G-Code, STL, and QOI" />
-=======
             <custom:PageLink x:Uid="LearnMore_PowerPreview" Link="https://aka.ms/PowerToysOverview_FileExplorerAddOns" />
         </controls:SettingsPageControl.PrimaryLinks>
         <controls:SettingsPageControl.SecondaryLinks>
             <custom:PageLink Link="https://blog.aaron-junker.ch" Text="Aaron Junker's work on developer file preview" />
             <custom:PageLink Link="https://www.pedrolamas.com" Text="Pedro Lamas's work on G-Code, STL, and QOI" />
->>>>>>> d4b5200a
         </controls:SettingsPageControl.SecondaryLinks>
     </controls:SettingsPageControl>
 </Page>