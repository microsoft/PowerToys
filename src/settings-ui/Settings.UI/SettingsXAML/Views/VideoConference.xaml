--- conflicted
+++ resolved
@@ -2,15 +2,11 @@
     x:Class="Microsoft.PowerToys.Settings.UI.Views.VideoConferencePage"
     xmlns="http://schemas.microsoft.com/winfx/2006/xaml/presentation"
     xmlns:x="http://schemas.microsoft.com/winfx/2006/xaml"
+    xmlns:tkcontrols="using:CommunityToolkit.WinUI.Controls"
+    xmlns:converters="using:CommunityToolkit.WinUI.Converters"
     xmlns:controls="using:Microsoft.PowerToys.Settings.UI.Controls"
-    xmlns:converters="using:CommunityToolkit.WinUI.Converters"
-<<<<<<< HEAD
-=======
-    xmlns:controls="using:Microsoft.PowerToys.Settings.UI.Controls"
->>>>>>> d4b5200a
     xmlns:d="http://schemas.microsoft.com/expression/blend/2008"
     xmlns:mc="http://schemas.openxmlformats.org/markup-compatibility/2006"
-    xmlns:tkcontrols="using:CommunityToolkit.WinUI.Controls"
     xmlns:ui="using:CommunityToolkit.WinUI"
     mc:Ignorable="d">
 
@@ -63,19 +59,19 @@
                     Severity="Informational" />
                 <controls:SettingsGroup x:Uid="VideoConference_Shortcuts" IsEnabled="{x:Bind ViewModel.IsEnabled, Mode=OneWay}">
                     <tkcontrols:SettingsCard x:Uid="VideoConference_CameraAndMicrophoneMuteHotkeyControl_Header">
-                        <controls:ShortcutControl MinWidth="{StaticResource SettingActionControlMinWidth}" HotkeySettings="{x:Bind ViewModel.CameraAndMicrophoneMuteHotkey, Mode=TwoWay}" />
+                        <custom:ShortcutControl MinWidth="{StaticResource SettingActionControlMinWidth}" HotkeySettings="{x:Bind ViewModel.CameraAndMicrophoneMuteHotkey, Mode=TwoWay}" />
                     </tkcontrols:SettingsCard>
 
                     <tkcontrols:SettingsCard x:Uid="VideoConference_MicrophoneMuteHotkeyControl_Header">
-                        <controls:ShortcutControl MinWidth="{StaticResource SettingActionControlMinWidth}" HotkeySettings="{x:Bind ViewModel.MicrophoneMuteHotkey, Mode=TwoWay}" />
+                        <custom:ShortcutControl MinWidth="{StaticResource SettingActionControlMinWidth}" HotkeySettings="{x:Bind ViewModel.MicrophoneMuteHotkey, Mode=TwoWay}" />
                     </tkcontrols:SettingsCard>
 
                     <tkcontrols:SettingsCard x:Uid="VideoConference_MicrophonePushToTalkHotkeyControl_Header">
-                        <controls:ShortcutControl MinWidth="{StaticResource SettingActionControlMinWidth}" HotkeySettings="{x:Bind ViewModel.MicrophonePushToTalkHotkey, Mode=TwoWay}" />
+                        <custom:ShortcutControl MinWidth="{StaticResource SettingActionControlMinWidth}" HotkeySettings="{x:Bind ViewModel.MicrophonePushToTalkHotkey, Mode=TwoWay}" />
                     </tkcontrols:SettingsCard>
 
                     <tkcontrols:SettingsCard x:Uid="VideoConference_CameraMuteHotkeyControl_Header">
-                        <controls:ShortcutControl MinWidth="{StaticResource SettingActionControlMinWidth}" HotkeySettings="{x:Bind ViewModel.CameraMuteHotkey, Mode=TwoWay}" />
+                        <custom:ShortcutControl MinWidth="{StaticResource SettingActionControlMinWidth}" HotkeySettings="{x:Bind ViewModel.CameraMuteHotkey, Mode=TwoWay}" />
                     </tkcontrols:SettingsCard>
                 </controls:SettingsGroup>
 
@@ -169,11 +165,7 @@
         </controls:SettingsPageControl.ModuleContent>
 
         <controls:SettingsPageControl.PrimaryLinks>
-<<<<<<< HEAD
-            <controls:PageLink x:Uid="LearnMore_VCM" Link="https://aka.ms/PowerToysOverview_VideoConference" />
-=======
             <custom:PageLink x:Uid="LearnMore_VCM" Link="https://aka.ms/PowerToysOverview_VideoConference" />
->>>>>>> d4b5200a
         </controls:SettingsPageControl.PrimaryLinks>
     </controls:SettingsPageControl>
 </Page>