<Page
    x:Class="Microsoft.PowerToys.Settings.UI.Views.VideoConferencePage"
    xmlns="http://schemas.microsoft.com/winfx/2006/xaml/presentation"
    xmlns:x="http://schemas.microsoft.com/winfx/2006/xaml"
    xmlns:controls="using:Microsoft.PowerToys.Settings.UI.Controls"
    xmlns:d="http://schemas.microsoft.com/expression/blend/2008"
    xmlns:mc="http://schemas.openxmlformats.org/markup-compatibility/2006"
    xmlns:tkcontrols="using:CommunityToolkit.WinUI.Controls"
    xmlns:tkconverters="using:CommunityToolkit.WinUI.Converters"
    xmlns:ui="using:CommunityToolkit.WinUI"
    mc:Ignorable="d">

    <Page.Resources>
        <tkconverters:StringVisibilityConverter
            x:Name="EmptyToCollapsedConverter"
            EmptyValue="Collapsed"
            NotEmptyValue="Visible" />
        <tkconverters:StringVisibilityConverter
            x:Name="EmptyToBoolConverter"
            EmptyValue="False"
            NotEmptyValue="True" />
    </Page.Resources>

    <controls:SettingsPageControl x:Uid="VideoConference" ModuleImageSource="ms-appx:///Assets/Settings/Modules/VideoConference.png">
        <controls:SettingsPageControl.ModuleContent>
            <StackPanel ChildrenTransitions="{StaticResource SettingsCardsAnimations}" Orientation="Vertical">
                <InfoBar
                    x:Uid="VideoConference_DeprecationWarning"
                    IsClosable="False"
                    IsOpen="True"
                    IsTabStop="True"
                    Severity="Informational">
                    <InfoBar.ActionButton>
                        <HyperlinkButton
                            x:Uid="VideoConference_DeprecationWarningButton"
                            HorizontalAlignment="Right"
                            NavigateUri="https://github.com/microsoft/PowerToys/issues/21473"
                            Style="{StaticResource TextButtonStyle}" />
                    </InfoBar.ActionButton>
                </InfoBar>

                <tkcontrols:SettingsCard
                    x:Uid="VideoConference_Enable"
<<<<<<< HEAD
                    HeaderIcon="{ui:BitmapIcon Source=/Assets/Settings/Icons/VideoConferenceMute.png}"
                    IsEnabled="{Binding Mode=OneWay, Path=IsElevated}">
                    <ToggleSwitch x:Uid="ToggleSwitch" IsOn="{Binding Mode=TwoWay, Path=IsEnabled}" />
                </controls:SettingsCard>
=======
                    HeaderIcon="{ui:BitmapIcon Source=/Assets/Settings/FluentIcons/FluentIconsVideoConferenceMute.png}"
                    IsEnabled="{x:Bind ViewModel.IsElevated, Mode=OneWay}">
                    <ToggleSwitch x:Uid="ToggleSwitch" IsOn="{x:Bind ViewModel.IsEnabled, Mode=TwoWay}" />
                </tkcontrols:SettingsCard>
>>>>>>> b609cf61
                <InfoBar
                    x:Uid="VideoConference_RunAsAdminRequired"
                    IsClosable="False"
                    IsOpen="{x:Bind ViewModel.IsElevated, Converter={StaticResource BoolNegationConverter}, Mode=OneWay}"
                    IsTabStop="True"
                    Severity="Informational" />
                <InfoBar
                    x:Uid="GPO_IsSettingForced"
                    IsClosable="False"
                    IsOpen="{x:Bind ViewModel.IsEnabledGpoConfigured, Mode=OneWay}"
                    IsTabStop="{x:Bind ViewModel.IsEnabledGpoConfigured, Mode=OneWay}"
                    Severity="Informational" />
                <controls:SettingsGroup x:Uid="VideoConference_Shortcuts" IsEnabled="{x:Bind ViewModel.IsEnabled, Mode=OneWay}">
                    <tkcontrols:SettingsCard x:Uid="VideoConference_CameraAndMicrophoneMuteHotkeyControl_Header">
                        <controls:ShortcutControl MinWidth="{StaticResource SettingActionControlMinWidth}" HotkeySettings="{x:Bind ViewModel.CameraAndMicrophoneMuteHotkey, Mode=TwoWay}" />
                    </tkcontrols:SettingsCard>

                    <tkcontrols:SettingsCard x:Uid="VideoConference_MicrophoneMuteHotkeyControl_Header">
                        <controls:ShortcutControl MinWidth="{StaticResource SettingActionControlMinWidth}" HotkeySettings="{x:Bind ViewModel.MicrophoneMuteHotkey, Mode=TwoWay}" />
                    </tkcontrols:SettingsCard>

                    <tkcontrols:SettingsCard x:Uid="VideoConference_MicrophonePushToTalkHotkeyControl_Header">
                        <controls:ShortcutControl MinWidth="{StaticResource SettingActionControlMinWidth}" HotkeySettings="{x:Bind ViewModel.MicrophonePushToTalkHotkey, Mode=TwoWay}" />
                    </tkcontrols:SettingsCard>

                    <tkcontrols:SettingsCard x:Uid="VideoConference_CameraMuteHotkeyControl_Header">
                        <controls:ShortcutControl MinWidth="{StaticResource SettingActionControlMinWidth}" HotkeySettings="{x:Bind ViewModel.CameraMuteHotkey, Mode=TwoWay}" />
                    </tkcontrols:SettingsCard>
                </controls:SettingsGroup>

                <controls:SettingsGroup x:Uid="VideoConference_Microphone" IsEnabled="{x:Bind ViewModel.IsEnabled, Mode=OneWay}">
                    <tkcontrols:SettingsCard x:Uid="VideoConference_SelectedMicrophone" HeaderIcon="{ui:FontIcon Glyph=&#xE720;}">
                        <ComboBox
                            MinWidth="{StaticResource SettingActionControlMinWidth}"
                            ItemsSource="{x:Bind ViewModel.MicrophoneNames, Mode=OneTime}"
                            SelectedIndex="{x:Bind ViewModel.SelectedMicrophoneIndex, Mode=TwoWay}" />
                    </tkcontrols:SettingsCard>

                    <tkcontrols:SettingsCard x:Uid="VideoConference_PushToReverse">
                        <ToggleSwitch x:Uid="PushToReverseSwitch" IsOn="{x:Bind ViewModel.PushToReverseEnabled, Mode=TwoWay}" />
                    </tkcontrols:SettingsCard>
                </controls:SettingsGroup>

                <controls:SettingsGroup x:Uid="VideoConference_Camera" IsEnabled="{x:Bind ViewModel.IsEnabled, Mode=OneWay}">
                    <tkcontrols:SettingsExpander
                        x:Uid="VideoConference_SelectedCamera"
                        HeaderIcon="{ui:FontIcon Glyph=&#xE960;}"
                        IsExpanded="True">
                        <ComboBox
                            MinWidth="{StaticResource SettingActionControlMinWidth}"
                            IsEnabled="{x:Bind ViewModel.IsEnabled, Mode=TwoWay}"
                            ItemsSource="{x:Bind ViewModel.CameraNames, Mode=OneTime}"
                            SelectedIndex="{x:Bind ViewModel.SelectedCameraIndex, Mode=TwoWay}" />
                        <tkcontrols:SettingsExpander.Items>
                            <tkcontrols:SettingsCard x:Uid="VideoConference_CameraOverlayImagePathHeader">
                                <StackPanel Orientation="Horizontal" Spacing="8">
                                    <Button x:Uid="VideoConference_CameraOverlayImageBrowse" Command="{x:Bind ViewModel.SelectOverlayImage, Mode=OneWay}" />
                                    <Button
                                        x:Uid="VideoConference_CameraOverlayImageClear"
                                        Command="{x:Bind ViewModel.ClearOverlayImage, Mode=OneWay}"
                                        IsEnabled="{x:Bind ViewModel.CameraImageOverlayPath, Mode=OneWay, Converter={StaticResource EmptyToBoolConverter}}" />
                                </StackPanel>
                            </tkcontrols:SettingsCard>
                            <tkcontrols:SettingsCard Visibility="{x:Bind ViewModel.CameraImageOverlayPath, Mode=OneWay, Converter={StaticResource EmptyToCollapsedConverter}}">
                                <Border
                                    MaxHeight="100"
                                    HorizontalAlignment="Right"
                                    CornerRadius="4">
                                    <Image
                                        x:Uid="VideoConference_CameraOverlayImageAlt"
                                        Source="{Binding Mode=OneWay, Path=CameraImageOverlayPath}"
                                        ToolTipService.ToolTip="{x:Bind ViewModel.CameraImageOverlayPath, Mode=OneWay}" />
                                </Border>
                            </tkcontrols:SettingsCard>
                        </tkcontrols:SettingsExpander.Items>
                    </tkcontrols:SettingsExpander>
                </controls:SettingsGroup>

                <controls:SettingsGroup x:Uid="VideoConference_Toolbar" IsEnabled="{x:Bind ViewModel.IsEnabled, Mode=OneWay}">
                    <tkcontrols:SettingsExpander x:Uid="VideoConference_ToolbarPosition" IsExpanded="True">
                        <ComboBox MinWidth="{StaticResource SettingActionControlMinWidth}" SelectedIndex="{x:Bind ViewModel.ToolbarPositionIndex, Mode=TwoWay}">
                            <ComboBoxItem x:Uid="VideoConference_ToolbarPosition_TopLeftCorner" />
                            <ComboBoxItem x:Uid="VideoConference_ToolbarPosition_TopCenter" />
                            <ComboBoxItem x:Uid="VideoConference_ToolbarPosition_TopRightCorner" />
                            <ComboBoxItem x:Uid="VideoConference_ToolbarPosition_BottomLeftCorner" />
                            <ComboBoxItem x:Uid="VideoConference_ToolbarPosition_BottomCenter" />
                            <ComboBoxItem x:Uid="VideoConference_ToolbarPosition_BottomRightCorner" />
                        </ComboBox>
                        <tkcontrols:SettingsExpander.Items>
                            <tkcontrols:SettingsCard x:Uid="VideoConference_ToolbarMonitor">
                                <ComboBox MinWidth="{StaticResource SettingActionControlMinWidth}" SelectedIndex="{x:Bind ViewModel.ToolbarMonitorIndex, Mode=TwoWay}">
                                    <ComboBoxItem x:Uid="VideoConference_ToolbarMonitor_Main" />
                                    <ComboBoxItem x:Uid="VideoConference_ToolbarMonitor_All" />
                                </ComboBox>
                            </tkcontrols:SettingsCard>
                            <tkcontrols:SettingsCard x:Uid="VideoConference_ToolbarHide">
                                <ComboBox MinWidth="{StaticResource SettingActionControlMinWidth}" SelectedIndex="{x:Bind ViewModel.ToolbarHideIndex, Mode=TwoWay}">
                                    <ComboBoxItem x:Uid="VideoConference_ToolbarHideNever" />
                                    <ComboBoxItem x:Uid="VideoConference_ToolbarHideUnmuted" />
                                    <ComboBoxItem x:Uid="VideoConference_ToolbarHideMuted" />
                                    <ComboBoxItem x:Uid="VideoConference_ToolbarHideTimeout" />
                                </ComboBox>
                            </tkcontrols:SettingsCard>
                        </tkcontrols:SettingsExpander.Items>
                    </tkcontrols:SettingsExpander>
                </controls:SettingsGroup>

                <controls:SettingsGroup x:Uid="VideoConference_Behavior" IsEnabled="{x:Bind ViewModel.IsEnabled, Mode=OneWay}">
                    <tkcontrols:SettingsCard x:Uid="VideoConference_StartupAction">
                        <ComboBox MinWidth="{StaticResource SettingActionControlMinWidth}" SelectedIndex="{x:Bind ViewModel.StartupActionIndex, Mode=TwoWay}">
                            <ComboBoxItem x:Uid="VideoConference_StartupActionNothing" />
                            <ComboBoxItem x:Uid="VideoConference_StartupActionUnmute" />
                            <ComboBoxItem x:Uid="VideoConference_StartupActionMute" />
                        </ComboBox>
                    </tkcontrols:SettingsCard>
                </controls:SettingsGroup>
            </StackPanel>
        </controls:SettingsPageControl.ModuleContent>

        <controls:SettingsPageControl.PrimaryLinks>
            <controls:PageLink x:Uid="LearnMore_VCM" Link="https://aka.ms/PowerToysOverview_VideoConference" />
        </controls:SettingsPageControl.PrimaryLinks>
    </controls:SettingsPageControl>
</Page><|MERGE_RESOLUTION|>--- conflicted
+++ resolved
@@ -41,17 +41,10 @@
 
                 <tkcontrols:SettingsCard
                     x:Uid="VideoConference_Enable"
-<<<<<<< HEAD
                     HeaderIcon="{ui:BitmapIcon Source=/Assets/Settings/Icons/VideoConferenceMute.png}"
-                    IsEnabled="{Binding Mode=OneWay, Path=IsElevated}">
-                    <ToggleSwitch x:Uid="ToggleSwitch" IsOn="{Binding Mode=TwoWay, Path=IsEnabled}" />
-                </controls:SettingsCard>
-=======
-                    HeaderIcon="{ui:BitmapIcon Source=/Assets/Settings/FluentIcons/FluentIconsVideoConferenceMute.png}"
                     IsEnabled="{x:Bind ViewModel.IsElevated, Mode=OneWay}">
                     <ToggleSwitch x:Uid="ToggleSwitch" IsOn="{x:Bind ViewModel.IsEnabled, Mode=TwoWay}" />
                 </tkcontrols:SettingsCard>
->>>>>>> b609cf61
                 <InfoBar
                     x:Uid="VideoConference_RunAsAdminRequired"
                     IsClosable="False"
