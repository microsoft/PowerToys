﻿<Page
    x:Class="Microsoft.PowerToys.Settings.UI.Views.EnvironmentVariablesPage"
    xmlns="http://schemas.microsoft.com/winfx/2006/xaml/presentation"
    xmlns:x="http://schemas.microsoft.com/winfx/2006/xaml"
    xmlns:controls="using:Microsoft.PowerToys.Settings.UI.Controls"
    xmlns:controls1="using:CommunityToolkit.WinUI.Controls"
    xmlns:d="http://schemas.microsoft.com/expression/blend/2008"
    xmlns:mc="http://schemas.openxmlformats.org/markup-compatibility/2006"
    xmlns:ui="using:CommunityToolkit.WinUI"
    mc:Ignorable="d">

    <controls:SettingsPageControl x:Uid="EnvironmentVariables" ModuleImageSource="ms-appx:///Assets/Settings/Modules/EnvironmentVariables.png">
        <controls:SettingsPageControl.ModuleContent>
            <StackPanel ChildrenTransitions="{StaticResource SettingsCardsAnimations}" Orientation="Vertical">
                <controls1:SettingsCard
                    x:Uid="EnvironmentVariables_EnableToggleControl_HeaderText"
                    HeaderIcon="{ui:BitmapIcon Source=/Assets/Settings/FluentIcons/FluentIconsEnvironmentVariables.png}"
                    IsEnabled="{x:Bind ViewModel.IsEnabledGpoConfigured, Mode=OneWay, Converter={StaticResource BoolNegationConverter}}">
                    <ToggleSwitch x:Uid="ToggleSwitch" IsOn="{x:Bind ViewModel.IsEnabled, Mode=TwoWay}" />
                </controls1:SettingsCard>
                <InfoBar
                    x:Uid="GPO_IsSettingForced"
                    IsClosable="False"
                    IsOpen="{x:Bind ViewModel.IsEnabledGpoConfigured, Mode=OneWay}"
                    IsTabStop="{x:Bind ViewModel.IsEnabledGpoConfigured, Mode=OneWay}"
                    Severity="Informational" />
                <controls:SettingsGroup x:Uid="EnvironmentVariables_Activation_GroupSettings" IsEnabled="{x:Bind ViewModel.IsEnabled, Mode=OneWay}">
                    <controls1:SettingsCard
                        x:Uid="EnvironmentVariables_LaunchButtonControl"
                        ActionIcon="{ui:FontIcon Glyph=&#xE8A7;}"
                        Command="{x:Bind ViewModel.LaunchEventHandler}"
                        HeaderIcon="{ui:FontIcon Glyph=&#xEA37;}"
                        IsClickEnabled="True" />
                    <controls1:SettingsCard
                        x:Uid="EnvironmentVariables_Toggle_LaunchAdministrator"
<<<<<<< HEAD
                        HeaderIcon="{ui:FontIcon FontFamily={StaticResource SymbolThemeFontFamily},
                                                 Glyph=&#xE7EF;}"
                        IsEnabled="{x:Bind ViewModel.LaunchAdministratorEnabled, Mode=OneWay}">
                        <ToggleSwitch x:Uid="ToggleSwitch" IsOn="{x:Bind ViewModel.LaunchAdministrator, Mode=TwoWay}" />
=======
                        HeaderIcon="{ui:FontIcon Glyph=&#xE7EF;}"
                        IsEnabled="{x:Bind Mode=OneWay, Path=ViewModel.LaunchAdministratorEnabled}">
                        <ToggleSwitch x:Uid="ToggleSwitch" IsOn="{x:Bind Mode=TwoWay, Path=ViewModel.LaunchAdministrator}" />
>>>>>>> 6ea1c039
                    </controls1:SettingsCard>
                </controls:SettingsGroup>
            </StackPanel>
        </controls:SettingsPageControl.ModuleContent>

        <controls:SettingsPageControl.PrimaryLinks>
            <controls:PageLink x:Uid="LearnMore_EnvironmentVariables" Link="https://aka.ms/PowerToysOverview_EnvironmentVariables" />
        </controls:SettingsPageControl.PrimaryLinks>
    </controls:SettingsPageControl>
</Page><|MERGE_RESOLUTION|>--- conflicted
+++ resolved
@@ -33,16 +33,9 @@
                         IsClickEnabled="True" />
                     <controls1:SettingsCard
                         x:Uid="EnvironmentVariables_Toggle_LaunchAdministrator"
-<<<<<<< HEAD
-                        HeaderIcon="{ui:FontIcon FontFamily={StaticResource SymbolThemeFontFamily},
-                                                 Glyph=&#xE7EF;}"
+                        HeaderIcon="{ui:FontIcon Glyph=&#xE7EF;}"
                         IsEnabled="{x:Bind ViewModel.LaunchAdministratorEnabled, Mode=OneWay}">
                         <ToggleSwitch x:Uid="ToggleSwitch" IsOn="{x:Bind ViewModel.LaunchAdministrator, Mode=TwoWay}" />
-=======
-                        HeaderIcon="{ui:FontIcon Glyph=&#xE7EF;}"
-                        IsEnabled="{x:Bind Mode=OneWay, Path=ViewModel.LaunchAdministratorEnabled}">
-                        <ToggleSwitch x:Uid="ToggleSwitch" IsOn="{x:Bind Mode=TwoWay, Path=ViewModel.LaunchAdministrator}" />
->>>>>>> 6ea1c039
                     </controls1:SettingsCard>
                 </controls:SettingsGroup>
             </StackPanel>
