--- conflicted
+++ resolved
@@ -3,19 +3,12 @@
     xmlns="http://schemas.microsoft.com/winfx/2006/xaml/presentation"
     xmlns:x="http://schemas.microsoft.com/winfx/2006/xaml"
     xmlns:Lib="using:Microsoft.PowerToys.Settings.UI.Library"
-<<<<<<< HEAD
-    xmlns:controls="using:Microsoft.PowerToys.Settings.UI.Controls"
-=======
     xmlns:tkcontrols="using:CommunityToolkit.WinUI.Controls"
     xmlns:converters="using:CommunityToolkit.WinUI.Converters"
     xmlns:controls="using:Microsoft.PowerToys.Settings.UI.Controls"
     xmlns:d="http://schemas.microsoft.com/expression/blend/2008"
->>>>>>> d4b5200a
     xmlns:converters="using:Microsoft.PowerToys.Settings.UI.Converters"
-    xmlns:d="http://schemas.microsoft.com/expression/blend/2008"
     xmlns:mc="http://schemas.openxmlformats.org/markup-compatibility/2006"
-    xmlns:tkcontrols="using:CommunityToolkit.WinUI.Controls"
-    xmlns:tkconverters="using:CommunityToolkit.WinUI.Converters"
     xmlns:viewmodels="using:Microsoft.PowerToys.Settings.UI.ViewModels"
     AutomationProperties.LandmarkType="Main"
     DataContext="DashboardViewModel"
@@ -28,14 +21,14 @@
             KBMTemplate="{StaticResource ModuleItemKBMTemplate}"
             ShortcutTemplate="{StaticResource ModuleItemShortcutTemplate}"
             TextTemplate="{StaticResource ModuleItemTextTemplate}" />
-        <tkconverters:CollectionVisibilityConverter x:Key="CollectionVisibilityConverter" />
+        <converters:CollectionVisibilityConverter x:Key="CollectionVisibilityConverter" />
         <Style x:Name="KeysListViewContainerStyle" TargetType="ListViewItem">
             <Setter Property="IsTabStop" Value="False" />
         </Style>
         <converters:UpdateStateToBoolConverter x:Key="UpdateStateToBoolConverter" />
-        <tkconverters:BoolToVisibilityConverter x:Key="BoolToVisibilityConverter" />
-        <tkconverters:BoolNegationConverter x:Key="BoolNegationConverter" />
-        <tkconverters:BoolToVisibilityConverter
+        <converters:BoolToVisibilityConverter x:Key="BoolToVisibilityConverter" />
+        <converters:BoolNegationConverter x:Key="BoolNegationConverter" />
+        <converters:BoolToVisibilityConverter
             x:Key="BoolToInvertedVisibilityConverter"
             FalseValue="Visible"
             TrueValue="Collapsed" />
@@ -303,7 +296,7 @@
                     Style="{StaticResource SubtitleTextBlockStyle}" />
                 <ItemsRepeater x:Name="DashboardView" ItemsSource="{x:Bind ViewModel.ActiveModules, Mode=OneWay}">
                     <ItemsRepeater.Layout>
-                        <tkcontrols:StaggeredLayout
+                        <controls:StaggeredLayout
                             ColumnSpacing="8"
                             DesiredColumnWidth="378"
                             RowSpacing="8" />
@@ -401,7 +394,7 @@
 
                 <ItemsRepeater ItemsSource="{x:Bind ViewModel.DisabledModules, Mode=OneWay}">
                     <ItemsRepeater.Layout>
-                        <tkcontrols:StaggeredLayout
+                        <controls:StaggeredLayout
                             ColumnSpacing="8"
                             DesiredColumnWidth="378"
                             RowSpacing="8" />
