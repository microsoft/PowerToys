﻿<Page
    x:Class="Microsoft.PowerToys.Settings.UI.OOBE.Views.OobeVideoConference"
    xmlns="http://schemas.microsoft.com/winfx/2006/xaml/presentation"
    xmlns:x="http://schemas.microsoft.com/winfx/2006/xaml"
    xmlns:controls="using:Microsoft.PowerToys.Settings.UI.Controls"
    xmlns:d="http://schemas.microsoft.com/expression/blend/2008"
    xmlns:mc="http://schemas.openxmlformats.org/markup-compatibility/2006"
    xmlns:tk7controls="using:CommunityToolkit.WinUI.UI.Controls"
    mc:Ignorable="d">
<<<<<<< HEAD

=======
>>>>>>> b344ce3a
    <controls:OOBEPageControl x:Uid="Oobe_VideoConference" HeroImage="ms-appx:///Assets/Settings/Modules/OOBE/VideoConferenceMute.png">
        <controls:OOBEPageControl.PageContent>
            <StackPanel Orientation="Vertical" Spacing="12">
                <TextBlock x:Uid="Oobe_HowToLaunch" Style="{ThemeResource OobeSubtitleStyle}" />

<<<<<<< HEAD
                <StackPanel>
                    <controls:ShortcutWithTextLabelControl x:Name="HotkeyMicVidControl" x:Uid="Oobe_VideoConference_ToggleMicVid" />
                    <controls:ShortcutWithTextLabelControl x:Name="HotkeyMicControl" x:Uid="Oobe_VideoConference_ToggleMic" />
                    <controls:ShortcutWithTextLabelControl x:Name="HotkeyPushToTalkControl" x:Uid="Oobe_VideoConference_PushToTalkMic" />
                    <controls:ShortcutWithTextLabelControl x:Name="HotkeyVidControl" x:Uid="Oobe_VideoConference_ToggleVid" />
                </StackPanel>
=======
                <controls:ShortcutWithTextLabelControl x:Name="HotkeyMicVidControl" x:Uid="Oobe_VideoConference_ToggleMicVid" />
                <controls:ShortcutWithTextLabelControl x:Name="HotkeyMicControl" x:Uid="Oobe_VideoConference_ToggleMic" />
                <controls:ShortcutWithTextLabelControl x:Name="HotkeyPushToTalkControl" x:Uid="Oobe_VideoConference_PushToTalkMic" />
                <controls:ShortcutWithTextLabelControl x:Name="HotkeyVidControl" x:Uid="Oobe_VideoConference_ToggleVid" />
>>>>>>> b344ce3a

                <tk7controls:MarkdownTextBlock x:Uid="Oobe_VideoConference_HowToLaunch" Background="Transparent" />

                <StackPanel Orientation="Horizontal" Spacing="8">
                    <Button x:Uid="OOBE_Settings" Click="SettingsLaunchButton_Click" />

                    <HyperlinkButton NavigateUri="https://aka.ms/PowerToysOverview_VideoConference" Style="{StaticResource TextButtonStyle}">
                        <TextBlock x:Uid="LearnMore_VCM" TextWrapping="Wrap" />
                    </HyperlinkButton>
                </StackPanel>
            </StackPanel>
        </controls:OOBEPageControl.PageContent>
    </controls:OOBEPageControl>
</Page><|MERGE_RESOLUTION|>--- conflicted
+++ resolved
@@ -7,28 +7,18 @@
     xmlns:mc="http://schemas.openxmlformats.org/markup-compatibility/2006"
     xmlns:tk7controls="using:CommunityToolkit.WinUI.UI.Controls"
     mc:Ignorable="d">
-<<<<<<< HEAD
-
-=======
->>>>>>> b344ce3a
+    
     <controls:OOBEPageControl x:Uid="Oobe_VideoConference" HeroImage="ms-appx:///Assets/Settings/Modules/OOBE/VideoConferenceMute.png">
         <controls:OOBEPageControl.PageContent>
             <StackPanel Orientation="Vertical" Spacing="12">
                 <TextBlock x:Uid="Oobe_HowToLaunch" Style="{ThemeResource OobeSubtitleStyle}" />
 
-<<<<<<< HEAD
                 <StackPanel>
                     <controls:ShortcutWithTextLabelControl x:Name="HotkeyMicVidControl" x:Uid="Oobe_VideoConference_ToggleMicVid" />
                     <controls:ShortcutWithTextLabelControl x:Name="HotkeyMicControl" x:Uid="Oobe_VideoConference_ToggleMic" />
                     <controls:ShortcutWithTextLabelControl x:Name="HotkeyPushToTalkControl" x:Uid="Oobe_VideoConference_PushToTalkMic" />
                     <controls:ShortcutWithTextLabelControl x:Name="HotkeyVidControl" x:Uid="Oobe_VideoConference_ToggleVid" />
                 </StackPanel>
-=======
-                <controls:ShortcutWithTextLabelControl x:Name="HotkeyMicVidControl" x:Uid="Oobe_VideoConference_ToggleMicVid" />
-                <controls:ShortcutWithTextLabelControl x:Name="HotkeyMicControl" x:Uid="Oobe_VideoConference_ToggleMic" />
-                <controls:ShortcutWithTextLabelControl x:Name="HotkeyPushToTalkControl" x:Uid="Oobe_VideoConference_PushToTalkMic" />
-                <controls:ShortcutWithTextLabelControl x:Name="HotkeyVidControl" x:Uid="Oobe_VideoConference_ToggleVid" />
->>>>>>> b344ce3a
 
                 <tk7controls:MarkdownTextBlock x:Uid="Oobe_VideoConference_HowToLaunch" Background="Transparent" />
 
