--- conflicted
+++ resolved
@@ -1,4 +1,4 @@
-﻿<Page
+<Page
     x:Class="Microsoft.PowerToys.Settings.UI.OOBE.Views.OobeVideoConference"
     xmlns="http://schemas.microsoft.com/winfx/2006/xaml/presentation"
     xmlns:x="http://schemas.microsoft.com/winfx/2006/xaml"
@@ -7,31 +7,15 @@
     xmlns:mc="http://schemas.openxmlformats.org/markup-compatibility/2006"
     xmlns:tk7controls="using:CommunityToolkit.WinUI.UI.Controls"
     mc:Ignorable="d">
-
-<<<<<<< HEAD
     <controls:OOBEPageControl x:Uid="Oobe_VideoConference" HeroImage="ms-appx:///Assets/Settings/Modules/OOBE/VideoConferenceMute.png">
-
         <controls:OOBEPageControl.PageContent>
-            <StackPanel Orientation="Vertical">
+            <StackPanel Orientation="Vertical" Spacing="12">
                 <TextBlock x:Uid="Oobe_HowToLaunch" Style="{ThemeResource OobeSubtitleStyle}" />
-
+              
                 <controls:ShortcutWithTextLabelControl x:Name="HotkeyMicVidControl" x:Uid="Oobe_VideoConference_ToggleMicVid" />
                 <controls:ShortcutWithTextLabelControl x:Name="HotkeyMicControl" x:Uid="Oobe_VideoConference_ToggleMic" />
                 <controls:ShortcutWithTextLabelControl x:Name="HotkeyPushToTalkControl" x:Uid="Oobe_VideoConference_PushToTalkMic" />
                 <controls:ShortcutWithTextLabelControl x:Name="HotkeyVidControl" x:Uid="Oobe_VideoConference_ToggleVid" />
-=======
-    <custom:OOBEPageControl x:Uid="Oobe_VideoConference" HeroImage="ms-appx:///Assets/Settings/Modules/OOBE/VideoConferenceMute.png">
-        <custom:OOBEPageControl.PageContent>
-            <StackPanel Orientation="Vertical" Spacing="12">
-                <TextBlock x:Uid="Oobe_HowToLaunch" Style="{ThemeResource OobeSubtitleStyle}" />
-
-                <StackPanel>
-                    <custom:ShortcutWithTextLabelControl x:Name="HotkeyMicVidControl" x:Uid="Oobe_VideoConference_ToggleMicVid" />
-                    <custom:ShortcutWithTextLabelControl x:Name="HotkeyMicControl" x:Uid="Oobe_VideoConference_ToggleMic" />
-                    <custom:ShortcutWithTextLabelControl x:Name="HotkeyPushToTalkControl" x:Uid="Oobe_VideoConference_PushToTalkMic" />
-                    <custom:ShortcutWithTextLabelControl x:Name="HotkeyVidControl" x:Uid="Oobe_VideoConference_ToggleVid" />
-                </StackPanel>
->>>>>>> 2d361bc0
 
                 <tk7controls:MarkdownTextBlock x:Uid="Oobe_VideoConference_HowToLaunch" Background="Transparent" />
 
