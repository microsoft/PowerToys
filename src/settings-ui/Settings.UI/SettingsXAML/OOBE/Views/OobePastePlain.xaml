--- conflicted
+++ resolved
@@ -8,16 +8,9 @@
     xmlns:tk7controls="using:CommunityToolkit.WinUI.UI.Controls"
     mc:Ignorable="d">
 
-<<<<<<< HEAD
     <controls:OOBEPageControl x:Uid="Oobe_PastePlain" HeroImage="ms-appx:///Assets/Settings/Modules/OOBE/PastePlain.gif">
-
         <controls:OOBEPageControl.PageContent>
-            <StackPanel Orientation="Vertical">
-=======
-    <custom:OOBEPageControl x:Uid="Oobe_PastePlain" HeroImage="ms-appx:///Assets/Settings/Modules/OOBE/PastePlain.gif">
-        <custom:OOBEPageControl.PageContent>
-            <StackPanel Orientation="Vertical" Spacing="12">
->>>>>>> 2d361bc0
+            <StackPanel Orientation="Vertical" Spacing="12"> 
                 <TextBlock x:Uid="Oobe_HowToUse" Style="{ThemeResource OobeSubtitleStyle}" />
 
                 <controls:ShortcutWithTextLabelControl x:Name="HotkeyControl" x:Uid="Oobe_PastePlain_HowToUse" />
