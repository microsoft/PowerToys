--- conflicted
+++ resolved
@@ -122,7 +122,6 @@
                     Icon="{ui:BitmapIcon Source=/Assets/Settings/Icons/MouseWithoutBorders.png}"
                     Tag="MouseWithoutBorders" />
                 <NavigationViewItem
-<<<<<<< HEAD
                     x:Uid="New_Product_Name"
                     Icon="{ui:BitmapIcon Source=/Assets/Settings/Icons/New.png}"
                     Tag="New" />
@@ -131,8 +130,6 @@
                     Icon="{ui:BitmapIcon Source=/Assets/Settings/Icons/PasteAsPlainText.png}"
                     Tag="PastePlain" />
                 <NavigationViewItem
-=======
->>>>>>> d0d2f3cd
                     x:Uid="Shell_Peek"
                     Icon="{ui:BitmapIcon Source=/Assets/Settings/Icons/Peek.png}"
                     Tag="Peek" />
