--- conflicted
+++ resolved
@@ -10,10 +10,6 @@
     <controls:OOBEPageControl x:Uid="Oobe_Overview" HeroImage="ms-appx:///Assets/Settings/Modules/OOBE/OOBEPTHero.png">
         <controls:OOBEPageControl.PageContent>
             <StackPanel Orientation="Vertical" Spacing="12">
-<<<<<<< HEAD
-
-=======
->>>>>>> b344ce3a
                 <StackPanel Orientation="Horizontal" Spacing="8">
                     <Button x:Uid="OOBE_Settings" Click="SettingsLaunchButton_Click" />
 
