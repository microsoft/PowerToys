--- conflicted
+++ resolved
@@ -8,16 +8,9 @@
     xmlns:tk7controls="using:CommunityToolkit.WinUI.UI.Controls"
     mc:Ignorable="d">
 
-<<<<<<< HEAD
-    <custom:OOBEPageControl x:Uid="Oobe_QuickAccent" HeroImage="ms-appx:///Assets/Settings/Modules/OOBE/QuickAccent.gif">
-
-        <custom:OOBEPageControl.PageContent>
-            <StackPanel Orientation="Vertical">
-=======
-    <controls:OOBEPageControl x:Uid="Oobe_QuickAccent" HeroImage="ms-appx:///Assets/Settings/Modules/OOBE/PowerAccent.gif">
+    <controls:OOBEPageControl x:Uid="Oobe_QuickAccent" HeroImage="ms-appx:///Assets/Settings/Modules/OOBE/QuickAccent.gif">
         <controls:OOBEPageControl.PageContent>
             <StackPanel Orientation="Vertical" Spacing="12">
->>>>>>> b609cf61
                 <TextBlock x:Uid="Oobe_HowToUse" Style="{ThemeResource OobeSubtitleStyle}" />
 
                 <tk7controls:MarkdownTextBlock x:Uid="Oobe_QuickAccent_HowToUse" Background="Transparent" />
