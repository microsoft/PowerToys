<Page
    x:Class="Microsoft.PowerToys.Settings.UI.OOBE.Views.OobeShortcutGuide"
    xmlns="http://schemas.microsoft.com/winfx/2006/xaml/presentation"
    xmlns:x="http://schemas.microsoft.com/winfx/2006/xaml"
    xmlns:controls="using:Microsoft.PowerToys.Settings.UI.Controls"
    xmlns:d="http://schemas.microsoft.com/expression/blend/2008"
    xmlns:mc="http://schemas.openxmlformats.org/markup-compatibility/2006"
    xmlns:tk7controls="using:CommunityToolkit.WinUI.UI.Controls"
    mc:Ignorable="d">
<<<<<<< HEAD
=======
    <controls:OOBEPageControl x:Uid="Oobe_ShortcutGuide" HeroImage="ms-appx:///Assets/Settings/Modules/OOBE/OOBEShortcutGuide.png">
        <controls:OOBEPageControl.PageContent>
            <StackPanel Orientation="Vertical" Spacing="12">
>>>>>>> b344ce3a

    <controls:OOBEPageControl x:Uid="Oobe_ShortcutGuide" HeroImage="ms-appx:///Assets/Settings/Modules/OOBE/OOBEShortcutGuide.png">
        <controls:OOBEPageControl.PageContent>
            <StackPanel Orientation="Vertical" Spacing="12">
                <TextBlock x:Uid="Oobe_HowToLaunch" Style="{ThemeResource OobeSubtitleStyle}" />

                <controls:ShortcutWithTextLabelControl x:Name="HotkeyControl" x:Uid="Oobe_ShortcutGuide_HowToLaunch" />
<<<<<<< HEAD

                <StackPanel Orientation="Horizontal" Spacing="8">
=======
                <StackPanel Orientation="Horizontal" Spacing="8">

>>>>>>> b344ce3a
                    <Button
                        x:Uid="Launch_ShortcutGuide"
                        Click="Start_ShortcutGuide_Click"
                        Style="{StaticResource AccentButtonStyle}" />
                    <Button x:Uid="OOBE_Settings" Click="SettingsLaunchButton_Click" />

                    <HyperlinkButton NavigateUri="https://aka.ms/PowerToysOverview_ShortcutGuide" Style="{StaticResource TextButtonStyle}">
                        <TextBlock x:Uid="LearnMore_ShortcutGuide" TextWrapping="Wrap" />
                    </HyperlinkButton>
                </StackPanel>
            </StackPanel>
        </controls:OOBEPageControl.PageContent>
    </controls:OOBEPageControl>
</Page><|MERGE_RESOLUTION|>--- conflicted
+++ resolved
@@ -7,12 +7,6 @@
     xmlns:mc="http://schemas.openxmlformats.org/markup-compatibility/2006"
     xmlns:tk7controls="using:CommunityToolkit.WinUI.UI.Controls"
     mc:Ignorable="d">
-<<<<<<< HEAD
-=======
-    <controls:OOBEPageControl x:Uid="Oobe_ShortcutGuide" HeroImage="ms-appx:///Assets/Settings/Modules/OOBE/OOBEShortcutGuide.png">
-        <controls:OOBEPageControl.PageContent>
-            <StackPanel Orientation="Vertical" Spacing="12">
->>>>>>> b344ce3a
 
     <controls:OOBEPageControl x:Uid="Oobe_ShortcutGuide" HeroImage="ms-appx:///Assets/Settings/Modules/OOBE/OOBEShortcutGuide.png">
         <controls:OOBEPageControl.PageContent>
@@ -20,13 +14,7 @@
                 <TextBlock x:Uid="Oobe_HowToLaunch" Style="{ThemeResource OobeSubtitleStyle}" />
 
                 <controls:ShortcutWithTextLabelControl x:Name="HotkeyControl" x:Uid="Oobe_ShortcutGuide_HowToLaunch" />
-<<<<<<< HEAD
-
                 <StackPanel Orientation="Horizontal" Spacing="8">
-=======
-                <StackPanel Orientation="Horizontal" Spacing="8">
-
->>>>>>> b344ce3a
                     <Button
                         x:Uid="Launch_ShortcutGuide"
                         Click="Start_ShortcutGuide_Click"
