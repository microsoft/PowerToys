--- conflicted
+++ resolved
@@ -6,14 +6,8 @@
     xmlns:d="http://schemas.microsoft.com/expression/blend/2008"
     xmlns:mc="http://schemas.openxmlformats.org/markup-compatibility/2006"
     mc:Ignorable="d">
-<<<<<<< HEAD
-    <custom:OOBEPageControl x:Uid="Oobe_ShortcutGuide" HeroImage="ms-appx:///Assets/Settings/Modules/OOBE/ShortcutGuide.png">
-        <custom:OOBEPageControl.PageContent>
-            <StackPanel Orientation="Vertical">
-=======
->>>>>>> b609cf61
 
-    <controls:OOBEPageControl x:Uid="Oobe_ShortcutGuide" HeroImage="ms-appx:///Assets/Settings/Modules/OOBE/OOBEShortcutGuide.png">
+    <controls:OOBEPageControl x:Uid="Oobe_ShortcutGuide" HeroImage="ms-appx:///Assets/Settings/Modules/OOBE/ShortcutGuide.png">
         <controls:OOBEPageControl.PageContent>
             <StackPanel Orientation="Vertical" Spacing="12">
                 <TextBlock x:Uid="Oobe_HowToLaunch" Style="{ThemeResource OobeSubtitleStyle}" />
