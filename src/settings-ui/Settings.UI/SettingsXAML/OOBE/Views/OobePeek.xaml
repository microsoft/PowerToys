﻿<Page
    x:Class="Microsoft.PowerToys.Settings.UI.OOBE.Views.OobePeek"
    xmlns="http://schemas.microsoft.com/winfx/2006/xaml/presentation"
    xmlns:x="http://schemas.microsoft.com/winfx/2006/xaml"
    xmlns:controls="using:Microsoft.PowerToys.Settings.UI.Controls"
    xmlns:d="http://schemas.microsoft.com/expression/blend/2008"
    xmlns:mc="http://schemas.openxmlformats.org/markup-compatibility/2006"
<<<<<<< HEAD
    xmlns:tk7controls="using:CommunityToolkit.WinUI.UI.Controls"
    Background="{ThemeResource ApplicationPageBackgroundThemeBrush}"
    mc:Ignorable="d">

    <controls:OOBEPageControl x:Uid="Oobe_Peek" HeroImage="ms-appx:///Assets/Settings/Modules/OOBE/Peek.gif">

        <controls:OOBEPageControl.PageContent>
            <StackPanel Orientation="Vertical">
=======
    xmlns:toolkitcontrols="using:CommunityToolkit.WinUI.UI.Controls"
    mc:Ignorable="d">

    <custom:OOBEPageControl x:Uid="Oobe_Peek" HeroImage="ms-appx:///Assets/Settings/Modules/OOBE/Peek.gif">
        <custom:OOBEPageControl.PageContent>
            <StackPanel Orientation="Vertical" Spacing="12">
>>>>>>> 2d361bc0
                <TextBlock x:Uid="Oobe_HowToUse" Style="{ThemeResource OobeSubtitleStyle}" />

                <controls:ShortcutWithTextLabelControl x:Name="HotkeyControl" x:Uid="Oobe_Peek_HowToUse" />

                <StackPanel Orientation="Horizontal" Spacing="8">
                    <Button x:Uid="OOBE_Settings" Click="SettingsLaunchButton_Click" />

                    <HyperlinkButton NavigateUri="https://aka.ms/PowerToysOverview_Peek" Style="{StaticResource TextButtonStyle}">
                        <TextBlock x:Uid="LearnMore_Peek" TextWrapping="Wrap" />
                    </HyperlinkButton>
                </StackPanel>
            </StackPanel>
        </controls:OOBEPageControl.PageContent>
    </controls:OOBEPageControl>
</Page><|MERGE_RESOLUTION|>--- conflicted
+++ resolved
@@ -5,23 +5,11 @@
     xmlns:controls="using:Microsoft.PowerToys.Settings.UI.Controls"
     xmlns:d="http://schemas.microsoft.com/expression/blend/2008"
     xmlns:mc="http://schemas.openxmlformats.org/markup-compatibility/2006"
-<<<<<<< HEAD
-    xmlns:tk7controls="using:CommunityToolkit.WinUI.UI.Controls"
-    Background="{ThemeResource ApplicationPageBackgroundThemeBrush}"
     mc:Ignorable="d">
 
     <controls:OOBEPageControl x:Uid="Oobe_Peek" HeroImage="ms-appx:///Assets/Settings/Modules/OOBE/Peek.gif">
-
         <controls:OOBEPageControl.PageContent>
-            <StackPanel Orientation="Vertical">
-=======
-    xmlns:toolkitcontrols="using:CommunityToolkit.WinUI.UI.Controls"
-    mc:Ignorable="d">
-
-    <custom:OOBEPageControl x:Uid="Oobe_Peek" HeroImage="ms-appx:///Assets/Settings/Modules/OOBE/Peek.gif">
-        <custom:OOBEPageControl.PageContent>
             <StackPanel Orientation="Vertical" Spacing="12">
->>>>>>> 2d361bc0
                 <TextBlock x:Uid="Oobe_HowToUse" Style="{ThemeResource OobeSubtitleStyle}" />
 
                 <controls:ShortcutWithTextLabelControl x:Name="HotkeyControl" x:Uid="Oobe_Peek_HowToUse" />
