--- conflicted
+++ resolved
@@ -7,18 +7,9 @@
     xmlns:mc="http://schemas.openxmlformats.org/markup-compatibility/2006"
     xmlns:tk7controls="using:CommunityToolkit.WinUI.UI.Controls"
     mc:Ignorable="d">
-<<<<<<< HEAD
     <controls:OOBEPageControl x:Uid="Oobe_RegistryPreview" HeroImage="ms-appx:///Assets/Settings/Modules/OOBE/RegistryPreview.png">
-
         <controls:OOBEPageControl.PageContent>
-            <StackPanel Orientation="Vertical">
-
-=======
-
-    <custom:OOBEPageControl x:Uid="Oobe_RegistryPreview" HeroImage="ms-appx:///Assets/Settings/Modules/OOBE/RegistryPreview.png">
-        <custom:OOBEPageControl.PageContent>
-            <StackPanel Orientation="Vertical" Spacing="12">
->>>>>>> 2d361bc0
+            <StackPanel Orientation="Vertical" Spacing="12">>
                 <TextBlock x:Uid="Oobe_HowToUse" Style="{ThemeResource OobeSubtitleStyle}" />
 
                 <tk7controls:MarkdownTextBlock x:Uid="Oobe_RegistryPreview_HowToUse" Background="Transparent" />
