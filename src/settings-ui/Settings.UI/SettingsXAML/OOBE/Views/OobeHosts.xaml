--- conflicted
+++ resolved
@@ -8,20 +8,10 @@
     xmlns:tk7controls="using:CommunityToolkit.WinUI.UI.Controls"
     mc:Ignorable="d">
 
-<<<<<<< HEAD
     <controls:OOBEPageControl x:Uid="Oobe_Hosts" HeroImage="ms-appx:///Assets/Settings/Modules/OOBE/HostsFileEditor.png">
         <controls:OOBEPageControl.PageContent>
-            <StackPanel Orientation="Vertical">
-                <StackPanel
-                    Margin="0,24,0,0"
-                    Orientation="Horizontal"
-                    Spacing="12">
-=======
-    <custom:OOBEPageControl x:Uid="Oobe_Hosts" HeroImage="ms-appx:///Assets/Settings/Modules/OOBE/HostsFileEditor.png">
-        <custom:OOBEPageControl.PageContent>
-            <StackPanel Orientation="Vertical" Spacing="12">
-                <StackPanel Orientation="Horizontal" Spacing="8">
->>>>>>> 2d361bc0
+         <StackPanel Orientation="Vertical" Spacing="12">
+                 <StackPanel Orientation="Horizontal" Spacing="8">
                     <Button
                         x:Uid="Launch_Hosts"
                         Click="Launch_Hosts_Click"
