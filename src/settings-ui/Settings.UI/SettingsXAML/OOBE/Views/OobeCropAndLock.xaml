--- conflicted
+++ resolved
@@ -8,15 +8,9 @@
     xmlns:tk7controls="using:CommunityToolkit.WinUI.UI.Controls"
     mc:Ignorable="d">
 
-<<<<<<< HEAD
     <controls:OOBEPageControl x:Uid="Oobe_CropAndLock" HeroImage="ms-appx:///Assets/Settings/Modules/OOBE/CropAndLock.gif">
         <controls:OOBEPageControl.PageContent>
-            <StackPanel Orientation="Vertical">
-=======
-    <custom:OOBEPageControl x:Uid="Oobe_CropAndLock" HeroImage="ms-appx:///Assets/Settings/Modules/OOBE/CropAndLock.gif">
-        <custom:OOBEPageControl.PageContent>
             <StackPanel Orientation="Vertical" Spacing="12">
->>>>>>> 2d361bc0
                 <TextBlock x:Uid="Oobe_HowToUse" Style="{ThemeResource OobeSubtitleStyle}" />
 
                 <controls:ShortcutWithTextLabelControl x:Name="ThumbnailHotkeyControl" x:Uid="Oobe_CropAndLock_HowToUse_Thumbnail" />
