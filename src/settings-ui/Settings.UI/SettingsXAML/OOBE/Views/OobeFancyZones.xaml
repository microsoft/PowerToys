--- conflicted
+++ resolved
@@ -8,16 +8,9 @@
     xmlns:tk7controls="using:CommunityToolkit.WinUI.UI.Controls"
     mc:Ignorable="d">
 
-<<<<<<< HEAD
     <controls:OOBEPageControl x:Uid="Oobe_FancyZones" HeroImage="ms-appx:///Assets/Settings/Modules/OOBE/FancyZones.gif">
-
         <controls:OOBEPageControl.PageContent>
-            <StackPanel Orientation="Vertical">
-=======
-    <custom:OOBEPageControl x:Uid="Oobe_FancyZones" HeroImage="ms-appx:///Assets/Settings/Modules/OOBE/FancyZones.gif">
-        <custom:OOBEPageControl.PageContent>
             <StackPanel Orientation="Vertical" Spacing="12">
->>>>>>> 2d361bc0
                 <TextBlock x:Uid="Oobe_HowToUse" Style="{ThemeResource OobeSubtitleStyle}" />
 
                 <tk7controls:MarkdownTextBlock x:Uid="Oobe_FancyZones_HowToUse" Background="Transparent" />
