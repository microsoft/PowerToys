--- conflicted
+++ resolved
@@ -3,34 +3,28 @@
     xmlns="http://schemas.microsoft.com/winfx/2006/xaml/presentation"
     xmlns:x="http://schemas.microsoft.com/winfx/2006/xaml"
     xmlns:controls="using:Microsoft.PowerToys.Settings.UI.Controls"
-<<<<<<< HEAD
     xmlns:d="http://schemas.microsoft.com/expression/blend/2008"
     xmlns:labs="using:CommunityToolkit.Labs.WinUI"
-=======
-    xmlns:converters="using:CommunityToolkit.WinUI.UI.Converters"
->>>>>>> d234536c
     xmlns:localConverters="using:Microsoft.PowerToys.Settings.UI.Converters"
     xmlns:mc="http://schemas.openxmlformats.org/markup-compatibility/2006"
     xmlns:ui="using:CommunityToolkit.WinUI.UI"
     AutomationProperties.LandmarkType="Main"
     mc:Ignorable="d">
     <Page.Resources>
-<<<<<<< HEAD
         <localConverters:FindMyMouseActivationShakeMouseIntToVisibilityConverter x:Key="FindMyMouseActivationShakeMouseIntToVisibilityConverter" />
-=======
-        <converters:BoolNegationConverter x:Key="BoolNegationConverter"/>
-        <localConverters:FindMyMouseActivationShakeMouseIntToVisibilityConverter x:Key="FindMyMouseActivationShakeMouseIntToVisibilityConverter"/>
->>>>>>> d234536c
     </Page.Resources>
     <controls:SettingsPageControl x:Uid="MouseUtils" ModuleImageSource="ms-appx:///Assets/Modules/MouseUtils.png">
         <controls:SettingsPageControl.ModuleContent>
             <StackPanel Orientation="Vertical">
                 <controls:SettingsGroup x:Uid="MouseUtils_FindMyMouse">
-<<<<<<< HEAD
-                    <labs:SettingsCard x:Uid="MeasureTool_EnableMeasureTool" HeaderIcon="{ui:BitmapIcon Source=/Assets/FluentIcons/FluentIconsFindMyMouse.png}">
+                    <labs:SettingsCard x:Uid="MeasureTool_EnableMeasureTool" HeaderIcon="{ui:BitmapIcon Source=/Assets/FluentIcons/FluentIconsFindMyMouse.png}" IsEnabled="{x:Bind Mode=OneWay, Path=ViewModel.IsFindMyMouseEnabledGpoConfigured, Converter={StaticResource BoolNegationConverter}}">
                         <ToggleSwitch x:Uid="ToggleSwitch" IsOn="{x:Bind ViewModel.IsFindMyMouseEnabled, Mode=TwoWay}" />
                     </labs:SettingsCard>
-
+  <InfoBar x:Uid="GPO_IsSettingForced"
+                        Severity="Informational"
+                        IsClosable="False"
+                        IsOpen="{x:Bind Mode=OneWay, Path=ViewModel.IsFindMyMouseEnabledGpoConfigured}"
+                        IsTabStop="{x:Bind Mode=OneWay, Path=ViewModel.IsFindMyMouseEnabledGpoConfigured}" />
                     <labs:SettingsExpander
                         x:Uid="MouseUtils_FindMyMouse_ActivationMethod"
                         HeaderIcon="{ui:FontIcon Glyph=&#xE961;}"
@@ -112,129 +106,6 @@
                             <labs:SettingsCard ContentAlignment="Vertical">
                                 <TextBox
                                     x:Uid="MouseUtils_FindMyMouse_ExcludedApps_TextBoxControl"
-=======
-                    <controls:Setting x:Uid="MouseUtils_Enable_FindMyMouse" IsEnabled="{x:Bind Mode=OneWay, Path=ViewModel.IsFindMyMouseEnabledGpoConfigured, Converter={StaticResource BoolNegationConverter}}">
-                        <controls:Setting.Icon>
-                            <BitmapIcon Height="24" Width="24" Margin="-4,0,0,0" UriSource="ms-appx:///Assets/FluentIcons/FluentIconsFindMyMouse.png" ShowAsMonochrome="False" />
-                        </controls:Setting.Icon>
-                        <controls:Setting.ActionContent>
-                            <ToggleSwitch IsOn="{x:Bind ViewModel.IsFindMyMouseEnabled, Mode=TwoWay}" x:Uid="ToggleSwitch"/>
-                        </controls:Setting.ActionContent>
-                    </controls:Setting>
-                    <InfoBar x:Uid="GPO_IsSettingForced"
-                        Severity="Informational"
-                        IsClosable="False"
-                        IsOpen="{x:Bind Mode=OneWay, Path=ViewModel.IsFindMyMouseEnabledGpoConfigured}"
-                        IsTabStop="{x:Bind Mode=OneWay, Path=ViewModel.IsFindMyMouseEnabledGpoConfigured}" />
-
-                    <controls:SettingExpander IsEnabled="{x:Bind ViewModel.IsFindMyMouseEnabled, Mode=OneWay}" IsExpanded="True" >
-                        <controls:SettingExpander.Header>
-                            <controls:Setting x:Uid="MouseUtils_FindMyMouse_ActivationMethod"  Icon="&#xE961;" IsEnabled="{x:Bind Mode=OneWay, Path=ViewModel.IsFindMyMouseEnabled}">
-                                <controls:Setting.ActionContent>
-                                    <ComboBox SelectedIndex="{x:Bind Path=ViewModel.FindMyMouseActivationMethod, Mode=TwoWay}" MinWidth="{StaticResource SettingActionControlMinWidth}">
-                                        <ComboBoxItem x:Uid="MouseUtils_FindMyMouse_ActivationDoubleControlPress" />
-                                        <ComboBoxItem x:Uid="MouseUtils_FindMyMouse_ActivationShakeMouse" />
-                                    </ComboBox>
-                                </controls:Setting.ActionContent>
-                            </controls:Setting>
-                        </controls:SettingExpander.Header>
-                        <controls:SettingExpander.Content>
-                            <StackPanel>
-                                <controls:Setting x:Uid="MouseUtils_FindMyMouse_ShakingMinimumDistance"  Style="{StaticResource ExpanderContentSettingStyle}" Visibility="{x:Bind Mode=OneWay, Path=ViewModel.FindMyMouseActivationMethod, Converter={StaticResource FindMyMouseActivationShakeMouseIntToVisibilityConverter}}">
-                                    <controls:Setting.ActionContent>
-                                        <NumberBox
-                                            Minimum="0"
-                                            Maximum="1000000"
-                                            Value="{x:Bind Mode=TwoWay, Path=ViewModel.FindMyMouseShakingMinimumDistance}"
-                                            MinWidth="{StaticResource SettingActionControlMinWidth}"
-                                            SpinButtonPlacementMode="Compact"
-                                            HorizontalAlignment="Left"
-                                            SmallChange="100"
-                                            LargeChange="1000"
-                                        />
-                                    </controls:Setting.ActionContent>
-                                </controls:Setting>
-                                <CheckBox x:Uid="MouseUtils_Prevent_Activation_On_Game_Mode"
-                                          IsChecked="{x:Bind ViewModel.FindMyMouseDoNotActivateOnGameMode, Mode=TwoWay}"
-                                          Margin="{StaticResource ExpanderSettingMargin}"
-                                          IsEnabled="{x:Bind ViewModel.IsFindMyMouseEnabled, Mode=OneWay}" />
-                            </StackPanel>
-                        </controls:SettingExpander.Content>
-                    </controls:SettingExpander>
-                    <controls:SettingExpander IsEnabled="{x:Bind ViewModel.IsFindMyMouseEnabled, Mode=OneWay}" IsExpanded="False" >
-                        <controls:SettingExpander.Header>
-                            <controls:Setting x:Uid="ShortcutGuide_Appearance_Behavior" Icon="&#xEB3C;" />
-                        </controls:SettingExpander.Header>
-                        <controls:SettingExpander.Content>
-                            <StackPanel>
-                                <controls:Setting x:Uid="MouseUtils_FindMyMouse_OverlayOpacity" IsEnabled="{x:Bind Mode=OneWay, Path=ViewModel.IsFindMyMouseEnabled}" Style="{StaticResource ExpanderContentSettingStyle}">
-                                    <controls:Setting.ActionContent>
-                                        <Slider Minimum="1"
-                                            Maximum="100"
-                                            MinWidth="{StaticResource SettingActionControlMinWidth}"
-                                            Value="{x:Bind Mode=TwoWay, Path=ViewModel.FindMyMouseOverlayOpacity}"
-                                            HorizontalAlignment="Right"/>
-                                    </controls:Setting.ActionContent>
-                                </controls:Setting>
-                                <controls:Setting x:Uid="MouseUtils_FindMyMouse_BackgroundColor" IsEnabled="{x:Bind Mode=OneWay, Path=ViewModel.IsFindMyMouseEnabled}" Style="{StaticResource ExpanderContentSettingStyle}">
-                                    <controls:Setting.ActionContent>
-                                        <controls:ColorPickerButton SelectedColor="{x:Bind Path=ViewModel.FindMyMouseBackgroundColor, Mode=TwoWay}" />
-                                    </controls:Setting.ActionContent>
-                                </controls:Setting>
-                                <controls:Setting x:Uid="MouseUtils_FindMyMouse_SpotlightColor" IsEnabled="{x:Bind Mode=OneWay, Path=ViewModel.IsFindMyMouseEnabled}" Style="{StaticResource ExpanderContentSettingStyle}">
-                                    <controls:Setting.ActionContent>
-                                        <controls:ColorPickerButton SelectedColor="{x:Bind Path=ViewModel.FindMyMouseSpotlightColor, Mode=TwoWay}" />
-                                    </controls:Setting.ActionContent>
-                                </controls:Setting>
-                                <controls:Setting x:Uid="MouseUtils_FindMyMouse_SpotlightRadius" IsEnabled="{x:Bind Mode=OneWay, Path=ViewModel.IsFindMyMouseEnabled}" Style="{StaticResource ExpanderContentSettingStyle}">
-                                    <controls:Setting.ActionContent>
-                                        <NumberBox Minimum="5"
-                                                    Value="{x:Bind Mode=TwoWay, Path=ViewModel.FindMyMouseSpotlightRadius}"
-                                                    MinWidth="{StaticResource SettingActionControlMinWidth}"
-                                                    SpinButtonPlacementMode="Compact"
-                                                    HorizontalAlignment="Left"
-                                                    SmallChange="1"
-                                                    LargeChange="10"/>
-                                    </controls:Setting.ActionContent>
-                                </controls:Setting>
-                                <controls:Setting x:Uid="MouseUtils_FindMyMouse_SpotlightInitialZoom" IsEnabled="{x:Bind Mode=OneWay, Path=ViewModel.IsFindMyMouseEnabled}" Style="{StaticResource ExpanderContentSettingStyle}">
-                                    <controls:Setting.ActionContent>
-                                        <Slider Minimum="1"
-                                            Maximum="40"
-                                            MinWidth="{StaticResource SettingActionControlMinWidth}"
-                                            Value="{x:Bind Mode=TwoWay, Path=ViewModel.FindMyMouseSpotlightInitialZoom}"
-                                            HorizontalAlignment="Right"/>
-                                    </controls:Setting.ActionContent>
-                                </controls:Setting>
-                                <controls:Setting x:Uid="MouseUtils_FindMyMouse_AnimationDurationMs" IsEnabled="{x:Bind Mode=OneWay, Path=ViewModel.IsFindMyMouseEnabled}" Style="{StaticResource ExpanderContentSettingStyle}">
-                                    <controls:Setting.ActionContent>
-                                        <NumberBox Minimum="0"
-                                                    Value="{x:Bind Mode=TwoWay, Path=ViewModel.FindMyMouseAnimationDurationMs}"
-                                                    MinWidth="{StaticResource SettingActionControlMinWidth}"
-                                                    SpinButtonPlacementMode="Compact"
-                                                    HorizontalAlignment="Left"
-                                                    SmallChange="10"
-                                                    LargeChange="100"/>
-                                    </controls:Setting.ActionContent>
-                                </controls:Setting>
-                            </StackPanel>
-                        </controls:SettingExpander.Content>
-                    </controls:SettingExpander>
-                    <controls:SettingExpander IsExpanded="False">
-                        <controls:SettingExpander.Header>
-                            <controls:Setting x:Uid="MouseUtils_FindMyMouse_ExcludedApps" Icon="&#xECE4;" IsEnabled="{x:Bind Mode=OneWay, Path=ViewModel.IsFindMyMouseEnabled}" Style="{StaticResource ExpanderHeaderSettingStyle}"/>
-                        </controls:SettingExpander.Header>
-                        <controls:SettingExpander.Content>
-                            <TextBox x:Uid="MouseUtils_FindMyMouse_ExcludedApps_TextBoxControl"
-                                    Margin="{StaticResource ExpanderSettingMargin}"
-                                    Text="{x:Bind Mode=TwoWay, Path=ViewModel.FindMyMouseExcludedApps, UpdateSourceTrigger=PropertyChanged}"
-                                    ScrollViewer.VerticalScrollBarVisibility ="Visible"
-                                    ScrollViewer.VerticalScrollMode="Enabled"
-                                    ScrollViewer.IsVerticalRailEnabled="True"
-                                    TextWrapping="Wrap"
-                                    IsEnabled="{x:Bind Mode=OneWay, Path=ViewModel.IsFindMyMouseEnabled}"
-                                    AcceptsReturn="True"
->>>>>>> d234536c
                                     MinWidth="240"
                                     MinHeight="160"
                                     AcceptsReturn="True"
@@ -250,18 +121,20 @@
                 </controls:SettingsGroup>
 
                 <controls:SettingsGroup x:Uid="MouseUtils_MouseHighlighter">
-<<<<<<< HEAD
-                    <labs:SettingsCard x:Uid="MouseUtils_Enable_MouseHighlighter" HeaderIcon="{ui:BitmapIcon Source=/Assets/FluentIcons/FluentIconsMouseHighlighter.png}">
+                    <labs:SettingsCard x:Uid="MouseUtils_Enable_MouseHighlighter" HeaderIcon="{ui:BitmapIcon Source=/Assets/FluentIcons/FluentIconsMouseHighlighter.png}" IsEnabled="{x:Bind Mode=OneWay, Path=ViewModel.IsHighlighterEnabledGpoConfigured, Converter={StaticResource BoolNegationConverter}}">
                         <ToggleSwitch x:Uid="ToggleSwitch" IsOn="{x:Bind ViewModel.IsMouseHighlighterEnabled, Mode=TwoWay}" />
                     </labs:SettingsCard>
-
+  <InfoBar x:Uid="GPO_IsSettingForced"
+                        Severity="Informational"
+                        IsClosable="False"
+                        IsOpen="{x:Bind Mode=OneWay, Path=ViewModel.IsHighlighterEnabledGpoConfigured}"
+                        IsTabStop="{x:Bind Mode=OneWay, Path=ViewModel.IsHighlighterEnabledGpoConfigured}" />
                     <labs:SettingsCard
                         x:Uid="MouseUtils_MouseHighlighter_ActivationShortcut"
                         HeaderIcon="{ui:FontIcon Glyph=&#xEDA7;}"
                         IsEnabled="{x:Bind ViewModel.IsMouseHighlighterEnabled, Mode=OneWay}">
                         <controls:ShortcutControl MinWidth="{StaticResource SettingActionControlMinWidth}" HotkeySettings="{x:Bind Path=ViewModel.MouseHighlighterActivationShortcut, Mode=TwoWay}" />
                     </labs:SettingsCard>
-
                     <labs:SettingsExpander
                         x:Uid="ShortcutGuide_Appearance_Behavior"
                         HeaderIcon="{ui:FontIcon Glyph=&#xEB3C;}"
@@ -312,26 +185,14 @@
                 </controls:SettingsGroup>
 
                 <controls:SettingsGroup x:Uid="MouseUtils_MousePointerCrosshairs">
-=======
-                    <controls:Setting x:Uid="MouseUtils_Enable_MouseHighlighter" IsEnabled="{x:Bind Mode=OneWay, Path=ViewModel.IsHighlighterEnabledGpoConfigured, Converter={StaticResource BoolNegationConverter}}">
-                        <controls:Setting.Icon>
-                            <BitmapIcon Height="28" Width="28" Margin="-4,2,0,0" UriSource="ms-appx:///Assets/FluentIcons/FluentIconsMouseHighlighter.png" ShowAsMonochrome="False" />
-                        </controls:Setting.Icon>
-                        <controls:Setting.ActionContent>
-                            <ToggleSwitch IsOn="{x:Bind ViewModel.IsMouseHighlighterEnabled, Mode=TwoWay}" x:Uid="ToggleSwitch"/>
-                                </controls:Setting.ActionContent>
-                            </controls:Setting>
-                    <InfoBar x:Uid="GPO_IsSettingForced"
+                    <labs:SettingsCard x:Uid="MouseUtils_Enable_MousePointerCrosshairs" HeaderIcon="{ui:BitmapIcon Source=/Assets/FluentIcons/FluentIconsMouseCrosshairs.png}" IsEnabled="{x:Bind Mode=OneWay, Path=ViewModel.IsMousePointerCrosshairsEnabledGpoConfigured, Converter={StaticResource BoolNegationConverter}}">
+                        <ToggleSwitch x:Uid="ToggleSwitch" IsOn="{x:Bind ViewModel.IsMousePointerCrosshairsEnabled, Mode=TwoWay}" />
+                    </labs:SettingsCard>
+ <InfoBar x:Uid="GPO_IsSettingForced"
                         Severity="Informational"
                         IsClosable="False"
-                        IsOpen="{x:Bind Mode=OneWay, Path=ViewModel.IsHighlighterEnabledGpoConfigured}"
-                        IsTabStop="{x:Bind Mode=OneWay, Path=ViewModel.IsHighlighterEnabledGpoConfigured}" />
->>>>>>> d234536c
-
-                    <labs:SettingsCard x:Uid="MouseUtils_Enable_MousePointerCrosshairs" HeaderIcon="{ui:BitmapIcon Source=/Assets/FluentIcons/FluentIconsMouseCrosshairs.png}">
-                        <ToggleSwitch x:Uid="ToggleSwitch" IsOn="{x:Bind ViewModel.IsMousePointerCrosshairsEnabled, Mode=TwoWay}" />
-                    </labs:SettingsCard>
-
+                        IsOpen="{x:Bind Mode=OneWay, Path=ViewModel.IsMousePointerCrosshairsEnabledGpoConfigured}"
+                        IsTabStop="{x:Bind Mode=OneWay, Path=ViewModel.IsMousePointerCrosshairsEnabledGpoConfigured}" />
                     <labs:SettingsCard
                         x:Uid="MouseUtils_MousePointerCrosshairs_ActivationShortcut"
                         HeaderIcon="{ui:FontIcon Glyph=&#xEDA7;}"
@@ -366,7 +227,6 @@
                                     Value="{x:Bind Mode=TwoWay, Path=ViewModel.MousePointerCrosshairsRadius}" />
                             </labs:SettingsCard>
 
-<<<<<<< HEAD
                             <labs:SettingsCard x:Uid="MouseUtils_MousePointerCrosshairs_CrosshairsThickness">
                                 <NumberBox
                                     MinWidth="{StaticResource SettingActionControlMinWidth}"
@@ -394,93 +254,6 @@
                             </labs:SettingsCard>
                         </labs:SettingsExpander.Items>
                     </labs:SettingsExpander>
-=======
-                <controls:SettingsGroup x:Uid="MouseUtils_MousePointerCrosshairs">
-                    <controls:Setting x:Uid="MouseUtils_Enable_MousePointerCrosshairs" IsEnabled="{x:Bind Mode=OneWay, Path=ViewModel.IsMousePointerCrosshairsEnabledGpoConfigured, Converter={StaticResource BoolNegationConverter}}">
-                        <controls:Setting.Icon>
-                            <BitmapIcon Height="28" Width="28" Margin="-6,2,0,0" UriSource="ms-appx:///Assets/FluentIcons/FluentIconsMouseCrosshairs.png" ShowAsMonochrome="False" />
-                        </controls:Setting.Icon>
-                        <controls:Setting.ActionContent>
-                            <ToggleSwitch IsOn="{x:Bind ViewModel.IsMousePointerCrosshairsEnabled, Mode=TwoWay}" x:Uid="ToggleSwitch"/>
-                        </controls:Setting.ActionContent>
-                    </controls:Setting>
-                    <InfoBar x:Uid="GPO_IsSettingForced"
-                        Severity="Informational"
-                        IsClosable="False"
-                        IsOpen="{x:Bind Mode=OneWay, Path=ViewModel.IsMousePointerCrosshairsEnabledGpoConfigured}"
-                        IsTabStop="{x:Bind Mode=OneWay, Path=ViewModel.IsMousePointerCrosshairsEnabledGpoConfigured}" />
-
-                    <controls:Setting x:Uid="MouseUtils_MousePointerCrosshairs_ActivationShortcut" Icon="&#xEDA7;" IsEnabled="{x:Bind ViewModel.IsMousePointerCrosshairsEnabled, Mode=OneWay}">
-                        <controls:Setting.ActionContent>
-                            <controls:ShortcutControl HotkeySettings="{x:Bind Path=ViewModel.MousePointerCrosshairsActivationShortcut, Mode=TwoWay}"
-                                                            MinWidth="{StaticResource SettingActionControlMinWidth}"/>
-                        </controls:Setting.ActionContent>
-                    </controls:Setting>
-                    <controls:SettingExpander IsEnabled="{x:Bind ViewModel.IsMousePointerCrosshairsEnabled, Mode=OneWay}" IsExpanded="False" >
-                        <controls:SettingExpander.Header>
-                            <controls:Setting x:Uid="ShortcutGuide_Appearance_Behavior" Icon="&#xEB3C;" />
-                        </controls:SettingExpander.Header>
-                        <controls:SettingExpander.Content>
-                            <StackPanel>
-                                <controls:Setting x:Uid="MouseUtils_MousePointerCrosshairs_CrosshairsColor" IsEnabled="{x:Bind Mode=OneWay, Path=ViewModel.IsMousePointerCrosshairsEnabled}" Style="{StaticResource ExpanderContentSettingStyle}">
-                                    <controls:Setting.ActionContent>
-                                        <controls:ColorPickerButton SelectedColor="{x:Bind Path=ViewModel.MousePointerCrosshairsColor, Mode=TwoWay}" />
-                                    </controls:Setting.ActionContent>
-                                </controls:Setting>
-                                <controls:Setting x:Uid="MouseUtils_MousePointerCrosshairs_CrosshairsOpacity" IsEnabled="{x:Bind Mode=OneWay, Path=ViewModel.IsMousePointerCrosshairsEnabled}" Style="{StaticResource ExpanderContentSettingStyle}">
-                                    <controls:Setting.ActionContent>
-                                        <Slider Minimum="1"
-                                            Maximum="100"
-                                            MinWidth="{StaticResource SettingActionControlMinWidth}"
-                                            Value="{x:Bind Mode=TwoWay, Path=ViewModel.MousePointerCrosshairsOpacity}"
-                                            HorizontalAlignment="Right"/>
-                                    </controls:Setting.ActionContent>
-                                </controls:Setting>
-                                <controls:Setting x:Uid="MouseUtils_MousePointerCrosshairs_CrosshairsRadius" IsEnabled="{x:Bind Mode=OneWay, Path=ViewModel.IsMousePointerCrosshairsEnabled}" Style="{StaticResource ExpanderContentSettingStyle}">
-                                    <controls:Setting.ActionContent>
-                                        <NumberBox Minimum="1"
-                                                    Maximum="500"
-                                                    Value="{x:Bind Mode=TwoWay, Path=ViewModel.MousePointerCrosshairsRadius}"
-                                                    MinWidth="{StaticResource SettingActionControlMinWidth}"
-                                                    SpinButtonPlacementMode="Compact"
-                                                    HorizontalAlignment="Left"
-                                                    SmallChange="1"
-                                                    LargeChange="10"/>
-                                    </controls:Setting.ActionContent>
-                                </controls:Setting>
-                                <controls:Setting x:Uid="MouseUtils_MousePointerCrosshairs_CrosshairsThickness" IsEnabled="{x:Bind Mode=OneWay, Path=ViewModel.IsMousePointerCrosshairsEnabled}" Style="{StaticResource ExpanderContentSettingStyle}">
-                                    <controls:Setting.ActionContent>
-                                        <NumberBox Minimum="1"
-                                                    Maximum="50"
-                                                    Value="{x:Bind Mode=TwoWay, Path=ViewModel.MousePointerCrosshairsThickness}"
-                                                    MinWidth="{StaticResource SettingActionControlMinWidth}"
-                                                    SpinButtonPlacementMode="Compact"
-                                                    HorizontalAlignment="Left"
-                                                    SmallChange="1"
-                                                    LargeChange="10"/>
-                                    </controls:Setting.ActionContent>
-                                </controls:Setting>
-                                <controls:Setting x:Uid="MouseUtils_MousePointerCrosshairs_CrosshairsBorderColor" IsEnabled="{x:Bind Mode=OneWay, Path=ViewModel.IsMousePointerCrosshairsEnabled}" Style="{StaticResource ExpanderContentSettingStyle}">
-                                    <controls:Setting.ActionContent>
-                                        <controls:ColorPickerButton SelectedColor="{x:Bind Path=ViewModel.MousePointerCrosshairsBorderColor, Mode=TwoWay}" />
-                                    </controls:Setting.ActionContent>
-                                </controls:Setting>
-                                <controls:Setting x:Uid="MouseUtils_MousePointerCrosshairs_CrosshairsBorderSize" IsEnabled="{x:Bind Mode=OneWay, Path=ViewModel.IsMousePointerCrosshairsEnabled}" Style="{StaticResource ExpanderContentSettingStyle}">
-                                    <controls:Setting.ActionContent>
-                                        <NumberBox Minimum="0"
-                                                    Maximum="50"
-                                                    Value="{x:Bind Mode=TwoWay, Path=ViewModel.MousePointerCrosshairsBorderSize}"
-                                                    MinWidth="{StaticResource SettingActionControlMinWidth}"
-                                                    SpinButtonPlacementMode="Compact"
-                                                    HorizontalAlignment="Left"
-                                                    SmallChange="1"
-                                                    LargeChange="2"/>
-                                    </controls:Setting.ActionContent>
-                                </controls:Setting>
-                            </StackPanel>
-                        </controls:SettingExpander.Content>
-                    </controls:SettingExpander>
->>>>>>> d234536c
                 </controls:SettingsGroup>
             </StackPanel>
         </controls:SettingsPageControl.ModuleContent>
