﻿<Page
    x:Class="Microsoft.PowerToys.Settings.UI.Views.ShortcutGuidePage"
    xmlns="http://schemas.microsoft.com/winfx/2006/xaml/presentation"
    xmlns:x="http://schemas.microsoft.com/winfx/2006/xaml"
    xmlns:controls="using:Microsoft.PowerToys.Settings.UI.Controls"
    xmlns:d="http://schemas.microsoft.com/expression/blend/2008"
    xmlns:labs="using:CommunityToolkit.Labs.WinUI"
    xmlns:mc="http://schemas.openxmlformats.org/markup-compatibility/2006"
    xmlns:ui="using:CommunityToolkit.WinUI.UI"
    AutomationProperties.LandmarkType="Main"
    mc:Ignorable="d">

    <controls:SettingsPageControl
        x:Uid="ShortcutGuide"
        ModuleImageSource="ms-appx:///Assets/Modules/ShortcutGuide.png">
        <controls:SettingsPageControl.ModuleContent>
            <StackPanel Orientation="Vertical">
                <labs:SettingsCard
                    x:Uid="ShortcutGuide_Enable"
                    HeaderIcon="{ui:BitmapIcon Source=/Assets/FluentIcons/FluentIconsShortcutGuide.png}"
                    IsEnabled="{x:Bind Mode=OneWay, Path=ViewModel.IsEnabledGpoConfigured, Converter={StaticResource BoolNegationConverter}}">
                    <ToggleSwitch
                        x:Uid="ToggleSwitch"
                        IsOn="{x:Bind Mode=TwoWay, Path=ViewModel.IsEnabled}" />
                </labs:SettingsCard>
                <InfoBar
                    x:Uid="GPO_IsSettingForced"
                    IsClosable="False"
                    IsOpen="{x:Bind Mode=OneWay, Path=ViewModel.IsEnabledGpoConfigured}"
                    IsTabStop="{x:Bind Mode=OneWay, Path=ViewModel.IsEnabledGpoConfigured}"
                    Severity="Informational" />
                <controls:SettingsGroup
                    x:Uid="Shortcut"
                    IsEnabled="{x:Bind Mode=OneWay, Path=ViewModel.IsEnabled}">
                    <labs:SettingsCard x:Uid="ShortcutGuide_ActivationMethod">
                        <ComboBox
                            MinWidth="{StaticResource SettingActionControlMinWidth}"
                            SelectedIndex="{x:Bind Mode=TwoWay, Path=ViewModel.UseLegacyPressWinKeyBehavior, Converter={StaticResource BoolToComboBoxIndexConverter}}">
                            <ComboBoxItem x:Uid="Radio_ShortcutGuide_ActivationMethod_CustomizedShortcut" />
                            <ComboBoxItem x:Uid="Radio_ShortcutGuide_ActivationMethod_LongPressWindowsKey" />
                        </ComboBox>
                    </labs:SettingsCard>

                    <labs:SettingsCard
                        x:Uid="Activation_Shortcut"
                        HeaderIcon="{ui:FontIcon FontFamily={StaticResource SymbolThemeFontFamily}, Glyph=&#xEDA7;}"
                        Visibility="{x:Bind Mode=OneWay, Path=ViewModel.UseLegacyPressWinKeyBehavior, Converter={StaticResource ReverseBoolToVisibilityConverter}}">
                        <controls:ShortcutControl
                            MinWidth="{StaticResource SettingActionControlMinWidth}"
                            HotkeySettings="{x:Bind Path=ViewModel.OpenShortcutGuide, Mode=TwoWay}" />
                    </labs:SettingsCard>

<<<<<<< HEAD
                    <labs:SettingsCard
                        x:Uid="ShortcutGuide_PressTime"
                        HeaderIcon="{ui:FontIcon FontFamily={StaticResource SymbolThemeFontFamily}, Glyph=&#xE916;}"
                        Visibility="{x:Bind Mode=OneWay, Path=ViewModel.UseLegacyPressWinKeyBehavior, Converter={StaticResource BoolToVisibilityConverter}}">
                        <NumberBox
                            MinWidth="{StaticResource SettingActionControlMinWidth}"
                            LargeChange="100"
                            Minimum="100"
                            SmallChange="50"
                            SpinButtonPlacementMode="Compact"
                            Value="{x:Bind Mode=TwoWay, Path=ViewModel.PressTime}" />
                    </labs:SettingsCard>
=======
                    <controls:Setting x:Uid="ShortcutGuide_PressTimeForGlobalWindowsShortcuts" Icon="&#xE916;" Visibility="{x:Bind Mode=OneWay, Path=ViewModel.UseLegacyPressWinKeyBehavior, Converter={StaticResource TrueToVisibleConverter}}">
                        <controls:Setting.ActionContent>
                            <NumberBox
                                Minimum="100"
                                Value="{x:Bind Mode=TwoWay, Path=ViewModel.PressTime}"
                                MinWidth="{StaticResource SettingActionControlMinWidth}"
                                SpinButtonPlacementMode="Compact"
                                HorizontalAlignment="Left"
                                SmallChange="50"
                                LargeChange="100"
                            />
                        </controls:Setting.ActionContent>
                    </controls:Setting>
>>>>>>> e160e223

                    <controls:Setting x:Uid="ShortcutGuide_PressTimeForTaskbarIconShortcuts" Icon="&#xE916;" Visibility="{x:Bind Mode=OneWay, Path=ViewModel.UseLegacyPressWinKeyBehavior, Converter={StaticResource TrueToVisibleConverter}}">
                        <controls:Setting.ActionContent>
                            <NumberBox
                                Minimum="100"
                                Value="{x:Bind Mode=TwoWay, Path=ViewModel.DelayTime}"
                                MinWidth="{StaticResource SettingActionControlMinWidth}"
                                SpinButtonPlacementMode="Compact"
                                HorizontalAlignment="Left"
                                SmallChange="50"
                                LargeChange="100"
                            />
                        </controls:Setting.ActionContent>
                    </controls:Setting>

                    <InfoBar
                        x:Uid="ShortcutGuide_PressWinKeyWarning"
                        IsClosable="False"
                        IsEnabled="{x:Bind Mode=OneWay, Path=ViewModel.IsEnabled}"
                        IsOpen="{x:Bind Mode=OneWay, Path=ViewModel.UseLegacyPressWinKeyBehavior}"
                        IsTabStop="True"
                        Severity="Warning" />
                </controls:SettingsGroup>

                <controls:SettingsGroup
                    x:Uid="ShortcutGuide_Appearance_Behavior"
                    IsEnabled="{x:Bind Mode=OneWay, Path=ViewModel.IsEnabled}">
                    <labs:SettingsCard
                        x:Uid="ColorModeHeader"
                        HeaderIcon="{ui:FontIcon FontFamily={StaticResource SymbolThemeFontFamily}, Glyph=&#xE790;}">
                        <labs:SettingsCard.Description>
                            <HyperlinkButton
                                x:Uid="Windows_Color_Settings"
                                Click="OpenColorsSettings_Click" />
                        </labs:SettingsCard.Description>
                        <ComboBox
                            MinWidth="{StaticResource SettingActionControlMinWidth}"
                            SelectedIndex="{x:Bind Mode=TwoWay, Path=ViewModel.ThemeIndex}">
                            <ComboBoxItem x:Uid="Radio_Theme_Dark" />
                            <ComboBoxItem x:Uid="Radio_Theme_Light" />
                            <ComboBoxItem x:Uid="Radio_Theme_Default" />
                        </ComboBox>
                    </labs:SettingsCard>

                    <labs:SettingsCard x:Uid="ShortcutGuide_OverlayOpacity">
                        <Slider
                            MinWidth="{StaticResource SettingActionControlMinWidth}"
                            Maximum="100"
                            Minimum="0"
                            Value="{x:Bind Mode=TwoWay, Path=ViewModel.OverlayOpacity}" />
                    </labs:SettingsCard>
                </controls:SettingsGroup>

                <controls:SettingsGroup
                    x:Uid="ExcludedApps"
                    IsEnabled="{x:Bind Mode=OneWay, Path=ViewModel.IsEnabled}">
                    <labs:SettingsExpander
                        x:Uid="ShortcutGuide_DisabledApps"
                        HeaderIcon="{ui:FontIcon FontFamily={StaticResource SymbolThemeFontFamily}, Glyph=&#xECE4;}"
                        IsExpanded="True">
                        <labs:SettingsExpander.Items>
                            <labs:SettingsCard ContentAlignment="Vertical" HorizontalContentAlignment="Stretch">
                                <TextBox
                                    x:Uid="ShortcutGuide_DisabledApps_TextBoxControl"
                                    MinWidth="240"
                                    MinHeight="160"
                                    AcceptsReturn="True"
                                    ScrollViewer.IsVerticalRailEnabled="True"
                                    ScrollViewer.VerticalScrollBarVisibility="Visible"
                                    ScrollViewer.VerticalScrollMode="Enabled"
                                    Text="{x:Bind Mode=TwoWay, Path=ViewModel.DisabledApps, UpdateSourceTrigger=PropertyChanged}"
                                    TextWrapping="Wrap" />
                            </labs:SettingsCard>
                        </labs:SettingsExpander.Items>
                    </labs:SettingsExpander>
                </controls:SettingsGroup>
            </StackPanel>
        </controls:SettingsPageControl.ModuleContent>
        <controls:SettingsPageControl.PrimaryLinks>
            <controls:PageLink
                x:Uid="LearnMore_ShortcutGuide"
                Link="https://aka.ms/PowerToysOverview_ShortcutGuide" />
        </controls:SettingsPageControl.PrimaryLinks>
    </controls:SettingsPageControl>
</Page><|MERGE_RESOLUTION|>--- conflicted
+++ resolved
@@ -50,9 +50,8 @@
                             HotkeySettings="{x:Bind Path=ViewModel.OpenShortcutGuide, Mode=TwoWay}" />
                     </labs:SettingsCard>
 
-<<<<<<< HEAD
                     <labs:SettingsCard
-                        x:Uid="ShortcutGuide_PressTime"
+                        x:Uid="ShortcutGuide_PressTimeForGlobalWindowsShortcuts"
                         HeaderIcon="{ui:FontIcon FontFamily={StaticResource SymbolThemeFontFamily}, Glyph=&#xE916;}"
                         Visibility="{x:Bind Mode=OneWay, Path=ViewModel.UseLegacyPressWinKeyBehavior, Converter={StaticResource BoolToVisibilityConverter}}">
                         <NumberBox
@@ -63,21 +62,6 @@
                             SpinButtonPlacementMode="Compact"
                             Value="{x:Bind Mode=TwoWay, Path=ViewModel.PressTime}" />
                     </labs:SettingsCard>
-=======
-                    <controls:Setting x:Uid="ShortcutGuide_PressTimeForGlobalWindowsShortcuts" Icon="&#xE916;" Visibility="{x:Bind Mode=OneWay, Path=ViewModel.UseLegacyPressWinKeyBehavior, Converter={StaticResource TrueToVisibleConverter}}">
-                        <controls:Setting.ActionContent>
-                            <NumberBox
-                                Minimum="100"
-                                Value="{x:Bind Mode=TwoWay, Path=ViewModel.PressTime}"
-                                MinWidth="{StaticResource SettingActionControlMinWidth}"
-                                SpinButtonPlacementMode="Compact"
-                                HorizontalAlignment="Left"
-                                SmallChange="50"
-                                LargeChange="100"
-                            />
-                        </controls:Setting.ActionContent>
-                    </controls:Setting>
->>>>>>> e160e223
 
                     <controls:Setting x:Uid="ShortcutGuide_PressTimeForTaskbarIconShortcuts" Icon="&#xE916;" Visibility="{x:Bind Mode=OneWay, Path=ViewModel.UseLegacyPressWinKeyBehavior, Converter={StaticResource TrueToVisibleConverter}}">
                         <controls:Setting.ActionContent>
