--- conflicted
+++ resolved
@@ -46,13 +46,8 @@
                             <StackPanel>
                                 <controls:CheckBoxWithDescriptionControl x:Uid="PowerLauncher_UseCentralizedKeyboardHook"
                                                                          IsChecked="{x:Bind Mode=TwoWay, Path=ViewModel.UseCentralizedKeyboardHook}"
-<<<<<<< HEAD
-                                                                         Margin="56, 0, 40, 16"/>
-                                <MenuFlyoutSeparator/>
-=======
                                                                          Margin="{StaticResource ExpanderSettingMargin}"/>
                                 <Rectangle Style="{StaticResource ExpanderSeparatorStyle}" />
->>>>>>> 1dae8fa8
                                 <CheckBox x:Uid="PowerLauncher_IgnoreHotkeysInFullScreen"
                                           IsChecked="{x:Bind Mode=TwoWay, Path=ViewModel.IgnoreHotkeysInFullScreen}"
                                           Margin="{StaticResource ExpanderSettingMargin}" />
@@ -185,19 +180,11 @@
                                     </controls:Setting.ActionContent>
                                 </controls:Setting>-->
                                 
-<<<<<<< HEAD
-                                <MenuFlyoutSeparator/>
-                                <controls:CheckBoxWithDescriptionControl x:Uid="PowerLauncher_WaitForSlowResults"
-                                    IsEnabled="{x:Bind Mode=OneWay, Path=ViewModel.SearchQueryTuningEnabled}"
-                                    IsChecked="{x:Bind Mode=TwoWay, Path=ViewModel.SearchWaitForSlowResults}"
-                                    Margin="56, -2, 40, 14"/>
-=======
                                 <Rectangle Style="{StaticResource ExpanderSeparatorStyle}" />
                                 <controls:CheckBoxWithDescriptionControl x:Uid="PowerLauncher_WaitForSlowResults"
                                     IsEnabled="{x:Bind Mode=OneWay, Path=ViewModel.SearchQueryTuningEnabled}"
                                     IsChecked="{x:Bind Mode=TwoWay, Path=ViewModel.SearchWaitForSlowResults}"
                                     Margin="{StaticResource ExpanderSettingMargin}" />
->>>>>>> 1dae8fa8
                                 
                             </StackPanel>
                         </controls:SettingExpander.Content>
@@ -254,18 +241,6 @@
 
                 <controls:SettingsGroup x:Uid="PowerLauncher_Plugins" IsEnabled="{x:Bind Mode=OneWay, Path=ViewModel.EnablePowerLauncher}">
 
-<<<<<<< HEAD
-                    <muxc:InfoBar x:Uid="Run_ConflictingKeywordInfo"
-                                Severity="Informational"
-                                IsClosable="False"
-                                IsOpen="{x:Bind Mode=OneWay, Path=ViewModel.EnablePowerLauncher}"
-                                IsTabStop="{x:Bind Mode=OneWay, Path=ViewModel.EnablePowerLauncher}">
-                        <muxc:InfoBar.ActionButton>
-                            <HyperlinkButton x:Uid="Run_ConflictingKeywordInfo_Link"
-                                             NavigateUri="https://aka.ms/PowerToysOverview_PowerToysRun#direct-activation-commands"/>
-                        </muxc:InfoBar.ActionButton>
-                    </muxc:InfoBar>
-=======
                     <InfoBar x:Uid="Run_ConflictingKeywordInfo"
                                   Severity="Informational"
                                   IsClosable="False"
@@ -276,7 +251,6 @@
                                              x:Uid="Run_ConflictingKeywordInfo_Link"/>
                         </InfoBar.ActionButton>
                     </InfoBar>
->>>>>>> 1dae8fa8
 
                     <controls:Setting x:Uid="Run_PluginUseDescription" Icon="&#xEA86;">
                         <controls:Setting.ActionContent>
@@ -372,13 +346,8 @@
                                                     </CheckBox>
 
                                                     <controls:Setting x:Uid="PowerLauncher_PluginWeightBoost" 
-<<<<<<< HEAD
-                                                                    Style="{StaticResource ExpanderContentSettingStyleTight}" 
-                                                                    IsEnabled="{x:Bind IsGlobalAndEnabled, Mode=OneWay}">
-=======
                                                                       Style="{StaticResource ExpanderContentSettingStyleTight}" 
                                                                       IsEnabled="{x:Bind IsGlobalAndEnabled, Mode=OneWay}">
->>>>>>> 1dae8fa8
                                                         <controls:Setting.ActionContent>
                                                             <NumberBox Minimum="-1000"
                                                                 Maximum="1000"
