<Page
    x:Class="Microsoft.PowerToys.Settings.UI.Views.PowerLauncherPage"
    xmlns="http://schemas.microsoft.com/winfx/2006/xaml/presentation"
    xmlns:x="http://schemas.microsoft.com/winfx/2006/xaml"
<<<<<<< HEAD
    xmlns:ViewModels="using:Microsoft.PowerToys.Settings.UI.Library.ViewModels"
    xmlns:controls="using:Microsoft.PowerToys.Settings.UI.Controls"
=======
    xmlns:ViewModels="using:Microsoft.PowerToys.Settings.UI.ViewModels"
>>>>>>> d234536c
    xmlns:d="http://schemas.microsoft.com/expression/blend/2008"
    xmlns:i="using:Microsoft.Xaml.Interactivity"
    xmlns:ic="using:Microsoft.Xaml.Interactions.Core"
    xmlns:labs="using:CommunityToolkit.Labs.WinUI"
    xmlns:mc="http://schemas.openxmlformats.org/markup-compatibility/2006"
    xmlns:ui="using:CommunityToolkit.WinUI.UI"
    AutomationProperties.LandmarkType="Main"
    mc:Ignorable="d">

    <controls:SettingsPageControl x:Uid="PowerLauncher" ModuleImageSource="ms-appx:///Assets/Modules/PowerLauncher.png">
        <controls:SettingsPageControl.ModuleContent>

            <StackPanel Orientation="Vertical">
<<<<<<< HEAD
                <labs:SettingsCard x:Uid="QuickAccent_EnableQuickAccent" HeaderIcon="{ui:BitmapIcon Source=/Assets/FluentIcons/FluentIconsPowerToysRun.png}">
                    <ToggleSwitch x:Uid="ToggleSwitch" IsOn="{x:Bind ViewModel.EnablePowerLauncher, Mode=TwoWay}" />
                </labs:SettingsCard>
=======
                <controls:Setting x:Uid="PowerLauncher_EnablePowerLauncher" IsEnabled="{x:Bind Mode=OneWay, Path=ViewModel.IsEnabledGpoConfigured, Converter={StaticResource BoolNegationConverter}}">
                    <controls:Setting.Icon>
                        <BitmapIcon UriSource="ms-appx:///Assets/FluentIcons/FluentIconsPowerToysRun.png" ShowAsMonochrome="False" />
                    </controls:Setting.Icon>
                    <controls:Setting.ActionContent>
                        <ToggleSwitch IsOn="{x:Bind ViewModel.EnablePowerLauncher, Mode=TwoWay}" x:Uid="ToggleSwitch"/>
                    </controls:Setting.ActionContent>
                </controls:Setting>
                <InfoBar x:Uid="GPO_IsSettingForced"
                    Severity="Informational"
                    IsClosable="False"
                    IsOpen="{x:Bind Mode=OneWay, Path=ViewModel.IsEnabledGpoConfigured}"
                    IsTabStop="{x:Bind Mode=OneWay, Path=ViewModel.IsEnabledGpoConfigured}" />
>>>>>>> d234536c

                <controls:SettingsGroup x:Uid="Shortcut" IsEnabled="{x:Bind Mode=OneWay, Path=ViewModel.EnablePowerLauncher}">
                    <labs:SettingsExpander
                        x:Uid="Activation_Shortcut"
                        HeaderIcon="{ui:FontIcon Glyph=&#xEDA7;}"
                        IsExpanded="True">
                        <controls:ShortcutControl MinWidth="{StaticResource SettingActionControlMinWidth}" HotkeySettings="{x:Bind Path=ViewModel.OpenPowerLauncher, Mode=TwoWay}" />
                        <labs:SettingsExpander.Items>
                            <labs:SettingsCard ContentAlignment="Left">
                                <controls:CheckBoxWithDescriptionControl x:Uid="PowerLauncher_UseCentralizedKeyboardHook" IsChecked="{x:Bind Mode=TwoWay, Path=ViewModel.UseCentralizedKeyboardHook}" />
                            </labs:SettingsCard>
                            <labs:SettingsCard ContentAlignment="Left">
                                <CheckBox x:Uid="PowerLauncher_IgnoreHotkeysInFullScreen" IsChecked="{x:Bind Mode=TwoWay, Path=ViewModel.IgnoreHotkeysInFullScreen}" />
                            </labs:SettingsCard>
                        </labs:SettingsExpander.Items>
                    </labs:SettingsExpander>
                </controls:SettingsGroup>


                <!--<Custom:HotkeySettingsControl x:Uid="PowerLauncher_OpenFileLocation"
                                          HorizontalAlignment="Left"
                                          Margin="{StaticResource SmallTopMargin}"
                                          HotkeySettings="{Binding Path=ViewModel.OpenFileLocation, Mode=TwoWay}"
                                          IsEnabled="False"
                                        />
            <Custom:HotkeySettingsControl x:Uid="PowerLauncher_CopyPathLocation"
                                          HorizontalAlignment="Left"
                                          Margin="{StaticResource SmallTopMargin}"
                                          HotkeySettings="{Binding Path=ViewModel.CopyPathLocation, Mode=TwoWay}"
                                          Keys="Win, Ctrl, Alt, Shift"
                                          IsEnabled="False"
                                        />
            <Custom:HotkeySettingsControl x:Uid="PowerLauncher_OpenConsole"
                                          HorizontalAlignment="Left"
                                          Margin="{StaticResource SmallTopMargin}"
                                          HotkeySettings="{Binding Path=ViewModel.OpenConsole, Mode=TwoWay}"
                                          Keys="Win, Ctrl, Alt, Shift"
                                          IsEnabled="False"
                                        />-->

                <!--<CheckBox x:Uid="PowerLauncher_OverrideWinRKey"
                      Margin="{StaticResource SmallTopMargin}"
                      IsChecked="False"
                      IsEnabled="False"
                      />-->

                <!--<CheckBox x:Uid="PowerLauncher_OverrideWinSKey"
                      Margin="{StaticResource SmallTopMargin}"
                      IsChecked="{Binding Mode=TwoWay, Path=ViewModel.OverrideWinSKey}"
                      IsEnabled="False"
                      />-->

                <controls:SettingsGroup x:Uid="PowerLauncher_SearchResults" IsEnabled="{x:Bind Mode=OneWay, Path=ViewModel.EnablePowerLauncher}">
                    <labs:SettingsExpander
                        x:Uid="PowerLauncher_SearchQueryResultsWithDelay"
                        HeaderIcon="{ui:FontIcon Glyph=&#xec48;}"
                        IsExpanded="True">
                        <ToggleSwitch IsOn="{x:Bind Mode=TwoWay, Path=ViewModel.SearchQueryResultsWithDelay}" />
                        <labs:SettingsExpander.Items>
                            <labs:SettingsCard x:Uid="PowerLauncher_FastSearchInputDelayMs">
                                <NumberBox
                                    MinWidth="{StaticResource SettingActionControlMinWidth}"
                                    LargeChange="50"
                                    Maximum="500"
                                    Minimum="0"
                                    SmallChange="10"
                                    SpinButtonPlacementMode="Compact"
                                    Value="{x:Bind Mode=TwoWay, Path=ViewModel.SearchInputDelayFast}" />
                            </labs:SettingsCard>
                            <labs:SettingsCard x:Uid="PowerLauncher_SlowSearchInputDelayMs" IsEnabled="{x:Bind Mode=OneWay, Path=ViewModel.SearchQueryResultsWithDelay}">
                                <NumberBox
                                    MinWidth="{StaticResource SettingActionControlMinWidth}"
                                    LargeChange="50"
                                    Maximum="1000"
                                    Minimum="0"
                                    SmallChange="10"
                                    SpinButtonPlacementMode="Compact"
                                    Value="{x:Bind Mode=TwoWay, Path=ViewModel.SearchInputDelay}" />
                            </labs:SettingsCard>
                        </labs:SettingsExpander.Items>
                    </labs:SettingsExpander>

                    <labs:SettingsExpander
                        x:Uid="PowerLauncher_MaximumNumberOfResults"
                        HeaderIcon="{ui:FontIcon Glyph=&#xec8f;}"
                        IsExpanded="True">
                        <NumberBox
                            MinWidth="{StaticResource SettingActionControlMinWidth}"
                            Minimum="1"
                            SpinButtonPlacementMode="Compact"
                            Value="{Binding Mode=TwoWay, Path=MaximumNumberOfResults}" />
                        <labs:SettingsExpander.Items>
                            <labs:SettingsCard ContentAlignment="Left">
                                <CheckBox x:Uid="PowerLauncher_ClearInputOnLaunch" IsChecked="{x:Bind Mode=TwoWay, Path=ViewModel.ClearInputOnLaunch}" />
                            </labs:SettingsCard>
                        </labs:SettingsExpander.Items>
                    </labs:SettingsExpander>

                    <labs:SettingsExpander
                        x:Uid="PowerLauncher_SearchQueryTuningEnabled"
                        HeaderIcon="{ui:FontIcon Glyph=&#xE8CB;}"
                        IsExpanded="True">
                        <ToggleSwitch IsOn="{x:Bind Mode=TwoWay, Path=ViewModel.SearchQueryTuningEnabled}" />
                        <labs:SettingsExpander.Items>
                            <labs:SettingsCard x:Uid="PowerLauncher_SearchClickedItemWeight" IsEnabled="{x:Bind Mode=OneWay, Path=ViewModel.SearchQueryTuningEnabled}">
                                <NumberBox
                                    MinWidth="{StaticResource SettingActionControlMinWidth}"
                                    LargeChange="50"
                                    Maximum="1000"
                                    Minimum="0"
                                    SmallChange="5"
                                    SpinButtonPlacementMode="Compact"
                                    Value="{x:Bind Mode=TwoWay, Path=ViewModel.SearchClickedItemWeight}" />
                            </labs:SettingsCard>
                            <labs:SettingsCard ContentAlignment="Left" IsEnabled="{x:Bind Mode=OneWay, Path=ViewModel.SearchQueryTuningEnabled}">
                                <controls:CheckBoxWithDescriptionControl x:Uid="PowerLauncher_WaitForSlowResults" IsChecked="{x:Bind Mode=TwoWay, Path=ViewModel.SearchWaitForSlowResults}" />
                            </labs:SettingsCard>
                        </labs:SettingsExpander.Items>
                    </labs:SettingsExpander>
                </controls:SettingsGroup>

                <!--<ComboBox x:Uid="PowerLauncher_SearchResultPreference"
                      MinWidth="320"
                      Margin="{StaticResource SmallTopMargin}"
                      ItemsSource="{Binding searchResultPreferencesOptions}"
                      SelectedItem="{Binding Mode=TwoWay, Path=SelectedSearchResultPreference}"
                      SelectedValuePath="Item2"
                      DisplayMemberPath="Item1"
                      IsEnabled="False"
                      />

            <ComboBox x:Uid="PowerLauncher_SearchTypePreference"
                      MinWidth="320"
                      Margin="{StaticResource SmallTopMargin}"
                      ItemsSource="{Binding searchTypePreferencesOptions}"
                      SelectedItem="{Binding Mode=TwoWay, Path=SelectedSearchTypePreference}"
                      SelectedValuePath="Item2"
                      DisplayMemberPath="Item1"
                      IsEnabled="False"
                      />-->

                <controls:SettingsGroup x:Uid="Run_PositionAppearance_GroupSettings" IsEnabled="{x:Bind Mode=OneWay, Path=ViewModel.EnablePowerLauncher}">
                    <labs:SettingsCard x:Uid="Run_PositionHeader" HeaderIcon="{ui:FontIcon Glyph=&#xe78b;}">
                        <ComboBox MinWidth="{StaticResource SettingActionControlMinWidth}" SelectedIndex="{x:Bind Mode=TwoWay, Path=ViewModel.MonitorPositionIndex}">
                            <ComboBoxItem x:Uid="Run_Radio_Position_Cursor" />
                            <ComboBoxItem x:Uid="Run_Radio_Position_Primary_Monitor" />
                            <ComboBoxItem x:Uid="Run_Radio_Position_Focus" />
                        </ComboBox>
                    </labs:SettingsCard>

                    <labs:SettingsCard x:Uid="ColorModeHeader" HeaderIcon="{ui:FontIcon Glyph=&#xE790;}">
                        <labs:SettingsCard.Description>
                            <HyperlinkButton x:Uid="Windows_Color_Settings" Click="OpenColorsSettings_Click" />
                        </labs:SettingsCard.Description>
                        <ComboBox MinWidth="{StaticResource SettingActionControlMinWidth}" SelectedIndex="{x:Bind Mode=TwoWay, Path=ViewModel.ThemeIndex}">
                            <ComboBoxItem x:Uid="Radio_Theme_Dark" />
                            <ComboBoxItem x:Uid="Radio_Theme_Light" />
                            <ComboBoxItem x:Uid="Radio_Theme_Default" />
                        </ComboBox>
                    </labs:SettingsCard>
                </controls:SettingsGroup>

                <controls:SettingsGroup x:Uid="PowerLauncher_Plugins" IsEnabled="{x:Bind Mode=OneWay, Path=ViewModel.EnablePowerLauncher}">

                    <InfoBar
                        x:Uid="Run_ConflictingKeywordInfo"
                        IsClosable="False"
                        IsOpen="{x:Bind Mode=OneWay, Path=ViewModel.EnablePowerLauncher}"
                        IsTabStop="{x:Bind Mode=OneWay, Path=ViewModel.EnablePowerLauncher}"
                        Severity="Informational">
                        <InfoBar.ActionButton>
                            <HyperlinkButton x:Uid="Run_ConflictingKeywordInfo_Link" NavigateUri="https://aka.ms/PowerToysOverview_PowerToysRun#direct-activation-commands" />
                        </InfoBar.ActionButton>
                    </InfoBar>

                    <labs:SettingsCard x:Uid="Run_PluginUseDescription" HeaderIcon="{ui:FontIcon Glyph=&#xEA86;}">
                        <AutoSuggestBox
                            x:Uid="PowerLauncher_SearchList"
                            MinWidth="{StaticResource SettingActionControlMinWidth}"
                            QueryIcon="Find"
                            Text="{x:Bind ViewModel.SearchText, Mode=TwoWay}">
                            <i:Interaction.Behaviors>
                                <ic:EventTriggerBehavior EventName="TextChanged">
                                    <ic:InvokeCommandAction Command="{x:Bind ViewModel.SearchPluginsCommand}" />
                                </ic:EventTriggerBehavior>
                            </i:Interaction.Behaviors>
                        </AutoSuggestBox>
                    </labs:SettingsCard>



                    <InfoBar
                        x:Uid="Run_AllPluginsDisabled"
                        IsClosable="False"
                        IsOpen="{x:Bind ViewModel.ShowAllPluginsDisabledWarning, Mode=OneWay}"
                        IsTabStop="{x:Bind ViewModel.ShowAllPluginsDisabledWarning, Mode=OneWay}"
                        Severity="Error" />

                    <StackPanel Orientation="Horizontal" Visibility="{x:Bind ViewModel.ShowPluginsLoadingMessage, Mode=OneWay, Converter={StaticResource BoolToVisibilityConverter}}">
                        <ProgressRing
                            Width="20"
                            Height="20"
                            Margin="18,18"
                            IsActive="True" />
                        <TextBlock
                            x:Uid="Run_PluginsLoading"
                            VerticalAlignment="Center"
                            Style="{ThemeResource SecondaryTextStyle}" />
                    </StackPanel>

                    <ListView
                        x:Name="PluginsListView"
                        IsItemClickEnabled="False"
                        ItemsSource="{x:Bind Path=ViewModel.Plugins, Mode=OneWay}"
                        SelectionMode="None">
                        <ListView.ItemTemplate>
                            <DataTemplate x:DataType="ViewModels:PowerLauncherPluginViewModel" x:DefaultBindMode="OneWay">
                                <Grid>
                                    <labs:SettingsExpander Description="{x:Bind Description}" Header="{x:Bind Path=Name}">
                                        <labs:SettingsExpander.HeaderIcon>
                                            <BitmapIcon UriSource="{x:Bind IconPath}" />
                                        </labs:SettingsExpander.HeaderIcon>
                                        <StackPanel Orientation="Horizontal" Spacing="16">
                                            <!-- todo(Stefan): InfoBadge not available
                                                        <InfoBadge AutomationProperties.AccessibilityView="Raw"
                                                                        Visibility="{x:Bind ShowBadgeOnPluginSettingError}"
                                                                        Style="{StaticResource CriticalIconInfoBadgeStyle}" />
                                            -->

                                            <!--  Temporary badge replacement for InfoBadge control (htcfreek). (Normally you need one grid per icon group. But if you want to show two badges at the same place in a StackPanel you have to put all FontIcons into the same Grid.)  -->
                                            <Grid>
                                                <!--  Error badge  -->
                                                <FontIcon
                                                    FontFamily="{StaticResource SymbolThemeFontFamily}"
                                                    Foreground="{ThemeResource InfoBarErrorSeverityIconBackground}"
                                                    Glyph="{StaticResource InfoBarIconBackgroundGlyph}"
                                                    Visibility="{x:Bind ShowBadgeOnPluginSettingError}" />
                                                <FontIcon
                                                    FontFamily="{StaticResource SymbolThemeFontFamily}"
                                                    Foreground="{ThemeResource InfoBarErrorSeverityIconForeground}"
                                                    Glyph="{StaticResource InfoBarErrorIconGlyph}"
                                                    Visibility="{x:Bind ShowBadgeOnPluginSettingError}" />
                                            </Grid>

                                            <ToggleSwitch x:Uid="PowerLauncher_EnablePluginToggle" IsOn="{x:Bind Path=Disabled, Converter={StaticResource BoolNegationConverter}, Mode=TwoWay}" />
                                        </StackPanel>
                                        <labs:SettingsExpander.Items>
                                            <labs:SettingsCard x:Uid="PowerLauncher_ActionKeyword" IsEnabled="{x:Bind Enabled, Mode=OneWay}">
                                                <TextBox MinWidth="{StaticResource SettingActionControlMinWidth}" Text="{x:Bind Path=ActionKeyword, Mode=TwoWay, UpdateSourceTrigger=PropertyChanged}" />
                                            </labs:SettingsCard>
                                            <labs:SettingsCard
                                                Margin="0,0,0,0"
                                                Padding="0,-4,0,0"
                                                Background="{ThemeResource SystemFillColorCriticalBackgroundBrush}"
                                                ContentAlignment="Vertical">
                                                <InfoBar
                                                    x:Uid="Run_NotAccessibleWarning"
                                                    Margin="3,0,0,0"
                                                    Background="Transparent"
                                                    BorderBrush="Transparent"
                                                    IsClosable="False"
                                                    IsOpen="True"
                                                    IsTabStop="{x:Bind ShowNotAccessibleWarning}"
                                                    Severity="Error" />
                                            </labs:SettingsCard>
                                            <labs:SettingsCard ContentAlignment="Left" IsEnabled="{x:Bind Enabled, Mode=OneWay}">
                                                <CheckBox AutomationProperties.Name="{Binding ElementName=IncludeInGlobalResultTitle, Path=Text}" IsChecked="{x:Bind Path=IsGlobal, Mode=TwoWay}">
                                                    <StackPanel Orientation="Vertical">
                                                        <TextBlock x:Name="IncludeInGlobalResultTitle" x:Uid="PowerLauncher_IncludeInGlobalResultTitle" />
                                                        <controls:IsEnabledTextBlock
                                                            x:Uid="PowerLauncher_IncludeInGlobalResultDescription"
                                                            FontSize="{StaticResource SecondaryTextFontSize}"
                                                            Foreground="{ThemeResource TextFillColorSecondaryBrush}" />
                                                    </StackPanel>
                                                </CheckBox>
                                            </labs:SettingsCard>
                                            <labs:SettingsCard x:Uid="PowerLauncher_PluginWeightBoost" IsEnabled="{x:Bind IsGlobalAndEnabled, Mode=OneWay}">
                                                <NumberBox
                                                    MinWidth="{StaticResource SettingActionControlMinWidth}"
                                                    LargeChange="50"
                                                    Maximum="1000"
                                                    Minimum="-1000"
                                                    SmallChange="10"
                                                    SpinButtonPlacementMode="Compact"
                                                    Value="{x:Bind Mode=TwoWay, Path=WeightBoost}" />
                                            </labs:SettingsCard>
                                            <labs:SettingsCard
                                                Margin="-58,0,-44,0"
                                                HorizontalContentAlignment="Stretch"
                                                ContentAlignment="Vertical">
                                                <ListView
                                                    HorizontalAlignment="Stretch"
                                                    IsEnabled="{x:Bind Enabled, Mode=OneWay}"
                                                    ItemsSource="{x:Bind Path=AdditionalOptions}"
                                                    SelectionMode="None">
                                                    <ListView.ItemTemplate>
                                                        <DataTemplate x:DataType="ViewModels:PluginAdditionalOptionViewModel">
                                                            <labs:SettingsCard
                                                                MinHeight="50"
                                                                Margin="1"
                                                                Padding="0"
                                                                BorderThickness="0,0,0,1"
                                                                ContentAlignment="Left"
                                                                CornerRadius="0">

                                                                <controls:CheckBoxWithDescriptionControl
                                                                    Margin="58,0,0,0"
                                                                    Description="{x:Bind Path=DisplayDescription}"
                                                                    Header="{x:Bind Path=DisplayLabel}"
                                                                    IsChecked="{x:Bind Path=Value, Mode=TwoWay}" />
                                                            </labs:SettingsCard>
                                                        </DataTemplate>
                                                    </ListView.ItemTemplate>
                                                </ListView>
                                            </labs:SettingsCard>
                                            <labs:SettingsCard ContentAlignment="Right">
                                                <TextBlock Opacity="{x:Bind DisabledOpacity}" Style="{ThemeResource SecondaryTextStyle}">
                                                    <Run x:Uid="PowerLauncher_AuthoredBy" />
                                                    <Run FontWeight="SemiBold" Text="{x:Bind Author}" />
                                                </TextBlock>
                                            </labs:SettingsCard>
                                        </labs:SettingsExpander.Items>
                                    </labs:SettingsExpander>
                                </Grid>
                            </DataTemplate>
                        </ListView.ItemTemplate>
                    </ListView>
                </controls:SettingsGroup>
            </StackPanel>

        </controls:SettingsPageControl.ModuleContent>
        <controls:SettingsPageControl.PrimaryLinks>
            <controls:PageLink x:Uid="LearnMore_Run" Link="https://aka.ms/PowerToysOverview_PowerToysRun" />
        </controls:SettingsPageControl.PrimaryLinks>
        <controls:SettingsPageControl.SecondaryLinks>
            <controls:PageLink Link="https://github.com/Wox-launcher/Wox/" Text="Wox" />
            <controls:PageLink Link="https://github.com/betsegaw/windowwalker/" Text="Beta Tadele's Window Walker" />
        </controls:SettingsPageControl.SecondaryLinks>
    </controls:SettingsPageControl>
</Page><|MERGE_RESOLUTION|>--- conflicted
+++ resolved
@@ -2,12 +2,8 @@
     x:Class="Microsoft.PowerToys.Settings.UI.Views.PowerLauncherPage"
     xmlns="http://schemas.microsoft.com/winfx/2006/xaml/presentation"
     xmlns:x="http://schemas.microsoft.com/winfx/2006/xaml"
-<<<<<<< HEAD
-    xmlns:ViewModels="using:Microsoft.PowerToys.Settings.UI.Library.ViewModels"
+    xmlns:ViewModels="using:Microsoft.PowerToys.Settings.UI.ViewModels"
     xmlns:controls="using:Microsoft.PowerToys.Settings.UI.Controls"
-=======
-    xmlns:ViewModels="using:Microsoft.PowerToys.Settings.UI.ViewModels"
->>>>>>> d234536c
     xmlns:d="http://schemas.microsoft.com/expression/blend/2008"
     xmlns:i="using:Microsoft.Xaml.Interactivity"
     xmlns:ic="using:Microsoft.Xaml.Interactions.Core"
@@ -21,25 +17,14 @@
         <controls:SettingsPageControl.ModuleContent>
 
             <StackPanel Orientation="Vertical">
-<<<<<<< HEAD
-                <labs:SettingsCard x:Uid="QuickAccent_EnableQuickAccent" HeaderIcon="{ui:BitmapIcon Source=/Assets/FluentIcons/FluentIconsPowerToysRun.png}">
+                <labs:SettingsCard x:Uid="QuickAccent_EnableQuickAccent" HeaderIcon="{ui:BitmapIcon Source=/Assets/FluentIcons/FluentIconsPowerToysRun.png}" IsEnabled="{x:Bind Mode=OneWay, Path=ViewModel.IsEnabledGpoConfigured, Converter={StaticResource BoolNegationConverter}}">
                     <ToggleSwitch x:Uid="ToggleSwitch" IsOn="{x:Bind ViewModel.EnablePowerLauncher, Mode=TwoWay}" />
                 </labs:SettingsCard>
-=======
-                <controls:Setting x:Uid="PowerLauncher_EnablePowerLauncher" IsEnabled="{x:Bind Mode=OneWay, Path=ViewModel.IsEnabledGpoConfigured, Converter={StaticResource BoolNegationConverter}}">
-                    <controls:Setting.Icon>
-                        <BitmapIcon UriSource="ms-appx:///Assets/FluentIcons/FluentIconsPowerToysRun.png" ShowAsMonochrome="False" />
-                    </controls:Setting.Icon>
-                    <controls:Setting.ActionContent>
-                        <ToggleSwitch IsOn="{x:Bind ViewModel.EnablePowerLauncher, Mode=TwoWay}" x:Uid="ToggleSwitch"/>
-                    </controls:Setting.ActionContent>
-                </controls:Setting>
-                <InfoBar x:Uid="GPO_IsSettingForced"
+                  <InfoBar x:Uid="GPO_IsSettingForced"
                     Severity="Informational"
                     IsClosable="False"
                     IsOpen="{x:Bind Mode=OneWay, Path=ViewModel.IsEnabledGpoConfigured}"
                     IsTabStop="{x:Bind Mode=OneWay, Path=ViewModel.IsEnabledGpoConfigured}" />
->>>>>>> d234536c
 
                 <controls:SettingsGroup x:Uid="Shortcut" IsEnabled="{x:Bind Mode=OneWay, Path=ViewModel.EnablePowerLauncher}">
                     <labs:SettingsExpander
