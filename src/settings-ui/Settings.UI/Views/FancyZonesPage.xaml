--- conflicted
+++ resolved
@@ -7,48 +7,16 @@
     xmlns:d="http://schemas.microsoft.com/expression/blend/2008"
     xmlns:labs="using:CommunityToolkit.Labs.WinUI"
     xmlns:mc="http://schemas.openxmlformats.org/markup-compatibility/2006"
-<<<<<<< HEAD
     xmlns:ui="using:CommunityToolkit.WinUI.UI"
     AutomationProperties.LandmarkType="Main"
     mc:Ignorable="d">
-=======
-    xmlns:controls="using:Microsoft.PowerToys.Settings.UI.Controls"
-    xmlns:converters="using:CommunityToolkit.WinUI.UI.Converters"
-    mc:Ignorable="d"
-    AutomationProperties.LandmarkType="Main">
-
-    <Page.Resources>
-        <converters:BoolNegationConverter x:Key="BoolNegationConverter"/>
-        <converters:BoolToObjectConverter x:Key="BoolToComboBoxIndexConverter" TrueValue="1" FalseValue="0"/>
-        <converters:StringFormatConverter x:Key="StringFormatConverter"/>
-        <converters:BoolToVisibilityConverter x:Key="FalseToVisibleConverter" TrueValue="Collapsed" FalseValue="Visible"/>
-        <converters:BoolToVisibilityConverter x:Key="TrueToVisibleConverter" TrueValue="Visible" FalseValue="Collapsed"/>
-    </Page.Resources>
->>>>>>> d234536c
 
     <controls:SettingsPageControl x:Uid="FancyZones" ModuleImageSource="ms-appx:///Assets/Modules/FancyZones.png">
         <controls:SettingsPageControl.ModuleContent>
             <StackPanel Orientation="Vertical">
-<<<<<<< HEAD
-                <labs:SettingsCard x:Uid="FancyZones_EnableToggleControl_HeaderText" HeaderIcon="{ui:BitmapIcon Source=/Assets/FluentIcons/FluentIconsFancyZones.png}">
+                <labs:SettingsCard x:Uid="FancyZones_EnableToggleControl_HeaderText" HeaderIcon="{ui:BitmapIcon Source=/Assets/FluentIcons/FluentIconsFancyZones.png}" IsEnabled="{x:Bind Mode=OneWay, Path=ViewModel.IsEnabledGpoConfigured, Converter={StaticResource BoolNegationConverter}}">
                     <ToggleSwitch x:Uid="ToggleSwitch" IsOn="{x:Bind ViewModel.IsEnabled, Mode=TwoWay}" />
                 </labs:SettingsCard>
-=======
-
-                <controls:Setting x:Uid="FancyZones_EnableToggleControl_HeaderText" IsEnabled="{x:Bind Mode=OneWay, Path=ViewModel.IsEnabledGpoConfigured, Converter={StaticResource BoolNegationConverter}}">
-                    <controls:Setting.Icon>
-                        <BitmapIcon UriSource="ms-appx:///Assets/FluentIcons/FluentIconsFancyZones.png" ShowAsMonochrome="False" />
-                    </controls:Setting.Icon>
-                    <controls:Setting.ActionContent>
-                        <ToggleSwitch IsOn="{x:Bind ViewModel.IsEnabled, Mode=TwoWay}" x:Uid="ToggleSwitch"/>
-                    </controls:Setting.ActionContent>
-                </controls:Setting>
-                <InfoBar x:Uid="GPO_IsSettingForced"
-                    Severity="Informational"
-                    IsClosable="False"
-                    IsOpen="{x:Bind Mode=OneWay, Path=ViewModel.IsEnabledGpoConfigured}"
-                    IsTabStop="{x:Bind Mode=OneWay, Path=ViewModel.IsEnabledGpoConfigured}" />
->>>>>>> d234536c
 
                 <controls:SettingsGroup x:Uid="FancyZones_Editor_GroupSettings" IsEnabled="{x:Bind Mode=OneWay, Path=ViewModel.IsEnabled}">
                     <labs:SettingsCard
