<UserControl
    x:Class="Microsoft.PowerToys.Settings.UI.Views.ShellPage"
    xmlns="http://schemas.microsoft.com/winfx/2006/xaml/presentation"
    xmlns:x="http://schemas.microsoft.com/winfx/2006/xaml"
    xmlns:animations="using:CommunityToolkit.WinUI.UI.Animations"
    xmlns:d="http://schemas.microsoft.com/expression/blend/2008"
    xmlns:helpers="using:Microsoft.PowerToys.Settings.UI.Helpers"
    xmlns:i="using:Microsoft.Xaml.Interactivity"
    xmlns:ic="using:Microsoft.Xaml.Interactions.Core"
    xmlns:mc="http://schemas.openxmlformats.org/markup-compatibility/2006"
    xmlns:ui="using:CommunityToolkit.WinUI.UI"
    xmlns:views="using:Microsoft.PowerToys.Settings.UI.Views"
    HighContrastAdjustment="None"
    Loaded="UserControl_Loaded"
    mc:Ignorable="d">

    <i:Interaction.Behaviors>
        <ic:EventTriggerBehavior EventName="Loaded">
            <ic:InvokeCommandAction Command="{x:Bind ViewModel.LoadedCommand}" />
        </ic:EventTriggerBehavior>
    </i:Interaction.Behaviors>

<<<<<<< HEAD
    <Grid x:Name="RootGrid">
        <Grid.RowDefinitions>
            <RowDefinition Height="48" />
            <RowDefinition Height="*" />
        </Grid.RowDefinitions>
        <Button
            x:Name="PaneToggleBtn"
            Width="48"
            HorizontalAlignment="Left"
            VerticalAlignment="Center"
            Click="PaneToggleBtn_Click"
            Style="{StaticResource PaneToggleButtonStyle}" />
        <Grid
            x:Name="AppTitleBar"
            Height="{Binding ElementName=navigationView, Path=CompactPaneLength}"
            Margin="48,0,0,0"
            VerticalAlignment="Top"
            IsHitTestVisible="True">
            <animations:Implicit.Animations>
                <animations:OffsetAnimation Duration="0:0:0.3" />
            </animations:Implicit.Animations>
            <StackPanel Orientation="Horizontal">
                <Image
                    Width="16"
                    Height="16"
                    HorizontalAlignment="Left"
                    Source="/icon.ico" />
                <TextBlock
                    x:Name="AppTitleBarText"
                    x:Uid="SettingsWindow_TitleTxt"
                    Margin="16,0,0,0"
                    VerticalAlignment="Center"
                    Style="{StaticResource CaptionTextBlockStyle}"
                    TextWrapping="NoWrap" />
                <TextBlock
                    x:Name="DebugMessage"
                    Margin="8,0,0,0"
                    VerticalAlignment="Center"
                    Foreground="{ThemeResource TextFillColorSecondaryBrush}"
                    Style="{StaticResource CaptionTextBlockStyle}"
                    Text="Debug"
                    TextWrapping="NoWrap"
                    Visibility="Collapsed" />
            </StackPanel>
        </Grid>
=======
    <Grid x:Name="RootGrid" Background="{ThemeResource ApplicationPageBackgroundThemeBrush}">

>>>>>>> a3227da6
        <NavigationView
            x:Name="navigationView"
            Grid.Row="1"
            Canvas.ZIndex="0"
            CompactModeThresholdWidth="1007"
            DisplayModeChanged="NavigationView_DisplayModeChanged"
            ExpandedModeThresholdWidth="1007"
            IsBackButtonVisible="Collapsed"
            IsBackEnabled="{x:Bind ViewModel.IsBackEnabled, Mode=OneWay}"
            IsPaneToggleButtonVisible="False"
            IsSettingsVisible="False"
            IsTitleBarAutoPaddingEnabled="False"
            PaneClosed="NavigationView_PaneClosed"
            PaneOpened="NavigationView_PaneOpened"
            SelectedItem="{x:Bind ViewModel.Selected, Mode=OneWay}"
            SelectionChanged="NavigationView_SelectionChanged">
            <NavigationView.Resources>
                <SolidColorBrush x:Key="NavigationViewContentBackground" Color="Transparent" />
                <SolidColorBrush x:Key="NavigationViewContentGridBorderBrush" Color="Transparent" />
            </NavigationView.Resources>
            <NavigationView.MenuItems>
                <NavigationViewItem
                    x:Uid="Shell_General"
                    helpers:NavHelper.NavigateTo="views:GeneralPage"
                    Icon="{ui:BitmapIcon Source=/Assets/FluentIcons/FluentIconsSettings.png}" />

                <NavigationViewItem
                    x:Uid="Shell_AlwaysOnTop"
                    helpers:NavHelper.NavigateTo="views:AlwaysOnTopPage"
                    Icon="{ui:BitmapIcon Source=/Assets/FluentIcons/FluentIconsAlwaysOnTop.png}" />

                <NavigationViewItem
                    x:Uid="Shell_Awake"
                    helpers:NavHelper.NavigateTo="views:AwakePage"
                    Icon="{ui:BitmapIcon Source=/Assets/FluentIcons/FluentIconsAwake.png}" />

                <NavigationViewItem
                    x:Uid="Shell_ColorPicker"
                    helpers:NavHelper.NavigateTo="views:ColorPickerPage"
                    Icon="{ui:BitmapIcon Source=/Assets/FluentIcons/FluentIconsColorPicker.png}" />

                <NavigationViewItem
                    x:Uid="Shell_FancyZones"
                    helpers:NavHelper.NavigateTo="views:FancyZonesPage"
                    Icon="{ui:BitmapIcon Source=/Assets/FluentIcons/FluentIconsFancyZones.png}" />
                <NavigationViewItem
                    x:Uid="Shell_FileLocksmith"
                    helpers:NavHelper.NavigateTo="views:FileLocksmithPage"
                    Icon="{ui:BitmapIcon Source=/Assets/FluentIcons/FluentIconsFileLocksmith.png}" />
                <NavigationViewItem
                    x:Uid="Shell_PowerPreview"
                    helpers:NavHelper.NavigateTo="views:PowerPreviewPage"
                    Icon="{ui:BitmapIcon Source=/Assets/FluentIcons/FluentIconsFileExplorerPreview.png}" />

                <NavigationViewItem
                    x:Uid="Shell_Hosts"
                    helpers:NavHelper.NavigateTo="views:HostsPage"
                    Icon="{ui:BitmapIcon Source=/Assets/FluentIcons/FluentIconsHosts.png}" />

                <NavigationViewItem
                    x:Uid="Shell_ImageResizer"
                    helpers:NavHelper.NavigateTo="views:ImageResizerPage"
                    Icon="{ui:BitmapIcon Source=/Assets/FluentIcons/FluentIconsImageResizer.png}" />

                <NavigationViewItem
                    x:Uid="Shell_KeyboardManager"
                    helpers:NavHelper.NavigateTo="views:KeyboardManagerPage"
                    Icon="{ui:BitmapIcon Source=/Assets/FluentIcons/FluentIconsKeyboardManager.png}" />

                <NavigationViewItem
                    x:Uid="Shell_MouseUtilities"
                    helpers:NavHelper.NavigateTo="views:MouseUtilsPage"
                    Icon="{ui:BitmapIcon Source=/Assets/FluentIcons/FluentIconsMouseUtils.png}" />

                <NavigationViewItem
                    x:Uid="Shell_PastePlain"
                    helpers:NavHelper.NavigateTo="views:PastePlainPage"
                    Icon="{ui:BitmapIcon Source=/Assets/FluentIcons/FluentIconsPastePlain.png}" />

                <NavigationViewItem
                    x:Uid="Shell_Peek"
                    helpers:NavHelper.NavigateTo="views:PeekPage"
                    Icon="{ui:BitmapIcon Source=/Assets/FluentIcons/FluentIconsPeek.png}" />

                <NavigationViewItem
                    x:Uid="Shell_PowerRename"
                    helpers:NavHelper.NavigateTo="views:PowerRenamePage"
                    Icon="{ui:BitmapIcon Source=/Assets/FluentIcons/FluentIconsPowerRename.png}" />
                <NavigationViewItem
                    x:Uid="Shell_PowerLauncher"
                    helpers:NavHelper.NavigateTo="views:PowerLauncherPage"
                    Icon="{ui:BitmapIcon Source=/Assets/FluentIcons/FluentIconsPowerToysRun.png}" />

                <NavigationViewItem
                    x:Uid="Shell_QuickAccent"
                    helpers:NavHelper.NavigateTo="views:PowerAccentPage"
                    Icon="{ui:BitmapIcon Source=/Assets/FluentIcons/FluentIconsPowerAccent.png}" />

                <NavigationViewItem
                    x:Uid="Shell_RegistryPreview"
                    helpers:NavHelper.NavigateTo="views:RegistryPreviewPage"
                    Icon="{ui:BitmapIcon Source=/Assets/FluentIcons/FluentIconsRegistryPreview.png}" />

                <NavigationViewItem
                    x:Uid="Shell_MeasureTool"
                    helpers:NavHelper.NavigateTo="views:MeasureToolPage"
                    Icon="{ui:BitmapIcon Source=/Assets/FluentIcons/FluentIconsScreenRuler.png}" />

                <NavigationViewItem
                    x:Uid="Shell_ShortcutGuide"
                    helpers:NavHelper.NavigateTo="views:ShortcutGuidePage"
                    Icon="{ui:BitmapIcon Source=/Assets/FluentIcons/FluentIconsShortcutGuide.png}" />

                <NavigationViewItem
                    x:Uid="Shell_TextExtractor"
                    helpers:NavHelper.NavigateTo="views:PowerOcrPage"
                    Icon="{ui:BitmapIcon Source=/Assets/FluentIcons/FluentIconsPowerOcr.png}" />

                <NavigationViewItem
                    x:Uid="Shell_VideoConference"
                    helpers:NavHelper.NavigateTo="views:VideoConferencePage"
                    Icon="{ui:BitmapIcon Source=/Assets/FluentIcons/FluentIconsVideoConferenceMute.png}"
                    IsEnabled="{x:Bind ViewModel.IsVideoConferenceBuild, Mode=OneWay}" />
            </NavigationView.MenuItems>
            <NavigationView.PaneFooter>
                <StackPanel Orientation="Vertical">
                    <NavigationViewItem
                        x:Uid="OOBE_NavViewItem"
                        Icon="{ui:FontIcon FontFamily={StaticResource SymbolThemeFontFamily},
                                           Glyph=&#xF133;}"
                        Tapped="OOBEItem_Tapped" />
                    <NavigationViewItem
                        x:Uid="Feedback_NavViewItem"
                        Icon="{ui:FontIcon FontFamily={StaticResource SymbolThemeFontFamily},
                                           Glyph=&#xED15;}"
                        Tapped="FeedbackItem_Tapped" />
                </StackPanel>
            </NavigationView.PaneFooter>
            <i:Interaction.Behaviors>
                <ic:EventTriggerBehavior EventName="ItemInvoked">
                    <ic:InvokeCommandAction Command="{x:Bind ViewModel.ItemInvokedCommand}" />
                </ic:EventTriggerBehavior>
            </i:Interaction.Behaviors>
            <Frame x:Name="shellFrame" />
        </NavigationView>
    </Grid>
</UserControl><|MERGE_RESOLUTION|>--- conflicted
+++ resolved
@@ -20,7 +20,6 @@
         </ic:EventTriggerBehavior>
     </i:Interaction.Behaviors>
 
-<<<<<<< HEAD
     <Grid x:Name="RootGrid">
         <Grid.RowDefinitions>
             <RowDefinition Height="48" />
@@ -66,10 +65,6 @@
                     Visibility="Collapsed" />
             </StackPanel>
         </Grid>
-=======
-    <Grid x:Name="RootGrid" Background="{ThemeResource ApplicationPageBackgroundThemeBrush}">
-
->>>>>>> a3227da6
         <NavigationView
             x:Name="navigationView"
             Grid.Row="1"
