--- conflicted
+++ resolved
@@ -16,30 +16,30 @@
     <Page.Resources>
         <converters:ImageResizerFitToStringConverter x:Key="ImageResizerFitToStringConverter" />
         <converters:ImageResizerUnitToStringConverter x:Key="ImageResizerUnitToStringConverter" />
-<<<<<<< HEAD
         <toolkitconverters:BoolToObjectConverter
             x:Key="BoolToComboBoxIndexConverter"
             FalseValue="1"
             TrueValue="0" />
-=======
-        <toolkitconverters:BoolNegationConverter x:Key="BoolNegationConverter"/>
-        <toolkitconverters:BoolToVisibilityConverter x:Key="BoolToVisibilityConverter" TrueValue="Visible" FalseValue="Collapsed" />
-        <toolkitconverters:BoolToObjectConverter x:Key="BoolToComboBoxIndexConverter" TrueValue="0" FalseValue="1"/>
->>>>>>> d234536c
     </Page.Resources>
     <controls:SettingsPageControl
         x:Uid="ImageResizer"
         ModuleImageSource="ms-appx:///Assets/Modules/ImageResizer.png">
         <controls:SettingsPageControl.ModuleContent>
             <StackPanel>
-<<<<<<< HEAD
                 <labs:SettingsCard
-                    x:Uid="ImageResizer_EnableToggle"
+                    x:Uid="ImageResizer_EnableToggle" IsEnabled="{x:Bind Mode=OneWay, Path=ViewModel.IsEnabledGpoConfigured, Converter={StaticResource BoolNegationConverter}}" 
                     HeaderIcon="{ui:BitmapIcon Source=/Assets/FluentIcons/FluentIconsImageResizer.png}">
                     <ToggleSwitch
                         x:Uid="ToggleSwitch"
                         IsOn="{x:Bind ViewModel.IsEnabled, Mode=TwoWay}" />
                 </labs:SettingsCard>
+
+                  <InfoBar x:Uid="GPO_IsSettingForced"
+                    Severity="Informational"
+                    IsClosable="False"
+                    IsOpen="{x:Bind Mode=OneWay, Path=ViewModel.IsEnabledGpoConfigured}"
+                    IsTabStop="{x:Bind Mode=OneWay, Path=ViewModel.IsEnabledGpoConfigured}" />
+
                 <controls:SettingsGroup
                     x:Uid="ImageResizer_CustomSizes"
                     IsEnabled="{x:Bind Mode=OneWay, Path=ViewModel.IsEnabled}">
@@ -57,37 +57,6 @@
                         ContainerContentChanging="ImagesSizesListView_ContainerContentChanging"
                         ItemsSource="{x:Bind ViewModel.Sizes, Mode=TwoWay}"
                         SelectionMode="None">
-=======
-
-                <controls:Setting IsEnabled="{x:Bind Mode=OneWay, Path=ViewModel.IsEnabledGpoConfigured, Converter={StaticResource BoolNegationConverter}}" x:Uid="ImageResizer_EnableToggle">
-                    <controls:Setting.Icon>
-                        <BitmapIcon UriSource="ms-appx:///Assets/FluentIcons/FluentIconsImageResizer.png" ShowAsMonochrome="False" />
-                    </controls:Setting.Icon>
-                    <controls:Setting.ActionContent>
-                        <ToggleSwitch IsOn="{x:Bind ViewModel.IsEnabled, Mode=TwoWay}" x:Uid="ToggleSwitch"/>
-                    </controls:Setting.ActionContent>
-                </controls:Setting>
-
-                <InfoBar x:Uid="GPO_IsSettingForced"
-                    Severity="Informational"
-                    IsClosable="False"
-                    IsOpen="{x:Bind Mode=OneWay, Path=ViewModel.IsEnabledGpoConfigured}"
-                    IsTabStop="{x:Bind Mode=OneWay, Path=ViewModel.IsEnabledGpoConfigured}" />
-
-                <controls:SettingsGroup x:Uid="ImageResizer_CustomSizes" IsEnabled="{x:Bind Mode=OneWay, Path=ViewModel.IsEnabled}">
-                    <controls:Setting x:Uid="ImageResizer_Presets" Icon="&#xE792;">
-                        <controls:Setting.ActionContent>
-                            <Button x:Uid="ImageResizer_AddSizeButton" Click="AddSizeButton_Click" Style="{ThemeResource AccentButtonStyle}" />
-                        </controls:Setting.ActionContent>
-                    </controls:Setting>
-
-
-                    <ListView x:Name="ImagesSizesListView" 
-                      x:Uid="ImagesSizesListView"
-                      ItemsSource="{x:Bind ViewModel.Sizes, Mode=TwoWay}"
-                      SelectionMode="None"
-                      ContainerContentChanging="ImagesSizesListView_ContainerContentChanging">
->>>>>>> d234536c
                         <ListView.ItemTemplate>
                             <DataTemplate
                                 x:Name="SingleLineDataTemplate"
