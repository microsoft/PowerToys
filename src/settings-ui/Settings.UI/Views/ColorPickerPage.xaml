<Page
    x:Class="Microsoft.PowerToys.Settings.UI.Views.ColorPickerPage"
    xmlns="http://schemas.microsoft.com/winfx/2006/xaml/presentation"
    xmlns:x="http://schemas.microsoft.com/winfx/2006/xaml"
    xmlns:controls="using:Microsoft.PowerToys.Settings.UI.Controls"
    xmlns:d="http://schemas.microsoft.com/expression/blend/2008"
    xmlns:labs="using:CommunityToolkit.Labs.WinUI"
    xmlns:mc="http://schemas.openxmlformats.org/markup-compatibility/2006"
<<<<<<< HEAD
=======
    xmlns:controls="using:Microsoft.PowerToys.Settings.UI.Controls"
    xmlns:converters="using:CommunityToolkit.WinUI.UI.Converters"
>>>>>>> d234536c
    xmlns:models="using:Microsoft.PowerToys.Settings.UI.Library"
    xmlns:ui="using:CommunityToolkit.WinUI.UI"
    x:Name="RootPage"
    AutomationProperties.LandmarkType="Main"
    mc:Ignorable="d">

<<<<<<< HEAD
    <controls:SettingsPageControl x:Uid="ColorPicker" ModuleImageSource="ms-appx:///Assets/Modules/ColorPicker.png">
=======
    <Page.Resources>
        <converters:BoolNegationConverter x:Key="BoolNegationConverter"/>
    </Page.Resources>

    <controls:SettingsPageControl x:Uid="ColorPicker"
                                  ModuleImageSource="ms-appx:///Assets/Modules/ColorPicker.png">
>>>>>>> d234536c
        <controls:SettingsPageControl.ModuleContent>

            <StackPanel x:Name="ColorPickerView" Orientation="Vertical">

<<<<<<< HEAD
                <labs:SettingsCard x:Uid="ColorPicker_EnableColorPicker" HeaderIcon="{ui:BitmapIcon Source=/Assets/FluentIcons/FluentIconsColorPicker.png}">
                    <ToggleSwitch x:Uid="ToggleSwitch" IsOn="{x:Bind ViewModel.IsEnabled, Mode=TwoWay}" />
                </labs:SettingsCard>
=======
            <controls:Setting x:Uid="ColorPicker_EnableColorPicker" IsEnabled="{x:Bind Mode=OneWay, Path=ViewModel.IsEnabledGpoConfigured, Converter={StaticResource BoolNegationConverter}}">
                <controls:Setting.Icon>
                    <BitmapIcon UriSource="ms-appx:///Assets/FluentIcons/FluentIconsColorPicker.png" ShowAsMonochrome="False" />
                </controls:Setting.Icon>
                <controls:Setting.ActionContent>
                    <ToggleSwitch IsOn="{x:Bind ViewModel.IsEnabled, Mode=TwoWay}" x:Uid="ToggleSwitch" />
                </controls:Setting.ActionContent>
            </controls:Setting>
            <InfoBar x:Uid="GPO_IsSettingForced"
                Severity="Informational"
                IsClosable="False"
                IsOpen="{x:Bind Mode=OneWay, Path=ViewModel.IsEnabledGpoConfigured}"
                IsTabStop="{x:Bind Mode=OneWay, Path=ViewModel.IsEnabledGpoConfigured}" />
>>>>>>> d234536c

                <controls:SettingsGroup x:Uid="Shortcut" IsEnabled="{x:Bind Mode=OneWay, Path=ViewModel.IsEnabled}">
                    <labs:SettingsCard x:Uid="Activation_Shortcut" HeaderIcon="{ui:FontIcon Glyph=&#xEDA7;}">
                        <controls:ShortcutControl MinWidth="{StaticResource SettingActionControlMinWidth}" HotkeySettings="{x:Bind Path=ViewModel.ActivationShortcut, Mode=TwoWay}" />
                    </labs:SettingsCard>

                    <labs:SettingsCard x:Uid="ColorPicker_ActivationAction" HeaderIcon="{ui:FontIcon Glyph=&#xEC4E;}">
                        <ComboBox MinWidth="{StaticResource SettingActionControlMinWidth}" SelectedIndex="{x:Bind Path=ViewModel.ActivationBehavior, Mode=TwoWay}">
                            <ComboBoxItem x:Uid="EditorFirst" />
                            <ComboBoxItem x:Uid="ColorPickerFirst" />
                            <ComboBoxItem x:Uid="ColorPickerOnly" />
                        </ComboBox>
                    </labs:SettingsCard>

                </controls:SettingsGroup>

                <controls:SettingsGroup x:Uid="ColorFormats" IsEnabled="{x:Bind Mode=OneWay, Path=ViewModel.IsEnabled}">
                    <labs:SettingsCard x:Uid="ColorPicker_CopiedColorRepresentation" HeaderIcon="{ui:FontIcon Glyph=&#xF0E3;}">
                        <ComboBox
                            x:Name="ColorPicker_ComboBox"
                            MinWidth="{StaticResource SettingActionControlMinWidth}"
                            DisplayMemberPath="Value"
                            ItemsSource="{Binding SelectableColorRepresentations}"
                            Loaded="ColorPicker_ComboBox_Loaded"
                            SelectedValue="{Binding SelectedColorRepresentationValue, Mode=TwoWay}"
                            SelectedValuePath="Key" />
                    </labs:SettingsCard>

                    <labs:SettingsCard x:Uid="ColorPicker_ShowColorName">
                        <ToggleSwitch x:Uid="ToggleSwitch" IsOn="{Binding ShowColorName, Mode=TwoWay}" />
                    </labs:SettingsCard>
                    <!--
                Disabling this until we have a safer way to reset cursor as
                we can hit a state where the cursor doesn't reset

                <CheckBox x:Uid="ColorPicker_ChangeCursor"
                        IsChecked="{Binding ChangeCursor, Mode=TwoWay}"
                        Margin="{StaticResource SmallTopMargin}"
                        IsEnabled="{Binding IsEnabled}"/>
                    -->
                </controls:SettingsGroup>

                <controls:SettingsGroup x:Uid="ColorPicker_Editor" IsEnabled="{x:Bind Mode=OneWay, Path=ViewModel.IsEnabled}">
                    <labs:SettingsCard
                        x:Name="ColorFormatsSetting"
                        x:Uid="ColorPicker_ColorFormats"
                        HeaderIcon="{ui:FontIcon Glyph=&#xE762;}" />

                    <!--  Disabled reordering by dragging  -->
                    <!--  CanReorderItems="True" AllowDrop="True"  -->
                    <ListView
                        HorizontalAlignment="Stretch"
                        AutomationProperties.Name="{Binding ElementName=ColorFormatsSetting, Path=Header}"
                        ItemsSource="{Binding ColorFormats, Mode=TwoWay}"
                        SelectionMode="None">
                        <ListView.ItemTemplate>
                            <DataTemplate x:DataType="models:ColorFormatModel">
                                <labs:SettingsCard Description="{x:Bind Example}" Header="{x:Bind Name}">
                                    <StackPanel Orientation="Horizontal">
                                        <ToggleSwitch
                                            x:Uid="Enable_ColorFormat"
                                            AutomationProperties.HelpText="{x:Bind Name}"
                                            IsOn="{x:Bind IsShown, Mode=TwoWay}"
                                            OffContent=""
                                            OnContent="" />
                                        <Button
                                            x:Uid="More_Options_Button"
                                            Content="&#xE712;"
                                            FontFamily="{ThemeResource SymbolThemeFontFamily}">
                                            <Button.Flyout>
                                                <MenuFlyout>
                                                    <MenuFlyoutItem
                                                        x:Uid="MoveUp"
                                                        Click="ReorderButtonUp_Click"
                                                        Icon="{ui:FontIcon Glyph=&#xE74A;}"
                                                        IsEnabled="{x:Bind CanMoveUp}" />
                                                    <MenuFlyoutItem
                                                        x:Uid="MoveDown"
                                                        Click="ReorderButtonDown_Click"
                                                        Icon="{ui:FontIcon Glyph=&#xE74B;}"
                                                        IsEnabled="{x:Bind CanMoveDown}" />
                                                </MenuFlyout>
                                            </Button.Flyout>
                                            <ToolTipService.ToolTip>
                                                <TextBlock x:Uid="More_Options_ButtonTooltip" />
                                            </ToolTipService.ToolTip>
                                        </Button>
                                    </StackPanel>
                                </labs:SettingsCard>
                            </DataTemplate>
                        </ListView.ItemTemplate>
                    </ListView>
                </controls:SettingsGroup>
            </StackPanel>

        </controls:SettingsPageControl.ModuleContent>

        <controls:SettingsPageControl.PrimaryLinks>
            <controls:PageLink x:Uid="LearnMore_ColorPicker" Link="https://aka.ms/PowerToysOverview_ColorPicker" />
        </controls:SettingsPageControl.PrimaryLinks>
        <controls:SettingsPageControl.SecondaryLinks>
            <controls:PageLink Link="https://github.com/martinchrzan/ColorPicker/" Text="Martin Chrzan's Color Picker" />
            <controls:PageLink Link="https://medium.com/@Niels9001/a-fluent-color-meter-for-powertoys-20407ededf0c" Text="Niels Laute's UX concept" />
        </controls:SettingsPageControl.SecondaryLinks>
    </controls:SettingsPageControl>
</Page><|MERGE_RESOLUTION|>--- conflicted
+++ resolved
@@ -6,50 +6,24 @@
     xmlns:d="http://schemas.microsoft.com/expression/blend/2008"
     xmlns:labs="using:CommunityToolkit.Labs.WinUI"
     xmlns:mc="http://schemas.openxmlformats.org/markup-compatibility/2006"
-<<<<<<< HEAD
-=======
-    xmlns:controls="using:Microsoft.PowerToys.Settings.UI.Controls"
-    xmlns:converters="using:CommunityToolkit.WinUI.UI.Converters"
->>>>>>> d234536c
     xmlns:models="using:Microsoft.PowerToys.Settings.UI.Library"
     xmlns:ui="using:CommunityToolkit.WinUI.UI"
     x:Name="RootPage"
     AutomationProperties.LandmarkType="Main"
     mc:Ignorable="d">
 
-<<<<<<< HEAD
     <controls:SettingsPageControl x:Uid="ColorPicker" ModuleImageSource="ms-appx:///Assets/Modules/ColorPicker.png">
-=======
-    <Page.Resources>
-        <converters:BoolNegationConverter x:Key="BoolNegationConverter"/>
-    </Page.Resources>
-
-    <controls:SettingsPageControl x:Uid="ColorPicker"
-                                  ModuleImageSource="ms-appx:///Assets/Modules/ColorPicker.png">
->>>>>>> d234536c
         <controls:SettingsPageControl.ModuleContent>
 
             <StackPanel x:Name="ColorPickerView" Orientation="Vertical">
-
-<<<<<<< HEAD
-                <labs:SettingsCard x:Uid="ColorPicker_EnableColorPicker" HeaderIcon="{ui:BitmapIcon Source=/Assets/FluentIcons/FluentIconsColorPicker.png}">
+                <labs:SettingsCard x:Uid="ColorPicker_EnableColorPicker" HeaderIcon="{ui:BitmapIcon Source=/Assets/FluentIcons/FluentIconsColorPicker.png}" IsEnabled="{x:Bind Mode=OneWay, Path=ViewModel.IsEnabledGpoConfigured, Converter={StaticResource BoolNegationConverter}}">
                     <ToggleSwitch x:Uid="ToggleSwitch" IsOn="{x:Bind ViewModel.IsEnabled, Mode=TwoWay}" />
                 </labs:SettingsCard>
-=======
-            <controls:Setting x:Uid="ColorPicker_EnableColorPicker" IsEnabled="{x:Bind Mode=OneWay, Path=ViewModel.IsEnabledGpoConfigured, Converter={StaticResource BoolNegationConverter}}">
-                <controls:Setting.Icon>
-                    <BitmapIcon UriSource="ms-appx:///Assets/FluentIcons/FluentIconsColorPicker.png" ShowAsMonochrome="False" />
-                </controls:Setting.Icon>
-                <controls:Setting.ActionContent>
-                    <ToggleSwitch IsOn="{x:Bind ViewModel.IsEnabled, Mode=TwoWay}" x:Uid="ToggleSwitch" />
-                </controls:Setting.ActionContent>
-            </controls:Setting>
-            <InfoBar x:Uid="GPO_IsSettingForced"
+                 <InfoBar x:Uid="GPO_IsSettingForced"
                 Severity="Informational"
                 IsClosable="False"
                 IsOpen="{x:Bind Mode=OneWay, Path=ViewModel.IsEnabledGpoConfigured}"
                 IsTabStop="{x:Bind Mode=OneWay, Path=ViewModel.IsEnabledGpoConfigured}" />
->>>>>>> d234536c
 
                 <controls:SettingsGroup x:Uid="Shortcut" IsEnabled="{x:Bind Mode=OneWay, Path=ViewModel.IsEnabled}">
                     <labs:SettingsCard x:Uid="Activation_Shortcut" HeaderIcon="{ui:FontIcon Glyph=&#xEDA7;}">
