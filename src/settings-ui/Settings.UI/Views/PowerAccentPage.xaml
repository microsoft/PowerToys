--- conflicted
+++ resolved
@@ -90,7 +90,6 @@
                         </controls:Setting.ActionContent>
                     </controls:Setting>
                 </controls:SettingsGroup>
-<<<<<<< HEAD
 
                 <controls:SettingsGroup x:Uid="QuickAccent_Description" IsEnabled="{x:Bind Mode=OneWay, Path=ViewModel.IsEnabled}">
                     <controls:Setting x:Uid="QuickAccent_Description_Indicator" Icon="&#xE946;">
@@ -105,9 +104,6 @@
                     </controls:Setting>
                 </controls:SettingsGroup>
 
-=======
-                
->>>>>>> dba3bd0a
                 <controls:SettingsGroup x:Uid="QuickAccent_Behavior" IsEnabled="{Binding Mode=OneWay, Path=IsEnabled}">
                     <controls:Setting x:Uid="QuickAccent_InputTimeMs" Icon="&#xE916;">
                         <controls:Setting.ActionContent>
