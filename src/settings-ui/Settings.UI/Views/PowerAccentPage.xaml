--- conflicted
+++ resolved
@@ -2,11 +2,6 @@
     x:Class="Microsoft.PowerToys.Settings.UI.Views.PowerAccentPage"
     xmlns="http://schemas.microsoft.com/winfx/2006/xaml/presentation"
     xmlns:x="http://schemas.microsoft.com/winfx/2006/xaml"
-<<<<<<< HEAD
-=======
-    xmlns:mc="http://schemas.openxmlformats.org/markup-compatibility/2006"
-    xmlns:converters="using:CommunityToolkit.WinUI.UI.Converters"
->>>>>>> d234536c
     xmlns:controls="using:Microsoft.PowerToys.Settings.UI.Controls"
     xmlns:d="http://schemas.microsoft.com/expression/blend/2008"
     xmlns:labs="using:CommunityToolkit.Labs.WinUI"
@@ -15,41 +10,20 @@
     AutomationProperties.LandmarkType="Main"
     mc:Ignorable="d">
 
-<<<<<<< HEAD
     <controls:SettingsPageControl
         x:Uid="QuickAccent"
         IsTabStop="False"
         ModuleImageSource="ms-appx:///Assets/Modules/PowerAccent.png">
         <controls:SettingsPageControl.ModuleContent>
             <StackPanel Orientation="Vertical">
-                <labs:SettingsCard x:Uid="QuickAccent_EnableQuickAccent" HeaderIcon="{ui:BitmapIcon Source=/Assets/FluentIcons/FluentIconsPowerAccent.png}">
+                <labs:SettingsCard x:Uid="QuickAccent_EnableQuickAccent" HeaderIcon="{ui:BitmapIcon Source=/Assets/FluentIcons/FluentIconsPowerAccent.png}" IsEnabled="{x:Bind Mode=OneWay, Path=ViewModel.IsEnabledGpoConfigured, Converter={StaticResource BoolNegationConverter}}">
                     <ToggleSwitch x:Uid="ToggleSwitch" IsOn="{x:Bind ViewModel.IsEnabled, Mode=TwoWay}" />
                 </labs:SettingsCard>
-=======
-    <Page.Resources>
-        <converters:BoolNegationConverter x:Key="BoolNegationConverter"/>
-    </Page.Resources>
-
-    <controls:SettingsPageControl x:Uid="QuickAccent" IsTabStop="False"
-                                  ModuleImageSource="ms-appx:///Assets/Modules/PowerAccent.png">
-        <controls:SettingsPageControl.ModuleContent>
-            <StackPanel Orientation="Vertical">
-
-                <controls:Setting x:Uid="QuickAccent_EnableQuickAccent" IsEnabled="{x:Bind Mode=OneWay, Path=ViewModel.IsEnabledGpoConfigured, Converter={StaticResource BoolNegationConverter}}">
-                    <controls:Setting.Icon>
-                        <BitmapIcon UriSource="ms-appx:///Assets/FluentIcons/FluentIconsPowerAccent.png" ShowAsMonochrome="False" />
-                    </controls:Setting.Icon>
-                    <controls:Setting.ActionContent>
-                        <ToggleSwitch IsOn="{x:Bind ViewModel.IsEnabled, Mode=TwoWay}" x:Uid="ToggleSwitch" HorizontalAlignment="Right"/>
-                    </controls:Setting.ActionContent>
-                </controls:Setting>
-                <InfoBar x:Uid="GPO_IsSettingForced"
+                 <InfoBar x:Uid="GPO_IsSettingForced"
                     Severity="Informational"
                     IsClosable="False"
                     IsOpen="{x:Bind Mode=OneWay, Path=ViewModel.IsEnabledGpoConfigured}"
                     IsTabStop="{x:Bind Mode=OneWay, Path=ViewModel.IsEnabledGpoConfigured}" />
->>>>>>> d234536c
-
                 <controls:SettingsGroup x:Uid="QuickAccent_Activation_GroupSettings" IsEnabled="{x:Bind Mode=OneWay, Path=ViewModel.IsEnabled}">
                     <labs:SettingsCard x:Uid="QuickAccent_Activation_Shortcut" HeaderIcon="{ui:FontIcon Glyph=&#xEDA7;}">
                         <ComboBox MinWidth="{StaticResource SettingActionControlMinWidth}" SelectedIndex="{x:Bind Path=ViewModel.ActivationKey, Mode=TwoWay}">
