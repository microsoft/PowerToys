--- conflicted
+++ resolved
@@ -6,7 +6,6 @@
     xmlns:d="http://schemas.microsoft.com/expression/blend/2008"
     xmlns:labs="using:CommunityToolkit.Labs.WinUI"
     xmlns:mc="http://schemas.openxmlformats.org/markup-compatibility/2006"
-<<<<<<< HEAD
     xmlns:ui="using:CommunityToolkit.WinUI.UI"
     AutomationProperties.LandmarkType="Main"
     mc:Ignorable="d">
@@ -14,63 +13,31 @@
     <controls:SettingsPageControl
         x:Uid="MeasureTool"
         ModuleImageSource="ms-appx:///Assets/Modules/ScreenRuler.png">
-=======
-    mc:Ignorable="d"
-    xmlns:controls="using:Microsoft.PowerToys.Settings.UI.Controls"
-    xmlns:converters="using:CommunityToolkit.WinUI.UI.Converters" 
-    AutomationProperties.LandmarkType="Main">
-    <Page.Resources>
-        <converters:BoolNegationConverter x:Key="BoolNegationConverter"/>
-        <converters:BoolToObjectConverter x:Key="BoolToVisibilityConverter" TrueValue="Visible" FalseValue="Collapsed"/>
-    </Page.Resources>
-    
-    <controls:SettingsPageControl x:Uid="MeasureTool"
-                                  ModuleImageSource="ms-appx:///Assets/Modules/ScreenRuler.png">
->>>>>>> d234536c
         <controls:SettingsPageControl.ModuleContent>
             <StackPanel Orientation="Vertical">
                 <labs:SettingsCard
-                    x:Uid="MeasureTool_EnableMeasureTool"
+                    x:Uid="MeasureTool_EnableMeasureTool" IsEnabled="{x:Bind Mode=OneWay, Path=ViewModel.IsEnabledGpoConfigured, Converter={StaticResource BoolNegationConverter}}"
                     HeaderIcon="{ui:BitmapIcon Source=/Assets/FluentIcons/FluentIconsScreenRuler.png}">
                     <ToggleSwitch
                         x:Uid="ToggleSwitch"
                         IsOn="{x:Bind ViewModel.IsEnabled, Mode=TwoWay}" />
                 </labs:SettingsCard>
-
-<<<<<<< HEAD
+      <InfoBar x:Uid="GPO_IsSettingForced"
+                    Severity="Informational"
+                    IsClosable="False"
+                    IsOpen="{x:Bind Mode=OneWay, Path=ViewModel.IsEnabledGpoConfigured}"
+                    IsTabStop="{x:Bind Mode=OneWay, Path=ViewModel.IsEnabledGpoConfigured}" />
                 <controls:SettingsGroup
                     x:Uid="MeasureTool_ActivationSettings"
                     IsEnabled="{x:Bind Mode=OneWay, Path=ViewModel.IsEnabled}">
                     <labs:SettingsCard
-                        x:Uid="MeasureTool_ActivationShortcut"
+                        x:Uid="MeasureTool_ActivationShortcut" 
                         HeaderIcon="{ui:FontIcon Glyph=&#xEDA7;}">
                         <controls:ShortcutControl
                             MinWidth="{StaticResource SettingActionControlMinWidth}"
                             HotkeySettings="{x:Bind Path=ViewModel.ActivationShortcut, Mode=TwoWay}" />
                     </labs:SettingsCard>
-=======
-                <controls:Setting x:Uid="MeasureTool_EnableMeasureTool" IsEnabled="{x:Bind Mode=OneWay, Path=ViewModel.IsEnabledGpoConfigured, Converter={StaticResource BoolNegationConverter}}">
-                    <controls:Setting.Icon>
-                        <BitmapIcon UriSource="ms-appx:///Assets/FluentIcons/FluentIconsScreenRuler.png" ShowAsMonochrome="False" />
-                    </controls:Setting.Icon>
-                    <controls:Setting.ActionContent>
-                        <ToggleSwitch IsOn="{x:Bind ViewModel.IsEnabled, Mode=TwoWay}" x:Uid="ToggleSwitch" HorizontalAlignment="Right"/>
-                    </controls:Setting.ActionContent>
-                </controls:Setting>
-                <InfoBar x:Uid="GPO_IsSettingForced"
-                    Severity="Informational"
-                    IsClosable="False"
-                    IsOpen="{x:Bind Mode=OneWay, Path=ViewModel.IsEnabledGpoConfigured}"
-                    IsTabStop="{x:Bind Mode=OneWay, Path=ViewModel.IsEnabledGpoConfigured}" />
-
-                <controls:SettingsGroup x:Uid="MeasureTool_ActivationSettings" IsEnabled="{x:Bind Mode=OneWay, Path=ViewModel.IsEnabled}">
-                    <controls:Setting x:Uid="MeasureTool_ActivationShortcut" Icon="&#xEDA7;">
-                        <controls:Setting.ActionContent>
-                            <controls:ShortcutControl HotkeySettings="{x:Bind Path=ViewModel.ActivationShortcut, Mode=TwoWay}"
-                                                            MinWidth="{StaticResource SettingActionControlMinWidth}"/>
-                        </controls:Setting.ActionContent>
-                    </controls:Setting>
->>>>>>> d234536c
+                
                 </controls:SettingsGroup>
 
                 <controls:SettingsGroup
