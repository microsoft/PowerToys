--- conflicted
+++ resolved
@@ -3,25 +3,12 @@
     xmlns="http://schemas.microsoft.com/winfx/2006/xaml/presentation"
     xmlns:x="http://schemas.microsoft.com/winfx/2006/xaml"
     xmlns:controls="using:Microsoft.PowerToys.Settings.UI.Controls"
-<<<<<<< HEAD
     xmlns:d="http://schemas.microsoft.com/expression/blend/2008"
     xmlns:labs="using:CommunityToolkit.Labs.WinUI"
     xmlns:mc="http://schemas.openxmlformats.org/markup-compatibility/2006"
     xmlns:ui="using:CommunityToolkit.WinUI.UI"
     AutomationProperties.LandmarkType="Main"
     mc:Ignorable="d">
-=======
-    xmlns:converters="using:CommunityToolkit.WinUI.UI.Converters"
-    mc:Ignorable="d"
-    AutomationProperties.LandmarkType="Main">
-
-    <Page.Resources>
-        <converters:BoolNegationConverter x:Key="BoolNegationConverter"/>
-        <converters:BoolToObjectConverter x:Key="BoolToComboBoxIndexConverter" TrueValue="1" FalseValue="0"/>
-        <converters:BoolToVisibilityConverter x:Key="FalseToVisibleConverter" TrueValue="Collapsed" FalseValue="Visible"/>
-        <converters:BoolToVisibilityConverter x:Key="TrueToVisibleConverter" TrueValue="Visible" FalseValue="Collapsed"/>
-    </Page.Resources>
->>>>>>> d234536c
 
     <controls:SettingsPageControl
         x:Uid="AlwaysOnTop"
@@ -29,31 +16,19 @@
         ModuleImageSource="ms-appx:///Assets/Modules/AlwaysOnTop.png">
         <controls:SettingsPageControl.ModuleContent>
             <StackPanel Orientation="Vertical">
-<<<<<<< HEAD
-=======
-                <controls:Setting x:Uid="AlwaysOnTop_EnableToggleControl_HeaderText" IsEnabled="{x:Bind Mode=OneWay, Path=ViewModel.IsEnabledGpoConfigured, Converter={StaticResource BoolNegationConverter}}">
-                    <controls:Setting.Icon>
-                        <BitmapIcon UriSource="ms-appx:///Assets/FluentIcons/FluentIconsAlwaysOnTop.png" ShowAsMonochrome="False" />
-                    </controls:Setting.Icon>
-                    <controls:Setting.ActionContent>
-                        <ToggleSwitch IsOn="{x:Bind ViewModel.IsEnabled, Mode=TwoWay}" x:Uid="ToggleSwitch"/>
-                    </controls:Setting.ActionContent>
-                </controls:Setting>
-                <InfoBar x:Uid="GPO_IsSettingForced"
-                    Severity="Informational"
-                    IsClosable="False"
-                    IsOpen="{x:Bind Mode=OneWay, Path=ViewModel.IsEnabledGpoConfigured}"
-                    IsTabStop="{x:Bind Mode=OneWay, Path=ViewModel.IsEnabledGpoConfigured}" />
->>>>>>> d234536c
-
                 <labs:SettingsCard
                     x:Uid="AlwaysOnTop_EnableToggleControl_HeaderText"
+                        IsEnabled="{x:Bind Mode=OneWay, Path=ViewModel.IsEnabledGpoConfigured, Converter={StaticResource BoolNegationConverter}}"
                     HeaderIcon="{ui:BitmapIcon Source=/Assets/FluentIcons/FluentIconsAlwaysOnTop.png}">
                     <ToggleSwitch
                         x:Uid="ToggleSwitch"
                         IsOn="{x:Bind ViewModel.IsEnabled, Mode=TwoWay}" />
                 </labs:SettingsCard>
-
+   <InfoBar x:Uid="GPO_IsSettingForced"
+                    Severity="Informational"
+                    IsClosable="False"
+                    IsOpen="{x:Bind Mode=OneWay, Path=ViewModel.IsEnabledGpoConfigured}"
+                    IsTabStop="{x:Bind Mode=OneWay, Path=ViewModel.IsEnabledGpoConfigured}" />
                 <controls:SettingsGroup
                     x:Uid="AlwaysOnTop_Activation_GroupSettings"
                     IsEnabled="{x:Bind Mode=OneWay, Path=ViewModel.IsEnabled}">
