--- conflicted
+++ resolved
@@ -6,42 +6,42 @@
     xmlns:d="http://schemas.microsoft.com/expression/blend/2008"
     xmlns:labs="using:CommunityToolkit.Labs.WinUI"
     xmlns:mc="http://schemas.openxmlformats.org/markup-compatibility/2006"
-<<<<<<< HEAD
     xmlns:ui="using:CommunityToolkit.WinUI.UI"
     AutomationProperties.LandmarkType="Main"
     mc:Ignorable="d">
-=======
-    xmlns:converters="using:CommunityToolkit.WinUI.UI.Converters"
-    xmlns:controls="using:Microsoft.PowerToys.Settings.UI.Controls"
-    mc:Ignorable="d"
-    AutomationProperties.LandmarkType="Main">
-
-    <Page.Resources>
-        <converters:BoolNegationConverter x:Key="BoolNegationConverter"/>
-        <converters:BoolToObjectConverter x:Key="BoolToVisibilityConverter" TrueValue="Collapsed" FalseValue="Visible"/>
-    </Page.Resources>
->>>>>>> d234536c
 
     <controls:SettingsPageControl x:Uid="FileExplorerPreview" ModuleImageSource="ms-appx:///Assets/Modules/PowerPreview.png">
         <controls:SettingsPageControl.ModuleContent>
             <StackPanel Orientation="Vertical">
                 <controls:SettingsGroup x:Uid="FileExplorerPreview_PreviewPane">
-<<<<<<< HEAD
                     <InfoBar
                         x:Uid="FileExplorerPreview_PreviewHandlerOutlookIncompatibility"
                         IsClosable="False"
                         IsOpen="True"
                         IsTabStop="True"
                         Severity="Warning" />
-                    <labs:SettingsCard x:Uid="FileExplorerPreview_ToggleSwitch_Preview_SVG" HeaderIcon="{ui:FontIcon Glyph=&#xE91B;}">
+                    <labs:SettingsCard x:Uid="FileExplorerPreview_ToggleSwitch_Preview_SVG" HeaderIcon="{ui:FontIcon Glyph=&#xE91B;}" IsEnabled="{x:Bind Mode=OneWay, Path=ViewModel.IsSVGRenderEnabledGpoConfigured, Converter={StaticResource BoolNegationConverter}}">>
                         <ToggleSwitch x:Uid="ToggleSwitch" IsOn="{x:Bind Mode=TwoWay, Path=ViewModel.SVGRenderIsEnabled}" />
                     </labs:SettingsCard>
+                    
+    <InfoBar x:Uid="GPO_IsSettingForced"
+                        Severity="Informational"
+                        IsClosable="False"
+                        IsOpen="{x:Bind Mode=OneWay, Path=ViewModel.IsSVGRenderEnabledGpoConfigured}"
+                        IsTabStop="{x:Bind Mode=OneWay, Path=ViewModel.IsSVGRenderEnabledGpoConfigured}" />
 
-                    <labs:SettingsCard x:Uid="FileExplorerPreview_ToggleSwitch_Preview_MD" HeaderIcon="{ui:FontIcon Glyph=&#xE943;}">
+                    <labs:SettingsCard x:Uid="FileExplorerPreview_ToggleSwitch_Preview_MD" HeaderIcon="{ui:FontIcon Glyph=&#xE943;}" IsEnabled="{x:Bind Mode=OneWay, Path=ViewModel.IsMDRenderEnabledGpoConfigured, Converter={StaticResource BoolNegationConverter}}">
                         <ToggleSwitch x:Uid="ToggleSwitch" IsOn="{x:Bind Mode=TwoWay, Path=ViewModel.MDRenderIsEnabled}" />
                     </labs:SettingsCard>
 
-                    <labs:SettingsExpander x:Uid="FileExplorerPreview_ToggleSwitch_Preview_Monaco" HeaderIcon="{ui:FontIcon Glyph=&#xE99A;}">
+ <InfoBar x:Uid="GPO_IsSettingForced"
+                        Severity="Informational"
+                        IsClosable="False"
+                        IsOpen="{x:Bind Mode=OneWay, Path=ViewModel.IsMDRenderEnabledGpoConfigured}"
+                        IsTabStop="{x:Bind Mode=OneWay, Path=ViewModel.IsMDRenderEnabledGpoConfigured}" />
+
+
+                    <labs:SettingsExpander x:Uid="FileExplorerPreview_ToggleSwitch_Preview_Monaco" HeaderIcon="{ui:FontIcon Glyph=&#xE99A;}" IsEnabled="{x:Bind Mode=OneWay, Path=ViewModel.IsMonacoRenderEnabledGpoConfigured, Converter={StaticResource BoolNegationConverter}}">
                         <ToggleSwitch x:Uid="ToggleSwitch" IsOn="{x:Bind Mode=TwoWay, Path=ViewModel.MonacoRenderIsEnabled}" />
                         <labs:SettingsExpander.Items>
                             <labs:SettingsCard ContentAlignment="Left" IsEnabled="{x:Bind ViewModel.MonacoRenderIsEnabled, Mode=OneWay}">
@@ -55,12 +55,29 @@
                             </labs:SettingsCard>
                         </labs:SettingsExpander.Items>
                     </labs:SettingsExpander>
-                    <labs:SettingsCard x:Uid="FileExplorerPreview_ToggleSwitch_Preview_PDF" HeaderIcon="{ui:FontIcon Glyph=&#xEA90;}">
+
+                    <InfoBar x:Uid="GPO_IsSettingForced"
+                        Severity="Informational"
+                        IsClosable="False"
+                        IsOpen="{x:Bind Mode=OneWay, Path=ViewModel.IsMonacoRenderEnabledGpoConfigured}"
+                        IsTabStop="{x:Bind Mode=OneWay, Path=ViewModel.IsMonacoRenderEnabledGpoConfigured}" />
+
+                    <labs:SettingsCard x:Uid="FileExplorerPreview_ToggleSwitch_Preview_PDF" HeaderIcon="{ui:FontIcon Glyph=&#xEA90;}" IsEnabled="{x:Bind Mode=OneWay, Path=ViewModel.IsPDFRenderEnabledGpoConfigured, Converter={StaticResource BoolNegationConverter}}">
                         <ToggleSwitch x:Uid="ToggleSwitch" IsOn="{x:Bind Mode=TwoWay, Path=ViewModel.PDFRenderIsEnabled}" />
                     </labs:SettingsCard>
-                    <labs:SettingsCard x:Uid="FileExplorerPreview_ToggleSwitch_Preview_GCODE" HeaderIcon="{ui:FontIcon Glyph=&#xE914;}">
+                      <InfoBar x:Uid="GPO_IsSettingForced"
+                        Severity="Informational"
+                        IsClosable="False"
+                        IsOpen="{x:Bind Mode=OneWay, Path=ViewModel.IsPDFRenderEnabledGpoConfigured}"
+                        IsTabStop="{x:Bind Mode=OneWay, Path=ViewModel.IsPDFRenderEnabledGpoConfigured}" />
+                    <labs:SettingsCard x:Uid="FileExplorerPreview_ToggleSwitch_Preview_GCODE" HeaderIcon="{ui:FontIcon Glyph=&#xE914;}" IsEnabled="{x:Bind Mode=OneWay, Path=ViewModel.IsGCODERenderEnabledGpoConfigured, Converter={StaticResource BoolNegationConverter}}">
                         <ToggleSwitch x:Uid="ToggleSwitch" IsOn="{x:Bind Mode=TwoWay, Path=ViewModel.GCODERenderIsEnabled}" />
                     </labs:SettingsCard>
+                       <InfoBar x:Uid="GPO_IsSettingForced"
+                        Severity="Informational"
+                        IsClosable="False"
+                        IsOpen="{x:Bind Mode=OneWay, Path=ViewModel.IsGCODERenderEnabledGpoConfigured}"
+                        IsTabStop="{x:Bind Mode=OneWay, Path=ViewModel.IsGCODERenderEnabledGpoConfigured}" />
                 </controls:SettingsGroup>
 
                 <controls:SettingsGroup x:Uid="FileExplorerPreview_IconThumbnail_GroupSettings">
@@ -76,18 +93,33 @@
                         IsOpen="True"
                         IsTabStop="True"
                         Severity="Warning" />
-                    <labs:SettingsCard x:Uid="FileExplorerPreview_ToggleSwitch_Thumbnail_SVG" HeaderIcon="{ui:FontIcon Glyph=&#xE91B;}">
+                    <labs:SettingsCard x:Uid="FileExplorerPreview_ToggleSwitch_Thumbnail_SVG" HeaderIcon="{ui:FontIcon Glyph=&#xE91B;}" IsEnabled="{x:Bind Mode=OneWay, Path=ViewModel.IsSVGThumbnailEnabledGpoConfigured, Converter={StaticResource BoolNegationConverter}}">>
                         <ToggleSwitch x:Uid="ToggleSwitch" IsOn="{x:Bind Mode=TwoWay, Path=ViewModel.SVGThumbnailIsEnabled}" />
                     </labs:SettingsCard>
-                    <labs:SettingsCard x:Uid="FileExplorerPreview_ToggleSwitch_Thumbnail_PDF" HeaderIcon="{ui:FontIcon Glyph=&#xEA90;}">
+                     <InfoBar x:Uid="GPO_IsSettingForced"
+                        Severity="Informational"
+                        IsClosable="False"
+                        IsOpen="{x:Bind Mode=OneWay, Path=ViewModel.IsSVGThumbnailEnabledGpoConfigured}"
+                        IsTabStop="{x:Bind Mode=OneWay, Path=ViewModel.IsSVGThumbnailEnabledGpoConfigured}" />
+                    <labs:SettingsCard x:Uid="FileExplorerPreview_ToggleSwitch_Thumbnail_PDF" HeaderIcon="{ui:FontIcon Glyph=&#xEA90;}" IsEnabled="{x:Bind Mode=OneWay, Path=ViewModel.IsPDFThumbnailEnabledGpoConfigured, Converter={StaticResource BoolNegationConverter}}">
                         <ToggleSwitch x:Uid="ToggleSwitch" IsOn="{x:Bind Mode=TwoWay, Path=ViewModel.PDFThumbnailIsEnabled}" />
                     </labs:SettingsCard>
-                    <labs:SettingsCard x:Uid="FileExplorerPreview_ToggleSwitch_Thumbnail_GCODE" HeaderIcon="{ui:FontIcon Glyph=&#xE914;}">
+                      <InfoBar x:Uid="GPO_IsSettingForced"
+                        Severity="Informational"
+                        IsClosable="False"
+                        IsOpen="{x:Bind Mode=OneWay, Path=ViewModel.IsPDFThumbnailEnabledGpoConfigured}"
+                        IsTabStop="{x:Bind Mode=OneWay, Path=ViewModel.IsPDFThumbnailEnabledGpoConfigured}" />
+                    <labs:SettingsCard x:Uid="FileExplorerPreview_ToggleSwitch_Thumbnail_GCODE" HeaderIcon="{ui:FontIcon Glyph=&#xE914;}" IsEnabled="{x:Bind Mode=OneWay, Path=ViewModel.IsGCODEThumbnailEnabledGpoConfigured, Converter={StaticResource BoolNegationConverter}}">
                         <ToggleSwitch x:Uid="ToggleSwitch" IsOn="{x:Bind Mode=TwoWay, Path=ViewModel.GCODEThumbnailIsEnabled}" />
                     </labs:SettingsCard>
+                        <InfoBar x:Uid="GPO_IsSettingForced"
+                        Severity="Informational"
+                        IsClosable="False"
+                        IsOpen="{x:Bind Mode=OneWay, Path=ViewModel.IsGCODEThumbnailEnabledGpoConfigured}"
+                        IsTabStop="{x:Bind Mode=OneWay, Path=ViewModel.IsGCODEThumbnailEnabledGpoConfigured}" />
 
 
-                    <labs:SettingsExpander x:Uid="FileExplorerPreview_ToggleSwitch_Thumbnail_STL" HeaderIcon="{ui:FontIcon Glyph=&#xE914;}">
+                    <labs:SettingsExpander x:Uid="FileExplorerPreview_ToggleSwitch_Thumbnail_STL" HeaderIcon="{ui:FontIcon Glyph=&#xE914;}" IsEnabled="{x:Bind Mode=OneWay, Path=ViewModel.IsSTLThumbnailEnabledGpoConfigured, Converter={StaticResource BoolNegationConverter}}">
                         <ToggleSwitch x:Uid="ToggleSwitch" IsOn="{x:Bind Mode=TwoWay, Path=ViewModel.STLThumbnailIsEnabled}" />
                         <labs:SettingsExpander.Items>
                             <labs:SettingsCard x:Uid="FileExplorerPreview_Color_Thumbnail_STL">
@@ -95,168 +127,11 @@
                             </labs:SettingsCard>
                         </labs:SettingsExpander.Items>
                     </labs:SettingsExpander>
-=======
-                    <InfoBar Severity="Warning"
-                                   x:Uid="FileExplorerPreview_PreviewHandlerOutlookIncompatibility"
-                                   IsOpen="True"
-                                   IsTabStop="True"
-                                   IsClosable="False"
-                                   />
-                    <controls:Setting x:Uid="FileExplorerPreview_ToggleSwitch_Preview_SVG" Icon="&#xE91B;" IsEnabled="{x:Bind Mode=OneWay, Path=ViewModel.IsSVGRenderEnabledGpoConfigured, Converter={StaticResource BoolNegationConverter}}">
-                        <controls:Setting.ActionContent>
-                            <ToggleSwitch IsOn="{x:Bind Mode=TwoWay, Path=ViewModel.SVGRenderIsEnabled}"
-                                          x:Uid="ToggleSwitch"/>
-                        </controls:Setting.ActionContent>
-                    </controls:Setting>
-                    <InfoBar x:Uid="GPO_IsSettingForced"
-                        Severity="Informational"
-                        IsClosable="False"
-                        IsOpen="{x:Bind Mode=OneWay, Path=ViewModel.IsSVGRenderEnabledGpoConfigured}"
-                        IsTabStop="{x:Bind Mode=OneWay, Path=ViewModel.IsSVGRenderEnabledGpoConfigured}" />
-
-                    <controls:Setting x:Uid="FileExplorerPreview_ToggleSwitch_Preview_MD" Icon="&#xE943;" IsEnabled="{x:Bind Mode=OneWay, Path=ViewModel.IsMDRenderEnabledGpoConfigured, Converter={StaticResource BoolNegationConverter}}">
-                        <controls:Setting.ActionContent>
-                            <ToggleSwitch IsOn="{x:Bind Mode=TwoWay, Path=ViewModel.MDRenderIsEnabled}"
-                                          x:Uid="ToggleSwitch"/>
-                        </controls:Setting.ActionContent>
-                    </controls:Setting>
-                    <InfoBar x:Uid="GPO_IsSettingForced"
-                        Severity="Informational"
-                        IsClosable="False"
-                        IsOpen="{x:Bind Mode=OneWay, Path=ViewModel.IsMDRenderEnabledGpoConfigured}"
-                        IsTabStop="{x:Bind Mode=OneWay, Path=ViewModel.IsMDRenderEnabledGpoConfigured}" />
-
-                    <controls:SettingExpander IsExpanded="False">
-                        <controls:SettingExpander.Header>
-                            <controls:Setting x:Uid="FileExplorerPreview_ToggleSwitch_Preview_Monaco" Icon="&#xE99A;" IsEnabled="{x:Bind Mode=OneWay, Path=ViewModel.IsMonacoRenderEnabledGpoConfigured, Converter={StaticResource BoolNegationConverter}}">
-                                <controls:Setting.ActionContent>
-                                    <ToggleSwitch IsOn="{x:Bind Mode=TwoWay, Path=ViewModel.MonacoRenderIsEnabled}"
-                                          x:Uid="ToggleSwitch"/>
-                                </controls:Setting.ActionContent>
-                            </controls:Setting>
-                        </controls:SettingExpander.Header>
-
-                        <controls:SettingExpander.Content>
-                            <StackPanel>
-                                <CheckBox x:Uid="FileExplorerPreview_ToggleSwitch_Monaco_Wrap_Text"
-                                          IsChecked="{x:Bind ViewModel.MonacoWrapText, Mode=TwoWay}"
-                                          Margin="{StaticResource ExpanderSettingMargin}"
-                                          IsEnabled="{x:Bind ViewModel.MonacoRenderIsEnabled, Mode=OneWay}" />
-                                <Rectangle Style="{StaticResource ExpanderSeparatorStyle}" />
-                                <controls:CheckBoxWithDescriptionControl x:Uid="FileExplorerPreview_ToggleSwitch_Monaco_Try_Format"
-                                                                         IsChecked="{x:Bind ViewModel.MonacoPreviewTryFormat, Mode=TwoWay}"
-                                                                         Margin="{StaticResource ExpanderSettingMargin}"
-                                                                         IsEnabled="{x:Bind ViewModel.MonacoRenderIsEnabled, Mode=OneWay}"/>
-                            </StackPanel>
-                        </controls:SettingExpander.Content>
-                    </controls:SettingExpander>
-                    <InfoBar x:Uid="GPO_IsSettingForced"
-                        Severity="Informational"
-                        IsClosable="False"
-                        IsOpen="{x:Bind Mode=OneWay, Path=ViewModel.IsMonacoRenderEnabledGpoConfigured}"
-                        IsTabStop="{x:Bind Mode=OneWay, Path=ViewModel.IsMonacoRenderEnabledGpoConfigured}" />
-
-                    <controls:Setting x:Uid="FileExplorerPreview_ToggleSwitch_Preview_PDF" Icon="&#xEA90;" IsEnabled="{x:Bind Mode=OneWay, Path=ViewModel.IsPDFRenderEnabledGpoConfigured, Converter={StaticResource BoolNegationConverter}}">
-                        <controls:Setting.ActionContent>
-                            <ToggleSwitch IsOn="{x:Bind Mode=TwoWay, Path=ViewModel.PDFRenderIsEnabled}"
-                                          x:Uid="ToggleSwitch"/>
-                        </controls:Setting.ActionContent>
-                    </controls:Setting>
-                    <InfoBar x:Uid="GPO_IsSettingForced"
-                        Severity="Informational"
-                        IsClosable="False"
-                        IsOpen="{x:Bind Mode=OneWay, Path=ViewModel.IsPDFRenderEnabledGpoConfigured}"
-                        IsTabStop="{x:Bind Mode=OneWay, Path=ViewModel.IsPDFRenderEnabledGpoConfigured}" />
-
-                    <controls:Setting x:Uid="FileExplorerPreview_ToggleSwitch_Preview_GCODE" Icon="&#xE914;" IsEnabled="{x:Bind Mode=OneWay, Path=ViewModel.IsGCODERenderEnabledGpoConfigured, Converter={StaticResource BoolNegationConverter}}">
-                        <controls:Setting.ActionContent>
-                            <ToggleSwitch IsOn="{x:Bind Mode=TwoWay, Path=ViewModel.GCODERenderIsEnabled}"
-                                          x:Uid="ToggleSwitch"/>
-                        </controls:Setting.ActionContent>
-                    </controls:Setting>
-                    <InfoBar x:Uid="GPO_IsSettingForced"
-                        Severity="Informational"
-                        IsClosable="False"
-                        IsOpen="{x:Bind Mode=OneWay, Path=ViewModel.IsGCODERenderEnabledGpoConfigured}"
-                        IsTabStop="{x:Bind Mode=OneWay, Path=ViewModel.IsGCODERenderEnabledGpoConfigured}" />
-                </controls:SettingsGroup>
-
-                <controls:SettingsGroup x:Uid="FileExplorerPreview_IconThumbnail_GroupSettings">
-                    <InfoBar Severity="Informational"
-                                   x:Uid="FileExplorerPreview_RebootRequired"
-                                   IsOpen="True"
-                                   IsTabStop="True"
-                                   IsClosable="False"
-                                   />
-                    <InfoBar Severity="Warning"
-                                   x:Uid="FileExplorerPreview_ThumbnailsMightNotAppearOnRemoteFolders"
-                                   IsOpen="True"
-                                   IsTabStop="True"
-                                   IsClosable="False"
-                                   />
-                    <controls:Setting x:Uid="FileExplorerPreview_ToggleSwitch_Thumbnail_SVG" Icon="&#xE91B;" IsEnabled="{x:Bind Mode=OneWay, Path=ViewModel.IsSVGThumbnailEnabledGpoConfigured, Converter={StaticResource BoolNegationConverter}}">
-                        <controls:Setting.ActionContent>
-                            <ToggleSwitch IsOn="{x:Bind Mode=TwoWay, Path=ViewModel.SVGThumbnailIsEnabled}"
-                                          x:Uid="ToggleSwitch"/>
-                        </controls:Setting.ActionContent>
-                    </controls:Setting>
-                    <InfoBar x:Uid="GPO_IsSettingForced"
-                        Severity="Informational"
-                        IsClosable="False"
-                        IsOpen="{x:Bind Mode=OneWay, Path=ViewModel.IsSVGThumbnailEnabledGpoConfigured}"
-                        IsTabStop="{x:Bind Mode=OneWay, Path=ViewModel.IsSVGThumbnailEnabledGpoConfigured}" />
-
-                    <controls:Setting x:Uid="FileExplorerPreview_ToggleSwitch_Thumbnail_PDF" Icon="&#xEA90;" IsEnabled="{x:Bind Mode=OneWay, Path=ViewModel.IsPDFThumbnailEnabledGpoConfigured, Converter={StaticResource BoolNegationConverter}}">
-                        <controls:Setting.ActionContent>
-                            <ToggleSwitch IsOn="{x:Bind Mode=TwoWay, Path=ViewModel.PDFThumbnailIsEnabled}"
-                                          x:Uid="ToggleSwitch"/>
-                        </controls:Setting.ActionContent>
-                    </controls:Setting>
-                    <InfoBar x:Uid="GPO_IsSettingForced"
-                        Severity="Informational"
-                        IsClosable="False"
-                        IsOpen="{x:Bind Mode=OneWay, Path=ViewModel.IsPDFThumbnailEnabledGpoConfigured}"
-                        IsTabStop="{x:Bind Mode=OneWay, Path=ViewModel.IsPDFThumbnailEnabledGpoConfigured}" />
-
-                    <controls:Setting x:Uid="FileExplorerPreview_ToggleSwitch_Thumbnail_GCODE" Icon="&#xE914;" IsEnabled="{x:Bind Mode=OneWay, Path=ViewModel.IsGCODEThumbnailEnabledGpoConfigured, Converter={StaticResource BoolNegationConverter}}">
-                        <controls:Setting.ActionContent>
-                            <ToggleSwitch IsOn="{x:Bind Mode=TwoWay, Path=ViewModel.GCODEThumbnailIsEnabled}"
-                                          x:Uid="ToggleSwitch"/>
-                        </controls:Setting.ActionContent>
-                    </controls:Setting>
-                    <InfoBar x:Uid="GPO_IsSettingForced"
-                        Severity="Informational"
-                        IsClosable="False"
-                        IsOpen="{x:Bind Mode=OneWay, Path=ViewModel.IsGCODEThumbnailEnabledGpoConfigured}"
-                        IsTabStop="{x:Bind Mode=OneWay, Path=ViewModel.IsGCODEThumbnailEnabledGpoConfigured}" />
-
-                    <controls:SettingExpander IsExpanded="False">
-                        <controls:SettingExpander.Header>
-                            <controls:Setting x:Uid="FileExplorerPreview_ToggleSwitch_Thumbnail_STL" Icon="&#xE914;" IsEnabled="{x:Bind Mode=OneWay, Path=ViewModel.IsSTLThumbnailEnabledGpoConfigured, Converter={StaticResource BoolNegationConverter}}">
-                                <controls:Setting.ActionContent>
-                                    <ToggleSwitch IsOn="{x:Bind Mode=TwoWay, Path=ViewModel.STLThumbnailIsEnabled}"
-                                          x:Uid="ToggleSwitch"/>
-                                </controls:Setting.ActionContent>
-                            </controls:Setting>
-                        </controls:SettingExpander.Header>
-
-                        <controls:SettingExpander.Content>
-                            <StackPanel>
-                                <controls:Setting x:Uid="FileExplorerPreview_Color_Thumbnail_STL" Style="{StaticResource ExpanderContentSettingStyle}">
-                                    <controls:Setting.ActionContent>
-                                        <controls:ColorPickerButton SelectedColor="{x:Bind Path=ViewModel.STLThumbnailColor, Mode=TwoWay}"
-                                                                    IsEnabled="{x:Bind ViewModel.STLThumbnailIsEnabled, Mode=OneWay}"/>
-                                    </controls:Setting.ActionContent>
-                                </controls:Setting>
-                            </StackPanel>
-                        </controls:SettingExpander.Content>
-                    </controls:SettingExpander>
                     <InfoBar x:Uid="GPO_IsSettingForced"
                         Severity="Informational"
                         IsClosable="False"
                         IsOpen="{x:Bind Mode=OneWay, Path=ViewModel.IsSTLThumbnailEnabledGpoConfigured}"
                         IsTabStop="{x:Bind Mode=OneWay, Path=ViewModel.IsSTLThumbnailEnabledGpoConfigured}" />
->>>>>>> d234536c
                 </controls:SettingsGroup>
             </StackPanel>
         </controls:SettingsPageControl.ModuleContent>
