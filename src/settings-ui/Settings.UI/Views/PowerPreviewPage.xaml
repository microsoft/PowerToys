﻿<Page
    x:Class="Microsoft.PowerToys.Settings.UI.Views.PowerPreviewPage"
    xmlns="http://schemas.microsoft.com/winfx/2006/xaml/presentation"
    xmlns:x="http://schemas.microsoft.com/winfx/2006/xaml"
    xmlns:d="http://schemas.microsoft.com/expression/blend/2008"
    xmlns:mc="http://schemas.openxmlformats.org/markup-compatibility/2006"
    xmlns:converters="using:CommunityToolkit.WinUI.UI.Converters"
    xmlns:controls="using:Microsoft.PowerToys.Settings.UI.Controls"
    mc:Ignorable="d"
    AutomationProperties.LandmarkType="Main">

    <Page.Resources>
        <converters:BoolToObjectConverter x:Key="BoolToVisibilityConverter" TrueValue="Collapsed" FalseValue="Visible"/>
    </Page.Resources>

    <controls:SettingsPageControl x:Uid="FileExplorerPreview"
                                  ModuleImageSource="ms-appx:///Assets/Modules/PowerPreview.png">
        <controls:SettingsPageControl.ModuleContent>
            <StackPanel Orientation="Vertical">
                <controls:SettingsGroup x:Uid="FileExplorerPreview_PreviewPane">
<<<<<<< HEAD
                    <muxc:InfoBar x:Uid="FileExplorerPreview_PreviewHandlerOutlookIncompatibility"
                                  Severity="Warning"
                                  IsOpen="True"
                                  IsTabStop="True"
                                  IsClosable="False"
                                  />
=======
                    <InfoBar Severity="Warning"
                                   x:Uid="FileExplorerPreview_PreviewHandlerOutlookIncompatibility"
                                   IsOpen="True"
                                   IsTabStop="True"
                                   IsClosable="False"
                                   />
>>>>>>> 1dae8fa8
                    <controls:Setting x:Uid="FileExplorerPreview_ToggleSwitch_Preview_SVG" Icon="&#xE91B;">
                        <controls:Setting.ActionContent>
                            <ToggleSwitch IsOn="{x:Bind Mode=TwoWay, Path=ViewModel.SVGRenderIsEnabled}"
                                          x:Uid="ToggleSwitch"/>
                        </controls:Setting.ActionContent>
                    </controls:Setting>

                    <controls:Setting x:Uid="FileExplorerPreview_ToggleSwitch_Preview_MD" Icon="&#xE943;">
                        <controls:Setting.ActionContent>
                            <ToggleSwitch IsOn="{x:Bind Mode=TwoWay, Path=ViewModel.MDRenderIsEnabled}"
                                          x:Uid="ToggleSwitch"/>
                        </controls:Setting.ActionContent>
                    </controls:Setting>

                    <controls:SettingExpander IsExpanded="False">
                        <controls:SettingExpander.Header>
                            <controls:Setting x:Uid="FileExplorerPreview_ToggleSwitch_Preview_Monaco" Icon="&#xE99A;">
                                <controls:Setting.ActionContent>
                                    <ToggleSwitch x:Uid="ToggleSwitch" IsOn="{x:Bind Mode=TwoWay, Path=ViewModel.MonacoRenderIsEnabled}"/>
                                </controls:Setting.ActionContent>
                            </controls:Setting>
                        </controls:SettingExpander.Header>

                        <controls:SettingExpander.Content>
                            <StackPanel>
                                <CheckBox x:Uid="FileExplorerPreview_ToggleSwitch_Monaco_Wrap_Text"
                                          IsChecked="{x:Bind ViewModel.MonacoWrapText, Mode=TwoWay}"
                                          Margin="{StaticResource ExpanderSettingMargin}"
                                          IsEnabled="{x:Bind ViewModel.MonacoRenderIsEnabled, Mode=OneWay}" />
                                <MenuFlyoutSeparator/>
                                <controls:CheckBoxWithDescriptionControl x:Uid="FileExplorerPreview_ToggleSwitch_Monaco_Try_Format"
                                                                         IsChecked="{x:Bind ViewModel.MonacoPreviewTryFormat, Mode=TwoWay}"
                                                                         Margin="{StaticResource ExpanderSettingMargin}"
                                                                         IsEnabled="{x:Bind ViewModel.MonacoRenderIsEnabled, Mode=OneWay}"/>
                            </StackPanel>
                        </controls:SettingExpander.Content>
                    </controls:SettingExpander>

                    <controls:Setting x:Uid="FileExplorerPreview_ToggleSwitch_Preview_PDF" Icon="&#xEA90;">
                        <controls:Setting.ActionContent>
                            <ToggleSwitch x:Uid="ToggleSwitch" IsOn="{x:Bind Mode=TwoWay, Path=ViewModel.PDFRenderIsEnabled}"/>
                        </controls:Setting.ActionContent>
                    </controls:Setting>

                    <controls:Setting x:Uid="FileExplorerPreview_ToggleSwitch_Preview_GCODE" Icon="&#xE914;">
                        <controls:Setting.ActionContent>
                            <ToggleSwitch x:Uid="ToggleSwitch" IsOn="{x:Bind Mode=TwoWay, Path=ViewModel.GCODERenderIsEnabled}"/>
                        </controls:Setting.ActionContent>
                    </controls:Setting>
                </controls:SettingsGroup>

                <controls:SettingsGroup x:Uid="FileExplorerPreview_IconThumbnail_GroupSettings">
                    <InfoBar Severity="Informational"
                                   x:Uid="FileExplorerPreview_RebootRequired"
                                   IsOpen="True"
                                   IsTabStop="True"
                                   IsClosable="False"
                                   />
                    <InfoBar Severity="Warning"
                                   x:Uid="FileExplorerPreview_ThumbnailsMightNotAppearOnRemoteFolders"
                                   IsOpen="True"
                                   IsTabStop="True"
                                   IsClosable="False"
                                   />
                    <controls:Setting x:Uid="FileExplorerPreview_ToggleSwitch_Thumbnail_SVG" Icon="&#xE91B;">
                        <controls:Setting.ActionContent>
                            <ToggleSwitch IsOn="{x:Bind Mode=TwoWay, Path=ViewModel.SVGThumbnailIsEnabled}"
                                          x:Uid="ToggleSwitch"/>
                        </controls:Setting.ActionContent>
                    </controls:Setting>

                    <controls:Setting x:Uid="FileExplorerPreview_ToggleSwitch_Thumbnail_PDF" Icon="&#xEA90;">
                        <controls:Setting.ActionContent>
                            <ToggleSwitch IsOn="{x:Bind Mode=TwoWay, Path=ViewModel.PDFThumbnailIsEnabled}"
                                          x:Uid="ToggleSwitch"/>
                        </controls:Setting.ActionContent>
                    </controls:Setting>

                    <controls:Setting x:Uid="FileExplorerPreview_ToggleSwitch_Thumbnail_GCODE" Icon="&#xE914;">
                        <controls:Setting.ActionContent>
                            <ToggleSwitch IsOn="{x:Bind Mode=TwoWay, Path=ViewModel.GCODEThumbnailIsEnabled}"
                                          x:Uid="ToggleSwitch"/>
                        </controls:Setting.ActionContent>
                    </controls:Setting>

                    <controls:SettingExpander IsExpanded="False">
                        <controls:SettingExpander.Header>
                            <controls:Setting x:Uid="FileExplorerPreview_ToggleSwitch_Thumbnail_STL" Icon="&#xE914;">
                                <controls:Setting.ActionContent>
                                    <ToggleSwitch IsOn="{x:Bind Mode=TwoWay, Path=ViewModel.STLThumbnailIsEnabled}"
                                          x:Uid="ToggleSwitch"/>
                                </controls:Setting.ActionContent>
                            </controls:Setting>
                        </controls:SettingExpander.Header>

                        <controls:SettingExpander.Content>
                            <StackPanel>
                                <controls:Setting x:Uid="FileExplorerPreview_Color_Thumbnail_STL" Style="{StaticResource ExpanderContentSettingStyle}">
                                    <controls:Setting.ActionContent>
                                        <controls:ColorPickerButton SelectedColor="{x:Bind Path=ViewModel.STLThumbnailColor, Mode=TwoWay}"
                                                                    IsEnabled="{x:Bind ViewModel.STLThumbnailIsEnabled, Mode=OneWay}"/>
                                    </controls:Setting.ActionContent>
                                </controls:Setting>
                            </StackPanel>
                        </controls:SettingExpander.Content>
                    </controls:SettingExpander>
                </controls:SettingsGroup>

            </StackPanel>
        </controls:SettingsPageControl.ModuleContent>

        <controls:SettingsPageControl.PrimaryLinks>
            <controls:PageLink x:Uid="LearnMore_PowerPreview" Link="https://aka.ms/PowerToysOverview_FileExplorerAddOns"/>
        </controls:SettingsPageControl.PrimaryLinks>
        <controls:SettingsPageControl.SecondaryLinks>
            <controls:PageLink Text="Aaron Junker's work on developer file preview" Link="https://blog.aaron-junker.ch" />
            <controls:PageLink Text="Pedro Lamas's work on G-Code and STL" Link="https://www.pedrolamas.com" />
        </controls:SettingsPageControl.SecondaryLinks>
    </controls:SettingsPageControl>
</Page><|MERGE_RESOLUTION|>--- conflicted
+++ resolved
@@ -18,21 +18,13 @@
         <controls:SettingsPageControl.ModuleContent>
             <StackPanel Orientation="Vertical">
                 <controls:SettingsGroup x:Uid="FileExplorerPreview_PreviewPane">
-<<<<<<< HEAD
-                    <muxc:InfoBar x:Uid="FileExplorerPreview_PreviewHandlerOutlookIncompatibility"
-                                  Severity="Warning"
-                                  IsOpen="True"
-                                  IsTabStop="True"
-                                  IsClosable="False"
-                                  />
-=======
+
                     <InfoBar Severity="Warning"
                                    x:Uid="FileExplorerPreview_PreviewHandlerOutlookIncompatibility"
                                    IsOpen="True"
                                    IsTabStop="True"
                                    IsClosable="False"
                                    />
->>>>>>> 1dae8fa8
                     <controls:Setting x:Uid="FileExplorerPreview_ToggleSwitch_Preview_SVG" Icon="&#xE91B;">
                         <controls:Setting.ActionContent>
                             <ToggleSwitch IsOn="{x:Bind Mode=TwoWay, Path=ViewModel.SVGRenderIsEnabled}"
