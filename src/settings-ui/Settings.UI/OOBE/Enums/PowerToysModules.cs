﻿// Copyright (c) Microsoft Corporation
// The Microsoft Corporation licenses this file to you under the MIT license.
// See the LICENSE file in the project root for more information.

namespace Microsoft.PowerToys.Settings.UI.OOBE.Enums
{
    public enum PowerToysModules
    {
        Overview = 0,
        AlwaysOnTop,
        Awake,
        ColorPicker,
        FancyZones,
        FileExplorer,
        ImageResizer,
        KBM,
        MouseUtils,
<<<<<<< HEAD
        PowerAccent,
=======
        PowerOCR,
>>>>>>> eedea315
        PowerRename,
        Run,
        ShortcutGuide,
        VideoConference,
        WhatsNew,
    }
}<|MERGE_RESOLUTION|>--- conflicted
+++ resolved
@@ -15,11 +15,8 @@
         ImageResizer,
         KBM,
         MouseUtils,
-<<<<<<< HEAD
         PowerAccent,
-=======
         PowerOCR,
->>>>>>> eedea315
         PowerRename,
         Run,
         ShortcutGuide,
