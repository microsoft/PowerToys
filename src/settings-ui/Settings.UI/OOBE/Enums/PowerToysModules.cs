﻿// Copyright (c) Microsoft Corporation
// The Microsoft Corporation licenses this file to you under the MIT license.
// See the LICENSE file in the project root for more information.

namespace Microsoft.PowerToys.Settings.UI.OOBE.Enums
{
    public enum PowerToysModules
    {
        Overview = 0,
        AlwaysOnTop,
        Awake,
        ColorPicker,
        FancyZones,
        FileExplorer,
        ImageResizer,
        KBM,
        MouseUtils,
<<<<<<< HEAD
        QuickAccent,
        PowerOCR,
=======
        PowerAccent,
        TextExtractor,
>>>>>>> 086eb58d
        PowerRename,
        Run,
        ShortcutGuide,
        VideoConference,
        MeasureTool,
        WhatsNew,
    }
}<|MERGE_RESOLUTION|>--- conflicted
+++ resolved
@@ -15,13 +15,8 @@
         ImageResizer,
         KBM,
         MouseUtils,
-<<<<<<< HEAD
         QuickAccent,
-        PowerOCR,
-=======
-        PowerAccent,
         TextExtractor,
->>>>>>> 086eb58d
         PowerRename,
         Run,
         ShortcutGuide,
