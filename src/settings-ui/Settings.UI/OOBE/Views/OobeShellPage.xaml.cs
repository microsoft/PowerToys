--- conflicted
+++ resolved
@@ -102,18 +102,19 @@
                 ModuleName = "MouseUtils",
                 IsNew = true,
             });
-<<<<<<< HEAD
 
             Modules.Insert((int)PowerToysModules.PowerAccent, new OobePowerToysModule()
             {
                 ModuleName = "PowerAccent",
-=======
+                IsNew = true,
+            });
+
             Modules.Insert((int)PowerToysModules.PowerOCR, new OobePowerToysModule()
             {
                 ModuleName = "PowerOCR",
->>>>>>> eedea315
-                IsNew = true,
-            });
+                IsNew = true,
+            });
+
             Modules.Insert((int)PowerToysModules.PowerRename, new OobePowerToysModule()
             {
                 ModuleName = "PowerRename",
