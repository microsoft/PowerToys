--- conflicted
+++ resolved
@@ -246,11 +246,8 @@
                     case "MouseUtils": NavigationFrame.Navigate(typeof(OobeMouseUtils)); break;
                     case "MeasureTool": NavigationFrame.Navigate(typeof(OobeMeasureTool)); break;
                     case "Hosts": NavigationFrame.Navigate(typeof(OobeHosts)); break;
-<<<<<<< HEAD
                     case "RegistryPreview": NavigationFrame.Navigate(typeof(OobeRegistryPreview)); break;
-=======
                     case "PastePlain": NavigationFrame.Navigate(typeof(OobePastePlain)); break;
->>>>>>> 1fac3d3d
                 }
             }
         }
