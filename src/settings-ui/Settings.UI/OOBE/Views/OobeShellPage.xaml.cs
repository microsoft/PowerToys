// Copyright (c) Microsoft Corporation
// The Microsoft Corporation licenses this file to you under the MIT license.
// See the LICENSE file in the project root for more information.

using System;
using System.Collections.ObjectModel;
using AllExperiments;
using Microsoft.PowerToys.Settings.UI.Library;
using Microsoft.PowerToys.Settings.UI.OOBE.Enums;
using Microsoft.PowerToys.Settings.UI.OOBE.ViewModel;
using Microsoft.UI.Xaml;
using Microsoft.UI.Xaml.Controls;

namespace Microsoft.PowerToys.Settings.UI.OOBE.Views
{
    public sealed partial class OobeShellPage : UserControl
    {
        public static Func<string> RunSharedEventCallback { get; set; }

        public static void SetRunSharedEventCallback(Func<string> implementation)
        {
            RunSharedEventCallback = implementation;
        }

        public static Func<string> ColorPickerSharedEventCallback { get; set; }

        public static void SetColorPickerSharedEventCallback(Func<string> implementation)
        {
            ColorPickerSharedEventCallback = implementation;
        }

        public static Action<Type> OpenMainWindowCallback { get; set; }

        public static void SetOpenMainWindowCallback(Action<Type> implementation)
        {
            OpenMainWindowCallback = implementation;
        }

        /// <summary>
        /// Gets view model.
        /// </summary>
        public OobeShellViewModel ViewModel { get; } = new OobeShellViewModel();

        /// <summary>
        /// Gets or sets a shell handler to be used to update contents of the shell dynamically from page within the frame.
        /// </summary>
        public static OobeShellPage OobeShellHandler { get; set; }

        public ObservableCollection<OobePowerToysModule> Modules { get; }

        public OobeShellPage()
        {
            InitializeComponent();

            DataContext = ViewModel;
            OobeShellHandler = this;
            UpdateUITheme();
            Modules = new ObservableCollection<OobePowerToysModule>();

            Modules.Insert((int)PowerToysModules.Overview, new OobePowerToysModule()
            {
                ModuleName = "Overview",
                IsNew = false,
            });
            Modules.Insert((int)PowerToysModules.AlwaysOnTop, new OobePowerToysModule()
            {
                ModuleName = "AlwaysOnTop",
                IsNew = false,
            });
            Modules.Insert((int)PowerToysModules.Awake, new OobePowerToysModule()
            {
                ModuleName = "Awake",
                IsNew = false,
            });
            Modules.Insert((int)PowerToysModules.ColorPicker, new OobePowerToysModule()
            {
                ModuleName = "ColorPicker",
                IsNew = false,
            });
            Modules.Insert((int)PowerToysModules.FancyZones, new OobePowerToysModule()
            {
                ModuleName = "FancyZones",
                IsNew = false,
            });
            Modules.Insert((int)PowerToysModules.FileLocksmith, new OobePowerToysModule()
            {
                ModuleName = "FileLocksmith",
                IsNew = true,
            });
            Modules.Insert((int)PowerToysModules.FileExplorer, new OobePowerToysModule()
            {
                ModuleName = "FileExplorer",
                IsNew = false,
            });
            Modules.Insert((int)PowerToysModules.ImageResizer, new OobePowerToysModule()
            {
                ModuleName = "ImageResizer",
                IsNew = false,
            });
            Modules.Insert((int)PowerToysModules.KBM, new OobePowerToysModule()
            {
                ModuleName = "KBM",
                IsNew = false,
            });
            Modules.Insert((int)PowerToysModules.MouseUtils, new OobePowerToysModule()
            {
                ModuleName = "MouseUtils",
                IsNew = false,
            });
            Modules.Insert((int)PowerToysModules.PowerRename, new OobePowerToysModule()
            {
                ModuleName = "PowerRename",
                IsNew = false,
            });
            Modules.Insert((int)PowerToysModules.Run, new OobePowerToysModule()
            {
                ModuleName = "Run",
                IsNew = false,
            });
            Modules.Insert((int)PowerToysModules.QuickAccent, new OobePowerToysModule()
            {
                ModuleName = "QuickAccent",
                IsNew = false,
            });
            Modules.Insert((int)PowerToysModules.ShortcutGuide, new OobePowerToysModule()
            {
                ModuleName = "ShortcutGuide",
                IsNew = false,
            });
            Modules.Insert((int)PowerToysModules.TextExtractor, new OobePowerToysModule()
            {
                ModuleName = "TextExtractor",
                IsNew = false,
            });

            Modules.Insert((int)PowerToysModules.VideoConference, new OobePowerToysModule()
            {
                ModuleName = "VideoConference",
                IsNew = false,
            });

            Modules.Insert((int)PowerToysModules.MeasureTool, new OobePowerToysModule()
            {
                ModuleName = "MeasureTool",
                IsNew = false,
            });

            Modules.Insert((int)PowerToysModules.Hosts, new OobePowerToysModule()
            {
                ModuleName = "Hosts",
                IsNew = true,
            });

            Modules.Insert((int)PowerToysModules.WhatsNew, new OobePowerToysModule()
            {
                ModuleName = "WhatsNew",
                IsNew = false,
            });
        }

        public void OnClosing()
        {
            Microsoft.UI.Xaml.Controls.NavigationViewItem selectedItem = this.NavigationView.SelectedItem as Microsoft.UI.Xaml.Controls.NavigationViewItem;
            if (selectedItem != null)
            {
                Modules[(int)(PowerToysModules)Enum.Parse(typeof(PowerToysModules), (string)selectedItem.Tag, true)].LogClosingModuleEvent();
            }
        }

        public void NavigateToModule(PowerToysModules selectedModule)
        {
            if (selectedModule == PowerToysModules.WhatsNew)
            {
                NavigationView.SelectedItem = NavigationView.FooterMenuItems[0];
            }
            else
            {
                NavigationView.SelectedItem = NavigationView.MenuItems[(int)selectedModule];
            }
        }

        private void NavigationView_SelectionChanged(Microsoft.UI.Xaml.Controls.NavigationView sender, Microsoft.UI.Xaml.Controls.NavigationViewSelectionChangedEventArgs args)
        {
            Microsoft.UI.Xaml.Controls.NavigationViewItem selectedItem = args.SelectedItem as Microsoft.UI.Xaml.Controls.NavigationViewItem;

            if (selectedItem != null)
            {
                switch (selectedItem.Tag)
                {
<<<<<<< HEAD
                    case "Overview": NavigationFrame.Navigate(typeof(OobeOverviewPlaceholder)); break;
=======
                    case "Overview":
                            switch (AllExperiments.Experiments.LandingPageExperiment)
                            {
                                case Experiments.ExperimentState.Enabled:
                                    NavigationFrame.Navigate(typeof(OobeOverviewAlternate)); break;
                                case Experiments.ExperimentState.Disabled:
                                    NavigationFrame.Navigate(typeof(OobeOverview)); break;
                                case Experiments.ExperimentState.NotLoaded:
                                    NavigationFrame.Navigate(typeof(OobeOverviewPlaceholder)); break;
                            }

                            break;
>>>>>>> 7ec20781
                    case "WhatsNew": NavigationFrame.Navigate(typeof(OobeWhatsNew)); break;
                    case "AlwaysOnTop": NavigationFrame.Navigate(typeof(OobeAlwaysOnTop)); break;
                    case "Awake": NavigationFrame.Navigate(typeof(OobeAwake)); break;
                    case "ColorPicker": NavigationFrame.Navigate(typeof(OobeColorPicker)); break;
                    case "FancyZones": NavigationFrame.Navigate(typeof(OobeFancyZones)); break;
                    case "FileLocksmith": NavigationFrame.Navigate(typeof(OobeFileLocksmith)); break;
                    case "Run": NavigationFrame.Navigate(typeof(OobeRun)); break;
                    case "ImageResizer": NavigationFrame.Navigate(typeof(OobeImageResizer)); break;
                    case "KBM": NavigationFrame.Navigate(typeof(OobeKBM)); break;
                    case "PowerRename": NavigationFrame.Navigate(typeof(OobePowerRename)); break;
                    case "QuickAccent": NavigationFrame.Navigate(typeof(OobePowerAccent)); break;
                    case "FileExplorer": NavigationFrame.Navigate(typeof(OobeFileExplorer)); break;
                    case "ShortcutGuide": NavigationFrame.Navigate(typeof(OobeShortcutGuide)); break;
                    case "TextExtractor": NavigationFrame.Navigate(typeof(OobePowerOCR)); break;
                    case "VideoConference": NavigationFrame.Navigate(typeof(OobeVideoConference)); break;
                    case "MouseUtils": NavigationFrame.Navigate(typeof(OobeMouseUtils)); break;
                    case "MeasureTool": NavigationFrame.Navigate(typeof(OobeMeasureTool)); break;
                    case "Hosts": NavigationFrame.Navigate(typeof(OobeHosts)); break;
                }
            }
        }

        public void UpdateUITheme()
        {
            switch (SettingsRepository<GeneralSettings>.GetInstance(new SettingsUtils()).SettingsConfig.Theme.ToUpperInvariant())
            {
                case "LIGHT":
                    this.RequestedTheme = ElementTheme.Light;
                    break;
                case "DARK":
                    this.RequestedTheme = ElementTheme.Dark;
                    break;
                case "SYSTEM":
                    this.RequestedTheme = ElementTheme.Default;
                    break;
            }
        }
    }
}<|MERGE_RESOLUTION|>--- conflicted
+++ resolved
@@ -187,9 +187,6 @@
             {
                 switch (selectedItem.Tag)
                 {
-<<<<<<< HEAD
-                    case "Overview": NavigationFrame.Navigate(typeof(OobeOverviewPlaceholder)); break;
-=======
                     case "Overview":
                             switch (AllExperiments.Experiments.LandingPageExperiment)
                             {
@@ -202,7 +199,6 @@
                             }
 
                             break;
->>>>>>> 7ec20781
                     case "WhatsNew": NavigationFrame.Navigate(typeof(OobeWhatsNew)); break;
                     case "AlwaysOnTop": NavigationFrame.Navigate(typeof(OobeAlwaysOnTop)); break;
                     case "Awake": NavigationFrame.Navigate(typeof(OobeAwake)); break;
