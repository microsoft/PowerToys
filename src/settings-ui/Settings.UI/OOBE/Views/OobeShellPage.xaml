--- conflicted
+++ resolved
@@ -116,7 +116,6 @@
                     </muxc:NavigationViewItem.Icon>
                 </muxc:NavigationViewItem>
 
-<<<<<<< HEAD
                 <muxc:NavigationViewItem x:Uid="Shell_PowerAccent"
                                        Tag="PowerAccent">
                     <muxc:NavigationViewItem.Icon>
@@ -125,7 +124,6 @@
                     </muxc:NavigationViewItem.Icon>
                 </muxc:NavigationViewItem>
                 
-=======
                 <muxc:NavigationViewItem x:Uid="Shell_PowerOCR"
                                         Tag="PowerOCR">
                     <muxc:NavigationViewItem.Icon>
@@ -134,7 +132,6 @@
                     </muxc:NavigationViewItem.Icon>
                 </muxc:NavigationViewItem>
 
->>>>>>> eedea315
                 <muxc:NavigationViewItem x:Uid="Shell_PowerRename"
                                        Tag="PowerRename">
                     <muxc:NavigationViewItem.Icon>
