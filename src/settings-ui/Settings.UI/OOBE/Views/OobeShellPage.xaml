<UserControl
    x:Class="Microsoft.PowerToys.Settings.UI.OOBE.Views.OobeShellPage"
    xmlns="http://schemas.microsoft.com/winfx/2006/xaml/presentation"
    xmlns:x="http://schemas.microsoft.com/winfx/2006/xaml"
    xmlns:d="http://schemas.microsoft.com/expression/blend/2008"
    xmlns:local="using:Microsoft.PowerToys.Settings.UI.OOBE.Views"
    xmlns:localModels="using:Microsoft.PowerToys.Settings.UI.OOBE.ViewModel"
    xmlns:mc="http://schemas.openxmlformats.org/markup-compatibility/2006"
    xmlns:ui="using:CommunityToolkit.WinUI.UI"
    HighContrastAdjustment="None"
    mc:Ignorable="d">
    <!--
        todo(Stefan):
        BackdropMaterial.ApplyToRootOrPageBackground="True"
    -->
    <Grid Background="{ThemeResource ApplicationPageBackgroundThemeBrush}">
        <NavigationView
            x:Name="NavigationView"
            IsBackButtonVisible="Collapsed"
            IsPaneOpen="True"
            IsPaneToggleButtonVisible="False"
            IsSettingsVisible="False"
            OpenPaneLength="296"
            PaneDisplayMode="Left"
            SelectionChanged="NavigationView_SelectionChanged">
            <NavigationView.MenuItems>
<<<<<<< HEAD
                <NavigationViewItem
                    x:Uid="Shell_General"
                    Icon="{ui:BitmapIcon Source=/Assets/FluentIcons/FluentIconsPowerToys.png}"
                    Tag="Overview" />
                <NavigationViewItem
                    x:Uid="Shell_AlwaysOnTop"
                    Icon="{ui:BitmapIcon Source=/Assets/FluentIcons/FluentIconsAlwaysOnTop.png}"
                    Tag="AlwaysOnTop" />
                <NavigationViewItem
                    x:Uid="Shell_Awake"
                    Icon="{ui:BitmapIcon Source=/Assets/FluentIcons/FluentIconsAwake.png}"
                    Tag="Awake" />
                <NavigationViewItem
                    x:Uid="Shell_ColorPicker"
                    Icon="{ui:BitmapIcon Source=/Assets/FluentIcons/FluentIconsColorPicker.png}"
                    Tag="ColorPicker" />
                <NavigationViewItem
                    x:Uid="Shell_FancyZones"
                    Icon="{ui:BitmapIcon Source=/Assets/FluentIcons/FluentIconsFancyZones.png}"
                    Tag="FancyZones" />
                <NavigationViewItem
                    x:Uid="Shell_PowerPreview"
                    Icon="{ui:BitmapIcon Source=/Assets/FluentIcons/FluentIconsFileExplorerPreview.png}"
                    Tag="FileExplorer" />
                <NavigationViewItem
                    x:Uid="Shell_Hosts"
                    Icon="{ui:BitmapIcon Source=/Assets/FluentIcons/FluentIconsHosts.png}"
                    Tag="Hosts" />
                <NavigationViewItem
                    x:Uid="Shell_ImageResizer"
                    Icon="{ui:BitmapIcon Source=/Assets/FluentIcons/FluentIconsImageResizer.png}"
                    Tag="ImageResizer" />
                <NavigationViewItem
                    x:Uid="Shell_KeyboardManager"
                    Icon="{ui:BitmapIcon Source=/Assets/FluentIcons/FluentIconsKeyboardManager.png}"
                    Tag="KBM" />
                <NavigationViewItem
                    x:Uid="Shell_MouseUtilities"
                    Icon="{ui:BitmapIcon Source=/Assets/FluentIcons/FluentIconsMouseUtils.png}"
                    Tag="MouseUtils" />
                <NavigationViewItem
                    x:Uid="Shell_PowerRename"
                    Icon="{ui:BitmapIcon Source=/Assets/FluentIcons/FluentIconsPowerRename.png}"
                    Tag="PowerRename" />
                <NavigationViewItem
                    x:Uid="Shell_PowerLauncher"
                    Icon="{ui:BitmapIcon Source=/Assets/FluentIcons/FluentIconsPowerToysRun.png}"
                    Tag="Run" />
                <NavigationViewItem
                    x:Uid="Shell_QuickAccent"
                    Icon="{ui:BitmapIcon Source=/Assets/FluentIcons/FluentIconsPowerAccent.png}"
                    Tag="QuickAccent" />
                <NavigationViewItem
                    x:Uid="Shell_MeasureTool"
                    Icon="{ui:BitmapIcon Source=/Assets/FluentIcons/FluentIconsScreenRuler.png}"
                    Tag="MeasureTool" />
                <NavigationViewItem
                    x:Uid="Shell_ShortcutGuide"
                    Icon="{ui:BitmapIcon Source=/Assets/FluentIcons/FluentIconsShortcutGuide.png}"
                    Tag="ShortcutGuide" />
                <NavigationViewItem
                    x:Uid="Shell_TextExtractor"
                    Icon="{ui:BitmapIcon Source=/Assets/FluentIcons/FluentIconsPowerOCR.png}"
                    Tag="TextExtractor" />
                <NavigationViewItem
                    x:Uid="Shell_VideoConference"
                    Icon="{ui:BitmapIcon Source=/Assets/FluentIcons/FluentIconsVideoConferenceMute.png}"
                    Tag="VideoConference" />
=======
                <NavigationViewItem x:Uid="Shell_General" Tag="Overview">
                    <NavigationViewItem.Icon>
                        <BitmapIcon ShowAsMonochrome="False" UriSource="ms-appx:///Assets/FluentIcons/FluentIconsPowerToys.png" />
                    </NavigationViewItem.Icon>
                </NavigationViewItem>
                <NavigationViewItem x:Uid="Shell_AlwaysOnTop" Tag="AlwaysOnTop">
                    <NavigationViewItem.Icon>
                        <BitmapIcon ShowAsMonochrome="False" UriSource="ms-appx:///Assets/FluentIcons/FluentIconsAlwaysOnTop.png" />
                    </NavigationViewItem.Icon>
                </NavigationViewItem>
                <NavigationViewItem x:Uid="Shell_Awake" Tag="Awake">
                    <NavigationViewItem.Icon>
                        <BitmapIcon ShowAsMonochrome="False" UriSource="ms-appx:///Assets/FluentIcons/FluentIconsAwake.png" />
                    </NavigationViewItem.Icon>
                </NavigationViewItem>
                <NavigationViewItem x:Uid="Shell_ColorPicker" Tag="ColorPicker">
                    <NavigationViewItem.Icon>
                        <BitmapIcon ShowAsMonochrome="False" UriSource="ms-appx:///Assets/FluentIcons/FluentIconsColorPicker.png" />
                    </NavigationViewItem.Icon>
                </NavigationViewItem>
                <NavigationViewItem x:Uid="Shell_FancyZones" Tag="FancyZones">
                    <NavigationViewItem.Icon>
                        <BitmapIcon ShowAsMonochrome="False" UriSource="ms-appx:///Assets/FluentIcons/FluentIconsFancyZones.png" />
                    </NavigationViewItem.Icon>
                </NavigationViewItem>
                <NavigationViewItem x:Uid="Shell_FileLocksmith" Tag="FileLocksmith">
                    <NavigationViewItem.Icon>
                        <BitmapIcon ShowAsMonochrome="False" UriSource="ms-appx:///Assets/FluentIcons/FluentIconsFileLocksmith.png" />
                    </NavigationViewItem.Icon>
                </NavigationViewItem>
                <NavigationViewItem x:Uid="Shell_PowerPreview" Tag="FileExplorer">
                    <NavigationViewItem.Icon>
                        <BitmapIcon ShowAsMonochrome="False" UriSource="ms-appx:///Assets/FluentIcons/FluentIconsFileExplorerPreview.png" />
                    </NavigationViewItem.Icon>
                </NavigationViewItem>
                <NavigationViewItem x:Uid="Shell_Hosts" Tag="Hosts">
                    <NavigationViewItem.Icon>
                        <BitmapIcon ShowAsMonochrome="False" UriSource="ms-appx:///Assets/FluentIcons/FluentIconsHosts.png" />
                    </NavigationViewItem.Icon>
                </NavigationViewItem>
                <NavigationViewItem x:Uid="Shell_ImageResizer" Tag="ImageResizer">
                    <NavigationViewItem.Icon>
                        <BitmapIcon ShowAsMonochrome="False" UriSource="ms-appx:///Assets/FluentIcons/FluentIconsImageResizer.png" />
                    </NavigationViewItem.Icon>
                </NavigationViewItem>
                <NavigationViewItem x:Uid="Shell_KeyboardManager" Tag="KBM">
                    <NavigationViewItem.Icon>
                        <BitmapIcon ShowAsMonochrome="False" UriSource="ms-appx:///Assets/FluentIcons/FluentIconsKeyboardManager.png" />
                    </NavigationViewItem.Icon>
                </NavigationViewItem>
                <NavigationViewItem x:Uid="Shell_MouseUtilities" Tag="MouseUtils">
                    <NavigationViewItem.Icon>
                        <BitmapIcon ShowAsMonochrome="False" UriSource="ms-appx:///Assets/FluentIcons/FluentIconsMouseUtils.png" />
                    </NavigationViewItem.Icon>
                </NavigationViewItem>
                <NavigationViewItem x:Uid="Shell_PowerRename" Tag="PowerRename">
                    <NavigationViewItem.Icon>
                        <BitmapIcon ShowAsMonochrome="False" UriSource="ms-appx:///Assets/FluentIcons/FluentIconsPowerRename.png" />
                    </NavigationViewItem.Icon>
                </NavigationViewItem>
                <NavigationViewItem x:Uid="Shell_PowerLauncher" Tag="Run">
                    <NavigationViewItem.Icon>
                        <BitmapIcon ShowAsMonochrome="False" UriSource="ms-appx:///Assets/FluentIcons/FluentIconsPowerToysRun.png" />
                    </NavigationViewItem.Icon>
                </NavigationViewItem>
                <NavigationViewItem x:Uid="Shell_QuickAccent" Tag="QuickAccent">
                    <NavigationViewItem.Icon>
                        <BitmapIcon ShowAsMonochrome="False" UriSource="ms-appx:///Assets/FluentIcons/FluentIconsPowerAccent.png" />
                    </NavigationViewItem.Icon>
                </NavigationViewItem>
                <NavigationViewItem x:Uid="Shell_MeasureTool" Tag="MeasureTool">
                    <NavigationViewItem.Icon>
                        <BitmapIcon ShowAsMonochrome="False" UriSource="ms-appx:///Assets/FluentIcons/FluentIconsScreenRuler.png" />
                    </NavigationViewItem.Icon>
                </NavigationViewItem>
                <NavigationViewItem x:Uid="Shell_ShortcutGuide" Tag="ShortcutGuide">
                    <NavigationViewItem.Icon>
                        <BitmapIcon ShowAsMonochrome="False" UriSource="ms-appx:///Assets/FluentIcons/FluentIconsShortcutGuide.png" />
                    </NavigationViewItem.Icon>
                </NavigationViewItem>
                <NavigationViewItem x:Uid="Shell_TextExtractor" Tag="TextExtractor">
                    <NavigationViewItem.Icon>
                        <BitmapIcon ShowAsMonochrome="False" UriSource="ms-appx:///Assets/FluentIcons/FluentIconsPowerOCR.png" />
                    </NavigationViewItem.Icon>
                </NavigationViewItem>
                <NavigationViewItem x:Uid="Shell_VideoConference" Tag="VideoConference">
                    <NavigationViewItem.Icon>
                        <BitmapIcon ShowAsMonochrome="False" UriSource="ms-appx:///Assets/FluentIcons/FluentIconsVideoConferenceMute.png" />
                    </NavigationViewItem.Icon>
                </NavigationViewItem>
>>>>>>> d234536c
            </NavigationView.MenuItems>
            <NavigationView.FooterMenuItems>
                <NavigationViewItem
                    x:Uid="Shell_WhatsNew"
                    Icon="{ui:FontIcon Glyph=&#xF133;}"
                    Tag="WhatsNew" />
            </NavigationView.FooterMenuItems>
            <NavigationView.Content>
                <Frame x:Name="NavigationFrame" />
            </NavigationView.Content>
        </NavigationView>
        <VisualStateManager.VisualStateGroups>
            <VisualStateGroup x:Name="LayoutVisualStates">
                <VisualState x:Name="WideLayout">
                    <VisualState.StateTriggers>
                        <AdaptiveTrigger MinWindowWidth="720" />
                    </VisualState.StateTriggers>
                </VisualState>
                <VisualState x:Name="SmallLayout">
                    <VisualState.StateTriggers>
                        <AdaptiveTrigger MinWindowWidth="600" />
                        <AdaptiveTrigger MinWindowWidth="0" />
                    </VisualState.StateTriggers>
                    <VisualState.Setters>
                        <Setter Target="NavigationView.PaneDisplayMode" Value="LeftMinimal" />
                        <Setter Target="NavigationView.IsPaneToggleButtonVisible" Value="True" />
                    </VisualState.Setters>
                </VisualState>
            </VisualStateGroup>
        </VisualStateManager.VisualStateGroups>
    </Grid>
</UserControl><|MERGE_RESOLUTION|>--- conflicted
+++ resolved
@@ -24,7 +24,6 @@
             PaneDisplayMode="Left"
             SelectionChanged="NavigationView_SelectionChanged">
             <NavigationView.MenuItems>
-<<<<<<< HEAD
                 <NavigationViewItem
                     x:Uid="Shell_General"
                     Icon="{ui:BitmapIcon Source=/Assets/FluentIcons/FluentIconsPowerToys.png}"
@@ -45,6 +44,7 @@
                     x:Uid="Shell_FancyZones"
                     Icon="{ui:BitmapIcon Source=/Assets/FluentIcons/FluentIconsFancyZones.png}"
                     Tag="FancyZones" />
+                      <NavigationViewItem x:Uid="Shell_FileLocksmith" Tag="FileLocksmith"  Icon="{ui:BitmapIcon Source=/Assets/FluentIcons/FluentIconsFileLocksmith.png}"/>
                 <NavigationViewItem
                     x:Uid="Shell_PowerPreview"
                     Icon="{ui:BitmapIcon Source=/Assets/FluentIcons/FluentIconsFileExplorerPreview.png}"
@@ -93,98 +93,6 @@
                     x:Uid="Shell_VideoConference"
                     Icon="{ui:BitmapIcon Source=/Assets/FluentIcons/FluentIconsVideoConferenceMute.png}"
                     Tag="VideoConference" />
-=======
-                <NavigationViewItem x:Uid="Shell_General" Tag="Overview">
-                    <NavigationViewItem.Icon>
-                        <BitmapIcon ShowAsMonochrome="False" UriSource="ms-appx:///Assets/FluentIcons/FluentIconsPowerToys.png" />
-                    </NavigationViewItem.Icon>
-                </NavigationViewItem>
-                <NavigationViewItem x:Uid="Shell_AlwaysOnTop" Tag="AlwaysOnTop">
-                    <NavigationViewItem.Icon>
-                        <BitmapIcon ShowAsMonochrome="False" UriSource="ms-appx:///Assets/FluentIcons/FluentIconsAlwaysOnTop.png" />
-                    </NavigationViewItem.Icon>
-                </NavigationViewItem>
-                <NavigationViewItem x:Uid="Shell_Awake" Tag="Awake">
-                    <NavigationViewItem.Icon>
-                        <BitmapIcon ShowAsMonochrome="False" UriSource="ms-appx:///Assets/FluentIcons/FluentIconsAwake.png" />
-                    </NavigationViewItem.Icon>
-                </NavigationViewItem>
-                <NavigationViewItem x:Uid="Shell_ColorPicker" Tag="ColorPicker">
-                    <NavigationViewItem.Icon>
-                        <BitmapIcon ShowAsMonochrome="False" UriSource="ms-appx:///Assets/FluentIcons/FluentIconsColorPicker.png" />
-                    </NavigationViewItem.Icon>
-                </NavigationViewItem>
-                <NavigationViewItem x:Uid="Shell_FancyZones" Tag="FancyZones">
-                    <NavigationViewItem.Icon>
-                        <BitmapIcon ShowAsMonochrome="False" UriSource="ms-appx:///Assets/FluentIcons/FluentIconsFancyZones.png" />
-                    </NavigationViewItem.Icon>
-                </NavigationViewItem>
-                <NavigationViewItem x:Uid="Shell_FileLocksmith" Tag="FileLocksmith">
-                    <NavigationViewItem.Icon>
-                        <BitmapIcon ShowAsMonochrome="False" UriSource="ms-appx:///Assets/FluentIcons/FluentIconsFileLocksmith.png" />
-                    </NavigationViewItem.Icon>
-                </NavigationViewItem>
-                <NavigationViewItem x:Uid="Shell_PowerPreview" Tag="FileExplorer">
-                    <NavigationViewItem.Icon>
-                        <BitmapIcon ShowAsMonochrome="False" UriSource="ms-appx:///Assets/FluentIcons/FluentIconsFileExplorerPreview.png" />
-                    </NavigationViewItem.Icon>
-                </NavigationViewItem>
-                <NavigationViewItem x:Uid="Shell_Hosts" Tag="Hosts">
-                    <NavigationViewItem.Icon>
-                        <BitmapIcon ShowAsMonochrome="False" UriSource="ms-appx:///Assets/FluentIcons/FluentIconsHosts.png" />
-                    </NavigationViewItem.Icon>
-                </NavigationViewItem>
-                <NavigationViewItem x:Uid="Shell_ImageResizer" Tag="ImageResizer">
-                    <NavigationViewItem.Icon>
-                        <BitmapIcon ShowAsMonochrome="False" UriSource="ms-appx:///Assets/FluentIcons/FluentIconsImageResizer.png" />
-                    </NavigationViewItem.Icon>
-                </NavigationViewItem>
-                <NavigationViewItem x:Uid="Shell_KeyboardManager" Tag="KBM">
-                    <NavigationViewItem.Icon>
-                        <BitmapIcon ShowAsMonochrome="False" UriSource="ms-appx:///Assets/FluentIcons/FluentIconsKeyboardManager.png" />
-                    </NavigationViewItem.Icon>
-                </NavigationViewItem>
-                <NavigationViewItem x:Uid="Shell_MouseUtilities" Tag="MouseUtils">
-                    <NavigationViewItem.Icon>
-                        <BitmapIcon ShowAsMonochrome="False" UriSource="ms-appx:///Assets/FluentIcons/FluentIconsMouseUtils.png" />
-                    </NavigationViewItem.Icon>
-                </NavigationViewItem>
-                <NavigationViewItem x:Uid="Shell_PowerRename" Tag="PowerRename">
-                    <NavigationViewItem.Icon>
-                        <BitmapIcon ShowAsMonochrome="False" UriSource="ms-appx:///Assets/FluentIcons/FluentIconsPowerRename.png" />
-                    </NavigationViewItem.Icon>
-                </NavigationViewItem>
-                <NavigationViewItem x:Uid="Shell_PowerLauncher" Tag="Run">
-                    <NavigationViewItem.Icon>
-                        <BitmapIcon ShowAsMonochrome="False" UriSource="ms-appx:///Assets/FluentIcons/FluentIconsPowerToysRun.png" />
-                    </NavigationViewItem.Icon>
-                </NavigationViewItem>
-                <NavigationViewItem x:Uid="Shell_QuickAccent" Tag="QuickAccent">
-                    <NavigationViewItem.Icon>
-                        <BitmapIcon ShowAsMonochrome="False" UriSource="ms-appx:///Assets/FluentIcons/FluentIconsPowerAccent.png" />
-                    </NavigationViewItem.Icon>
-                </NavigationViewItem>
-                <NavigationViewItem x:Uid="Shell_MeasureTool" Tag="MeasureTool">
-                    <NavigationViewItem.Icon>
-                        <BitmapIcon ShowAsMonochrome="False" UriSource="ms-appx:///Assets/FluentIcons/FluentIconsScreenRuler.png" />
-                    </NavigationViewItem.Icon>
-                </NavigationViewItem>
-                <NavigationViewItem x:Uid="Shell_ShortcutGuide" Tag="ShortcutGuide">
-                    <NavigationViewItem.Icon>
-                        <BitmapIcon ShowAsMonochrome="False" UriSource="ms-appx:///Assets/FluentIcons/FluentIconsShortcutGuide.png" />
-                    </NavigationViewItem.Icon>
-                </NavigationViewItem>
-                <NavigationViewItem x:Uid="Shell_TextExtractor" Tag="TextExtractor">
-                    <NavigationViewItem.Icon>
-                        <BitmapIcon ShowAsMonochrome="False" UriSource="ms-appx:///Assets/FluentIcons/FluentIconsPowerOCR.png" />
-                    </NavigationViewItem.Icon>
-                </NavigationViewItem>
-                <NavigationViewItem x:Uid="Shell_VideoConference" Tag="VideoConference">
-                    <NavigationViewItem.Icon>
-                        <BitmapIcon ShowAsMonochrome="False" UriSource="ms-appx:///Assets/FluentIcons/FluentIconsVideoConferenceMute.png" />
-                    </NavigationViewItem.Icon>
-                </NavigationViewItem>
->>>>>>> d234536c
             </NavigationView.MenuItems>
             <NavigationView.FooterMenuItems>
                 <NavigationViewItem
