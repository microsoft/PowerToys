﻿<Page
    x:Class="Microsoft.PowerToys.Settings.UI.OOBE.Views.OobeOverviewAlternate"
    xmlns="http://schemas.microsoft.com/winfx/2006/xaml/presentation"
    xmlns:x="http://schemas.microsoft.com/winfx/2006/xaml"
    xmlns:controls="using:Microsoft.PowerToys.Settings.UI.Controls"
    xmlns:d="http://schemas.microsoft.com/expression/blend/2008"
    xmlns:local="using:Microsoft.PowerToys.Settings.UI.OOBE.Views"
    xmlns:mc="http://schemas.openxmlformats.org/markup-compatibility/2006"
    mc:Ignorable="d">

    <controls:OOBEPageControl
        x:Uid="Oobe_Overview"
        HeroImage="ms-appx:///Assets/Modules/OOBE/OOBEPTHero.png"
        HeroImageHeight="120">

        <controls:OOBEPageControl.PageContent>
            <StackPanel Orientation="Vertical">
                <TextBlock
                    Margin="0,24,0,12"
                    FontWeight="SemiBold"
                    Text="Here are a few shortcuts to get you started:" />
                <GridView
                    Margin="-8,0,0,0"
                    SelectionMode="None">
                    <GridViewItem>
                        <Grid
                            Width="280"
                            Margin="8"
                            Padding="16,16,16,10"
                            Background="{ThemeResource CardBackgroundFillColorDefaultBrush}"
                            BorderBrush="{ThemeResource CardStrokeColorDefaultBrush}"
                            BorderThickness="1"
                            CornerRadius="8"
                            RowSpacing="0">

                            <Grid.RowDefinitions>
                                <RowDefinition Height="Auto" />
                                <RowDefinition Height="Auto" />
                                <RowDefinition Height="Auto" />
                                <RowDefinition Height="Auto" />
                            </Grid.RowDefinitions>
                            <Image
                                Width="36"
                                HorizontalAlignment="Left"
                                Source="ms-appx:///Assets/FluentIcons/FluentIconsFancyZones.png" />
                            <TextBlock
                                Grid.Row="1"
                                Margin="0,12,0,6"
                                HorizontalAlignment="Left"
                                FontSize="16"
                                FontWeight="SemiBold"
                                Text="FancyZones"
                                TextWrapping="Wrap" />
                            <TextBlock
                                Grid.Row="2"
                                FontSize="12"
                                Foreground="{ThemeResource TextFillColorSecondaryBrush}"
                                Text="To open the FancyZones editor, press:"
                                TextWrapping="Wrap" />
                            <controls:ShortcutWithTextLabelControl
                                x:Name="FZHotkeyControl"
                                Grid.Row="3"
                                Margin="0,8,0,0" />
                        </Grid>
                    </GridViewItem>

                    <GridViewItem>
                        <Grid
                            Width="280"
                            Padding="16,16,16,10"
                            Background="{ThemeResource CardBackgroundFillColorDefaultBrush}"
                            BorderBrush="{ThemeResource CardStrokeColorDefaultBrush}"
                            BorderThickness="1"
                            CornerRadius="8"
                            RowSpacing="0">

                            <Grid.RowDefinitions>
                                <RowDefinition Height="Auto" />
                                <RowDefinition Height="Auto" />
                                <RowDefinition Height="Auto" />
                                <RowDefinition Height="Auto" />
                            </Grid.RowDefinitions>
                            <Image
                                Width="36"
                                HorizontalAlignment="Left"
                                Source="ms-appx:///Assets/FluentIcons/FluentIconsPowerToysRun.png" />
                            <TextBlock
                                Grid.Row="1"
                                Margin="0,12,0,6"
                                HorizontalAlignment="Left"
                                FontSize="16"
                                FontWeight="SemiBold"
                                Text="PowerToys Run"
                                TextWrapping="Wrap" />
                            <TextBlock
                                Grid.Row="2"
                                FontSize="12"
                                Foreground="{ThemeResource TextFillColorSecondaryBrush}"
                                Text="Get access to your files and more:"
                                TextWrapping="Wrap" />
                            <controls:ShortcutWithTextLabelControl
                                x:Name="RunHotkeyControl"
                                Grid.Row="3"
                                Margin="0,8,0,0" />
                        </Grid>
                    </GridViewItem>

                    <GridViewItem>
                        <Grid
                            Width="280"
                            Padding="16,16,16,10"
                            Background="{ThemeResource CardBackgroundFillColorDefaultBrush}"
                            BorderBrush="{ThemeResource CardStrokeColorDefaultBrush}"
                            BorderThickness="1"
                            CornerRadius="8"
                            RowSpacing="0">

                            <Grid.RowDefinitions>
                                <RowDefinition Height="Auto" />
                                <RowDefinition Height="Auto" />
                                <RowDefinition Height="Auto" />
                                <RowDefinition Height="Auto" />
                            </Grid.RowDefinitions>
                            <Image
                                Width="36"
                                HorizontalAlignment="Left"
                                Source="ms-appx:///Assets/FluentIcons/FluentIconsColorPicker.png" />
                            <TextBlock
                                Grid.Row="1"
                                Margin="0,12,0,6"
                                HorizontalAlignment="Left"
                                FontSize="16"
                                FontWeight="SemiBold"
                                Text="ColorPicker"
                                TextWrapping="Wrap" />
                            <TextBlock
                                Grid.Row="2"
                                FontSize="12"
                                Foreground="{ThemeResource TextFillColorSecondaryBrush}"
                                Text="To pick a color:"
                                TextWrapping="Wrap" />
                            <controls:ShortcutWithTextLabelControl
                                x:Name="CPHotkeyControl"
                                Grid.Row="3"
                                Margin="0,8,0,0" />
                        </Grid>
                    </GridViewItem>

                    <GridViewItem>
                        <Grid
                            Width="280"
                            Padding="16,16,16,10"
                            Background="{ThemeResource CardBackgroundFillColorDefaultBrush}"
                            BorderBrush="{ThemeResource CardStrokeColorDefaultBrush}"
                            BorderThickness="1"
                            CornerRadius="8"
                            RowSpacing="0">

                            <Grid.RowDefinitions>
                                <RowDefinition Height="Auto" />
                                <RowDefinition Height="Auto" />
                                <RowDefinition Height="Auto" />
                                <RowDefinition Height="Auto" />
                            </Grid.RowDefinitions>
                            <Image
                                Width="36"
                                HorizontalAlignment="Left"
                                Source="ms-appx:///Assets/FluentIcons/FluentIconsAlwaysOnTop.png" />
                            <TextBlock
                                Grid.Row="1"
                                Margin="0,12,0,6"
                                HorizontalAlignment="Left"
                                FontSize="16"
                                FontWeight="SemiBold"
                                Text="Always On Top"
                                TextWrapping="Wrap" />
                            <TextBlock
                                Grid.Row="2"
                                FontSize="12"
                                Foreground="{ThemeResource TextFillColorSecondaryBrush}"
                                Text="Pin a window so that:"
                                TextWrapping="Wrap" />
                            <controls:ShortcutWithTextLabelControl
                                x:Name="AOTHotkeyControl"
                                Grid.Row="3"
                                Margin="0,8,0,0" />
                        </Grid>
                    </GridViewItem>

                </GridView>


                <!--<TextBlock
                    x:Uid="Oobe_HowToUse"
                    Style="{ThemeResource OobeSubtitleStyle}" />

<<<<<<< HEAD
    <Grid>
        <TextBlock Text="Hello World"/>
    </Grid>
=======
                <HyperlinkButton
                    NavigateUri="https://aka.ms/PowerToysOverview"
                    Style="{StaticResource TextButtonStyle}">
                    <TextBlock
                        x:Uid="Oobe_Overview_DescriptionLinkText"
                        TextWrapping="Wrap" />
                </HyperlinkButton>

                <StackPanel
                    Margin="0,24,0,0"
                    Orientation="Horizontal"
                    Spacing="12">
                    <Button
                        x:Uid="OOBE_Settings"
                        Click="SettingsLaunchButton_Click" />
                </StackPanel>-->
            </StackPanel>
        </controls:OOBEPageControl.PageContent>
    </controls:OOBEPageControl>
>>>>>>> ea215fdf
</Page><|MERGE_RESOLUTION|>--- conflicted
+++ resolved
@@ -194,11 +194,6 @@
                     x:Uid="Oobe_HowToUse"
                     Style="{ThemeResource OobeSubtitleStyle}" />
 
-<<<<<<< HEAD
-    <Grid>
-        <TextBlock Text="Hello World"/>
-    </Grid>
-=======
                 <HyperlinkButton
                     NavigateUri="https://aka.ms/PowerToysOverview"
                     Style="{StaticResource TextButtonStyle}">
@@ -218,5 +213,4 @@
             </StackPanel>
         </controls:OOBEPageControl.PageContent>
     </controls:OOBEPageControl>
->>>>>>> ea215fdf
 </Page>