﻿// Copyright (c) Microsoft Corporation
// The Microsoft Corporation licenses this file to you under the MIT license.
// See the LICENSE file in the project root for more information.

using global::PowerToys.GPOWrapper;
using ManagedCommon;
using Microsoft.PowerToys.Settings.UI.Library;
using Microsoft.PowerToys.Settings.UI.Views;
using Windows.UI;

namespace Microsoft.PowerToys.Settings.UI.Helpers
{
    internal sealed class ModuleHelper
    {
        public static string GetModuleLabelResourceName(ModuleType moduleType)
        {
            switch (moduleType)
            {
                case ModuleType.Workspaces: return "Workspaces/ModuleTitle";
                case ModuleType.PowerAccent: return "QuickAccent/ModuleTitle";
                case ModuleType.PowerOCR: return "TextExtractor/ModuleTitle";
                case ModuleType.FindMyMouse:
                case ModuleType.MouseHighlighter:
                case ModuleType.MouseJump:
                case ModuleType.MousePointerCrosshairs:
                case ModuleType.CursorWrap: return $"MouseUtils_{moduleType}/Header";
                default: return $"{moduleType}/ModuleTitle";
            }
        }

        public static string GetModuleTypeFluentIconName(ModuleType moduleType)
        {
            switch (moduleType)
            {
                case ModuleType.AdvancedPaste: return "ms-appx:///Assets/Settings/Icons/AdvancedPaste.png";
                case ModuleType.Workspaces: return "ms-appx:///Assets/Settings/Icons/Workspaces.png";
                case ModuleType.PowerOCR: return "ms-appx:///Assets/Settings/Icons/TextExtractor.png";
                case ModuleType.PowerAccent: return "ms-appx:///Assets/Settings/Icons/QuickAccent.png";
                case ModuleType.MousePointerCrosshairs: return "ms-appx:///Assets/Settings/Icons/MouseCrosshairs.png";
                case ModuleType.MeasureTool: return "ms-appx:///Assets/Settings/Icons/ScreenRuler.png";
                case ModuleType.PowerLauncher: return $"ms-appx:///Assets/Settings/Icons/PowerToysRun.png";
                default: return $"ms-appx:///Assets/Settings/Icons/{moduleType}.png";
            }
        }

        public static bool GetIsModuleEnabled(Library.GeneralSettings generalSettingsConfig, ModuleType moduleType)
        {
            switch (moduleType)
            {
                case ModuleType.AdvancedPaste: return generalSettingsConfig.Enabled.AdvancedPaste;
                case ModuleType.AlwaysOnTop: return generalSettingsConfig.Enabled.AlwaysOnTop;
                case ModuleType.Awake: return generalSettingsConfig.Enabled.Awake;
                case ModuleType.CmdPal: return generalSettingsConfig.Enabled.CmdPal;
                case ModuleType.ColorPicker: return generalSettingsConfig.Enabled.ColorPicker;
                case ModuleType.CropAndLock: return generalSettingsConfig.Enabled.CropAndLock;
<<<<<<< HEAD
                case ModuleType.CursorWrap: return generalSettingsConfig.Enabled.CursorWrap;
=======
                case ModuleType.LightSwitch: return generalSettingsConfig.Enabled.LightSwitch;
>>>>>>> 1783812f
                case ModuleType.EnvironmentVariables: return generalSettingsConfig.Enabled.EnvironmentVariables;
                case ModuleType.FancyZones: return generalSettingsConfig.Enabled.FancyZones;
                case ModuleType.FileLocksmith: return generalSettingsConfig.Enabled.FileLocksmith;
                case ModuleType.FindMyMouse: return generalSettingsConfig.Enabled.FindMyMouse;
                case ModuleType.Hosts: return generalSettingsConfig.Enabled.Hosts;
                case ModuleType.ImageResizer: return generalSettingsConfig.Enabled.ImageResizer;
                case ModuleType.KeyboardManager: return generalSettingsConfig.Enabled.KeyboardManager;
                case ModuleType.MouseHighlighter: return generalSettingsConfig.Enabled.MouseHighlighter;
                case ModuleType.MouseJump: return generalSettingsConfig.Enabled.MouseJump;
                case ModuleType.MousePointerCrosshairs: return generalSettingsConfig.Enabled.MousePointerCrosshairs;
                case ModuleType.MouseWithoutBorders: return generalSettingsConfig.Enabled.MouseWithoutBorders;
                case ModuleType.NewPlus: return generalSettingsConfig.Enabled.NewPlus;
                case ModuleType.Peek: return generalSettingsConfig.Enabled.Peek;
                case ModuleType.PowerRename: return generalSettingsConfig.Enabled.PowerRename;
                case ModuleType.PowerLauncher: return generalSettingsConfig.Enabled.PowerLauncher;
                case ModuleType.PowerAccent: return generalSettingsConfig.Enabled.PowerAccent;
                case ModuleType.Workspaces: return generalSettingsConfig.Enabled.Workspaces;
                case ModuleType.RegistryPreview: return generalSettingsConfig.Enabled.RegistryPreview;
                case ModuleType.MeasureTool: return generalSettingsConfig.Enabled.MeasureTool;
                case ModuleType.ShortcutGuide: return generalSettingsConfig.Enabled.ShortcutGuide;
                case ModuleType.PowerOCR: return generalSettingsConfig.Enabled.PowerOcr;
                case ModuleType.ZoomIt: return generalSettingsConfig.Enabled.ZoomIt;
                default: return false;
            }
        }

        internal static void SetIsModuleEnabled(GeneralSettings generalSettingsConfig, ModuleType moduleType, bool isEnabled)
        {
            switch (moduleType)
            {
                case ModuleType.AdvancedPaste: generalSettingsConfig.Enabled.AdvancedPaste = isEnabled; break;
                case ModuleType.AlwaysOnTop: generalSettingsConfig.Enabled.AlwaysOnTop = isEnabled; break;
                case ModuleType.Awake: generalSettingsConfig.Enabled.Awake = isEnabled; break;
                case ModuleType.CmdPal: generalSettingsConfig.Enabled.CmdPal = isEnabled; break;
                case ModuleType.ColorPicker: generalSettingsConfig.Enabled.ColorPicker = isEnabled; break;
                case ModuleType.CropAndLock: generalSettingsConfig.Enabled.CropAndLock = isEnabled; break;
<<<<<<< HEAD
                case ModuleType.CursorWrap: generalSettingsConfig.Enabled.CursorWrap = isEnabled; break;
=======
                case ModuleType.LightSwitch: generalSettingsConfig.Enabled.LightSwitch = isEnabled; break;
>>>>>>> 1783812f
                case ModuleType.EnvironmentVariables: generalSettingsConfig.Enabled.EnvironmentVariables = isEnabled; break;
                case ModuleType.FancyZones: generalSettingsConfig.Enabled.FancyZones = isEnabled; break;
                case ModuleType.FileLocksmith: generalSettingsConfig.Enabled.FileLocksmith = isEnabled; break;
                case ModuleType.FindMyMouse: generalSettingsConfig.Enabled.FindMyMouse = isEnabled; break;
                case ModuleType.Hosts: generalSettingsConfig.Enabled.Hosts = isEnabled; break;
                case ModuleType.ImageResizer: generalSettingsConfig.Enabled.ImageResizer = isEnabled; break;
                case ModuleType.KeyboardManager: generalSettingsConfig.Enabled.KeyboardManager = isEnabled; break;
                case ModuleType.MouseHighlighter: generalSettingsConfig.Enabled.MouseHighlighter = isEnabled; break;
                case ModuleType.MouseJump: generalSettingsConfig.Enabled.MouseJump = isEnabled; break;
                case ModuleType.MousePointerCrosshairs: generalSettingsConfig.Enabled.MousePointerCrosshairs = isEnabled; break;
                case ModuleType.MouseWithoutBorders: generalSettingsConfig.Enabled.MouseWithoutBorders = isEnabled; break;
                case ModuleType.NewPlus: generalSettingsConfig.Enabled.NewPlus = isEnabled; break;
                case ModuleType.Peek: generalSettingsConfig.Enabled.Peek = isEnabled; break;
                case ModuleType.PowerRename: generalSettingsConfig.Enabled.PowerRename = isEnabled; break;
                case ModuleType.PowerLauncher: generalSettingsConfig.Enabled.PowerLauncher = isEnabled; break;
                case ModuleType.PowerAccent: generalSettingsConfig.Enabled.PowerAccent = isEnabled; break;
                case ModuleType.Workspaces: generalSettingsConfig.Enabled.Workspaces = isEnabled; break;
                case ModuleType.RegistryPreview: generalSettingsConfig.Enabled.RegistryPreview = isEnabled; break;
                case ModuleType.MeasureTool: generalSettingsConfig.Enabled.MeasureTool = isEnabled; break;
                case ModuleType.ShortcutGuide: generalSettingsConfig.Enabled.ShortcutGuide = isEnabled; break;
                case ModuleType.PowerOCR: generalSettingsConfig.Enabled.PowerOcr = isEnabled; break;
                case ModuleType.ZoomIt: generalSettingsConfig.Enabled.ZoomIt = isEnabled; break;
            }
        }

        public static GpoRuleConfigured GetModuleGpoConfiguration(ModuleType moduleType)
        {
            switch (moduleType)
            {
                case ModuleType.AdvancedPaste: return GPOWrapper.GetConfiguredAdvancedPasteEnabledValue();
                case ModuleType.AlwaysOnTop: return GPOWrapper.GetConfiguredAlwaysOnTopEnabledValue();
                case ModuleType.Awake: return GPOWrapper.GetConfiguredAwakeEnabledValue();
                case ModuleType.CmdPal: return GPOWrapper.GetConfiguredCmdPalEnabledValue();
                case ModuleType.ColorPicker: return GPOWrapper.GetConfiguredColorPickerEnabledValue();
                case ModuleType.CropAndLock: return GPOWrapper.GetConfiguredCropAndLockEnabledValue();
                case ModuleType.CursorWrap: return GPOWrapper.GetConfiguredCursorWrapEnabledValue();
                case ModuleType.EnvironmentVariables: return GPOWrapper.GetConfiguredEnvironmentVariablesEnabledValue();
                case ModuleType.FancyZones: return GPOWrapper.GetConfiguredFancyZonesEnabledValue();
                case ModuleType.FileLocksmith: return GPOWrapper.GetConfiguredFileLocksmithEnabledValue();
                case ModuleType.FindMyMouse: return GPOWrapper.GetConfiguredFindMyMouseEnabledValue();
                case ModuleType.Hosts: return GPOWrapper.GetConfiguredHostsFileEditorEnabledValue();
                case ModuleType.ImageResizer: return GPOWrapper.GetConfiguredImageResizerEnabledValue();
                case ModuleType.KeyboardManager: return GPOWrapper.GetConfiguredKeyboardManagerEnabledValue();
                case ModuleType.MouseHighlighter: return GPOWrapper.GetConfiguredMouseHighlighterEnabledValue();
                case ModuleType.MouseJump: return GPOWrapper.GetConfiguredMouseJumpEnabledValue();
                case ModuleType.MousePointerCrosshairs: return GPOWrapper.GetConfiguredMousePointerCrosshairsEnabledValue();
                case ModuleType.MouseWithoutBorders: return GPOWrapper.GetConfiguredMouseWithoutBordersEnabledValue();
                case ModuleType.NewPlus: return GPOWrapper.GetConfiguredNewPlusEnabledValue();
                case ModuleType.Peek: return GPOWrapper.GetConfiguredPeekEnabledValue();
                case ModuleType.PowerRename: return GPOWrapper.GetConfiguredPowerRenameEnabledValue();
                case ModuleType.PowerLauncher: return GPOWrapper.GetConfiguredPowerLauncherEnabledValue();
                case ModuleType.PowerAccent: return GPOWrapper.GetConfiguredQuickAccentEnabledValue();
                case ModuleType.Workspaces: return GPOWrapper.GetConfiguredWorkspacesEnabledValue();
                case ModuleType.RegistryPreview: return GPOWrapper.GetConfiguredRegistryPreviewEnabledValue();
                case ModuleType.MeasureTool: return GPOWrapper.GetConfiguredScreenRulerEnabledValue();
                case ModuleType.ShortcutGuide: return GPOWrapper.GetConfiguredShortcutGuideEnabledValue();
                case ModuleType.PowerOCR: return GPOWrapper.GetConfiguredTextExtractorEnabledValue();
                case ModuleType.ZoomIt: return GPOWrapper.GetConfiguredZoomItEnabledValue();
                default: return GpoRuleConfigured.Unavailable;
            }
        }

        public static System.Type GetModulePageType(ModuleType moduleType)
        {
            return moduleType switch
            {
                ModuleType.AdvancedPaste => typeof(AdvancedPastePage),
                ModuleType.AlwaysOnTop => typeof(AlwaysOnTopPage),
                ModuleType.Awake => typeof(AwakePage),
                ModuleType.CmdPal => typeof(CmdPalPage),
                ModuleType.ColorPicker => typeof(ColorPickerPage),
                ModuleType.CropAndLock => typeof(CropAndLockPage),
<<<<<<< HEAD
                ModuleType.CursorWrap => typeof(MouseUtilsPage),
=======
                ModuleType.LightSwitch => typeof(LightSwitchPage),
>>>>>>> 1783812f
                ModuleType.EnvironmentVariables => typeof(EnvironmentVariablesPage),
                ModuleType.FancyZones => typeof(FancyZonesPage),
                ModuleType.FileLocksmith => typeof(FileLocksmithPage),
                ModuleType.FindMyMouse => typeof(MouseUtilsPage),
                ModuleType.Hosts => typeof(HostsPage),
                ModuleType.ImageResizer => typeof(ImageResizerPage),
                ModuleType.KeyboardManager => typeof(KeyboardManagerPage),
                ModuleType.MouseHighlighter => typeof(MouseUtilsPage),
                ModuleType.MouseJump => typeof(MouseUtilsPage),
                ModuleType.MousePointerCrosshairs => typeof(MouseUtilsPage),
                ModuleType.MouseWithoutBorders => typeof(MouseWithoutBordersPage),
                ModuleType.NewPlus => typeof(NewPlusPage),
                ModuleType.Peek => typeof(PeekPage),
                ModuleType.PowerRename => typeof(PowerRenamePage),
                ModuleType.PowerLauncher => typeof(PowerLauncherPage),
                ModuleType.PowerAccent => typeof(PowerAccentPage),
                ModuleType.Workspaces => typeof(WorkspacesPage),
                ModuleType.RegistryPreview => typeof(RegistryPreviewPage),
                ModuleType.MeasureTool => typeof(MeasureToolPage),
                ModuleType.ShortcutGuide => typeof(ShortcutGuidePage),
                ModuleType.PowerOCR => typeof(PowerOcrPage),
                ModuleType.ZoomIt => typeof(ZoomItPage),
                _ => typeof(DashboardPage), // never called, all values listed above
            };
        }
    }
}<|MERGE_RESOLUTION|>--- conflicted
+++ resolved
@@ -53,11 +53,8 @@
                 case ModuleType.CmdPal: return generalSettingsConfig.Enabled.CmdPal;
                 case ModuleType.ColorPicker: return generalSettingsConfig.Enabled.ColorPicker;
                 case ModuleType.CropAndLock: return generalSettingsConfig.Enabled.CropAndLock;
-<<<<<<< HEAD
                 case ModuleType.CursorWrap: return generalSettingsConfig.Enabled.CursorWrap;
-=======
                 case ModuleType.LightSwitch: return generalSettingsConfig.Enabled.LightSwitch;
->>>>>>> 1783812f
                 case ModuleType.EnvironmentVariables: return generalSettingsConfig.Enabled.EnvironmentVariables;
                 case ModuleType.FancyZones: return generalSettingsConfig.Enabled.FancyZones;
                 case ModuleType.FileLocksmith: return generalSettingsConfig.Enabled.FileLocksmith;
@@ -94,11 +91,8 @@
                 case ModuleType.CmdPal: generalSettingsConfig.Enabled.CmdPal = isEnabled; break;
                 case ModuleType.ColorPicker: generalSettingsConfig.Enabled.ColorPicker = isEnabled; break;
                 case ModuleType.CropAndLock: generalSettingsConfig.Enabled.CropAndLock = isEnabled; break;
-<<<<<<< HEAD
                 case ModuleType.CursorWrap: generalSettingsConfig.Enabled.CursorWrap = isEnabled; break;
-=======
                 case ModuleType.LightSwitch: generalSettingsConfig.Enabled.LightSwitch = isEnabled; break;
->>>>>>> 1783812f
                 case ModuleType.EnvironmentVariables: generalSettingsConfig.Enabled.EnvironmentVariables = isEnabled; break;
                 case ModuleType.FancyZones: generalSettingsConfig.Enabled.FancyZones = isEnabled; break;
                 case ModuleType.FileLocksmith: generalSettingsConfig.Enabled.FileLocksmith = isEnabled; break;
@@ -171,11 +165,8 @@
                 ModuleType.CmdPal => typeof(CmdPalPage),
                 ModuleType.ColorPicker => typeof(ColorPickerPage),
                 ModuleType.CropAndLock => typeof(CropAndLockPage),
-<<<<<<< HEAD
                 ModuleType.CursorWrap => typeof(MouseUtilsPage),
-=======
                 ModuleType.LightSwitch => typeof(LightSwitchPage),
->>>>>>> 1783812f
                 ModuleType.EnvironmentVariables => typeof(EnvironmentVariablesPage),
                 ModuleType.FancyZones => typeof(FancyZonesPage),
                 ModuleType.FileLocksmith => typeof(FileLocksmithPage),
