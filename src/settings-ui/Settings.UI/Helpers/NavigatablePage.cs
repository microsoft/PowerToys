--- conflicted
+++ resolved
@@ -17,11 +17,7 @@
 public abstract partial class NavigatablePage : Page
 {
     private const int ExpandWaitDuration = 500;
-<<<<<<< HEAD
-    private const int AnimationDuration = 800;
-=======
     private const int AnimationDuration = 2000;
->>>>>>> 2d35fd85
 
     private NavigationParams _pendingNavigationParams;
 
