﻿<Project Sdk="Microsoft.NET.Sdk">
  <Import Project="..\..\Version.props" />
  <PropertyGroup>
    <OutputType>WinExe</OutputType>
    <TargetFramework>net7.0-windows10.0.20348.0</TargetFramework>
    <TargetPlatformMinVersion>10.0.19041.0</TargetPlatformMinVersion>
    <SupportedOSPlatformVersion>10.0.19041.0</SupportedOSPlatformVersion>
    <RootNamespace>Microsoft.PowerToys.Settings.UI</RootNamespace>
    <ApplicationManifest>app.manifest</ApplicationManifest>
    <RuntimeIdentifiers>win10-x64;win10-arm64</RuntimeIdentifiers>
    <UseWinUI>true</UseWinUI>
    <EnablePreviewMsixTooling>true</EnablePreviewMsixTooling>
    <WindowsPackageType>None</WindowsPackageType>
    <AppendTargetFrameworkToOutputPath>false</AppendTargetFrameworkToOutputPath>
    <AppendRuntimeIdentifierToOutputPath>false</AppendRuntimeIdentifierToOutputPath>
    <ApplicationIcon>Assets\Settings\icon.ico</ApplicationIcon>
    <WindowsAppSDKSelfContained>true</WindowsAppSDKSelfContained>
    <!-- OutputPath looks like this because it has to be called both by settings and publish.cmd -->
    <OutputPath>..\..\..\$(Platform)\$(Configuration)\WinUI3Apps</OutputPath>
    <SelfContained>true</SelfContained>
    <!-- MRT from windows app sdk will search for a pri file with the same name of the module before defaulting to resources.pri -->
    <ProjectPriFileName>PowerToys.Settings.pri</ProjectPriFileName>
  </PropertyGroup>

  <ItemGroup>
    <Page Remove="SettingsXAML\App.xaml" />
  </ItemGroup>
  <ItemGroup>
    <ApplicationDefinition Include="SettingsXAML\App.xaml" />
  </ItemGroup>

  <!-- SelfContained=true requires RuntimeIdentifier to be set -->
  <PropertyGroup Condition="'$(Platform)'=='x64'">
    <RuntimeIdentifier>win10-x64</RuntimeIdentifier>
  </PropertyGroup>
  <PropertyGroup Condition="'$(Platform)'=='ARM64'">
    <RuntimeIdentifier>win10-arm64</RuntimeIdentifier>
  </PropertyGroup>

  <PropertyGroup Condition="'$(Configuration)'=='Debug'">
    <NoWarn></NoWarn>
    <TreatWarningsAsErrors>True</TreatWarningsAsErrors>
    <WarningsNotAsErrors>CA1720</WarningsNotAsErrors>
    <Optimize>False</Optimize>
    <DebugType>full</DebugType>
    <DebugSymbols>true</DebugSymbols>
    <DefineConstants>DEBUG;TRACE</DefineConstants>
  </PropertyGroup>

  <PropertyGroup Condition="'$(Configuration)'=='Release'">
    <NoWarn></NoWarn>
    <TreatWarningsAsErrors>True</TreatWarningsAsErrors>
    <WarningsNotAsErrors>CA1720</WarningsNotAsErrors>
    <Optimize>true</Optimize>
  </PropertyGroup>
	
  <!-- See https://learn.microsoft.com/windows/apps/develop/platform/csharp-winrt/net-projection-from-cppwinrt-component for more info -->
  <PropertyGroup>
    <CsWinRTIncludes>PowerToys.GPOWrapper</CsWinRTIncludes>
    <CsWinRTGeneratedFilesDir>$(OutDir)</CsWinRTGeneratedFilesDir>
    <ErrorOnDuplicatePublishOutputFiles>false</ErrorOnDuplicatePublishOutputFiles>
  </PropertyGroup>

	<!-- Needed for CommunityToolkit.Labs.WinUI.SettingsControls. -->
	<PropertyGroup>
		<RestoreAdditionalProjectSources>https://pkgs.dev.azure.com/dotnet/CommunityToolkit/_packaging/CommunityToolkit-Labs/nuget/v3/index.json</RestoreAdditionalProjectSources>
	</PropertyGroup>
<<<<<<< HEAD
	<ItemGroup>
	  <None Remove="Controls\AlphaColorPickerButton.xaml" />
	  <None Remove="OOBE\Views\OobeOverviewPlaceholder.xaml" />
	</ItemGroup>
	<ItemGroup>
	  <None Remove="Controls\ColorFormatEditor.xaml" />
	</ItemGroup>
=======
>>>>>>> 082c3123

  <ItemGroup>
    <Content Include="Assets\Settings\SplashScreen.scale-200.png" />
    <Content Include="Assets\Settings\LockScreenLogo.scale-200.png" />
    <Content Include="Assets\Settings\Square150x150Logo.scale-200.png" />
    <Content Include="Assets\Settings\Square44x44Logo.scale-200.png" />
    <Content Include="Assets\Settings\Square44x44Logo.targetsize-24_altform-unplated.png" />
    <Content Include="Assets\Settings\StoreLogo.png" />
    <Content Include="Assets\Settings\Wide310x150Logo.scale-200.png" />
  </ItemGroup>

  <ItemGroup>
    <PackageReference Include="CommunityToolkit.Labs.WinUI.SettingsControls" />
    <PackageReference Include="CommunityToolkit.WinUI.UI.Animations" />
    <PackageReference Include="Microsoft.Windows.CsWinRT" />
    <PackageReference Include="CommunityToolkit.WinUI.UI" />
    <PackageReference Include="CommunityToolkit.WinUI.UI.Controls" />
    <PackageReference Include="WinUIEx" />
    <PackageReference Include="Microsoft.WindowsAppSDK" />
    <PackageReference Include="Microsoft.Windows.SDK.BuildTools" />
    <PackageReference Include="Microsoft.Xaml.Behaviors.WinUI.Managed" />
    <PackageReference Include="StreamJsonRpc" />
    <!-- HACK: Microsoft.Extensions.Hosting is referenced, even if it is not used, to force dll versions to be the same as in other projects. Really only needed since the Experimentation APIs that are added in CI reference some net standard 2.0 assemblies. -->
    <PackageReference Include="Microsoft.Extensions.Hosting" />
    <Manifest Include="$(ApplicationManifest)" />
  </ItemGroup>
  <!-- Defining the "Msix" ProjectCapability here allows the Single-project MSIX Packaging
       Tools extension to be activated for this project even if the Windows App SDK Nuget
       package has not yet been restored -->
	
  <ItemGroup Condition="'$(DisableMsixProjectCapabilityAddedByProject)'!='true' and '$(EnablePreviewMsixTooling)'=='true'">
    <ProjectCapability Include="Msix" />
  </ItemGroup>
	
  <ItemGroup>
    <!-- HACK: Common.UI is referenced, even if it is not used, to force dll versions to be the same as in other projects that use it. It's still unclear why this is the case, but this is need for flattening the install directory. -->
    <ProjectReference Include="..\..\common\Common.UI\Common.UI.csproj" />
    <ProjectReference Include="..\..\common\AllExperiments\AllExperiments.csproj" />
    <ProjectReference Include="..\..\common\GPOWrapper\GPOWrapper.vcxproj" />
    <ProjectReference Include="..\..\common\interop\PowerToys.Interop.vcxproj" />
    <ProjectReference Include="..\..\common\ManagedCommon\ManagedCommon.csproj" />
    <ProjectReference Include="..\..\common\ManagedTelemetry\Telemetry\ManagedTelemetry.csproj" />
    <ProjectReference Include="..\Settings.UI.Library\Settings.UI.Library.csproj" />
  </ItemGroup>
	
  <PropertyGroup>
    <!-- TODO: fix issues and reenable -->
    <!-- These are caused by streamjsonrpc dependency on Microsoft.VisualStudio.Threading.Analyzers -->
    <!-- We might want to add that to the project and fix the issues as well -->
    <NoWarn>VSTHRD002;VSTHRD110;VSTHRD100;VSTHRD200;VSTHRD101</NoWarn>
  </PropertyGroup>

  <ItemGroup>
<<<<<<< HEAD
    <Page Update="Controls\AlphaColorPickerButton.xaml">
      <XamlRuntime>$(DefaultXamlRuntime)</XamlRuntime>
    </Page>
    <Page Update="FlyoutWindow.xaml">
      <Generator>MSBuild:Compile</Generator>
    </Page>
    <Page Update="Flyout\LaunchPage.xaml">
      <Generator>MSBuild:Compile</Generator>
    </Page>
    <Page Update="Flyout\ShellPage.xaml">
      <Generator>MSBuild:Compile</Generator>
    </Page>
    <Page Update="Controls\ColorFormatEditor.xaml">
      <Generator>MSBuild:Compile</Generator>
    </Page>
    <Page Update="Flyout\AppsListPage.xaml">
      <Generator>MSBuild:Compile</Generator>
    </Page>
    <Page Update="Flyout\Controls\FlyoutMenuButton.xaml">
      <Generator>MSBuild:Compile</Generator>
    </Page>
    <None Update="icon.ico">
=======
    <None Update="Assets\Settings\icon.ico">
>>>>>>> 082c3123
      <CopyToOutputDirectory>Always</CopyToOutputDirectory>
    </None>
  </ItemGroup>
	
</Project><|MERGE_RESOLUTION|>--- conflicted
+++ resolved
@@ -65,16 +65,6 @@
 	<PropertyGroup>
 		<RestoreAdditionalProjectSources>https://pkgs.dev.azure.com/dotnet/CommunityToolkit/_packaging/CommunityToolkit-Labs/nuget/v3/index.json</RestoreAdditionalProjectSources>
 	</PropertyGroup>
-<<<<<<< HEAD
-	<ItemGroup>
-	  <None Remove="Controls\AlphaColorPickerButton.xaml" />
-	  <None Remove="OOBE\Views\OobeOverviewPlaceholder.xaml" />
-	</ItemGroup>
-	<ItemGroup>
-	  <None Remove="Controls\ColorFormatEditor.xaml" />
-	</ItemGroup>
-=======
->>>>>>> 082c3123
 
   <ItemGroup>
     <Content Include="Assets\Settings\SplashScreen.scale-200.png" />
@@ -128,32 +118,7 @@
   </PropertyGroup>
 
   <ItemGroup>
-<<<<<<< HEAD
-    <Page Update="Controls\AlphaColorPickerButton.xaml">
-      <XamlRuntime>$(DefaultXamlRuntime)</XamlRuntime>
-    </Page>
-    <Page Update="FlyoutWindow.xaml">
-      <Generator>MSBuild:Compile</Generator>
-    </Page>
-    <Page Update="Flyout\LaunchPage.xaml">
-      <Generator>MSBuild:Compile</Generator>
-    </Page>
-    <Page Update="Flyout\ShellPage.xaml">
-      <Generator>MSBuild:Compile</Generator>
-    </Page>
-    <Page Update="Controls\ColorFormatEditor.xaml">
-      <Generator>MSBuild:Compile</Generator>
-    </Page>
-    <Page Update="Flyout\AppsListPage.xaml">
-      <Generator>MSBuild:Compile</Generator>
-    </Page>
-    <Page Update="Flyout\Controls\FlyoutMenuButton.xaml">
-      <Generator>MSBuild:Compile</Generator>
-    </Page>
-    <None Update="icon.ico">
-=======
     <None Update="Assets\Settings\icon.ico">
->>>>>>> 082c3123
       <CopyToOutputDirectory>Always</CopyToOutputDirectory>
     </None>
   </ItemGroup>
