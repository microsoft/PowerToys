--- conflicted
+++ resolved
@@ -57,11 +57,8 @@
   </ItemGroup>
 
   <ItemGroup>
-<<<<<<< HEAD
     <PackageReference Include="CommunityToolkit.Labs.WinUI.SettingsControls" Version="0.0.5" />
-=======
     <PackageReference Include="Microsoft.Windows.CsWinRT" Version="2.0.0" />
->>>>>>> d234536c
     <PackageReference Include="CommunityToolkit.WinUI.UI" Version="7.1.2" />
     <PackageReference Include="CommunityToolkit.WinUI.UI.Controls" Version="7.1.2" />
     <PackageReference Include="Microsoft.WindowsAppSDK" Version="1.1.5" />
