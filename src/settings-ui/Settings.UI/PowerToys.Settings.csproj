﻿<Project Sdk="Microsoft.NET.Sdk">
	<!-- Look at Directory.Build.props in root for common stuff as well -->
	<Import Project="..\..\Common.Dotnet.CsWinRT.props" />
	<Import Project="..\..\Common.SelfContained.props" />

	<PropertyGroup>
		<OutputType>WinExe</OutputType>
		<RootNamespace>Microsoft.PowerToys.Settings.UI</RootNamespace>
		<ApplicationManifest>app.manifest</ApplicationManifest>
		<UseWinUI>true</UseWinUI>
		<EnablePreviewMsixTooling>true</EnablePreviewMsixTooling>
		<WindowsPackageType>None</WindowsPackageType>
		<AppendTargetFrameworkToOutputPath>false</AppendTargetFrameworkToOutputPath>
		<AppendRuntimeIdentifierToOutputPath>false</AppendRuntimeIdentifierToOutputPath>
		<ApplicationIcon>Assets\Settings\icon.ico</ApplicationIcon>
		<WindowsAppSDKSelfContained>true</WindowsAppSDKSelfContained>
		<!-- OutputPath looks like this because it has to be called both by settings and publish.cmd -->
		<OutputPath>..\..\..\$(Platform)\$(Configuration)\WinUI3Apps</OutputPath>
		<!-- MRT from windows app sdk will search for a pri file with the same name of the module before defaulting to resources.pri -->
		<ProjectPriFileName>PowerToys.Settings.pri</ProjectPriFileName>
	</PropertyGroup>
	<ItemGroup>
		<None Remove="Assets\Settings\Modules\APDialog.dark.png" />
		<None Remove="Assets\Settings\Modules\APDialog.light.png" />
		<None Remove="SettingsXAML\Controls\Dashboard\CheckUpdateControl.xaml" />
		<None Remove="SettingsXAML\Controls\Dashboard\ShortcutConflictControl.xaml" />
		<None Remove="SettingsXAML\Controls\KeyVisual\KeyCharPresenter.xaml" />
		<None Remove="SettingsXAML\Controls\TitleBar\TitleBar.xaml" />
	</ItemGroup>
	<ItemGroup>
		<Page Remove="SettingsXAML\App.xaml" />
	</ItemGroup>
	<ItemGroup>
		<ApplicationDefinition Include="SettingsXAML\App.xaml" />
	</ItemGroup>


	<!-- See https://learn.microsoft.com/windows/apps/develop/platform/csharp-winrt/net-projection-from-cppwinrt-component for more info -->
	<PropertyGroup>
		<CsWinRTIncludes>PowerToys.GPOWrapper;PowerToys.ZoomItSettingsInterop</CsWinRTIncludes>
		<CsWinRTGeneratedFilesDir>$(OutDir)</CsWinRTGeneratedFilesDir>
		<ErrorOnDuplicatePublishOutputFiles>false</ErrorOnDuplicatePublishOutputFiles>
	</PropertyGroup>

	<ItemGroup>
		<Content Include="Assets\Settings\SplashScreen.scale-200.png" />
		<Content Include="Assets\Settings\LockScreenLogo.scale-200.png" />
		<Content Include="Assets\Settings\Square150x150Logo.scale-200.png" />
		<Content Include="Assets\Settings\Square44x44Logo.scale-200.png" />
		<Content Include="Assets\Settings\Square44x44Logo.targetsize-24_altform-unplated.png" />
		<Content Include="Assets\Settings\StoreLogo.png" />
		<Content Include="Assets\Settings\Wide310x150Logo.scale-200.png" />
	</ItemGroup>

	<ItemGroup>
		<EmbeddedResource Include="Images\MouseJump-Desktop.png" />
	</ItemGroup>

	<ItemGroup>
		<PackageReference Include="CommunityToolkit.WinUI.Controls.Segmented" />
		<PackageReference Include="CommunityToolkit.WinUI.Controls.SettingsControls" />
		<PackageReference Include="CommunityToolkit.WinUI.Controls.Primitives" />
		<PackageReference Include="CommunityToolkit.WinUI.Animations" />
		<PackageReference Include="CommunityToolkit.WinUI.Extensions" />
		<PackageReference Include="CommunityToolkit.WinUI.Converters" />
		<PackageReference Include="CommunityToolkit.WinUI.UI.Controls.Markdown" />
<<<<<<< HEAD
		<PackageReference Include="CommunityToolkit.Labs.WinUI.TitleBar" />
=======
		<PackageReference Include="System.Net.Http" />
		<PackageReference Include="System.Private.Uri" />
		<PackageReference Include="System.Text.RegularExpressions" />
>>>>>>> f760ed9d
		<PackageReference Include="WinUIEx" />
		<!-- Including MessagePack to force version, since it's used by StreamJsonRpc but contains vulnerabilities. After StreamJsonRpc updates the version of MessagePack, we can upgrade StreamJsonRpc instead. -->
		<PackageReference Include="MessagePack" />
		<PackageReference Include="Microsoft.WindowsAppSDK" />
		<PackageReference Include="Microsoft.Windows.SDK.BuildTools" />
		<PackageReference Include="Microsoft.Xaml.Behaviors.WinUI.Managed" />
		<PackageReference Include="StreamJsonRpc" />
		<!-- HACK: Microsoft.Extensions.Hosting is referenced, even if it is not used, to force dll versions to be the same as in other projects. Really only needed since the Experimentation APIs that are added in CI reference some net standard 2.0 assemblies. -->
		<PackageReference Include="Microsoft.Extensions.Hosting" />
		<!-- This line forces the WebView2 version used by Windows App SDK to be the one we expect from Directory.Packages.props . -->
		<PackageReference Include="Microsoft.Web.WebView2" />
		<!-- HACK: CmdPal uses CommunityToolkit.Common directly. Align the version. -->
		<PackageReference Include="CommunityToolkit.Common" />
		<!-- HACK: MWB and Advanced Paste. Align the version.  got flagged when https://github.com/microsoft/PowerToys/pull/38779 was done -->
		<PackageReference Include="Microsoft.Bcl.AsyncInterfaces" />
		<Manifest Include="$(ApplicationManifest)" />
	</ItemGroup>
	<!-- Defining the "Msix" ProjectCapability here allows the Single-project MSIX Packaging
		   Tools extension to be activated for this project even if the Windows App SDK Nuget
		   package has not yet been restored -->

	<ItemGroup Condition="'$(DisableMsixProjectCapabilityAddedByProject)'!='true' and '$(EnablePreviewMsixTooling)'=='true'">
		<ProjectCapability Include="Msix" />
	</ItemGroup>

	<ItemGroup>
		<!-- HACK: Common.UI is referenced, even if it is not used, to force dll versions to be the same as in other projects that use it. It's still unclear why this is the case, but this is need for flattening the install directory. -->
		<ProjectReference Include="..\..\common\Common.Search\Common.Search.csproj" />
		<ProjectReference Include="..\..\common\Common.UI\Common.UI.csproj" />
		<ProjectReference Include="..\..\common\AllExperiments\AllExperiments.csproj" />
		<ProjectReference Include="..\..\common\GPOWrapper\GPOWrapper.vcxproj" />
		<ProjectReference Include="..\..\common\interop\PowerToys.Interop.vcxproj" />
		<ProjectReference Include="..\..\modules\ZoomIt\ZoomItSettingsInterop\ZoomItSettingsInterop.vcxproj" />
		<ProjectReference Include="..\..\common\ManagedCommon\ManagedCommon.csproj" />
		<ProjectReference Include="..\..\common\ManagedTelemetry\Telemetry\ManagedTelemetry.csproj" />
		<ProjectReference Include="..\..\modules\MouseUtils\MouseJump.Common\MouseJump.Common.csproj" />
		<ProjectReference Include="..\Settings.UI.Library\Settings.UI.Library.csproj" />
	</ItemGroup>

	<!-- XamlIndexBuilder now outputs directly to Assets\Settings -->
	<PropertyGroup>
		<GeneratedJsonFile>$(MSBuildProjectDirectory)\Assets\Settings\search.index.json</GeneratedJsonFile>
	</PropertyGroup>

	<!-- No RID/Platform plumbing needed here. XamlIndexBuilder handles generation after its own Build. -->

	<PropertyGroup>
		<!-- TODO: fix issues and reenable -->
		<!-- These are caused by streamjsonrpc dependency on Microsoft.VisualStudio.Threading.Analyzers -->
		<!-- We might want to add that to the project and fix the issues as well -->
		<NoWarn>VSTHRD002;VSTHRD110;VSTHRD100;VSTHRD200;VSTHRD101</NoWarn>
	</PropertyGroup>

	<!-- Removed hard-coded resource exclusion. -->

	<ItemGroup>
		<!-- Ensure the generated search index is present in the project; only if it exists to prevent CS1566 in clean CI -->
		<Content Include="$(GeneratedJsonFile)" Condition="Exists('$(GeneratedJsonFile)')">
			<CopyToOutputDirectory>Always</CopyToOutputDirectory>
		</Content>
		<!-- Embed the generated search index; logical name must match PrebuiltIndexResourceName -->
		<EmbeddedResource Include="$(GeneratedJsonFile)" Condition="Exists('$(GeneratedJsonFile)')">
			<LogicalName>Microsoft.PowerToys.Settings.UI.Assets.search.index.json</LogicalName>
		</EmbeddedResource>
	</ItemGroup>

	<ItemGroup>
		<None Update="Assets\Settings\icon.ico">
			<CopyToOutputDirectory>Always</CopyToOutputDirectory>
		</None>
	</ItemGroup>

	<ItemGroup>
		<None Update="Assets\Settings\Scripts\CheckCmdNotFoundRequirements.ps1">
			<CopyToOutputDirectory>Always</CopyToOutputDirectory>
		</None>
		<None Update="Assets\Settings\Scripts\InstallWinGetClientModule.ps1">
			<CopyToOutputDirectory>Always</CopyToOutputDirectory>
		</None>
		<None Update="Assets\Settings\Scripts\InstallPowerShell7.ps1">
			<CopyToOutputDirectory>Always</CopyToOutputDirectory>
		</None>
		<None Update="Assets\Settings\Scripts\EnableModule.ps1">
			<CopyToOutputDirectory>Always</CopyToOutputDirectory>
		</None>
		<None Update="Assets\Settings\Scripts\DisableModule.ps1">
			<CopyToOutputDirectory>Always</CopyToOutputDirectory>
		</None>		<Page Update="SettingsXAML\Controls\TitleBar\TitleBar.xaml">
		</Page>
		<Page Update="SettingsXAML\Controls\KeyVisual\KeyCharPresenter.xaml">
			<Generator>MSBuild:Compile</Generator>
		</Page>
		<Page Update="SettingsXAML\Controls\Dashboard\ShortcutConflictControl.xaml">
			<Generator>MSBuild:Compile</Generator>
		</Page>
		<Page Update="SettingsXAML\Controls\Dashboard\CheckUpdateControl.xaml">
			<Generator>MSBuild:Compile</Generator>
		</Page>
	</ItemGroup>

	<ItemGroup>
		<Page Update="SettingsXAML\OOBE\Views\OobeWorkspaces.xaml">
			<XamlRuntime>$(DefaultXamlRuntime)</XamlRuntime>
		</Page>
		<Page Update="SettingsXAML\Panels\MouseJumpPanel.xaml">
			<XamlRuntime>$(DefaultXamlRuntime)</XamlRuntime>
		</Page>
		<Page Update="SettingsXAML\Views\WorkspacesPage.xaml">
			<XamlRuntime>$(DefaultXamlRuntime)</XamlRuntime>
		</Page>
	</ItemGroup>

	<Target Name="BuildXamlIndexBeforeSettings" BeforeTargets="CoreCompile">
		<Message Importance="high" Text="[Settings] Building XamlIndexBuilder prior to compile. Views='$(MSBuildProjectDirectory)\SettingsXAML\Views' Out='$(GeneratedJsonFile)'" />
		<MSBuild Projects="..\Settings.UI.XamlIndexBuilder\Settings.UI.XamlIndexBuilder.csproj" Targets="Build" Properties="Configuration=$(Configuration);Platform=Any CPU;TargetFramework=net9.0;XamlViewsDir=$(MSBuildProjectDirectory)\SettingsXAML\Views;GeneratedJsonFile=$(GeneratedJsonFile)" />
	</Target>
</Project><|MERGE_RESOLUTION|>--- conflicted
+++ resolved
@@ -64,13 +64,6 @@
 		<PackageReference Include="CommunityToolkit.WinUI.Extensions" />
 		<PackageReference Include="CommunityToolkit.WinUI.Converters" />
 		<PackageReference Include="CommunityToolkit.WinUI.UI.Controls.Markdown" />
-<<<<<<< HEAD
-		<PackageReference Include="CommunityToolkit.Labs.WinUI.TitleBar" />
-=======
-		<PackageReference Include="System.Net.Http" />
-		<PackageReference Include="System.Private.Uri" />
-		<PackageReference Include="System.Text.RegularExpressions" />
->>>>>>> f760ed9d
 		<PackageReference Include="WinUIEx" />
 		<!-- Including MessagePack to force version, since it's used by StreamJsonRpc but contains vulnerabilities. After StreamJsonRpc updates the version of MessagePack, we can upgrade StreamJsonRpc instead. -->
 		<PackageReference Include="MessagePack" />
