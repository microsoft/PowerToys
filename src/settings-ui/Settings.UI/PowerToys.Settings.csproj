--- conflicted
+++ resolved
@@ -128,13 +128,10 @@
     </None>
   </ItemGroup>
 
-<<<<<<< HEAD
-=======
   <ItemGroup>
     <Page Update="SettingsXAML\Views\DashboardPage.xaml">
       <XamlRuntime>$(DefaultXamlRuntime)</XamlRuntime>
     </Page>
   </ItemGroup>
 	
->>>>>>> 1f936df3
 </Project>