--- conflicted
+++ resolved
@@ -151,11 +151,8 @@
                         case "VideoConference": StartupPage = typeof(Views.VideoConferencePage); break;
                         case "MeasureTool": StartupPage = typeof(Views.MeasureToolPage); break;
                         case "Hosts": StartupPage = typeof(Views.HostsPage); break;
-<<<<<<< HEAD
                         case "RegistryPreview": StartupPage = typeof(Views.RegistryPreviewPage); break;
-=======
                         case "PastePlain": StartupPage = typeof(Views.PastePlainPage); break;
->>>>>>> 1fac3d3d
                         default: Debug.Assert(false, "Unexpected SettingsWindow argument value"); break;
                     }
 
