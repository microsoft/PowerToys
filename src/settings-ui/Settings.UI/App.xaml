--- conflicted
+++ resolved
@@ -3,12 +3,9 @@
     xmlns="http://schemas.microsoft.com/winfx/2006/xaml/presentation"
     xmlns:x="http://schemas.microsoft.com/winfx/2006/xaml"
     xmlns:controls="using:Microsoft.PowerToys.Settings.UI.Controls"
-<<<<<<< HEAD
-    xmlns:local="using:Microsoft.PowerToys.Settings.UI">
-=======
+    xmlns:local="using:Microsoft.PowerToys.Settings.UI"
     xmlns:converters="using:CommunityToolkit.WinUI.UI.Converters"
     xmlns:labs="using:CommunityToolkit.Labs.WinUI">
->>>>>>> 357fb8f6
     <Application.Resources>
         <ResourceDictionary>
             <ResourceDictionary.MergedDictionaries>
@@ -18,10 +15,6 @@
                 <ResourceDictionary Source="/Styles/TextBlock.xaml" />
                 <ResourceDictionary Source="/Styles/Button.xaml" />
                 <ResourceDictionary Source="/Themes/Colors.xaml" />
-<<<<<<< HEAD
-                <ResourceDictionary Source="/Themes/SettingsExpanderStyles.xaml" />
-=======
->>>>>>> 357fb8f6
                 <!--  Other merged dictionaries here  -->
             </ResourceDictionary.MergedDictionaries>
 
@@ -61,13 +54,9 @@
                 <Setter Property="IsTabStop" Value="False" />
             </Style>
 
-<<<<<<< HEAD
-            <Style BasedOn="{StaticResource DefaultCheckBoxStyle}" TargetType="controls:CheckBoxWithDescriptionControl" />
-=======
             <Style
                 BasedOn="{StaticResource DefaultCheckBoxStyle}"
                 TargetType="controls:CheckBoxWithDescriptionControl" />
->>>>>>> 357fb8f6
             <!--  Other app resources here  -->
         </ResourceDictionary>
     </Application.Resources>
