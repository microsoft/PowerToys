--- conflicted
+++ resolved
@@ -55,10 +55,7 @@
             new PowerAccentLanguageModel("MI", "QuickAccent_SelectedLanguage_Maori", LanguageGroup),
             new PowerAccentLanguageModel("NO", "QuickAccent_SelectedLanguage_Norwegian", LanguageGroup),
             new PowerAccentLanguageModel("PI", "QuickAccent_SelectedLanguage_Pinyin", LanguageGroup),
-<<<<<<< HEAD
-=======
             new PowerAccentLanguageModel("PIE", "QuickAccent_SelectedLanguage_Proto_Indo_European", LanguageGroup),
->>>>>>> 8040cc74
             new PowerAccentLanguageModel("PL", "QuickAccent_SelectedLanguage_Polish", LanguageGroup),
             new PowerAccentLanguageModel("PT", "QuickAccent_SelectedLanguage_Portuguese", LanguageGroup),
             new PowerAccentLanguageModel("RO", "QuickAccent_SelectedLanguage_Romanian", LanguageGroup),
@@ -118,10 +115,7 @@
             {
                 SelectedLanguageOptions = _powerAccentSettings.Properties.SelectedLang.Value.Split(',')
                    .Select(l => Languages.Find(lang => lang.LanguageCode == l))
-<<<<<<< HEAD
-=======
                    .Where(l => l != null) // Wrongly typed languages will appear as null after find. We want to remove those to avoid crashes.
->>>>>>> 8040cc74
                    .ToArray();
             }
             else if (_powerAccentSettings.Properties.SelectedLang.Value.Contains("ALL"))
