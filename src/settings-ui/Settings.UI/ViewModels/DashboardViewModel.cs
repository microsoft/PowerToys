--- conflicted
+++ resolved
@@ -96,20 +96,7 @@
             // set the callback functions value to handle outgoing IPC message.
             SendConfigMSG = ipcMSGCallBackFunc;
 
-<<<<<<< HEAD
-            foreach (ModuleType moduleType in Enum.GetValues<ModuleType>())
-            {
-                if (moduleType == ModuleType.KeystrokeOverlay)
-                {
-                    continue;
-                }
-
-                AddDashboardListItem(moduleType);
-            }
-
-=======
             RefreshModuleList();
->>>>>>> a2ee3691
             GetShortcutModules();
         }
 
