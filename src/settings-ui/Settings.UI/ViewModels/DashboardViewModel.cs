--- conflicted
+++ resolved
@@ -536,19 +536,20 @@
             return new ObservableCollection<DashboardModuleItem>(list);
         }
 
-<<<<<<< HEAD
         private ObservableCollection<DashboardModuleItem> GetModuleItemsPowerPreview()
         {
             var list = new List<DashboardModuleItem>
             {
                 new DashboardModuleTextItem() { Label = resourceLoader.GetString("FileExplorerPreview_ShortDescription") },
-=======
+            };
+            return new ObservableCollection<DashboardModuleItem>(list);
+        }
+        
         private ObservableCollection<DashboardModuleItem> GetModuleItemsZoomIt()
         {
             var list = new List<DashboardModuleItem>
             {
                 new DashboardModuleTextItem() { Label = resourceLoader.GetString("ZoomIt_ShortDescription") },
->>>>>>> 21aa49ce
             };
             return new ObservableCollection<DashboardModuleItem>(list);
         }
