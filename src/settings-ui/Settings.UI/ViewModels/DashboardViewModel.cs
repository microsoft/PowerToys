--- conflicted
+++ resolved
@@ -504,19 +504,20 @@
             return new ObservableCollection<DashboardModuleItem>(list);
         }
 
-<<<<<<< HEAD
+        private ObservableCollection<DashboardModuleItem> GetModuleItemsNewPlus()
+        {
+            var list = new List<DashboardModuleItem>
+            {
+                new DashboardModuleTextItem() { Label = resourceLoader.GetString("NewPlus_Product_Description/Description") },
+            };
+            return new ObservableCollection<DashboardModuleItem>(list);
+        }
+
         private ObservableCollection<DashboardModuleItem> GetModuleItemsPowerPreview()
         {
             var list = new List<DashboardModuleItem>
             {
                 new DashboardModuleTextItem() { Label = resourceLoader.GetString("FileExplorerPreview_ShortDescription") },
-=======
-        private ObservableCollection<DashboardModuleItem> GetModuleItemsNewPlus()
-        {
-            var list = new List<DashboardModuleItem>
-            {
-                new DashboardModuleTextItem() { Label = resourceLoader.GetString("NewPlus_Product_Description/Description") },
->>>>>>> 6bab7377
             };
             return new ObservableCollection<DashboardModuleItem>(list);
         }
