--- conflicted
+++ resolved
@@ -20,14 +20,8 @@
 
 public partial class ImageResizerViewModel : Observable
 {
-<<<<<<< HEAD
-    public partial class ImageResizerViewModel : Observable
-    {
-        private GeneralSettings GeneralSettingsConfig { get; set; }
-=======
     private static readonly string DefaultPresetNamePrefix =
         Helpers.ResourceLoaderInstance.ResourceLoader.GetString("ImageResizer_DefaultSize_NewSizePrefix");
->>>>>>> 3970e89e
 
     private static readonly List<string> EncoderGuids =
     [
