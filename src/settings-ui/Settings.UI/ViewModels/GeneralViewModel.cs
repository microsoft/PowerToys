--- conflicted
+++ resolved
@@ -4,10 +4,7 @@
 
 using System;
 using System.Collections.Generic;
-<<<<<<< HEAD
-=======
 using System.Collections.ObjectModel;
->>>>>>> 69098878
 using System.Diagnostics;
 using System.Globalization;
 using System.IO;
@@ -229,21 +226,19 @@
         private string _settingsBackupMessage;
         private string _backupRestoreMessageSeverity;
 
-<<<<<<< HEAD
-        private string reportBugLink = "https://aka.ms/powerToysReportBug";
-
-        public enum InstallScope
-        {
-            PerMachine = 0,
-            PerUser,
-        }
-
-        private const string InstallScopeRegKey = @"Software\Classes\powertoys\";
-=======
         private int _languagesIndex;
         private int _initLanguagesIndex;
         private bool _languageChanged;
->>>>>>> 69098878
+
+        private string reportBugLink = "https://aka.ms/powerToysReportBug";
+
+        public enum InstallScope
+        {
+            PerMachine = 0,
+            PerUser,
+        }
+
+        private const string InstallScopeRegKey = @"Software\Classes\powertoys\";
 
         // Gets or sets a value indicating whether run powertoys on start-up.
         public string ReportBugLink
