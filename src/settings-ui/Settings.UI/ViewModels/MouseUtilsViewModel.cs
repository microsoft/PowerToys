--- conflicted
+++ resolved
@@ -106,11 +106,8 @@
             _mousePointerCrosshairsRadius = MousePointerCrosshairsSettingsConfig.Properties.CrosshairsRadius.Value;
             _mousePointerCrosshairsThickness = MousePointerCrosshairsSettingsConfig.Properties.CrosshairsThickness.Value;
             _mousePointerCrosshairsBorderSize = MousePointerCrosshairsSettingsConfig.Properties.CrosshairsBorderSize.Value;
-<<<<<<< HEAD
+            _mousePointerCrosshairsAutoHide = MousePointerCrosshairsSettingsConfig.Properties.CrosshairsAutoHide.Value;
             _mousePointerCrosshairsFixedLength = MousePointerCrosshairsSettingsConfig.Properties.CrosshairsFixedLength.Value;
-=======
-            _mousePointerCrosshairsAutoHide = MousePointerCrosshairsSettingsConfig.Properties.CrosshairsAutoHide.Value;
->>>>>>> 65916fd5
 
             // set the callback functions value to handle outgoing IPC message.
             SendConfigMSG = ipcMSGCallBackFunc;
@@ -797,24 +794,33 @@
             }
         }
 
-<<<<<<< HEAD
+        public bool MousePointerCrosshairsAutoHide
+        {
+            get
+            {
+                return _mousePointerCrosshairsAutoHide;
+            }
+
+            set
+            {
+                if (value != _mousePointerCrosshairsAutoHide)
+                {
+                    _mousePointerCrosshairsAutoHide = value;
+                    MousePointerCrosshairsSettingsConfig.Properties.CrosshairsAutoHide.Value = value;
+                    NotifyMousePointerCrosshairsPropertyChanged();
+                }
+            }
+        }
+
         public bool MousePointerCrosshairsIsFixedLengthEnabled
         {
             get
             {
                 return _mousePointerCrosshairsIsFixedLengthEnabled;
-=======
-        public bool MousePointerCrosshairsAutoHide
-        {
-            get
-            {
-                return _mousePointerCrosshairsAutoHide;
->>>>>>> 65916fd5
-            }
-
-            set
-            {
-<<<<<<< HEAD
+            }
+
+            set
+            {
                 if (value != _mousePointerCrosshairsIsFixedLengthEnabled)
                 {
                     _mousePointerCrosshairsIsFixedLengthEnabled = value;
@@ -837,12 +843,6 @@
                 {
                     _mousePointerCrosshairsFixedLength = value;
                     MousePointerCrosshairsSettingsConfig.Properties.CrosshairsFixedLength.Value = value;
-=======
-                if (value != _mousePointerCrosshairsAutoHide)
-                {
-                    _mousePointerCrosshairsAutoHide = value;
-                    MousePointerCrosshairsSettingsConfig.Properties.CrosshairsAutoHide.Value = value;
->>>>>>> 65916fd5
                     NotifyMousePointerCrosshairsPropertyChanged();
                 }
             }
@@ -906,11 +906,8 @@
         private int _mousePointerCrosshairsThickness;
         private string _mousePointerCrosshairsBorderColor;
         private int _mousePointerCrosshairsBorderSize;
-<<<<<<< HEAD
+        private bool _mousePointerCrosshairsAutoHide;
         private bool _mousePointerCrosshairsIsFixedLengthEnabled;
         private int _mousePointerCrosshairsFixedLength;
-=======
-        private bool _mousePointerCrosshairsAutoHide;
->>>>>>> 65916fd5
     }
 }