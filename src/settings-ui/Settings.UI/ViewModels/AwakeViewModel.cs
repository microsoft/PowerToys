--- conflicted
+++ resolved
@@ -250,12 +250,13 @@
             OnPropertyChanged(nameof(IntervalHours));
             OnPropertyChanged(nameof(IntervalMinutes));
             OnPropertyChanged(nameof(ExpirationDateTime));
-<<<<<<< HEAD
             OnPropertyChanged(nameof(ActivityCpuThresholdPercent));
             OnPropertyChanged(nameof(ActivityMemoryThresholdPercent));
             OnPropertyChanged(nameof(ActivityNetworkThresholdKBps));
             OnPropertyChanged(nameof(ActivitySampleIntervalSeconds));
             OnPropertyChanged(nameof(ActivityInactivityTimeoutSeconds));
+            OnPropertyChanged(nameof(TrackUsageEnabled));
+            OnPropertyChanged(nameof(UsageRetentionDays));
         }
 
         // Activity configuration bindables
@@ -322,10 +323,6 @@
                     NotifyPropertyChanged();
                 }
             }
-=======
-            OnPropertyChanged(nameof(TrackUsageEnabled));
-            OnPropertyChanged(nameof(UsageRetentionDays));
->>>>>>> 01e7b61e
         }
 
         private bool _enabledStateIsGPOConfigured;
