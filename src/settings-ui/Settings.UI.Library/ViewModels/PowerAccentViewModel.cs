﻿// Copyright (c) Microsoft Corporation
// The Microsoft Corporation licenses this file to you under the MIT license.
// See the LICENSE file in the project root for more information.

using System;
using System.Runtime.CompilerServices;
using Microsoft.PowerToys.Settings.UI.Library.Enumerations;
using Microsoft.PowerToys.Settings.UI.Library.Helpers;
using Microsoft.PowerToys.Settings.UI.Library.Interfaces;

namespace Microsoft.PowerToys.Settings.UI.Library.ViewModels
{
    public class PowerAccentViewModel : Observable
    {
        private GeneralSettings GeneralSettingsConfig { get; set; }

        private readonly PowerAccentSettings _powerAccentSettings;

        private readonly ISettingsUtils _settingsUtils;

        private readonly string[] _languageOptions =
        {
            "ALL",
            "CUR",
            "CZ",
            "DE",
            "FR",
            "HU",
            "IS",
            "IT",
            "MI",
            "PI",
            "PL",
            "PT",
            "RO",
            "SK",
            "SP",
            "TK",
        };

        private readonly string[] _toolbarOptions =
        {
            "Top center",
            "Bottom center",
            "Left",
            "Right",
            "Top right corner",
            "Top left corner",
            "Bottom right corner",
            "Bottom left corner",
            "Center",
        };

        private Func<string, int> SendConfigMSG { get; }

        public PowerAccentViewModel(ISettingsUtils settingsUtils, ISettingsRepository<GeneralSettings> settingsRepository, Func<string, int> ipcMSGCallBackFunc)
        {
            // To obtain the general settings configurations of PowerToys Settings.
            if (settingsRepository == null)
            {
                throw new ArgumentNullException(nameof(settingsRepository));
            }

            _settingsUtils = settingsUtils ?? throw new ArgumentNullException(nameof(settingsUtils));
            GeneralSettingsConfig = settingsRepository.SettingsConfig;

            _isEnabled = GeneralSettingsConfig.Enabled.PowerAccent;
            if (_settingsUtils.SettingsExists(PowerAccentSettings.ModuleName))
            {
                _powerAccentSettings = _settingsUtils.GetSettingsOrDefault<PowerAccentSettings>(PowerAccentSettings.ModuleName);
            }
            else
            {
                _powerAccentSettings = new PowerAccentSettings();
            }

            _inputTimeMs = _powerAccentSettings.Properties.InputTime.Value;

            _selectedLangIndex = Array.IndexOf(_languageOptions, _powerAccentSettings.Properties.SelectedLang.Value);

<<<<<<< HEAD
            _toolbarPositionIndex = Array.IndexOf(_toolbarOptions, _powerAccentSettings.Properties.ToolbarPosition.Value);
=======
            switch (_powerAccentSettings.Properties.SelectedLang.Value)
            {
                case "ALL":
                    _selectedLangIndex = 0;
                    break;
                case "CUR":
                    _selectedLangIndex = 1;
                    break;
                case "CZ":
                    _selectedLangIndex = 2;
                    break;
                case "FR":
                    _selectedLangIndex = 3;
                    break;
                case "DE":
                    _selectedLangIndex = 4;
                    break;
                case "HU":
                    _selectedLangIndex = 5;
                    break;
                case "IS":
                    _selectedLangIndex = 6;
                    break;
                case "IT":
                    _selectedLangIndex = 7;
                    break;
                case "MI":
                    _selectedLangIndex = 8;
                    break;
                case "PI":
                    _selectedLangIndex = 9;
                    break;
                case "PL":
                    _selectedLangIndex = 10;
                    break;
                case "RO":
                    _selectedLangIndex = 11;
                    break;
                case "SK":
                    _selectedLangIndex = 12;
                    break;
                case "SP":
                    _selectedLangIndex = 13;
                    break;
                case "TK":
                    _selectedLangIndex = 14;
                    break;
            }
>>>>>>> af5b9903

            // set the callback functions value to hangle outgoing IPC message.
            SendConfigMSG = ipcMSGCallBackFunc;
        }

        public bool IsEnabled
        {
            get => _isEnabled;
            set
            {
                if (_isEnabled != value)
                {
                    _isEnabled = value;

                    GeneralSettingsConfig.Enabled.PowerAccent = value;
                    OnPropertyChanged(nameof(IsEnabled));
                    OutGoingGeneralSettings outgoing = new OutGoingGeneralSettings(GeneralSettingsConfig);
                    SendConfigMSG(outgoing.ToString());
                }
            }
        }

        public int ActivationKey
        {
            get
            {
                return (int)_powerAccentSettings.Properties.ActivationKey;
            }

            set
            {
                if (value != (int)_powerAccentSettings.Properties.ActivationKey)
                {
                    _powerAccentSettings.Properties.ActivationKey = (PowerAccentActivationKey)value;
                    OnPropertyChanged(nameof(ActivationKey));
                    RaisePropertyChanged();
                }
            }
        }

        private int _inputTimeMs = 200;

        public int InputTimeMs
        {
            get
            {
                return _inputTimeMs;
            }

            set
            {
                if (value != _inputTimeMs)
                {
                    _inputTimeMs = value;
                    _powerAccentSettings.Properties.InputTime.Value = value;
                    OnPropertyChanged(nameof(InputTimeMs));
                    RaisePropertyChanged();
                }
            }
        }

        private int _toolbarPositionIndex;

        public int ToolbarPositionIndex
        {
            get
            {
                return _toolbarPositionIndex;
            }

            set
            {
                if (_toolbarPositionIndex != value)
                {
                    _toolbarPositionIndex = value;
                    _powerAccentSettings.Properties.ToolbarPosition.Value = _toolbarOptions[value];
                    RaisePropertyChanged(nameof(ToolbarPositionIndex));
                }
            }
        }

        private int _selectedLangIndex;

        public int SelectedLangIndex
        {
            get
            {
                return _selectedLangIndex;
            }

            set
            {
                if (_selectedLangIndex != value)
                {
                    _selectedLangIndex = value;
<<<<<<< HEAD
                    _powerAccentSettings.Properties.SelectedLang.Value = _languageOptions[value];
=======
                    switch (_selectedLangIndex)
                    {
                        case 0:
                            _powerAccentSettings.Properties.SelectedLang.Value = "ALL";
                            break;
                        case 1:
                            _powerAccentSettings.Properties.SelectedLang.Value = "CUR";
                            break;
                        case 2:
                            _powerAccentSettings.Properties.SelectedLang.Value = "CZ";
                            break;
                        case 3:
                            _powerAccentSettings.Properties.SelectedLang.Value = "FR";
                            break;
                        case 4:
                            _powerAccentSettings.Properties.SelectedLang.Value = "DE";
                            break;
                        case 5:
                            _powerAccentSettings.Properties.SelectedLang.Value = "HU";
                            break;
                        case 6:
                            _powerAccentSettings.Properties.SelectedLang.Value = "IS";
                            break;
                        case 7:
                            _powerAccentSettings.Properties.SelectedLang.Value = "IT";
                            break;
                        case 8:
                            _powerAccentSettings.Properties.SelectedLang.Value = "MI";
                            break;
                        case 9:
                            _powerAccentSettings.Properties.SelectedLang.Value = "PI";
                            break;
                        case 10:
                            _powerAccentSettings.Properties.SelectedLang.Value = "PL";
                            break;
                        case 11:
                            _powerAccentSettings.Properties.SelectedLang.Value = "RO";
                            break;
                        case 12:
                            _powerAccentSettings.Properties.SelectedLang.Value = "SK";
                            break;
                        case 13:
                            _powerAccentSettings.Properties.SelectedLang.Value = "SP";
                            break;
                        case 14:
                            _powerAccentSettings.Properties.SelectedLang.Value = "TK";
                            break;
                    }

>>>>>>> af5b9903
                    RaisePropertyChanged(nameof(SelectedLangIndex));
                }
            }
        }

        private void RaisePropertyChanged([CallerMemberName] string propertyName = null)
        {
            // Notify UI of property change
            OnPropertyChanged(propertyName);

            if (SendConfigMSG != null)
            {
                SndPowerAccentSettings snd = new SndPowerAccentSettings(_powerAccentSettings);
                SndModuleSettings<SndPowerAccentSettings> ipcMessage = new SndModuleSettings<SndPowerAccentSettings>(snd);
                SendConfigMSG(ipcMessage.ToJsonString());
            }
        }

        private bool _isEnabled;
    }
}<|MERGE_RESOLUTION|>--- conflicted
+++ resolved
@@ -1,4 +1,4 @@
-﻿// Copyright (c) Microsoft Corporation
+// Copyright (c) Microsoft Corporation
 // The Microsoft Corporation licenses this file to you under the MIT license.
 // See the LICENSE file in the project root for more information.
 
@@ -78,58 +78,7 @@
 
             _selectedLangIndex = Array.IndexOf(_languageOptions, _powerAccentSettings.Properties.SelectedLang.Value);
 
-<<<<<<< HEAD
             _toolbarPositionIndex = Array.IndexOf(_toolbarOptions, _powerAccentSettings.Properties.ToolbarPosition.Value);
-=======
-            switch (_powerAccentSettings.Properties.SelectedLang.Value)
-            {
-                case "ALL":
-                    _selectedLangIndex = 0;
-                    break;
-                case "CUR":
-                    _selectedLangIndex = 1;
-                    break;
-                case "CZ":
-                    _selectedLangIndex = 2;
-                    break;
-                case "FR":
-                    _selectedLangIndex = 3;
-                    break;
-                case "DE":
-                    _selectedLangIndex = 4;
-                    break;
-                case "HU":
-                    _selectedLangIndex = 5;
-                    break;
-                case "IS":
-                    _selectedLangIndex = 6;
-                    break;
-                case "IT":
-                    _selectedLangIndex = 7;
-                    break;
-                case "MI":
-                    _selectedLangIndex = 8;
-                    break;
-                case "PI":
-                    _selectedLangIndex = 9;
-                    break;
-                case "PL":
-                    _selectedLangIndex = 10;
-                    break;
-                case "RO":
-                    _selectedLangIndex = 11;
-                    break;
-                case "SK":
-                    _selectedLangIndex = 12;
-                    break;
-                case "SP":
-                    _selectedLangIndex = 13;
-                    break;
-                case "TK":
-                    _selectedLangIndex = 14;
-                    break;
-            }
->>>>>>> af5b9903
 
             // set the callback functions value to hangle outgoing IPC message.
             SendConfigMSG = ipcMSGCallBackFunc;
@@ -225,59 +174,7 @@
                 if (_selectedLangIndex != value)
                 {
                     _selectedLangIndex = value;
-<<<<<<< HEAD
                     _powerAccentSettings.Properties.SelectedLang.Value = _languageOptions[value];
-=======
-                    switch (_selectedLangIndex)
-                    {
-                        case 0:
-                            _powerAccentSettings.Properties.SelectedLang.Value = "ALL";
-                            break;
-                        case 1:
-                            _powerAccentSettings.Properties.SelectedLang.Value = "CUR";
-                            break;
-                        case 2:
-                            _powerAccentSettings.Properties.SelectedLang.Value = "CZ";
-                            break;
-                        case 3:
-                            _powerAccentSettings.Properties.SelectedLang.Value = "FR";
-                            break;
-                        case 4:
-                            _powerAccentSettings.Properties.SelectedLang.Value = "DE";
-                            break;
-                        case 5:
-                            _powerAccentSettings.Properties.SelectedLang.Value = "HU";
-                            break;
-                        case 6:
-                            _powerAccentSettings.Properties.SelectedLang.Value = "IS";
-                            break;
-                        case 7:
-                            _powerAccentSettings.Properties.SelectedLang.Value = "IT";
-                            break;
-                        case 8:
-                            _powerAccentSettings.Properties.SelectedLang.Value = "MI";
-                            break;
-                        case 9:
-                            _powerAccentSettings.Properties.SelectedLang.Value = "PI";
-                            break;
-                        case 10:
-                            _powerAccentSettings.Properties.SelectedLang.Value = "PL";
-                            break;
-                        case 11:
-                            _powerAccentSettings.Properties.SelectedLang.Value = "RO";
-                            break;
-                        case 12:
-                            _powerAccentSettings.Properties.SelectedLang.Value = "SK";
-                            break;
-                        case 13:
-                            _powerAccentSettings.Properties.SelectedLang.Value = "SP";
-                            break;
-                        case 14:
-                            _powerAccentSettings.Properties.SelectedLang.Value = "TK";
-                            break;
-                    }
-
->>>>>>> af5b9903
                     RaisePropertyChanged(nameof(SelectedLangIndex));
                 }
             }
