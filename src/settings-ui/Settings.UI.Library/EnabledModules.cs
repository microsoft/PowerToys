// Copyright (c) Microsoft Corporation
// The Microsoft Corporation licenses this file to you under the MIT license.
// See the LICENSE file in the project root for more information.

using System.Runtime.CompilerServices;
using System.Text.Json;
using System.Text.Json.Serialization;
using Microsoft.PowerToys.Settings.Telemetry;
using Microsoft.PowerToys.Telemetry;

namespace Microsoft.PowerToys.Settings.UI.Library
{
    public class EnabledModules
    {
        public EnabledModules()
        {
        }

        private bool fancyZones = true;

        [JsonPropertyName("FancyZones")]
        public bool FancyZones
        {
            get => fancyZones;
            set
            {
                if (fancyZones != value)
                {
                    LogTelemetryEvent(value);
                    fancyZones = value;
                }
            }
        }

        private bool imageResizer = true;

        [JsonPropertyName("Image Resizer")]
        public bool ImageResizer
        {
            get => imageResizer;
            set
            {
                if (imageResizer != value)
                {
                    LogTelemetryEvent(value);
                    imageResizer = value;
                }
            }
        }

        private bool fileExplorerPreview = true;

        [JsonPropertyName("File Explorer Preview")]
        public bool FileExplorerPreview
        {
            get => fileExplorerPreview;
            set
            {
                if (fileExplorerPreview != value)
                {
                    LogTelemetryEvent(value);
                    fileExplorerPreview = value;
                }
            }
        }

        private bool shortcutGuide = true;

        [JsonPropertyName("Shortcut Guide")]
        public bool ShortcutGuide
        {
            get => shortcutGuide;
            set
            {
                if (shortcutGuide != value)
                {
                    LogTelemetryEvent(value);
                    shortcutGuide = value;
                }
            }
        }

        private bool videoConference; // defaulting to off https://github.com/microsoft/PowerToys/issues/14507

        [JsonPropertyName("Video Conference")]
        public bool VideoConference
        {
            get => this.videoConference;
            set
            {
                if (this.videoConference != value)
                {
                    LogTelemetryEvent(value);
                    this.videoConference = value;
                }
            }
        }

        private bool powerRename = true;

        public bool PowerRename
        {
            get => powerRename;
            set
            {
                if (powerRename != value)
                {
                    LogTelemetryEvent(value);
                    powerRename = value;
                }
            }
        }

        private bool keyboardManager = true;

        [JsonPropertyName("Keyboard Manager")]
        public bool KeyboardManager
        {
            get => keyboardManager;
            set
            {
                if (keyboardManager != value)
                {
                    LogTelemetryEvent(value);
                    keyboardManager = value;
                }
            }
        }

        private bool powerLauncher = true;

        [JsonPropertyName("PowerToys Run")]
        public bool PowerLauncher
        {
            get => powerLauncher;
            set
            {
                if (powerLauncher != value)
                {
                    LogTelemetryEvent(value);
                    powerLauncher = value;
                }
            }
        }

        private bool colorPicker = true;

        [JsonPropertyName("ColorPicker")]
        public bool ColorPicker
        {
            get => colorPicker;
            set
            {
                if (colorPicker != value)
                {
                    LogTelemetryEvent(value);
                    colorPicker = value;
                }
            }
        }

        private bool awake;

        [JsonPropertyName("Awake")]
        public bool Awake
        {
            get => awake;
            set
            {
                if (awake != value)
                {
                    LogTelemetryEvent(value);
                    awake = value;
                }
            }
        }

        private bool findMyMouse = true;

        [JsonPropertyName("FindMyMouse")]
        public bool FindMyMouse
        {
            get => findMyMouse;
            set
            {
                if (findMyMouse != value)
                {
                    LogTelemetryEvent(value);
                    findMyMouse = value;
                }
            }
        }

        private bool mouseHighlighter = true;

        [JsonPropertyName("MouseHighlighter")]
        public bool MouseHighlighter
        {
            get => mouseHighlighter;
            set
            {
                if (mouseHighlighter != value)
                {
                    LogTelemetryEvent(value);
                    mouseHighlighter = value;
                }
            }
        }

        private bool alwaysOnTop = true;

        [JsonPropertyName("AlwaysOnTop")]
        public bool AlwaysOnTop
        {
            get => alwaysOnTop;
            set
            {
                if (alwaysOnTop != value)
                {
                    LogTelemetryEvent(value);
                    alwaysOnTop = value;
                }
            }
        }

        private bool mousePointerCrosshairs = true;

        [JsonPropertyName("MousePointerCrosshairs")]
        public bool MousePointerCrosshairs
        {
            get => mousePointerCrosshairs;
            set
            {
                if (mousePointerCrosshairs != value)
                {
                    LogTelemetryEvent(value);
                    mousePointerCrosshairs = value;
                }
            }
        }

<<<<<<< HEAD
        private bool peek = true;

        [JsonPropertyName("Peek")]
        public bool Peek
        {
            get => peek;
            set
            {
                if (peek != value)
                {
                    LogTelemetryEvent(value);
                    peek = value;
=======
        private bool powerAccent;

        [JsonPropertyName("QuickAccent")]
        public bool PowerAccent
        {
            get => powerAccent;
            set
            {
                if (powerAccent != value)
                {
                    LogTelemetryEvent(value);
                    powerAccent = value;
                }
            }
        }

        private bool powerOCR = true;

        [JsonPropertyName("TextExtractor")]
        public bool PowerOCR
        {
            get => powerOCR;
            set
            {
                if (powerOCR != value)
                {
                    LogTelemetryEvent(value);
                    powerOCR = value;
                }
            }
        }

        private bool measureTool = true;

        [JsonPropertyName("Measure Tool")]
        public bool MeasureTool
        {
            get => measureTool;
            set
            {
                if (measureTool != value)
                {
                    LogTelemetryEvent(value);
                    measureTool = value;
                }
            }
        }

        private bool hosts = true;

        [JsonPropertyName("Hosts")]
        public bool Hosts
        {
            get => hosts;
            set
            {
                if (hosts != value)
                {
                    LogTelemetryEvent(value);
                    hosts = value;
                }
            }
        }

        private bool fileLocksmith = true;

        [JsonPropertyName("File Locksmith")]
        public bool FileLocksmith
        {
            get => fileLocksmith;
            set
            {
                if (fileLocksmith != value)
                {
                    LogTelemetryEvent(value);
                    fileLocksmith = value;
>>>>>>> 7366db47
                }
            }
        }

        public string ToJsonString()
        {
            return JsonSerializer.Serialize(this);
        }

        private static void LogTelemetryEvent(bool value, [CallerMemberName] string moduleName = null)
        {
            var dataEvent = new SettingsEnabledEvent()
            {
                Value = value,
                Name = moduleName,
            };
            PowerToysTelemetry.Log.WriteEvent(dataEvent);
        }
    }
}<|MERGE_RESOLUTION|>--- conflicted
+++ resolved
@@ -239,7 +239,86 @@
             }
         }
 
-<<<<<<< HEAD
+        private bool powerAccent;
+
+        [JsonPropertyName("QuickAccent")]
+        public bool PowerAccent
+        {
+            get => powerAccent;
+            set
+            {
+                if (powerAccent != value)
+                {
+                    LogTelemetryEvent(value);
+                    powerAccent = value;
+                }
+            }
+        }
+
+        private bool powerOCR = true;
+
+        [JsonPropertyName("TextExtractor")]
+        public bool PowerOCR
+        {
+            get => powerOCR;
+            set
+            {
+                if (powerOCR != value)
+                {
+                    LogTelemetryEvent(value);
+                    powerOCR = value;
+                }
+            }
+        }
+
+        private bool measureTool = true;
+
+        [JsonPropertyName("Measure Tool")]
+        public bool MeasureTool
+        {
+            get => measureTool;
+            set
+            {
+                if (measureTool != value)
+                {
+                    LogTelemetryEvent(value);
+                    measureTool = value;
+                }
+            }
+        }
+
+        private bool hosts = true;
+
+        [JsonPropertyName("Hosts")]
+        public bool Hosts
+        {
+            get => hosts;
+            set
+            {
+                if (hosts != value)
+                {
+                    LogTelemetryEvent(value);
+                    hosts = value;
+                }
+            }
+        }
+
+        private bool fileLocksmith = true;
+
+        [JsonPropertyName("File Locksmith")]
+        public bool FileLocksmith
+        {
+            get => fileLocksmith;
+            set
+            {
+                if (fileLocksmith != value)
+                {
+                    LogTelemetryEvent(value);
+                    fileLocksmith = value;
+                }
+            }
+        }
+
         private bool peek = true;
 
         [JsonPropertyName("Peek")]
@@ -252,84 +331,6 @@
                 {
                     LogTelemetryEvent(value);
                     peek = value;
-=======
-        private bool powerAccent;
-
-        [JsonPropertyName("QuickAccent")]
-        public bool PowerAccent
-        {
-            get => powerAccent;
-            set
-            {
-                if (powerAccent != value)
-                {
-                    LogTelemetryEvent(value);
-                    powerAccent = value;
-                }
-            }
-        }
-
-        private bool powerOCR = true;
-
-        [JsonPropertyName("TextExtractor")]
-        public bool PowerOCR
-        {
-            get => powerOCR;
-            set
-            {
-                if (powerOCR != value)
-                {
-                    LogTelemetryEvent(value);
-                    powerOCR = value;
-                }
-            }
-        }
-
-        private bool measureTool = true;
-
-        [JsonPropertyName("Measure Tool")]
-        public bool MeasureTool
-        {
-            get => measureTool;
-            set
-            {
-                if (measureTool != value)
-                {
-                    LogTelemetryEvent(value);
-                    measureTool = value;
-                }
-            }
-        }
-
-        private bool hosts = true;
-
-        [JsonPropertyName("Hosts")]
-        public bool Hosts
-        {
-            get => hosts;
-            set
-            {
-                if (hosts != value)
-                {
-                    LogTelemetryEvent(value);
-                    hosts = value;
-                }
-            }
-        }
-
-        private bool fileLocksmith = true;
-
-        [JsonPropertyName("File Locksmith")]
-        public bool FileLocksmith
-        {
-            get => fileLocksmith;
-            set
-            {
-                if (fileLocksmith != value)
-                {
-                    LogTelemetryEvent(value);
-                    fileLocksmith = value;
->>>>>>> 7366db47
                 }
             }
         }
