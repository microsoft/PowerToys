// Copyright (c) Microsoft Corporation
// The Microsoft Corporation licenses this file to you under the MIT license.
// See the LICENSE file in the project root for more information.

using System;
using System.Runtime.CompilerServices;
using System.Text.Json;
using System.Text.Json.Serialization;

using Microsoft.PowerToys.Settings.Telemetry;
using Microsoft.PowerToys.Telemetry;

namespace Microsoft.PowerToys.Settings.UI.Library
{
    public class EnabledModules
    {
        private Action notifyEnabledChangedAction;

        // Default values for enabled modules should match their expected "enabled by default" values.
        // Otherwise, a run of DSC on clean settings will not match the expected default result.
        public EnabledModules()
        {
        }

        private bool fancyZones = true;

        [JsonPropertyName("FancyZones")]
        public bool FancyZones
        {
            get => fancyZones;
            set
            {
                if (fancyZones != value)
                {
                    LogTelemetryEvent(value);
                    fancyZones = value;
                    NotifyChange();
                }
            }
        }

        private bool imageResizer = true;

        [JsonPropertyName("Image Resizer")]
        public bool ImageResizer
        {
            get => imageResizer;
            set
            {
                if (imageResizer != value)
                {
                    LogTelemetryEvent(value);
                    imageResizer = value;
                }
            }
        }

        private bool fileExplorerPreview = true;

        [JsonPropertyName("File Explorer Preview")]
        public bool PowerPreview
        {
            get => fileExplorerPreview;
            set
            {
                if (fileExplorerPreview != value)
                {
                    LogTelemetryEvent(value);
                    fileExplorerPreview = value;
                }
            }
        }

        private bool shortcutGuide = true;

        [JsonPropertyName("Shortcut Guide")]
        public bool ShortcutGuide
        {
            get => shortcutGuide;
            set
            {
                if (shortcutGuide != value)
                {
                    LogTelemetryEvent(value);
                    shortcutGuide = value;
                    NotifyChange();
                }
            }
        }

        private bool powerRename = true;

        public bool PowerRename
        {
            get => powerRename;
            set
            {
                if (powerRename != value)
                {
                    LogTelemetryEvent(value);
                    powerRename = value;
                }
            }
        }

        private bool keyboardManager; // defaulting to off

        [JsonPropertyName("Keyboard Manager")]
        public bool KeyboardManager
        {
            get => keyboardManager;
            set
            {
                if (keyboardManager != value)
                {
                    LogTelemetryEvent(value);
                    keyboardManager = value;
                }
            }
        }

        private bool powerLauncher = true;

        [JsonPropertyName("PowerToys Run")]
        public bool PowerLauncher
        {
            get => powerLauncher;
            set
            {
                if (powerLauncher != value)
                {
                    LogTelemetryEvent(value);
                    powerLauncher = value;
                    NotifyChange();
                }
            }
        }

        private bool colorPicker = true;

        [JsonPropertyName("ColorPicker")]
        public bool ColorPicker
        {
            get => colorPicker;
            set
            {
                if (colorPicker != value)
                {
                    LogTelemetryEvent(value);
                    colorPicker = value;
                    NotifyChange();
                }
            }
        }

        private bool cropAndLock = true;

        [JsonPropertyName("CropAndLock")]
        public bool CropAndLock
        {
            get => cropAndLock;
            set
            {
                if (cropAndLock != value)
                {
                    LogTelemetryEvent(value);
                    cropAndLock = value;
                    NotifyChange();
                }
            }
        }

        private bool awake = true;

        [JsonPropertyName("Awake")]
        public bool Awake
        {
            get => awake;
            set
            {
                if (awake != value)
                {
                    LogTelemetryEvent(value);
                    awake = value;
                }
            }
        }

        private bool mouseWithoutBorders; // defaulting to off

        [JsonPropertyName("MouseWithoutBorders")]
        public bool MouseWithoutBorders
        {
            get => mouseWithoutBorders;
            set
            {
                if (mouseWithoutBorders != value)
                {
                    LogTelemetryEvent(value);
                    mouseWithoutBorders = value;
                }
            }
        }

        private bool findMyMouse = true;

        [JsonPropertyName("FindMyMouse")]
        public bool FindMyMouse
        {
            get => findMyMouse;
            set
            {
                if (findMyMouse != value)
                {
                    LogTelemetryEvent(value);
                    findMyMouse = value;
                }
            }
        }

        private bool mouseHighlighter = true;

        [JsonPropertyName("MouseHighlighter")]
        public bool MouseHighlighter
        {
            get => mouseHighlighter;
            set
            {
                if (mouseHighlighter != value)
                {
                    LogTelemetryEvent(value);
                    mouseHighlighter = value;
                }
            }
        }

        private bool mouseJump; // defaulting to off

        [JsonPropertyName("MouseJump")]
        public bool MouseJump
        {
            get => mouseJump;
            set
            {
                if (mouseJump != value)
                {
                    LogTelemetryEvent(value);
                    mouseJump = value;
                }
            }
        }

        private bool alwaysOnTop = true;

        [JsonPropertyName("AlwaysOnTop")]
        public bool AlwaysOnTop
        {
            get => alwaysOnTop;
            set
            {
                if (alwaysOnTop != value)
                {
                    LogTelemetryEvent(value);
                    alwaysOnTop = value;
                }
            }
        }

        private bool mousePointerCrosshairs; // defaulting to off

        [JsonPropertyName("MousePointerCrosshairs")]
        public bool MousePointerCrosshairs
        {
            get => mousePointerCrosshairs;
            set
            {
                if (mousePointerCrosshairs != value)
                {
                    LogTelemetryEvent(value);
                    mousePointerCrosshairs = value;
                }
            }
        }

        private bool powerAccent; // defaulting to off

        [JsonPropertyName("QuickAccent")]
        public bool PowerAccent
        {
            get => powerAccent;
            set
            {
                if (powerAccent != value)
                {
                    LogTelemetryEvent(value);
                    powerAccent = value;
                }
            }
        }

        private bool powerOCR; // defaulting to off

        [JsonPropertyName("TextExtractor")]
        public bool PowerOcr
        {
            get => powerOCR;
            set
            {
                if (powerOCR != value)
                {
                    LogTelemetryEvent(value);
                    powerOCR = value;
                    NotifyChange();
                }
            }
        }

        private bool advancedPaste = true;

        [JsonPropertyName("AdvancedPaste")]
        public bool AdvancedPaste
        {
            get => advancedPaste;
            set
            {
                if (advancedPaste != value)
                {
                    LogTelemetryEvent(value);
                    advancedPaste = value;
                    NotifyChange();
                }
            }
        }

        private bool measureTool = true;

        [JsonPropertyName("Measure Tool")]
        public bool MeasureTool
        {
            get => measureTool;
            set
            {
                if (measureTool != value)
                {
                    LogTelemetryEvent(value);
                    measureTool = value;
                    NotifyChange();
                }
            }
        }

        private bool hosts = true;

        [JsonPropertyName("Hosts")]
        public bool Hosts
        {
            get => hosts;
            set
            {
                if (hosts != value)
                {
                    LogTelemetryEvent(value);
                    hosts = value;
                    NotifyChange();
                }
            }
        }

        private bool fileLocksmith = true;

        [JsonPropertyName("File Locksmith")]
        public bool FileLocksmith
        {
            get => fileLocksmith;
            set
            {
                if (fileLocksmith != value)
                {
                    LogTelemetryEvent(value);
                    fileLocksmith = value;
                }
            }
        }

        private bool peek = true;

        [JsonPropertyName("Peek")]
        public bool Peek
        {
            get => peek;
            set
            {
                if (peek != value)
                {
                    LogTelemetryEvent(value);
                    peek = value;
                }
            }
        }

        private bool registryPreview = true;

        [JsonPropertyName("RegistryPreview")]
        public bool RegistryPreview
        {
            get => registryPreview;
            set
            {
                if (registryPreview != value)
                {
                    LogTelemetryEvent(value);
                    registryPreview = value;
                }
            }
        }

        private bool cmdNotFound = true;

        [JsonPropertyName("CmdNotFound")]
        public bool CmdNotFound
        {
            get => cmdNotFound;
            set
            {
                if (cmdNotFound != value)
                {
                    LogTelemetryEvent(value);
                    cmdNotFound = value;
                    NotifyChange();
                }
            }
        }

        private bool environmentVariables = true;

        [JsonPropertyName("EnvironmentVariables")]
        public bool EnvironmentVariables
        {
            get => environmentVariables;
            set
            {
                if (environmentVariables != value)
                {
                    LogTelemetryEvent(value);
                    environmentVariables = value;
                }
            }
        }

        private bool newPlus;

        [JsonPropertyName("NewPlus")] // This key must match newplus::constants::non_localizable
        public bool NewPlus
        {
            get => newPlus;
            set
            {
                if (newPlus != value)
                {
                    LogTelemetryEvent(value);
                    newPlus = value;
                }
            }
        }

        private bool workspaces = true;

        [JsonPropertyName("Workspaces")]
        public bool Workspaces
        {
            get => workspaces;
            set
            {
                if (workspaces != value)
                {
                    LogTelemetryEvent(value);
                    workspaces = value;
                    NotifyChange();
                }
            }
        }

        private bool cmdPal = true;

        [JsonPropertyName("CmdPal")]
        public bool CmdPal
        {
            get => cmdPal;
            set
            {
                if (cmdPal != value)
                {
                    LogTelemetryEvent(value);
                    cmdPal = value;
                }
            }
        }

        private bool zoomIt;

        [JsonPropertyName("ZoomIt")]
        public bool ZoomIt
        {
            get => zoomIt;
            set
            {
                if (zoomIt != value)
                {
                    LogTelemetryEvent(value);
                    zoomIt = value;
                    NotifyChange();
                }
            }
        }

<<<<<<< HEAD
        private bool lightSwitch;

        [JsonPropertyName("LightSwitch")]
        public bool LightSwitch
        {
            get => lightSwitch;
            set
            {
                if (lightSwitch != value)
                {
                    LogTelemetryEvent(value);
                    lightSwitch = value;
                    NotifyChange();
                }
            }
        }

        private bool keystrokeOverlay;

        [JsonPropertyName("KeystrokeOverlay")]
        public bool KeystrokeOverlay
        {
            get => keystrokeOverlay;
            set
            {
                if (keystrokeOverlay != value)
                {
                    LogTelemetryEvent(value);
                    keystrokeOverlay = value;
=======
        private bool cursorWrap; // defaulting to off

        [JsonPropertyName("CursorWrap")]
        public bool CursorWrap
        {
            get => cursorWrap;
            set
            {
                if (cursorWrap != value)
                {
                    LogTelemetryEvent(value);
                    cursorWrap = value;
                }
            }
        }

        private bool lightSwitch;

        [JsonPropertyName("LightSwitch")]
        public bool LightSwitch
        {
            get => lightSwitch;
            set
            {
                if (lightSwitch != value)
                {
                    LogTelemetryEvent(value);
                    lightSwitch = value;
>>>>>>> 2258bc4d
                    NotifyChange();
                }
            }
        }

        private void NotifyChange()
        {
            notifyEnabledChangedAction?.Invoke();
        }

        public string ToJsonString()
        {
            return JsonSerializer.Serialize(this);
        }

        private static void LogTelemetryEvent(bool value, [CallerMemberName] string moduleName = null)
        {
            var dataEvent = new SettingsEnabledEvent()
            {
                Value = value,
                Name = moduleName,
            };
            PowerToysTelemetry.Log.WriteEvent(dataEvent);
        }

        internal void AddEnabledModuleChangeNotification(Action callBack)
        {
            notifyEnabledChangedAction = callBack;
        }
    }
}<|MERGE_RESOLUTION|>--- conflicted
+++ resolved
@@ -513,7 +513,22 @@
             }
         }
 
-<<<<<<< HEAD
+        private bool cursorWrap; // defaulting to off
+
+        [JsonPropertyName("CursorWrap")]
+        public bool CursorWrap
+        {
+            get => cursorWrap;
+            set
+            {
+                if (cursorWrap != value)
+                {
+                    LogTelemetryEvent(value);
+                    cursorWrap = value;
+                }
+            }
+        }
+
         private bool lightSwitch;
 
         [JsonPropertyName("LightSwitch")]
@@ -543,36 +558,6 @@
                 {
                     LogTelemetryEvent(value);
                     keystrokeOverlay = value;
-=======
-        private bool cursorWrap; // defaulting to off
-
-        [JsonPropertyName("CursorWrap")]
-        public bool CursorWrap
-        {
-            get => cursorWrap;
-            set
-            {
-                if (cursorWrap != value)
-                {
-                    LogTelemetryEvent(value);
-                    cursorWrap = value;
-                }
-            }
-        }
-
-        private bool lightSwitch;
-
-        [JsonPropertyName("LightSwitch")]
-        public bool LightSwitch
-        {
-            get => lightSwitch;
-            set
-            {
-                if (lightSwitch != value)
-                {
-                    LogTelemetryEvent(value);
-                    lightSwitch = value;
->>>>>>> 2258bc4d
                     NotifyChange();
                 }
             }
