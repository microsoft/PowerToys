﻿<Project Sdk="Microsoft.NET.Sdk">
    <!-- Look at Directory.Build.props in root for common stuff as well -->
    <Import 
        Condition="exists('$(SolutionDir)src\Common.SelfContained.props')" 
        Project="$(SolutionDir)src\Common.SelfContained.props" />
    <PropertyGroup>
        <RuntimeIdentifiers>win-x64;win-arm64</RuntimeIdentifiers>
<<<<<<< HEAD
        <TargetFramework>net8.0-windows10.0.20348.0</TargetFramework>
        <Version>$(Version).0</Version>
        <Authors>Microsoft Corporation</Authors>
        <Product>PowerToys</Product>
=======
        <TargetFramework>net8.0-windows</TargetFramework>
>>>>>>> 3e133ae8
        <Description>PowerToys Settings UI Library</Description>
        <AssemblyName>PowerToys.Settings.UI.Lib</AssemblyName>
    </PropertyGroup>

    <PropertyGroup Condition="'$(Configuration)'=='Debug'">
        <DefineConstants>DEBUG;TRACE</DefineConstants>
        <DebugType>full</DebugType>
        <DebugSymbols>true</DebugSymbols>
    </PropertyGroup>

    <ItemGroup>
        <None Include="backup_restore_settings.json">
            <CopyToOutputDirectory>PreserveNewest</CopyToOutputDirectory>
        </None>
    </ItemGroup>

    <ItemGroup>
        <PackageReference Include="Microsoft.Windows.CsWinRT" />
        <PackageReference Include="System.IO.Abstractions" />
    </ItemGroup>

    <ItemGroup>
        <ProjectReference Include="..\..\common\interop\PowerToys.Interop.vcxproj" />
        <ProjectReference Include="..\..\common\ManagedCommon\ManagedCommon.csproj" />
        <ProjectReference Include="..\..\common\ManagedTelemetry\Telemetry\ManagedTelemetry.csproj" />
    </ItemGroup>

    <ItemGroup>
        <Compile Update="Resources\Resources.Designer.cs">
            <DependentUpon>Resources.resx</DependentUpon>
            <DesignTime>True</DesignTime>
            <AutoGen>True</AutoGen>
        </Compile>
    </ItemGroup>

    <ItemGroup>
        <EmbeddedResource Update="Resources\Resources.resx">
            <SubType>Designer</SubType>
            <LastGenOutput>Resources.Designer.cs</LastGenOutput>
            <Generator>PublicResXFileCodeGenerator</Generator>
        </EmbeddedResource>
    </ItemGroup>

</Project><|MERGE_RESOLUTION|>--- conflicted
+++ resolved
@@ -5,14 +5,7 @@
         Project="$(SolutionDir)src\Common.SelfContained.props" />
     <PropertyGroup>
         <RuntimeIdentifiers>win-x64;win-arm64</RuntimeIdentifiers>
-<<<<<<< HEAD
         <TargetFramework>net8.0-windows10.0.20348.0</TargetFramework>
-        <Version>$(Version).0</Version>
-        <Authors>Microsoft Corporation</Authors>
-        <Product>PowerToys</Product>
-=======
-        <TargetFramework>net8.0-windows</TargetFramework>
->>>>>>> 3e133ae8
         <Description>PowerToys Settings UI Library</Description>
         <AssemblyName>PowerToys.Settings.UI.Lib</AssemblyName>
     </PropertyGroup>
