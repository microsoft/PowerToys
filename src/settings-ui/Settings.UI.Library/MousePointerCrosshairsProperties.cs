--- conflicted
+++ resolved
@@ -31,16 +31,14 @@
         [JsonPropertyName("crosshairs_border_size")]
         public IntProperty CrosshairsBorderSize { get; set; }
 
-<<<<<<< HEAD
+        [JsonPropertyName("crosshairs_auto_hide")]
+        public BoolProperty CrosshairsAutoHide { get; set; }
+
         [JsonPropertyName("crosshairs_is_fixed_length_enabled")]
         public BoolProperty CrosshairsIsFixedLengthEnabled { get; set; }
 
         [JsonPropertyName("crosshairs_fixed_length")]
         public IntProperty CrosshairsFixedLength { get; set; }
-=======
-        [JsonPropertyName("crosshairs_auto_hide")]
-        public BoolProperty CrosshairsAutoHide { get; set; }
->>>>>>> 65916fd5
 
         public MousePointerCrosshairsProperties()
         {
@@ -51,12 +49,9 @@
             CrosshairsThickness = new IntProperty(5);
             CrosshairsBorderColor = new StringProperty("#FFFFFF");
             CrosshairsBorderSize = new IntProperty(1);
-<<<<<<< HEAD
+            CrosshairsAutoHide = new BoolProperty(false);
             CrosshairsIsFixedLengthEnabled = new BoolProperty(false);
             CrosshairsFixedLength = new IntProperty(1);
-=======
-            CrosshairsAutoHide = new BoolProperty(false);
->>>>>>> 65916fd5
         }
     }
 }