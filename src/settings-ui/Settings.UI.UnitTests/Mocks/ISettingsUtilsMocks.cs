﻿// Copyright (c) Microsoft Corporation
// The Microsoft Corporation licenses this file to you under the MIT license.
// See the LICENSE file in the project root for more information.

using System.IO.Abstractions;
using Microsoft.PowerToys.Settings.UI.Library;
using Microsoft.PowerToys.Settings.UI.Library.Interfaces;
using Moq;

namespace Microsoft.PowerToys.Settings.UI.UnitTests.Mocks
{
    internal static class ISettingsUtilsMocks
    {
        // Stubs out empty values for imageresizersettings and general settings as needed by the imageresizer view model
        internal static Mock<SettingsUtils> GetStubSettingsUtils<T>()
            where T : ISettingsConfig, new()
        {
<<<<<<< HEAD
            var settingsUtils = new Mock<SettingsUtils>();
=======
            var settingsUtils = new Mock<SettingsUtils>(new FileSystem(), null);
>>>>>>> 37bd24db
            settingsUtils
                .Setup(x => x.GetSettingsOrDefault<T>(It.IsAny<string>(), It.IsAny<string>()))
                .Returns(new T());

            settingsUtils
                .Setup(x => x.GetSettings<T>(It.IsAny<string>(), It.IsAny<string>()))
                .Returns(new T());

            return settingsUtils;
        }
    }
}<|MERGE_RESOLUTION|>--- conflicted
+++ resolved
@@ -15,11 +15,7 @@
         internal static Mock<SettingsUtils> GetStubSettingsUtils<T>()
             where T : ISettingsConfig, new()
         {
-<<<<<<< HEAD
-            var settingsUtils = new Mock<SettingsUtils>();
-=======
-            var settingsUtils = new Mock<SettingsUtils>(new FileSystem(), null);
->>>>>>> 37bd24db
+            var settingsUtils = new Mock<ISettingsUtils>();
             settingsUtils
                 .Setup(x => x.GetSettingsOrDefault<T>(It.IsAny<string>(), It.IsAny<string>()))
                 .Returns(new T());
