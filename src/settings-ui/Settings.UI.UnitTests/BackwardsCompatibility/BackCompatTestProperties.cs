﻿// Copyright (c) Microsoft Corporation
// The Microsoft Corporation licenses this file to you under the MIT license.
// See the LICENSE file in the project root for more information.

using System;
using System.Globalization;
using System.IO.Abstractions;
using System.Linq.Expressions;
using System.Text;

using Microsoft.PowerToys.Settings.UI.Library;
using Microsoft.PowerToys.Settings.UI.Library.Interfaces;
using Microsoft.PowerToys.Settings.UI.UnitTests.Mocks;
using Moq;

namespace Microsoft.PowerToys.Settings.UI.UnitTests.BackwardsCompatibility
{
    public static class BackCompatTestProperties
    {
        public const string RootPathStubFiles = "..\\..\\..\\..\\..\\src\\settings-ui\\Settings.UI.UnitTests\\BackwardsCompatibility\\TestFiles\\{0}\\Microsoft\\PowerToys\\{1}\\{2}";

        // Using Ordinal since this is used internally for a path
        private static readonly Expression<Func<string, bool>> SettingsFilterExpression = s => s == null || s.Contains("Microsoft\\PowerToys\\settings.json", StringComparison.Ordinal);

        private static readonly CompositeFormat RootPathStubFilesCompositeFormat = System.Text.CompositeFormat.Parse(BackCompatTestProperties.RootPathStubFiles);

        internal sealed class MockSettingsRepository<T> : ISettingsRepository<T>
            where T : ISettingsConfig, new()
        {
            private readonly SettingsUtils _settingsUtils;
            private T _settingsConfig;

<<<<<<< HEAD
            // Implements ISettingsRepository<T>.SettingsChanged
#pragma warning disable CS0067
            public event System.Action<T> SettingsChanged;
#pragma warning restore CS0067

            public MockSettingsRepository(ISettingsUtils settingsUtils)
=======
            public MockSettingsRepository(SettingsUtils settingsUtils)
>>>>>>> 37bd24db
            {
                _settingsUtils = settingsUtils;
            }

            public T SettingsConfig
            {
                get
                {
                    T settingsItem = new T();
                    _settingsConfig = _settingsUtils.GetSettingsOrDefault<T>(settingsItem.GetModuleName());
                    return _settingsConfig;
                }

                set
                {
                    if (value != null)
                    {
                        _settingsConfig = value;
                    }
                }
            }

            public bool ReloadSettings()
            {
                try
                {
                    T settingsItem = new T();
                    _settingsConfig = _settingsUtils.GetSettingsOrDefault<T>(settingsItem.GetModuleName());

                    SettingsConfig = _settingsConfig;

                    return true;
                }
                catch
                {
                    return false;
                }
            }
        }

        public static Mock<IFile> GetModuleIOProvider(string version, string module, string fileName)
        {
            var stubSettingsPath = StubSettingsPath(version, module, fileName);
            Expression<Func<string, bool>> filterExpression = ModuleFilterExpression(module);
            return IIOProviderMocks.GetMockIOReadWithStubFile(stubSettingsPath, filterExpression);
        }

        public static string StubGeneralSettingsPath(string version)
        {
            return StubSettingsPath(version, string.Empty, "settings.json");
        }

        public static string StubSettingsPath(string version, string module, string fileName)
        {
            return string.Format(CultureInfo.InvariantCulture, RootPathStubFilesCompositeFormat, version, module, fileName);
        }

        public static void VerifyModuleIOProviderWasRead(Mock<IFile> provider, string module, int expectedCallCount)
        {
            ArgumentNullException.ThrowIfNull(provider);

            Expression<Func<string, bool>> filterExpression = ModuleFilterExpression(module);

            IIOProviderMocks.VerifyIOReadWithStubFile(provider, filterExpression, expectedCallCount);
        }

        private static Expression<Func<string, bool>> ModuleFilterExpression(string module)
        {
            // Using Ordinal since this is used internally for a path
            return s => s == null || s.Contains(module, StringComparison.Ordinal);
        }

        public static Mock<IFile> GetGeneralSettingsIOProvider(string version)
        {
            var stubGeneralSettingsPath = StubGeneralSettingsPath(version);
            return IIOProviderMocks.GetMockIOReadWithStubFile(stubGeneralSettingsPath, SettingsFilterExpression);
        }

        public static void VerifyGeneralSettingsIOProviderWasRead(Mock<IFile> provider, int expectedCallCount)
        {
            ArgumentNullException.ThrowIfNull(provider);

            IIOProviderMocks.VerifyIOReadWithStubFile(provider, SettingsFilterExpression, expectedCallCount);
        }
    }
}<|MERGE_RESOLUTION|>--- conflicted
+++ resolved
@@ -30,16 +30,12 @@
             private readonly SettingsUtils _settingsUtils;
             private T _settingsConfig;
 
-<<<<<<< HEAD
             // Implements ISettingsRepository<T>.SettingsChanged
 #pragma warning disable CS0067
             public event System.Action<T> SettingsChanged;
 #pragma warning restore CS0067
 
-            public MockSettingsRepository(ISettingsUtils settingsUtils)
-=======
             public MockSettingsRepository(SettingsUtils settingsUtils)
->>>>>>> 37bd24db
             {
                 _settingsUtils = settingsUtils;
             }
