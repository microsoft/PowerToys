--- conflicted
+++ resolved
@@ -71,11 +71,7 @@
     platform: '$(BuildPlatform)'
     configuration: '$(BuildConfiguration)'
     msbuildArgs: ${{ parameters.additionalBuildArguments }}
-<<<<<<< HEAD
-    maximumCpuCount: false
-=======
     maximumCpuCount: false # Multi processor build for arm64 is broken in the latest pipelines update
->>>>>>> ad8b9594
 
 - task: NuGetCommand@2
   displayName: Restore NuGet packages for BugReportTool.sln
