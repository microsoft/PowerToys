--- conflicted
+++ resolved
@@ -102,13 +102,8 @@
             - 'modules\launcher\Wox.Infrastructure.dll'
             - 'modules\launcher\Wox.Plugin.dll'
             - 'modules\Microsoft.Launcher.dll'
-<<<<<<< HEAD
             - 'modules\PowerRename\PowerRenameExt.dll'
-            - 'modules\shortcut_guide.dll'
-=======
-            - 'modules\PowerRenameExt.dll'
             - 'modules\ShortcutGuide\ShortcutGuide.dll'
->>>>>>> 5ebd9eb5
             - 'Notifications.dll'
             - 'os-detection.dll'
             - 'PowerToys.exe'
