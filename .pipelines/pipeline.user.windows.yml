--- conflicted
+++ resolved
@@ -72,12 +72,9 @@
             - '**\*.resources.dll'
             - 'modules\FancyZones\fancyzones.dll'
             - 'modules\FancyZones\FancyZonesEditor.exe'
-<<<<<<< HEAD
             - 'modules\FancyZones\FancyZonesEditor.dll'
-=======
             - 'modules\FancyZones\ManagedCommon.dll'
             - 'modules\FancyZones\Telemetry.dll'
->>>>>>> 63ce7ca9
             - 'modules\FileExplorerPreview\MarkdownPreviewHandler.dll'
             - 'modules\FileExplorerPreview\powerpreview.dll'
             - 'modules\FileExplorerPreview\PreviewHandlerCommon.dll'
