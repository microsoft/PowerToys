--- conflicted
+++ resolved
@@ -84,20 +84,16 @@
   - task: NuGetAuthenticate@0
     inputs:
       nuGetServiceConnections: PowerToysCDPxFeed
-<<<<<<< HEAD
   - task: NuGetToolInstaller@1
     displayName: Use NuGet 5.10
     inputs:
       versionSpec: 5.10
-=======
-
 # this will restore the following nugets:
 # - main solution
 # - Bug report tool
 # - Webcam report tool
 # - Installer
 # - Bootstrapper Installer
->>>>>>> a2944183
   - task: NuGetCommand@2
     displayName: NuGet restore solutions dependencies
     inputs:
@@ -105,8 +101,6 @@
       restoreSolution: '**/*.sln'
       selectOrConfig: config
       nugetConfigPath: .pipelines/release-nuget.config
-<<<<<<< HEAD
-=======
       
   - task: CmdLine@2
     displayName: Moving telem files
@@ -116,43 +110,7 @@
         move /Y "Microsoft.PowerToys.Telemetry.2.0.0\build\include\TraceLoggingDefines.h" "src\common\Telemetry\TraceLoggingDefines.h" || exit /b 1
         move /Y "Microsoft.PowerToys.Telemetry.2.0.0\build\include\TelemetryBase.cs" "src\common\Telemetry\TelemetryBase.cs" || exit /b 1
 
-# TODO: Localize
-# this is localization, we need this
-#  - task: TouchdownBuildTask@1
-#    displayName: Download Localization Files
-#    inputs:
-#      teamId: 7105
-#      authId: $(TouchdownAppId)
-#      authKey: $(TouchdownAppKey)
-#      resourceFilePath: >-
-#        src\cascadia\TerminalApp\Resources\en-US\Resources.resw
-#
-#        src\cascadia\TerminalControl\Resources\en-US\Resources.resw
-#
-#        src\cascadia\TerminalConnection\Resources\en-US\Resources.resw
-#
-#        src\cascadia\TerminalSettingsModel\Resources\en-US\Resources.resw
-#
-#        src\cascadia\TerminalSettingsEditor\Resources\en-US\Resources.resw
-#
-#        src\cascadia\WindowsTerminalUniversal\Resources\en-US\Resources.resw
-#
-#        src\cascadia\CascadiaPackage\Resources\en-US\Resources.resw
-#      appendRelativeDir: true
-#      localizationTarget: false
-#      pseudoSetting: Included
-#  - task: PowerShell@2
-#    displayName: Move Loc files one level up
-#    inputs:
-#      targetType: inline
-#      script: >-
-#        $Files = Get-ChildItem . -R -Filter 'Resources.resw' | ? FullName -Like '*en-US\*\Resources.resw'
-#
-#        $Files | % { Move-Item -Verbose $_.Directory $_.Directory.Parent.Parent -EA:Ignore }
-#      pwsh: true
-
 ## ALL BUT INSTALLER BUILDING
->>>>>>> a2944183
   - task: VSBuild@1
     displayName: Build PowerToys main project
     inputs:
