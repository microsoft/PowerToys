# This build should never run as CI or against a pull request.
name: $(BuildDefinitionName)_$(date:yyMM).$(date:dd)$(rev:rrr)
trigger: none
pr: none

<<<<<<< HEAD
pool: 
  name: SHINE-INT-L
  demands: ImageOverride -equals SHINE-VS17-Preview
=======
resources:
  repositories:
  - repository: 1ESPipelineTemplates
    type: git
    name: 1ESPipelineTemplates/1ESPipelineTemplates
    ref: refs/tags/release
>>>>>>> 78f03932

parameters:
  - name: buildConfigurations
    type: object
    default:
      - Release
  - name: buildPlatforms
    type: object
    default:
      - x64
      - arm64
  - name: versionNumber
    type: string
    default: '0.0.1'

<<<<<<< HEAD
variables:
  IsPipeline: 1 # The installer uses this to detect whether it should pick up localizations
  SkipCppCodeAnalysis: 1 # Skip the code analysis to speed up release CI. It runs on PR CI, anyway
  IsExperimentationLive: 1 # The build and installer use this to turn on experimentation

name: $(BuildDefinitionName)_$(date:yyMM).$(date:dd)$(rev:rrr)
resources:
  repositories:
  - repository: self
    type: git
    ref: main
jobs:
- job: Build
  strategy:
    matrix:
      ${{ each config in parameters.buildConfigurations }}:
        ${{ each platform in parameters.buildPlatforms }}:
          ${{ config }}_${{ platform }}:
            BuildConfiguration: ${{ config }}
            BuildPlatform: ${{ platform }}
            NUGET_RESTORE_MSBUILD_ARGS: /p:Platform=${{ platform }} # Required for nuget to work due to self contained
            NODE_OPTIONS: --max_old_space_size=16384
  displayName: Build
  timeoutInMinutes: 120 # Some of the loc stuff adds quite a bit of time.
  cancelTimeoutInMinutes: 1
  steps:
  - checkout: self
    clean: true
    submodules: true
    persistCredentials: True

# Sets versions for all PowerToy created DLLs
  - task: PowerShell@1
    displayName: Set Versions.Prop
    inputs:
      scriptName: .pipelines/versionSetting.ps1
      arguments: -versionNumber '${{ parameters.versionNumber }}' -DevEnvironment ''

# Guardian tool needs 'Microsoft.NETCore.App', version '2.1.0' (x64)
  - task: UseDotNet@2
    displayName: 'Use .NET Core 2.1 SDK'
    inputs:
      packageType: sdk
      version: '2.1.x'

  - task: UseDotNet@2
    displayName: 'Use .NET 8 SDK'
    inputs:
      packageType: sdk
      version: '8.x'
      includePreviewVersions: true

  - task: NuGetAuthenticate@1
      
  - task: NuGetToolInstaller@1
    displayName: Use NuGet Installer latest

# this will restore the following nugets:
# - main solution
# - Bug report tool
# - Webcam report tool
# - Installer
# - Bootstrapper Installer
  - task: PowerShell@2
    displayName: Download and install WiX 3.14 development build
    inputs:
      targetType: filePath
      filePath: '$(build.sourcesdirectory)\.pipelines\installWiX.ps1'

  - task: MicrosoftTDBuild.tdbuild-task.tdbuild-task.TouchdownBuildTask@1
    displayName: 'Download Localization Files -- PowerToys 37400'
    inputs:
      teamId: 37400
      authId: '$(TouchdownApplicationID)'
      authKey: '$(TouchdownApplicationKey)'
      resourceFilePath: |
       **\Resources.resx
       **\Resource.resx
       **\Resources.resw
      appendRelativeDir: true
      localizationTarget: false
      # pseudoSetting: Included

  - task: PowerShell@2
    displayName: Move Loc files into correct locations
    inputs:
      targetType: inline
      script: >-
        $VerbosePreference = "Continue"

        ./tools/build/move-and-rename-resx.ps1

        ./tools/build/move-uwp-resw.ps1
      pwsh: true
      
  - task: CmdLine@2
    displayName: Moving telem files
    inputs:
      script: |
        call nuget.exe restore -configFile .pipelines/release-nuget.config -PackagesDirectory . .pipelines/packages.config || exit /b 1
        move /Y "Microsoft.PowerToys.Telemetry.2.0.0\build\include\TraceLoggingDefines.h" "src\common\Telemetry\TraceLoggingDefines.h" || exit /b 1
        move /Y "Microsoft.PowerToys.Telemetry.2.0.0\build\include\TelemetryBase.cs" "src\common\Telemetry\TelemetryBase.cs" || exit /b 1

## ALL BUT INSTALLER BUILDING
  - task: VSBuild@1
    displayName: Build PowerToys main project
    inputs:
      solution: '**\PowerToys.sln'
      vsVersion: 17.0
      msbuildArgs: -restore /p:RestorePackagesConfig=true /p:RestoreConfigFile="$(Build.SourcesDirectory)\.pipelines\release-nuget.config" /p:CIBuild=true /bl:$(Build.SourcesDirectory)\msbuild.binlog
      platform: $(BuildPlatform)
      configuration: $(BuildConfiguration)
      clean: true
      maximumCpuCount: true

  - task: VSBuild@1
    displayName: Build BugReportTool
    inputs:
      solution: '**/tools/BugReportTool/BugReportTool.sln'
      vsVersion: 17.0
      msbuildArgs: -restore /p:RestorePackagesConfig=true /p:RestoreConfigFile="$(Build.SourcesDirectory)\.pipelines\release-nuget.config" /p:CIBuild=true /bl:$(Build.SourcesDirectory)\msbuild.binlog
      platform: $(BuildPlatform)
      configuration: $(BuildConfiguration)
      clean: true
      maximumCpuCount: true

  - task: VSBuild@1
    displayName: Build WebcamReportTool
    inputs:
      solution: '**/tools/WebcamReportTool/WebcamReportTool.sln'
      vsVersion: 17.0
      msbuildArgs: -restore /p:RestorePackagesConfig=true /p:RestoreConfigFile="$(Build.SourcesDirectory)\.pipelines\release-nuget.config" /p:CIBuild=true /bl:$(Build.SourcesDirectory)\msbuild.binlog
      platform: $(BuildPlatform)
      configuration: $(BuildConfiguration)
      clean: true
      maximumCpuCount: true

  - task: VSBuild@1
    displayName: Build StylesReportTool
    inputs:
      solution: '**/tools/StylesReportTool/StylesReportTool.sln'
      vsVersion: 17.0
      msbuildArgs: -restore /p:RestorePackagesConfig=true /p:RestoreConfigFile="$(Build.SourcesDirectory)\.pipelines\release-nuget.config" /p:CIBuild=true /bl:$(Build.SourcesDirectory)\msbuild.binlog
      platform: $(BuildPlatform)
      configuration: $(BuildConfiguration)
      clean: true
      maximumCpuCount: true

  - task: VSBuild@1
    displayName: Publish Settings for Packaging
    inputs:
      solution: 'src/settings-ui/Settings.UI/PowerToys.Settings.csproj'
      vsVersion: 17.0
      msbuildArgs: >-
        /target:Publish
        /p:Configuration=$(BuildConfiguration);Platform=$(BuildPlatform);AppxBundle=Never
        /p:VCRTForwarders-IncludeDebugCRT=false
        /p:PowerToysRoot=$(Build.SourcesDirectory)
        /p:PublishProfile=InstallationPublishProfile.pubxml
      platform: $(BuildPlatform)
      configuration: $(BuildConfiguration)
      maximumCpuCount: true

  - task: VSBuild@1
    displayName: Publish Launcher for Packaging
    inputs:
      solution: 'src/modules/launcher/PowerLauncher/PowerLauncher.csproj'
      vsVersion: 17.0
      # The arguments should be the same as the ones for Settings; make sure they are.
      msbuildArgs: >-
        /target:Publish
        /p:Configuration=$(BuildConfiguration);Platform=$(BuildPlatform);AppxBundle=Never
        /p:VCRTForwarders-IncludeDebugCRT=false
        /p:PowerToysRoot=$(Build.SourcesDirectory)
        /p:PublishProfile=InstallationPublishProfile.pubxml
      platform: $(BuildPlatform)
      configuration: $(BuildConfiguration)
      maximumCpuCount: true

  - task: VSBuild@1
    displayName: Publish Monaco Preview Handler for Packaging
    inputs:
      solution: 'src/modules/previewpane/MonacoPreviewHandler/MonacoPreviewHandler.csproj'
      vsVersion: 17.0
      # The arguments should be the same as the ones for Settings; make sure they are.
      msbuildArgs: >-
        /target:Publish
        /p:Configuration=$(BuildConfiguration);Platform=$(BuildPlatform);AppxBundle=Never
        /p:VCRTForwarders-IncludeDebugCRT=false
        /p:PowerToysRoot=$(Build.SourcesDirectory)
        /p:PublishProfile=InstallationPublishProfile.pubxml
      platform: $(BuildPlatform)
      configuration: $(BuildConfiguration)
      maximumCpuCount: true

  - task: VSBuild@1
    displayName: Publish Markdown Preview Handler for Packaging
    inputs:
      solution: 'src/modules/previewpane/MarkdownPreviewHandler/MarkdownPreviewHandler.csproj'
      vsVersion: 17.0
      # The arguments should be the same as the ones for Settings; make sure they are.
      msbuildArgs: >-
        /target:Publish
        /p:Configuration=$(BuildConfiguration);Platform=$(BuildPlatform);AppxBundle=Never
        /p:VCRTForwarders-IncludeDebugCRT=false
        /p:PowerToysRoot=$(Build.SourcesDirectory)
        /p:PublishProfile=InstallationPublishProfile.pubxml
      platform: $(BuildPlatform)
      configuration: $(BuildConfiguration)
      maximumCpuCount: true

  - task: VSBuild@1
    displayName: Publish Svg Preview Handler for Packaging
    inputs:
      solution: 'src/modules/previewpane/SvgPreviewHandler/SvgPreviewHandler.csproj'
      vsVersion: 17.0
      # The arguments should be the same as the ones for Settings; make sure they are.
      msbuildArgs: >-
        /target:Publish
        /p:Configuration=$(BuildConfiguration);Platform=$(BuildPlatform);AppxBundle=Never
        /p:VCRTForwarders-IncludeDebugCRT=false
        /p:PowerToysRoot=$(Build.SourcesDirectory)
        /p:PublishProfile=InstallationPublishProfile.pubxml
      platform: $(BuildPlatform)
      configuration: $(BuildConfiguration)
      maximumCpuCount: true

  - task: VSBuild@1
    displayName: Publish Svg Thumbnail Provider for Packaging
    inputs:
      solution: 'src/modules/previewpane/SvgThumbnailProvider/SvgThumbnailProvider.csproj'
      vsVersion: 17.0
      # The arguments should be the same as the ones for Settings; make sure they are.
      msbuildArgs: >-
        /target:Publish
        /p:Configuration=$(BuildConfiguration);Platform=$(BuildPlatform);AppxBundle=Never
        /p:VCRTForwarders-IncludeDebugCRT=false
        /p:PowerToysRoot=$(Build.SourcesDirectory)
        /p:PublishProfile=InstallationPublishProfile.pubxml
      platform: $(BuildPlatform)
      configuration: $(BuildConfiguration)
      maximumCpuCount: true

  - task: VSBuild@1
    displayName: Publish File Locksmith UI for Packaging
    inputs:
      solution: 'src/modules/FileLocksmith/FileLocksmithUI/FileLocksmithUI.csproj'
      vsVersion: 17.0
      # The arguments should be the same as the ones for Settings; make sure they are.
      msbuildArgs: >-
        /target:Publish
        /p:Configuration=$(BuildConfiguration);Platform=$(BuildPlatform);AppxBundle=Never
        /p:VCRTForwarders-IncludeDebugCRT=false
        /p:PowerToysRoot=$(Build.SourcesDirectory)
        /p:PublishProfile=InstallationPublishProfile.pubxml
      platform: $(BuildPlatform)
      configuration: $(BuildConfiguration)
      maximumCpuCount: true

  # Check if deps.json files don't reference different dll versions.
  - task: PowerShell@2
    displayName: Audit deps.json files for all applications
    inputs:
      filePath: '.pipelines/verifyDepsJsonLibraryVersions.ps1'
      arguments: -targetDir '$(build.sourcesdirectory)\$(BuildPlatform)\$(BuildConfiguration)'
      pwsh: true

  # Check if asset files on the main application paths are playing nice and avoiding basic conflicts.
  - task: PowerShell@2
    displayName: Audit base applications path asset conflicts
    inputs:
      filePath: '.pipelines/verifyPossibleAssetConflicts.ps1'
      arguments: -targetDir '$(build.sourcesdirectory)\$(BuildPlatform)\$(BuildConfiguration)'
      pwsh: true

  - task: PowerShell@2
    displayName: Audit WinAppSDK applications path asset conflicts
    inputs:
      filePath: '.pipelines/verifyPossibleAssetConflicts.ps1'
      arguments: -targetDir '$(build.sourcesdirectory)\$(BuildPlatform)\$(BuildConfiguration)\WinUI3Apps'
      pwsh: true

#### MAIN SIGNING AREA
# reference https://dev.azure.com/microsoft/Dart/_git/AppDriver?path=/ESRPSigning.json&version=GBarm64-netcore&_a=contents for winappdriver
# https://dev.azure.com/microsoft/Dart/_git/AppDriver?path=/CIPolicy.xml&version=GBarm64-netcore&_a=contents

  - task: SFP.build-tasks.custom-build-task-1.EsrpCodeSigning@1
    displayName: Sign Core PT
    inputs:
      ConnectedServiceName: 'Terminal/Console/WinAppDriver Team Code Signing Connection'
      FolderPath: '$(BuildPlatform)/$(BuildConfiguration)' # Video conf uses x86 and x64.
      signType: batchSigning
      batchSignPolicyFile: '$(build.sourcesdirectory)\.pipelines\ESRPSigning_core.json'
      ciPolicyFile: '$(build.sourcesdirectory)\.pipelines\CIPolicy.xml'

  - task: SFP.build-tasks.custom-build-task-1.EsrpCodeSigning@1
    displayName: Sign x86 directshow VCM
    inputs:
      ConnectedServiceName: 'Terminal/Console/WinAppDriver Team Code Signing Connection'
      FolderPath: 'x86/$(BuildConfiguration)' # Video conf uses x86 and x64.
      signType: batchSigning
      batchSignPolicyFile: '$(build.sourcesdirectory)\.pipelines\ESRPSigning_vcm.json'
      ciPolicyFile: '$(build.sourcesdirectory)\.pipelines\CIPolicy.xml'
#### END SIGNING 
## END MAIN

  - task: PublishBuildArtifacts@1
    displayName: 'Publish Artifact: binlog'
    condition: failed()
    continueOnError: True
    inputs:
      PathtoPublish: $(Build.SourcesDirectory)\msbuild.binlog
      ArtifactName: binlog-$(BuildPlatform)

  - task: ComponentGovernanceComponentDetection@0
    displayName: Component Detection

  - task: CopyFiles@2
    displayName: Copying files for symbols
    inputs:
      contents: >-
        **/*.pdb
      flattenFolders: True
      targetFolder: $(Build.ArtifactStagingDirectory)/Symbols-$(BuildPlatform)/
   
  - task: PowerShell@2
    displayName: 'Remove unneeded files from ArtifactStagingDirectory'
    inputs:
      targetType: 'inline'
      script: |
        cd $(Build.ArtifactStagingDirectory)/Symbols-$(BuildPlatform)/
        Remove-Item vc143.pdb
        Remove-Item *test*

  - task: PublishSymbols@2
    displayName: Publish symbols path
    continueOnError: True
    inputs:
      SearchPattern: |
        $(Build.ArtifactStagingDirectory)/Symbols-$(BuildPlatform)/**/*.*
      IndexSources: false
      SymbolServerType: TeamServices
      
  - task: PublishBuildArtifacts@1
    displayName: 'Publish Artifact: Symbols'
    inputs:
      PathtoPublish: $(System.ArtifactsDirectory)/Symbols-$(BuildPlatform)/
      ArtifactName: Symbols-${{ parameters.versionNumber }}-$(BuildPlatform)

  - task: DeleteFiles@1
    displayName: 'Remove symbols from ArtifactStagingDirectory'
    inputs:
      Contents: '*'
      SourceFolder: $(Build.ArtifactStagingDirectory)/Symbols-$(BuildPlatform)/
      RemoveSourceFolder: True

  - template: installer-steps.yml
    parameters:
      versionNumber: ${{ parameters.versionNumber }}
      perUserArg: "false"
      buildSubDir: "MachineSetup"
      installerPrefix: "PowerToysSetup"

  - task: PowerShell@2
    displayName: Clean installer dir before building per-user installer
    inputs:
      targetType: inline
      script: git clean -xfd  -e *exe -- .\installer\
      pwsh: true

  - template: installer-steps.yml
    parameters:
      versionNumber: ${{ parameters.versionNumber }}
      perUserArg: "true"
      buildSubDir: "UserSetup"
      installerPrefix: "PowerToysUserSetup"

  - task: CopyFiles@2
    displayName: Copying setup file over
    inputs:
      contents: "**/PowerToys*Setup-*.exe"
      flattenFolders: True
      targetFolder: $(Build.ArtifactStagingDirectory)

  - task: PowerShell@2
    displayName: 'Calculating SHA256 hash'
    inputs:
      targetType: 'inline'
      script: |
        $p = "$(System.ArtifactsDirectory)\";
        $staging = "$(Build.ArtifactStagingDirectory)\"
        $userHash = ((get-item $p\PowerToysUserSetup*.exe | Get-FileHash).Hash);
        $machineHash = ((get-item $p\PowerToysSetup*.exe | Get-FileHash).Hash);
        $userPlat = "hash_user_$(BuildPlatform).txt";
        $machinePlat = "hash_machine_$(BuildPlatform).txt";
        $combinedUserPath = $staging + $userPlat;
        $combinedMachinePath = $staging + $machinePlat;
        
        echo $p

        echo $userPlat
        echo $userHash
        echo $combinedUserPath

        echo $machinePlat
        echo $machineHash
        echo $combinedMachinePath
        
        $userHash | out-file -filepath $combinedUserPath
        $machineHash | out-file -filepath $combinedMachinePath
      pwsh: true

  - task: PublishBuildArtifacts@1
    displayName: "Publish Artifact: PowerToySetup"
    inputs:
      PathtoPublish: $(System.ArtifactsDirectory)
      ArtifactName: setup-$(BuildPlatform)

# Publishing the GPO files with a version number
  - task: PublishBuildArtifacts@1
    displayName: 'Publish Artifact: GPO Files'
    inputs:
      PathtoPublish: src\gpo\assets
      ArtifactName: GroupPolicyObjectsFiles-${{ parameters.versionNumber }}

=======
extends:
  template: v1/1ES.Official.PipelineTemplate.yml@1ESPipelineTemplates
  parameters:
    customBuildTags:
    - 1ES.PT.ViaStartRight
    pool:
      name: SHINE-INT-S
      image: SHINE-VS17-Latest
      os: windows

    stages:
    - stage: build
      displayName: Build (Complete)
      pool:
        name: SHINE-INT-L
        image: SHINE-VS17-Latest
        os: windows
      jobs:
      - job: Build
        strategy:
          matrix:
            ${{ each config in parameters.buildConfigurations }}:
              ${{ each platform in parameters.buildPlatforms }}:
                ${{ config }}_${{ platform }}:
                  BuildConfiguration: ${{ config }}
                  BuildPlatform: ${{ platform }}
        templateContext:
          outputs:
          - output: pipelineArtifact
            artifactName: setup-$(BuildPlatform)
            targetPath: $(Build.ArtifactStagingDirectory)
          sdl:
            baseline:
              baselineFile: $(Build.SourcesDirectory)\.pipelines\sdl.gdnbaselines
        displayName: Build
        timeoutInMinutes: 240 # Some of the 1ES Pipeline stuff and Loc take a very long time
        cancelTimeoutInMinutes: 1
        variables:
          NUGET_RESTORE_MSBUILD_ARGS: /p:Platform=$(BuildPlatform) # Required for nuget to work due to self contained
          NODE_OPTIONS: --max_old_space_size=16384
          IsPipeline: 1 # The installer uses this to detect whether it should pick up localizations
          SkipCppCodeAnalysis: 1 # Skip the code analysis to speed up release CI. It runs on PR CI, anyway
          IsExperimentationLive: 1 # The build and installer use this to turn on experimentation
        steps:
        - checkout: self
          clean: true
          submodules: true
          persistCredentials: True

      # Sets versions for all PowerToy created DLLs
        - task: PowerShell@1
          displayName: Set Versions.Prop
          inputs:
            scriptName: .pipelines/versionSetting.ps1
            arguments: -versionNumber '${{ parameters.versionNumber }}' -DevEnvironment ''

      # ESRP needs 'Microsoft.NETCore.App', version '6.0.0' (x64)
        - task: UseDotNet@2
          displayName: 'Use .NET 6 SDK'
          inputs:
            packageType: sdk
            version: '6.x'

        - task: UseDotNet@2
          displayName: 'Use .NET 7 SDK'
          inputs:
            packageType: sdk
            version: '7.x'

        - task: NuGetAuthenticate@1
            
        - task: NuGetToolInstaller@1
          displayName: Use NuGet Installer latest

      # this will restore the following nugets:
      # - main solution
      # - Bug report tool
      # - Webcam report tool
      # - Installer
      # - Bootstrapper Installer
        - task: PowerShell@2
          displayName: Download and install WiX 3.14 development build
          inputs:
            targetType: filePath
            filePath: '$(build.sourcesdirectory)\.pipelines\installWiX.ps1'

        - task: MicrosoftTDBuild.tdbuild-task.tdbuild-task.TouchdownBuildTask@1
          displayName: 'Download Localization Files -- PowerToys 37400'
          inputs:
            teamId: 37400
            authId: '$(TouchdownApplicationID)'
            authKey: '$(TouchdownApplicationKey)'
            resourceFilePath: |
             **\Resources.resx
             **\Resource.resx
             **\Resources.resw
            appendRelativeDir: true
            localizationTarget: false
            # pseudoSetting: Included

        - task: PowerShell@2
          displayName: Move Loc files into correct locations
          inputs:
            targetType: inline
            script: >-
              $VerbosePreference = "Continue"

              ./tools/build/move-and-rename-resx.ps1

              ./tools/build/move-uwp-resw.ps1
            pwsh: true
            
        - task: CmdLine@2
          displayName: Moving telem files
          inputs:
            script: |
              call nuget.exe restore -configFile .pipelines/release-nuget.config -PackagesDirectory . .pipelines/packages.config || exit /b 1
              move /Y "Microsoft.PowerToys.Telemetry.2.0.0\build\include\TraceLoggingDefines.h" "src\common\Telemetry\TraceLoggingDefines.h" || exit /b 1
              move /Y "Microsoft.PowerToys.Telemetry.2.0.0\build\include\TelemetryBase.cs" "src\common\Telemetry\TelemetryBase.cs" || exit /b 1

      ## ALL BUT INSTALLER BUILDING
        - task: VSBuild@1
          displayName: Build PowerToys main project
          inputs:
            solution: '**\PowerToys.sln'
            vsVersion: 17.0
            msbuildArgs: -restore /p:RestorePackagesConfig=true /p:RestoreConfigFile="$(Build.SourcesDirectory)\.pipelines\release-nuget.config" /p:CIBuild=true /bl:$(Build.SourcesDirectory)\msbuild.binlog
            platform: $(BuildPlatform)
            configuration: $(BuildConfiguration)
            clean: true
            maximumCpuCount: true

        - task: VSBuild@1
          displayName: Build BugReportTool
          inputs:
            solution: '**/tools/BugReportTool/BugReportTool.sln'
            vsVersion: 17.0
            msbuildArgs: -restore /p:RestorePackagesConfig=true /p:RestoreConfigFile="$(Build.SourcesDirectory)\.pipelines\release-nuget.config" /p:CIBuild=true /bl:$(Build.SourcesDirectory)\msbuild.binlog
            platform: $(BuildPlatform)
            configuration: $(BuildConfiguration)
            clean: true
            maximumCpuCount: true

        - task: VSBuild@1
          displayName: Build WebcamReportTool
          inputs:
            solution: '**/tools/WebcamReportTool/WebcamReportTool.sln'
            vsVersion: 17.0
            msbuildArgs: -restore /p:RestorePackagesConfig=true /p:RestoreConfigFile="$(Build.SourcesDirectory)\.pipelines\release-nuget.config" /p:CIBuild=true /bl:$(Build.SourcesDirectory)\msbuild.binlog
            platform: $(BuildPlatform)
            configuration: $(BuildConfiguration)
            clean: true
            maximumCpuCount: true

        - task: VSBuild@1
          displayName: Build StylesReportTool
          inputs:
            solution: '**/tools/StylesReportTool/StylesReportTool.sln'
            vsVersion: 17.0
            msbuildArgs: -restore /p:RestorePackagesConfig=true /p:RestoreConfigFile="$(Build.SourcesDirectory)\.pipelines\release-nuget.config" /p:CIBuild=true /bl:$(Build.SourcesDirectory)\msbuild.binlog
            platform: $(BuildPlatform)
            configuration: $(BuildConfiguration)
            clean: true
            maximumCpuCount: true

        - task: VSBuild@1
          displayName: Publish Settings for Packaging
          inputs:
            solution: 'src/settings-ui/Settings.UI/PowerToys.Settings.csproj'
            vsVersion: 17.0
            msbuildArgs: >-
              /target:Publish
              /p:Configuration=$(BuildConfiguration);Platform=$(BuildPlatform);AppxBundle=Never
              /p:VCRTForwarders-IncludeDebugCRT=false
              /p:PowerToysRoot=$(Build.SourcesDirectory)
              /p:PublishProfile=InstallationPublishProfile.pubxml
            platform: $(BuildPlatform)
            configuration: $(BuildConfiguration)
            maximumCpuCount: true

        - task: VSBuild@1
          displayName: Publish Launcher for Packaging
          inputs:
            solution: 'src/modules/launcher/PowerLauncher/PowerLauncher.csproj'
            vsVersion: 17.0
            # The arguments should be the same as the ones for Settings; make sure they are.
            msbuildArgs: >-
              /target:Publish
              /p:Configuration=$(BuildConfiguration);Platform=$(BuildPlatform);AppxBundle=Never
              /p:VCRTForwarders-IncludeDebugCRT=false
              /p:PowerToysRoot=$(Build.SourcesDirectory)
              /p:PublishProfile=InstallationPublishProfile.pubxml
            platform: $(BuildPlatform)
            configuration: $(BuildConfiguration)
            maximumCpuCount: true

        - task: VSBuild@1
          displayName: Publish Monaco Preview Handler for Packaging
          inputs:
            solution: 'src/modules/previewpane/MonacoPreviewHandler/MonacoPreviewHandler.csproj'
            vsVersion: 17.0
            # The arguments should be the same as the ones for Settings; make sure they are.
            msbuildArgs: >-
              /target:Publish
              /p:Configuration=$(BuildConfiguration);Platform=$(BuildPlatform);AppxBundle=Never
              /p:VCRTForwarders-IncludeDebugCRT=false
              /p:PowerToysRoot=$(Build.SourcesDirectory)
              /p:PublishProfile=InstallationPublishProfile.pubxml
            platform: $(BuildPlatform)
            configuration: $(BuildConfiguration)
            maximumCpuCount: true

        - task: VSBuild@1
          displayName: Publish Markdown Preview Handler for Packaging
          inputs:
            solution: 'src/modules/previewpane/MarkdownPreviewHandler/MarkdownPreviewHandler.csproj'
            vsVersion: 17.0
            # The arguments should be the same as the ones for Settings; make sure they are.
            msbuildArgs: >-
              /target:Publish
              /p:Configuration=$(BuildConfiguration);Platform=$(BuildPlatform);AppxBundle=Never
              /p:VCRTForwarders-IncludeDebugCRT=false
              /p:PowerToysRoot=$(Build.SourcesDirectory)
              /p:PublishProfile=InstallationPublishProfile.pubxml
            platform: $(BuildPlatform)
            configuration: $(BuildConfiguration)
            maximumCpuCount: true

        - task: VSBuild@1
          displayName: Publish Svg Preview Handler for Packaging
          inputs:
            solution: 'src/modules/previewpane/SvgPreviewHandler/SvgPreviewHandler.csproj'
            vsVersion: 17.0
            # The arguments should be the same as the ones for Settings; make sure they are.
            msbuildArgs: >-
              /target:Publish
              /p:Configuration=$(BuildConfiguration);Platform=$(BuildPlatform);AppxBundle=Never
              /p:VCRTForwarders-IncludeDebugCRT=false
              /p:PowerToysRoot=$(Build.SourcesDirectory)
              /p:PublishProfile=InstallationPublishProfile.pubxml
            platform: $(BuildPlatform)
            configuration: $(BuildConfiguration)
            maximumCpuCount: true

        - task: VSBuild@1
          displayName: Publish Svg Thumbnail Provider for Packaging
          inputs:
            solution: 'src/modules/previewpane/SvgThumbnailProvider/SvgThumbnailProvider.csproj'
            vsVersion: 17.0
            # The arguments should be the same as the ones for Settings; make sure they are.
            msbuildArgs: >-
              /target:Publish
              /p:Configuration=$(BuildConfiguration);Platform=$(BuildPlatform);AppxBundle=Never
              /p:VCRTForwarders-IncludeDebugCRT=false
              /p:PowerToysRoot=$(Build.SourcesDirectory)
              /p:PublishProfile=InstallationPublishProfile.pubxml
            platform: $(BuildPlatform)
            configuration: $(BuildConfiguration)
            maximumCpuCount: true

        - task: VSBuild@1
          displayName: Publish File Locksmith UI for Packaging
          inputs:
            solution: 'src/modules/FileLocksmith/FileLocksmithUI/FileLocksmithUI.csproj'
            vsVersion: 17.0
            # The arguments should be the same as the ones for Settings; make sure they are.
            msbuildArgs: >-
              /target:Publish
              /p:Configuration=$(BuildConfiguration);Platform=$(BuildPlatform);AppxBundle=Never
              /p:VCRTForwarders-IncludeDebugCRT=false
              /p:PowerToysRoot=$(Build.SourcesDirectory)
              /p:PublishProfile=InstallationPublishProfile.pubxml
            platform: $(BuildPlatform)
            configuration: $(BuildConfiguration)
            maximumCpuCount: true

        # Check if deps.json files don't reference different dll versions.
        - task: PowerShell@2
          displayName: Audit deps.json files for all applications
          inputs:
            filePath: '.pipelines/verifyDepsJsonLibraryVersions.ps1'
            arguments: -targetDir '$(build.sourcesdirectory)\$(BuildPlatform)\$(BuildConfiguration)'
            pwsh: true

        # Check if asset files on the main application paths are playing nice and avoiding basic conflicts.
        - task: PowerShell@2
          displayName: Audit base applications path asset conflicts
          inputs:
            filePath: '.pipelines/verifyPossibleAssetConflicts.ps1'
            arguments: -targetDir '$(build.sourcesdirectory)\$(BuildPlatform)\$(BuildConfiguration)'
            pwsh: true

        - task: PowerShell@2
          displayName: Audit WinAppSDK applications path asset conflicts
          inputs:
            filePath: '.pipelines/verifyPossibleAssetConflicts.ps1'
            arguments: -targetDir '$(build.sourcesdirectory)\$(BuildPlatform)\$(BuildConfiguration)\WinUI3Apps'
            pwsh: true

      #### MAIN SIGNING AREA
      # reference https://dev.azure.com/microsoft/Dart/_git/AppDriver?path=/ESRPSigning.json&version=GBarm64-netcore&_a=contents for winappdriver
      # https://dev.azure.com/microsoft/Dart/_git/AppDriver?path=/CIPolicy.xml&version=GBarm64-netcore&_a=contents

        - task: SFP.build-tasks.custom-build-task-1.EsrpCodeSigning@3
          displayName: Sign Core PT
          inputs:
            ConnectedServiceName: 'Terminal/Console/WinAppDriver Team Code Signing Connection'
            FolderPath: '$(BuildPlatform)/$(BuildConfiguration)' # Video conf uses x86 and x64.
            signType: batchSigning
            batchSignPolicyFile: '$(build.sourcesdirectory)\.pipelines\ESRPSigning_core.json'
            ciPolicyFile: '$(build.sourcesdirectory)\.pipelines\CIPolicy.xml'

        - task: SFP.build-tasks.custom-build-task-1.EsrpCodeSigning@3
          displayName: Sign x86 directshow VCM
          inputs:
            ConnectedServiceName: 'Terminal/Console/WinAppDriver Team Code Signing Connection'
            FolderPath: 'x86/$(BuildConfiguration)' # Video conf uses x86 and x64.
            signType: batchSigning
            batchSignPolicyFile: '$(build.sourcesdirectory)\.pipelines\ESRPSigning_vcm.json'
            ciPolicyFile: '$(build.sourcesdirectory)\.pipelines\CIPolicy.xml'
      #### END SIGNING 
      ## END MAIN

        - pwsh: |-
            Move-Item msbuild.binlog "$(Build.ArtifactStagingDirectory)/"
          displayName: Stage binlog into artifact directory
          condition: always()

        - task: ComponentGovernanceComponentDetection@0
          displayName: Component Detection

        - task: CopyFiles@2
          displayName: Copying files for symbols
          inputs:
            contents: >-
              **/*.pdb
            flattenFolders: True
            targetFolder: $(Build.ArtifactStagingDirectory)/Symbols-$(BuildPlatform)/
         
        - task: PowerShell@2
          displayName: 'Remove unneeded files from ArtifactStagingDirectory'
          inputs:
            targetType: 'inline'
            script: |
              cd $(Build.ArtifactStagingDirectory)/Symbols-$(BuildPlatform)/
              Remove-Item vc143.pdb
              Remove-Item *test*

        - task: PublishSymbols@2
          displayName: Publish symbols path
          continueOnError: True
          inputs:
            SearchPattern: |
              $(Build.ArtifactStagingDirectory)/Symbols-$(BuildPlatform)/**/*.*
            IndexSources: false
            SymbolServerType: TeamServices
            
        - template: .pipelines/installer-steps.yml@self
          parameters:
            versionNumber: ${{ parameters.versionNumber }}
            perUserArg: "false"
            buildSubDir: "MachineSetup"
            installerPrefix: "PowerToysSetup"

        - task: PowerShell@2
          displayName: Clean installer dir before building per-user installer
          inputs:
            targetType: inline
            script: git clean -xfd  -e *exe -- .\installer\
            pwsh: true

        - template: .pipelines/installer-steps.yml@self
          parameters:
            versionNumber: ${{ parameters.versionNumber }}
            perUserArg: "true"
            buildSubDir: "UserSetup"
            installerPrefix: "PowerToysUserSetup"

        - task: CopyFiles@2
          displayName: Copying setup file over
          inputs:
            contents: "**/PowerToys*Setup-*.exe"
            flattenFolders: True
            targetFolder: $(Build.ArtifactStagingDirectory)

        - task: PowerShell@2
          displayName: 'Calculating SHA256 hash'
          inputs:
            targetType: 'inline'
            script: |
              $p = "$(System.ArtifactsDirectory)\";
              $staging = "$(Build.ArtifactStagingDirectory)\"
              $userHash = ((get-item $p\PowerToysUserSetup*.exe | Get-FileHash).Hash);
              $machineHash = ((get-item $p\PowerToysSetup*.exe | Get-FileHash).Hash);
              $userPlat = "hash_user_$(BuildPlatform).txt";
              $machinePlat = "hash_machine_$(BuildPlatform).txt";
              $combinedUserPath = $staging + $userPlat;
              $combinedMachinePath = $staging + $machinePlat;
              
              echo $p

              echo $userPlat
              echo $userHash
              echo $combinedUserPath

              echo $machinePlat
              echo $machineHash
              echo $combinedMachinePath
              
              $userHash | out-file -filepath $combinedUserPath
              $machineHash | out-file -filepath $combinedMachinePath
            pwsh: true

        # Publishing the GPO files
        - pwsh: |-
            New-Item "$(Build.ArtifactStagingDirectory)/gpo" -Type Directory
            Copy-Item src\gpo\assets\* "$(Build.ArtifactStagingDirectory)/gpo" -Recurse
          displayName: Stage the GPO files
>>>>>>> 78f03932

...<|MERGE_RESOLUTION|>--- conflicted
+++ resolved
@@ -3,18 +3,12 @@
 trigger: none
 pr: none
 
-<<<<<<< HEAD
-pool: 
-  name: SHINE-INT-L
-  demands: ImageOverride -equals SHINE-VS17-Preview
-=======
 resources:
   repositories:
   - repository: 1ESPipelineTemplates
     type: git
     name: 1ESPipelineTemplates/1ESPipelineTemplates
     ref: refs/tags/release
->>>>>>> 78f03932
 
 parameters:
   - name: buildConfigurations
@@ -30,433 +24,6 @@
     type: string
     default: '0.0.1'
 
-<<<<<<< HEAD
-variables:
-  IsPipeline: 1 # The installer uses this to detect whether it should pick up localizations
-  SkipCppCodeAnalysis: 1 # Skip the code analysis to speed up release CI. It runs on PR CI, anyway
-  IsExperimentationLive: 1 # The build and installer use this to turn on experimentation
-
-name: $(BuildDefinitionName)_$(date:yyMM).$(date:dd)$(rev:rrr)
-resources:
-  repositories:
-  - repository: self
-    type: git
-    ref: main
-jobs:
-- job: Build
-  strategy:
-    matrix:
-      ${{ each config in parameters.buildConfigurations }}:
-        ${{ each platform in parameters.buildPlatforms }}:
-          ${{ config }}_${{ platform }}:
-            BuildConfiguration: ${{ config }}
-            BuildPlatform: ${{ platform }}
-            NUGET_RESTORE_MSBUILD_ARGS: /p:Platform=${{ platform }} # Required for nuget to work due to self contained
-            NODE_OPTIONS: --max_old_space_size=16384
-  displayName: Build
-  timeoutInMinutes: 120 # Some of the loc stuff adds quite a bit of time.
-  cancelTimeoutInMinutes: 1
-  steps:
-  - checkout: self
-    clean: true
-    submodules: true
-    persistCredentials: True
-
-# Sets versions for all PowerToy created DLLs
-  - task: PowerShell@1
-    displayName: Set Versions.Prop
-    inputs:
-      scriptName: .pipelines/versionSetting.ps1
-      arguments: -versionNumber '${{ parameters.versionNumber }}' -DevEnvironment ''
-
-# Guardian tool needs 'Microsoft.NETCore.App', version '2.1.0' (x64)
-  - task: UseDotNet@2
-    displayName: 'Use .NET Core 2.1 SDK'
-    inputs:
-      packageType: sdk
-      version: '2.1.x'
-
-  - task: UseDotNet@2
-    displayName: 'Use .NET 8 SDK'
-    inputs:
-      packageType: sdk
-      version: '8.x'
-      includePreviewVersions: true
-
-  - task: NuGetAuthenticate@1
-      
-  - task: NuGetToolInstaller@1
-    displayName: Use NuGet Installer latest
-
-# this will restore the following nugets:
-# - main solution
-# - Bug report tool
-# - Webcam report tool
-# - Installer
-# - Bootstrapper Installer
-  - task: PowerShell@2
-    displayName: Download and install WiX 3.14 development build
-    inputs:
-      targetType: filePath
-      filePath: '$(build.sourcesdirectory)\.pipelines\installWiX.ps1'
-
-  - task: MicrosoftTDBuild.tdbuild-task.tdbuild-task.TouchdownBuildTask@1
-    displayName: 'Download Localization Files -- PowerToys 37400'
-    inputs:
-      teamId: 37400
-      authId: '$(TouchdownApplicationID)'
-      authKey: '$(TouchdownApplicationKey)'
-      resourceFilePath: |
-       **\Resources.resx
-       **\Resource.resx
-       **\Resources.resw
-      appendRelativeDir: true
-      localizationTarget: false
-      # pseudoSetting: Included
-
-  - task: PowerShell@2
-    displayName: Move Loc files into correct locations
-    inputs:
-      targetType: inline
-      script: >-
-        $VerbosePreference = "Continue"
-
-        ./tools/build/move-and-rename-resx.ps1
-
-        ./tools/build/move-uwp-resw.ps1
-      pwsh: true
-      
-  - task: CmdLine@2
-    displayName: Moving telem files
-    inputs:
-      script: |
-        call nuget.exe restore -configFile .pipelines/release-nuget.config -PackagesDirectory . .pipelines/packages.config || exit /b 1
-        move /Y "Microsoft.PowerToys.Telemetry.2.0.0\build\include\TraceLoggingDefines.h" "src\common\Telemetry\TraceLoggingDefines.h" || exit /b 1
-        move /Y "Microsoft.PowerToys.Telemetry.2.0.0\build\include\TelemetryBase.cs" "src\common\Telemetry\TelemetryBase.cs" || exit /b 1
-
-## ALL BUT INSTALLER BUILDING
-  - task: VSBuild@1
-    displayName: Build PowerToys main project
-    inputs:
-      solution: '**\PowerToys.sln'
-      vsVersion: 17.0
-      msbuildArgs: -restore /p:RestorePackagesConfig=true /p:RestoreConfigFile="$(Build.SourcesDirectory)\.pipelines\release-nuget.config" /p:CIBuild=true /bl:$(Build.SourcesDirectory)\msbuild.binlog
-      platform: $(BuildPlatform)
-      configuration: $(BuildConfiguration)
-      clean: true
-      maximumCpuCount: true
-
-  - task: VSBuild@1
-    displayName: Build BugReportTool
-    inputs:
-      solution: '**/tools/BugReportTool/BugReportTool.sln'
-      vsVersion: 17.0
-      msbuildArgs: -restore /p:RestorePackagesConfig=true /p:RestoreConfigFile="$(Build.SourcesDirectory)\.pipelines\release-nuget.config" /p:CIBuild=true /bl:$(Build.SourcesDirectory)\msbuild.binlog
-      platform: $(BuildPlatform)
-      configuration: $(BuildConfiguration)
-      clean: true
-      maximumCpuCount: true
-
-  - task: VSBuild@1
-    displayName: Build WebcamReportTool
-    inputs:
-      solution: '**/tools/WebcamReportTool/WebcamReportTool.sln'
-      vsVersion: 17.0
-      msbuildArgs: -restore /p:RestorePackagesConfig=true /p:RestoreConfigFile="$(Build.SourcesDirectory)\.pipelines\release-nuget.config" /p:CIBuild=true /bl:$(Build.SourcesDirectory)\msbuild.binlog
-      platform: $(BuildPlatform)
-      configuration: $(BuildConfiguration)
-      clean: true
-      maximumCpuCount: true
-
-  - task: VSBuild@1
-    displayName: Build StylesReportTool
-    inputs:
-      solution: '**/tools/StylesReportTool/StylesReportTool.sln'
-      vsVersion: 17.0
-      msbuildArgs: -restore /p:RestorePackagesConfig=true /p:RestoreConfigFile="$(Build.SourcesDirectory)\.pipelines\release-nuget.config" /p:CIBuild=true /bl:$(Build.SourcesDirectory)\msbuild.binlog
-      platform: $(BuildPlatform)
-      configuration: $(BuildConfiguration)
-      clean: true
-      maximumCpuCount: true
-
-  - task: VSBuild@1
-    displayName: Publish Settings for Packaging
-    inputs:
-      solution: 'src/settings-ui/Settings.UI/PowerToys.Settings.csproj'
-      vsVersion: 17.0
-      msbuildArgs: >-
-        /target:Publish
-        /p:Configuration=$(BuildConfiguration);Platform=$(BuildPlatform);AppxBundle=Never
-        /p:VCRTForwarders-IncludeDebugCRT=false
-        /p:PowerToysRoot=$(Build.SourcesDirectory)
-        /p:PublishProfile=InstallationPublishProfile.pubxml
-      platform: $(BuildPlatform)
-      configuration: $(BuildConfiguration)
-      maximumCpuCount: true
-
-  - task: VSBuild@1
-    displayName: Publish Launcher for Packaging
-    inputs:
-      solution: 'src/modules/launcher/PowerLauncher/PowerLauncher.csproj'
-      vsVersion: 17.0
-      # The arguments should be the same as the ones for Settings; make sure they are.
-      msbuildArgs: >-
-        /target:Publish
-        /p:Configuration=$(BuildConfiguration);Platform=$(BuildPlatform);AppxBundle=Never
-        /p:VCRTForwarders-IncludeDebugCRT=false
-        /p:PowerToysRoot=$(Build.SourcesDirectory)
-        /p:PublishProfile=InstallationPublishProfile.pubxml
-      platform: $(BuildPlatform)
-      configuration: $(BuildConfiguration)
-      maximumCpuCount: true
-
-  - task: VSBuild@1
-    displayName: Publish Monaco Preview Handler for Packaging
-    inputs:
-      solution: 'src/modules/previewpane/MonacoPreviewHandler/MonacoPreviewHandler.csproj'
-      vsVersion: 17.0
-      # The arguments should be the same as the ones for Settings; make sure they are.
-      msbuildArgs: >-
-        /target:Publish
-        /p:Configuration=$(BuildConfiguration);Platform=$(BuildPlatform);AppxBundle=Never
-        /p:VCRTForwarders-IncludeDebugCRT=false
-        /p:PowerToysRoot=$(Build.SourcesDirectory)
-        /p:PublishProfile=InstallationPublishProfile.pubxml
-      platform: $(BuildPlatform)
-      configuration: $(BuildConfiguration)
-      maximumCpuCount: true
-
-  - task: VSBuild@1
-    displayName: Publish Markdown Preview Handler for Packaging
-    inputs:
-      solution: 'src/modules/previewpane/MarkdownPreviewHandler/MarkdownPreviewHandler.csproj'
-      vsVersion: 17.0
-      # The arguments should be the same as the ones for Settings; make sure they are.
-      msbuildArgs: >-
-        /target:Publish
-        /p:Configuration=$(BuildConfiguration);Platform=$(BuildPlatform);AppxBundle=Never
-        /p:VCRTForwarders-IncludeDebugCRT=false
-        /p:PowerToysRoot=$(Build.SourcesDirectory)
-        /p:PublishProfile=InstallationPublishProfile.pubxml
-      platform: $(BuildPlatform)
-      configuration: $(BuildConfiguration)
-      maximumCpuCount: true
-
-  - task: VSBuild@1
-    displayName: Publish Svg Preview Handler for Packaging
-    inputs:
-      solution: 'src/modules/previewpane/SvgPreviewHandler/SvgPreviewHandler.csproj'
-      vsVersion: 17.0
-      # The arguments should be the same as the ones for Settings; make sure they are.
-      msbuildArgs: >-
-        /target:Publish
-        /p:Configuration=$(BuildConfiguration);Platform=$(BuildPlatform);AppxBundle=Never
-        /p:VCRTForwarders-IncludeDebugCRT=false
-        /p:PowerToysRoot=$(Build.SourcesDirectory)
-        /p:PublishProfile=InstallationPublishProfile.pubxml
-      platform: $(BuildPlatform)
-      configuration: $(BuildConfiguration)
-      maximumCpuCount: true
-
-  - task: VSBuild@1
-    displayName: Publish Svg Thumbnail Provider for Packaging
-    inputs:
-      solution: 'src/modules/previewpane/SvgThumbnailProvider/SvgThumbnailProvider.csproj'
-      vsVersion: 17.0
-      # The arguments should be the same as the ones for Settings; make sure they are.
-      msbuildArgs: >-
-        /target:Publish
-        /p:Configuration=$(BuildConfiguration);Platform=$(BuildPlatform);AppxBundle=Never
-        /p:VCRTForwarders-IncludeDebugCRT=false
-        /p:PowerToysRoot=$(Build.SourcesDirectory)
-        /p:PublishProfile=InstallationPublishProfile.pubxml
-      platform: $(BuildPlatform)
-      configuration: $(BuildConfiguration)
-      maximumCpuCount: true
-
-  - task: VSBuild@1
-    displayName: Publish File Locksmith UI for Packaging
-    inputs:
-      solution: 'src/modules/FileLocksmith/FileLocksmithUI/FileLocksmithUI.csproj'
-      vsVersion: 17.0
-      # The arguments should be the same as the ones for Settings; make sure they are.
-      msbuildArgs: >-
-        /target:Publish
-        /p:Configuration=$(BuildConfiguration);Platform=$(BuildPlatform);AppxBundle=Never
-        /p:VCRTForwarders-IncludeDebugCRT=false
-        /p:PowerToysRoot=$(Build.SourcesDirectory)
-        /p:PublishProfile=InstallationPublishProfile.pubxml
-      platform: $(BuildPlatform)
-      configuration: $(BuildConfiguration)
-      maximumCpuCount: true
-
-  # Check if deps.json files don't reference different dll versions.
-  - task: PowerShell@2
-    displayName: Audit deps.json files for all applications
-    inputs:
-      filePath: '.pipelines/verifyDepsJsonLibraryVersions.ps1'
-      arguments: -targetDir '$(build.sourcesdirectory)\$(BuildPlatform)\$(BuildConfiguration)'
-      pwsh: true
-
-  # Check if asset files on the main application paths are playing nice and avoiding basic conflicts.
-  - task: PowerShell@2
-    displayName: Audit base applications path asset conflicts
-    inputs:
-      filePath: '.pipelines/verifyPossibleAssetConflicts.ps1'
-      arguments: -targetDir '$(build.sourcesdirectory)\$(BuildPlatform)\$(BuildConfiguration)'
-      pwsh: true
-
-  - task: PowerShell@2
-    displayName: Audit WinAppSDK applications path asset conflicts
-    inputs:
-      filePath: '.pipelines/verifyPossibleAssetConflicts.ps1'
-      arguments: -targetDir '$(build.sourcesdirectory)\$(BuildPlatform)\$(BuildConfiguration)\WinUI3Apps'
-      pwsh: true
-
-#### MAIN SIGNING AREA
-# reference https://dev.azure.com/microsoft/Dart/_git/AppDriver?path=/ESRPSigning.json&version=GBarm64-netcore&_a=contents for winappdriver
-# https://dev.azure.com/microsoft/Dart/_git/AppDriver?path=/CIPolicy.xml&version=GBarm64-netcore&_a=contents
-
-  - task: SFP.build-tasks.custom-build-task-1.EsrpCodeSigning@1
-    displayName: Sign Core PT
-    inputs:
-      ConnectedServiceName: 'Terminal/Console/WinAppDriver Team Code Signing Connection'
-      FolderPath: '$(BuildPlatform)/$(BuildConfiguration)' # Video conf uses x86 and x64.
-      signType: batchSigning
-      batchSignPolicyFile: '$(build.sourcesdirectory)\.pipelines\ESRPSigning_core.json'
-      ciPolicyFile: '$(build.sourcesdirectory)\.pipelines\CIPolicy.xml'
-
-  - task: SFP.build-tasks.custom-build-task-1.EsrpCodeSigning@1
-    displayName: Sign x86 directshow VCM
-    inputs:
-      ConnectedServiceName: 'Terminal/Console/WinAppDriver Team Code Signing Connection'
-      FolderPath: 'x86/$(BuildConfiguration)' # Video conf uses x86 and x64.
-      signType: batchSigning
-      batchSignPolicyFile: '$(build.sourcesdirectory)\.pipelines\ESRPSigning_vcm.json'
-      ciPolicyFile: '$(build.sourcesdirectory)\.pipelines\CIPolicy.xml'
-#### END SIGNING 
-## END MAIN
-
-  - task: PublishBuildArtifacts@1
-    displayName: 'Publish Artifact: binlog'
-    condition: failed()
-    continueOnError: True
-    inputs:
-      PathtoPublish: $(Build.SourcesDirectory)\msbuild.binlog
-      ArtifactName: binlog-$(BuildPlatform)
-
-  - task: ComponentGovernanceComponentDetection@0
-    displayName: Component Detection
-
-  - task: CopyFiles@2
-    displayName: Copying files for symbols
-    inputs:
-      contents: >-
-        **/*.pdb
-      flattenFolders: True
-      targetFolder: $(Build.ArtifactStagingDirectory)/Symbols-$(BuildPlatform)/
-   
-  - task: PowerShell@2
-    displayName: 'Remove unneeded files from ArtifactStagingDirectory'
-    inputs:
-      targetType: 'inline'
-      script: |
-        cd $(Build.ArtifactStagingDirectory)/Symbols-$(BuildPlatform)/
-        Remove-Item vc143.pdb
-        Remove-Item *test*
-
-  - task: PublishSymbols@2
-    displayName: Publish symbols path
-    continueOnError: True
-    inputs:
-      SearchPattern: |
-        $(Build.ArtifactStagingDirectory)/Symbols-$(BuildPlatform)/**/*.*
-      IndexSources: false
-      SymbolServerType: TeamServices
-      
-  - task: PublishBuildArtifacts@1
-    displayName: 'Publish Artifact: Symbols'
-    inputs:
-      PathtoPublish: $(System.ArtifactsDirectory)/Symbols-$(BuildPlatform)/
-      ArtifactName: Symbols-${{ parameters.versionNumber }}-$(BuildPlatform)
-
-  - task: DeleteFiles@1
-    displayName: 'Remove symbols from ArtifactStagingDirectory'
-    inputs:
-      Contents: '*'
-      SourceFolder: $(Build.ArtifactStagingDirectory)/Symbols-$(BuildPlatform)/
-      RemoveSourceFolder: True
-
-  - template: installer-steps.yml
-    parameters:
-      versionNumber: ${{ parameters.versionNumber }}
-      perUserArg: "false"
-      buildSubDir: "MachineSetup"
-      installerPrefix: "PowerToysSetup"
-
-  - task: PowerShell@2
-    displayName: Clean installer dir before building per-user installer
-    inputs:
-      targetType: inline
-      script: git clean -xfd  -e *exe -- .\installer\
-      pwsh: true
-
-  - template: installer-steps.yml
-    parameters:
-      versionNumber: ${{ parameters.versionNumber }}
-      perUserArg: "true"
-      buildSubDir: "UserSetup"
-      installerPrefix: "PowerToysUserSetup"
-
-  - task: CopyFiles@2
-    displayName: Copying setup file over
-    inputs:
-      contents: "**/PowerToys*Setup-*.exe"
-      flattenFolders: True
-      targetFolder: $(Build.ArtifactStagingDirectory)
-
-  - task: PowerShell@2
-    displayName: 'Calculating SHA256 hash'
-    inputs:
-      targetType: 'inline'
-      script: |
-        $p = "$(System.ArtifactsDirectory)\";
-        $staging = "$(Build.ArtifactStagingDirectory)\"
-        $userHash = ((get-item $p\PowerToysUserSetup*.exe | Get-FileHash).Hash);
-        $machineHash = ((get-item $p\PowerToysSetup*.exe | Get-FileHash).Hash);
-        $userPlat = "hash_user_$(BuildPlatform).txt";
-        $machinePlat = "hash_machine_$(BuildPlatform).txt";
-        $combinedUserPath = $staging + $userPlat;
-        $combinedMachinePath = $staging + $machinePlat;
-        
-        echo $p
-
-        echo $userPlat
-        echo $userHash
-        echo $combinedUserPath
-
-        echo $machinePlat
-        echo $machineHash
-        echo $combinedMachinePath
-        
-        $userHash | out-file -filepath $combinedUserPath
-        $machineHash | out-file -filepath $combinedMachinePath
-      pwsh: true
-
-  - task: PublishBuildArtifacts@1
-    displayName: "Publish Artifact: PowerToySetup"
-    inputs:
-      PathtoPublish: $(System.ArtifactsDirectory)
-      ArtifactName: setup-$(BuildPlatform)
-
-# Publishing the GPO files with a version number
-  - task: PublishBuildArtifacts@1
-    displayName: 'Publish Artifact: GPO Files'
-    inputs:
-      PathtoPublish: src\gpo\assets
-      ArtifactName: GroupPolicyObjectsFiles-${{ parameters.versionNumber }}
-
-=======
 extends:
   template: v1/1ES.Official.PipelineTemplate.yml@1ESPipelineTemplates
   parameters:
@@ -521,10 +88,11 @@
             version: '6.x'
 
         - task: UseDotNet@2
-          displayName: 'Use .NET 7 SDK'
+          displayName: 'Use .NET 8 SDK'
           inputs:
             packageType: sdk
-            version: '7.x'
+            version: '8.x'
+            includePreviewVersions: true
 
         - task: NuGetAuthenticate@1
             
@@ -875,6 +443,5 @@
             New-Item "$(Build.ArtifactStagingDirectory)/gpo" -Type Directory
             Copy-Item src\gpo\assets\* "$(Build.ArtifactStagingDirectory)/gpo" -Recurse
           displayName: Stage the GPO files
->>>>>>> 78f03932
 
 ...