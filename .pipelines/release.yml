# This build should never run as CI or against a pull request.
trigger: none
pr: none

pool: 
  name: WinDevPool-L
  demands: ImageOverride -equals WinDevVS17-latest

parameters:
  - name: buildConfigurations
    type: object
    default:
      - Release
  - name: buildPlatforms
    type: object
    default:
      - x64
  - name: versionNumber
    type: string
    default: '0.0.1'

variables:
  IsPipeline: 1 # The installer uses this to detect whether it should pick up localizations

name: $(BuildDefinitionName)_$(date:yyMM).$(date:dd)$(rev:rrr)
resources:
  repositories:
  - repository: self
    type: git
    ref: main
jobs:
- job: Build
  strategy:
    matrix:
      ${{ each config in parameters.buildConfigurations }}:
        ${{ each platform in parameters.buildPlatforms }}:
          ${{ config }}_${{ platform }}:
            BuildConfiguration: ${{ config }}
            BuildPlatform: ${{ platform }}
  displayName: Build
  timeoutInMinutes: 120 # Some of the loc stuff adds quite a bit of time.
  cancelTimeoutInMinutes: 1
  steps:
  - checkout: self
    clean: true
    submodules: true
    persistCredentials: True

# Sets versions for all PowerToy created DLLs
  - task: PowerShell@1
    displayName: Set Versions.Prop
    inputs:
      scriptName: .pipelines/versionSetting.ps1
      arguments: -versionNumber '${{ parameters.versionNumber }}' -DevEnvironment ''

# Guardian tool needs 'Microsoft.NETCore.App', version '2.1.0' (x64)
  - task: UseDotNet@2
    displayName: 'Use .NET Core 2.1 SDK'
    inputs:
      packageType: sdk
      version: '2.1.x'

  - task: UseDotNet@2
    displayName: 'Use .NET 6 SDK'
    inputs:
      packageType: sdk
      version: '6.x'

  - task: NuGetAuthenticate@0
    inputs:
      nuGetServiceConnections: PowerToysCDPxFeed
      
  - task: NuGetToolInstaller@1
    displayName: Use NuGet Installer latest

# this will restore the following nugets:
# - main solution
# - Bug report tool
# - Webcam report tool
# - Installer
# - Bootstrapper Installer
  - task: NuGetCommand@2
    displayName: NuGet restore solutions dependencies
    inputs:
      command: restore
      restoreSolution: '**/*.sln'
      selectOrConfig: config
      nugetConfigPath: .pipelines/release-nuget.config
      
  - task: MicrosoftTDBuild.tdbuild-task.tdbuild-task.TouchdownBuildTask@1
    displayName: 'Download Localization Files -- PowerToys 37400'
    inputs:
      teamId: 37400
      authId: '$(TouchdownApplicationID)'
      authKey: '$(TouchdownApplicationKey)'
      resourceFilePath: |
       **\Resources.resx
       **\Resource.resx
       **\Resources.resw
      appendRelativeDir: true
      localizationTarget: false
<<<<<<< HEAD
      # pseudoSetting: Included
=======
      pseudoSetting: Included
>>>>>>> cc68133d

  - task: PowerShell@2
    displayName: Move Loc files into correct locations
    inputs:
      targetType: inline
      script: >-
        $VerbosePreference = "Continue"

        ./tools/build/move-and-rename-resx.ps1

        ./tools/build/move-uwp-resw.ps1
      pwsh: true
      
  - task: CmdLine@2
    displayName: Moving telem files
    inputs:
      script: |
        call nuget.exe restore -configFile .pipelines/release-nuget.config -PackagesDirectory . .pipelines/packages.config || exit /b 1
        move /Y "Microsoft.PowerToys.Telemetry.2.0.0\build\include\TraceLoggingDefines.h" "src\common\Telemetry\TraceLoggingDefines.h" || exit /b 1
        move /Y "Microsoft.PowerToys.Telemetry.2.0.0\build\include\TelemetryBase.cs" "src\common\Telemetry\TelemetryBase.cs" || exit /b 1

## ALL BUT INSTALLER BUILDING
  - task: VSBuild@1
    displayName: Build PowerToys main project
    inputs:
      solution: '**\PowerToys.sln'
      vsVersion: 17.0
      msbuildArgs: /p:CIBuild=true /bl:$(Build.SourcesDirectory)\msbuild.binlog
      platform: $(BuildPlatform)
      configuration: $(BuildConfiguration)
      clean: true
      maximumCpuCount: true

  - task: VSBuild@1
    displayName: Build BugReportTool
    inputs:
      solution: '**/tools/BugReportTool/BugReportTool.sln'
      vsVersion: 16.0
      msbuildArgs: /p:CIBuild=true /bl:$(Build.SourcesDirectory)\msbuild.binlog
      platform: $(BuildPlatform)
      configuration: $(BuildConfiguration)
      clean: true
      maximumCpuCount: true

  - task: VSBuild@1
    displayName: Build WebcamReportTool
    inputs:
      solution: '**/tools/WebcamReportTool/WebcamReportTool.sln'
      vsVersion: 17.0
      msbuildArgs: /p:CIBuild=true /bl:$(Build.SourcesDirectory)\msbuild.binlog
      platform: $(BuildPlatform)
      configuration: $(BuildConfiguration)
      clean: true
      maximumCpuCount: true

  - task: VSBuild@1
    displayName: Build PowerToysSetupCustomActions
    inputs:
      solution: '**/installer/PowerToysSetup.sln'
      vsVersion: 17.0
      msbuildArgs: /target:PowerToysSetupCustomActions /p:CIBuild=true /bl:$(Build.SourcesDirectory)\msbuild.binlog
      platform: $(BuildPlatform)
      configuration: $(BuildConfiguration)
      clean: true
      maximumCpuCount: true

  - task: VSBuild@1
    displayName: Publish Settings for Packaging
    inputs:
      solution: 'src/settings-ui/PowerToys.Settings/PowerToys.Settings.csproj'
      vsVersion: 17.0
      msbuildArgs: >-
        /target:Publish
        /p:Configuration=$(BuildConfiguration);Platform=$(BuildPlatform);AppxBundle=Never
        /p:VCRTForwarders-IncludeDebugCRT=false
        /p:PowerToysRoot=$(Build.SourcesDirectory)
        /p:PublishProfile=InstallationPublishProfile.pubxml
      platform: $(BuildPlatform)
      configuration: $(BuildConfiguration)
      maximumCpuCount: true

  - task: VSBuild@1
    displayName: Publish Launcher for Packaging
    inputs:
      solution: 'src/modules/launcher/PowerLauncher/PowerLauncher.csproj'
      vsVersion: 17.0
      # The arguments should be the same as the ones for Settings; make sure they are.
      msbuildArgs: >-
        /target:Publish
        /p:Configuration=$(BuildConfiguration);Platform=$(BuildPlatform);AppxBundle=Never
        /p:VCRTForwarders-IncludeDebugCRT=false
        /p:PowerToysRoot=$(Build.SourcesDirectory)
        /p:PublishProfile=InstallationPublishProfile.pubxml
      platform: $(BuildPlatform)
      configuration: $(BuildConfiguration)
      maximumCpuCount: true

#### MAIN SIGNING AREA
# reference https://dev.azure.com/microsoft/Dart/_git/AppDriver?path=/ESRPSigning.json&version=GBarm64-netcore&_a=contents for winappdriver
# https://dev.azure.com/microsoft/Dart/_git/AppDriver?path=/CIPolicy.xml&version=GBarm64-netcore&_a=contents

  - task: SFP.build-tasks.custom-build-task-1.EsrpCodeSigning@1
    displayName: Sign Core PT
    inputs:
      ConnectedServiceName: 'Terminal/Console/WinAppDriver Team Code Signing Connection'
      FolderPath: '$(BuildPlatform)/$(BuildConfiguration)' # Video conf uses x86 and x64.  This path will also work for PowerToysSetupCustomActions which is in a different root dir
      signType: batchSigning
      batchSignPolicyFile: '$(build.sourcesdirectory)\.pipelines\ESRPSigning_core.json'
      ciPolicyFile: '$(build.sourcesdirectory)\.pipelines\CIPolicy.xml'
  - task: SFP.build-tasks.custom-build-task-1.EsrpCodeSigning@1
    displayName: Sign x86 directshow VCM
    inputs:
      ConnectedServiceName: 'Terminal/Console/WinAppDriver Team Code Signing Connection'
      FolderPath: 'x86/$(BuildConfiguration)' # Video conf uses x86 and x64.  This path will also work for PowerToysSetupCustomActions which is in a different root dir
      signType: batchSigning
      batchSignPolicyFile: '$(build.sourcesdirectory)\.pipelines\ESRPSigning_vcm.json'
      ciPolicyFile: '$(build.sourcesdirectory)\.pipelines\CIPolicy.xml'
#### END SIGNING 
## END MAIN

## INSTALLER START
#### MSI BUILDING AND SIGNING
  - task: VSBuild@1
    displayName: Build MSI
    inputs:
      solution: '**/installer/PowerToysSetup.sln'
      vsVersion: 17.0
      msbuildArgs: /p:CIBuild=true /target:PowerToysInstaller /bl:$(Build.SourcesDirectory)\msbuild.binlog
      platform: $(BuildPlatform)
      configuration: $(BuildConfiguration)
      clean: true
      maximumCpuCount: true

  - task: CmdLine@2
    displayName: 'Extracting MSI to verify contents'
    inputs:
      script: |
        .\installer\packages\WiX.3.11.2\tools\dark.exe -x $(build.sourcesdirectory)\extractedMsi installer\PowerToysSetup\$(BuildPlatform)\$(BuildConfiguration)\PowerToysSetup-${{ parameters.versionNumber }}-$(BuildPlatform).msi 
        dir $(build.sourcesdirectory)\extractedMsi

# Did we sign all files
  - task: PowerShell@1
    displayName: Verifying entire build is signed and version set
    inputs:
      scriptName: .pipelines/versionAndSignCheck.ps1
      arguments: -targetDir '$(build.sourcesdirectory)\extractedMsi\File'
      
  - task: SFP.build-tasks.custom-build-task-1.EsrpCodeSigning@1
    displayName: Sign MSI
    inputs:
      ConnectedServiceName: 'Terminal/Console/WinAppDriver Team Code Signing Connection'
      FolderPath: 'installer/PowerToysSetup/$(BuildPlatform)\$(BuildConfiguration)'
      signType: batchSigning
      batchSignPolicyFile: '$(build.sourcesdirectory)\.pipelines\ESRPSigning_installer.json'
      ciPolicyFile: '$(build.sourcesdirectory)\.pipelines\CIPolicy.xml'
#### END MSI

#### BOOTSTRAP BUILDING AND SIGNING
  - task: VSBuild@1
    displayName: Build Bootstrapper
    inputs:
      solution: '**/installer/PowerToysSetup.sln'
      vsVersion: 17.0
      msbuildArgs: /p:CIBuild=true /bl:$(Build.SourcesDirectory)\msbuild.binlog
      platform: $(BuildPlatform)
      configuration: $(BuildConfiguration)
      clean: true
      maximumCpuCount: true

  - task: CmdLine@2
    displayName: 'Insignia: Extract Engine from Bundle'
    inputs:
      script: '.\installer\packages\WiX.3.11.2\tools\insignia.exe -ib installer\PowerToysSetup\$(BuildPlatform)\$(BuildConfiguration)\PowerToysSetup-${{ parameters.versionNumber }}-$(BuildPlatform).exe -o installer\engine.exe'


  - task: SFP.build-tasks.custom-build-task-1.EsrpCodeSigning@1
    displayName: 'ESRP CodeSigning (Engine)'
    inputs:
      ConnectedServiceName: 'Terminal/Console/WinAppDriver Team Code Signing Connection'
      FolderPath: 'installer'
      Pattern: engine.exe
      signConfigType: inlineSignParams
      inlineOperation: |
       [
           {
               "KeyCode": "CP-230012",
               "OperationCode": "SigntoolSign",
               "Parameters": {
                   "OpusName": "Microsoft",
                   "OpusInfo": "http://www.microsoft.com",
                   "FileDigest": "/fd \"SHA256\"",
                   "PageHash": "/NPH",
                   "TimeStamp": "/tr \"http://rfc3161.gtm.corp.microsoft.com/TSS/HttpTspServer\" /td sha256"
               },
               "ToolName": "sign",
               "ToolVersion": "1.0"
           },
           {
               "KeyCode": "CP-230012",
               "OperationCode": "SigntoolVerify",
               "Parameters": {},
               "ToolName": "sign",
               "ToolVersion": "1.0"
           }
       ]

  - task: CmdLine@2
    displayName: 'Insignia: Merge Engine into Bundle'
    inputs:
      script: '.\installer\packages\WiX.3.11.2\tools\insignia.exe -ab installer\engine.exe installer\PowerToysSetup\$(BuildPlatform)\$(BuildConfiguration)\PowerToysSetup-${{ parameters.versionNumber }}-$(BuildPlatform).exe -o installer\PowerToysSetup\$(BuildPlatform)\$(BuildConfiguration)\PowerToysSetup-${{ parameters.versionNumber }}-$(BuildPlatform).exe'

  - task: SFP.build-tasks.custom-build-task-1.EsrpCodeSigning@1
    displayName: Sign Boostrapper
    inputs:
      ConnectedServiceName: 'Terminal/Console/WinAppDriver Team Code Signing Connection'
      FolderPath: 'installer/PowerToysSetup/$(BuildPlatform)\$(BuildConfiguration)'
      signType: batchSigning
      batchSignPolicyFile: '$(build.sourcesdirectory)\.pipelines\ESRPSigning_installer.json'
      ciPolicyFile: '$(build.sourcesdirectory)\.pipelines\CIPolicy.xml'
#### END BOOTSTRAP
## END INSTALLER

  - task: PublishBuildArtifacts@1
    displayName: 'Publish Artifact: binlog'
    condition: failed()
    continueOnError: True
    inputs:
      PathtoPublish: $(Build.SourcesDirectory)\msbuild.binlog
      ArtifactName: binlog-$(BuildPlatform)

  - task: ComponentGovernanceComponentDetection@0
    displayName: Component Detection

  - task: CopyFiles@2
    inputs:
      contents: '**/PowerToysSetup-*.exe'
      flattenFolders: True
      targetFolder: $(Build.ArtifactStagingDirectory)

  - task: PublishBuildArtifacts@1
    displayName: 'Publish Artifact: PowerToySetup'
    inputs:
      PathtoPublish: $(System.ArtifactsDirectory)
      ArtifactName: BuildArtifacts
...<|MERGE_RESOLUTION|>--- conflicted
+++ resolved
@@ -99,11 +99,7 @@
        **\Resources.resw
       appendRelativeDir: true
       localizationTarget: false
-<<<<<<< HEAD
       # pseudoSetting: Included
-=======
-      pseudoSetting: Included
->>>>>>> cc68133d
 
   - task: PowerShell@2
     displayName: Move Loc files into correct locations
