# This build should never run as CI or against a pull request.
trigger: none
pr: none

pool: 
  name: WinDevPool-L
  demands: ImageOverride -equals WinDevVS17-latest

parameters:
  - name: buildConfigurations
    type: object
    default:
      - Release
  - name: buildPlatforms
    type: object
    default:
      - x64
      - arm64
  - name: versionNumber
    type: string
    default: '0.0.1'

variables:
  IsPipeline: 1 # The installer uses this to detect whether it should pick up localizations
<<<<<<< HEAD
  IsExperimentationLive: 1 # The build and installer use this to turn on experimentation
=======
  SkipCppCodeAnalysis: 1 # Skip the code analysis to speed up release CI. It runs on PR CI, anyway
>>>>>>> cd1b7dbc

name: $(BuildDefinitionName)_$(date:yyMM).$(date:dd)$(rev:rrr)
resources:
  repositories:
  - repository: self
    type: git
    ref: main
jobs:
- job: Build
  strategy:
    matrix:
      ${{ each config in parameters.buildConfigurations }}:
        ${{ each platform in parameters.buildPlatforms }}:
          ${{ config }}_${{ platform }}:
            BuildConfiguration: ${{ config }}
            BuildPlatform: ${{ platform }}
  displayName: Build
  timeoutInMinutes: 120 # Some of the loc stuff adds quite a bit of time.
  cancelTimeoutInMinutes: 1
  steps:
  - checkout: self
    clean: true
    submodules: true
    persistCredentials: True

# Sets versions for all PowerToy created DLLs
  - task: PowerShell@1
    displayName: Set Versions.Prop
    inputs:
      scriptName: .pipelines/versionSetting.ps1
      arguments: -versionNumber '${{ parameters.versionNumber }}' -DevEnvironment ''

# Guardian tool needs 'Microsoft.NETCore.App', version '2.1.0' (x64)
  - task: UseDotNet@2
    displayName: 'Use .NET Core 2.1 SDK'
    inputs:
      packageType: sdk
      version: '2.1.x'

  - task: UseDotNet@2
    displayName: 'Use .NET 7 SDK'
    inputs:
      packageType: sdk
      version: '7.x'

  - task: NuGetAuthenticate@0
      
  - task: NuGetToolInstaller@1
    displayName: Use NuGet Installer latest

# this will restore the following nugets:
# - main solution
# - Bug report tool
# - Webcam report tool
# - Installer
# - Bootstrapper Installer
  - task: NuGetCommand@2
    displayName: NuGet restore solutions dependencies
    inputs:
      command: restore
      restoreSolution: '**/*.sln'
      selectOrConfig: config
      nugetConfigPath: .pipelines/release-nuget.config

  - task: PowerShell@2
    displayName: Download and install WiX 3.14 development build
    inputs:
      targetType: filePath
      filePath: '$(build.sourcesdirectory)\.pipelines\installWiX.ps1'

  - task: MicrosoftTDBuild.tdbuild-task.tdbuild-task.TouchdownBuildTask@1
    displayName: 'Download Localization Files -- PowerToys 37400'
    inputs:
      teamId: 37400
      authId: '$(TouchdownApplicationID)'
      authKey: '$(TouchdownApplicationKey)'
      resourceFilePath: |
       **\Resources.resx
       **\Resource.resx
       **\Resources.resw
      appendRelativeDir: true
      localizationTarget: false
      # pseudoSetting: Included

  - task: PowerShell@2
    displayName: Move Loc files into correct locations
    inputs:
      targetType: inline
      script: >-
        $VerbosePreference = "Continue"

        ./tools/build/move-and-rename-resx.ps1

        ./tools/build/move-uwp-resw.ps1
      pwsh: true
      
  - task: CmdLine@2
    displayName: Moving telem files
    inputs:
      script: |
        call nuget.exe restore -configFile .pipelines/release-nuget.config -PackagesDirectory . .pipelines/packages.config || exit /b 1
        move /Y "Microsoft.PowerToys.Telemetry.2.0.0\build\include\TraceLoggingDefines.h" "src\common\Telemetry\TraceLoggingDefines.h" || exit /b 1
        move /Y "Microsoft.PowerToys.Telemetry.2.0.0\build\include\TelemetryBase.cs" "src\common\Telemetry\TelemetryBase.cs" || exit /b 1

## ALL BUT INSTALLER BUILDING
  - task: VSBuild@1
    displayName: Build PowerToys main project
    inputs:
      solution: '**\PowerToys.sln'
      vsVersion: 17.0
      msbuildArgs: /p:CIBuild=true /bl:$(Build.SourcesDirectory)\msbuild.binlog
      platform: $(BuildPlatform)
      configuration: $(BuildConfiguration)
      clean: true
      maximumCpuCount: true

  - task: VSBuild@1
    displayName: Build BugReportTool
    inputs:
      solution: '**/tools/BugReportTool/BugReportTool.sln'
      vsVersion: 17.0
      msbuildArgs: /p:CIBuild=true /bl:$(Build.SourcesDirectory)\msbuild.binlog
      platform: $(BuildPlatform)
      configuration: $(BuildConfiguration)
      clean: true
      maximumCpuCount: true

  - task: VSBuild@1
    displayName: Build WebcamReportTool
    inputs:
      solution: '**/tools/WebcamReportTool/WebcamReportTool.sln'
      vsVersion: 17.0
      msbuildArgs: /p:CIBuild=true /bl:$(Build.SourcesDirectory)\msbuild.binlog
      platform: $(BuildPlatform)
      configuration: $(BuildConfiguration)
      clean: true
      maximumCpuCount: true

  - task: VSBuild@1
    displayName: Build StylesReportTool
    inputs:
      solution: '**/tools/StylesReportTool/StylesReportTool.sln'
      vsVersion: 17.0
      msbuildArgs: /p:CIBuild=true /bl:$(Build.SourcesDirectory)\msbuild.binlog
      platform: $(BuildPlatform)
      configuration: $(BuildConfiguration)
      clean: true
      maximumCpuCount: true

  - task: VSBuild@1
    displayName: Build PowerToysSetupCustomActions
    inputs:
      solution: '**/installer/PowerToysSetup.sln'
      vsVersion: 17.0
      msbuildArgs: /target:PowerToysSetupCustomActions /p:CIBuild=true /bl:$(Build.SourcesDirectory)\msbuild.binlog
      platform: $(BuildPlatform)
      configuration: $(BuildConfiguration)
      clean: true
      maximumCpuCount: true

  - task: VSBuild@1
    displayName: Publish Settings for Packaging
    inputs:
      solution: 'src/settings-ui/Settings.UI/PowerToys.Settings.csproj'
      vsVersion: 17.0
      msbuildArgs: >-
        /target:Publish
        /p:Configuration=$(BuildConfiguration);Platform=$(BuildPlatform);AppxBundle=Never
        /p:VCRTForwarders-IncludeDebugCRT=false
        /p:PowerToysRoot=$(Build.SourcesDirectory)
        /p:PublishProfile=InstallationPublishProfile.pubxml
      platform: $(BuildPlatform)
      configuration: $(BuildConfiguration)
      maximumCpuCount: true

  - task: VSBuild@1
    displayName: Publish Launcher for Packaging
    inputs:
      solution: 'src/modules/launcher/PowerLauncher/PowerLauncher.csproj'
      vsVersion: 17.0
      # The arguments should be the same as the ones for Settings; make sure they are.
      msbuildArgs: >-
        /target:Publish
        /p:Configuration=$(BuildConfiguration);Platform=$(BuildPlatform);AppxBundle=Never
        /p:VCRTForwarders-IncludeDebugCRT=false
        /p:PowerToysRoot=$(Build.SourcesDirectory)
        /p:PublishProfile=InstallationPublishProfile.pubxml
      platform: $(BuildPlatform)
      configuration: $(BuildConfiguration)
      maximumCpuCount: true

  - task: VSBuild@1
    displayName: Publish Monaco Preview Handler for Packaging
    inputs:
      solution: 'src/modules/previewpane/MonacoPreviewHandler/MonacoPreviewHandler.csproj'
      vsVersion: 17.0
      # The arguments should be the same as the ones for Settings; make sure they are.
      msbuildArgs: >-
        /target:Publish
        /p:Configuration=$(BuildConfiguration);Platform=$(BuildPlatform);AppxBundle=Never
        /p:VCRTForwarders-IncludeDebugCRT=false
        /p:PowerToysRoot=$(Build.SourcesDirectory)
        /p:PublishProfile=InstallationPublishProfile.pubxml
      platform: $(BuildPlatform)
      configuration: $(BuildConfiguration)
      maximumCpuCount: true

  - task: VSBuild@1
    displayName: Publish Markdown Preview Handler for Packaging
    inputs:
      solution: 'src/modules/previewpane/MarkdownPreviewHandler/MarkdownPreviewHandler.csproj'
      vsVersion: 17.0
      # The arguments should be the same as the ones for Settings; make sure they are.
      msbuildArgs: >-
        /target:Publish
        /p:Configuration=$(BuildConfiguration);Platform=$(BuildPlatform);AppxBundle=Never
        /p:VCRTForwarders-IncludeDebugCRT=false
        /p:PowerToysRoot=$(Build.SourcesDirectory)
        /p:PublishProfile=InstallationPublishProfile.pubxml
      platform: $(BuildPlatform)
      configuration: $(BuildConfiguration)
      maximumCpuCount: true

  - task: VSBuild@1
    displayName: Publish Svg Preview Handler for Packaging
    inputs:
      solution: 'src/modules/previewpane/SvgPreviewHandler/SvgPreviewHandler.csproj'
      vsVersion: 17.0
      # The arguments should be the same as the ones for Settings; make sure they are.
      msbuildArgs: >-
        /target:Publish
        /p:Configuration=$(BuildConfiguration);Platform=$(BuildPlatform);AppxBundle=Never
        /p:VCRTForwarders-IncludeDebugCRT=false
        /p:PowerToysRoot=$(Build.SourcesDirectory)
        /p:PublishProfile=InstallationPublishProfile.pubxml
      platform: $(BuildPlatform)
      configuration: $(BuildConfiguration)
      maximumCpuCount: true

  - task: VSBuild@1
    displayName: Publish Svg Thumbnail Provider for Packaging
    inputs:
      solution: 'src/modules/previewpane/SvgThumbnailProvider/SvgThumbnailProvider.csproj'
      vsVersion: 17.0
      # The arguments should be the same as the ones for Settings; make sure they are.
      msbuildArgs: >-
        /target:Publish
        /p:Configuration=$(BuildConfiguration);Platform=$(BuildPlatform);AppxBundle=Never
        /p:VCRTForwarders-IncludeDebugCRT=false
        /p:PowerToysRoot=$(Build.SourcesDirectory)
        /p:PublishProfile=InstallationPublishProfile.pubxml
      platform: $(BuildPlatform)
      configuration: $(BuildConfiguration)
      maximumCpuCount: true

  - task: VSBuild@1
    displayName: Publish Measure Tool UI for Packaging
    inputs:
      solution: 'src/modules/MeasureTool/MeasureToolUI/MeasureToolUI.csproj'
      vsVersion: 17.0
      # The arguments should be the same as the ones for Settings; make sure they are.
      msbuildArgs: >-
        /target:Publish
        /p:Configuration=$(BuildConfiguration);Platform=$(BuildPlatform);AppxBundle=Never
        /p:VCRTForwarders-IncludeDebugCRT=false
        /p:PowerToysRoot=$(Build.SourcesDirectory)
        /p:PublishProfile=InstallationPublishProfile.pubxml
      platform: $(BuildPlatform)
      configuration: $(BuildConfiguration)
      maximumCpuCount: true

  - task: VSBuild@1
    displayName: Publish File Locksmith UI for Packaging
    inputs:
      solution: 'src/modules/FileLocksmith/FileLocksmithUI/FileLocksmithUI.csproj'
      vsVersion: 17.0
      # The arguments should be the same as the ones for Settings; make sure they are.
      msbuildArgs: >-
        /target:Publish
        /p:Configuration=$(BuildConfiguration);Platform=$(BuildPlatform);AppxBundle=Never
        /p:VCRTForwarders-IncludeDebugCRT=false
        /p:PowerToysRoot=$(Build.SourcesDirectory)
        /p:PublishProfile=InstallationPublishProfile.pubxml
      platform: $(BuildPlatform)
      configuration: $(BuildConfiguration)
      maximumCpuCount: true

  - task: VSBuild@1
    displayName: Build PowerToysSetupCustomActions DLL # This dll needs to be build and signed before building the MSI.
    inputs:
      solution: '**/installer/PowerToysSetup.sln'
      vsVersion: 17.0
      msbuildArgs: /p:CIBuild=true /bl:$(Build.SourcesDirectory)\msbuild.binlog /t:PowerToysSetupCustomActions
      platform: $(BuildPlatform)
      configuration: $(BuildConfiguration)
      maximumCpuCount: true

#### MAIN SIGNING AREA
# reference https://dev.azure.com/microsoft/Dart/_git/AppDriver?path=/ESRPSigning.json&version=GBarm64-netcore&_a=contents for winappdriver
# https://dev.azure.com/microsoft/Dart/_git/AppDriver?path=/CIPolicy.xml&version=GBarm64-netcore&_a=contents

  - task: SFP.build-tasks.custom-build-task-1.EsrpCodeSigning@1
    displayName: Sign PowerToysSetupCustomActions DLL
    inputs:
      ConnectedServiceName: 'Terminal/Console/WinAppDriver Team Code Signing Connection'
      FolderPath: 'installer/PowerToysSetupCustomActions/$(BuildPlatform)\$(BuildConfiguration)'
      signType: batchSigning
      batchSignPolicyFile: '$(build.sourcesdirectory)\.pipelines\ESRPSigning_installer.json'
      ciPolicyFile: '$(build.sourcesdirectory)\.pipelines\CIPolicy.xml'

  - task: SFP.build-tasks.custom-build-task-1.EsrpCodeSigning@1
    displayName: Sign Core PT
    inputs:
      ConnectedServiceName: 'Terminal/Console/WinAppDriver Team Code Signing Connection'
      FolderPath: '$(BuildPlatform)/$(BuildConfiguration)' # Video conf uses x86 and x64.
      signType: batchSigning
      batchSignPolicyFile: '$(build.sourcesdirectory)\.pipelines\ESRPSigning_core.json'
      ciPolicyFile: '$(build.sourcesdirectory)\.pipelines\CIPolicy.xml'

  - task: SFP.build-tasks.custom-build-task-1.EsrpCodeSigning@1
    displayName: Sign x86 directshow VCM
    inputs:
      ConnectedServiceName: 'Terminal/Console/WinAppDriver Team Code Signing Connection'
      FolderPath: 'x86/$(BuildConfiguration)' # Video conf uses x86 and x64.
      signType: batchSigning
      batchSignPolicyFile: '$(build.sourcesdirectory)\.pipelines\ESRPSigning_vcm.json'
      ciPolicyFile: '$(build.sourcesdirectory)\.pipelines\CIPolicy.xml'
#### END SIGNING 
## END MAIN

## INSTALLER START
#### MSI BUILDING AND SIGNING
  - task: VSBuild@1
    displayName: Build MSI
    inputs:
      solution: '**/installer/PowerToysSetup.sln'
      vsVersion: 17.0
      msbuildArgs: /p:CIBuild=true /target:PowerToysInstaller /bl:$(Build.SourcesDirectory)\msbuild.binlog
      platform: $(BuildPlatform)
      configuration: $(BuildConfiguration)
      clean: false # don't undo our hard work above by deleting the CustomActions dll
      maximumCpuCount: true

  - task: CmdLine@2
    displayName: 'Extracting MSI to verify contents'
    inputs:
      script: |
        "C:\Program Files (x86)\WiX Toolset v3.14\bin\dark.exe" -x $(build.sourcesdirectory)\extractedMsi installer\PowerToysSetup\$(BuildPlatform)\$(BuildConfiguration)\PowerToysSetup-${{ parameters.versionNumber }}-$(BuildPlatform).msi
        dir $(build.sourcesdirectory)\extractedMsi

# Did we sign all files
  - task: PowerShell@1
    displayName: Verifying entire build is signed and version set
    inputs:
      scriptName: .pipelines/versionAndSignCheck.ps1
      arguments: -targetDir '$(build.sourcesdirectory)\extractedMsi\File'

  - task: PowerShell@1
    displayName: Verifying MSI Custom Actions DLL is signed
    inputs:
      scriptName: .pipelines/versionAndSignCheck.ps1
      arguments: -targetDir '$(build.sourcesdirectory)\extractedMsi\Binary'

  - task: SFP.build-tasks.custom-build-task-1.EsrpCodeSigning@1
    displayName: Sign MSI
    inputs:
      ConnectedServiceName: 'Terminal/Console/WinAppDriver Team Code Signing Connection'
      FolderPath: 'installer/PowerToysSetup/$(BuildPlatform)\$(BuildConfiguration)'
      signType: batchSigning
      batchSignPolicyFile: '$(build.sourcesdirectory)\.pipelines\ESRPSigning_installer.json'
      ciPolicyFile: '$(build.sourcesdirectory)\.pipelines\CIPolicy.xml'
#### END MSI

#### BOOTSTRAP BUILDING AND SIGNING
  - task: VSBuild@1
    displayName: Build Bootstrapper
    inputs:
      solution: '**/installer/PowerToysSetup.sln'
      vsVersion: 17.0
      msbuildArgs: /p:CIBuild=true /bl:$(Build.SourcesDirectory)\msbuild.binlog /t:PowerToysBootstrapper
      platform: $(BuildPlatform)
      configuration: $(BuildConfiguration)
      clean: false # don't undo our hard work above by deleting the MSI
      maximumCpuCount: true

  - task: CmdLine@2
    displayName: 'Insignia: Extract Engine from Bundle'
    inputs:
      script: '"C:\Program Files (x86)\WiX Toolset v3.14\bin\insignia.exe" -ib installer\PowerToysSetup\$(BuildPlatform)\$(BuildConfiguration)\PowerToysSetup-${{ parameters.versionNumber }}-$(BuildPlatform).exe -o installer\engine.exe'


  - task: SFP.build-tasks.custom-build-task-1.EsrpCodeSigning@1
    displayName: 'ESRP CodeSigning (Engine)'
    inputs:
      ConnectedServiceName: 'Terminal/Console/WinAppDriver Team Code Signing Connection'
      FolderPath: 'installer'
      Pattern: engine.exe
      signConfigType: inlineSignParams
      inlineOperation: |
       [
           {
               "KeyCode": "CP-230012",
               "OperationCode": "SigntoolSign",
               "Parameters": {
                   "OpusName": "Microsoft",
                   "OpusInfo": "http://www.microsoft.com",
                   "FileDigest": "/fd \"SHA256\"",
                   "PageHash": "/NPH",
                   "TimeStamp": "/tr \"http://rfc3161.gtm.corp.microsoft.com/TSS/HttpTspServer\" /td sha256"
               },
               "ToolName": "sign",
               "ToolVersion": "1.0"
           },
           {
               "KeyCode": "CP-230012",
               "OperationCode": "SigntoolVerify",
               "Parameters": {},
               "ToolName": "sign",
               "ToolVersion": "1.0"
           }
       ]

  - task: CmdLine@2
    displayName: 'Insignia: Merge Engine into Bundle'
    inputs:
      script: '"C:\Program Files (x86)\WiX Toolset v3.14\bin\insignia.exe" -ab installer\engine.exe installer\PowerToysSetup\$(BuildPlatform)\$(BuildConfiguration)\PowerToysSetup-${{ parameters.versionNumber }}-$(BuildPlatform).exe -o installer\PowerToysSetup\$(BuildPlatform)\$(BuildConfiguration)\PowerToysSetup-${{ parameters.versionNumber }}-$(BuildPlatform).exe'

  - task: SFP.build-tasks.custom-build-task-1.EsrpCodeSigning@1
    displayName: Sign Bootstrapper
    inputs:
      ConnectedServiceName: 'Terminal/Console/WinAppDriver Team Code Signing Connection'
      FolderPath: 'installer/PowerToysSetup/$(BuildPlatform)\$(BuildConfiguration)'
      signType: batchSigning
      batchSignPolicyFile: '$(build.sourcesdirectory)\.pipelines\ESRPSigning_installer.json'
      ciPolicyFile: '$(build.sourcesdirectory)\.pipelines\CIPolicy.xml'
#### END BOOTSTRAP
## END INSTALLER

  - task: PublishBuildArtifacts@1
    displayName: 'Publish Artifact: binlog'
    condition: failed()
    continueOnError: True
    inputs:
      PathtoPublish: $(Build.SourcesDirectory)\msbuild.binlog
      ArtifactName: binlog-$(BuildPlatform)

  - task: ComponentGovernanceComponentDetection@0
    displayName: Component Detection

  - task: CopyFiles@2
    displayName: Copying files for symbols
    inputs:
      contents: >-
        **/*.pdb
      flattenFolders: True
      targetFolder: $(Build.ArtifactStagingDirectory)/Symbols-$(BuildPlatform)/
   
  - task: PowerShell@2
    displayName: 'Remove unneeded files from ArtifactStagingDirectory'
    inputs:
      targetType: 'inline'
      script: |
        cd $(Build.ArtifactStagingDirectory)/Symbols-$(BuildPlatform)/
        Remove-Item vc143.pdb
        Remove-Item *test*

  - task: PublishSymbols@2
    displayName: Publish symbols path
    continueOnError: True
    inputs:
      SearchPattern: |
        $(Build.ArtifactStagingDirectory)/Symbols-$(BuildPlatform)/**/*.*
      IndexSources: false
      SymbolServerType: TeamServices
      
  - task: PublishBuildArtifacts@1
    displayName: 'Publish Artifact: Symbols'
    inputs:
      PathtoPublish: $(System.ArtifactsDirectory)/Symbols-$(BuildPlatform)/
      ArtifactName: Symbols-${{ parameters.versionNumber }}-$(BuildPlatform)

  - task: DeleteFiles@1
    displayName: 'Remove symbols from ArtifactStagingDirectory'
    inputs:
      Contents: '*'
      SourceFolder: $(Build.ArtifactStagingDirectory)/Symbols-$(BuildPlatform)/
      RemoveSourceFolder: True

  - task: CopyFiles@2
    displayName: Copying setup file over
    inputs:
      contents: '**/PowerToysSetup-*.exe'
      flattenFolders: True
      targetFolder: $(Build.ArtifactStagingDirectory)

  - task: PowerShell@2
    displayName: 'Calculating SHA256 hash'
    inputs:
      targetType: 'inline'
      script: |
        $p = "$(System.ArtifactsDirectory)\";
        $staging = "$(Build.ArtifactStagingDirectory)\"
        $hash = ((get-item $p\*.exe | Get-FileHash).Hash);
        $plat = "hash_$(BuildPlatform).txt";
        $combinedPath = $staging + $plat;
        
        echo $plat
        echo $hash
        echo $p
        echo $combinedPath
        
        $hash | out-file -filepath $combinedPath
      pwsh: true
      
  - task: PublishBuildArtifacts@1
    displayName: 'Publish Artifact: PowerToySetup'
    inputs:
      PathtoPublish: $(System.ArtifactsDirectory)
      ArtifactName: setup-$(BuildPlatform)

  - task: PublishBuildArtifacts@1
    displayName: 'Publish Artifact: GPO Files'
    inputs:
      PathtoPublish: doc\gpo\assets
      ArtifactName: GroupPolicyObjectsFiles


...<|MERGE_RESOLUTION|>--- conflicted
+++ resolved
@@ -22,11 +22,8 @@
 
 variables:
   IsPipeline: 1 # The installer uses this to detect whether it should pick up localizations
-<<<<<<< HEAD
+  SkipCppCodeAnalysis: 1 # Skip the code analysis to speed up release CI. It runs on PR CI, anyway
   IsExperimentationLive: 1 # The build and installer use this to turn on experimentation
-=======
-  SkipCppCodeAnalysis: 1 # Skip the code analysis to speed up release CI. It runs on PR CI, anyway
->>>>>>> cd1b7dbc
 
 name: $(BuildDefinitionName)_$(date:yyMM).$(date:dd)$(rev:rrr)
 resources:
