parameters:
  - name: versionNumber
    type: string
    default: "0.0.1"
  - name: codeSign
    type: boolean
    default: false
  - name: signingIdentity
    type: object
    default: {}
  - name: additionalBuildOptions
    type: string
    default: ''

steps:
  # Install WiX 5.0.2 tools needed for VNext installer (matching project SDK)
  - task: DotNetCoreCLI@2
    displayName: Install WiX 5.0.2 tools
    inputs:
      command: 'custom'
      custom: 'tool'
      arguments: 'install --global wix --version 5.0.2'

  - pwsh: |-
<<<<<<< HEAD
      & git clean -xfd -e *exe -- .\installer\
    displayName: ${{replace(replace(parameters.buildUserInstaller,'True','👤'),'False','💻')}} Clean installer to reduce cross-contamination

  - pwsh: |-
      # Determine whether this is a per-user build
      $IsPerUser = $${{ parameters.buildUserInstaller }}

      # Build slug used to locate the artifacts
      $InstallerBuildSlug = if ($IsPerUser) { 'UserSetup' } else { 'MachineSetup' }

      # VNext bundle folder; base name intentionally omits the VNext suffix
      $InstallerFolder = 'PowerToysSetupVNext'
      if ($IsPerUser) {
        $InstallerBasename = "PowerToysUserSetup-${{ parameters.versionNumber }}-$(BuildPlatform)"
      }
      else {
        $InstallerBasename = "PowerToysSetup-${{ parameters.versionNumber }}-$(BuildPlatform)"
      }

      # Export variables for downstream steps
      Write-Host "##vso[task.setvariable variable=InstallerBuildSlug]$InstallerBuildSlug"
      Write-Host "##vso[task.setvariable variable=InstallerRelativePath]$(BuildPlatform)\$(BuildConfiguration)\$InstallerBuildSlug"
      Write-Host "##vso[task.setvariable variable=InstallerBasename]$InstallerBasename"
      Write-Host "##vso[task.setvariable variable=InstallerFolder]$InstallerFolder"
    displayName: ${{replace(replace(parameters.buildUserInstaller,'True','👤'),'False','💻')}} Prepare Installer variables
=======
      Write-Host "##vso[task.setvariable variable=InstallerMachineRoot]installer\PowerToysSetupVNext\$(BuildPlatform)\$(BuildConfiguration)\MachineSetup"
      Write-Host "##vso[task.setvariable variable=InstallerUserRoot]installer\PowerToysSetupVNext\$(BuildPlatform)\$(BuildConfiguration)\UserSetup"
      Write-Host "##vso[task.setvariable variable=InstallerMachineBasename]PowerToysSetup-${{ parameters.versionNumber }}-$(BuildPlatform)"
      Write-Host "##vso[task.setvariable variable=InstallerUserBasename]PowerToysUserSetup-${{ parameters.versionNumber }}-$(BuildPlatform)"
    displayName: Prepare Installer variables
>>>>>>> 2258bc4d

  # This dll needs to be built and signed before building the MSI.
  # The Custom Actions project contains a pre-build event that prepares the .wxs files
  # by filling them out with all our components. We pass RunBuildEvents=true to force
  # that logic to run.
  - task: VSBuild@1
    displayName: Build Shared Support DLLs
    inputs:
      solution: "**/installer/PowerToysSetup.sln"
      vsVersion: 17.0
      msbuildArgs: >-
<<<<<<< HEAD
        /t:PowerToysSetupCustomActionsVNext
        /p:RunBuildEvents=true;PerUser=${{parameters.buildUserInstaller}};RestorePackagesConfig=true;CIBuild=true
=======
        /t:PowerToysSetupCustomActionsVNext;SilentFilesInUseBAFunction
        /p:RunBuildEvents=true;RestorePackagesConfig=true;CIBuild=true
>>>>>>> 2258bc4d
        -restore -graph
        /bl:$(LogOutputDirectory)\installer-actions.binlog
        ${{ parameters.additionalBuildOptions }}
      platform: $(BuildPlatform)
      configuration: $(BuildConfiguration)
      clean: true
      msbuildArchitecture: x64
      maximumCpuCount: true

  - ${{ if eq(parameters.codeSign, true) }}:
    - template: steps-esrp-sign-files-authenticode.yml
      parameters:
        displayName: Sign Shared Support DLLs
        signingIdentity: ${{ parameters.signingIdentity }}
        folder: 'installer'
        pattern: |-
          **/PowerToysSetupCustomActionsVNext.dll
          **/SilentFilesInUseBAFunction.dll

  ## INSTALLER START
  #### MSI BUILDING AND SIGNING
  #
  # The MSI build contains code that reverts the .wxs files to their in-tree versions.
  # This is only supposed to happen during local builds. Since this build system is
  # supposed to run side by side--machine and then user--we do NOT want to destroy
  # the .wxs files. Therefore, we pass RunBuildEvents=false to suppress all of that
  # logic.
  #
  # We pass BuildProjectReferences=false so that it does not recompile the DLLs we just built.
  # We only pass -restore on the first one because the second run should already have all
  # of the dependencies.
  - task: VSBuild@1
    displayName: 💻 Build VNext MSI
    inputs:
      solution: "**/installer/PowerToysSetup.sln"
      vsVersion: 17.0
      msbuildArgs: >-
        -restore
        /t:PowerToysInstallerVNext
<<<<<<< HEAD
        /p:RunBuildEvents=false;PerUser=${{parameters.buildUserInstaller}};BuildProjectReferences=false;CIBuild=true
        /bl:$(LogOutputDirectory)\installer-$(InstallerBuildSlug)-msi.binlog
=======
        /p:RunBuildEvents=false;PerUser=false;BuildProjectReferences=false;CIBuild=true
        /bl:$(LogOutputDirectory)\installer-machine-msi.binlog
        ${{ parameters.additionalBuildOptions }}
      platform: $(BuildPlatform)
      configuration: $(BuildConfiguration)
      clean: false # don't undo our hard work above by deleting the CustomActions dll
      msbuildArchitecture: x64
      maximumCpuCount: true

  - task: VSBuild@1
    displayName: 👤 Build VNext MSI
    inputs:
      solution: "**/installer/PowerToysSetup.sln"
      vsVersion: 17.0
      msbuildArgs: >-
        /t:PowerToysInstallerVNext
        /p:RunBuildEvents=false;PerUser=true;BuildProjectReferences=false;CIBuild=true
        /bl:$(LogOutputDirectory)\installer-user-msi.binlog
>>>>>>> 2258bc4d
        ${{ parameters.additionalBuildOptions }}
      platform: $(BuildPlatform)
      configuration: $(BuildConfiguration)
      clean: false # don't undo our hard work above by deleting the CustomActions dll
      msbuildArchitecture: x64
      maximumCpuCount: true

  - script: |-
      wix msi decompile $(InstallerMachineRoot)\$(InstallerMachineBasename).msi -x $(build.sourcesdirectory)\extractedMachineMsi
      wix msi decompile $(InstallerUserRoot)\$(InstallerUserBasename).msi -x $(build.sourcesdirectory)\extractedUserMsi
      dir $(build.sourcesdirectory)\extractedMachineMsi
      dir $(build.sourcesdirectory)\extractedUserMsi
    displayName: "WiX5: Extract and verify MSIs"

  # Check if deps.json files don't reference different dll versions.
  - pwsh: |-
      & '.pipelines/verifyDepsJsonLibraryVersions.ps1' -targetDir '$(build.sourcesdirectory)\extractedMachineMsi\File'
      & '.pipelines/verifyDepsJsonLibraryVersions.ps1' -targetDir '$(build.sourcesdirectory)\extractedUserMsi\File'
    displayName: Audit deps.json in MSI extracted files

  - ${{ if eq(parameters.codeSign, true) }}:
    - pwsh: |-
        & .pipelines/versionAndSignCheck.ps1 -targetDir '$(build.sourcesdirectory)\extractedMachineMsi\File'
        & .pipelines/versionAndSignCheck.ps1 -targetDir '$(build.sourcesdirectory)\extractedMachineMsi\Binary'
        & .pipelines/versionAndSignCheck.ps1 -targetDir '$(build.sourcesdirectory)\extractedUserMsi\File'
        & .pipelines/versionAndSignCheck.ps1 -targetDir '$(build.sourcesdirectory)\extractedUserMsi\Binary'
        git clean -xfd ./extractedMachineMsi ./extractedUserMsi
      displayName: Verify all binaries are signed and versioned

    - template: steps-esrp-sign-files-authenticode.yml
      parameters:
        displayName: Sign VNext MSIs
        signingIdentity: ${{ parameters.signingIdentity }}
        folder: 'installer'
        pattern: '**/PowerToys*Setup-*.msi'

  #### END MSI
  
  #### BOOTSTRAP BUILDING AND SIGNING
  # We pass BuildProjectReferences=false so that it does not recompile the DLLs we just built.
  # We only pass -restore on the first one because the second run should already have all
  # of the dependencies.
  - task: VSBuild@1
    displayName: 💻 Build VNext Bootstrapper
    inputs:
      solution: "**/installer/PowerToysSetup.sln"
      vsVersion: 17.0
      msbuildArgs: >-
<<<<<<< HEAD
        /t:SilentFilesInUseBAFunction
        /p:RunBuildEvents=true;PerUser=${{parameters.buildUserInstaller}};RestorePackagesConfig=true;CIBuild=true
        -restore -graph
        /bl:$(LogOutputDirectory)\installer-$(InstallerBuildSlug)-SilentFilesInUseBAFunction.binlog
=======
        -restore
        /t:PowerToysBootstrapperVNext
        /p:PerUser=false;BuildProjectReferences=false;CIBuild=true
        /bl:$(LogOutputDirectory)\installer-machine-bootstrapper.binlog
>>>>>>> 2258bc4d
        ${{ parameters.additionalBuildOptions }}
      platform: $(BuildPlatform)
      configuration: $(BuildConfiguration)
      clean: false # don't undo our hard work above by deleting the MSI nor SilentFilesInUseBAFunction
      msbuildArchitecture: x64
      maximumCpuCount: true

  - task: VSBuild@1
    displayName: 👤 Build VNext Bootstrapper
    inputs:
      solution: "**/installer/PowerToysSetup.sln"
      vsVersion: 17.0
      msbuildArgs: >-
        /t:PowerToysBootstrapperVNext
<<<<<<< HEAD
        /p:PerUser=${{parameters.buildUserInstaller}};CIBuild=true
        /bl:$(LogOutputDirectory)\installer-$(InstallerBuildSlug)-bootstrapper.binlog
        -restore -graph
=======
        /p:PerUser=true;BuildProjectReferences=false;CIBuild=true
        /bl:$(LogOutputDirectory)\installer-user-bootstrapper.binlog
>>>>>>> 2258bc4d
        ${{ parameters.additionalBuildOptions }}
      platform: $(BuildPlatform)
      configuration: $(BuildConfiguration)
      clean: false # don't undo our hard work above by deleting the MSI nor SilentFilesInUseBAFunction
      msbuildArchitecture: x64
      maximumCpuCount: true

  # The entirety of bundle unpacking/re-packing is unnecessary if we are not code signing it.
  - ${{ if eq(parameters.codeSign, true) }}:
    - script: |-
        wix burn detach $(InstallerMachineRoot)\$(InstallerMachineBasename).exe -engine installer\machine-engine.exe
        wix burn detach $(InstallerUserRoot)\$(InstallerUserBasename).exe -engine installer\user-engine.exe
      displayName: "WiX5: Extract Engines from Bundles"

    - template: steps-esrp-sign-files-authenticode.yml
      parameters:
        displayName: Sign WiX Engines
        signingIdentity: ${{ parameters.signingIdentity }}
        folder: "installer"
        pattern: '*-engine.exe'

    - script: |-
        wix burn reattach $(InstallerMachineRoot)\$(InstallerMachineBasename).exe -engine installer\machine-engine.exe -o $(InstallerMachineRoot)\$(InstallerMachineBasename).exe
        wix burn reattach $(InstallerUserRoot)\$(InstallerUserBasename).exe -engine installer\user-engine.exe -o $(InstallerUserRoot)\$(InstallerUserBasename).exe
      displayName: "WiX5: Reattach Engines to Bundles"

    - pwsh: |-
        & wix burn extract -oba installer\ba\m "$(InstallerMachineRoot)\$(InstallerMachineBasename).exe"
        & wix burn extract -oba installer\ba\u "$(InstallerUserRoot)\$(InstallerUserBasename).exe"
        Get-ChildItem installer\ba -Recurse -Include *.exe,*.dll | Get-AuthenticodeSignature | ForEach-Object {
          If ($_.Status -Ne "Valid") {
            Write-Error $_.StatusMessage
          } Else {
            Write-Host $_.StatusMessage
          }
        }
        & git clean -fdx installer\ba
      displayName: "WiX5: Verify Bootstrapper content is signed"

    - template: steps-esrp-sign-files-authenticode.yml
      parameters:
        displayName: Sign Final Bootstrappers
        signingIdentity: ${{ parameters.signingIdentity }}
        folder: 'installer'
        pattern: '**/PowerToys*Setup-*.exe'

  #### END BOOTSTRAP
  ## END INSTALLER<|MERGE_RESOLUTION|>--- conflicted
+++ resolved
@@ -22,39 +22,11 @@
       arguments: 'install --global wix --version 5.0.2'
 
   - pwsh: |-
-<<<<<<< HEAD
-      & git clean -xfd -e *exe -- .\installer\
-    displayName: ${{replace(replace(parameters.buildUserInstaller,'True','👤'),'False','💻')}} Clean installer to reduce cross-contamination
-
-  - pwsh: |-
-      # Determine whether this is a per-user build
-      $IsPerUser = $${{ parameters.buildUserInstaller }}
-
-      # Build slug used to locate the artifacts
-      $InstallerBuildSlug = if ($IsPerUser) { 'UserSetup' } else { 'MachineSetup' }
-
-      # VNext bundle folder; base name intentionally omits the VNext suffix
-      $InstallerFolder = 'PowerToysSetupVNext'
-      if ($IsPerUser) {
-        $InstallerBasename = "PowerToysUserSetup-${{ parameters.versionNumber }}-$(BuildPlatform)"
-      }
-      else {
-        $InstallerBasename = "PowerToysSetup-${{ parameters.versionNumber }}-$(BuildPlatform)"
-      }
-
-      # Export variables for downstream steps
-      Write-Host "##vso[task.setvariable variable=InstallerBuildSlug]$InstallerBuildSlug"
-      Write-Host "##vso[task.setvariable variable=InstallerRelativePath]$(BuildPlatform)\$(BuildConfiguration)\$InstallerBuildSlug"
-      Write-Host "##vso[task.setvariable variable=InstallerBasename]$InstallerBasename"
-      Write-Host "##vso[task.setvariable variable=InstallerFolder]$InstallerFolder"
-    displayName: ${{replace(replace(parameters.buildUserInstaller,'True','👤'),'False','💻')}} Prepare Installer variables
-=======
       Write-Host "##vso[task.setvariable variable=InstallerMachineRoot]installer\PowerToysSetupVNext\$(BuildPlatform)\$(BuildConfiguration)\MachineSetup"
       Write-Host "##vso[task.setvariable variable=InstallerUserRoot]installer\PowerToysSetupVNext\$(BuildPlatform)\$(BuildConfiguration)\UserSetup"
       Write-Host "##vso[task.setvariable variable=InstallerMachineBasename]PowerToysSetup-${{ parameters.versionNumber }}-$(BuildPlatform)"
       Write-Host "##vso[task.setvariable variable=InstallerUserBasename]PowerToysUserSetup-${{ parameters.versionNumber }}-$(BuildPlatform)"
     displayName: Prepare Installer variables
->>>>>>> 2258bc4d
 
   # This dll needs to be built and signed before building the MSI.
   # The Custom Actions project contains a pre-build event that prepares the .wxs files
@@ -66,13 +38,8 @@
       solution: "**/installer/PowerToysSetup.sln"
       vsVersion: 17.0
       msbuildArgs: >-
-<<<<<<< HEAD
-        /t:PowerToysSetupCustomActionsVNext
-        /p:RunBuildEvents=true;PerUser=${{parameters.buildUserInstaller}};RestorePackagesConfig=true;CIBuild=true
-=======
         /t:PowerToysSetupCustomActionsVNext;SilentFilesInUseBAFunction
         /p:RunBuildEvents=true;RestorePackagesConfig=true;CIBuild=true
->>>>>>> 2258bc4d
         -restore -graph
         /bl:$(LogOutputDirectory)\installer-actions.binlog
         ${{ parameters.additionalBuildOptions }}
@@ -112,10 +79,6 @@
       msbuildArgs: >-
         -restore
         /t:PowerToysInstallerVNext
-<<<<<<< HEAD
-        /p:RunBuildEvents=false;PerUser=${{parameters.buildUserInstaller}};BuildProjectReferences=false;CIBuild=true
-        /bl:$(LogOutputDirectory)\installer-$(InstallerBuildSlug)-msi.binlog
-=======
         /p:RunBuildEvents=false;PerUser=false;BuildProjectReferences=false;CIBuild=true
         /bl:$(LogOutputDirectory)\installer-machine-msi.binlog
         ${{ parameters.additionalBuildOptions }}
@@ -134,7 +97,6 @@
         /t:PowerToysInstallerVNext
         /p:RunBuildEvents=false;PerUser=true;BuildProjectReferences=false;CIBuild=true
         /bl:$(LogOutputDirectory)\installer-user-msi.binlog
->>>>>>> 2258bc4d
         ${{ parameters.additionalBuildOptions }}
       platform: $(BuildPlatform)
       configuration: $(BuildConfiguration)
@@ -183,17 +145,10 @@
       solution: "**/installer/PowerToysSetup.sln"
       vsVersion: 17.0
       msbuildArgs: >-
-<<<<<<< HEAD
-        /t:SilentFilesInUseBAFunction
-        /p:RunBuildEvents=true;PerUser=${{parameters.buildUserInstaller}};RestorePackagesConfig=true;CIBuild=true
-        -restore -graph
-        /bl:$(LogOutputDirectory)\installer-$(InstallerBuildSlug)-SilentFilesInUseBAFunction.binlog
-=======
         -restore
         /t:PowerToysBootstrapperVNext
         /p:PerUser=false;BuildProjectReferences=false;CIBuild=true
         /bl:$(LogOutputDirectory)\installer-machine-bootstrapper.binlog
->>>>>>> 2258bc4d
         ${{ parameters.additionalBuildOptions }}
       platform: $(BuildPlatform)
       configuration: $(BuildConfiguration)
@@ -208,14 +163,8 @@
       vsVersion: 17.0
       msbuildArgs: >-
         /t:PowerToysBootstrapperVNext
-<<<<<<< HEAD
-        /p:PerUser=${{parameters.buildUserInstaller}};CIBuild=true
-        /bl:$(LogOutputDirectory)\installer-$(InstallerBuildSlug)-bootstrapper.binlog
-        -restore -graph
-=======
         /p:PerUser=true;BuildProjectReferences=false;CIBuild=true
         /bl:$(LogOutputDirectory)\installer-user-bootstrapper.binlog
->>>>>>> 2258bc4d
         ${{ parameters.additionalBuildOptions }}
       platform: $(BuildPlatform)
       configuration: $(BuildConfiguration)
