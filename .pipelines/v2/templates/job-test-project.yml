parameters:
  - name: configuration
    type: string
    default: "Release"
  - name: platform
    type: string
    default: ""
  - name: inputArtifactStem
    type: string
    default: ""
  - name: useLatestWebView2
    type: boolean
    default: false

jobs:
- job: Test${{ parameters.platform }}${{ parameters.configuration }}
  displayName: Test ${{ parameters.platform }} ${{ parameters.configuration }}
  variables:
    BuildPlatform: ${{ parameters.platform }}
    BuildConfiguration: ${{ parameters.configuration }}
    SrcPath: $(Build.Repository.LocalPath)
    TestArtifactsName: build-${{ parameters.platform }}-${{ parameters.configuration }}${{ parameters.inputArtifactStem }}
  pool:
    ${{ if eq(variables['System.CollectionId'], 'cb55739e-4afe-46a3-970f-1b49d8ee7564') }}:
      ${{ if ne(parameters.platform, 'ARM64') }}:
        name: SHINE-INT-Testing-x64
      ${{ else }}:
        name: SHINE-INT-Testing-arm64
    ${{ else }}:
      ${{ if ne(parameters.platform, 'ARM64') }}:
        name: SHINE-OSS-Testing-x64
      ${{ else }}:
        name: SHINE-OSS-Testing-arm64
  steps:
  - checkout: self
    submodules: false
    clean: true
    fetchDepth: 1
    fetchTags: false

  - ${{ if eq(parameters.useLatestWebView2, true) }}:
    - powershell: |
        $edge_url = 'https://go.microsoft.com/fwlink/?linkid=2084649&Channel=Canary&language=en'
        $timeout = New-TimeSpan -Minutes 6
        $timeoutSeconds = [int]$timeout.TotalSeconds
        $command = {
            Invoke-WebRequest -Uri $using:edge_url -OutFile $(Pipeline.Workspace)\MicrosoftEdgeSetup.exe
            Write-Host "##[command]Installing Canary channel of Microsoft Edge"
            Start-Process $(Pipeline.Workspace)\MicrosoftEdgeSetup.exe -ArgumentList '/silent /install' -Wait
        }

        $job = Start-Job -ScriptBlock $command
        Wait-Job $job -Timeout $timeoutSeconds
        if ($job.State -eq "Running") {
            Stop-Job $job
            Write-Host "##[warning]The job was stopped because it exceeded the time limit."
        }
      displayName: "Install the latest MSEdge Canary"

    - script: 
        reg add "HKLM\Software\Policies\Microsoft\Edge\WebView2\ReleaseChannels" /v PowerToys.exe /t REG_SZ /d "3"
      displayName: "Enable WebView2 Canary Channel"

<<<<<<< HEAD
  - download: current
    displayName: Download artifacts
    artifact: $(TestArtifactsName)
    patterns: |-
      **
      !**\*.lib
=======
  - template: steps-download-artifacts-with-azure-cli.yml
    parameters:
      artifactName: $(TestArtifactsName)
>>>>>>> b3279230

  - template: steps-ensure-dotnet-version.yml
    parameters:
      sdk: true
      version: '9.0'

  - task: VisualStudioTestPlatformInstaller@1
    displayName: Ensure VSTest Platform

  - pwsh: |-
      & '$(build.sourcesdirectory)\.pipelines\InstallWinAppDriver.ps1'
    displayName: Download and install WinAppDriver

  - ${{ if ne(parameters.platform, 'arm64') }}:
    - task: ScreenResolutionUtility@1
      inputs:
        displaySettings: 'optimal'

  - task: VSTest@3
    displayName: Run UI Tests
    inputs:
      platform: '$(BuildPlatform)'
      configuration: '$(BuildConfiguration)'
      testSelector: 'testAssemblies'
      searchFolder: '$(Pipeline.Workspace)\$(TestArtifactsName)'
      vsTestVersion: 'toolsInstaller'
      uiTests: true
      rerunFailedTests: true
      testAssemblyVer2: |
        **\UITests-FancyZones.dll
        **\UITests-FancyZonesEditor.dll
        !**\obj\**
        !**\ref\**<|MERGE_RESOLUTION|>--- conflicted
+++ resolved
@@ -61,18 +61,9 @@
         reg add "HKLM\Software\Policies\Microsoft\Edge\WebView2\ReleaseChannels" /v PowerToys.exe /t REG_SZ /d "3"
       displayName: "Enable WebView2 Canary Channel"
 
-<<<<<<< HEAD
-  - download: current
-    displayName: Download artifacts
-    artifact: $(TestArtifactsName)
-    patterns: |-
-      **
-      !**\*.lib
-=======
   - template: steps-download-artifacts-with-azure-cli.yml
     parameters:
       artifactName: $(TestArtifactsName)
->>>>>>> b3279230
 
   - template: steps-ensure-dotnet-version.yml
     parameters:
