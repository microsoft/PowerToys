parameters:
  - name: additionalBuildOptions
    type: string
    default: ''
  - name: buildConfigurations
    type: object
    default:
      - Release
  - name: buildPlatforms
    type: object
    default:
      - x64
      - arm64
  - name: official
    type: boolean
    default: false
  - name: codeSign
    type: boolean
    default: false
  - name: artifactStem
    type: string
    default: ''
  - name: jobName
    type: string
    default: 'Build'
  - name: condition
    type: string
    default: ''
  - name: dependsOn
    type: object
    default: []
  - name: pool
    type: object
    default: []
  - name: beforeBuildSteps
    type: stepList
    default: []
  - name: variables
    type: object
    default: {}
  - name: publishArtifacts
    type: boolean
    default: true
  - name: signingIdentity
    type: object
    default: {}
  - name: enablePackageCaching
    type: boolean
    default: false
  - name: enableMsBuildCaching
    type: boolean
    default: false
  - name: msBuildCacheIsReadOnly
    type: boolean
    default: true
  - name: runTests
    type: boolean
    default: true
  - name: buildTests
    type: boolean
    default: true
  - name: useVSPreview
    type: boolean
    default: false
  - name: versionNumber
    type: string
    default: '0.0.1'
  - name: useLatestWinAppSDK
    type: boolean
    default: false
  - name: winAppSDKVersionNumber
    type: string
    default: 1.6
  - name: useExperimentalVersion
    type: boolean
    default: false
  - name: csProjectsToPublish
    type: object
    default:
      - 'src/settings-ui/Settings.UI/PowerToys.Settings.csproj'
      - 'src/modules/launcher/PowerLauncher/PowerLauncher.csproj'
      - 'src/modules/previewpane/MonacoPreviewHandler/MonacoPreviewHandler.csproj'
      - 'src/modules/previewpane/MarkdownPreviewHandler/MarkdownPreviewHandler.csproj'
      - 'src/modules/previewpane/SvgPreviewHandler/SvgPreviewHandler.csproj'
      - 'src/modules/previewpane/SvgThumbnailProvider/SvgThumbnailProvider.csproj'
      - 'src/modules/FileLocksmith/FileLocksmithUI/FileLocksmithUI.csproj'
  - name: timeoutInMinutes
    type: number
    default: 240
  - name: cancelTimeoutInMinutes
    type: number
    default: 1

jobs:
- job: ${{ parameters.jobName }}
  ${{ if ne(length(parameters.pool), 0) }}:
    pool: ${{ parameters.pool }}
  dependsOn: ${{ parameters.dependsOn }}
  condition: ${{ parameters.condition }}
  strategy:
    matrix:
      ${{ each config in parameters.buildConfigurations }}:
        ${{ each platform in parameters.buildPlatforms }}:
          ${{ config }}_${{ platform }}:
            BuildConfiguration: ${{ config }}
            BuildPlatform: ${{ platform }}
            ${{ if eq(platform, 'x86') }}:
              OutputBuildPlatform: Win32
            ${{ elseif eq(platform, 'Any CPU') }}:
              OutputBuildPlatform: AnyCPU
            ${{ else }}:
              OutputBuildPlatform: ${{ platform }}
  variables:
    NUGET_PACKAGES: 'C:\NuGetPackages' # Some of our build steps cache these here... and it was apparently part of the global environment
    MakeAppxPath: 'C:\Program Files (x86)\Windows Kits\10\bin\10.0.26100.0\x86\MakeAppx.exe'
    # Azure DevOps abhors a vacuum
    # If these are blank, expansion will fail later on... which will result in direct substitution of the variable *names*
    # later on. We'll just... set them to a single space and if we need to, check IsNullOrWhiteSpace.
    # Yup.
    MSBuildCacheParameters: ' '
    JobOutputDirectory: $(Build.ArtifactStagingDirectory)
    LogOutputDirectory: $(Build.ArtifactStagingDirectory)\logs
    JobOutputArtifactName: build-$(BuildPlatform)-$(BuildConfiguration)${{ parameters.artifactStem }}
    NUGET_RESTORE_MSBUILD_ARGS: /p:Platform=$(BuildPlatform) # Required for nuget to work due to self contained
    NODE_OPTIONS: --max_old_space_size=16384
    ${{ if or(eq(parameters.runTests, true), eq(parameters.buildTests, true)) }}:
      MSBuildMainBuildTargets: Build;Test
    ${{ else }}:
      MSBuildMainBuildTargets: Build
    ${{ insert }}: ${{ parameters.variables }}
    ${{ if eq(parameters.useLatestWinAppSDK, true) }}:
      RestoreAdditionalProjectSourcesArg: '/p:RestoreAdditionalProjectSources="$(Build.SourcesDirectory)\localpackages\NugetPackages"'
    ${{ else }}:
      RestoreAdditionalProjectSourcesArg: ''
  displayName: Build
  timeoutInMinutes: ${{ parameters.timeoutInMinutes }}
  cancelTimeoutInMinutes: ${{ parameters.cancelTimeoutInMinutes }}
  templateContext: # Required when this template is hosted in 1ES PT
    outputs:
    - output: pipelineArtifact
      artifactName: $(JobOutputArtifactName)
      targetPath: $(Build.ArtifactStagingDirectory)
    - output: pipelineArtifact
      artifactName: $(JobOutputArtifactName)-failure-$(System.JobAttempt)
      targetPath: $(LogOutputDirectory)
      condition: or(failed(), canceled())
  steps:
  - checkout: self
    clean: true
    submodules: true
    persistCredentials: True
    fetchTags: false
    fetchDepth: 1

  - ${{ if eq(parameters.enableMsBuildCaching, true) }}:
    - pwsh: |-
        $MSBuildCacheParameters = ""
        $MSBuildCacheParameters += " -graph"
        $MSBuildCacheParameters += " -reportfileaccesses"
        $MSBuildCacheParameters += " -p:MSBuildCacheEnabled=true"
        $MSBuildCacheParameters += " -p:MSBuildCacheLogDirectory=$(LogOutputDirectory)\MSBuildCacheLogs"
        # Cache read-only policy controlled by parameter
        $cacheIsReadOnly = "${{ parameters.msBuildCacheIsReadOnly }}"
        if ($cacheIsReadOnly -eq "True") {
          $MSBuildCacheParameters += " /p:MSBuildCacheRemoteCacheIsReadOnly=true"
        }
        Write-Host "MSBuildCacheParameters: $MSBuildCacheParameters"
        Write-Host "##vso[task.setvariable variable=MSBuildCacheParameters]$MSBuildCacheParameters"
      displayName: Prepare MSBuildCache variables

  - template: steps-ensure-dotnet-version.yml
    parameters:
      sdk: true
      version: '6.0' # .NET 6.0 is required in CI for ESRP code signing tasks. Please do not remove.

  - template: steps-ensure-dotnet-version.yml
    parameters:
      sdk: true
      version: '8.0'

  - template: steps-ensure-dotnet-version.yml
    parameters:
      sdk: true
      version: '9.0'

  - ${{ if eq(parameters.runTests, true) }}:
    - task: VisualStudioTestPlatformInstaller@1
      displayName: Ensure VSTest Platform

  - pwsh: |-
      & '.pipelines/applyXamlStyling.ps1' -Passive
    displayName: Verify XAML formatting

  - pwsh: |-
      & '.pipelines/verifyNugetPackages.ps1' -solution '$(build.sourcesdirectory)\PowerToys.sln'
    displayName: Verify Nuget package versions for PowerToys.sln

  - pwsh: |-
      & '.pipelines/verifyArm64Configuration.ps1' -solution '$(build.sourcesdirectory)\PowerToys.sln'
      & '.pipelines/verifyArm64Configuration.ps1' -solution '$(build.sourcesdirectory)\tools\BugReportTool\BugReportTool.sln'
      & '.pipelines/verifyArm64Configuration.ps1' -solution '$(build.sourcesdirectory)\tools\StylesReportTool\StylesReportTool.sln'
      & '.pipelines/verifyArm64Configuration.ps1' -solution '$(build.sourcesdirectory)\installer\PowerToysSetup.sln'
    displayName: Verify ARM64 configurations

  - ${{ if eq(parameters.enablePackageCaching, true) }}:
    - task: Cache@2
      displayName: 'Cache nuget packages (PackageReference)'
      inputs:
        key: '"PackageReference" | "$(Agent.OS)" | Directory.Packages.props'
        restoreKeys: |
           "PackageReference" | "$(Agent.OS)"
           "PackageReference"
        path: $(NUGET_PACKAGES)

    - task: Cache@2
      displayName: 'Cache nuget packages (packages.config)'
      inputs:
        key: '"packages.config" | "$(Agent.OS)" | **/packages.config'
        restoreKeys: |
           "packages.config" | "$(Agent.OS)"
           "packages.config"
        path: packages
  
  - ${{ if eq(parameters.useLatestWinAppSDK, true)}}:
    - template: .\steps-update-winappsdk-and-restore-nuget.yml
      parameters:
        versionNumber: ${{ parameters.winAppSDKVersionNumber }}
        useExperimentalVersion: ${{ parameters.useExperimentalVersion }}
  
  - ${{ if eq(parameters.useLatestWinAppSDK, false)}}:
    - template: .\steps-restore-nuget.yml

  - pwsh: |-
      & "$(build.sourcesdirectory)\.pipelines\verifyAndSetLatestVCToolsVersion.ps1"
    displayName: Work around DD-1541167 (VCToolsVersion)
    ${{ if eq(parameters.useVSPreview, true) }}:
      env:
        VCWhereExtraVersionTarget: '-prerelease'

  - ${{ if eq(parameters.official, true) }}:
    - template: .\steps-setup-versioning.yml
      parameters:
        directory: $(build.sourcesdirectory)\src\modules\cmdpal



  - ${{ parameters.beforeBuildSteps }}

  - task: VSBuild@1
    ${{ if eq(parameters.runTests, true) }}:
      displayName: Build and Test PowerToys main project
    ${{ else }}:
      displayName: Build PowerToys main project
    inputs:
      solution: 'PowerToys.sln'
      vsVersion: 17.0
      msbuildArgs: >-
        -restore -graph
        /p:RestorePackagesConfig=true
        /p:CIBuild=true
        /bl:$(LogOutputDirectory)\build-0-main.binlog
        ${{ parameters.additionalBuildOptions }}
        $(MSBuildCacheParameters)
        /t:$(MSBuildMainBuildTargets)
        $(RestoreAdditionalProjectSourcesArg)
      platform: $(BuildPlatform)
      configuration: $(BuildConfiguration)
      msbuildArchitecture: x64
      maximumCpuCount: true
    ${{ if eq(parameters.enableMsBuildCaching, true) }}:
      env:
        SYSTEM_ACCESSTOKEN: $(System.AccessToken)

  - task: VSBuild@1
    displayName: Generate DSC artifacts for ARM64
    condition: and(succeeded(), eq(variables['BuildPlatform'], 'arm64'))
    inputs:
      solution: PowerToys.sln
      vsVersion: 17.0
      msbuildArgs: >-
        -restore
        /p:Configuration=$(BuildConfiguration)
        /p:Platform=x64
        /t:DSC\PowerToys_Settings_DSC_Schema_Generator
        /bl:$(LogOutputDirectory)\build-dsc-generator.binlog
        ${{ parameters.additionalBuildOptions }}
        $(MSBuildCacheParameters)
        $(RestoreAdditionalProjectSourcesArg)
      platform: x64
      configuration: $(BuildConfiguration)
      msbuildArchitecture: x64
      maximumCpuCount: true

  # Build PowerToys.DSC.exe for ARM64 (x64 uses existing binary from previous build)
  - task: VSBuild@1
    displayName: Build PowerToys.DSC.exe (x64 for generating manifests)
    condition: and(succeeded(), ne(variables['BuildPlatform'], 'x64'))
    inputs:
      solution: src/dsc/v3/PowerToys.DSC/PowerToys.DSC.csproj
      msbuildArgs: /t:Build /m /restore
      platform: x64
      configuration: $(BuildConfiguration)
      msbuildArchitecture: x64
      maximumCpuCount: true

  # Generate DSC manifests using PowerToys.DSC.exe
  - pwsh: |-
      & '.pipelines/generateDscManifests.ps1' -BuildPlatform '$(BuildPlatform)' -BuildConfiguration '$(BuildConfiguration)' -RepoRoot '$(Build.SourcesDirectory)'
    displayName: Generate DSC manifests

  - task: CopyFiles@2
    displayName: Stage SDK/build
    inputs:
      contents: |-
        "**/cmdpal/extensionsdk/nuget/Microsoft.CommandPalette.Extensions.SDK.props"
        "**/cmdpal/extensionsdk/nuget/Microsoft.CommandPalette.Extensions.SDK.targets"
      flattenFolders: True
      targetFolder: $(JobOutputDirectory)/sdk/build

  - task: CopyFiles@2
    displayName: Stage SDK/lib
    inputs:
      contents: |-
        "**/Microsoft.CommandPalette.Extensions.Toolkit/$(BuildPlatform)/release/WinUI3Apps/CmdPal/Microsoft.CommandPalette.Extensions.Toolkit.dll"
        "**/Microsoft.CommandPalette.Extensions.Toolkit/$(BuildPlatform)/release/WinUI3Apps/CmdPal/Microsoft.CommandPalette.Extensions.Toolkit.deps.json"
      flattenFolders: True
      targetFolder: $(JobOutputDirectory)/sdk/lib/net8.0-windows10.0.19041.0

  - task: CopyFiles@2
    displayName: Stage SDK/winmd
    inputs:
      contents: |-
        "**/Microsoft.CommandPalette.Extensions/$(BuildPlatform)/release/Microsoft.CommandPalette.Extensions/Microsoft.CommandPalette.Extensions.winmd"
      flattenFolders: True
      targetFolder: $(JobOutputDirectory)/sdk/winmd

  - task: VSBuild@1
    displayName: Build BugReportTool
    inputs:
      solution: '**/tools/BugReportTool/BugReportTool.sln'
      vsVersion: 17.0
      msbuildArgs: >-
        -restore -graph
        /p:RestorePackagesConfig=true
        /p:CIBuild=true
        /bl:$(LogOutputDirectory)\build-bug-report.binlog
        ${{ parameters.additionalBuildOptions }}
        $(MSBuildCacheParameters)
        $(RestoreAdditionalProjectSourcesArg)
      platform: $(BuildPlatform)
      configuration: $(BuildConfiguration)
      msbuildArchitecture: x64
      maximumCpuCount: true
    ${{ if eq(parameters.enableMsBuildCaching, true) }}:
      env:
        SYSTEM_ACCESSTOKEN: $(System.AccessToken)

  - task: VSBuild@1
    displayName: Build StylesReportTool
    inputs:
      solution: '**/tools/StylesReportTool/StylesReportTool.sln'
      vsVersion: 17.0
      msbuildArgs: >-
        -restore -graph
        /p:RestorePackagesConfig=true
        /p:CIBuild=true
        /bl:$(LogOutputDirectory)\build-styles-report.binlog
        ${{ parameters.additionalBuildOptions }}
        $(MSBuildCacheParameters)
        $(RestoreAdditionalProjectSourcesArg)
      platform: $(BuildPlatform)
      configuration: $(BuildConfiguration)
      msbuildArchitecture: x64
      maximumCpuCount: true
    ${{ if eq(parameters.enableMsBuildCaching, true) }}:
      env:
        SYSTEM_ACCESSTOKEN: $(System.AccessToken)

  - ${{ each project in parameters.csProjectsToPublish }}:
    - task: VSBuild@1
      displayName: Publish ${{ project }} for Packaging
      inputs:
        solution: ${{ project }}
        vsVersion: 17.0
        msbuildArgs: >-
          /target:Publish
          /graph
          /p:Configuration=$(BuildConfiguration);Platform=$(BuildPlatform);AppxBundle=Never
          /p:VCRTForwarders-IncludeDebugCRT=false
          /p:PowerToysRoot=$(Build.SourcesDirectory)
          /p:PublishProfile=InstallationPublishProfile.pubxml
          /p:TargetFramework=net9.0-windows10.0.26100.0
          /bl:$(LogOutputDirectory)\publish-${{ join('_',split(project, '/')) }}.binlog
          $(RestoreAdditionalProjectSourcesArg)
        platform: $(BuildPlatform)
        configuration: $(BuildConfiguration)
        msbuildArchitecture: x64
        maximumCpuCount: true

  ### HACK: On ARM64 builds, building an app with Windows App SDK copies the x64 WebView2 dll instead of the ARM64 one. This task makes sure the right dll is used.
  - task: CopyFiles@2
    displayName: HACK Copy core WebView2 ARM64 dll to output directory
    condition: and(succeeded(), eq(variables['BuildPlatform'], 'arm64'))
    inputs:
      contents: packages/Microsoft.Web.WebView2.1.0.2903.40/runtimes/win-ARM64/native_uap/Microsoft.Web.WebView2.Core.dll
      targetFolder: $(Build.SourcesDirectory)/ARM64/Release/WinUI3Apps/
      flattenFolders: True
      OverWrite: True

  # Check if all projects (located in src sub-folder) import common props
  - pwsh: |-
      & '.pipelines/verifyCommonProps.ps1' -sourceDir '$(build.sourcesdirectory)\src'
    displayName: Audit shared common props for CSharp projects in src sub-folder

  # Check if deps.json files don't reference different dll versions.
  - pwsh: |-
      & '.pipelines/verifyDepsJsonLibraryVersions.ps1' -targetDir '$(build.sourcesdirectory)\$(BuildPlatform)\$(BuildConfiguration)'
    displayName: Audit deps.json files for all applications

  # Check if asset files on the main application paths are playing nice and avoiding basic conflicts.
  - pwsh: |-
      & '.pipelines/verifyPossibleAssetConflicts.ps1' -targetDir '$(build.sourcesdirectory)\$(BuildPlatform)\$(BuildConfiguration)'
    displayName: Audit base applications path asset conflicts

  - pwsh: |-
      & '.pipelines/verifyPossibleAssetConflicts.ps1' -targetDir '$(build.sourcesdirectory)\$(BuildPlatform)\$(BuildConfiguration)\WinUI3Apps'
    displayName: Audit WinAppSDK applications path asset conflicts

  # To streamline the pipeline and prevent errors, skip this step during compatibility tests with the latest WinAppSDK.
  - ${{ if eq(parameters.useLatestWinAppSDK, false) }}:
    - pwsh: |-
        & '.pipelines/verifyNoticeMdAgainstNugetPackages.ps1' -path '$(build.sourcesdirectory)\'
      displayName: Verify NOTICE.md and NuGet packages match

  - ${{ if eq(parameters.runTests, true) }}:
    # Publish test results which ran in MSBuild
    - task: PublishTestResults@2
      displayName: 'Publish Test Results'
      inputs:
        testResultsFormat: VSTest
        testResultsFiles: '**/*.trx'
      condition: and(succeeded(), ne(variables['BuildPlatform'], 'arm64'))

    # Native dlls
    - task: VSTest@2
      condition: and(succeeded(), ne(variables['BuildPlatform'], 'arm64')) # No arm64 agents to run the tests.
      displayName: 'Native Tests'
      inputs:
        platform: '$(BuildPlatform)'
        configuration: '$(BuildConfiguration)'
        testSelector: 'testAssemblies'
        testAssemblyVer2: |
          **\KeyboardManagerEngineTest.dll
          **\KeyboardManagerEditorTest.dll
          **\*UnitTest*.dll
          !**\obj\**

  - pwsh: |-
      $Packages = Get-ChildItem -Recurse -Filter "Microsoft.CmdPal.UI_*.msix"
      Write-Host "Found $($Packages.Count) CmdPal MSIX package(s):"
      foreach ($pkg in $Packages) {
          Write-Host "  - $($pkg.FullName)"
      }
      
      if ($Packages.Count -gt 0) {
          # Priority: Look for platform-specific MSIX (x64/arm64) first, then fall back to any
          $PlatformPackage = $Packages | Where-Object { $_.Name -match "Microsoft\.CmdPal\.UI_.*_(x64|arm64)\.msix$" } | Select-Object -First 1
          if ($PlatformPackage) {
              $Package = $PlatformPackage
              Write-Host "Using platform-specific package: $($Package.FullName)"
          } else {
              $Package = $Packages | Select-Object -First 1
              Write-Host "Using first available package: $($Package.FullName)"
          }
          
          $PackageFilename = $Package.FullName
          Write-Host "##vso[task.setvariable variable=CmdPalPackagePath]${PackageFilename}"
      } else {
          Write-Warning "No CmdPal MSIX packages found!"
      }
    displayName: Locate the CmdPal MSIX

  - ${{ if eq(parameters.codeSign, true) }}:
    - pwsh: |-
        & "$(MakeAppxPath)" unpack /p "$(CmdPalPackagePath)" /d "$(JobOutputDirectory)/CmdPalPackageContents"
      displayName: Unpack the MSIX for signing

    - template: steps-esrp-signing.yml
      parameters:
        displayName: Sign CmdPal MSIX content
        signingIdentity: ${{ parameters.signingIdentity }}
        inputs:
          FolderPath: '$(JobOutputDirectory)/CmdPalPackageContents'
          signType: batchSigning
          batchSignPolicyFile: '$(build.sourcesdirectory)\.pipelines\ESRPSigning_cmdpal_msix_content.json'
          ciPolicyFile: '$(build.sourcesdirectory)\.pipelines\CIPolicy.xml'

    - pwsh: |-
        $outDir = New-Item -Type Directory "$(JobOutputDirectory)/_appx" -ErrorAction:Ignore
        $PackageFilename = Join-Path $outDir.FullName (Split-Path -Leaf "$(CmdPalPackagePath)")
        & "$(MakeAppxPath)" pack /h SHA256 /o /p $PackageFilename /d "$(JobOutputDirectory)/CmdPalPackageContents"
        Copy-Item -Force $PackageFilename "$(CmdPalPackagePath)"
        Remove-Item -Force -Recurse "$(JobOutputDirectory)/CmdPalPackageContents" -ErrorAction:Ignore
        Remove-Item -Force -Recurse "$(JobOutputDirectory)/_appx" -ErrorAction:Ignore
      displayName: Re-pack the new CmdPal package after signing

    - template: steps-esrp-signing.yml
      parameters:
        displayName: Sign Core PowerToys
        signingIdentity: ${{ parameters.signingIdentity }}
        inputs:
          FolderPath: '$(BuildPlatform)/$(BuildConfiguration)'
          signType: batchSigning
          batchSignPolicyFile: '$(build.sourcesdirectory)\.pipelines\ESRPSigning_core.json'
          ciPolicyFile: '$(build.sourcesdirectory)\.pipelines\CIPolicy.xml'

    - template: steps-esrp-signing.yml
      parameters:
        displayName: Sign DSC files
        signingIdentity: ${{ parameters.signingIdentity }}
        inputs:
          FolderPath: 'src/dsc/Microsoft.PowerToys.Configure'
          signType: batchSigning
          batchSignPolicyFile: '$(build.sourcesdirectory)\.pipelines\ESRPSigning_DSC.json'
          ciPolicyFile: '$(build.sourcesdirectory)\.pipelines\CIPolicy.xml'

  - pwsh: |-
      Copy-Item -Verbose -Force "$(CmdPalPackagePath)" "$(JobOutputDirectory)"
    displayName: Stage the final CmdPal package


<<<<<<< HEAD

  - template: steps-build-installer-vnext.yml
    parameters:
      codeSign: ${{ parameters.codeSign }}
      signingIdentity: ${{ parameters.signingIdentity }}
      versionNumber: ${{ parameters.versionNumber }}
      additionalBuildOptions: ${{ parameters.additionalBuildOptions }}
=======
>>>>>>> 2258bc4d

  - template: steps-build-installer-vnext.yml
    parameters:
      codeSign: ${{ parameters.codeSign }}
      signingIdentity: ${{ parameters.signingIdentity }}
      versionNumber: ${{ parameters.versionNumber }}
      additionalBuildOptions: ${{ parameters.additionalBuildOptions }}
<<<<<<< HEAD
      buildUserInstaller: true # NOTE: This is the distinction between the above and below rules
=======
>>>>>>> 2258bc4d

  # This saves ~1GiB per architecture. We won't need these later.
  # Removes:
  # - All .pdb files from any static libs .libs (which were only used during linking)
  - pwsh: |-
      $binDir = '$(Build.SourcesDirectory)'
      $ImportLibs = Get-ChildItem $binDir -Recurse -File -Filter '*.exp' | ForEach-Object { $_.FullName -Replace "exp$","lib" }
      $StaticLibs = Get-ChildItem $binDir -Recurse -File -Filter '*.lib' | Where-Object FullName -NotIn $ImportLibs

      $Items = @()
      $Items += Get-Item ($StaticLibs.FullName -Replace "lib$","pdb") -ErrorAction:Ignore

      $Items | Remove-Item -Recurse -Force -Verbose -ErrorAction:Ignore
    displayName: Clean up static libs PDBs
    errorActionPreference: silentlyContinue # It's OK if this silently fails

  - task: CopyFiles@2
    displayName: Stage Installers
    inputs:
      contents: |-
        **/PowerToys*Setup-*.exe
        !**/PowerToysSetupVNext/obj/**
      flattenFolders: True
      targetFolder: $(JobOutputDirectory)

  - pwsh: |-
      $Symbols = Get-ChildItem "$(BuildPlatform)" -Recurse -Filter *.pdb -Exclude "vc143.pdb","*test*.pdb" |
          Group-Object Name | ForEach-Object { $_.Group[0] }
      $OutDir = "$(JobOutputDirectory)/symbols-$(BuildPlatform)"
      New-Item -Type Directory $OutDir -EA:Ignore
      Write-Host "Linking $($Symbols.Length) symbols into place at $OutDir"
      ForEach($s in $Symbols) {
        New-Item -Type HardLink -Target $s.FullName (Join-Path $OutDir $s.Name)
      }
    displayName: Stage Unique Symbols (as hard links)

  - pwsh: |-
      $p = "$(JobOutputDirectory)\"
      
      # Calculate hashes for installers
      $userSetupFiles = Get-ChildItem -Path $p -Filter "PowerToysUserSetup*.exe"
      $machineSetupFiles = Get-ChildItem -Path $p -Filter "PowerToysSetup*.exe" | Where-Object { $_.Name -notmatch "PowerToysUserSetup" }
      
      if ($userSetupFiles.Count -gt 0) {
          $userHash = ($userSetupFiles[0] | Get-FileHash).Hash;
          $userPlat = "hash_user_$(BuildPlatform).txt";
          $combinedUserPath = $p + $userPlat;
          echo "User: $userHash"
          $userHash | out-file -filepath $combinedUserPath
      }
      
      if ($machineSetupFiles.Count -gt 0) {
          $machineHash = ($machineSetupFiles[0] | Get-FileHash).Hash;
          $machinePlat = "hash_machine_$(BuildPlatform).txt";
          $combinedMachinePath = $p + $machinePlat;
          echo "Machine: $machineHash"
          $machineHash | out-file -filepath $combinedMachinePath
      }
    displayName: Calculate file hashes for all installers

  # Publishing the GPO files
  - pwsh: |-
      $GpoArchive = "$(JobOutputDirectory)\GroupPolicyObjectFiles-${{ parameters.versionNumber }}.zip"
      tar -c -v --format=zip -C .\src\gpo\assets -f $GpoArchive *
    displayName: Stage GPO files

  - ${{ if or(eq(parameters.runTests, true), eq(parameters.buildTests, true)) }}:
    # Running the tests may result in future jobs consuming artifacts out of this build
    # Instead of running an expensive file copy step, move everything over since the build is totally done.
    - pwsh: |-
        # It seems weird, but this is for compatibility. Our artifacts historically contained the folder x64/Release/x64/Release (for example).
        $FinalOutputRoot = "$(JobOutputDirectory)\$(BuildPlatform)\$(BuildConfiguration)\$(BuildPlatform)"
        $ProjectBuildRoot = "$(Build.SourcesDirectory)\$(BuildPlatform)"
        $ProjectBuildDirectory = "$ProjectBuildRoot\$(BuildConfiguration)"

        New-Item -Type Directory $FinalOutputRoot -EA:Ignore
        Move-Item $ProjectBuildDirectory $FinalOutputRoot
      displayName: Move entire output directory into artifacts

  - ${{ if eq(parameters.publishArtifacts, true) }}:
    - publish: $(JobOutputDirectory)
      artifact: $(JobOutputArtifactName)
      displayName: Publish all outputs
      condition: succeeded()

    - publish: $(JobOutputDirectory)
      artifact: $(JobOutputArtifactName)-failure-$(System.JobAttempt)
      displayName: Publish failure logs
      condition: or(failed(), canceled())<|MERGE_RESOLUTION|>--- conflicted
+++ resolved
@@ -529,7 +529,6 @@
     displayName: Stage the final CmdPal package
 
 
-<<<<<<< HEAD
 
   - template: steps-build-installer-vnext.yml
     parameters:
@@ -537,19 +536,6 @@
       signingIdentity: ${{ parameters.signingIdentity }}
       versionNumber: ${{ parameters.versionNumber }}
       additionalBuildOptions: ${{ parameters.additionalBuildOptions }}
-=======
->>>>>>> 2258bc4d
-
-  - template: steps-build-installer-vnext.yml
-    parameters:
-      codeSign: ${{ parameters.codeSign }}
-      signingIdentity: ${{ parameters.signingIdentity }}
-      versionNumber: ${{ parameters.versionNumber }}
-      additionalBuildOptions: ${{ parameters.additionalBuildOptions }}
-<<<<<<< HEAD
-      buildUserInstaller: true # NOTE: This is the distinction between the above and below rules
-=======
->>>>>>> 2258bc4d
 
   # This saves ~1GiB per architecture. We won't need these later.
   # Removes:
