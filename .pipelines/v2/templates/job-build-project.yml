parameters:
  - name: additionalBuildOptions
    type: string
    default: ''
  - name: buildConfigurations
    type: object
    default:
      - Release
  - name: buildPlatforms
    type: object
    default:
      - x64
      - arm64
  - name: official
    type: boolean
    default: false
  - name: codeSign
    type: boolean
    default: false
  - name: artifactStem
    type: string
    default: ''
  - name: jobName
    type: string
    default: 'Build'
  - name: condition
    type: string
    default: ''
  - name: dependsOn
    type: object
    default: []
  - name: pool
    type: object
    default: []
  - name: beforeBuildSteps
    type: stepList
    default: []
  - name: variables
    type: object
    default: {}
  - name: publishArtifacts
    type: boolean
    default: true
  - name: signingIdentity
    type: object
    default: {}
  - name: enablePackageCaching
    type: boolean
    default: false
  - name: enableMsBuildCaching
    type: boolean
    default: false
  - name: msBuildCacheIsReadOnly
    type: boolean
    default: true
  - name: runTests
    type: boolean
    default: true
  - name: buildTests
    type: boolean
    default: true
  - name: useVSPreview
    type: boolean
    default: false
  - name: versionNumber
    type: string
    default: '0.0.1'
  - name: useLatestWinAppSDK
    type: boolean
    default: false
  - name: winAppSDKVersionNumber
    type: string
    default: 1.6
  - name: useExperimentalVersion
    type: boolean
    default: false
  - name: csProjectsToPublish
    type: object
    default:
      - 'src/settings-ui/Settings.UI/PowerToys.Settings.csproj'
      - 'src/modules/launcher/PowerLauncher/PowerLauncher.csproj'
      - 'src/modules/previewpane/MonacoPreviewHandler/MonacoPreviewHandler.csproj'
      - 'src/modules/previewpane/MarkdownPreviewHandler/MarkdownPreviewHandler.csproj'
      - 'src/modules/previewpane/SvgPreviewHandler/SvgPreviewHandler.csproj'
      - 'src/modules/previewpane/SvgThumbnailProvider/SvgThumbnailProvider.csproj'
      - 'src/modules/FileLocksmith/FileLocksmithUI/FileLocksmithUI.csproj'
  - name: timeoutInMinutes
    type: number
    default: 240
  - name: cancelTimeoutInMinutes
    type: number
    default: 1

jobs:
- job: ${{ parameters.jobName }}
  ${{ if ne(length(parameters.pool), 0) }}:
    pool: ${{ parameters.pool }}
  dependsOn: ${{ parameters.dependsOn }}
  condition: ${{ parameters.condition }}
  strategy:
    matrix:
      ${{ each config in parameters.buildConfigurations }}:
        ${{ each platform in parameters.buildPlatforms }}:
          ${{ config }}_${{ platform }}:
            BuildConfiguration: ${{ config }}
            BuildPlatform: ${{ platform }}
            ${{ if eq(platform, 'x86') }}:
              OutputBuildPlatform: Win32
            ${{ elseif eq(platform, 'Any CPU') }}:
              OutputBuildPlatform: AnyCPU
            ${{ else }}:
              OutputBuildPlatform: ${{ platform }}
  variables:
    MakeAppxPath: 'C:\Program Files (x86)\Windows Kits\10\bin\10.0.26100.0\x86\MakeAppx.exe'
    # Azure DevOps abhors a vacuum
    # If these are blank, expansion will fail later on... which will result in direct substitution of the variable *names*
    # later on. We'll just... set them to a single space and if we need to, check IsNullOrWhiteSpace.
    # Yup.
    MSBuildCacheParameters: ' '
    JobOutputDirectory: $(Build.ArtifactStagingDirectory)
    LogOutputDirectory: $(Build.ArtifactStagingDirectory)\logs
    JobOutputArtifactName: build-$(BuildPlatform)-$(BuildConfiguration)${{ parameters.artifactStem }}
    NUGET_RESTORE_MSBUILD_ARGS: /p:Platform=$(BuildPlatform) # Required for nuget to work due to self contained
    NODE_OPTIONS: --max_old_space_size=16384
    ${{ if or(eq(parameters.runTests, true), eq(parameters.buildTests, true)) }}:
      MSBuildMainBuildTargets: Build;Test
    ${{ else }}:
      MSBuildMainBuildTargets: Build
    ${{ insert }}: ${{ parameters.variables }}
    ${{ if eq(parameters.useLatestWinAppSDK, true) }}:
      RestoreAdditionalProjectSourcesArg: '/p:RestoreAdditionalProjectSources="$(Build.SourcesDirectory)\localpackages\NugetPackages"'
    ${{ else }}:
      RestoreAdditionalProjectSourcesArg: ''
  displayName: Build
  timeoutInMinutes: ${{ parameters.timeoutInMinutes }}
  cancelTimeoutInMinutes: ${{ parameters.cancelTimeoutInMinutes }}
  templateContext: # Required when this template is hosted in 1ES PT
    outputs:
    - output: pipelineArtifact
      artifactName: $(JobOutputArtifactName)
      targetPath: $(Build.ArtifactStagingDirectory)
  steps:
  - checkout: self
    clean: true
    submodules: true
    persistCredentials: True
    fetchTags: false
    fetchDepth: 1

  - ${{ if eq(parameters.enableMsBuildCaching, true) }}:
    - pwsh: |-
        $MSBuildCacheParameters = ""
        $MSBuildCacheParameters += " -graph"
        $MSBuildCacheParameters += " -reportfileaccesses"
        $MSBuildCacheParameters += " -p:MSBuildCacheEnabled=true"
        $MSBuildCacheParameters += " -p:MSBuildCacheLogDirectory=$(LogOutputDirectory)\MSBuildCacheLogs"
<<<<<<< HEAD
        
=======
        # Cache read-only policy controlled by parameter
        $cacheIsReadOnly = "${{ parameters.msBuildCacheIsReadOnly }}"
        if ($cacheIsReadOnly -eq "True") {
          $MSBuildCacheParameters += " /p:MSBuildCacheRemoteCacheIsReadOnly=true"
        }
>>>>>>> b1985bc8
        Write-Host "MSBuildCacheParameters: $MSBuildCacheParameters"
        Write-Host "##vso[task.setvariable variable=MSBuildCacheParameters]$MSBuildCacheParameters"
      displayName: Prepare MSBuildCache variables

  - template: steps-ensure-dotnet-version.yml
    parameters:
      sdk: true
      version: '6.0' # .NET 6.0 is required in CI for ESRP code signing tasks. Please do not remove.

  - template: steps-ensure-dotnet-version.yml
    parameters:
      sdk: true
      version: '8.0'

  - template: steps-ensure-dotnet-version.yml
    parameters:
      sdk: true
      version: '10.0'

  - ${{ if eq(parameters.runTests, true) }}:
    - task: VisualStudioTestPlatformInstaller@1
      displayName: Ensure VSTest Platform

  - pwsh: |-
      & '.pipelines/applyXamlStyling.ps1' -Passive
    displayName: Verify XAML formatting

  - pwsh: |-
      & '.pipelines/verifyNugetPackages.ps1' -solution '$(build.sourcesdirectory)\PowerToys.sln'
    displayName: Verify Nuget package versions for PowerToys.sln

  - pwsh: |-
      & '.pipelines/verifyArm64Configuration.ps1' -solution '$(build.sourcesdirectory)\PowerToys.sln'
      & '.pipelines/verifyArm64Configuration.ps1' -solution '$(build.sourcesdirectory)\tools\BugReportTool\BugReportTool.sln'
      & '.pipelines/verifyArm64Configuration.ps1' -solution '$(build.sourcesdirectory)\tools\StylesReportTool\StylesReportTool.sln'
      & '.pipelines/verifyArm64Configuration.ps1' -solution '$(build.sourcesdirectory)\installer\PowerToysSetup.sln'
    displayName: Verify ARM64 configurations

  - ${{ if eq(parameters.enablePackageCaching, true) }}:
    - task: Cache@2
      displayName: 'Cache nuget packages (PackageReference)'
      inputs:
        key: '"PackageReference" | "$(Agent.OS)" | Directory.Packages.props'
        restoreKeys: |
           "PackageReference" | "$(Agent.OS)"
           "PackageReference"
        path: $(NUGET_PACKAGES)

    - task: Cache@2
      displayName: 'Cache nuget packages (packages.config)'
      inputs:
        key: '"packages.config" | "$(Agent.OS)" | **/packages.config'
        restoreKeys: |
           "packages.config" | "$(Agent.OS)"
           "packages.config"
        path: packages
  
  - ${{ if eq(parameters.useLatestWinAppSDK, true)}}:
    - template: .\steps-update-winappsdk-and-restore-nuget.yml
      parameters:
        versionNumber: ${{ parameters.winAppSDKVersionNumber }}
        useExperimentalVersion: ${{ parameters.useExperimentalVersion }}
  
  - ${{ if eq(parameters.useLatestWinAppSDK, false)}}:
    - template: .\steps-restore-nuget.yml

  - pwsh: |-
      & "$(build.sourcesdirectory)\.pipelines\verifyAndSetLatestVCToolsVersion.ps1"
    displayName: Work around DD-1541167 (VCToolsVersion)
    ${{ if eq(parameters.useVSPreview, true) }}:
      env:
        VCWhereExtraVersionTarget: '-prerelease'

  - ${{ if eq(parameters.official, true) }}:
    - template: .\steps-setup-versioning.yml
      parameters:
        directory: $(build.sourcesdirectory)\src\modules\cmdpal



  - ${{ parameters.beforeBuildSteps }}

  - task: VSBuild@1
    ${{ if eq(parameters.runTests, true) }}:
      displayName: Build and Test PowerToys main project
    ${{ else }}:
      displayName: Build PowerToys main project
    inputs:
      solution: 'PowerToys.sln'
      vsVersion: 17.0
      msbuildArgs: >-
        -restore -graph
        /p:RestorePackagesConfig=true
        /p:CIBuild=true
        /bl:$(LogOutputDirectory)\build-0-main.binlog
        ${{ parameters.additionalBuildOptions }}
        $(MSBuildCacheParameters)
        /t:$(MSBuildMainBuildTargets)
        $(RestoreAdditionalProjectSourcesArg)
      platform: $(BuildPlatform)
      configuration: $(BuildConfiguration)
      msbuildArchitecture: x64
      maximumCpuCount: true
    ${{ if eq(parameters.enableMsBuildCaching, true) }}:
      env:
        SYSTEM_ACCESSTOKEN: $(System.AccessToken)

  # Build PowerToys.DSC.exe for ARM64 (x64 uses existing binary from previous build)
  - task: VSBuild@1
    displayName: Build PowerToys.DSC.exe (x64 for generating manifests)
    condition: and(succeeded(), ne(variables['BuildPlatform'], 'x64'))
    inputs:
      solution: src/dsc/v3/PowerToys.DSC/PowerToys.DSC.csproj
      msbuildArgs: /t:Build /m /restore
      platform: x64
      configuration: $(BuildConfiguration)
      msbuildArchitecture: x64
      maximumCpuCount: true

  # Generate DSC manifests using PowerToys.DSC.exe
  - pwsh: |-
      & '.pipelines/generateDscManifests.ps1' -BuildPlatform '$(BuildPlatform)' -BuildConfiguration '$(BuildConfiguration)' -RepoRoot '$(Build.SourcesDirectory)'
    displayName: Generate DSC manifests

  - task: CopyFiles@2
    displayName: Stage SDK/build
    inputs:
      contents: |-
        "**/cmdpal/extensionsdk/nuget/Microsoft.CommandPalette.Extensions.SDK.props"
        "**/cmdpal/extensionsdk/nuget/Microsoft.CommandPalette.Extensions.SDK.targets"
      flattenFolders: True
      targetFolder: $(JobOutputDirectory)/sdk/build

  - task: CopyFiles@2
    displayName: Stage SDK/lib
    inputs:
      contents: |-
        "**/Microsoft.CommandPalette.Extensions.Toolkit/$(BuildPlatform)/release/WinUI3Apps/CmdPal/Microsoft.CommandPalette.Extensions.Toolkit.dll"
        "**/Microsoft.CommandPalette.Extensions.Toolkit/$(BuildPlatform)/release/WinUI3Apps/CmdPal/Microsoft.CommandPalette.Extensions.Toolkit.deps.json"
      flattenFolders: True
      targetFolder: $(JobOutputDirectory)/sdk/lib/net8.0-windows10.0.19041.0

  - task: CopyFiles@2
    displayName: Stage SDK/winmd
    inputs:
      contents: |-
        "**/Microsoft.CommandPalette.Extensions/$(BuildPlatform)/release/Microsoft.CommandPalette.Extensions/Microsoft.CommandPalette.Extensions.winmd"
      flattenFolders: True
      targetFolder: $(JobOutputDirectory)/sdk/winmd

  - task: VSBuild@1
    displayName: Build BugReportTool
    inputs:
      solution: '**/tools/BugReportTool/BugReportTool.sln'
      vsVersion: 17.0
      msbuildArgs: >-
        -restore -graph
        /p:RestorePackagesConfig=true
        /p:CIBuild=true
        /bl:$(LogOutputDirectory)\build-bug-report.binlog
        ${{ parameters.additionalBuildOptions }}
        $(MSBuildCacheParameters)
        $(RestoreAdditionalProjectSourcesArg)
      platform: $(BuildPlatform)
      configuration: $(BuildConfiguration)
      msbuildArchitecture: x64
      maximumCpuCount: true
    ${{ if eq(parameters.enableMsBuildCaching, true) }}:
      env:
        SYSTEM_ACCESSTOKEN: $(System.AccessToken)

  - task: VSBuild@1
    displayName: Build StylesReportTool
    inputs:
      solution: '**/tools/StylesReportTool/StylesReportTool.sln'
      vsVersion: 17.0
      msbuildArgs: >-
        -restore -graph
        /p:RestorePackagesConfig=true
        /p:CIBuild=true
        /bl:$(LogOutputDirectory)\build-styles-report.binlog
        ${{ parameters.additionalBuildOptions }}
        $(MSBuildCacheParameters)
        $(RestoreAdditionalProjectSourcesArg)
      platform: $(BuildPlatform)
      configuration: $(BuildConfiguration)
      msbuildArchitecture: x64
      maximumCpuCount: true
    ${{ if eq(parameters.enableMsBuildCaching, true) }}:
      env:
        SYSTEM_ACCESSTOKEN: $(System.AccessToken)

  - ${{ each project in parameters.csProjectsToPublish }}:
    - task: VSBuild@1
      displayName: Publish ${{ project }} for Packaging
      inputs:
        solution: ${{ project }}
        vsVersion: 17.0
        msbuildArgs: >-
          /target:Publish
          /graph
          /p:Configuration=$(BuildConfiguration);Platform=$(BuildPlatform);AppxBundle=Never
          /p:VCRTForwarders-IncludeDebugCRT=false
          /p:PowerToysRoot=$(Build.SourcesDirectory)
          /p:PublishProfile=InstallationPublishProfile.pubxml
          /p:TargetFramework=net10.0-windows10.0.26100.0
          /bl:$(LogOutputDirectory)\publish-${{ join('_',split(project, '/')) }}.binlog
          $(RestoreAdditionalProjectSourcesArg)
        platform: $(BuildPlatform)
        configuration: $(BuildConfiguration)
        msbuildArchitecture: x64
        maximumCpuCount: true

  ### HACK: On ARM64 builds, building an app with Windows App SDK copies the x64 WebView2 dll instead of the ARM64 one. This task makes sure the right dll is used.
  - task: CopyFiles@2
    displayName: HACK Copy core WebView2 ARM64 dll to output directory
    condition: eq(variables['BuildPlatform'],'arm64')
    inputs:
      contents: packages/Microsoft.Web.WebView2.1.0.2903.40/runtimes/win-ARM64/native_uap/Microsoft.Web.WebView2.Core.dll
      targetFolder: $(Build.SourcesDirectory)/ARM64/Release/WinUI3Apps/
      flattenFolders: True
      OverWrite: True

  # Check if all projects (located in src sub-folder) import common props
  - pwsh: |-
      & '.pipelines/verifyCommonProps.ps1' -sourceDir '$(build.sourcesdirectory)\src'
    displayName: Audit shared common props for CSharp projects in src sub-folder

  # Check if deps.json files don't reference different dll versions.
  - pwsh: |-
      & '.pipelines/verifyDepsJsonLibraryVersions.ps1' -targetDir '$(build.sourcesdirectory)\$(BuildPlatform)\$(BuildConfiguration)'
    displayName: Audit deps.json files for all applications

  # Check if asset files on the main application paths are playing nice and avoiding basic conflicts.
  - pwsh: |-
      & '.pipelines/verifyPossibleAssetConflicts.ps1' -targetDir '$(build.sourcesdirectory)\$(BuildPlatform)\$(BuildConfiguration)'
    displayName: Audit base applications path asset conflicts

  - pwsh: |-
      & '.pipelines/verifyPossibleAssetConflicts.ps1' -targetDir '$(build.sourcesdirectory)\$(BuildPlatform)\$(BuildConfiguration)\WinUI3Apps'
    displayName: Audit WinAppSDK applications path asset conflicts

  # To streamline the pipeline and prevent errors, skip this step during compatibility tests with the latest WinAppSDK.
  - ${{ if eq(parameters.useLatestWinAppSDK, false) }}:
    - pwsh: |-
        & '.pipelines/verifyNoticeMdAgainstNugetPackages.ps1' -path '$(build.sourcesdirectory)\'
      displayName: Verify NOTICE.md and NuGet packages match

  - ${{ if eq(parameters.runTests, true) }}:
    # Publish test results which ran in MSBuild
    - task: PublishTestResults@2
      displayName: 'Publish Test Results'
      inputs:
        testResultsFormat: VSTest
        testResultsFiles: '**/*.trx'
      condition: ne(variables['BuildPlatform'],'arm64')

    # Native dlls
    - task: VSTest@2
      condition: ne(variables['BuildPlatform'],'arm64') # No arm64 agents to run the tests.
      displayName: 'Native Tests'
      inputs:
        platform: '$(BuildPlatform)'
        configuration: '$(BuildConfiguration)'
        testSelector: 'testAssemblies'
        testAssemblyVer2: |
          **\KeyboardManagerEngineTest.dll
          **\KeyboardManagerEditorTest.dll
          **\*UnitTest*.dll
          !**\obj\**

  - pwsh: |-
      $Packages = Get-ChildItem -Recurse -Filter "Microsoft.CmdPal.UI_*.msix"
      Write-Host "Found $($Packages.Count) CmdPal MSIX package(s):"
      foreach ($pkg in $Packages) {
          Write-Host "  - $($pkg.FullName)"
      }
      
      if ($Packages.Count -gt 0) {
          # Priority: Look for platform-specific MSIX (x64/arm64) first, then fall back to any
          $PlatformPackage = $Packages | Where-Object { $_.Name -match "Microsoft\.CmdPal\.UI_.*_(x64|arm64)\.msix$" } | Select-Object -First 1
          if ($PlatformPackage) {
              $Package = $PlatformPackage
              Write-Host "Using platform-specific package: $($Package.FullName)"
          } else {
              $Package = $Packages | Select-Object -First 1
              Write-Host "Using first available package: $($Package.FullName)"
          }
          
          $PackageFilename = $Package.FullName
          Write-Host "##vso[task.setvariable variable=CmdPalPackagePath]${PackageFilename}"
      } else {
          Write-Warning "No CmdPal MSIX packages found!"
      }
    displayName: Locate the CmdPal MSIX

  - ${{ if eq(parameters.codeSign, true) }}:
    - pwsh: |-
        & "$(MakeAppxPath)" unpack /p "$(CmdPalPackagePath)" /d "$(JobOutputDirectory)/CmdPalPackageContents"
      displayName: Unpack the MSIX for signing

    - template: steps-esrp-signing.yml
      parameters:
        displayName: Sign CmdPal MSIX content
        signingIdentity: ${{ parameters.signingIdentity }}
        inputs:
          FolderPath: '$(JobOutputDirectory)/CmdPalPackageContents'
          signType: batchSigning
          batchSignPolicyFile: '$(build.sourcesdirectory)\.pipelines\ESRPSigning_cmdpal_msix_content.json'
          ciPolicyFile: '$(build.sourcesdirectory)\.pipelines\CIPolicy.xml'

    - pwsh: |-
        $outDir = New-Item -Type Directory "$(JobOutputDirectory)/_appx" -ErrorAction:Ignore
        $PackageFilename = Join-Path $outDir.FullName (Split-Path -Leaf "$(CmdPalPackagePath)")
        & "$(MakeAppxPath)" pack /h SHA256 /o /p $PackageFilename /d "$(JobOutputDirectory)/CmdPalPackageContents"
        Copy-Item -Force $PackageFilename "$(CmdPalPackagePath)"
        Remove-Item -Force -Recurse "$(JobOutputDirectory)/CmdPalPackageContents" -ErrorAction:Ignore
        Remove-Item -Force -Recurse "$(JobOutputDirectory)/_appx" -ErrorAction:Ignore
      displayName: Re-pack the new CmdPal package after signing

    - template: steps-esrp-signing.yml
      parameters:
        displayName: Sign Core PowerToys
        signingIdentity: ${{ parameters.signingIdentity }}
        inputs:
          FolderPath: '$(BuildPlatform)/$(BuildConfiguration)'
          signType: batchSigning
          batchSignPolicyFile: '$(build.sourcesdirectory)\.pipelines\ESRPSigning_core.json'
          ciPolicyFile: '$(build.sourcesdirectory)\.pipelines\CIPolicy.xml'

    - template: steps-esrp-signing.yml
      parameters:
        displayName: Sign DSC files
        signingIdentity: ${{ parameters.signingIdentity }}
        inputs:
          FolderPath: 'src/dsc/Microsoft.PowerToys.Configure'
          signType: batchSigning
          batchSignPolicyFile: '$(build.sourcesdirectory)\.pipelines\ESRPSigning_DSC.json'
          ciPolicyFile: '$(build.sourcesdirectory)\.pipelines\CIPolicy.xml'

  - pwsh: |-
      Copy-Item -Verbose -Force "$(CmdPalPackagePath)" "$(JobOutputDirectory)"
    displayName: Stage the final CmdPal package



  - template: steps-build-installer-vnext.yml
    parameters:
      codeSign: ${{ parameters.codeSign }}
      signingIdentity: ${{ parameters.signingIdentity }}
      versionNumber: ${{ parameters.versionNumber }}
      additionalBuildOptions: ${{ parameters.additionalBuildOptions }}

  - template: steps-build-installer-vnext.yml
    parameters:
      codeSign: ${{ parameters.codeSign }}
      signingIdentity: ${{ parameters.signingIdentity }}
      versionNumber: ${{ parameters.versionNumber }}
      additionalBuildOptions: ${{ parameters.additionalBuildOptions }}
      buildUserInstaller: true # NOTE: This is the distinction between the above and below rules

  # This saves ~1GiB per architecture. We won't need these later.
  # Removes:
  # - All .pdb files from any static libs .libs (which were only used during linking)
  - pwsh: |-
      $binDir = '$(Build.SourcesDirectory)'
      $ImportLibs = Get-ChildItem $binDir -Recurse -File -Filter '*.exp' | ForEach-Object { $_.FullName -Replace "exp$","lib" }
      $StaticLibs = Get-ChildItem $binDir -Recurse -File -Filter '*.lib' | Where-Object FullName -NotIn $ImportLibs

      $Items = @()
      $Items += Get-Item ($StaticLibs.FullName -Replace "lib$","pdb") -ErrorAction:Ignore

      $Items | Remove-Item -Recurse -Force -Verbose -ErrorAction:Ignore
    displayName: Clean up static libs PDBs
    errorActionPreference: silentlyContinue # It's OK if this silently fails

  - task: CopyFiles@2
    displayName: Stage Installers
    inputs:
      contents: |-
        **/PowerToys*Setup-*.exe
        !**/PowerToysSetupVNext/obj/**
      flattenFolders: True
      targetFolder: $(JobOutputDirectory)

  - pwsh: |-
      $Symbols = Get-ChildItem "$(BuildPlatform)" -Recurse -Filter *.pdb -Exclude "vc143.pdb","*test*.pdb" |
          Group-Object Name | ForEach-Object { $_.Group[0] }
      $OutDir = "$(JobOutputDirectory)/symbols-$(BuildPlatform)"
      New-Item -Type Directory $OutDir -EA:Ignore
      Write-Host "Linking $($Symbols.Length) symbols into place at $OutDir"
      ForEach($s in $Symbols) {
        New-Item -Type HardLink -Target $s.FullName (Join-Path $OutDir $s.Name)
      }
    displayName: Stage Unique Symbols (as hard links)

  - pwsh: |-
      $p = "$(JobOutputDirectory)\"
      
      # Calculate hashes for installers
      $userSetupFiles = Get-ChildItem -Path $p -Filter "PowerToysUserSetup*.exe"
      $machineSetupFiles = Get-ChildItem -Path $p -Filter "PowerToysSetup*.exe" | Where-Object { $_.Name -notmatch "PowerToysUserSetup" }
      
      if ($userSetupFiles.Count -gt 0) {
          $userHash = ($userSetupFiles[0] | Get-FileHash).Hash;
          $userPlat = "hash_user_$(BuildPlatform).txt";
          $combinedUserPath = $p + $userPlat;
          echo "User: $userHash"
          $userHash | out-file -filepath $combinedUserPath
      }
      
      if ($machineSetupFiles.Count -gt 0) {
          $machineHash = ($machineSetupFiles[0] | Get-FileHash).Hash;
          $machinePlat = "hash_machine_$(BuildPlatform).txt";
          $combinedMachinePath = $p + $machinePlat;
          echo "Machine: $machineHash"
          $machineHash | out-file -filepath $combinedMachinePath
      }
    displayName: Calculate file hashes for all installers

  # Publishing the GPO files
  - pwsh: |-
      $GpoArchive = "$(JobOutputDirectory)\GroupPolicyObjectFiles-${{ parameters.versionNumber }}.zip"
      tar -c -v --format=zip -C .\src\gpo\assets -f $GpoArchive *
    displayName: Stage GPO files

  - ${{ if or(eq(parameters.runTests, true), eq(parameters.buildTests, true)) }}:
    # Running the tests may result in future jobs consuming artifacts out of this build
    # Instead of running an expensive file copy step, move everything over since the build is totally done.
    - pwsh: |-
        # It seems weird, but this is for compatibility. Our artifacts historically contained the folder x64/Release/x64/Release (for example).
        $FinalOutputRoot = "$(JobOutputDirectory)\$(BuildPlatform)\$(BuildConfiguration)\$(BuildPlatform)"
        $ProjectBuildRoot = "$(Build.SourcesDirectory)\$(BuildPlatform)"
        $ProjectBuildDirectory = "$ProjectBuildRoot\$(BuildConfiguration)"

        New-Item -Type Directory $FinalOutputRoot -EA:Ignore
        Move-Item $ProjectBuildDirectory $FinalOutputRoot
      displayName: Move entire output directory into artifacts

  - ${{ if eq(parameters.publishArtifacts, true) }}:
    - publish: $(JobOutputDirectory)
      artifact: $(JobOutputArtifactName)
      displayName: Publish all outputs
      condition: succeeded()

    - publish: $(JobOutputDirectory)
      artifact: $(JobOutputArtifactName)-failure-$(System.JobAttempt)
      displayName: Publish failure logs
      condition: or(failed(), canceled())<|MERGE_RESOLUTION|>--- conflicted
+++ resolved
@@ -154,15 +154,11 @@
         $MSBuildCacheParameters += " -reportfileaccesses"
         $MSBuildCacheParameters += " -p:MSBuildCacheEnabled=true"
         $MSBuildCacheParameters += " -p:MSBuildCacheLogDirectory=$(LogOutputDirectory)\MSBuildCacheLogs"
-<<<<<<< HEAD
-        
-=======
         # Cache read-only policy controlled by parameter
         $cacheIsReadOnly = "${{ parameters.msBuildCacheIsReadOnly }}"
         if ($cacheIsReadOnly -eq "True") {
           $MSBuildCacheParameters += " /p:MSBuildCacheRemoteCacheIsReadOnly=true"
         }
->>>>>>> b1985bc8
         Write-Host "MSBuildCacheParameters: $MSBuildCacheParameters"
         Write-Host "##vso[task.setvariable variable=MSBuildCacheParameters]$MSBuildCacheParameters"
       displayName: Prepare MSBuildCache variables
