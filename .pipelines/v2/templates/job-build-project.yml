--- conflicted
+++ resolved
@@ -252,13 +252,8 @@
     ${{ else }}:
       displayName: Build PowerToys main project
     inputs:
-<<<<<<< HEAD
-      solution: 'PowerToys.sln'
+      solution: 'PowerToys.slnx'
       vsVersion: 18.0
-=======
-      solution: 'PowerToys.slnx'
-      vsVersion: 17.0
->>>>>>> dc30f3fd
       msbuildArgs: >-
         -restore -graph
         /p:RestorePackagesConfig=true
@@ -281,7 +276,7 @@
     condition: and(succeeded(), eq(variables['BuildPlatform'], 'arm64'))
     inputs:
       solution: PowerToys.slnx
-      vsVersion: 17.0
+      vsVersion: 18.0
       msbuildArgs: >-
         -restore
         /p:Configuration=$(BuildConfiguration)
