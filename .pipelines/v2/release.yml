--- conflicted
+++ resolved
@@ -73,10 +73,6 @@
                 name: SHINE-INT-L
                 demands:
                   # Our INT agents have a large disk mounted at P:\
-<<<<<<< HEAD
-                  - WorkFolder -equals P:\_work
-=======
->>>>>>> 2258bc4d
                   - ${{ if eq(parameters.useVSPreview, true) }}:
                     - ImageOverride -equals SHINE-VS17-Preview
                 os: windows
