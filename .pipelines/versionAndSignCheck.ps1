--- conflicted
+++ resolved
@@ -53,15 +53,11 @@
     "Microsoft.Windows.Widgets.dll",
     "AdaptiveCards.ObjectModel.WinUI3.dll",
     "AdaptiveCards.Rendering.WinUI3.dll",
-<<<<<<< HEAD
     "boost_regex_vc143_mt_gd_x32_1_87.dll",
     "boost_regex_vc143_mt_gd_x64_1_87.dll",
     "boost_regex_vc143_mt_x32_1_87.dll",
     "boost_regex_vc143_mt_x64_1_87.dll"
     ) -join '|';
-=======
-    ".*\.msix") -join '|';
->>>>>>> d3e2bca2
 $totalFailure = 0;
 
 Write-Host $DirPath;
