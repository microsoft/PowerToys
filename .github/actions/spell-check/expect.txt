aac
AAD
abcd
abcdef
abcdefgh
ABCDEFGHIJKLMNOPQRSTUVWXYZ
abgr
ABlocked
ABoolean
Abug
acb
accctrl
accd
Acceleratorkeys
ACCEPTFILES
accessibile
accessibilityinsights
acf
ACharacter
Acl
aclapi
AColumn
acos
Acosh
Acot
Acoth
acrt
acsc
acsch
Actioncenter
Actionkeyword
activatable
ACTIVATEAPP
activationaction
Addavirtualdesktop
Addins
ADDUNDORECORD
ADictionary
ADifferent
adopsinsider
advapi
advfirewall
AFeature
AFX
AGGREGATABLE
AGlobal
AHybrid
Aissue
aiter
akamaihd
ALarger
alekhyareddy
alertsolid
ALIGNLEFT
ALiteral
ALLAPPS
Alloc
ALLOWUNDO
ALogo
ALPHATYPE
Altdown
altform
AMatrix
amd
AMember
Amicrosoft
AMirror
AModifier
anges
ansicolor
ansicpg
antialiased
ANull
ANumber
AOC
aocfnapldcnfbofgmbbllojgocaelgdd
Aopen
APARTMENTTHREADED
APeriod
api
APIENTRY
APIIs
APlugin
APoint
apos
APPBARDATA
appcontainer
appdata
APPICON
appid
appium
APPLASTZONE
applets
Applicationcan
applicationframehost
appmanifest
appmodel
appref
apps
appwindow
appx
appxmanifest
APSTUDIO
AQS
<<<<<<< HEAD
arccot
arccsc
arcosh
arcoth
arcsch
arcsec
=======
arcosh
arsinh
artanh
>>>>>>> 6835855c
ARemapped
argb
argc
args
argv
Arial
arik
arjunbalgovind
ARPINSTALLLOCATION
ARPPRODUCTICON
ARRAYSIZE
arsech
arsinh
artanh
Artboard
Artihmetic
asdf
asec
asech
AShortcut
Asin
ASingle
Asinh
asm
asmx
aspnet
aspx
AString
asyncwebview
ASYNCWINDOWPLACEMENT
ASYNCWINDOWPOS
Atan
Atanh
atl
atlbase
atlcom
atleast
atlfile
atlstr
attr
Attribs
aumid
AUMID
aumid
AUTHN
AUTOAPPEND
autocomplete
autogenerated
autogenerates
AUTOHIDE
AUTOMATIONPROPERTIES
Autorun
AUTOSIZECOLUMNS
autoupdate
AValid
AVector
awaitable
AWrapper
azurecr
azurewebsites
baae
baccda
backend
backtracer
bak
baz
bbe
bbwe
bc
bcc
bck
Bcl
bdaa
bddac
BEGINLABELEDIT
benjamhooper
betadele
betsegaw
bfalse
BGR
bgra
BGSOUNDS
bh
bhid
Bicubic
bigbar
bigobj
binaryformatter
binskim
bitmapimage
BITMAPINFO
BITMAPINFOHEADER
bitmask
bla
bln
blockquote
blog
BLUEGRAY
BLURBEHIND
BLURREGION
bmi
bmp
bms
Bokm
BOKMAL
bootstrapper
BOTTOMALIGN
BPBF
bpp
Breadcrumb
bricelam
BRIGHTGREEN
Browsable
bsd
bsearch
BSODs
bstr
BText
bti
Btn
BTNFACE
Bto
btrue
buf
BUFSIZE
Buid
buildcommand
buildtools
buildtransitive
bval
BValue
bytearray
callbackptr
CANRENAME
Captureascreenshot
CAPTURECHANGED
CASESENSITIVE
CAtl
cbc
cbfbad
cbo
CCDDEE
ccf
cch
CCom
CContext
CDATA
CDBECF
cde
cdecl
CDeclaration
cdpx
cdpxwin
CENTERALIGN
cfg
changecursor
Changemove
charconv
charset
chdir
checkbox
checkboxes
Checkedin
checknetisolation
Chicklet
CHILDACTIVATE
Childof
childs
CHILDWINDOW
choiceref
chr
chrdavis
Chris's
chrono
chrzan
CHT
CImage
cimv
cinttypes
cla
clangformat
CLASSDC
classmethod
classname
CLASSNOTAVAILABLE
clickable
clickonce
CLIENTEDGE
CLIENTPULL
clientside
CLIPCHILDREN
CLIPSIBLINGS
CLogo
clrcall
cls
CLSCTX
clsid
CMDARG
cmder
Cmdlet
cmdline
CMIC
CMINVOKECOMMANDINFO
CMINVOKECOMMANDINFOEX
CMock
CMONITORS
cmplx
cmpr
cmyk
cn
cnt
coclass
codebase
codecvt
codeofconduct
codeql
codereview
COINIT
colorconv
colorhistory
colorhistorylimit
colorpicker
colorpickerref
COLORREF
colorscheme
COLUMNCLICK
combobox
comctl
COMDAT
comdef
comdlg
comhost
cominterop
commandline
commctrl
Commdlg
commondataservicecds
Compat
completition
COMPOSITIONFULL
comsupp
concat
concrt
config
CONFLICTINGMODIFIERKEY
CONFLICTINGMODIFIERSHORTCUT
Connectquickaction
Consolas
constexpr
contentdialog
contentfiles
CONTEXTHELP
CONTEXTMENU
CONTEXTMENUHANDLER
CONTROLL
CONTROLPARENT
Controlz
coords
copiedcolorrepresentation
COPYDATASTRUCT
corehr
cortana
cotaskmem
COULDNOT
countof
countslabelrenamingfmt
countslabelselectedfmt
cout
CPlus
CPower
cpp
CPPARM
cppblog
cppm
cppruntime
cppstd
cppwinrt
CPPx
CProj
CREATESCHEDULEDTASK
CREATESTRUCT
CREATEWINDOWFAILED
cref
CRename
critsec
crlf
CRM
crmcustomerinsightsapp
cron
CRSEL
crutkas
CSearch
CSettings
csharp
CSIDL
csignal
cso
csproj
CSRW
css
cstdint
cstdlib
cstring
CStyle
CSY
CTAB
CTest
ctime
ctor
CTRLALTDEL
ctx
Ctx
CUI
currentculture
CURSORINFO
cursorpos
customaction
CUSTOMACTIONTEST
cvd
cw
cwchar
cwd
cx
cxfksword
CXSMICON
CXVIRTUALSCREEN
cxx
cxxopts
CYMK
CYSMICON
cz
cziplib
Dac
dacl
DARKBLUE
DARKGRAY
DARKGREEN
DARKPURPLE
DARKRED
DARKTEAL
DARKYELLOW
Dataflows
Datavalue
DATAW
davidegiacometti
Dayof
Dbg
DBLCLKS
DBLEPSILON
DCOM
dcomp
DComposition
ddd
ddee
Deact
declspec
decltype
Dedup
Deduplicate
DEFAULTCOLOR
defaultcommand
DEFAULTFLAGS
DEFAULTONLY
DEFAULTTONEAREST
DEFAULTTONULL
DEFAULTTOPRIMARY
DEFERERASE
deff
deflang
DEFPUSHBUTTON
deinitialization
DELA
deletethis
delims
delkey
delvar
DENORMAL
depersist
deprioritized
deps
deque
deref
deseralization
deserialization
deserialize
deserialized
DESKTOPABSOLUTEEDITING
DESKTOPABSOLUTEPARSING
desktopshorcutinstalled
desktopwindowxamlsource
dest
DEU
devblogs
devdocs
devenv
df
DFactory
Dialpad
diffing
difftime
dimm
dirname
dirs
DISABLEASACTIONKEY
Discrepency
dispid
DISPIDAMBIENTDLCONTROL
DISPINFO
Displayandhidethedesktop
DISPLAYCHANGE
displayname
displayname
DISPLAYNAME
divyan
DLACTIVEXCTLS
DLCONTROL
dlg
DLGFRAME
DLGMODALFRAME
dlib
DLIMAGES
dll
dllexport
dllhost
dllimport
dllmain
DLogo
DMap
DNLEN
doctype
DONTVALIDATEPATH
dotfour
dotnet
DOUBLEBUFFER
DOverlay
downlevel
DOWNLOADONLY
dpi
DPICHANGED
DPolicy
DPopup
DPSAPI
Draggen
DRAWFRAME
drawingcolor
dreamsofameaningfullife
drivedetectionwarning
DRM
dropdown
dropref
dst
DSVG
DText
DTO
dupenv
dutil
DVASPECT
DVASPECTINFO
DVTARGETDEVICE
dw
DWindow
DWINRT
DWLP
dwm
dwmapi
DWMCOLORIZATIONCOLORCHANGED
DWMCOMPOSITIONCHANGED
DWMNCRENDERINGCHANGED
Dwmp
DWMSENDICONICLIVEPREVIEWBITMAP
DWMSENDICONICTHUMBNAIL
DWMWA
DWMWINDOWMAXIMIZEDCHANGE
dword
dworigin
dwrite
dxgi
EABF
EAC
EACB
EACC
EADA
EADB
EADF
EAE
EAEE
EAEF
EAF
EAFC
EAFD
Easeof
eb
EBC
EBD
EBDA
EBE
EBEC
EBEE
EBEF
ebf
EBFC
ECAA
ECAB
ECAC
ECAF
ECCA
ECCB
ECCD
ECDC
ECDE
ECDF
ECEB
ECEE
ECFE
ECFF
ecount
EDB
EDBB
EDBC
EDBD
EDBE
EDBF
EDCA
EDCB
EDCC
EDCD
EDCE
EDCF
EDDB
EDDC
EDDD
EDDE
EDDF
EDE
ededf
EDFF
edgelogo
edgeoldlogo
EDITKEYBOARD
editkeyboardwindow
editorbody
editorconfig
editorhead
editorheadbuttons
editortitle
editorzone
EDITSHORTCUTS
editshortcutswindow
Edu
EEB
EEBA
EEBB
EEBC
EEBD
EEBE
EEBF
EECB
EECC
EECD
EECE
EECF
EED
EEED
EEEF
EEF
EFB
EFBA
EFC
EFDA
EFDE
efe
EFEB
EFFC
EFFE
efgh
EFile
egistry
eins
Elems
ELogo
elseif
Emoji
emptyrecyclebin
ENABLEDPOPUP
endforeach
endif
endl
endregion
Enque
ENTERSIZEMOVE
Entireitemname
entrypoint
ENU
enum
ENUMITEMS
EOAC
eol
epicgames
ERASEBKGND
EREOF
EResize
eriawan
errc
errorlevel
ERRORMESSAGE
ERRORTITLE
esize
estdir
etcore
etl
etw
EUQ
ev
evenodd
eventdatemissed
eventlog
everytime
EWXFORCE
EWXFORCEIFHUNG
EWXLOGOFF
EWXPOWEROFF
EWXREBOOT
EWXSHUTDOWN
examplehandler
examplepowertoy
EXCLUDEFILES
EXCLUDEFOLDERS
EXCLUDESUBFOLDERS
exe
executionpolicy
exename
exif
EXISTINGIMAGERESIZERPATH
EXISTINGPOWERRENAMEEXTPATH
EXITSIZEMOVE
exlamation
exlist
EXPCMDFLAGS
EXPCMDSTATE
experssion
explr
expr
Expr
exsb
EXSEL
exstyle
EXTENDEDKEY
EXTENDEDVERBS
EXTENIONONLY
EXTENSIONONLY
FAFAFA
fallthrough
fancyzones
FANCYZONESDRAWLAYOUTTEST
FANCYZONESEDITOR
Farbraum
FARPROC
Favicon
fba
fcharset
fd
fda
FDFC
feimage
FFB
ffcd
ffd
FFDDDDDD
fff
figcaption
fileapi
FILEEXPLORER
FILEFLAGS
FILEFLAGSMASK
FILEOP
FILEOS
filesfolder
FILESUBTYPE
FILESYSPATH
filesystem
FILETIME
FILETYPE
FILEVERSION
Filterkeyboard
finalizer
findstr
FIXEDFILEINFO
FLASHZONES
Fle
florian
fluentui
flyout
fmtlib
fnil
fody
FOF
FOFX
FOLDERID
folderpath
fonttbl
foooooo
footemp
FORCEOFFLINE
foreach
formatetc
FPower
FRAMECHANGED
FRAMEDOWNLOAD
Froml
FSharp
fstream
ftps
FTYPE
FULLNAME
fullscreen
func
fwlink
fwrite
fx
fxcop
gabime
GAC
gacutil
Gamebar
GBs
gcnew
gdi
gdiplus
GDISCALED
generatesqlfromuserquery
geq
getancestor
getasynckeystate
getc
GETDISPINFO
GETDLGCODE
GETEMPTYMARKUP
GETICON
getline
getmembers
GETMINMAXINFO
getp
GETSTATE
GETTEXT
GETTEXTLENGTH
gh
Giftbox
github
githubusercontent
gitignore
globalplugins
globals
gmx
google
GPTR
grayscale
GText
gui
guiddef
GUITHREADINFO
GValue
gwl
GWLP
gwmi
HACCEL
hangeul
hanja
hanselman
happlebao
hardcoded
HARDWAREINPUT
hashcode
hbitmap
hbmp
hbr
HBRUSH
hc
hcblack
hcwhite
hdc
HDF
hdi
HDITEM
hdlg
HDN
hdrop
HDS
HEB
helptext
HGLOBAL
hh
hhk
HHmmss
HHOOK
HICON
HIDEWINDOW
Hiho
HIMAGELIST
himl
hinst
hinstance
hitinfo
HIWORD
hk
HKCR
HKCU
hkey
HKL
HKLM
HLOCAL
HLSL
hmenu
hmodule
hmon
hmonitor
hmonitor
HMONITOR
HOLDENTER
HOLDESC
homljgmgpmcbpjbnjpfijnhipfkiclkd
HOOKPROC
hostname
hotkeycontrol
hotkeys
hotlight
HPAINTBUFFER
hpj
hpp
hread
HREDRAW
href
hres
hresult
hrgn
HRSRC
hsb
HSCROLL
hsi
hsl
hstring
hsv
htcfreek
HTHUMBNAIL
Htmdid
html
htt
http
hu
hwb
HWINEVENTHOOK
hwnd
HWNDFIRST
HWNDLAST
HWNDNEXT
HWNDPREV
hxx
hypen
Hyperlink
IAction
IActivated
IApp
IApplication
IAppx
IAsync
IAuto
IBackground
IBeam
IBind
icase
iccex
ICEBLUE
IClass
ico
ICollection
IColor
ICommand
IComparer
ICONERROR
ICONINFORMATION
ICONQUESTION
Iconset
IContext
ICONWARNING
ICore
IData
IDCANCEL
IDD
IDelayed
IDesktop
IDictionary
IDirectory
IDispatch
IDisposable
idl
IDNO
IDOK
IDOn
IDR
IDrive
IDrop
idx
IDXGI
IDYES
IEnum
IEnumerable
IEnumerator
IEquality
IEquatable
IEvent
IExec
IExecution
IEXPLORE
IExplorer
IExpression
Iface
IFACEMETHOD
IFACEMETHODIMP
IFancy
ifdef
IFeatures
IFile
ifndef
IFolder
IFoo
ifstream
IIcon
iid
IImage
Iindex
IInitialize
IInput
IInspectable
IIO
IItem
ijkl
IJson
IList
ILogon
IMAGEHLP
IMAGENAME
imageresizer
IMAGERESIZEREXT
imageresizersettings
IMain
IMarkdown
ime
imeutil
img
IMonitor
IMouse
impl
IName
INav
Inbox
INDEXTOSTATEIMAGEMASK
indierawk
Inexisting
Infobar
INFOEXAMPLE
Infotip
Infty
ingbuffer
inheritdoc
ini
INITCOMMONCONTROLSEX
INITDIALOG
INITGUID
initmat
initobj
inl
Inlines
inorder
INotification
INotify
inout
INPC
inprivate
inproc
inputdev
INPUTHARDWARE
INPUTKEYBOARD
INPUTLANGCHANGED
INPUTMOUSE
INPUTTYPE
INSTALLDESKTOPSHORTCUT
INSTALLDIR
INSTALLFOLDER
INSTALLLOCATION
INSTALLLOGATTRIBUTES
INSTALLLOGMODE
INSTALLMESSAGE
installpath
INSTALLPROPERTY
INSTALLSTARTMENUSHORTCUT
INSTALLSTATE
INSTALLUILEVEL
Inste
Intelli
Intellisense
interactable
Interlop
interop
intptr
INTRESOURCE
INVALIDARG
invalidoperatioexception
IObject
iobjectwithsitesetsite
IOle
iolewindowcontextsensitivehelp
IOperation
iostream
ip
IPackage
IParser
IPath
ipc
ipcmanager
ipconfig
IPersist
IPlacement
IPlugin
IPower
ipp
IPreview
ipreviewhandler
ipreviewhandlertranslateaccelerator
ipreviewhandlervisualssetfont
IPrincipal
IProgram
IPublic
IQuery
IRead
IReflect
IRegistered
IRegistration
IRegistry
IReloadable
IRepository
IResult
ISavable
isbi
IScanner
ISearch
IService
isetting
isfinite
IShell
isinfty
ISingle
isint
ismethod
isnan
isocpp
isprime
issuecomment
IStatement
IStorage
IStream
istreambuf
istringstream
iswpunct
iswspace
ITab
ITask
ITemplate
ITEMSTATEICONCLICK
ITest
IText
ith
IThrottled
IThumbnail
IToken
ITokenizer
ITree
ITrigger
IUI
IUnknown
IUri
IUrl
IUser
IValidatable
IValidation
IValue
IVector
IView
IVirtual
IWalkable
IWeb
ixx
IZone
IZoom
JArray
jarro
Jarryd
javascript
jfif
jgeosdfsdsgmkedfgdfgdfgbkmhcgcflmi
jhutchings
jjw
jobject
jp
jpe
jpeg
jpg
JPN
json
JSONOf
jsonval
jsoref
jsx
junja
jxr
jyuwono
Kaizala
kbd
KBDLLHOOKSTRUCT
kbm
KEYBDINPUT
keyboardeventhandlers
keyboardmanager
keyboardmanagercommon
keyboardmanagerstate
keyboardmanagerui
keycode
keydown
keydropdowncontrol
keyevent
KEYEVENTF
keynum
keyof
keyparts
keyremaps
keystokes
Keystool
Keytool
keyup
Kf
KILLFOCUS
Knownfolders
Kybd
LAlt
lambson
lamotile
Lanczos
Lastdevice
LASTEXITCODE
laute
laviusmotileng
LAYOUTRTL
LBUTTON
LBUTTONDBLCLK
LBUTTONDOWN
LBUTTONUP
lcl
Lclean
LCONTROL
LCtrl
LDiv
Ldone
LEFTSCROLLBAR
lego
len
leq
LError
Lessthan
LEVELID
LExit
lhs
LIBID
LIGHTBLUE
LIGHTGRAY
LIGHTGREEN
LIGHTORANGE
LIGHTTURQUOISE
LIGHTYELLOW
lindex
linebreak
linecap
linkedin
linkid
Linkmenu
linq
LINQTo
listbox
listview
llkhf
LLogo
Llvm
lmcons
LMEM
LMENU
lnk
loadingbar
LOCALAPPDATA
LOCALDISPLAY
localhost
LOCALPACKAGE
localport
localtime
LOCATIONCHANGE
Lockyour
LOGFONT
LOGMSG
logon
LOGPIXELSX
LOn
lookbehind
lowlevel
Lowline
LOWORD
lparam
LPBYTE
LPCMINVOKECOMMANDINFO
LPCREATESTRUCT
LPCTSTR
LPCWSTR
lpdw
LPDWORD
lpfn
LPINPUT
LPMINMAXINFO
LPNMHDR
LPNMHEADER
LPNMLISTVIEW
LPOLESTR
LPOSVERSIONINFOEXW
LPPOINT
lprc
LPRECT
LPSTR
lpsz
lpt
LPTOP
LPTSTR
LPVOID
LPW
lpwndpl
LPWSTR
LRESULT
lshift
lstrcmp
lstrcmpi
lstrlen
LTRB
LTRREADING
LUA
lvc
LVCF
LVCFMT
LVHITTESTINFO
LVHT
LVIF
LVIS
LVN
LVSIL
LWA
lwin
Lync
lzw
mailto
MAINICON
Mainwindow
makeappx
MAKEINTRESOURCE
MAKEINTRESOURCEW
MAKELPARAM
makepri
malloc
mandelbrot
manifestdependency
MAPPEDTOSAMEKEY
MAPTOSAMESHORTCUT
MAPVK
Markdig
martinchrzan
martinmoene
MATCHALLOCCURENCES
MATCHMODE
Mathx
MAXIMIZEBOX
MAXSHORTCUTSIZE
maxversiontested
MBUTTON
MBUTTONDBLCLK
MBUTTONDOWN
MBUTTONUP
Mdb
MDICHILD
MDL
mdpreviewhandler
Melman
memcpy
memset
Mensching
menuitem
MENUITEMINFO
MENUITEMINFOW
menurc
messagebox
messageboxes
METACHARSET
metadata
metafile
mfc
mfcribbon
microsoft
Midl
mii
MIIM
millis
mimetype
Minimizeallwindows
MINIMIZEBOX
miniz
MINMAXINFO
Miracast
mixin
mkdir
MLogo
MMI
mnop
mockapi
MODECHANGE
moderncop
modernwpf
Modifyable
modulekey
MONITORINFO
MONITORINFOEX
MONITORINFOEXW
monitorinfof
Monthand
Moq
MOUSEACTIVATE
MOUSEHWHEEL
MOUSEINPUT
MOUSEMOVE
MOUSESWITCH
MOUSEWHEEL
MOVESIZEEND
MOVESIZESTART
Moveto
MOVEWINDOWS
moz
mozilla
mpmc
mru
msazure
msbuild
msc
msclr
mscoree
mscorlib
msdata
msdn
msedge
MSGBOX
mshtmdid
msi
MSIHANDLE
MSIINSTALLER
MSIL
msiquery
MSIRESTARTMANAGERCONTROL
msix
msixbundle
MSIXVERSION
MSLLHOOKSTRUCT
Mso
msp
msrc
mst
msvc
msvcp
MTND
mul
Mul
multiline
MULTIPLEUSE
Multiselect
multiset
multithreading
multizone
mutex
mutexes
muxc
mval
mvvm
MYICON
myuri
NAMECHANGE
nameof
NAMEONLY
namespace
NATIVEFNTCTL
NCACTIVATE
ncc
NCCALCSIZE
NCCREATE
NCDESTROY
NCHITTEST
NCLBUTTONDBLCLK
NCLBUTTONDOWN
NCLBUTTONUP
NCMBUTTONDBLCLK
NCMBUTTONDOWN
NCMBUTTONUP
NCMOUSELEAVE
NCMOUSEMOVE
ncol
NCPAINT
NCRBUTTONDBLCLK
NCRBUTTONDOWN
NCRBUTTONUP
NDEBUG
ndp
neq
NESW
netcore
netcoreapp
netframework
netfx
netsh
netstandard
Neue
newcolor
newfunc
newitem
newmat
newmeth
newobj
newpath
newrow
newtonsoft
nf
nfoo
niels
nielslaute
nif
NIF
NLD
NLog
NMLVEMPTYMARKUP
NOACTIVATE
noactive
Noactivewindow
NOAGGREGATION
NOASYNC
nocache
NOCLOSEPROCESS
NOCOPYBITS
nodeca
nodoc
noexcept
NOFRAMES
NOINHERITLAYOUT
NOLINKINFO
NOMINMAX
NOMOVE
NONAME
nonclient
NONCONVERT
NONELEVATED
NONINFRINGEMENT
nonstd
nonwin
NOOWNERZORDER
NOPARENTNOTIFY
NOREDIRECTIONBITMAP
NOREDRAW
NOREMOVE
norename
NOREPEAT
NOREPOSITION
NORMALDISPLAY
NORMALUSER
NOSEARCH
NOSENDCHANGING
NOSIZE
notafter
notfound
nothrow
NOTIFICATIONSDLL
NOTIFYICONDATAW
NOTIMPL
notmatch
Noto
NOTRACK
NOUPDATE
nowrap
NOZORDER
npm
npmjs
npos
NResize
ntdll
NTFS
nthere
NTSTATUS
nuget
nullopt
nullptr
NUMLOCK
NUMPAD
nunit
nval
Nvidia
NWSE
NX
Objbase
OBJID
objidl
oblitum
occured
octodex
odbc
odbccp
odl
Oem
officehubintl
ofs
ofstream
Oject
oldcolor
olditem
oldnewthing
oldpath
oldtheme
oleaut
OLECHAR
oledb
oledbcommand
oledbconnection
OLIVEGREEN
OLogo
Onboarding
onebranch
onedrive
onedrivelogo
ONITEM
onstd
oo
OOBE
opencode
opensource
Openthe
openxmlformats
OPTIMIZEFORINVOKE
OPTIONSGROUP
ORPHANEDDIALOGTITLE
oss
ostr
ostream
ostringstream
OSVERSIONINFOEXW
osx
otating
ouicompat
OUTOFCONTEXT
OUTOFMEMORY
Outptr
outro
outsettings
OVERLAPPEDWINDOW
overlaywindow
owidctlpar
OWNDC
PACL
PAINTSTRUCT
PAIT
PALEBLUE
PALETTEWINDOW
Pano
paramref
params
paranthesis
PARENTNOTIFY
PARENTRELATIVEEDITING
PARENTRELATIVEFORADDRESSBAR
PARENTRELATIVEPARSING
parray
PARTIALCONFIRMATIONDIALOGTITLE
pathcch
pb
pbc
Pbgra
pcb
pcelt
pch
PCIDLIST
PCOPYDATASTRUCT
PCorswitchaccounts
PCWSTR
pdb
pdbonly
pdf
pdo
pdto
pdtobj
pdw
PDWORD
PERCEIVEDFLAG
pesi
PEXCEPTION
pfn
pfo
pgp
pguid
phbm
phbmp
Phishing
phwnd
pici
pid
pidl
pinfo
pinvoke
Pipelinhttps
pipename
pitem
PKBDLLHOOKSTRUCT
placeholders
plib
PLK
PLogo
plugin
pluginsmodel
plvdi
PMSIHANDLE
Pn
png
pnm
pnmdr
pnmlv
POINTL
pointstar
policheck
polymorpism
popd
popif
popup
POPUPWINDOW
posix
powerappscds
powerlauncher
powerpreview
powerrename
POWERRENAMETEST
powershell
powertoy
powertoysinterop
powertoyssetup
Powrprof
ppenum
ppidl
pprm
pproc
ppsi
ppsid
ppsrm
ppsrree
ppsrui
ppsz
pptal
ppv
pragma
prc
Precendence
precomp
Preinstalled
preload
PREMULTIPLIED
prevhost
previewer
PREVIEWGROUP
previewhandlerframeinfo
previewpane
PREVIOUSVERSIONSINSTALLED
prevpane
prgms
pri
PRINTCLIENT
printf
Printfax
prm
proactively
PROCESSKEY
PRODUCTVERSION
Progman
programdata
PROGRAMFILES
progressbar
Proj
projectname
propkey
propvarutil
Prt
prui
prvpane
psapi
PSECURITY
psfgao
Psr
psrm
psrree
pstream
pstrm
psz
PTB
ptc
ptd
PTOKEN
PToy
ptr
ptstr
pubxml
Pui
pushd
pv
PVOID
pw
pwa
pwcs
PWSTR
pwtd
px
Qand
QI
qianlifeng
qit
QITAB
QITABENT
qryidx
Queryable
QUERYENDSESSION
queryfocus
QUERYOPEN
QUEUESYNC
qwertyuiopasdfghjklzxcvbnm
QWORD
qwrtyuiopsghjklzxvnm
Radiobuttons
RAII
RAlt
randyrants
RAWPATH
rbegin
Rbp
RBUTTON
RBUTTONDBLCLK
RBUTTONDOWN
RBUTTONUP
rclsid
RCONTROL
RCtrl
RDiv
RDW
readme
READMODE
readonly
READWRITE
RECTDESTINATION
RECTL
rectp
recyclebin
redirectedfrom
refactor
refactoring
REFCLSID
refcount
REFIID
REGCLS
regex
REGISTERCLASSFAILED
registrypath
regkey
reimplementing
reloadable
Remapper
remappings
REMAPSUCCESSFUL
REMAPUNSUCCESSFUL
Remotable
REMOTEDISPLAY
REMOTESESSION
removefolder
Removelnk
renamable
RENAMEONCOLLISION
Renamer
Reparse
Repeaditly
REPLACEWITH
Reportx
requery
requerying
rescap
resgen
resheader
Resizable
resmimetype
RESOURCEID
resourcemanager
RESTORESIZE
RESTORETOMAXIMIZED
restrictedcapabilities
resultlist
resw
resx
returnvalue
retval
rexit
rfind
rgb
RGBQUAD
rge
rgelt
Rgn
rgs
rhs
Riched
Richtext
RIGHTSCROLLBAR
riid
riverar
RKey
RMENU
rnge
rngi
roadmap
Roboto
roslyn
royvou
rpc
rr
RRF
rshift
RSHIFT
Rsp
rst
Rstrtmgr
RTB
RText
rtf
Rtl
RTLREADING
ru
ruleset
RUNACTIVEXCTLS
runas
Rundialogbox
rungameid
RUNLEVEL
runsettings
runtimeclass
runtimeconfig
runtimes
Runtimes
rv
rvalue
rvm
rwin
rx
ryanbodrug
saahmedm
sacl
safeprojectname
SAMEKEYPREVIOUSLYMAPPED
SAMESHORTCUTPREVIOUSLYMAPPED
SAVEFAILED
scancode
scanled
Schd
Scn
SCOPEID
screenshot
scrollable
scrollviewer
scss
sddl
sdk
SDKDDK
searchbox
SEARCHFOR
searchqueryhelper
SEARCHREPLACEGROUP
searchterm
Searcn
Secur
securityoverview
Segoe
Sekan
SENDCHANGE
sendinput
sendvirtualinput
serializationexception
serializer
serizalization
serverside
setc
SETCONTEXT
setcursor
SETFOCUS
SETFOREGROUND
SETICON
setlocal
setnt
setp
SETRANGE
Setrect
SETREDRAW
SETSTEP
SETTEXT
SETTINGCHANGE
settingsheader
settingshotkeycontrol
settingsui
settingsv
Setttings
setwindowpos
SETWORKAREA
sfgao
SFGAOF
Sharei
SHAREIMAGELISTS
Sharepoint
sharpkeys
shcore
shellapi
SHELLDLL
shellex
SHELLEXECUTEINFO
SHELLEXECUTEINFOW
shellscalingapi
Shelveset
SHFILEINFO
SHGFI
SHIFTDRAG
Shl
shldisp
shlobj
shlwapi
shobjidl
SHORTCUTATLEAST
shortcutcontrol
SHORTCUTMAXONEACTIONKEY
SHORTCUTNOREPEATEDMODIFIER
SHORTCUTONEACTIONKEY
SHORTCUTSTARTWITHMODIFIER
Shortcuttool
shortdate
SHORTPATH
showcolorname
SHOWDEFAULT
SHOWELEVATIONPROMPT
SHOWMAXIMIZED
SHOWMINIMIZED
SHOWNA
SHOWNORMAL
showwindow
shtypes
sid
sideload
sideloading
sidepanel
siex
SIGABRT
sigdn
Signin
signtool
SINGLEKEY
singlekeyremapcontrol
SINGLESEL
singletones
sixpointstar
SIZEBOX
sizeg
Sizename
SIZENESW
SIZENS
SIZENWSE
sizeof
SIZEWE
sketchapp
SKIPOWNPROCESS
sku
SKYBLUE
Skype
SLGP
Slideshow
sln
SLogo
SMALLICON
SMTO
smtp
snd
snickler
somil
SORTDOWN
SOURCECLIENTAREAONLY
SOURCEHEADER
spdlog
spdo
spdth
spec'ing
spesi
spinbuttonref
splitee
splitwstring
spoprod
spsi
spsia
spsrif
spsrm
spsrui
sql
src
SRCCOPY
sre
sregex
SResize
srme
srre
srw
srwlock
ssf
sstream
STACKFRAME
stackoverflow
stackpanel
Staffhub
standalone
Starburst
Startement
STARTF
startupapps
STARTUPINFO
STARTUPINFOEX
STARTUPINFOW
startupscreen
STATEIMAGEMASK
statementes
statflag
STATICEDGE
STATSTG
stdafx
STDAPI
stdcall
stdcpp
stdcpplatest
stdexcept
stdin
stdlib
STDMETHODCALLTYPE
STDMETHODIMP
stdout
STEPIT
stgm
STGMEDIUM
stmt
stoi
stol
stoll
stoul
stoull
strcmp
strftime
Strikethrough
stringbuilder
Stringified
stringify
STRINGIZE
stringtable
stringval
strsafe
strutil
sttngs
Stubless
STYLECHANGED
STYLECHANGING
stylecop
stylesheet
subarray
Subdir
subfolder
subkey
SUBLANG
subquery
subsetted
subsetter
substr
subtokens
Superbar
sut
sval
SVE
svg
SVGIn
svgpreviewhandler
svgr
SVGSVG
Switchbetweenvirtualdesktops
SWP
swprintf
SYMED
Symlink
SYMOPT
SYNCPAINT
sys
SYSCHAR
SYSCOLORCHANGE
SYSCOMMAND
SYSDEADCHAR
SYSICONINDEX
SYSKEY
syskeydown
syskeyup
syslog
SYSMENU
systemd
SYSTEMTIME
sz
tadele
Tahoma
talenthrcore
talynone
TApp
TApplication
targ
TARGETAPPHEADER
TARGETDIR
TARGETHEADER
targetnametoken
targetsize
targetver
taskbar
Taskboard
TASKID
taskkill
tasklist
taskschd
Taskview
tbody
tchar
tcs
tcscpy
TCustom
td
TDevice
technet
Telemarketer
Templated
templatenamespace
Temporarilypeekatthedesktop
testcase
testhost
testprocess
testtrocess
testzones
TEXCOORD
textblock
textbox
TEXTINCLUDE
textref
tf
TFrom
TFVC
tga
thead
THEMECHANGED
THICKFRAME
THISCOMPONENT
thre
tif
TILEDWINDOW
Timeline
timeunion
timeutil
titlecase
tlb
tlbimp
TLeft
tmp
TNP
todo
toggleleft
toggleoff
toggleon
toggleref
toggleright
toggleswitch
tokenizer
toolbar
Toolchain
toolset
tooltip
toolwindow
TOPDOWNDIB
toplevel
TOSTRING
toupper
Towindow
towlower
towupper
tracelogging
traies
TRAYMOUSEMESSAGE
TRCA
TResult
TRight
TRK
trl
truetype
trunc
tslint
TStr
tsx
tt
tthere
TTo
TVM
tw
twelvepointstar
txyewy
TYMED
typedef
TYPEKEY
TYPELIB
typename
typeof
typeparam
TYPESHORTCUT
typings
Tz
UAC
UAL
uap
ubuntu
udit
UIA
uiauto
Uid
uifabric
uifabricicons
uint
uintptr
UIPI
UIs
ul
ULARGE
ULLONG
ulong
umd
unchecks
uncomment
uncompilable
unconfigure
UNCPRIORITY
undef
UNDNAME
Ungroup
unicode
Unindent
uninit
Uninitialize
uninstall
uninstallation
uninstaller
uninstalling
uninstantiated
Uniq
uniquifier
Uniquifies
unittests
unk
unknwn
UNLEN
unlicense
Unmap
UNORM
Unpublish
unregister
unregistering
unremapped
unsubscribe
Unsync
Untag
upd
Updatelayout
UPDOWNKEYDROPSLIST
UPGRADINGPRODUCTCODE
upto
Uptool
upvote
uri
url
USEDEFAULT
USEFILEATTRIBUTES
USERDATA
USERDOMAIN
USEREGEX
username
userprofile
USESHOWWINDOW
USESTDHANDLES
ushort
USRDLL
Utc
utf
utils
uuid
uuidof
uv
uwp
UWPUI
uxtheme
validator
validmodulename
vcamp
vccorlib
VCINSTALLDIR
vcomp
vcredist
VCRT
vcruntime
vcvars
vcxproj
VDId
vec
VERBSONLY
VERBW
verifybothfolderfilesequal
verrsrc
VERSIONINFO
Versioning
VFT
vh
vid
viewbox
viewkind
viewmodel
virtualization
visiblecolorformats
Visibletrue
Visio
visualbrush
visualstudio
vk
VKey
VKTAB
vm
Voicemail
VOS
VREDRAW
VSC
VSCBD
VSCROLL
vse
vstemplate
VSTHRD
VSTS
VSTT
VTABLE
Vtbl
Vx
watsonportal
wav
WBounds
Wca
wcautil
WCE
wcex
wchar
WClass
wcout
wcscat
wcscmp
wcscpy
wcslen
wcsncmp
wcsnicmp
wdp
wds
wdupenv
weakme
webapp
Webcam
webclient
webkit
webp
webpack
webpage
website
webview
wekyb
Whichdoes
whitespaces
WIC
Wifi
wih
wiki
wikipedia
wil
wildcards
winapi
winauto
wincolor
windef
windevbuildagents
Windowcontrols
WINDOWCREATED
WINDOWEDGE
WINDOWNAME
WINDOWPLACEMENT
WINDOWPOSCHANGED
WINDOWPOSCHANGING
windowsapp
WINDOWSBUILDNUMBER
windowsdesktop
windowssearch
windowsx
windowwalker
winerror
WINEVENT
winfx
winget
Winhook
winkey
WINL
winmd
winmsg
winnt
winres
winrt
winsdk
winsdkver
winspool
winstore
winui
winuser
winver
winxamlmanager
withinrafael
Withscript
wix
wixproj
wixtoolset
WIXUI
WKSG
wmain
WMKEYDOWN
WMKEYUP
wmonk
wmp
WMSYSKEYDOWN
WMSYSKEYUP
wnd
WNDCLASS
WNDCLASSEX
WNDCLASSEXW
WNDPROC
woff
wofstream
wordpad
workaround
workflow
wostream
wox
wparam
wpf
wpr
wprintf
wprp
wregex
WResize
wrl
wsf
wsh
wss
wstr
wstring
wstringstream
wsz
WTS
WTSAT
wtypes
wu
Wwan
www
wxs
xa
xamarin
xaml
XAngle
xbf
XBind
XBUTTON
XBUTTONDBLCLK
XBUTTONDOWN
XBUTTONUP
XCOPY
XDiff
XDocument
XElement
XFile
XIncrement
XInstance
XJson
xlink
XLoc
xml
xmlns
XNamespace
XOffset
xp
xpath
xproperty
XResource
xsd
xshift
xsi
XSmall
xsqu
XStr
XToolset
xunit
XY
yaml
YAngle
YDiff
YESNO
YIncrement
yinwang
YJson
YLogo
yml
YOffset
YStr
yy
Zc
ZEROINIT
zh
ZIndex
zipfolder
zm
zom
zonable
ZONECOLOR
ZONEHIGHLIGHTCOLOR
zoneset
ZONESETCHANGE
Zoneszonabletester
Zoomusingmagnifier
zzz<|MERGE_RESOLUTION|>--- conflicted
+++ resolved
@@ -102,18 +102,11 @@
 appxmanifest
 APSTUDIO
 AQS
-<<<<<<< HEAD
-arccot
 arccsc
-arcosh
 arcoth
 arcsch
 arcsec
-=======
 arcosh
-arsinh
-artanh
->>>>>>> 6835855c
 ARemapped
 argb
 argc
