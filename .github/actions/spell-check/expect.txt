aaaa
abcdefghjkmnpqrstuvxyz
abgr
ABlocked
ABOUTBOX
Abug
Acceleratorkeys
ACCEPTFILES
ACCESSDENIED
ACCESSTOKEN
acfs
AClient
AColumn
acrt
ACTIVATEAPP
activationaction
ACTIVATEOPTIONS
ACVS
adaptivecards
ADate
ADDSTRING
ADDUNDORECORD
ADifferent
adml
admx
advfirewall
AFeature
AFFINETRANSFORM
affordances
AFX
AGGREGATABLE
AHybrid
akv
ALarger
ALIGNRIGHT
ALLAPPS
ALLCHILDREN
ALLINPUT
Allman
ALLOWUNDO
ALLVIEW
ALPHATYPE
AModifier
amr
ANDSCANS
animatedvisuals
Animnate
ansicolor
ANull
AOC
aocfnapldcnfbofgmbbllojgocaelgdd
APARTMENTTHREADED
APeriod
apicontract
apidl
APIENTRY
APIIs
Apm
APPBARDATA
APPEXECLINK
APPLICATIONFRAMEHOST
appmanifest
APPMODEL
APPNAME
appref
appsettings
appwindow
appwiz
APSTUDIO
AQS
ARandom
ARCHITEW
ARemapped
ARPINSTALLLOCATION
ARPPRODUCTICON
ARRAYSIZE
ARROWKEYS
asf
AShortcut
ASingle
ASSOCCHANGED
ASSOCF
ASSOCSTR
ASYNCWINDOWPLACEMENT
ASYNCWINDOWPOS
atl
atleast
ATRIOX
aumid
Authenticode
AUTOBUDDY
AUTOCHECKBOX
AUTOHIDE
AUTOHSCROLL
AUTOMATIONPROPERTIES
AUTORADIOBUTTON
Autorun
AUTOTICKS
AUTOUPDATE
AValid
awakeness
AWAYMODE
azcliversion
azman
backtracer
bbwe
bck
BESTEFFORT
bezelled
bhid
BIF
bigbar
bigobj
binlog
binres
BITMAPFILEHEADER
bitmapimage
BITMAPINFO
BITMAPINFOHEADER
Bitmaps
BITSPERPEL
BITSPIXEL
bla
BLACKFRAME
BLENDFUNCTION
Blockquotes
blogs
Blt
BLURBEHIND
BLURREGION
bmi
bms
BNDBk
BNumber
BODGY
BOOTSTRAPPERINSTALLFOLDER
bostrot
BOTTOMALIGN
boxmodel
BPBF
bpmf
bpp
Breadcrumb
Browsable
BROWSEINFO
bsd
bthprops
bti
BTNFACE
bugreport
BUILDARCH
BUILDNUMBER
buildtransitive
builttoroam
BVal
BValue
byapp
BYPOSITION
CALCRECT
CALG
callbackptr
calpwstr
Cangjie
CANRENAME
Cantarell
CAPTUREBLT
CAPTURECHANGED
CARETBLINKING
CAtl
cch
CCHDEVICENAME
CCHFORMNAME
CCom
CContext
CDeclaration
CElems
CENTERALIGN
cer
certlm
certmgr
cfp
CHANGECBCHAIN
changecursor
CHILDACTIVATE
CHILDWINDOW
CHOOSEFONT
cidl
cim
CImage
cla
CLASSDC
CLASSNOTAVAILABLE
clickable
clickonce
CLIENTEDGE
clientid
clientside
CLIPBOARDUPDATE
CLIPCHILDREN
CLIPSIBLINGS
closesocket
clp
CLSCTX
clsids
Clusion
cmder
CMDNOTFOUNDMODULEINTERFACE
cmdpal
CMIC
CMINVOKECOMMANDINFO
CMINVOKECOMMANDINFOEX
CMock
CMONITORS
cmph
CNF
coclass
codereview
Codespaces
COINIT
colid
colorconv
colorformat
colorhistory
colorhistorylimit
COLORKEY
comctl
comdlg
comexp
cominterop
commandpalette
compmgmt
COMPOSITIONFULL
CONFIGW
CONFLICTINGMODIFIERKEY
CONFLICTINGMODIFIERSHORTCUT
CONOUT
contentfiles
CONTEXTHELP
CONTEXTMENUHANDLER
contractversion
CONTROLL
CONTROLPARENT
copiedcolorrepresentation
COPYPEN
COREWINDOW
cotaskmem
COULDNOT
countof
cpcontrols
cph
cplusplus
CPower
cppwinrt
createdump
CREATEPROCESS
CREATESCHEDULEDTASK
CREATESTRUCT
CREATEWINDOWFAILED
CRECT
CRH
critsec
Crossdevice
CSearch
CSettings
cso
CSRW
CStyle
cswin
CTest
CTEXT
Ctl
CTLCOLORSTATIC
currentculture
CURRENTDIR
CURSORINFO
cursorpos
customaction
CUSTOMACTIONTEST
CUSTOMFORMATPLACEHOLDER
CVal
cvd
CVirtual
CVS
cxfksword
CXSCREEN
CXSMICON
CXVIRTUALSCREEN
cyberrex
CYSCREEN
CYSMICON
CYVIRTUALSCREEN
cziplib
Dac
dacl
datareader
datatracker
dataversion
Dayof
DBID
DBLCLKS
DBLEPSILON
DBPROP
DBPROPIDSET
DBPROPSET
DCapture
DCBA
DCOM
DComposition
DCR
ddd
DDEIf
DDevice
DDxgi
Deact
debugbreak
declatory
decryptor
Dedup
Deeplink
DEFAULTBOOTSTRAPPERINSTALLFOLDER
DEFAULTCOLOR
DEFAULTFLAGS
DEFAULTICON
defaultlib
DEFAULTONLY
DEFAULTTONEAREST
DEFAULTTONULL
DEFAULTTOPRIMARY
DEFERERASE
DEFPUSHBUTTON
deinitialization
DELA
DELETEDKEYIMAGE
DELETESCANS
deletethis
DEMOTYPE
DENORMAL
depersist
deprioritized
DESELECTOTHERS
DESIGNINFO
DESKTOPABSOLUTEEDITING
DESKTOPABSOLUTEPARSING
desktopshorcutinstalled
devblogs
devdocs
devmgmt
DEVMODE
DEVMODEW
devpal
DFX
DIALOGEX
digicert
dimm
DISABLEASACTIONKEY
DISABLENOSCROLL
diskmgmt
DISPLAYCHANGE
DISPLAYCONFIG
DISPLAYFLAGS
DISPLAYFREQUENCY
displayname
DISPLAYORIENTATION
divyan
Dlg
DLGFRAME
DLGMODALFRAME
dlib
dllhost
dllmain
DNLEN
DONOTROUND
DONTVALIDATEPATH
dotnet
DPICHANGED
DPIs
DPolicy
DPSAPI
DQTAT
DQTYPE
DRAWCLIPBOARD
DRAWFRAME
drawingcolor
dreamsofameaningfullife
drivedetectionwarning
Droid
DROPFILES
DSTINVERT
DSurface
DTexture
DUMMYUNIONNAME
Dutil
DVASPECT
DVASPECTINFO
DVD
dvr
DVTARGETDEVICE
dwl
dwm
dwmapi
DWMCOLORIZATIONCOLORCHANGED
DWMCOMPOSITIONCHANGED
DWMNCRENDERINGCHANGED
Dwmp
DWMSENDICONICLIVEPREVIEWBITMAP
DWMSENDICONICTHUMBNAIL
DWMWA
DWMWCP
DWMWINDOWATTRIBUTE
DWMWINDOWMAXIMIZEDCHANGE
DWORDLONG
dworigin
dwrite
dxgi
eab
easeofaccess
ecount
Edid
EDITKEYBOARD
EDITSHORTCUTS
EDITTEXT
EFile
ekus
ENABLEDELAYEDEXPANSION
ENABLEDPOPUP
ENABLETAB
ENABLETEMPLATE
encodedlaunch
encryptor
ENDSESSION
ENSUREVISIBLE
ENTERSIZEMOVE
ENU
EOAC
EPO
epu
ERASEBKGND
EREOF
EResize
ERRORIMAGE
ERRORTITLE
erwrite
ESettings
esrp
ETDT
etl
etw
eula
eurochange
eventlog
eventvwr
evt
EWXFORCE
EWXFORCEIFHUNG
EWXLOGOFF
EWXPOWEROFF
EWXREBOOT
EWXSHUTDOWN
examplehandler
examplepowertoy
EXAND
EXCLUDEFROMCAPTURE
executionpolicy
exename
exf
EXITSIZEMOVE
exlist
EXPCMDFLAGS
EXPCMDSTATE
explr
exppowertoys
exptas
exsb
exstyle
EXTENDEDKEY
EXTENDEDVERBS
extensionsdk
EXTRALIGHT
EXTRINSICPROPERTIES
eyetracker
FANCYZONESDRAWLAYOUTTEST
FANCYZONESEDITOR
FARPROC
fff
FILEEXPLORER
FILEFLAGS
FILEFLAGSMASK
FILELOCKSMITH
FILELOCKSMITHCONTEXTMENU
FILELOCKSMITHEXT
FILELOCKSMITHLIBINTEROP
filemgmt
FILEMUSTEXIST
FILEOP
FILEOPENDIALOGOPTIONS
FILEOS
FILESUBTYPE
FILESYSPATH
Filetime
FILEVERSION
Filterkeyboard
FILTERMODE
findfast
Fira
FIXEDFILEINFO
FIXEDSYS
flac
flyouts
FMask
fmtid
FOF
FOFX
FOLDERID
folderpath
FONTTYPE
FORCEFILESYSTEM
FORCEMINIMIZE
FORMATDLGORD
formatetc
FORPARSING
Fqc
FRAMECHANGED
frm
Froml
FROMTOUCH
fsanitize
fsmgmt
FZE
gacutil
Gaeilge
Gaidhlig
gameid
GC'ed
GCLP
gdi
gdiplus
GDIPVER
GDISCALED
GEmoji
GETCLIENTAREAANIMATION
GETCURSEL
GETDESKWALLPAPER
GETDLGCODE
GETDPISCALEDSIZE
getfilesiginforedist
GETHOTKEY
GETICON
GETMINMAXINFO
GETNONCLIENTMETRICS
GETPROPERTYSTOREFLAGS
GETSCREENSAVERRUNNING
GETSECKEY
GETSTICKYKEYS
GETTEXTLENGTH
GHND
GMEM
GNumber
gpedit
gpo
GPOCA
gpp
gpu
gradians
gsl
GSM
gtm
guiddata
GUITHREADINFO
GValue
gwl
GWLP
GWLSTYLE
hangeul
Hanzi
Hardlines
hardlinks
HARDWAREINPUT
Hashset
hashtag
HASHVAL
HASSTRINGS
HASSUBCOMMANDS
hbitmap
hbm
hbmp
hbr
HBRBACKGROUND
hbrush
hcblack
HCRYPTHASH
HCRYPTPROV
hcursor
hcwhite
hdc
hdr
hdrop
hdwwiz
Helpline
helptext
HGFE
hglobal
hhk
hhx
Hiber
Hiberboot
HIBYTE
hicon
HIDEREADONLY
HIDEWINDOW
Hif
HIMAGELIST
himl
hinst
HIWORD
HKC
HKCC
HKCOMB
HKCR
HKCU
hkey
HKLM
HKM
HKPD
HKU
HMD
hmenu
hmodule
hmonitor
homies
homljgmgpmcbpjbnjpfijnhipfkiclkd
HORZRES
HORZSIZE
Hostbackdropbrush
hotkeycontrol
HOTKEYF
hotkeys
hotlight
hotspot
Hostx
HPAINTBUFFER
HRAWINPUT
HREDRAW
hres
hresult
hrgn
HROW
hsb
HSCROLL
hsi
HTCLIENT
hthumbnail
HTOUCHINPUT
HTTRANSPARENT
HVal
HValue
Hvci
hwb
HWHEEL
HWINEVENTHOOK
hwnd
HWNDFIRST
HWNDLAST
HWNDNEXT
HWNDPARENT
HWNDPREV
hyjiacan
IAI
IBeam
icf
ICONERROR
ICONLOCATION
IDCANCEL
IDD
idk
idl
idlist
IDOK
IDR
IDXGI
ietf
IEXPLORE
IFACEMETHOD
IFACEMETHODIMP
IFile
IGNOREUNKNOWN
IGo
iid
Iindex
Ijwhost
ILD
IMAGEHLP
IMAGERESIZERCONTEXTMENU
IMAGERESIZEREXT
imageresizerinput
imageresizersettings
imagingdevices
ime
imgflip
inbox
INCONTACT
Indo
inetcpl
Infobar
INFOEXAMPLE
Infotip
INITDIALOG
INITGUID
INITTOLOGFONTSTRUCT
INLINEPREFIX
inorder
INPC
inproc
INPUTHARDWARE
INPUTKEYBOARD
INPUTLANGCHANGED
INPUTMOUSE
INPUTSINK
INPUTTYPE
INSTALLDESKTOPSHORTCUT
installdir
INSTALLFOLDER
INSTALLFOLDERTOBOOTSTRAPPERINSTALLFOLDER
INSTALLFOLDERTOPREVIOUSINSTALLFOLDER
INSTALLLOCATION
INSTALLMESSAGE
INSTALLPROPERTY
installscopeperuser
INSTALLSTARTMENUSHORTCUT
INSTALLSTATE
Inste
Interlop
INTRESOURCE
INVALIDARG
invalidoperatioexception
ipcmanager
IPREVIEW
irprops
isbi
ISearch
ISettings
isocpp
iss
issecret
ISSEPARATOR
ith
ITHUMBNAIL
IUI
IUnknown
IUse
IWIC
iwr
jfif
jgeosdfsdsgmkedfgdfgdfgbkmhcgcflmi
jjw
jobject
jpe
jpnime
Jsons
jsonval
jxr
keybd
KEYBDDATA
KEYBDINPUT
keyboardeventhandlers
keyboardmanagercommon
KEYBOARDMANAGEREDITOR
KEYBOARDMANAGEREDITORLIBRARYWRAPPER
keyboardmanagerstate
keyboardmanagerui
keyboardtester
KEYEVENTF
KEYIMAGE
keynum
keyremaps
keyvault
KILLFOCUS
killrunner
kmph
Kybd
lastcodeanalysissucceeded
Lastdevice
LASTEXITCODE
LAYOUTRTL
LCIDTo
Lclean
Ldone
Ldr
LEFTALIGN
LEFTSCROLLBAR
LEFTTEXT
LError
LEVELID
LExit
lhwnd
LIBID
LIMITSIZE
LIMITTEXT
lindex
linkid
LINKOVERLAY
LINQTo
listview
LIVEZOOM
LLKH
llkhf
LMEM
LMENU
lnks
LOADFROMFILE
LOBYTE
LOCALDISPLAY
localpackage
LOCALSYSTEM
LOCATIONCHANGE
LOGFONT
LOGFONTW
logon
LOGPIXELSX
LOGPIXELSY
longdate
LONGNAMES
lowlevel
LOWORD
lparam
LPBITMAPINFOHEADER
LPCFHOOKPROC
LPCITEMIDLIST
LPCLSID
lpcmi
LPCMINVOKECOMMANDINFO
LPCREATESTRUCT
LPCRECT
LPCTSTR
lpdw
lpfn
LPINPUT
LPITEMIDLIST
lpmi
LPMINMAXINFO
LPMONITORINFO
LPOSVERSIONINFOEXW
LPQUERY
lprc
LPSAFEARRAY
lpstr
lpsz
LPTHREAD
LPTOP
lptpm
LPTR
LPTSTR
lpv
LPW
lpwcx
lpwndpl
LReader
LRESULT
LSTATUS
lstrcmp
lstrcmpi
lstrcpyn
lstrlen
LTEXT
LTk
LTRREADING
luid
LUMA
LUQ
lusrmgr
LVal
lvm
LWA
lwin
LZero
MAGTRANSFORM
MAKEINTRESOURCE
MAKEINTRESOURCEA
MAKEINTRESOURCEW
MAKELANGID
MAKELONG
MAKELPARAM
MAKEWPARAM
manifestdependency
MAPPEDTOSAMEKEY
MAPTOSAMESHORTCUT
MAPVK
MARKDOWNPREVIEWHANDLERCPP
MAXIMIZEBOX
MAXSHORTCUTSIZE
maxversiontested
mber
MBM
MBR
MDICHILD
MDL
mdtext
mdtxt
mdwn
meme
memicmp
MENUITEMINFO
MENUITEMINFOW
MERGECOPY
MERGEPAINT
Metadatas
metafile
mfc
Mgmt
Microwaved
midl
mii
mindaro
Minimizable
MINIMIZEBOX
MINIMIZEEND
MINIMIZESTART
miniz
MINMAXINFO
minwindef
Mip
Miracast
mkdn
mlcfg
mmc
mmcexe
MMdd
mmi
mmsys
mobileredirect
mockapi
MODALFRAME
MODESPRUNED
MONITORENUMPROC
MONITORINFO
MONITORINFOEX
MONITORINFOEXW
monitorinfof
MOUSEACTIVATE
MOUSEDATA
MOUSEEVENTF
MOUSEHWHEEL
MOUSEINPUT
MOVESIZEEND
MOVESIZESTART
MOZILLAPL
MOZPL
mpmc
MRM
MRT
mru
MSAL
msc
mscorlib
msctls
msdata
MSDL
MSGFLT
MSHCTX
MSHLFLAGS
MSIDXS
MSIDXSPROP
msiexec
MSIFASTINSTALL
MSIHANDLE
MSIRESTARTMANAGERCONTROL
msixbundle
MSIXCA
MSLLHOOKSTRUCT
Mso
msp
msrc
msstore
mst
msvcp
<<<<<<< HEAD
msvsmon
MT
=======
>>>>>>> b9aac70d
MTND
MULTIPLEUSE
multizone
muxc
mvvm
MVVMTK
MWBEx
MYICON
NAMECHANGE
namespaceanddescendants
nao
NCACTIVATE
ncc
NCCALCSIZE
NCCREATE
NCDESTROY
NCHITTEST
NCLBUTTONDBLCLK
NCLBUTTONDOWN
NCLBUTTONUP
NCMBUTTONDBLCLK
NCMBUTTONDOWN
NCMBUTTONUP
NCMOUSELEAVE
NCMOUSEMOVE
nconsectetur
ncpa
NCPAINT
NCRENDERING
ndp
NEEDDISPATCH
netcoreapp
netcpl
netframework
netsetup
netsh
newcolor
NEWDIALOGSTYLE
NEWFILE
NEWFILEHEADER
newitem
newpath
newplus
NEWPLUSCONTEXTMENU
NEWPLUSSHELLEXTENSIONWIN
newrow
newsgroups
NGQt
nicksnettravels
NIF
NLog
NLSTEXT
NMAKE
NNN
NOACTIVATE
NOAGGREGATION
NOASYNC
NOCHANGEDIR
NOCLIP
NOCLOSEPROCESS
NOCOALESCE
NOCOMM
NOCONFIRMMKDIR
NOCOPYBITS
NOCOPYSECURITYATTRIBS
NOCRLF
nodeca
NODRAWCAPTION
NODRAWICON
NOINHERITLAYOUT
NOINTERFACE
NOINVERT
NOLINKINFO
nologo
NOMCX
NOMINMAX
NOMIRRORBITMAP
NOMOVE
NONANTIALIASED
nonclient
NONCLIENTMETRICSW
NONELEVATED
NONINFRINGEMENT
nonspace
nonstd
NOOWNERZORDER
NOPARENTNOTIFY
NOPREFIX
NOREDIRECTIONBITMAP
NOREDRAW
NOREMOVE
norename
NOREPEAT
NOREPOSITION
norestart
NORMALDISPLAY
NORMALUSER
NOSEARCH
NOSENDCHANGING
NOSIZE
NOTHOUSANDS
NOTICKS
NOTIFICATIONSDLL
NOTIFYICONDATA
NOTIFYICONDATAW
NOTIMPL
NOTOPMOST
NOTRACK
NOTSRCCOPY
NOTSRCERASE
NOTXORPEN
notwindows
NOZORDER
NPH
npmjs
NResize
nsunt
NTAPI
ntdll
NTSTATUS
NTSYSAPI
NTZm
NULLCURSOR
nullonfailure
numberbox
nwc
ocr
Ocrsettings
odbccp
OEMCONVERT
officehubintl
OFN
ofs
oldcolor
olditem
oldpath
oldtheme
oleaut
OLECHAR
openas
opencode
OPENFILENAME
opensource
openxmlformats
OPTIMIZEFORINVOKE
ORPHANEDDIALOGTITLE
ORSCANS
oss
ostr
OSVERSIONINFO
OSVERSIONINFOEX
OSVERSIONINFOEXW
OSVERSIONINFOW
osvi
OUTOFCONTEXT
Outptr
outsettings
OVERLAPPEDWINDOW
Oversampling
OVERWRITEPROMPT
OWMt
OWNDC
OWNERDRAWFIXED
OWRj
Packagemanager
PACL
PAINTSTRUCT
PALETTEWINDOW
PARENTNOTIFY
PARENTRELATIVEEDITING
PARENTRELATIVEFORADDRESSBAR
PARENTRELATIVEPARSING
parray
PARTIALCONFIRMATIONDIALOGTITLE
PATCOPY
PATHMUSTEXIST
PATINVERT
PATPAINT
pbc
pbi
PBlob
pcb
pcch
pcelt
pch
pchast
PCIDLIST
PCTSTR
PCWSTR
pdbs
PDEVMODE
pdisp
PDLL
pdo
pdto
pdtobj
pdw
Peb
PElems
Pels
PELSHEIGHT
PELSWIDTH
PERCEIVEDFLAG
perfmon
pesi
pevent
PEXCEPTION
pfn
pfo
pft
pgp
pguid
phbm
phbmp
phwnd
pici
pidl
PIDLIST
pinfo
pinvoke
pipename
PKBDLLHOOKSTRUCT
Playbadge
plib
ploc
ploca
plocm
pluginsmodel
PMAGTRANSFORM
PMSIHANDLE
pnid
PNMLINK
Poc
Podcasts
POINTERID
POINTERUPDATE
Pokedex
Pomodoro
Popups
POPUPWINDOW
POSITIONITEM
POWERRENAMECONTEXTMENU
powerrenameinput
POWERRENAMETEST
POWERTOYNAME
powertoyssetup
powertoysusersetup
Powrprof
ppenum
ppidl
pprm
pproc
ppshv
ppsi
ppsid
ppsrm
ppsrree
ppstm
ppsz
pptal
ppv
prc
Prefixer
prependpath
prepopulate
prevhost
previewer
PREVIEWHANDLERFRAMEINFO
PREVIOUSINSTALLFOLDER
PREVIOUSVERSIONSINSTALLED
prevpane
prg
prgh
prgms
pri
PRINTCLIENT
printmanagement
prm
proactively
PROCESSENTRY
PROCESSKEY
PROCESSTRACE
procmon
PRODEXT
PRODUCTVERSION
Progman
programdata
projectname
PROPERTYKEY
Propset
PROPVARIANT
PRTL
prvpane
psapi
pscid
PSECURITY
psfgao
psfi
PSMODULEPATH
psrm
psrree
pstatstg
pstm
PStr
pstream
pstrm
PSYSTEM
psz
ptb
ptc
PTCHAR
ptd
PTOKEN
PToy
ptstr
pui
Puser
PWAs
pwcs
PWSTR
pwsz
pwtd
QDC
qianlifeng
qit
QITAB
QITABENT
qoi
Quarternary
QUERYENDSESSION
QUERYOPEN
QUEUESYNC
QUNS
QXZ
RAII
RAlt
Rappl
randi
Rasterization
Rasterize
RAWINPUTDEVICE
RAWINPUTHEADER
RAWMODE
RAWPATH
rbhid
rclsid
RCZOOMIT
RDW
READMODE
READOBJECTS
recents
RECTDESTINATION
rectp
RECTSOURCE
recyclebin
Redist
Reencode
REFCLSID
REFIID
REGCLS
regfile
REGISTERCLASSFAILED
REGISTRYHEADER
registrypath
REGISTRYPREVIEWEXT
registryroot
regkey
regroot
REINSTALLMODE
reloadable
Relogger
remappings
REMAPSUCCESSFUL
REMAPUNSUCCESSFUL
Remotable
remoteip
Removelnk
renamable
RENAMEONCOLLISION
reparented
reparenting
reportfileaccesses
requery
requerying
rescap
resgen
resheader
resizers
RESIZETOFIT
resmimetype
RESOURCEID
RESTORETOMAXIMIZED
resultlist
RETURNONLYFSDIRS
RGBQUAD
rgbs
rgelt
rgf
rgh
rgn
rgs
RIDEV
RIGHTSCROLLBAR
riid
ringbuffer
RKey
RNumber
rop
ROUNDSMALL
ROWSETEXT
rpcrt
RRF
rrr
rsop
Rsp
rstringalnum
rstringalpha
rstringdigit
RTB
RTLREADING
runas
rundll
rungameid
RUNLEVEL
runtimeclass
runtimepack
ruuid
rvm
rwin
sacl
safeprojectname
SAMEKEYPREVIOUSLYMAPPED
SAMESHORTCUTPREVIOUSLYMAPPED
sancov
SAVEFAILED
scanled
schedtasks
SCID
Scip
scipbe
Scode
SCREENFONTS
screensaver
screenshots
scrollviewer
SDDL
SDKDDK
sdns
searchterm
SEARCHUI
SECONDARYDISPLAY
secpol
securestring
SEEMASKINVOKEIDLIST
SELCHANGE
SENDCHANGE
sendvirtualinput
serverside
SETBUDDYINT
SETCONTEXT
SETCURSEL
setcursor
SETFOCUS
SETFOREGROUND
SETHOTKEY
SETICON
SETLOWPOWERACTIVE
SETPOWEROFFACTIVE
SETRANGE
SETREDRAW
SETRULES
SETSCREENSAVEACTIVE
SETSTICKYKEYS
SETTEXT
SETTINGCHANGE
SETTINGSCHANGED
settingsheader
settingshotkeycontrol
setvariable
SETWORKAREA
SFBS
sfgao
SFGAOF
SHACF
SHANDLE
sharepoint
sharpkeys
SHCNE
SHCNF
SHCONTF
Shcore
shellapi
SHELLDETAILS
SHELLDLL
shellex
SHELLEXECUTEINFO
SHELLEXECUTEINFOW
SHELLICONSIZE
SHFILEINFO
SHFILEOPSTRUCT
SHGDN
SHGDNF
SHGFI
SHIL
shinfo
shlwapi
shobjidl
SHORTCUTATLEAST
SHORTCUTMAXONEACTIONKEY
SHORTCUTNOREPEATEDMODIFIER
SHORTCUTONEACTIONKEY
SHORTCUTSTARTWITHMODIFIER
Shortcuttool
shortdate
SHORTPATH
shortsplit
showcolorname
SHOWDEFAULT
SHOWELEVATIONPROMPT
SHOWMAGNIFIEDCURSOR
SHOWMAXIMIZED
SHOWMINIMIZED
SHOWMINNOACTIVE
SHOWNA
SHOWNOACTIVATE
SHOWNORMAL
SHOWWINDOW
shtypes
sia
SIATTRIBFLAGS
SICHINT
SIDs
siex
sigdn
SIGNINGSCENARIO
signtool
SINGLEKEY
sipolicy
SIZEBOX
Sizename
SIZENESW
SIZENS
SIZENWSE
SIZEWE
SKEXP
SKIPOWNPROCESS
sku
SLGP
sln
SMALLICON
smartphone
SMTO
SNAPPROCESS
snk
snwprintf
softline
SOURCECLIENTAREAONLY
sourcedoc
SOURCEHEADER
sourcesdirectory
spdisp
spdlog
spdo
spesi
splitwstring
Spongebob
spongebot
spsi
spsia
spsrm
spsv
SRCAND
SRCCOPY
SRCERASE
Srch
SRCINVERT
SRCPAINT
SResize
srme
srre
srw
srwlock
sse
ssf
STACKFRAME
stackoverflow
STARTF
startupapps
STARTUPINFO
STARTUPINFOEX
STARTUPINFOW
startupscreen
STATFLAG
STATICEDGE
STATSTG
stdafx
STDAPI
stdc
stdcpp
stdcpplatest
STDMETHODCALLTYPE
STDMETHODIMP
steamapps
STGC
STGM
STGMEDIUM
STGMREAD
STICKYKEYS
sticpl
storelogo
stprintf
streamjsonrpc
STRINGIZE
stringtable
stringval
Strm
strret
stscanf
sttngs
Stubless
STYLECHANGED
STYLECHANGING
subkeys
sublang
SUBMODULEUPDATE
Superbar
sut
svchost
SVGIn
SVGIO
svgz
SVSI
SWFO
SWP
SWRESTORE
symbolrequestprod
SYMCACHE
SYMED
SYMOPT
SYNCPAINT
SYSCHAR
SYSCOLORCHANGE
SYSCOMMAND
SYSDEADCHAR
sysdm
SYSICONINDEX
SYSKEY
syskeydown
SYSKEYUP
SYSLIB
SYSMENU
SYSTEMAPPS
SYSTEMMODAL
SYSTEMTIME
TApplication
TApplied
targ
TARGETAPPHEADER
TARGETDIR
targetentrypoint
TARGETHEADER
targetver
taskkill
taskschd
TCHAR
TCIF
TCITEM
TCN
Tcollab
tcs
tcscat
tcschr
tcscmp
tcscpy
tcsdup
tcslen
tcsrchr
TCustom
tdbuild
TDefault
TDevice
telephon
templatenamespace
testprocess
TEXCOORD
TEXTBOXNEWLINE
TEXTEXTRACTOR
TEXTINCLUDE
tfopen
tgz
themeresources
THH
THICKFRAME
THISCOMPONENT
THotkey
throughs
TIcon
TILEDWINDOW
TILLSON
timedate
timediff
timeunion
timeutil
TITLEBARINFO
Titlecase
tkcontrols
tkconverters
TLayout
tlb
tlbimp
tlc
TNP
Toolhelp
toolkitconverters
toolwindow
TOPDOWNDIB
TOUCHEVENTF
TOUCHINPUT
TPMLEFTALIGN
TPMRETURNCMD
TRACEHANDLE
tracelogging
tracerpt
trackbar
trafficmanager
traies
transicc
TRAYMOUSEMESSAGE
TResult
triaging
trl
trx
tsa
TSender
TServer
tstoi
TStr
tweakme
TWF
tymed
TYPEKEYBOARD
TYPEMOUSE
TYPESHORTCUT
UAC
UACUI
UAL
uap
UBR
UCallback
ucrt
ucrtd
udit
uefi
uesc
UFlags
UHash
UIA
UIEx
ULONGLONG
ums
uncompilable
UNCPRIORITY
UNDNAME
unhiding
UNICODETEXT
uninstalls
Uniquifies
unitconverter
unittests
UNLEN
UNORM
unremapped
unvirtualized
unwide
unzoom
UOffset
UOI
Updatelayout
UPDATENOW
UPDATEREGISTRY
updown
UPGRADINGPRODUCTCODE
Uptool
urld
Usb
USEDEFAULT
USEFILEATTRIBUTES
USESHOWWINDOW
USESTDHANDLES
USRDLL
UType
uuidv
uwp
uxt
uxtheme
vabdq
validmodulename
valuegenerator
variantassignment
vcamp
VCENTER
vcgtq
VCINSTALLDIR
Vcpkg
VCRT
vcruntime
vcvars
VDesktop
vdupq
VERBSONLY
VERBW
VERIFYCONTEXT
VERSIONINFO
VERTRES
VERTSIZE
VFT
vget
vgetq
viewmodel
VIRTKEY
VIRTUALDESK
VISEGRADRELAY
visiblecolorformats
Visibletrue
visualeffects
vkey
vmovl
VMs
vorrq
VOS
vpaddlq
vqsubq
VREDRAW
vreinterpretq
VSC
VSCBD
vscdb
vsconfig
VSCROLL
vsetq
VSINSTALLDIR
VSM
vso
vsonline
vstemplate
vstest
VSTHRD
vstprintf
VSTT
vswhere
Vtbl
WANTNUKEWARNING
WANTPALM
wasdk
wbem
WBounds
Wca
WCE
wcex
WClass
wcsicmp
wcsncpy
wcsnicmp
WCT
WDA
wdm
wdp
wdupenv
webbrowsers
webpage
websites
wekyb
wft
wgpocpl
WHEREID
Wholegrain
wic
wifi
wil
winapi
winappsdk
wincolor
windir
WINDOWCREATED
WINDOWEDGE
WINDOWINFO
WINDOWNAME
WINDOWPLACEMENT
WINDOWPOSCHANGED
WINDOWPOSCHANGING
WINDOWSBUILDNUMBER
windowssearch
windowssettings
WINDOWSTYLES
WINDOWSTYLESICON
winerror
WINEVENT
winget
wingetcreate
Winhook
WINL
winlogon
winmd
WINNT
winres
winrt
winsdk
winsta
WINTHRESHOLD
WINVER
winxamlmanager
withinrafael
Withscript
wixproj
wixtoolset
WIXUI
WKSG
Wlkr
wmain
Wman
WMI
WMICIM
wmimgmt
wmp
WMSYSCOMMAND
wnd
WNDCLASS
WNDCLASSEX
WNDCLASSEXW
WNDCLASSW
WNDPROC
wnode
wom
WORKSPACESEDITOR
WORKSPACESLAUNCHER
WORKSPACESSNAPSHOTTOOL
WORKSPACESWINDOWARRANGER
wox
wparam
wpf
wpftmp
wpfui
wpr
wprp
wql
wregex
WReserved
WResize
WRITEOBJECTS
Wrk
wrl
wscui
wsf
wsh
wstr
wsz
WTA
WTNCA
wtoi
WTS
WTSAT
Wubi
WUX
Wwanpp
XAxis
xclip
xcopy
XDocument
XElement
xfd
XFile
XIncrement
XNamespace
Xoshiro
XPels
XPixel
XResource
xsi
XStr
xstyler
XUP
XVIRTUALSCREEN
xxxxxx
YAxis
ycombinator
Yeet
YIncrement
yinle
yinyue
YPels
YResolution
YStr
YTM
YVIRTUALSCREEN
ZEROINIT
Zhiwei
zonable
zoneset
Zoneszonabletester
Zoomin
zoomit
ZOOMITX
ZXk
ZXNs
zzz
ACIE
AOklab
BCIE
BOklab
culori
Evercoder
LCh
CIELCh
CLSCTXINPROCALL
IIDI
irow
lcid
ppwsz
rguid
VARTYPE<|MERGE_RESOLUTION|>--- conflicted
+++ resolved
@@ -972,11 +972,7 @@
 msstore
 mst
 msvcp
-<<<<<<< HEAD
-msvsmon
 MT
-=======
->>>>>>> b9aac70d
 MTND
 MULTIPLEUSE
 multizone
