--- conflicted
+++ resolved
@@ -463,10 +463,7 @@
 EDITSHORTCUTS
 EDITTEXT
 EFile
-<<<<<<< HEAD
 ekus
-=======
->>>>>>> 2258bc4d
 eku
 emojis
 ENABLEDELAYEDEXPANSION
