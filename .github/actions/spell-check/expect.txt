aaaa
abcdef
ABCDEFGHIJKLMNOPQRSTUVWXYZ
abgr
abi
ABlocked
ABOUTBOX
Abug
accctrl
Acceleratorkeys
ACCEPTFILES
ACCESSDENIED
accessibilityinsights
Acl
aclapi
AColumn
acos
acrt
actioned
activatable
ACTIVATEAPP
activationaction
ADDUNDORECORD
ADifferent
ADMINS
advapi
advfirewall
AFeature
AFX
AGGREGATABLE
AHybrid
Akrotiri
Aktobe
ALarger
alekhyareddy
alignas
ALLAPPS
ALLINPUT
Alloc
ALLOWUNDO
ALPHATYPE
Altdown
altform
alwaysontop
amd
AMF
AModifier
AMPROPERTY
AMPROPSETID
Andreanof
anges
angularsen
ansicolor
antialias
ANull
AOC
aocfnapldcnfbofgmbbllojgocaelgdd
APARTMENTTHREADED
APeriod
api
APIENTRY
APIIs
Apm
APPBARDATA
appdata
APPICON
appid
appium
Applets
Applicationcan
applicationframehost
applog
appmanifest
appref
apps
appwindow
appwiz
appx
APSTUDIO
AQS
Aqtobe
arcosh
ARemapped
argb
argc
args
argv
arik
Arity
arjunbalgovind
ARPINSTALLLOCATION
ARPPRODUCTICON
ARRAYSIZE
arsinh
artanh
Artsakh
asdf
AShortcut
ASingle
asm
aspnet
ASSOCCHANGED
ASYNCWINDOWPLACEMENT
ASYNCWINDOWPOS
Atikokan
atl
atlbase
atlcom
atleast
atlfile
atlstr
Attribs
attrs
Atyrau
augustkarlstedt
aumid
Aut
Authenticode
AUTHN
AUTHZ
Autofill
autogenerate
AUTOHIDE
AUTOMATIONPROPERTIES
Autorun
Autosave
Autostart
AUTOUPDATE
AValid
Avanc
Awaitable
awakeness
awakeversion
AWAYMODE
AYUV
backend
backtracer
BADD
bak
Bashkortostan
Bayan
bbwe
bck
Belarus
betadele
betsegaw
bezgumption
BGR
bgra
bhid
Bicubic
bigbar
bigobj
binlog
BITMAPFILEHEADER
bitmapimage
BITMAPINFO
BITMAPINFOHEADER
Bitmaps
bitmask
BITSPIXEL
bla
Blockquotes
blog
BLUEGRAY
Bluetooth
BLURBEHIND
BLURREGION
bmi
bms
BNumber
Bokm
BOKMAL
boolalpha
bootstrapper
BOOTSTRAPPERINSTALLFOLDER
Bopomofo
BOTTOMALIGN
BPBF
bpmf
bpp
bricelam
BRIGHTGREEN
Browsable
brucelindbloom
bsd
bstr
bti
Btn
BTNFACE
Bto
buf
BUFSIZE
bugreport
BUILDNUMBER
buildtask
buildtransitive
Burkina
Buryatia
BValue
BYPOSITION
bytearray
Caiguna
CALG
Calibri
callbackptr
Cangjie
CANRENAME
coord
CAPTURECHANGED
carret
cassert
CAtl
cch
CCom
CContext
cdecl
CDeclaration
CDEF
cdpx
CENTERALIGN
cguid
changecursor
Changelog
Changemove
charconv
chdir
CHILDACTIVATE
CHILDWINDOW
Choibalsan
chrdavis
chromaticities
chrono
Chrzan
CHT
Chukotka
Chuuk
cielab
ciexyz
cim
CImage
cinttypes
cla
clangformat
CLASSDC
classname
CLASSNOTAVAILABLE
clickable
clickonce
CLIENTEDGE
clientside
CLIPCHILDREN
Clipperton
CLIPSIBLINGS
clrcall
Cls
CLSCTX
clsid
Clusion
cmder
Cmdlet
cmdline
Cmds
CMIC
CMINVOKECOMMANDINFO
CMINVOKECOMMANDINFOEX
CMock
CMONITORS
cmp
cmpgt
cmyk
cnt
Cocklebiddy
coclass
codebase
CODENAME
codeofconduct
codereview
Codespaces
codicon
COINIT
colorconv
colorformat
colorhistory
colorhistorylimit
COLORKEY
colorpicker
COLORREF
colorscheme
comctl
COMDAT
comdef
comdlg
comhost
cominterop
commandline
commctrl
Comoros
companding
Compat
COMPOSITIONFULL
comsupp
comsuppw
comsuppwd
comutil
Concat
configs
Configurator
CONFLICTINGMODIFIERKEY
CONFLICTINGMODIFIERSHORTCUT
CONOUT
Consolas
constexpr
consts
contentdialog
contentfiles
CONTEXTHELP
contextmenu
CONTEXTMENUHANDLER
CONTROLL
CONTROLPARENT
Controlz
Coords
copiedcolorrepresentation
cortana
cotaskmem
COULDNOT
countof
cout
CPower
cppblog
cppruntime
cppstd
cppwinrt
CProj
CREATESCHEDULEDTASK
CREATESTRUCT
CREATEWINDOWFAILED
cref
critsec
crlf
cron
Crossdevice
CRSEL
crutkas
CSearch
CSettings
csharp
CSIDL
csignal
cso
CSRW
cstdint
cstdlib
cstring
CStyle
CSY
CTAB
CTest
ctime
ctor
CTRLALTDEL
Ctrls
Ctx
CUI
Cunha
currentculture
CURSORINFO
cursorpos
customaction
CUSTOMACTIONTEST
cvd
CVirtual
cvtepu
cvtsi
cwchar
cwd
cxfksword
CXSMICON
CXVIRTUALSCREEN
cxxopts
cyberrex
Cyrl
CYSMICON
CYVIRTUALSCREEN
cziplib
Dac
dacl
<<<<<<< HEAD
DAffine
DAFFINETRANSFORM
=======
damienleroy
>>>>>>> d9c0af23
Danmarkshavn
DARKPURPLE
DARKTEAL
DARKYELLOW
datareader
Datavalue
DATAW
davidegiacometti
Dayof
Dbg
Dbghelp
DBLCLKS
DBLEPSILON
DCapture
DCBA
DCOM
dcomp
dcompi
DComposition
DDevice
ddf
DDxgi
Deact
debian
debugbreak
DECLAR
declspec
decltype
Dedup
deduplicate
DEFAULTBOOTSTRAPPERINSTALLFOLDER
DEFAULTCOLOR
DEFAULTFLAGS
DEFAULTONLY
DEFAULTTONEAREST
DEFAULTTONULL
DEFAULTTOPRIMARY
DEFERERASE
DEFPUSHBUTTON
deinitialization
DELA
deletethis
Delimarsky
dend
DENORMAL
Deondre
depersist
deprioritized
deps
deref
deserialization
deserialize
deserialized
DESKTOPABSOLUTEEDITING
DESKTOPABSOLUTEPARSING
desktopshorcutinstalled
desktopwindowxamlsource
dest
DEU
devblogs
devdocs
devenum
DEVMON
devpkey
DEVSOURCE
dhcp
difftime
DIIRFLAG
dimm
directshow
dirs
DISABLEASACTIONKEY
DISPLAYCHANGE
DISPLAYCONFIG
displayname
divyan
Dlg
DLGFRAME
DLGMODALFRAME
dlib
dllexport
dllhost
dllmain
dlls
Dmap
DNLEN
Dns
doctype
DONOTROUND
DONTRESOLVEDLLREFERENCES
DONTVALIDATEPATH
dotnet
DPICHANGED
DPIs
DPolicy
DPSAPI
DQTAT
DQTYPE
dragdrop
DRAWFRAME
drawingcolor
dreamsofameaningfullife
drivedetectionwarning
dshow
dst
DTo
dutil
DVASPECT
DVASPECTINFO
DVH
DVHD
dvr
DVSD
DVSL
DVTARGETDEVICE
DWINRT
dwhkl
dwl
dwm
dwmapi
DWMCOLORIZATIONCOLORCHANGED
DWMCOMPOSITIONCHANGED
dwmcorei
DWMNCRENDERINGCHANGED
Dwmp
DWMSENDICONICLIVEPREVIEWBITMAP
DWMSENDICONICTHUMBNAIL
DWMWA
DWMWCP
DWMWINDOWATTRIBUTE
DWMWINDOWMAXIMIZEDCHANGE
dword
DWORDLONG
dworigin
dwrite
dxgi
dxgiformat
dxguid
ecount
EData
Edid
EDITKEYBOARD
editkeyboardwindow
editorconfig
EDITSHORTCUTS
editshortcutswindow
EFile
ekus
elif
elseif
eltociear
emmintrin
Emoji
emptyrecyclebin
ENABLEDPOPUP
endforeach
endian
endif
endl
endpointvolume
endregion
ENTERSIZEMOVE
entrypoint
ENU
enum
EOAC
EOL
epicgames
epu
Eqn
ERASEBKGND
EREOF
EResize
ERole
ERRORMESSAGE
ERRORTITLE
ESettings
esize
esrp
Eswatini
etl
etw
Eucla
EUQ
eventlog
everytime
evt
EWXFORCE
EWXFORCEIFHUNG
EWXLOGOFF
EWXPOWEROFF
EWXREBOOT
EWXSHUTDOWN
examplehandler
examplepowertoy
exdisp
Executables
executionpolicy
exename
exif
EXITSIZEMOVE
exlist
EXPCMDFLAGS
EXPCMDSTATE
explr
expr
exsb
EXSEL
exstyle
EXTENDEDKEY
EXTENDEDVERBS
eyetracker
fallthrough
fancyzones
FANCYZONESDRAWLAYOUTTEST
FANCYZONESEDITOR
Farbraum
Faroe
FARPROC
fdw
feimage
ffaa
fff
fileapi
FILEEXPLORER
FILEFLAGS
FILEFLAGSMASK
FILEOP
FILEOS
filepath
FILESUBTYPE
FILESYSPATH
filesystem
FILETIME
filetype
FILEVERSION
Filtergraph
Filterkeyboard
Filterx
finalizer
findfast
Firefox
FIXEDFILEINFO
flt
flyout
fmtlib
FOF
FOFX
FOLDERID
folderpath
FORCEMINIMIZE
foreach
formatetc
FRAMECHANGED
franky
frankychen
Froml
fstream
FTYPE
func
Functiondiscoverykeys
Futuna
fwlink
fwrite
FZE
gabime
GAC
gacutil
GBarm
Gbits
Gbps
GBs
GCLP
gcnew
gcode
gdi
gdiplus
GDISCALED
generatesqlfromuserquery
GETDESKWALLPAPER
GETDLGCODE
GETDPISCALEDSIZE
GETICON
getline
GETMINMAXINFO
GETSTATE
GETTEXT
GETTEXTLENGTH
GHND
github
githubusercontent
globals
GMEM
GNumber
google
GPTR
gpu
GSM
gtm
gui
guiddef
GUITHREADINFO
GValue
gwl
GWLP
HACCEL
hangeul
hanselman
hardcoded
hardcodet
Hardlines
HARDWAREINPUT
hashcode
Hashset
Hashtable
hashtag
HASHVAL
hbitmap
hbmp
hbr
HBRBACKGROUND
HBRUSH
hcblack
HCERTSTORE
HCRYPTHASH
HCRYPTPROV
hcwhite
hdc
hdrop
HEB
Heiko
helptext
Heure
HEVC
hfile
HGFE
hglobal
hhk
HHmmss
HHOOK
hhx
Hiber
Hiberboot
HIBYTE
HICON
HIDEWINDOW
highlighter
HIMAGELIST
himl
hinst
hinstance
hitted
HIWORD
HKCC
HKCR
HKCU
hkey
hkl
HKLM
HKPD
HKU
HLOCAL
HLSL
HMD
hmenu
hmodule
hmonitor
HOLDENTER
HOLDESC
homepage
HOMEPATH
homljgmgpmcbpjbnjpfijnhipfkiclkd
HOOKPROC
Hostbackdropbrush
hostname
hotfix
hotkeycontrol
hotkeys
hotlight
hotspot
Hovd
HPAINTBUFFER
HPALETTE
HRAWINPUT
hread
HREDRAW
hres
hresult
hrgn
HRSRC
hsb
HSCROLL
hsi
hsl
hstring
hsv
htcfreek
HTCLIENT
HTHUMBNAIL
HTTRANSPARENT
HValue
Hvci
hwb
HWINEVENTHOOK
hwnd
HWNDFIRST
HWNDLAST
HWNDNEXT
HWNDPREV
IAction
IActivated
IActivation
IAnimatable
IApp
IApplication
IAppx
IAsync
IAudio
IBackground
IBase
IBeam
IBind
ICapture
icase
ICEBLUE
IClass
ICollection
IColor
ICommand
IComparer
ICompositor
ICONERROR
IContext
ICreate
IData
IDD
IDelayed
IDesktop
IDictionary
IDirect
IDirectory
IDispatch
IDispatcher
IDisposable
idl
IDLIST
IDOn
IDR
IDrawing
IDrive
idx
IDXGI
IEasing
IEnum
IEnumerable
IEnumerator
IEnvironment
IEquality
IEquatable
IEvent
IExec
IEXPLORE
IExplorer
Iface
IFACEMETHOD
IFACEMETHODIMP
IFancy
ifdef
IFeatures
IFile
IFilter
ifndef
IFolder
IFormat
IFormatter
ifstream
IGraph
IGraphics
iid
IImage
Iindex
IInitialize
IInspectable
IIO
IItem
IJson
Ijwhost
IKs
IList
ILogon
IMAGEHLP
imageresizer
IMAGERESIZERCONTEXTMENU
IMAGERESIZEREXT
imageresizerinput
imageresizersettings
imagingdevices
IMain
IMarkdown
ime
IMedia
IMem
IMessage
imeutil
IMoniker
IMouse
impl
IMulti
indierawk
inetcpl
Infobar
INFOEXAMPLE
Infotip
ingbuffer
inheritdoc
initguid
Inkscape
Inlines
Inlining
inorder
INotification
INotify
inout
INPC
inproc
INPUTHARDWARE
INPUTKEYBOARD
INPUTLANGCHANGED
INPUTMOUSE
INPUTSINK
INPUTTYPE
INSTALLDESKTOPSHORTCUT
INSTALLDIR
INSTALLFOLDER
INSTALLFOLDERTOBOOTSTRAPPERINSTALLFOLDER
INSTALLFOLDERTOPREVIOUSINSTALLFOLDER
INSTALLLOCATION
INSTALLMESSAGE
INSTALLPROPERTY
INSTALLSTARTMENUSHORTCUT
INSTALLSTATE
Inste
Intelli
interactable
Interlop
interop
Interoperability
intptr
INTRESOURCE
INVALIDARG
invalidoperatioexception
IObject
iobjectwithsitesetsite
IObservable
IOle
iolewindowcontextsensitivehelp
iomanip
IOne
iostream
IPackage
IPath
ipc
ipcmanager
ipconfig
IPersist
IPin
IPlugin
IPower
ipreview
ipreviewhandlertranslateaccelerator
ipreviewhandlervisualssetfont
IPrincipal
IProgram
IProperty
IPublic
IQuery
IRead
IReference
IRegistered
IRegistration
IRegistry
IReloadable
IRepository
IResource
IResult
ISavable
isbi
ISearch
IService
isetting
isfinite
IShell
ISingle
ISmart
isocpp
iss
IStream
istreambuf
istringstream
iswpunct
iswspace
ITab
ITask
ITemplate
ITerminal
ITest
ith
IThrottled
ithumbnail
ITrigger
Ittoqqortoormiit
IUI
IUnknown
IUri
IUrl
IUser
IValue
IVector
IView
IVirtual
IWbem
IWIC
iwindow
iwr
IXml
IYUV
IZone
IZoom
JArray
jarro
Jarryd
jefflord
jfif
jgeosdfsdsgmkedfgdfgdfgbkmhcgcflmi
jjw
jobject
jpe
JPN
jpnime
JSONOf
Jsons
jsonval
jsoref
junja
jxr
jyuwono
KBDLLHOOKSTRUCT
kbm
KCode
KEYBDINPUT
keybindings
keyboardeventhandlers
keyboardmanager
keyboardmanagercommon
KEYBOARDMANAGEREDITOR
keyboardmanagerstate
keyboardmanagerui
keycode
keydown
keydropdowncontrol
keyevent
KEYEVENTF
keynum
keyremaps
keystokes
Keystool
Keytool
keyup
Khakassia
Khanty
Khovd
KILLFOCUS
Kitts
Knownfolders
Krai
KSPROPERTY
Kwango
Kwilu
Kybd
Kyrgyzstan
Kyzylorda
LAlt
Lambson
langword
Lastdevice
Latn
Laute
laviusmotileng
LAYOUTRTL
LBUTTON
LBUTTONDBLCLK
LBUTTONDOWN
LBUTTONUP
LCIDTo
lcl
Lclean
LCONTROL
LCtrl
Ldone
ldx
LEFTSCROLLBAR
lego
lemy
len
LError
Lessthan
LEVELID
LExit
lgii
lhs
lhwnd
lia
LIBID
Lifecycle
LIGHTORANGE
LIGHTTURQUOISE
lindex
linkedin
linq
LINQTo
Linux
listview
lld
LLKH
llkhf
Llvm
lmcons
LMEM
LMENU
lnk
LOADLIBRARYASDATAFILE
LOBYTE
LOCALAPPDATA
LOCALDISPLAY
localhost
LOCALPACKAGE
localport
localtime
LOCATIONCHANGE
logconsole
logfile
LOGFONT
Logique
LOGMSG
logon
LOGPIXELSX
LOn
longdate
LONGLONG
lookbehind
lowlevel
LOWORD
lparam
LPBITMAPINFOHEADER
LPBYTE
LPCITEMIDLIST
LPCMINVOKECOMMANDINFO
LPCREATESTRUCT
LPCTSTR
LPCWSTR
lpdw
lpfn
LPINPUT
LPMINMAXINFO
LPOSVERSIONINFOEXW
lprc
LPRECT
LPSAFEARRAY
LPSTR
lpsz
lpt
LPTHREAD
LPTOP
lptpm
LPTSTR
LPVOID
LPW
lpwndpl
LPWSTR
LReader
LRESULT
lshift
lstrcmp
lstrcmpi
lstrlen
LTRB
LTRREADING
Luhansk
LWA
lwin
LZero
lzw
Maarten
Macquarie
Magadan
mah
mahapps
Mainwindow
majortype
MAJORVERSION
makecab
MAKEINTRESOURCE
MAKEINTRESOURCEW
makepri
malloc
Mangere
Mangystau
manifestdependency
Mansi
MAPPEDTOSAMEKEY
MAPTOSAMESHORTCUT
MAPVK
Markdig
Marquesas
martinchrzan
martinmoene
Mato
Maximizable
MAXIMIZEBOX
MAXSHORTCUTSIZE
maxversiontested
Mbits
MBs
MBUTTON
MBUTTONDBLCLK
MBUTTONDOWN
MBUTTONUP
MCDT
MCST
MDICHILD
MDL
mdtext
mdtxt
mdwn
MEDIASUBTYPE
mediatype
Melman
memcmp
memcpy
memset
MENUBREAK
MENUITEMINFO
MENUITEMINFOW
Metadatas
metafile
mfapi
mfc
mfidl
mfobjects
mfplat
Mfsensorgroup
mftransform
mic
michkap
microsoft
Midl
mii
MIIM
millis
mimetype
mindaro
Minimatch
Minimizable
MINIMIZEBOX
MINIMIZEEND
MINIMIZESTART
miniz
minlevel
minmax
MINORVERSION
Miracast
Mishkeegogamang
mjpg
mkd
mkdn
mlcfg
MMDDYYYY
mmdeviceapi
mmi
mmsys
mmsystem
mockapi
MODECHANGE
modernwpf
MODESPRUNED
Moldova
Mongala
MONITORINFO
MONITORINFOEX
MONITORINFOEXW
monitorinfof
Monthand
Moq
MOUSEACTIVATE
MOUSEHWHEEL
MOUSEINPUT
MOUSEMOVE
MOUSEWHEEL
MOVESIZEEND
MOVESIZESTART
mozilla
mpmc
MRM
mru
msbuild
msc
msclr
mscoree
mscorlib
msdata
MSDN
msedge
MSGFLT
MSIFASTINSTALL
MSIHANDLE
msiquery
MSIRESTARTMANAGERCONTROL
msix
MSIXCA
MSLLHOOKSTRUCT
Mso
msp
msrc
mst
msvc
MTND
Mul
multiline
MULTIPLEUSE
Multiselect
multiset
multizone
Mundrabilla
mutex
mutexes
muxc
MVVM
myfile
MYICON
MYTZ
NAMECHANGE
nameof
namespace
Navassa
NCACTIVATE
ncc
NCCALCSIZE
NCCREATE
NCDESTROY
NCHITTEST
ncipe
NCLBUTTONDBLCLK
NCLBUTTONDOWN
NCLBUTTONUP
NCMBUTTONDBLCLK
NCMBUTTONDOWN
NCMBUTTONUP
NCMOUSELEAVE
NCMOUSEMOVE
ncol
NCPAINT
NCRBUTTONDBLCLK
NCRBUTTONDOWN
NCRBUTTONUP
NCRENDERING
NDEBUG
Ndombe
ndp
NEEDDISPATCH
NESW
netcore
netcoreapp
netcpl
netframework
netsetup
netsh
Neue
newcolor
newdev
newitem
newpath
newrow
Newtonsoft
nia
niels
nielslaute
NIF
NLD
nlog
NLSTEXT
NOACTIVATE
NOAGGREGATION
NOASYNC
NOCLOSEPROCESS
NOCOPYBITS
nodeca
nodiscard
nodoc
noexcept
NOINHERITLAYOUT
NOINTERFACE
NOLINKINFO
NOMINMAX
NOMOVE
NONAME
nonclient
NONCONVERT
NONELEVATED
NONINFRINGEMENT
nonstd
NOOWNERZORDER
NOPARENTNOTIFY
NOREDIRECTIONBITMAP
NOREDRAW
NOREMOVE
norename
NOREPEAT
NOREPOSITION
norestart
NORMALDISPLAY
NORMALUSER
Noronha
NOSEARCH
NOSENDCHANGING
NOSIZE
notfound
nothrow
NOTIFICATIONSDLL
NOTIFYICONDATAW
NOTIMPL
notmatch
Noto
NOTOPMOST
NOTRACK
NOUPDATE
NOZORDER
NPH
npm
npos
NResize
ntdll
NTFS
NTSTATUS
nuget
nuint
nullonfailure
nullopt
nullptr
numberbox
NUMLOCK
NUMPAD
Nunavut
Nusa
nushell
nwc
NWSE
Objbase
OBJID
objidl
oblitum
ocr
odbc
odbccp
Oem
officehubintl
ofs
ofstream
oldcolor
olditem
oldnewthing
oldpath
oldtheme
oleaut
OLECHAR
OLEDB
OLIVEGREEN
onebranch
onenote
onstd
oobe
OOBEPT
opencode
opensource
openxmlformats
OPTIMIZEFORINVOKE
ORAW
ORPHANEDDIALOGTITLE
osfanbuff
oss
ostr
ostream
ostringstream
OSVERSIONINFOEX
OSVERSIONINFOEXW
osvi
OUTOFCONTEXT
OUTOFMEMORY
outpin
Outptr
outputtype
outro
outsettings
OVERLAPPEDWINDOW
overlaywindow
Overridable
Oversampling
OWNDC
OWNERDRAW
PACL
pagos
PAINTSTRUCT
PALEBLUE
palenshus
PALETTEWINDOW
paramref
params
PARENTNOTIFY
PARENTRELATIVEEDITING
PARENTRELATIVEFORADDRESSBAR
PARENTRELATIVEPARSING
PArgb
parray
PARTIALCONFIRMATIONDIALOGTITLE
pathcch
Pathto
PAUDIO
pbc
Pbgra
pcb
pch
PCIDLIST
PCWSTR
pdb
pdbonly
pdo
pdto
pdtobj
pdw
PDWORD
pedrolamas
PERCEIVEDFLAG
pesi
PEXCEPTION
pfn
pfo
pft
pgp
pguid
phbm
phbmp
phwnd
pici
pid
pidl
PIDLIST
PINDIR
pinfo
pinvoke
Pipelinhttps
pipename
Pitcairn
PKBDLLHOOKSTRUCT
PKEY
plib
PLK
ploc
ploca
plocm
plugin
pluginsmodel
PMSIHANDLE
Pohnpei
popup
POPUPWINDOW
posix
powercfg
poweraccent
powerlauncher
POWEROCR
powerpreview
powerrename
POWERRENAMECONTEXTMENU
powerrenameinput
POWERRENAMETEST
powertoy
powertoysinterop
powertoyssetup
Powrprof
ppidl
ppmt
pprm
pproc
ppsi
ppsid
ppsrm
ppsrree
ppsz
pptal
ppv
pragma
prc
precomp
Prefixer
Preinstalled
preload
PREMULTIPLIED
prevhost
previewer
PREVIEWHANDLERFRAMEINFO
previewpane
previouscamera
PREVIOUSINSTALLFOLDER
PREVIOUSVERSIONSINSTALLED
prevpane
prgms
pri
Primorsky
PRINTCLIENT
printf
prm
proactively
PROCESSKEY
PRODEXT
PRODUCTVERSION
Progman
programdata
PROGRAMFILES
projectname
PROPBAG
PROPERTYKEY
propkey
propvarutil
prvpane
psapi
PSECURITY
psfgao
Psr
psrm
psrree
pstr
pstream
pstrm
psz
PTB
ptc
ptd
PTOKEN
PToy
ptr
ptstr
PVOID
pwa
pwcs
pwsh
PWSTR
pwsz
pwtd
QDC
qianlifeng
qit
QITAB
QITABENT
qps
quateur
Queryable
QUERYENDSESSION
QUERYOPEN
QUEUESYNC
Quickime
QUNS
qwertyuiopasdfghjklzxcvbnm
qword
qwrtyuiopsghjklzxvnm
RAII
RAlt
randyrants
RAWINPUT
RAWINPUTDEVICE
RAWINPUTHEADER
RAWPATH
rbegin
Rbp
RBUTTON
RBUTTONDBLCLK
RBUTTONDOWN
RBUTTONUP
rclsid
RCONTROL
RCtrl
readme
READMODE
readonly
READWRITE
REALTIME
RECTDESTINATION
RECTL
rectp
rects
recyclebin
redirectedfrom
Redist
redistributable
reencode
reencoded
refactor
refactoring
REFCLSID
REFGUID
REFIID
REGCLS
regedit
regex
REGFILTER
REGFILTERPINS
REGISTERCLASSFAILED
registrypath
regkey
REGPINTYPES
regsvr
reimplementing
REINSTALLMODE
reloadable
Remapper
remappings
REMAPSUCCESSFUL
REMAPUNSUCCESSFUL
Remotable
Removelnk
renamable
RENAMEONCOLLISION
Renamer
Reparse
requery
requerying
rescap
resgen
resheader
Resizable
resizers
resmimetype
RESOURCEID
RESTORETOMAXIMIZED
restrictedcapabilities
restrictederrorinfo
resultlist
resw
resx
retval
rfc
rfind
RGBQUAD
rgbs
rgn
rgs
rhs
ricardosantos
Richtext
RIDEV
RIGHTSCROLLBAR
riid
riverar
RKey
RMENU
RNumber
roadmap
robmensching
Roboto
rohanrdy
Roolr
roslyn
Rothera
roundf
ROUNDSMALL
royvou
Rpc
RRF
rrr
rshift
Rsp
rst
Rstrtmgr
RTB
RTLREADING
RTSS
runas
rundll
rungameid
RUNLEVEL
runsettings
runtimeclass
runtimeconfig
runtimeobject
runtimes
RUS
rvalue
rvm
rwin
ryanbodrug
saahmedm
sacl
safeprojectname
SAMEKEYPREVIOUSLYMAPPED
SAMESHORTCUTPREVIOUSLYMAPPED
SAVEFAILED
scalability
scancode
scanled
schedtasks
Scip
scipbe
scoobe
SCOPEID
screenshot
scrollable
scrollviewer
sddl
sdk
SDKDDK
sdns
searchterm
Secur
seekg
Segoe
Sekan
SENDCHANGE
sendvirtualinput
serializer
serverside
SETCONTEXT
setcursor
setenv
SETFOCUS
SETFOREGROUND
SETICON
setlocal
Setrect
SETREDRAW
SETTEXT
SETTINGCHANGE
settingsheader
settingshotkeycontrol
SETWORKAREA
setzero
sfgao
SFGAOF
SFP
sharpkeys
SHCNE
SHCNF
shcore
shellapi
SHELLDLL
shellex
SHELLEXECUTEINFO
SHELLEXECUTEINFOW
shellscalingapi
SHFILEINFO
SHGFI
Shl
shldisp
shlobj
shlwapi
shmem
shobjidl
SHORTCUTATLEAST
shortcutcontrol
shortcutguide
SHORTCUTMAXONEACTIONKEY
SHORTCUTNOREPEATEDMODIFIER
SHORTCUTONEACTIONKEY
SHORTCUTSTARTWITHMODIFIER
Shortcuttool
shortdate
SHORTPATH
shortsplit
showcolorname
SHOWDEFAULT
SHOWELEVATIONPROMPT
SHOWMAXIMIZED
SHOWMINIMIZED
SHOWMINNOACTIVE
SHOWNA
SHOWNOACTIVATE
SHOWNORMAL
SHOWWINDOW
shtypes
SICHINT
sid
siex
SIGABRT
sigdn
SIGNINGSCENARIO
Signtool
sinclairinat
SINGLEKEY
singlekeyremapcontrol
singletones
Sint
sipolicy
SIZEBOX
Sizename
SIZENESW
SIZENS
SIZENWSE
sizeof
sizeread
SIZEWE
SKIPOWNPROCESS
sku
SLGP
sln
SMALLICON
SMTO
snd
snickler
snwprintf
softline
somil
Soref
SOURCECLIENTAREAONLY
SOURCEHEADER
sourcesdirectory
spam
spdisp
spdlog
spdo
spec'ing
specialfolder
spesi
splitwstring
sprintf
spsi
spsia
spsrm
spsv
sqlite
SRCCOPY
Srch
sre
Srednekolymsk
SResize
SRGB
srme
srre
srw
srwlock
sse
ssf
ssh
sstream
STACKFRAME
stackoverflow
stackpanel
standalone
STARTF
startupapps
STARTUPINFO
STARTUPINFOEX
STARTUPINFOW
startupscreen
STATFLAG
STATICEDGE
STATSTG
stdafx
STDAPI
stdcall
stdcpp
stdcpplatest
stdexcept
stdin
stdio
stdlib
STDMETHODCALLTYPE
STDMETHODIMP
stdout
stefan
Stereolithography
STGM
STGMEDIUM
sticpl
stl
stoi
stol
stoll
storelogo
stoul
stoull
strcmp
streampos
strftime
strikethrough
Stringified
Stringify
STRINGIZE
stringtable
stringval
Strmiids
strsafe
structs
strutil
sttngs
Stubless
STYLECHANGED
STYLECHANGING
stylecop
Subdir
subfolder
subkey
SUBLANG
submenu
subquery
subresource
substr
Sul
Superbar
Suri
sut
SVE
SVGIn
SVGIO
svgz
SWC
SWFO
SWP
swprintf
SWRESTORE
swscanf
SYMED
SYMOPT
SYNCMFT
SYNCPAINT
SYSCHAR
SYSCOLORCHANGE
SYSCOMMAND
SYSDEADCHAR
sysdm
SYSICONINDEX
SYSKEY
syskeydown
SYSKEYUP
syslog
SYSMENU
SYSTEMAPPS
systemd
SYSTEMTIME
Tadele
Tajikistan
talynone
TApp
TApplication
TApplied
targ
TARGETAPPHEADER
TARGETDIR
targetentrypoint
TARGETHEADER
targetnametoken
targetsize
targetver
taskbar
taskkill
tasklist
taskschd
tchar
Tcollab
tcscpy
TCustom
tdbuild
TDevice
telem
tellg
Templated
templatenamespace
Tenggara
testcase
testhost
testprocess
TEXCOORD
textblock
TEXTINCLUDE
THH
THICKFRAME
THISCOMPONENT
THotkey
TILEDWINDOW
timedate
timediff
Timeline
timeunion
timeutil
timezones
Titlecase
TLayout
tlb
TMPVAR
TNP
todo
toggleswitch
toolkitcontrols
toolkitconverters
Toolset
toolwindow
TOPDOWNDIB
toplevel
touchpad
toupper
Towindow
towlower
towupper
tracelogging
traies
transcoded
transicc
Transnistria
TRAYMOUSEMESSAGE
triaging
TRK
trl
trunc
Tshuapa
TStr
Tuva
TValue
TYMED
typedef
TYPEKEY
TYPEKEYBOARD
TYPELIB
TYPEMOUSE
typename
typeof
typeparam
TYPESHORTCUT
UAC
UAL
uap
ubuntu
udit
Udk
Udmurtia
Udp
uefi
UHash
UIA
uid
UIEx
uint
uintptr
UIPI
UIs
Ulaanbaatar
ULARGE
ULLONG
ulong
ULONGLONG
unchecks
uncomment
uncompilable
UNCPRIORITY
undef
UNDNAME
unescape
Unicast
UNICODETEXT
Unindent
Uninitialize
uninstall
uninstalling
uninstantiated
Uniq
uniquifier
Uniquifies
unitconverter
unittests
unk
unknwn
UNLEN
unlicense
Unmap
unmute
UNORM
unregister
unregistering
unremapped
unsubscribe
unvirtualized
Updatelayout
UPGRADINGPRODUCTCODE
Uptool
upvote
uri
URLs
Urville
Usb
USEDEFAULT
USEFILEATTRIBUTES
USERDATA
USERDOMAIN
username
userprofile
USESHOWWINDOW
USESTDHANDLES
ushort
USRDLL
Utc
utf
utils
uuidof
Uvs
uwp
uxtheme
UYVY
vabdq
validmodulename
Vanara
vcamp
vcdl
vcgtq
VCINSTALLDIR
vcm
Vcpkg
VCRT
vcvars
VDesktop
vdi
vdupq
vec
VERBSONLY
VERBW
VERIFYCONTEXT
verrsrc
VERSIONINFO
Versioning
vformat
VFT
vget
vgetq
vid
VIDCAP
videoconference
videoconferencevirtualdriver
VIDEOINFOHEADER
viewbox
viewmodel
vih
Virt
virtualization
Virtualizing
visiblecolorformats
Visibletrue
visualbrush
visualstudio
viter
VKey
VKTAB
vmovl
vorrq
VOS
vpaddlq
Vpn
vqsubq
VREDRAW
vreinterpretq
VSC
VSCBD
vscdb
vscode
vsconfig
VSCROLL
vsetq
vsonline
vstemplate
VSTHRD
VSTT
vswhere
vtable
Vtbl
wbem
wbemuuid
WBounds
wca
wcautil
WCE
wcex
wchar
WClass
wcout
wcscat
wcschr
wcscmp
wcscpy
wcslen
wcsncmp
wcsnicmp
wcsstr
wdp
wdupenv
weakme
webcam
webpage
webserver
website
webview
wekyb
Wevtapi
wformat
wgpocpl
whitespaces
WIC
wifi
wiki
wikipedia
wildcards
winapi
winappdriver
wincodec
Wincodecsdk
wincolor
windef
windir
WINDOWCREATED
WINDOWEDGE
WINDOWNAME
WINDOWPLACEMENT
WINDOWPOSCHANGED
WINDOWPOSCHANGING
Windowsapp
WINDOWSBUILDNUMBER
Windowscodecs
windowsdesktop
windowssearch
WINDOWSTYLES
WINDOWSTYLESICON
windowsx
windowwalker
winerror
WINEVENT
winevt
winexe
winforms
winfx
winget
wingetcreate
Winhook
winkey
WINL
winmd
winmm
WINNT
winres
winrt
winsdk
winsdkver
winspool
WINTHRESHOLD
winui
winuiex
winxamlmanager
wistd
withinrafael
Withscript
wix
wixproj
wixtoolset
WIXUI
WKSG
Wlkr
wmain
Wman
wmi
WMICIM
WMKEYDOWN
WMKEYUP
wmp
WMSYSKEYDOWN
WMSYSKEYUP
wnd
WNDCLASS
WNDCLASSEX
WNDCLASSEXW
WNDPROC
wofstream
wordpad
workaround
workflow
workspaces
wostream
wostringstream
wox
wparam
wpf
wpr
wprintf
wprp
wql
wregex
WResize
writefile
Wrk
wrl
wsf
wsh
wsl
wss
wstr
wstring
wstringstream
wsz
wtoi
WTS
wtsapi
WTSAT
Wubi
wuceffectsi
WVC
Wwan
Wwanpp
xamarin
XAttribute
Xbox
XBUTTON
XBUTTONDBLCLK
XBUTTONDOWN
XBUTTONUP
xcopy
XDocument
XElement
XFile
XIncrement
XLoc
XNamespace
XOffset
xpath
XPixel
XResource
xsi
XStr
XVIRTUALSCREEN
Yamalia
YIncrement
yinwang
YOffset
YStr
YUY
yuyoyuppe
YUYV
YVIRTUALSCREEN
YVU
YVYU
Zabaykalsky
ZEROINIT
ZIndex
zipfile
zonable
zoneset
Zoneszonabletester
Zonev
zzz<|MERGE_RESOLUTION|>--- conflicted
+++ resolved
@@ -386,12 +386,9 @@
 cziplib
 Dac
 dacl
-<<<<<<< HEAD
+damienleroy
 DAffine
 DAFFINETRANSFORM
-=======
-damienleroy
->>>>>>> d9c0af23
 Danmarkshavn
 DARKPURPLE
 DARKTEAL
