--- conflicted
+++ resolved
@@ -16,8 +16,6 @@
     required: true
 
 - type: dropdown
-<<<<<<< HEAD
-=======
   attributes:
     label: Installation method
     description: How / Where was PowerToys installed from?
@@ -33,8 +31,8 @@
       - Other (please specify in "Steps to Reproduce")
   validations:
     required: true
-- type: checkboxes
->>>>>>> 8e4ef1a4
+
+- type: dropdown
   attributes:
     label: Running as admin
     description: Are you running PowerToys as Admin?
