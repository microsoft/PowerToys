name: "🕷️ Bug report"
description: Report errors or unexpected behavior
labels:
- Issue-Bug
- Needs-Triage
body:
- type: markdown
  attributes:
    value: Please make sure to [search for existing issues](https://github.com/microsoft/PowerToys/issues) before filing a new one!
- type: input
  attributes:
    label: Microsoft PowerToys version
    placeholder: 0.63.0
    description: Hover over system tray icon or look at Settings
  validations:
    required: true

- type: dropdown
  attributes:
    label: Installation method
    description: How / Where was PowerToys installed from?
    multiple: true
    options:
      - GitHub
      - PowerToys auto-update
      - Microsoft Store
      - WinGet
      - Chocolatey
      - Scoop
      - Dev build in Visual Studio
      - Other (please specify in "Steps to Reproduce")
  validations:
    required: true

- type: dropdown
  attributes:
    label: Running as admin
    description: Are you running PowerToys as Admin?
    options:
      - "Yes"
      - "No"

- type: dropdown
  attributes:
    label: Area(s) with issue?
    description: What things had an issue? Check all that apply.
    multiple: true
    options:
      - General
      - Always on Top
      - Awake
      - ColorPicker
      - FancyZones
      - FancyZones Editor 
<<<<<<< HEAD
      - File Locksmith 
=======
      - File Explorer: Preview Pane
      - File Explorer: Thumbnail preview
>>>>>>> a6328800
      - Image Resizer
      - Installer
      - Keyboard Manager
      - Mouse Utilities
      - PowerRename
      - PowerToys Run
      - Quick Accent
      - Screen ruler
      - Settings
      - Shortcut Guide
      - System tray interaction
      - TextExtractor
      - Video Conference Mute
      - Welcome / PowerToys Tour window
  validations:
    required: true

- type: textarea
  attributes:
    label: Steps to reproduce
    description: We highly suggest including screenshots and a bug report log (System tray > Report bug).
    placeholder: Having detailed steps helps us reproduce the bug. 
  validations:
    required: true

- type: textarea
  attributes:
    label: ✔️ Expected Behavior
    placeholder: What were you expecting?
  validations:
    required: false

- type: textarea
  attributes:
    label: ❌ Actual Behavior
    placeholder: What happened instead?
  validations:
    required: false

- type: textarea
  attributes:
    label: Other Software
    description: If you're reporting a bug about our interaction with other software, what software? What versions?
    placeholder: |
      vim 8.2 (inside WSL)
      OpenSSH_for_Windows_8.1p1
      My Cool Application v0.3 (include a code snippet if it would help!)
  validations:
    required: false<|MERGE_RESOLUTION|>--- conflicted
+++ resolved
@@ -52,12 +52,9 @@
       - ColorPicker
       - FancyZones
       - FancyZones Editor 
-<<<<<<< HEAD
       - File Locksmith 
-=======
       - File Explorer: Preview Pane
       - File Explorer: Thumbnail preview
->>>>>>> a6328800
       - Image Resizer
       - Installer
       - Keyboard Manager
