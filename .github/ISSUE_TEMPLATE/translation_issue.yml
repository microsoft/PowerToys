name: "🌐 Localization/Translation issue"
description: Report incorrect translations.
labels:
- Issue-Bug
- Area-Localization
- Issue-Translation
- Needs-Triage
body:
- type: markdown
  attributes:
    value: Please make sure to [search for existing issues](https://github.com/microsoft/PowerToys/issues) before filing a new one!
- type: input
  attributes:
    label: Microsoft PowerToys version
    placeholder: 0.63.0
    description: Hover over system tray icon or look at Settings
  validations:
    required: true
- type: dropdown
  attributes:
    label: Utility with translation issue
    options:
<<<<<<< HEAD
      - General
      - Always on Top
      - Awake
      - ColorPicker
      - Developer file preview
      - FancyZones
      - FancyZones Editor 
      - File Locksmith 
      - Image Resizer
      - Keyboard Manager
      - MD Preview
      - Mouse Utilities
      - PDF Preview
      - PDF Thumbnail
      - G-code Preview
      - G-code Thumbnail
      - Quick Accent
      - PowerRename
      - PowerToys Run
      - Screen Ruler
      - Shortcut Guide
      - SVG Preview
      - SVG Thumbnail
      - Settings
      - Video Conference Mute
      - Welcome / PowerToys Tour window
      - System tray interaction
      - Installer
=======
    - General
    - Always on Top
    - Awake
    - ColorPicker
    - FancyZones
    - FancyZones Editor 
    - File Explorer: Preview Pane
    - File Explorer: Thumbnail preview
    - Image Resizer
    - Installer
    - Keyboard Manager
    - Mouse Utilities
    - PowerRename
    - PowerToys Run
    - Quick Accent
    - Screen ruler
    - Settings
    - Shortcut Guide
    - System tray interaction
    - TextExtractor
    - Video Conference Mute
    - Welcome / PowerToys Tour window
>>>>>>> a6328800
  validations:
    required: true
- type: input
  attributes:
    label: 🌐 Language affected
    placeholder: "German"
  validations:
    required: true
- type: textarea
  attributes: 
    label: ❌ Actual phrase(s)
    placeholder: What is there? Please include a screenshot as that is extremely helpful.
  validations:
    required: true
- type: textarea
  attributes: 
    label: ✔️ Expected phrase(s)
    placeholder: What was expected?
  validations:
    required: true
- type: textarea
  attributes:
    label: ℹ Why is the current translation wrong
    placeholder: Why do you feel this is incorrect?
  validations:
    required: true<|MERGE_RESOLUTION|>--- conflicted
+++ resolved
@@ -20,42 +20,13 @@
   attributes:
     label: Utility with translation issue
     options:
-<<<<<<< HEAD
-      - General
-      - Always on Top
-      - Awake
-      - ColorPicker
-      - Developer file preview
-      - FancyZones
-      - FancyZones Editor 
-      - File Locksmith 
-      - Image Resizer
-      - Keyboard Manager
-      - MD Preview
-      - Mouse Utilities
-      - PDF Preview
-      - PDF Thumbnail
-      - G-code Preview
-      - G-code Thumbnail
-      - Quick Accent
-      - PowerRename
-      - PowerToys Run
-      - Screen Ruler
-      - Shortcut Guide
-      - SVG Preview
-      - SVG Thumbnail
-      - Settings
-      - Video Conference Mute
-      - Welcome / PowerToys Tour window
-      - System tray interaction
-      - Installer
-=======
     - General
     - Always on Top
     - Awake
     - ColorPicker
     - FancyZones
-    - FancyZones Editor 
+    - FancyZones Editor
+    - File Locksmith
     - File Explorer: Preview Pane
     - File Explorer: Thumbnail preview
     - Image Resizer
@@ -72,7 +43,6 @@
     - TextExtractor
     - Video Conference Mute
     - Welcome / PowerToys Tour window
->>>>>>> a6328800
   validations:
     required: true
 - type: input
