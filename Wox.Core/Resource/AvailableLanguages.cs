--- conflicted
+++ resolved
@@ -18,13 +18,9 @@
         public static Language Korean = new Language("ko", "한국어");
         public static Language Serbian = new Language("sr", "Srpski");
         public static Language Portuguese_BR = new Language("pt-br", "Português (Brasil)");
-	public static Language Italian = new Language("it", "Italiano");
+        public static Language Italian = new Language("it", "Italiano");
         public static Language Norwegian_Bokmal = new Language("nb-NO", "Norsk Bokmål");
-<<<<<<< HEAD
-	public static Language Slovak = new Language("sk", "Slovenský");
-=======
         public static Language Slovak = new Language("sk", "Slovenský");
->>>>>>> 6d05600e
 
         public static List<Language> GetAvailableLanguages()
         {
@@ -44,9 +40,9 @@
                 Korean,
                 Serbian,
                 Portuguese_BR,
-		Italian,
+                Italian,
                 Norwegian_Bokmal,
-		Slovak
+                Slovak
             };
             return languages;
         }
