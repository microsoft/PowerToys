#pragma once
#include <initguid.h>

#define WIN32_LEAN_AND_MEAN
#include <windows.h>
#include <dshow.h>

// disable warning 26471 - Don't use reinterpret_cast. A cast from void* can use static_cast
<<<<<<< HEAD
// disable warning 26493 - Don't use C-style casts
#pragma warning(push)
#pragma warning(disable: 26471 26493)
=======
// disable warning 26492 - Don't use const_cast to cast away const on winrt
// Disable 26497 for winrt - This function function-name could be marked constexpr if compile-time evaluation is desired.
#pragma warning(push)
#pragma warning(disable : 26471 26492 26497)
>>>>>>> c7f761a5
#include <wil/com.h>
#pragma warning(pop)

#include <winrt/Windows.Foundation.h>

#include <vector>
#include <fstream>

std::ofstream& log();

#define TRACE log() << __FUNCTION__ << '\n';
#define LOG(msg) log() << msg << '\n';

void DeleteMediaTypeHelper(AM_MEDIA_TYPE* pmt);

using unique_media_type_ptr =
    wistd::unique_ptr<AM_MEDIA_TYPE, wil::function_deleter<decltype(&DeleteMediaTypeHelper), DeleteMediaTypeHelper>>;<|MERGE_RESOLUTION|>--- conflicted
+++ resolved
@@ -6,16 +6,11 @@
 #include <dshow.h>
 
 // disable warning 26471 - Don't use reinterpret_cast. A cast from void* can use static_cast
-<<<<<<< HEAD
+// disable warning 26492 - Don't use const_cast to cast away const on winrt
 // disable warning 26493 - Don't use C-style casts
-#pragma warning(push)
-#pragma warning(disable: 26471 26493)
-=======
-// disable warning 26492 - Don't use const_cast to cast away const on winrt
 // Disable 26497 for winrt - This function function-name could be marked constexpr if compile-time evaluation is desired.
 #pragma warning(push)
-#pragma warning(disable : 26471 26492 26497)
->>>>>>> c7f761a5
+#pragma warning(disable : 26471 26492 26493 26497)
 #include <wil/com.h>
 #pragma warning(pop)
 
