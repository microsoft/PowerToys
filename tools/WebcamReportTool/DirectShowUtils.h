#pragma once
#include <initguid.h>

#define WIN32_LEAN_AND_MEAN
#include <windows.h>
#include <dshow.h>

// disable warning 26471 - Don't use reinterpret_cast. A cast from void* can use static_cast
<<<<<<< HEAD
// disable warning 26492 - Don't use const_cast to cast away const on winrt
#pragma warning(push)
#pragma warning(disable: 26471 26492)
=======
// Disable 26497 for winrt - This function function-name could be marked constexpr if compile-time evaluation is desired.
#pragma warning(push)
#pragma warning(disable : 26471 26497)
>>>>>>> b13f74c0
#include <wil/com.h>
#pragma warning(push)

#include <winrt/Windows.Foundation.h>

#include <vector>
#include <fstream>

std::ofstream& log();

#define TRACE log() << __FUNCTION__ << '\n';
#define LOG(msg) log() << msg << '\n';

void DeleteMediaTypeHelper(AM_MEDIA_TYPE* pmt);

using unique_media_type_ptr =
    wistd::unique_ptr<AM_MEDIA_TYPE, wil::function_deleter<decltype(&DeleteMediaTypeHelper), DeleteMediaTypeHelper>>;<|MERGE_RESOLUTION|>--- conflicted
+++ resolved
@@ -6,15 +6,10 @@
 #include <dshow.h>
 
 // disable warning 26471 - Don't use reinterpret_cast. A cast from void* can use static_cast
-<<<<<<< HEAD
 // disable warning 26492 - Don't use const_cast to cast away const on winrt
-#pragma warning(push)
-#pragma warning(disable: 26471 26492)
-=======
 // Disable 26497 for winrt - This function function-name could be marked constexpr if compile-time evaluation is desired.
 #pragma warning(push)
-#pragma warning(disable : 26471 26497)
->>>>>>> b13f74c0
+#pragma warning(disable : 26471 26492 26497)
 #include <wil/com.h>
 #pragma warning(push)
 
