--- conflicted
+++ resolved
@@ -14,24 +14,6 @@
 
 namespace
 {
-<<<<<<< HEAD
-    std::vector<std::wstring> processes = 
-    {
-        L"PowerToys.exe",
-        L"PowerToys.Settings.exe",
-        L"ColorPickerUI.exe",
-        L"PowerToys.Awake.exe",
-        L"FancyZonesEditor.exe",
-        L"PowerToys.FancyZones.exe",
-        L"PowerToys.KeyboardManagerEngine.exe",
-        L"PowerToys.KeyboardManagerEditor.exe",
-        L"PowerLauncher.exe",
-        L"PowerToys.ShortcutGuide.exe",
-        L"PowerRename.exe"
-    };
-
-=======
->>>>>>> 019c05c8
     // Batch size for number of events queried at once
     constexpr int BATCH_SIZE = 50;
 
