--- conflicted
+++ resolved
@@ -12,11 +12,8 @@
     L"PowerToys.KeyboardManagerEngine.exe",
     L"PowerToys.KeyboardManagerEditor.exe",
     L"PowerToys.PowerLauncher.exe",
-<<<<<<< HEAD
+    L"PowerToys.PowerOCR.exe",
     L"PowerToys.MeasureToolUI.exe",
-=======
-    L"PowerToys.PowerOCR.exe",
->>>>>>> eedea315
     L"PowerToys.ShortcutGuide.exe",
     L"PowerToys.PowerRename.exe",
     L"PowerToys.ImageResizer.exe",
