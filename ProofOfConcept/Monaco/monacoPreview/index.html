﻿<!doctype html>
<html>
	<head>
		<script>
<<<<<<< HEAD
			
			function getFile(path) {
				const xhttp = new XMLHttpRequest();
				xhttp.onload = function() {
					code = this.responseText;
					InitializeEditor();
				}
				xhttp.open("GET", "file:///"+path, true);
				xhttp.send();
            }

=======
>>>>>>> 5c121390
			// Set variables

			// Get URL parameters:
			// `code` contains the code of the file in base64 encoded
			// `theme` can be "light" or "dark"
			// `lang` is the language of the file
			// `wrap` if the editor is wraping or not
            var theme = ("[[PT_THEME]]" == "dark") ? "vs-dark" : "vs";
            var lang = "[[PT_LANG]]";
            var wrap = ([[PT_WRAP]] == 1) ? true : false;

			var base64code = "[[PT_CODE]]";
			var code = [atob(base64code)].join('\n');


   //         const urlParams = new URLSearchParams(window.location.search);
   //         // Code for the editor
   //         code = [atob(urlParams.get("code"))].join('\n');
   //         // Theme of the editor
   //         theme = urlParams.get("theme") == "dark" ? "vs-dark" : "vs";
   //         // Code language
   //         lang = urlParams.get("lang");
   //         // Word wraping
			//wrap = urlParams.get("wrap") == 1 ? true : false;

			//URL for accessibility help
			accessibilityHelpUrl = "";
			
			
			while(code = getFile(urlParams.get("file"))){}
			InitializeEditor();
		</script>
		<!-- Set browser to Edge-->
		<meta http-equiv="X-UA-Compatible" content="IE=edge" /> 
		<!-- Set charset -->
		<meta charset="utf-8" />
		<!-- Title (normally not diaplayd)-->
		<title>POC - Monaco Preview</title>
		<style>
			/* Fits content to window size */
			html, body{
				padding:0; width:97%; height:97%;
			}
			#container,.monaco-editor {
				position:fixed; height:100%; left:0; right:15px; top:0; bottom:20px;
			}
			.overflowingContentWidgets{display:none!important} /*Hides alert box */
		</style>
	</head>
	<!-- This oncontextmenu disables the browser context menu -->
	<body oncontextmenu="return false;">
		<!-- Container for the editor -->
		<div id="container"></div>
		<!-- Script -->
		<script src="monacoSRC/min/vs/loader.js"></script>
		<script>
			var editor;
			function InitializeEditor() {
				require.config({paths: {vs: 'monacoSRC/min/vs'}});
				require(['vs/editor/editor.main'], function () {
					// Creates the editor
					// For all parameters: https://microsoft.github.io/monaco-editor/api/interfaces/monaco.editor.istandaloneeditorconstructionoptions.html
					editor = monaco.editor.create(document.getElementById('container'), {
						value: code, // Sets content of the editor
						language: lang, // Sets language fof the code
						readOnly: true, // Sets to readonly
						accessibilityHelpUrl: accessibilityHelpUrl, // Sets the url for accessibility help
						contextmenu: false, // Disable context menu
						theme: theme, // Sets editor theme
						minimap: {enabled: false}, // Disables minimap
						lineNumbersMinChars: "3", //Width of the line numbers
						scrollbar: {
							// Deactivate shadows
							shadows: false,

							// Render scrollbar automatically
							vertical: 'auto',
							horizontal: 'auto',

							// Size of the scrollbar
							verticalScrollbarSize: 17,
							horizontalScrollbarSize: 50
						},
						wordWrap: (wrap ? "on" : "off") // Word wraps
					});
					window.onresize = function () {
						editor.layout();
					};

					// Disable command palette
					editor.addAction({
						id: 'disable-F1',
						label: '',
						keybindings: [monaco.KeyCode.F1,],
						precondition: null,
						keybindingContext: null,
						contextMenuGroupId: 'navigation',
						contextMenuOrder: 1.5,
						run: function (ed) {
							return null;
						}
					});
				});
			}
		</script>
	</body>
</html><|MERGE_RESOLUTION|>--- conflicted
+++ resolved
@@ -1,21 +1,7 @@
-﻿<!doctype html>
+﻿<!doctype HTML>
 <html>
 	<head>
 		<script>
-<<<<<<< HEAD
-			
-			function getFile(path) {
-				const xhttp = new XMLHttpRequest();
-				xhttp.onload = function() {
-					code = this.responseText;
-					InitializeEditor();
-				}
-				xhttp.open("GET", "file:///"+path, true);
-				xhttp.send();
-            }
-
-=======
->>>>>>> 5c121390
 			// Set variables
 
 			// Get URL parameters:
@@ -43,10 +29,6 @@
 
 			//URL for accessibility help
 			accessibilityHelpUrl = "";
-			
-			
-			while(code = getFile(urlParams.get("file"))){}
-			InitializeEditor();
 		</script>
 		<!-- Set browser to Edge-->
 		<meta http-equiv="X-UA-Compatible" content="IE=edge" /> 
@@ -72,54 +54,41 @@
 		<!-- Script -->
 		<script src="monacoSRC/min/vs/loader.js"></script>
 		<script>
-			var editor;
-			function InitializeEditor() {
-				require.config({paths: {vs: 'monacoSRC/min/vs'}});
-				require(['vs/editor/editor.main'], function () {
-					// Creates the editor
-					// For all parameters: https://microsoft.github.io/monaco-editor/api/interfaces/monaco.editor.istandaloneeditorconstructionoptions.html
-					editor = monaco.editor.create(document.getElementById('container'), {
-						value: code, // Sets content of the editor
-						language: lang, // Sets language fof the code
-						readOnly: true, // Sets to readonly
-						accessibilityHelpUrl: accessibilityHelpUrl, // Sets the url for accessibility help
-						contextmenu: false, // Disable context menu
-						theme: theme, // Sets editor theme
-						minimap: {enabled: false}, // Disables minimap
-						lineNumbersMinChars: "3", //Width of the line numbers
-						scrollbar: {
-							// Deactivate shadows
-							shadows: false,
+			require.config({ paths: { vs: 'monacoSRC/min/vs' } });
+			require(['vs/editor/editor.main'], function () {
+				// Creates the editor
+				// For all parameters: https://microsoft.github.io/monaco-editor/api/interfaces/monaco.editor.istandaloneeditorconstructionoptions.html
+				var editor = monaco.editor.create(document.getElementById('container'), {
+					value: code, // Sets content of the editor
+					language: lang, // Sets language fof the code
+					readOnly: true, // Sets to readonly
+					accessibilityHelpUrl: accessibilityHelpUrl, // Sets the url for accessibility help
+					contextmenu: false, // Disable context menu
+					theme: theme, // Sets editor theme
+					minimap: {enabled: false}, // Disables minimap
+					lineNumbersMinChars: "3", //Width of the line numbers
+					scrollbar: {
+						// Deactivate shadows
+						shadows: false,
 
-							// Render scrollbar automatically
-							vertical: 'auto',
-							horizontal: 'auto',
+						// Render scrollbar automatically
+						vertical: 'auto',
+						horizontal: 'auto',
 
-							// Size of the scrollbar
-							verticalScrollbarSize: 17,
-							horizontalScrollbarSize: 50
-						},
-						wordWrap: (wrap ? "on" : "off") // Word wraps
-					});
-					window.onresize = function () {
-						editor.layout();
-					};
-
-					// Disable command palette
-					editor.addAction({
-						id: 'disable-F1',
-						label: '',
-						keybindings: [monaco.KeyCode.F1,],
-						precondition: null,
-						keybindingContext: null,
-						contextMenuGroupId: 'navigation',
-						contextMenuOrder: 1.5,
-						run: function (ed) {
-							return null;
-						}
-					});
+						// Size of the scrollbar
+						verticalScrollbarSize: 17,
+						horizontalScrollbarSize: 50
+					},
+					wordWrap: (wrap?"on":"off") // Word wraps
 				});
-			}
+				window.onresize = function (){
+    				editor.layout();
+				};
+				
+				// Disable command palette
+				editor.addAction({id: 'disable-F1',label: '',keybindings: [monaco.KeyCode.F1,],precondition: null,keybindingContext: null,contextMenuGroupId: 'navigation',contextMenuOrder: 1.5,run: function(ed) {return null;}});
+			});
+			
 		</script>
 	</body>
 </html>