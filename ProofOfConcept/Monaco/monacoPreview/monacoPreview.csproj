--- conflicted
+++ resolved
@@ -1,12 +1,10 @@
 ﻿<Project Sdk="Microsoft.NET.Sdk.WindowsDesktop">
 
     <PropertyGroup>
+        <OutputType>WinExe</OutputType>
         <TargetFramework>netcoreapp3.1</TargetFramework>
         <UseWPF>true</UseWPF>
         <ProduceReferenceAssembly>True</ProduceReferenceAssembly>
-        <Company>Microsoft Corporation</Company>
-        <AssemblyVersion>0.0.0</AssemblyVersion>
-        <OutputType>WinExe</OutputType>
     </PropertyGroup>
 
     <ItemGroup>
@@ -40,17 +38,9 @@
         </None>
     </ItemGroup>
     <ItemGroup>
-<<<<<<< HEAD
-      <Page Remove="PreviewWindow.xaml" />
-    </ItemGroup>
-    <ItemGroup>
-      <Compile Remove="PreviewWindow.xaml.cs" />
-      <Compile Remove="MonacoPreviewHandlerInterfaces.cs" />
-=======
       <Compile Update="FileHandler.cs">
         <CopyToOutputDirectory>PreserveNewest</CopyToOutputDirectory>
       </Compile>
->>>>>>> 5c121390
     </ItemGroup>
 
 </Project>