﻿<?xml version="1.0" encoding="utf-8"?>
<Project ToolsVersion="15.0" xmlns="http://schemas.microsoft.com/developer/msbuild/2003">
  <Import Project="$(MSBuildExtensionsPath)\$(MSBuildToolsVersion)\Microsoft.Common.props" Condition="Exists('$(MSBuildExtensionsPath)\$(MSBuildToolsVersion)\Microsoft.Common.props')" />
  <PropertyGroup>
    <Configuration Condition=" '$(Configuration)' == '' ">Debug</Configuration>
    <Platform Condition=" '$(Platform)' == '' ">AnyCPU</Platform>
    <ProjectGuid>{D60FBFE6-6739-4ADB-9AAB-5943FFA91F7D}</ProjectGuid>
    <OutputType>WinExe</OutputType>
    <RootNamespace>ColorPicker</RootNamespace>
    <AssemblyName>ColorPicker</AssemblyName>
    <TargetFrameworkVersion>v4.7.2</TargetFrameworkVersion>
    <FileAlignment>512</FileAlignment>
    <ProjectTypeGuids>{60dc8134-eba5-43b8-bcc9-bb4bc16c2548};{FAE04EC0-301F-11D3-BF4B-00C04F79EFBC}</ProjectTypeGuids>
    <WarningLevel>4</WarningLevel>
    <AutoGenerateBindingRedirects>true</AutoGenerateBindingRedirects>
    <Deterministic>true</Deterministic>
  </PropertyGroup>
  <PropertyGroup Condition=" '$(Configuration)|$(Platform)' == 'Debug|AnyCPU' ">
    <PlatformTarget>AnyCPU</PlatformTarget>
    <DebugSymbols>true</DebugSymbols>
    <DebugType>full</DebugType>
    <Optimize>false</Optimize>
    <OutputPath>bin\Debug\</OutputPath>
    <DefineConstants>DEBUG;TRACE</DefineConstants>
    <ErrorReport>prompt</ErrorReport>
    <WarningLevel>4</WarningLevel>
  </PropertyGroup>
  <PropertyGroup Condition=" '$(Configuration)|$(Platform)' == 'Release|AnyCPU' ">
    <PlatformTarget>AnyCPU</PlatformTarget>
    <DebugType>pdbonly</DebugType>
    <Optimize>true</Optimize>
    <OutputPath>bin\Release\</OutputPath>
    <DefineConstants>TRACE</DefineConstants>
    <ErrorReport>prompt</ErrorReport>
    <WarningLevel>4</WarningLevel>
  </PropertyGroup>
  <PropertyGroup>
    <ApplicationManifest>app.manifest</ApplicationManifest>
  </PropertyGroup>
  <ItemGroup>
    <Reference Include="System" />
    <Reference Include="System.Data" />
    <Reference Include="System.Drawing" />
    <Reference Include="System.Windows.Forms" />
    <Reference Include="System.Xml" />
    <Reference Include="Microsoft.CSharp" />
    <Reference Include="System.Core" />
    <Reference Include="System.Xml.Linq" />
    <Reference Include="System.Data.DataSetExtensions" />
    <Reference Include="System.Net.Http" />
    <Reference Include="System.Xaml">
      <RequiredTargetFramework>4.0</RequiredTargetFramework>
    </Reference>
    <Reference Include="WindowsBase" />
    <Reference Include="PresentationCore" />
    <Reference Include="PresentationFramework" />
  </ItemGroup>
  <ItemGroup>
    <ApplicationDefinition Include="App.xaml">
      <Generator>MSBuild:Compile</Generator>
      <SubType>Designer</SubType>
    </ApplicationDefinition>
<<<<<<< HEAD
    <Compile Include="IconHelper.cs" />
=======
    <Compile Include="ActionBroker.cs" />
    <Compile Include="TransparentWindow.xaml.cs">
      <DependentUpon>TransparentWindow.xaml</DependentUpon>
    </Compile>
    <Page Include="TransparentWindow.xaml">
      <Generator>MSBuild:Compile</Generator>
      <SubType>Designer</SubType>
    </Page>
>>>>>>> 60f67a22
    <Compile Include="InternalSystemCallException.cs" />
    <Compile Include="PixelColorFinder.cs" />
    <Page Include="MainWindow.xaml">
      <Generator>MSBuild:Compile</Generator>
      <SubType>Designer</SubType>
    </Page>
    <Compile Include="App.xaml.cs">
      <DependentUpon>App.xaml</DependentUpon>
      <SubType>Code</SubType>
    </Compile>
    <Compile Include="MainWindow.xaml.cs">
      <DependentUpon>MainWindow.xaml</DependentUpon>
      <SubType>Code</SubType>
    </Compile>
  </ItemGroup>
  <ItemGroup>
    <Compile Include="Properties\AssemblyInfo.cs">
      <SubType>Code</SubType>
    </Compile>
    <Compile Include="Properties\Resources.Designer.cs">
      <AutoGen>True</AutoGen>
      <DesignTime>True</DesignTime>
      <DependentUpon>Resources.resx</DependentUpon>
    </Compile>
    <Compile Include="Properties\Settings.Designer.cs">
      <AutoGen>True</AutoGen>
      <DependentUpon>Settings.settings</DependentUpon>
      <DesignTimeSharedInput>True</DesignTimeSharedInput>
    </Compile>
    <EmbeddedResource Include="Properties\Resources.resx">
      <Generator>ResXFileCodeGenerator</Generator>
      <LastGenOutput>Resources.Designer.cs</LastGenOutput>
    </EmbeddedResource>
    <None Include="app.manifest" />
    <None Include="Properties\Settings.settings">
      <Generator>SettingsSingleFileGenerator</Generator>
      <LastGenOutput>Settings.Designer.cs</LastGenOutput>
    </None>
  </ItemGroup>
  <ItemGroup>
    <None Include="App.config" />
  </ItemGroup>
  <Import Project="$(MSBuildToolsPath)\Microsoft.CSharp.targets" />
</Project><|MERGE_RESOLUTION|>--- conflicted
+++ resolved
@@ -60,9 +60,7 @@
       <Generator>MSBuild:Compile</Generator>
       <SubType>Designer</SubType>
     </ApplicationDefinition>
-<<<<<<< HEAD
     <Compile Include="IconHelper.cs" />
-=======
     <Compile Include="ActionBroker.cs" />
     <Compile Include="TransparentWindow.xaml.cs">
       <DependentUpon>TransparentWindow.xaml</DependentUpon>
@@ -71,7 +69,6 @@
       <Generator>MSBuild:Compile</Generator>
       <SubType>Designer</SubType>
     </Page>
->>>>>>> 60f67a22
     <Compile Include="InternalSystemCallException.cs" />
     <Compile Include="PixelColorFinder.cs" />
     <Page Include="MainWindow.xaml">
