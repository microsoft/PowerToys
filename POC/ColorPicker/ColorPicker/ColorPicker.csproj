--- conflicted
+++ resolved
@@ -60,25 +60,18 @@
       <Generator>MSBuild:Compile</Generator>
       <SubType>Designer</SubType>
     </ApplicationDefinition>
-<<<<<<< HEAD
     <Compile Include="ActionBroker.cs" />
-    <Compile Include="ColorPickingFunctionality\InternalSystemCallException.cs" />
     <Compile Include="TransparentWindow.xaml.cs">
       <DependentUpon>TransparentWindow.xaml</DependentUpon>
     </Compile>
-    <Compile Include="ColorPickingFunctionality\PixelColorFinder.cs" />
-    <Compile Include="ColorPickingFunctionality\SystemEvents\RegisterdMouseEventHook.cs" />
-    <Compile Include="ColorPickingFunctionality\SystemEvents\SystemHook.cs" />
     <Page Include="TransparentWindow.xaml">
       <Generator>MSBuild:Compile</Generator>
       <SubType>Designer</SubType>
     </Page>
-=======
     <Compile Include="InternalSystemCallException.cs" />
     <Compile Include="PixelColorFinder.cs" />
     <Compile Include="SystemEvents\RegisteredMouseEventHook.cs" />
     <Compile Include="SystemEvents\SystemHook.cs" />
->>>>>>> a0f41de6
     <Page Include="MainWindow.xaml">
       <Generator>MSBuild:Compile</Generator>
       <SubType>Designer</SubType>
