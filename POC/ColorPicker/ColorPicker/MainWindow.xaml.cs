--- conflicted
+++ resolved
@@ -27,19 +27,15 @@
     /// </summary>
     public partial class MainWindow : Window
     {
-<<<<<<< HEAD
         private RegisterdMouseEventHook mouseEventHook = new RegisterdMouseEventHook(PixelColorFinder.HandleMouseClick);
         private TransparentWindow transparentWindow = new TransparentWindow();
         private bool isColorSelectMode = false;
-=======
         private bool _isColorSelectionEnabled = true;
         private DispatcherTimer _updateTimer = new DispatcherTimer();
->>>>>>> a0f41de6
 
         public MainWindow()
         {
             InitializeComponent();
-<<<<<<< HEAD
             mouseEventHook.DeactivateHook();
             transparentWindow.AddActionCallBack(ActionBroker.ActionTypes.Click, ToggleColorSelectMode);
         }
@@ -63,7 +59,6 @@
         {
             transparentWindow.Close();
             base.OnClosing(e);
-=======
             _updateTimer.Tick += UpdateCurrentColor;
             _updateTimer.Interval = new TimeSpan(1000);
             _updateTimer.Start();
@@ -104,7 +99,6 @@
             {
                 _updateTimer.Stop();
             }
->>>>>>> a0f41de6
         }
     }
 }