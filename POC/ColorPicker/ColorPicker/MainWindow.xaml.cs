--- conflicted
+++ resolved
@@ -24,26 +24,11 @@
     /// </summary>
     public partial class MainWindow : Window
     {
-<<<<<<< HEAD
-        private Random _random = new Random(); // For testing only
-
-=======
         private RegisteredMouseEventHook mouseEvent;
->>>>>>> c5785f02
         public MainWindow()
         {
             InitializeComponent();
             mouseEvent = new RegisteredMouseEventHook(PixelColorFinder.HandleMouseClick);
-        }
-        
-        // This function is only for testing and this event handling will be removed
-        private void OnKeyDownHandler(object sender, KeyEventArgs e)
-        {
-            if (e.Key == Key.H)
-            {
-                Color randomColor = Color.FromRgb((byte)_random.Next(256), (byte)_random.Next(256), (byte)_random.Next(256));
-                SetColor(randomColor);
-            }
         }
 
         private void SetColor(Color color)
