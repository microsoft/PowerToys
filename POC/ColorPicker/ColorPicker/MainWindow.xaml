--- conflicted
+++ resolved
@@ -5,16 +5,10 @@
         xmlns:mc="http://schemas.openxmlformats.org/markup-compatibility/2006"
         xmlns:local="clr-namespace:ColorPicker"
         mc:Ignorable="d"
-<<<<<<< HEAD
         Title="One-Click Color" Height="108" Width="470"
         ResizeMode="CanMinimize" FontSize="14"
         SizeToContent="WidthAndHeight"
-        KeyDown="OnKeyDown">
     <Grid Margin="11,8,11,16">
-=======
-        Title="One-Click Color" Height="100" Width="400">
-    <Grid Margin="6">
->>>>>>> 60f67a22
         <Grid.ColumnDefinitions>
             <ColumnDefinition Width="132"/>
             <ColumnDefinition Width="73"/>
@@ -26,23 +20,13 @@
             <RowDefinition Height="32"/>
         </Grid.RowDefinitions>
 
-<<<<<<< HEAD
-        <ToggleButton Grid.Column="0" Grid.Row="1" Margin="0,0,11,0" VerticalContentAlignment="Center" Background="#FF0078D7" BorderBrush="#FF666666">
+        <ToggleButton Grid.Column="0" Grid.Row="1" Margin="0,0,11,0" VerticalContentAlignment="Center"
+                      Background="#FF0078D7" BorderBrush="#FF666666" Click="OnColorButtonClick">
             <ToggleButton.Resources>
                 <Style TargetType="{x:Type Border}">
                     <Setter Property="CornerRadius" Value="2"/>
                 </Style>
                 <Style TargetType="{x:Type ToggleButton}">
-=======
-        <Button Grid.Column="0" Click="OnColorButtonClick">
-            <Viewbox>
-                <Canvas xmlns="http://schemas.microsoft.com/winfx/2006/xaml/presentation" xmlns:x="http://schemas.microsoft.com/winfx/2006/xaml" x:Name="appbar_dropper" Width="76" Height="76" Clip="F1 M 0,0L 76,0L 76,76L 0,76L 0,0">
-                    <Path Width="16.8171" Height="16.8171" Canvas.Left="40.1829" Canvas.Top="19" Stretch="Fill" Fill="#FF000000" Data="F1 M 43.2933,23.75L 46.441,26.8977C 46.1046,26.1827 45.9167,25.3841 45.9167,24.5417C 45.9167,21.4811 48.3978,19 51.4583,19C 54.5189,19 57,21.4811 57,24.5417C 57,27.6022 54.5189,30.0833 51.4583,30.0833C 50.6159,30.0833 49.8173,29.8954 49.1023,29.559L 52.25,32.7067C 52.8683,33.325 52.8683,34.3275 52.25,34.9459L 51.8425,35.3533C 51.2242,35.9717 50.2217,35.9717 49.6034,35.3533L 40.6467,26.3967C 40.0283,25.7783 40.0283,24.7758 40.6467,24.1575L 41.0541,23.75C 41.6725,23.1317 42.675,23.1317 43.2933,23.75 Z "/>
-                    <Path Width="28.607" Height="28.632" Canvas.Left="19.5546" Canvas.Top="27.8442" Stretch="Fill" Fill="#FF000000" Data="F1 M 40.9067,27.8442L 48.1616,35.3476C 48.1616,35.3476 34.8333,49.0833 27.0147,51.9261C 25.2404,53.5024 22.9778,55.4035 21.2586,56.4761L 19.5546,54.7721C 20.6116,53.0706 22.4763,50.8309 24.056,49.0382C 26.9167,41.1667 40.9067,27.8442 40.9067,27.8442 Z "/>
-                </Canvas>
-            </Viewbox>
-        </Button>
->>>>>>> 60f67a22
 
                     <Style.Triggers>
                         <Trigger Property="IsChecked" Value="True">
