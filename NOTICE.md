# NOTICES AND INFORMATION

This software incorporates material from third parties.

- Color Picker
- Command Palette
- File Explorer Add-ins
- ImageResizer
- PowerToys Run
- Installer/Runner
- Measure tool
- Peek
- Registry Preview

## Utility: Color Picker

### Martin Chrzan's Color Picker

**Source**: https://github.com/martinchrzan/ColorPicker

MIT License

Copyright (c) 2020 martinchrzan

Permission is hereby granted, free of charge, to any person obtaining a copy
of this software and associated documentation files (the "Software"), to deal
in the Software without restriction, including without limitation the rights
to use, copy, modify, merge, publish, distribute, sublicense, and/or sell
copies of the Software, and to permit persons to whom the Software is
furnished to do so, subject to the following conditions:

The above copyright notice and this permission notice shall be included in all
copies or substantial portions of the Software.

THE SOFTWARE IS PROVIDED "AS IS", WITHOUT WARRANTY OF ANY KIND, EXPRESS OR
IMPLIED, INCLUDING BUT NOT LIMITED TO THE WARRANTIES OF MERCHANTABILITY,
FITNESS FOR A PARTICULAR PURPOSE AND NONINFRINGEMENT. IN NO EVENT SHALL THE
AUTHORS OR COPYRIGHT HOLDERS BE LIABLE FOR ANY CLAIM, DAMAGES OR OTHER
LIABILITY, WHETHER IN AN ACTION OF CONTRACT, TORT OR OTHERWISE, ARISING FROM,
OUT OF OR IN CONNECTION WITH THE SOFTWARE OR THE USE OR OTHER DEALINGS IN THE
SOFTWARE.

## Utility: Command Palette

### wyhash

We use the WyHash NuGet package for calculating stable hashes for strings.

**Source**: [https://github.com/wangyi-fudan/wyhash](https://github.com/wangyi-fudan/wyhash)

```
This is free and unencumbered software released into the public domain.

Anyone is free to copy, modify, publish, use, compile, sell, or
distribute this software, either in source code form or as a compiled
binary, for any purpose, commercial or non-commercial, and by any
means.

In jurisdictions that recognize copyright laws, the author or authors
of this software dedicate any and all copyright interest in the
software to the public domain. We make this dedication for the benefit
of the public at large and to the detriment of our heirs and
successors. We intend this dedication to be an overt act of
relinquishment in perpetuity of all present and future rights to this
software under copyright law.

THE SOFTWARE IS PROVIDED "AS IS", WITHOUT WARRANTY OF ANY KIND,
EXPRESS OR IMPLIED, INCLUDING BUT NOT LIMITED TO THE WARRANTIES OF
MERCHANTABILITY, FITNESS FOR A PARTICULAR PURPOSE AND NONINFRINGEMENT.
IN NO EVENT SHALL THE AUTHORS BE LIABLE FOR ANY CLAIM, DAMAGES OR
OTHER LIABILITY, WHETHER IN AN ACTION OF CONTRACT, TORT OR OTHERWISE,
ARISING FROM, OUT OF OR IN CONNECTION WITH THE SOFTWARE OR THE USE OR
OTHER DEALINGS IN THE SOFTWARE.

For more information, please refer to <http://unlicense.org/>
```

## Utility: Command Palette Built-in Extensions

### Calculator

#### Mages

We use the Mages NuGet package for calculating the result of expression.

**Source**: [https://github.com/FlorianRappl/Mages](https://github.com/FlorianRappl/Mages)

```
The MIT License (MIT)

Copyright (c) 2016 - 2025 Florian Rappl

Permission is hereby granted, free of charge, to any person obtaining a copy
of this software and associated documentation files (the "Software"), to deal
in the Software without restriction, including without limitation the rights
to use, copy, modify, merge, publish, distribute, sublicense, and/or sell
copies of the Software, and to permit persons to whom the Software is
furnished to do so, subject to the following conditions:

The above copyright notice and this permission notice shall be included in all
copies or substantial portions of the Software.

THE SOFTWARE IS PROVIDED "AS IS", WITHOUT WARRANTY OF ANY KIND, EXPRESS OR
IMPLIED, INCLUDING BUT NOT LIMITED TO THE WARRANTIES OF MERCHANTABILITY,
FITNESS FOR A PARTICULAR PURPOSE AND NONINFRINGEMENT. IN NO EVENT SHALL THE
AUTHORS OR COPYRIGHT HOLDERS BE LIABLE FOR ANY CLAIM, DAMAGES OR OTHER
LIABILITY, WHETHER IN AN ACTION OF CONTRACT, TORT OR OTHERWISE, ARISING FROM,
OUT OF OR IN CONNECTION WITH THE SOFTWARE OR THE USE OR OTHER DEALINGS IN THE
SOFTWARE.
```

## Utility: File Explorer Add-ins

### Monaco Editor

**Source**: https://github.com/Microsoft/monaco-editor

**Additional third party notifications:** https://github.com/microsoft/monaco-editor/blob/main/ThirdPartyNotices.txt

The MIT License (MIT)

Copyright (c) 2016 - present Microsoft Corporation

Permission is hereby granted, free of charge, to any person obtaining a copy
of this software and associated documentation files (the "Software"), to deal
in the Software without restriction, including without limitation the rights
to use, copy, modify, merge, publish, distribute, sublicense, and/or sell
copies of the Software, and to permit persons to whom the Software is
furnished to do so, subject to the following conditions:

The above copyright notice and this permission notice shall be included in all
copies or substantial portions of the Software.

THE SOFTWARE IS PROVIDED "AS IS", WITHOUT WARRANTY OF ANY KIND, EXPRESS OR
IMPLIED, INCLUDING BUT NOT LIMITED TO THE WARRANTIES OF MERCHANTABILITY,
FITNESS FOR A PARTICULAR PURPOSE AND NONINFRINGEMENT. IN NO EVENT SHALL THE
AUTHORS OR COPYRIGHT HOLDERS BE LIABLE FOR ANY CLAIM, DAMAGES OR OTHER
LIABILITY, WHETHER IN AN ACTION OF CONTRACT, TORT OR OTHERWISE, ARISING FROM,
OUT OF OR IN CONNECTION WITH THE SOFTWARE OR THE USE OR OTHER DEALINGS IN THE
SOFTWARE.

### The Quite OK Image Format reference decoder

**Source**: https://github.com/phoboslab/qoi

**Note**: [@pedrolamas](https://github.com/pedrolamas) translated and adapted the reference decoder code to C# that is in PowerToys from the original C++ implementation.

MIT License

Copyright (c) 2022 Dominic Szablewski

Permission is hereby granted, free of charge, to any person obtaining a copy
of this software and associated documentation files (the "Software"), to deal
in the Software without restriction, including without limitation the rights
to use, copy, modify, merge, publish, distribute, sublicense, and/or sell
copies of the Software, and to permit persons to whom the Software is
furnished to do so, subject to the following conditions:

The above copyright notice and this permission notice shall be included in all
copies or substantial portions of the Software.

THE SOFTWARE IS PROVIDED "AS IS", WITHOUT WARRANTY OF ANY KIND, EXPRESS OR
IMPLIED, INCLUDING BUT NOT LIMITED TO THE WARRANTIES OF MERCHANTABILITY,
FITNESS FOR A PARTICULAR PURPOSE AND NONINFRINGEMENT. IN NO EVENT SHALL THE
AUTHORS OR COPYRIGHT HOLDERS BE LIABLE FOR ANY CLAIM, DAMAGES OR OTHER
LIABILITY, WHETHER IN AN ACTION OF CONTRACT, TORT OR OTHERWISE, ARISING FROM,
OUT OF OR IN CONNECTION WITH THE SOFTWARE OR THE USE OR OTHER DEALINGS IN THE
SOFTWARE.

### UTF Unknown

We use the UTF.Unknown NuGet package for detecting encoding in text/code files.

**Source**: https://github.com/CharsetDetector/UTF-unknown

```
                          MOZILLA PUBLIC LICENSE
                                Version 1.1

                              ---------------

1. Definitions.

     1.0.1. "Commercial Use" means distribution or otherwise making the
     Covered Code available to a third party.

     1.1. "Contributor" means each entity that creates or contributes to
     the creation of Modifications.

     1.2. "Contributor Version" means the combination of the Original
     Code, prior Modifications used by a Contributor, and the Modifications
     made by that particular Contributor.

     1.3. "Covered Code" means the Original Code or Modifications or the
     combination of the Original Code and Modifications, in each case
     including portions thereof.

     1.4. "Electronic Distribution Mechanism" means a mechanism generally
     accepted in the software development community for the electronic
     transfer of data.

     1.5. "Executable" means Covered Code in any form other than Source
     Code.

     1.6. "Initial Developer" means the individual or entity identified
     as the Initial Developer in the Source Code notice required by Exhibit
     A.

     1.7. "Larger Work" means a work which combines Covered Code or
     portions thereof with code not governed by the terms of this License.

     1.8. "License" means this document.

     1.8.1. "Licensable" means having the right to grant, to the maximum
     extent possible, whether at the time of the initial grant or
     subsequently acquired, any and all of the rights conveyed herein.

     1.9. "Modifications" means any addition to or deletion from the
     substance or structure of either the Original Code or any previous
     Modifications. When Covered Code is released as a series of files, a
     Modification is:
          A. Any addition to or deletion from the contents of a file
          containing Original Code or previous Modifications.

          B. Any new file that contains any part of the Original Code or
          previous Modifications.

     1.10. "Original Code" means Source Code of computer software code
     which is described in the Source Code notice required by Exhibit A as
     Original Code, and which, at the time of its release under this
     License is not already Covered Code governed by this License.

     1.10.1. "Patent Claims" means any patent claim(s), now owned or
     hereafter acquired, including without limitation,  method, process,
     and apparatus claims, in any patent Licensable by grantor.

     1.11. "Source Code" means the preferred form of the Covered Code for
     making modifications to it, including all modules it contains, plus
     any associated interface definition files, scripts used to control
     compilation and installation of an Executable, or source code
     differential comparisons against either the Original Code or another
     well known, available Covered Code of the Contributor's choice. The
     Source Code can be in a compressed or archival form, provided the
     appropriate decompression or de-archiving software is widely available
     for no charge.

     1.12. "You" (or "Your")  means an individual or a legal entity
     exercising rights under, and complying with all of the terms of, this
     License or a future version of this License issued under Section 6.1.
     For legal entities, "You" includes any entity which controls, is
     controlled by, or is under common control with You. For purposes of
     this definition, "control" means (a) the power, direct or indirect,
     to cause the direction or management of such entity, whether by
     contract or otherwise, or (b) ownership of more than fifty percent
     (50%) of the outstanding shares or beneficial ownership of such
     entity.

2. Source Code License.

     2.1. The Initial Developer Grant.
     The Initial Developer hereby grants You a world-wide, royalty-free,
     non-exclusive license, subject to third party intellectual property
     claims:
          (a)  under intellectual property rights (other than patent or
          trademark) Licensable by Initial Developer to use, reproduce,
          modify, display, perform, sublicense and distribute the Original
          Code (or portions thereof) with or without Modifications, and/or
          as part of a Larger Work; and

          (b) under Patents Claims infringed by the making, using or
          selling of Original Code, to make, have made, use, practice,
          sell, and offer for sale, and/or otherwise dispose of the
          Original Code (or portions thereof).

          (c) the licenses granted in this Section 2.1(a) and (b) are
          effective on the date Initial Developer first distributes
          Original Code under the terms of this License.

          (d) Notwithstanding Section 2.1(b) above, no patent license is
          granted: 1) for code that You delete from the Original Code; 2)
          separate from the Original Code;  or 3) for infringements caused
          by: i) the modification of the Original Code or ii) the
          combination of the Original Code with other software or devices.

     2.2. Contributor Grant.
     Subject to third party intellectual property claims, each Contributor
     hereby grants You a world-wide, royalty-free, non-exclusive license

          (a)  under intellectual property rights (other than patent or
          trademark) Licensable by Contributor, to use, reproduce, modify,
          display, perform, sublicense and distribute the Modifications
          created by such Contributor (or portions thereof) either on an
          unmodified basis, with other Modifications, as Covered Code
          and/or as part of a Larger Work; and

          (b) under Patent Claims infringed by the making, using, or
          selling of  Modifications made by that Contributor either alone
          and/or in combination with its Contributor Version (or portions
          of such combination), to make, use, sell, offer for sale, have
          made, and/or otherwise dispose of: 1) Modifications made by that
          Contributor (or portions thereof); and 2) the combination of
          Modifications made by that Contributor with its Contributor
          Version (or portions of such combination).

          (c) the licenses granted in Sections 2.2(a) and 2.2(b) are
          effective on the date Contributor first makes Commercial Use of
          the Covered Code.

          (d)    Notwithstanding Section 2.2(b) above, no patent license is
          granted: 1) for any code that Contributor has deleted from the
          Contributor Version; 2)  separate from the Contributor Version;
          3)  for infringements caused by: i) third party modifications of
          Contributor Version or ii)  the combination of Modifications made
          by that Contributor with other software  (except as part of the
          Contributor Version) or other devices; or 4) under Patent Claims
          infringed by Covered Code in the absence of Modifications made by
          that Contributor.

3. Distribution Obligations.

     3.1. Application of License.
     The Modifications which You create or to which You contribute are
     governed by the terms of this License, including without limitation
     Section 2.2. The Source Code version of Covered Code may be
     distributed only under the terms of this License or a future version
     of this License released under Section 6.1, and You must include a
     copy of this License with every copy of the Source Code You
     distribute. You may not offer or impose any terms on any Source Code
     version that alters or restricts the applicable version of this
     License or the recipients' rights hereunder. However, You may include
     an additional document offering the additional rights described in
     Section 3.5.

     3.2. Availability of Source Code.
     Any Modification which You create or to which You contribute must be
     made available in Source Code form under the terms of this License
     either on the same media as an Executable version or via an accepted
     Electronic Distribution Mechanism to anyone to whom you made an
     Executable version available; and if made available via Electronic
     Distribution Mechanism, must remain available for at least twelve (12)
     months after the date it initially became available, or at least six
     (6) months after a subsequent version of that particular Modification
     has been made available to such recipients. You are responsible for
     ensuring that the Source Code version remains available even if the
     Electronic Distribution Mechanism is maintained by a third party.

     3.3. Description of Modifications.
     You must cause all Covered Code to which You contribute to contain a
     file documenting the changes You made to create that Covered Code and
     the date of any change. You must include a prominent statement that
     the Modification is derived, directly or indirectly, from Original
     Code provided by the Initial Developer and including the name of the
     Initial Developer in (a) the Source Code, and (b) in any notice in an
     Executable version or related documentation in which You describe the
     origin or ownership of the Covered Code.

     3.4. Intellectual Property Matters
          (a) Third Party Claims.
          If Contributor has knowledge that a license under a third party's
          intellectual property rights is required to exercise the rights
          granted by such Contributor under Sections 2.1 or 2.2,
          Contributor must include a text file with the Source Code
          distribution titled "LEGAL" which describes the claim and the
          party making the claim in sufficient detail that a recipient will
          know whom to contact. If Contributor obtains such knowledge after
          the Modification is made available as described in Section 3.2,
          Contributor shall promptly modify the LEGAL file in all copies
          Contributor makes available thereafter and shall take other steps
          (such as notifying appropriate mailing lists or newsgroups)
          reasonably calculated to inform those who received the Covered
          Code that new knowledge has been obtained.

          (b) Contributor APIs.
          If Contributor's Modifications include an application programming
          interface and Contributor has knowledge of patent licenses which
          are reasonably necessary to implement that API, Contributor must
          also include this information in the LEGAL file.

               (c)    Representations.
          Contributor represents that, except as disclosed pursuant to
          Section 3.4(a) above, Contributor believes that Contributor's
          Modifications are Contributor's original creation(s) and/or
          Contributor has sufficient rights to grant the rights conveyed by
          this License.

     3.5. Required Notices.
     You must duplicate the notice in Exhibit A in each file of the Source
     Code.  If it is not possible to put such notice in a particular Source
     Code file due to its structure, then You must include such notice in a
     location (such as a relevant directory) where a user would be likely
     to look for such a notice.  If You created one or more Modification(s)
     You may add your name as a Contributor to the notice described in
     Exhibit A.  You must also duplicate this License in any documentation
     for the Source Code where You describe recipients' rights or ownership
     rights relating to Covered Code.  You may choose to offer, and to
     charge a fee for, warranty, support, indemnity or liability
     obligations to one or more recipients of Covered Code. However, You
     may do so only on Your own behalf, and not on behalf of the Initial
     Developer or any Contributor. You must make it absolutely clear than
     any such warranty, support, indemnity or liability obligation is
     offered by You alone, and You hereby agree to indemnify the Initial
     Developer and every Contributor for any liability incurred by the
     Initial Developer or such Contributor as a result of warranty,
     support, indemnity or liability terms You offer.

     3.6. Distribution of Executable Versions.
     You may distribute Covered Code in Executable form only if the
     requirements of Section 3.1-3.5 have been met for that Covered Code,
     and if You include a notice stating that the Source Code version of
     the Covered Code is available under the terms of this License,
     including a description of how and where You have fulfilled the
     obligations of Section 3.2. The notice must be conspicuously included
     in any notice in an Executable version, related documentation or
     collateral in which You describe recipients' rights relating to the
     Covered Code. You may distribute the Executable version of Covered
     Code or ownership rights under a license of Your choice, which may
     contain terms different from this License, provided that You are in
     compliance with the terms of this License and that the license for the
     Executable version does not attempt to limit or alter the recipient's
     rights in the Source Code version from the rights set forth in this
     License. If You distribute the Executable version under a different
     license You must make it absolutely clear that any terms which differ
     from this License are offered by You alone, not by the Initial
     Developer or any Contributor. You hereby agree to indemnify the
     Initial Developer and every Contributor for any liability incurred by
     the Initial Developer or such Contributor as a result of any such
     terms You offer.

     3.7. Larger Works.
     You may create a Larger Work by combining Covered Code with other code
     not governed by the terms of this License and distribute the Larger
     Work as a single product. In such a case, You must make sure the
     requirements of this License are fulfilled for the Covered Code.

4. Inability to Comply Due to Statute or Regulation.

     If it is impossible for You to comply with any of the terms of this
     License with respect to some or all of the Covered Code due to
     statute, judicial order, or regulation then You must: (a) comply with
     the terms of this License to the maximum extent possible; and (b)
     describe the limitations and the code they affect. Such description
     must be included in the LEGAL file described in Section 3.4 and must
     be included with all distributions of the Source Code. Except to the
     extent prohibited by statute or regulation, such description must be
     sufficiently detailed for a recipient of ordinary skill to be able to
     understand it.

5. Application of this License.

     This License applies to code to which the Initial Developer has
     attached the notice in Exhibit A and to related Covered Code.

6. Versions of the License.

     6.1. New Versions.
     Netscape Communications Corporation ("Netscape") may publish revised
     and/or new versions of the License from time to time. Each version
     will be given a distinguishing version number.

     6.2. Effect of New Versions.
     Once Covered Code has been published under a particular version of the
     License, You may always continue to use it under the terms of that
     version. You may also choose to use such Covered Code under the terms
     of any subsequent version of the License published by Netscape. No one
     other than Netscape has the right to modify the terms applicable to
     Covered Code created under this License.

     6.3. Derivative Works.
     If You create or use a modified version of this License (which you may
     only do in order to apply it to code which is not already Covered Code
     governed by this License), You must (a) rename Your license so that
     the phrases "Mozilla", "MOZILLAPL", "MOZPL", "Netscape",
     "MPL", "NPL" or any confusingly similar phrase do not appear in your
     license (except to note that your license differs from this License)
     and (b) otherwise make it clear that Your version of the license
     contains terms which differ from the Mozilla Public License and
     Netscape Public License. (Filling in the name of the Initial
     Developer, Original Code or Contributor in the notice described in
     Exhibit A shall not of themselves be deemed to be modifications of
     this License.)

7. DISCLAIMER OF WARRANTY.

     COVERED CODE IS PROVIDED UNDER THIS LICENSE ON AN "AS IS" BASIS,
     WITHOUT WARRANTY OF ANY KIND, EITHER EXPRESSED OR IMPLIED, INCLUDING,
     WITHOUT LIMITATION, WARRANTIES THAT THE COVERED CODE IS FREE OF
     DEFECTS, MERCHANTABLE, FIT FOR A PARTICULAR PURPOSE OR NON-INFRINGING.
     THE ENTIRE RISK AS TO THE QUALITY AND PERFORMANCE OF THE COVERED CODE
     IS WITH YOU. SHOULD ANY COVERED CODE PROVE DEFECTIVE IN ANY RESPECT,
     YOU (NOT THE INITIAL DEVELOPER OR ANY OTHER CONTRIBUTOR) ASSUME THE
     COST OF ANY NECESSARY SERVICING, REPAIR OR CORRECTION. THIS DISCLAIMER
     OF WARRANTY CONSTITUTES AN ESSENTIAL PART OF THIS LICENSE. NO USE OF
     ANY COVERED CODE IS AUTHORIZED HEREUNDER EXCEPT UNDER THIS DISCLAIMER.

8. TERMINATION.

     8.1.  This License and the rights granted hereunder will terminate
     automatically if You fail to comply with terms herein and fail to cure
     such breach within 30 days of becoming aware of the breach. All
     sublicenses to the Covered Code which are properly granted shall
     survive any termination of this License. Provisions which, by their
     nature, must remain in effect beyond the termination of this License
     shall survive.

     8.2.  If You initiate litigation by asserting a patent infringement
     claim (excluding declatory judgment actions) against Initial Developer
     or a Contributor (the Initial Developer or Contributor against whom
     You file such action is referred to as "Participant")  alleging that:

     (a)  such Participant's Contributor Version directly or indirectly
     infringes any patent, then any and all rights granted by such
     Participant to You under Sections 2.1 and/or 2.2 of this License
     shall, upon 60 days notice from Participant terminate prospectively,
     unless if within 60 days after receipt of notice You either: (i)
     agree in writing to pay Participant a mutually agreeable reasonable
     royalty for Your past and future use of Modifications made by such
     Participant, or (ii) withdraw Your litigation claim with respect to
     the Contributor Version against such Participant.  If within 60 days
     of notice, a reasonable royalty and payment arrangement are not
     mutually agreed upon in writing by the parties or the litigation claim
     is not withdrawn, the rights granted by Participant to You under
     Sections 2.1 and/or 2.2 automatically terminate at the expiration of
     the 60 day notice period specified above.

     (b)  any software, hardware, or device, other than such Participant's
     Contributor Version, directly or indirectly infringes any patent, then
     any rights granted to You by such Participant under Sections 2.1(b)
     and 2.2(b) are revoked effective as of the date You first made, used,
     sold, distributed, or had made, Modifications made by that
     Participant.

     8.3.  If You assert a patent infringement claim against Participant
     alleging that such Participant's Contributor Version directly or
     indirectly infringes any patent where such claim is resolved (such as
     by license or settlement) prior to the initiation of patent
     infringement litigation, then the reasonable value of the licenses
     granted by such Participant under Sections 2.1 or 2.2 shall be taken
     into account in determining the amount or value of any payment or
     license.

     8.4.  In the event of termination under Sections 8.1 or 8.2 above,
     all end user license agreements (excluding distributors and resellers)
     which have been validly granted by You or any distributor hereunder
     prior to termination shall survive termination.

9. LIMITATION OF LIABILITY.

     UNDER NO CIRCUMSTANCES AND UNDER NO LEGAL THEORY, WHETHER TORT
     (INCLUDING NEGLIGENCE), CONTRACT, OR OTHERWISE, SHALL YOU, THE INITIAL
     DEVELOPER, ANY OTHER CONTRIBUTOR, OR ANY DISTRIBUTOR OF COVERED CODE,
     OR ANY SUPPLIER OF ANY OF SUCH PARTIES, BE LIABLE TO ANY PERSON FOR
     ANY INDIRECT, SPECIAL, INCIDENTAL, OR CONSEQUENTIAL DAMAGES OF ANY
     CHARACTER INCLUDING, WITHOUT LIMITATION, DAMAGES FOR LOSS OF GOODWILL,
     WORK STOPPAGE, COMPUTER FAILURE OR MALFUNCTION, OR ANY AND ALL OTHER
     COMMERCIAL DAMAGES OR LOSSES, EVEN IF SUCH PARTY SHALL HAVE BEEN
     INFORMED OF THE POSSIBILITY OF SUCH DAMAGES. THIS LIMITATION OF
     LIABILITY SHALL NOT APPLY TO LIABILITY FOR DEATH OR PERSONAL INJURY
     RESULTING FROM SUCH PARTY'S NEGLIGENCE TO THE EXTENT APPLICABLE LAW
     PROHIBITS SUCH LIMITATION. SOME JURISDICTIONS DO NOT ALLOW THE
     EXCLUSION OR LIMITATION OF INCIDENTAL OR CONSEQUENTIAL DAMAGES, SO
     THIS EXCLUSION AND LIMITATION MAY NOT APPLY TO YOU.

10. U.S. GOVERNMENT END USERS.

     The Covered Code is a "commercial item," as that term is defined in
     48 C.F.R. 2.101 (Oct. 1995), consisting of "commercial computer
     software" and "commercial computer software documentation," as such
     terms are used in 48 C.F.R. 12.212 (Sept. 1995). Consistent with 48
     C.F.R. 12.212 and 48 C.F.R. 227.7202-1 through 227.7202-4 (June 1995),
     all U.S. Government End Users acquire Covered Code with only those
     rights set forth herein.

11. MISCELLANEOUS.

     This License represents the complete agreement concerning subject
     matter hereof. If any provision of this License is held to be
     unenforceable, such provision shall be reformed only to the extent
     necessary to make it enforceable. This License shall be governed by
     California law provisions (except to the extent applicable law, if
     any, provides otherwise), excluding its conflict-of-law provisions.
     With respect to disputes in which at least one party is a citizen of,
     or an entity chartered or registered to do business in the United
     States of America, any litigation relating to this License shall be
     subject to the jurisdiction of the Federal Courts of the Northern
     District of California, with venue lying in Santa Clara County,
     California, with the losing party responsible for costs, including
     without limitation, court costs and reasonable attorneys' fees and
     expenses. The application of the United Nations Convention on
     Contracts for the International Sale of Goods is expressly excluded.
     Any law or regulation which provides that the language of a contract
     shall be construed against the drafter shall not apply to this
     License.

12. RESPONSIBILITY FOR CLAIMS.

     As between Initial Developer and the Contributors, each party is
     responsible for claims and damages arising, directly or indirectly,
     out of its utilization of rights under this License and You agree to
     work with Initial Developer and Contributors to distribute such
     responsibility on an equitable basis. Nothing herein is intended or
     shall be deemed to constitute any admission of liability.

13. MULTIPLE-LICENSED CODE.

     Initial Developer may designate portions of the Covered Code as
     "Multiple-Licensed".  "Multiple-Licensed" means that the Initial
     Developer permits you to utilize portions of the Covered Code under
     Your choice of the NPL or the alternative licenses, if any, specified
     by the Initial Developer in the file described in Exhibit A.

EXHIBIT A -Mozilla Public License.

     The contents of this file are subject to the Mozilla Public License
     Version 1.1 (the "License"); you may not use this file except in
     compliance with the License. You may obtain a copy of the License at
     http://www.mozilla.org/MPL/

     Software distributed under the License is distributed on an "AS IS"
     basis, WITHOUT WARRANTY OF ANY KIND, either express or implied. See the
     License for the specific language governing rights and limitations
     under the License.

     The Original Code is ______________________________________.

     The Initial Developer of the Original Code is ________________________.
     Portions created by ______________________ are Copyright (C) ______
     _______________________. All Rights Reserved.

     Contributor(s): ______________________________________.

     Alternatively, the contents of this file may be used under the terms
     of the _____ license (the  "[___] License"), in which case the
     provisions of [______] License are applicable instead of those
     above.  If you wish to allow use of your version of this file only
     under the terms of the [____] License and not to allow others to use
     your version of this file under the MPL, indicate your decision by
     deleting  the provisions above and replace  them with the notice and
     other provisions required by the [___] License.  If you do not delete
     the provisions above, a recipient may use your version of this file
     under either the MPL or the [___] License."

     [NOTE: The text of this Exhibit A may differ slightly from the text of
     the notices in the Source Code files of the Original Code. You should
     use the text of this Exhibit A rather than the text found in the
     Original Code Source Code for Your Modifications.]
```

## Utility: ImageResizer

### Brice Lams's Image Resizer License

**Source**: https://github.com/bricelam/ImageResizer/

The MIT License (MIT)

Copyright (c) Brice Lambson. All rights reserved.

Permission is hereby granted, free of charge, to any person obtaining a copy
of this software and associated documentation files (the "Software"), to deal
in the Software without restriction, including without limitation the rights
to use, copy, modify, merge, publish, distribute, sublicense, and/or sell
copies of the Software, and to permit persons to whom the Software is
furnished to do so, subject to the following conditions:

The above copyright notice and this permission notice shall be included in
all copies or substantial portions of the Software.

THE SOFTWARE IS PROVIDED "AS IS", WITHOUT WARRANTY OF ANY KIND, EXPRESS OR
IMPLIED, INCLUDING BUT NOT LIMITED TO THE WARRANTIES OF MERCHANTABILITY,
FITNESS FOR A PARTICULAR PURPOSE AND NONINFRINGEMENT. IN NO EVENT SHALL THE
AUTHORS OR COPYRIGHT HOLDERS BE LIABLE FOR ANY CLAIM, DAMAGES OR OTHER
LIABILITY, WHETHER IN AN ACTION OF CONTRACT, TORT OR OTHERWISE, ARISING FROM,
OUT OF OR IN CONNECTION WITH THE SOFTWARE OR THE USE OR OTHER DEALINGS IN
THE SOFTWARE.

## Utility: PowerToys Run

### Wox License

**Fork project source**: https://github.com/jjw24/Wox/
**Base project source**: https://github.com/Wox-launcher/Wox

The MIT License (MIT)

Copyright (c) 2015 Wox

Permission is hereby granted, free of charge, to any person obtaining a copy of
this software and associated documentation files (the "Software"), to deal in
the Software without restriction, including without limitation the rights to
use, copy, modify, merge, publish, distribute, sublicense, and/or sell copies of
the Software, and to permit persons to whom the Software is furnished to do so,
subject to the following conditions:

The above copyright notice and this permission notice shall be included in all
copies or substantial portions of the Software.

THE SOFTWARE IS PROVIDED "AS IS", WITHOUT WARRANTY OF ANY KIND, EXPRESS OR
IMPLIED, INCLUDING BUT NOT LIMITED TO THE WARRANTIES OF MERCHANTABILITY, FITNESS
FOR A PARTICULAR PURPOSE AND NONINFRINGEMENT. IN NO EVENT SHALL THE AUTHORS OR
COPYRIGHT HOLDERS BE LIABLE FOR ANY CLAIM, DAMAGES OR OTHER LIABILITY, WHETHER
IN AN ACTION OF CONTRACT, TORT OR OTHERWISE, ARISING FROM, OUT OF OR IN
CONNECTION WITH THE SOFTWARE OR THE USE OR OTHER DEALINGS IN THE SOFTWARE.

### Beta Tadele's Window Walker License

**Source**: https://github.com/betsegaw/windowwalker

The MIT License (MIT)

Copyright 2020 Betsegaw Tadele

Permission is hereby granted, free of charge, to any person obtaining a copy of this software and associated documentation files (the "Software"), to deal in the Software without restriction, including without limitation the rights to use, copy, modify, merge, publish, distribute, sublicense, and/or sell copies of the Software, and to permit persons to whom the Software is furnished to do so, subject to the following conditions:

The above copyright notice and this permission notice shall be included in all copies or substantial portions of the Software.

THE SOFTWARE IS PROVIDED "AS IS", WITHOUT WARRANTY OF ANY KIND, EXPRESS OR IMPLIED, INCLUDING BUT NOT LIMITED TO THE WARRANTIES OF MERCHANTABILITY, FITNESS FOR A PARTICULAR PURPOSE AND NONINFRINGEMENT. IN NO EVENT SHALL THE AUTHORS OR COPYRIGHT HOLDERS BE LIABLE FOR ANY CLAIM, DAMAGES OR OTHER LIABILITY, WHETHER IN AN ACTION OF CONTRACT, TORT OR OTHERWISE, ARISING FROM, OUT OF OR IN CONNECTION WITH THE SOFTWARE OR THE USE OR OTHER DEALINGS IN THE SOFTWARE.

## Utility: PowerRename

### Chris Davis's SmartRename License

**Source**: https://github.com/chrdavis/SmartRename

MIT License

Copyright (c) 2017 Chris Davis

Permission is hereby granted, free of charge, to any person obtaining a copy
of this software and associated documentation files (the "Software"), to deal
in the Software without restriction, including without limitation the rights
to use, copy, modify, merge, publish, distribute, sublicense, and/or sell
copies of the Software, and to permit persons to whom the Software is
furnished to do so, subject to the following conditions:

The above copyright notice and this permission notice shall be included in all
copies or substantial portions of the Software.

THE SOFTWARE IS PROVIDED "AS IS", WITHOUT WARRANTY OF ANY KIND, EXPRESS OR
IMPLIED, INCLUDING BUT NOT LIMITED TO THE WARRANTIES OF MERCHANTABILITY,
FITNESS FOR A PARTICULAR PURPOSE AND NONINFRINGEMENT. IN NO EVENT SHALL THE
AUTHORS OR COPYRIGHT HOLDERS BE LIABLE FOR ANY CLAIM, DAMAGES OR OTHER
LIABILITY, WHETHER IN AN ACTION OF CONTRACT, TORT OR OTHERWISE, ARISING FROM,
OUT OF OR IN CONNECTION WITH THE SOFTWARE OR THE USE OR OTHER DEALINGS IN THE
SOFTWARE.

## PowerToy: Installer/Runner

### spdlog

**Source**: https://github.com/gabime/spdlog

The MIT License (MIT)

Copyright (c) 2016 Gabi Melman.

Permission is hereby granted, free of charge, to any person obtaining a copy
of this software and associated documentation files (the "Software"), to deal
in the Software without restriction, including without limitation the rights
to use, copy, modify, merge, publish, distribute, sublicense, and/or sell
copies of the Software, and to permit persons to whom the Software is
furnished to do so, subject to the following conditions:

The above copyright notice and this permission notice shall be included in
all copies or substantial portions of the Software.

THE SOFTWARE IS PROVIDED "AS IS", WITHOUT WARRANTY OF ANY KIND, EXPRESS OR
IMPLIED, INCLUDING BUT NOT LIMITED TO THE WARRANTIES OF MERCHANTABILITY,
FITNESS FOR A PARTICULAR PURPOSE AND NONINFRINGEMENT. IN NO EVENT SHALL THE
AUTHORS OR COPYRIGHT HOLDERS BE LIABLE FOR ANY CLAIM, DAMAGES OR OTHER
LIABILITY, WHETHER IN AN ACTION OF CONTRACT, TORT OR OTHERWISE, ARISING FROM,
OUT OF OR IN CONNECTION WITH THE SOFTWARE OR THE USE OR OTHER DEALINGS IN
THE SOFTWARE.

-- NOTE: Third party dependency used by this software --
This software depends on the fmt lib (MIT License),
and users must comply to its license: https://github.com/fmtlib/fmt/blob/master/LICENSE.rst

### expected-lite

**Source**: https://github.com/martinmoene/expected-lite

Boost Software License - Version 1.0 - August 17th, 2003

Permission is hereby granted, free of charge, to any person or organization
obtaining a copy of the software and accompanying documentation covered by
this license (the "Software") to use, reproduce, display, distribute,
execute, and transmit the Software, and to prepare derivative works of the
Software, and to permit third-parties to whom the Software is furnished to
do so, all subject to the following:

The copyright notices in the Software and this entire statement, including
the above license grant, this restriction and the following disclaimer,
must be included in all copies of the Software, in whole or in part, and
all derivative works of the Software, unless such copies or derivative
works are solely in the form of machine-executable object code generated by
a source language processor.

THE SOFTWARE IS PROVIDED "AS IS", WITHOUT WARRANTY OF ANY KIND, EXPRESS OR
IMPLIED, INCLUDING BUT NOT LIMITED TO THE WARRANTIES OF MERCHANTABILITY,
FITNESS FOR A PARTICULAR PURPOSE, TITLE AND NON-INFRINGEMENT. IN NO EVENT
SHALL THE COPYRIGHT HOLDERS OR ANYONE DISTRIBUTING THE SOFTWARE BE LIABLE
FOR ANY DAMAGES OR OTHER LIABILITY, WHETHER IN CONTRACT, TORT OR OTHERWISE,
ARISING FROM, OUT OF OR IN CONNECTION WITH THE SOFTWARE OR THE USE OR OTHER
DEALINGS IN THE SOFTWARE.

### zip

**Source**: https://github.com/kuba--/zip

This is free and unencumbered software released into the public domain.

Anyone is free to copy, modify, publish, use, compile, sell, or
distribute this software, either in source code form or as a compiled
binary, for any purpose, commercial or non-commercial, and by any
means.

In jurisdictions that recognize copyright laws, the author or authors
of this software dedicate any and all copyright interest in the
software to the public domain. We make this dedication for the benefit
of the public at large and to the detriment of our heirs and
successors. We intend this dedication to be an overt act of
relinquishment in perpetuity of all present and future rights to this
software under copyright law.

THE SOFTWARE IS PROVIDED "AS IS", WITHOUT WARRANTY OF ANY KIND,
EXPRESS OR IMPLIED, INCLUDING BUT NOT LIMITED TO THE WARRANTIES OF
MERCHANTABILITY, FITNESS FOR A PARTICULAR PURPOSE AND NONINFRINGEMENT.
IN NO EVENT SHALL THE AUTHORS BE LIABLE FOR ANY CLAIM, DAMAGES OR
OTHER LIABILITY, WHETHER IN AN ACTION OF CONTRACT, TORT OR OTHERWISE,
ARISING FROM, OUT OF OR IN CONNECTION WITH THE SOFTWARE OR THE USE OR
OTHER DEALINGS IN THE SOFTWARE.

For more information, please refer to <http://unlicense.org/>

## Utility: Measure tool

### sse2neon

We adopted some functions from it.

**Source**: https://github.com/DLTcollab/sse2neon

sse2neon is freely redistributable under the MIT License.
Permission is hereby granted, free of charge, to any person obtaining a copy
of this software and associated documentation files (the "Software"), to deal
in the Software without restriction, including without limitation the rights
to use, copy, modify, merge, publish, distribute, sublicense, and/or sell
copies of the Software, and to permit persons to whom the Software is
furnished to do so, subject to the following conditions:
The above copyright notice and this permission notice shall be included in
all copies or substantial portions of the Software.
THE SOFTWARE IS PROVIDED "AS IS", WITHOUT WARRANTY OF ANY KIND, EXPRESS OR
IMPLIED, INCLUDING BUT NOT LIMITED TO THE WARRANTIES OF MERCHANTABILITY,
FITNESS FOR A PARTICULAR PURPOSE AND NONINFRINGEMENT. IN NO EVENT SHALL THE
AUTHORS OR COPYRIGHT HOLDERS BE LIABLE FOR ANY CLAIM, DAMAGES OR OTHER
LIABILITY, WHETHER IN AN ACTION OF CONTRACT, TORT OR OTHERWISE, ARISING FROM,
OUT OF OR IN CONNECTION WITH THE SOFTWARE OR THE USE OR OTHER DEALINGS IN THE
SOFTWARE.

## Utility: Peek

### Monaco Editor

**Source**: https://github.com/Microsoft/monaco-editor

**Additional third party notifications:** https://github.com/microsoft/monaco-editor/blob/main/ThirdPartyNotices.txt

The MIT License (MIT)

Copyright (c) 2016 - present Microsoft Corporation

Permission is hereby granted, free of charge, to any person obtaining a copy
of this software and associated documentation files (the "Software"), to deal
in the Software without restriction, including without limitation the rights
to use, copy, modify, merge, publish, distribute, sublicense, and/or sell
copies of the Software, and to permit persons to whom the Software is
furnished to do so, subject to the following conditions:

The above copyright notice and this permission notice shall be included in all
copies or substantial portions of the Software.

THE SOFTWARE IS PROVIDED "AS IS", WITHOUT WARRANTY OF ANY KIND, EXPRESS OR
IMPLIED, INCLUDING BUT NOT LIMITED TO THE WARRANTIES OF MERCHANTABILITY,
FITNESS FOR A PARTICULAR PURPOSE AND NONINFRINGEMENT. IN NO EVENT SHALL THE
AUTHORS OR COPYRIGHT HOLDERS BE LIABLE FOR ANY CLAIM, DAMAGES OR OTHER
LIABILITY, WHETHER IN AN ACTION OF CONTRACT, TORT OR OTHERWISE, ARISING FROM,
OUT OF OR IN CONNECTION WITH THE SOFTWARE OR THE USE OR OTHER DEALINGS IN THE
SOFTWARE.

### The Quite OK Image Format reference decoder

**Source**: https://github.com/phoboslab/qoi

**Note**: [@pedrolamas](https://github.com/pedrolamas) translated and adapted the reference decoder code to C# that is in PowerToys from the original C++ implementation.

MIT License

Copyright (c) 2022 Dominic Szablewski

Permission is hereby granted, free of charge, to any person obtaining a copy
of this software and associated documentation files (the "Software"), to deal
in the Software without restriction, including without limitation the rights
to use, copy, modify, merge, publish, distribute, sublicense, and/or sell
copies of the Software, and to permit persons to whom the Software is
furnished to do so, subject to the following conditions:

The above copyright notice and this permission notice shall be included in all
copies or substantial portions of the Software.

THE SOFTWARE IS PROVIDED "AS IS", WITHOUT WARRANTY OF ANY KIND, EXPRESS OR
IMPLIED, INCLUDING BUT NOT LIMITED TO THE WARRANTIES OF MERCHANTABILITY,
FITNESS FOR A PARTICULAR PURPOSE AND NONINFRINGEMENT. IN NO EVENT SHALL THE
AUTHORS OR COPYRIGHT HOLDERS BE LIABLE FOR ANY CLAIM, DAMAGES OR OTHER
LIABILITY, WHETHER IN AN ACTION OF CONTRACT, TORT OR OTHERWISE, ARISING FROM,
OUT OF OR IN CONNECTION WITH THE SOFTWARE OR THE USE OR OTHER DEALINGS IN THE
SOFTWARE.

### UTF Unknown

We use the UTF.Unknown NuGet package for detecting encoding in text/code files.

**Source**: https://github.com/CharsetDetector/UTF-unknown

```
                          MOZILLA PUBLIC LICENSE
                                Version 1.1

                              ---------------

1. Definitions.

     1.0.1. "Commercial Use" means distribution or otherwise making the
     Covered Code available to a third party.

     1.1. "Contributor" means each entity that creates or contributes to
     the creation of Modifications.

     1.2. "Contributor Version" means the combination of the Original
     Code, prior Modifications used by a Contributor, and the Modifications
     made by that particular Contributor.

     1.3. "Covered Code" means the Original Code or Modifications or the
     combination of the Original Code and Modifications, in each case
     including portions thereof.

     1.4. "Electronic Distribution Mechanism" means a mechanism generally
     accepted in the software development community for the electronic
     transfer of data.

     1.5. "Executable" means Covered Code in any form other than Source
     Code.

     1.6. "Initial Developer" means the individual or entity identified
     as the Initial Developer in the Source Code notice required by Exhibit
     A.

     1.7. "Larger Work" means a work which combines Covered Code or
     portions thereof with code not governed by the terms of this License.

     1.8. "License" means this document.

     1.8.1. "Licensable" means having the right to grant, to the maximum
     extent possible, whether at the time of the initial grant or
     subsequently acquired, any and all of the rights conveyed herein.

     1.9. "Modifications" means any addition to or deletion from the
     substance or structure of either the Original Code or any previous
     Modifications. When Covered Code is released as a series of files, a
     Modification is:
          A. Any addition to or deletion from the contents of a file
          containing Original Code or previous Modifications.

          B. Any new file that contains any part of the Original Code or
          previous Modifications.

     1.10. "Original Code" means Source Code of computer software code
     which is described in the Source Code notice required by Exhibit A as
     Original Code, and which, at the time of its release under this
     License is not already Covered Code governed by this License.

     1.10.1. "Patent Claims" means any patent claim(s), now owned or
     hereafter acquired, including without limitation,  method, process,
     and apparatus claims, in any patent Licensable by grantor.

     1.11. "Source Code" means the preferred form of the Covered Code for
     making modifications to it, including all modules it contains, plus
     any associated interface definition files, scripts used to control
     compilation and installation of an Executable, or source code
     differential comparisons against either the Original Code or another
     well known, available Covered Code of the Contributor's choice. The
     Source Code can be in a compressed or archival form, provided the
     appropriate decompression or de-archiving software is widely available
     for no charge.

     1.12. "You" (or "Your")  means an individual or a legal entity
     exercising rights under, and complying with all of the terms of, this
     License or a future version of this License issued under Section 6.1.
     For legal entities, "You" includes any entity which controls, is
     controlled by, or is under common control with You. For purposes of
     this definition, "control" means (a) the power, direct or indirect,
     to cause the direction or management of such entity, whether by
     contract or otherwise, or (b) ownership of more than fifty percent
     (50%) of the outstanding shares or beneficial ownership of such
     entity.

2. Source Code License.

     2.1. The Initial Developer Grant.
     The Initial Developer hereby grants You a world-wide, royalty-free,
     non-exclusive license, subject to third party intellectual property
     claims:
          (a)  under intellectual property rights (other than patent or
          trademark) Licensable by Initial Developer to use, reproduce,
          modify, display, perform, sublicense and distribute the Original
          Code (or portions thereof) with or without Modifications, and/or
          as part of a Larger Work; and

          (b) under Patents Claims infringed by the making, using or
          selling of Original Code, to make, have made, use, practice,
          sell, and offer for sale, and/or otherwise dispose of the
          Original Code (or portions thereof).

          (c) the licenses granted in this Section 2.1(a) and (b) are
          effective on the date Initial Developer first distributes
          Original Code under the terms of this License.

          (d) Notwithstanding Section 2.1(b) above, no patent license is
          granted: 1) for code that You delete from the Original Code; 2)
          separate from the Original Code;  or 3) for infringements caused
          by: i) the modification of the Original Code or ii) the
          combination of the Original Code with other software or devices.

     2.2. Contributor Grant.
     Subject to third party intellectual property claims, each Contributor
     hereby grants You a world-wide, royalty-free, non-exclusive license

          (a)  under intellectual property rights (other than patent or
          trademark) Licensable by Contributor, to use, reproduce, modify,
          display, perform, sublicense and distribute the Modifications
          created by such Contributor (or portions thereof) either on an
          unmodified basis, with other Modifications, as Covered Code
          and/or as part of a Larger Work; and

          (b) under Patent Claims infringed by the making, using, or
          selling of  Modifications made by that Contributor either alone
          and/or in combination with its Contributor Version (or portions
          of such combination), to make, use, sell, offer for sale, have
          made, and/or otherwise dispose of: 1) Modifications made by that
          Contributor (or portions thereof); and 2) the combination of
          Modifications made by that Contributor with its Contributor
          Version (or portions of such combination).

          (c) the licenses granted in Sections 2.2(a) and 2.2(b) are
          effective on the date Contributor first makes Commercial Use of
          the Covered Code.

          (d)    Notwithstanding Section 2.2(b) above, no patent license is
          granted: 1) for any code that Contributor has deleted from the
          Contributor Version; 2)  separate from the Contributor Version;
          3)  for infringements caused by: i) third party modifications of
          Contributor Version or ii)  the combination of Modifications made
          by that Contributor with other software  (except as part of the
          Contributor Version) or other devices; or 4) under Patent Claims
          infringed by Covered Code in the absence of Modifications made by
          that Contributor.

3. Distribution Obligations.

     3.1. Application of License.
     The Modifications which You create or to which You contribute are
     governed by the terms of this License, including without limitation
     Section 2.2. The Source Code version of Covered Code may be
     distributed only under the terms of this License or a future version
     of this License released under Section 6.1, and You must include a
     copy of this License with every copy of the Source Code You
     distribute. You may not offer or impose any terms on any Source Code
     version that alters or restricts the applicable version of this
     License or the recipients' rights hereunder. However, You may include
     an additional document offering the additional rights described in
     Section 3.5.

     3.2. Availability of Source Code.
     Any Modification which You create or to which You contribute must be
     made available in Source Code form under the terms of this License
     either on the same media as an Executable version or via an accepted
     Electronic Distribution Mechanism to anyone to whom you made an
     Executable version available; and if made available via Electronic
     Distribution Mechanism, must remain available for at least twelve (12)
     months after the date it initially became available, or at least six
     (6) months after a subsequent version of that particular Modification
     has been made available to such recipients. You are responsible for
     ensuring that the Source Code version remains available even if the
     Electronic Distribution Mechanism is maintained by a third party.

     3.3. Description of Modifications.
     You must cause all Covered Code to which You contribute to contain a
     file documenting the changes You made to create that Covered Code and
     the date of any change. You must include a prominent statement that
     the Modification is derived, directly or indirectly, from Original
     Code provided by the Initial Developer and including the name of the
     Initial Developer in (a) the Source Code, and (b) in any notice in an
     Executable version or related documentation in which You describe the
     origin or ownership of the Covered Code.

     3.4. Intellectual Property Matters
          (a) Third Party Claims.
          If Contributor has knowledge that a license under a third party's
          intellectual property rights is required to exercise the rights
          granted by such Contributor under Sections 2.1 or 2.2,
          Contributor must include a text file with the Source Code
          distribution titled "LEGAL" which describes the claim and the
          party making the claim in sufficient detail that a recipient will
          know whom to contact. If Contributor obtains such knowledge after
          the Modification is made available as described in Section 3.2,
          Contributor shall promptly modify the LEGAL file in all copies
          Contributor makes available thereafter and shall take other steps
          (such as notifying appropriate mailing lists or newsgroups)
          reasonably calculated to inform those who received the Covered
          Code that new knowledge has been obtained.

          (b) Contributor APIs.
          If Contributor's Modifications include an application programming
          interface and Contributor has knowledge of patent licenses which
          are reasonably necessary to implement that API, Contributor must
          also include this information in the LEGAL file.

               (c)    Representations.
          Contributor represents that, except as disclosed pursuant to
          Section 3.4(a) above, Contributor believes that Contributor's
          Modifications are Contributor's original creation(s) and/or
          Contributor has sufficient rights to grant the rights conveyed by
          this License.

     3.5. Required Notices.
     You must duplicate the notice in Exhibit A in each file of the Source
     Code.  If it is not possible to put such notice in a particular Source
     Code file due to its structure, then You must include such notice in a
     location (such as a relevant directory) where a user would be likely
     to look for such a notice.  If You created one or more Modification(s)
     You may add your name as a Contributor to the notice described in
     Exhibit A.  You must also duplicate this License in any documentation
     for the Source Code where You describe recipients' rights or ownership
     rights relating to Covered Code.  You may choose to offer, and to
     charge a fee for, warranty, support, indemnity or liability
     obligations to one or more recipients of Covered Code. However, You
     may do so only on Your own behalf, and not on behalf of the Initial
     Developer or any Contributor. You must make it absolutely clear than
     any such warranty, support, indemnity or liability obligation is
     offered by You alone, and You hereby agree to indemnify the Initial
     Developer and every Contributor for any liability incurred by the
     Initial Developer or such Contributor as a result of warranty,
     support, indemnity or liability terms You offer.

     3.6. Distribution of Executable Versions.
     You may distribute Covered Code in Executable form only if the
     requirements of Section 3.1-3.5 have been met for that Covered Code,
     and if You include a notice stating that the Source Code version of
     the Covered Code is available under the terms of this License,
     including a description of how and where You have fulfilled the
     obligations of Section 3.2. The notice must be conspicuously included
     in any notice in an Executable version, related documentation or
     collateral in which You describe recipients' rights relating to the
     Covered Code. You may distribute the Executable version of Covered
     Code or ownership rights under a license of Your choice, which may
     contain terms different from this License, provided that You are in
     compliance with the terms of this License and that the license for the
     Executable version does not attempt to limit or alter the recipient's
     rights in the Source Code version from the rights set forth in this
     License. If You distribute the Executable version under a different
     license You must make it absolutely clear that any terms which differ
     from this License are offered by You alone, not by the Initial
     Developer or any Contributor. You hereby agree to indemnify the
     Initial Developer and every Contributor for any liability incurred by
     the Initial Developer or such Contributor as a result of any such
     terms You offer.

     3.7. Larger Works.
     You may create a Larger Work by combining Covered Code with other code
     not governed by the terms of this License and distribute the Larger
     Work as a single product. In such a case, You must make sure the
     requirements of this License are fulfilled for the Covered Code.

4. Inability to Comply Due to Statute or Regulation.

     If it is impossible for You to comply with any of the terms of this
     License with respect to some or all of the Covered Code due to
     statute, judicial order, or regulation then You must: (a) comply with
     the terms of this License to the maximum extent possible; and (b)
     describe the limitations and the code they affect. Such description
     must be included in the LEGAL file described in Section 3.4 and must
     be included with all distributions of the Source Code. Except to the
     extent prohibited by statute or regulation, such description must be
     sufficiently detailed for a recipient of ordinary skill to be able to
     understand it.

5. Application of this License.

     This License applies to code to which the Initial Developer has
     attached the notice in Exhibit A and to related Covered Code.

6. Versions of the License.

     6.1. New Versions.
     Netscape Communications Corporation ("Netscape") may publish revised
     and/or new versions of the License from time to time. Each version
     will be given a distinguishing version number.

     6.2. Effect of New Versions.
     Once Covered Code has been published under a particular version of the
     License, You may always continue to use it under the terms of that
     version. You may also choose to use such Covered Code under the terms
     of any subsequent version of the License published by Netscape. No one
     other than Netscape has the right to modify the terms applicable to
     Covered Code created under this License.

     6.3. Derivative Works.
     If You create or use a modified version of this License (which you may
     only do in order to apply it to code which is not already Covered Code
     governed by this License), You must (a) rename Your license so that
     the phrases "Mozilla", "MOZILLAPL", "MOZPL", "Netscape",
     "MPL", "NPL" or any confusingly similar phrase do not appear in your
     license (except to note that your license differs from this License)
     and (b) otherwise make it clear that Your version of the license
     contains terms which differ from the Mozilla Public License and
     Netscape Public License. (Filling in the name of the Initial
     Developer, Original Code or Contributor in the notice described in
     Exhibit A shall not of themselves be deemed to be modifications of
     this License.)

7. DISCLAIMER OF WARRANTY.

     COVERED CODE IS PROVIDED UNDER THIS LICENSE ON AN "AS IS" BASIS,
     WITHOUT WARRANTY OF ANY KIND, EITHER EXPRESSED OR IMPLIED, INCLUDING,
     WITHOUT LIMITATION, WARRANTIES THAT THE COVERED CODE IS FREE OF
     DEFECTS, MERCHANTABLE, FIT FOR A PARTICULAR PURPOSE OR NON-INFRINGING.
     THE ENTIRE RISK AS TO THE QUALITY AND PERFORMANCE OF THE COVERED CODE
     IS WITH YOU. SHOULD ANY COVERED CODE PROVE DEFECTIVE IN ANY RESPECT,
     YOU (NOT THE INITIAL DEVELOPER OR ANY OTHER CONTRIBUTOR) ASSUME THE
     COST OF ANY NECESSARY SERVICING, REPAIR OR CORRECTION. THIS DISCLAIMER
     OF WARRANTY CONSTITUTES AN ESSENTIAL PART OF THIS LICENSE. NO USE OF
     ANY COVERED CODE IS AUTHORIZED HEREUNDER EXCEPT UNDER THIS DISCLAIMER.

8. TERMINATION.

     8.1.  This License and the rights granted hereunder will terminate
     automatically if You fail to comply with terms herein and fail to cure
     such breach within 30 days of becoming aware of the breach. All
     sublicenses to the Covered Code which are properly granted shall
     survive any termination of this License. Provisions which, by their
     nature, must remain in effect beyond the termination of this License
     shall survive.

     8.2.  If You initiate litigation by asserting a patent infringement
     claim (excluding declatory judgment actions) against Initial Developer
     or a Contributor (the Initial Developer or Contributor against whom
     You file such action is referred to as "Participant")  alleging that:

     (a)  such Participant's Contributor Version directly or indirectly
     infringes any patent, then any and all rights granted by such
     Participant to You under Sections 2.1 and/or 2.2 of this License
     shall, upon 60 days notice from Participant terminate prospectively,
     unless if within 60 days after receipt of notice You either: (i)
     agree in writing to pay Participant a mutually agreeable reasonable
     royalty for Your past and future use of Modifications made by such
     Participant, or (ii) withdraw Your litigation claim with respect to
     the Contributor Version against such Participant.  If within 60 days
     of notice, a reasonable royalty and payment arrangement are not
     mutually agreed upon in writing by the parties or the litigation claim
     is not withdrawn, the rights granted by Participant to You under
     Sections 2.1 and/or 2.2 automatically terminate at the expiration of
     the 60 day notice period specified above.

     (b)  any software, hardware, or device, other than such Participant's
     Contributor Version, directly or indirectly infringes any patent, then
     any rights granted to You by such Participant under Sections 2.1(b)
     and 2.2(b) are revoked effective as of the date You first made, used,
     sold, distributed, or had made, Modifications made by that
     Participant.

     8.3.  If You assert a patent infringement claim against Participant
     alleging that such Participant's Contributor Version directly or
     indirectly infringes any patent where such claim is resolved (such as
     by license or settlement) prior to the initiation of patent
     infringement litigation, then the reasonable value of the licenses
     granted by such Participant under Sections 2.1 or 2.2 shall be taken
     into account in determining the amount or value of any payment or
     license.

     8.4.  In the event of termination under Sections 8.1 or 8.2 above,
     all end user license agreements (excluding distributors and resellers)
     which have been validly granted by You or any distributor hereunder
     prior to termination shall survive termination.

9. LIMITATION OF LIABILITY.

     UNDER NO CIRCUMSTANCES AND UNDER NO LEGAL THEORY, WHETHER TORT
     (INCLUDING NEGLIGENCE), CONTRACT, OR OTHERWISE, SHALL YOU, THE INITIAL
     DEVELOPER, ANY OTHER CONTRIBUTOR, OR ANY DISTRIBUTOR OF COVERED CODE,
     OR ANY SUPPLIER OF ANY OF SUCH PARTIES, BE LIABLE TO ANY PERSON FOR
     ANY INDIRECT, SPECIAL, INCIDENTAL, OR CONSEQUENTIAL DAMAGES OF ANY
     CHARACTER INCLUDING, WITHOUT LIMITATION, DAMAGES FOR LOSS OF GOODWILL,
     WORK STOPPAGE, COMPUTER FAILURE OR MALFUNCTION, OR ANY AND ALL OTHER
     COMMERCIAL DAMAGES OR LOSSES, EVEN IF SUCH PARTY SHALL HAVE BEEN
     INFORMED OF THE POSSIBILITY OF SUCH DAMAGES. THIS LIMITATION OF
     LIABILITY SHALL NOT APPLY TO LIABILITY FOR DEATH OR PERSONAL INJURY
     RESULTING FROM SUCH PARTY'S NEGLIGENCE TO THE EXTENT APPLICABLE LAW
     PROHIBITS SUCH LIMITATION. SOME JURISDICTIONS DO NOT ALLOW THE
     EXCLUSION OR LIMITATION OF INCIDENTAL OR CONSEQUENTIAL DAMAGES, SO
     THIS EXCLUSION AND LIMITATION MAY NOT APPLY TO YOU.

10. U.S. GOVERNMENT END USERS.

     The Covered Code is a "commercial item," as that term is defined in
     48 C.F.R. 2.101 (Oct. 1995), consisting of "commercial computer
     software" and "commercial computer software documentation," as such
     terms are used in 48 C.F.R. 12.212 (Sept. 1995). Consistent with 48
     C.F.R. 12.212 and 48 C.F.R. 227.7202-1 through 227.7202-4 (June 1995),
     all U.S. Government End Users acquire Covered Code with only those
     rights set forth herein.

11. MISCELLANEOUS.

     This License represents the complete agreement concerning subject
     matter hereof. If any provision of this License is held to be
     unenforceable, such provision shall be reformed only to the extent
     necessary to make it enforceable. This License shall be governed by
     California law provisions (except to the extent applicable law, if
     any, provides otherwise), excluding its conflict-of-law provisions.
     With respect to disputes in which at least one party is a citizen of,
     or an entity chartered or registered to do business in the United
     States of America, any litigation relating to this License shall be
     subject to the jurisdiction of the Federal Courts of the Northern
     District of California, with venue lying in Santa Clara County,
     California, with the losing party responsible for costs, including
     without limitation, court costs and reasonable attorneys' fees and
     expenses. The application of the United Nations Convention on
     Contracts for the International Sale of Goods is expressly excluded.
     Any law or regulation which provides that the language of a contract
     shall be construed against the drafter shall not apply to this
     License.

12. RESPONSIBILITY FOR CLAIMS.

     As between Initial Developer and the Contributors, each party is
     responsible for claims and damages arising, directly or indirectly,
     out of its utilization of rights under this License and You agree to
     work with Initial Developer and Contributors to distribute such
     responsibility on an equitable basis. Nothing herein is intended or
     shall be deemed to constitute any admission of liability.

13. MULTIPLE-LICENSED CODE.

     Initial Developer may designate portions of the Covered Code as
     "Multiple-Licensed".  "Multiple-Licensed" means that the Initial
     Developer permits you to utilize portions of the Covered Code under
     Your choice of the NPL or the alternative licenses, if any, specified
     by the Initial Developer in the file described in Exhibit A.

EXHIBIT A -Mozilla Public License.

     The contents of this file are subject to the Mozilla Public License
     Version 1.1 (the "License"); you may not use this file except in
     compliance with the License. You may obtain a copy of the License at
     http://www.mozilla.org/MPL/

     Software distributed under the License is distributed on an "AS IS"
     basis, WITHOUT WARRANTY OF ANY KIND, either express or implied. See the
     License for the specific language governing rights and limitations
     under the License.

     The Original Code is ______________________________________.

     The Initial Developer of the Original Code is ________________________.
     Portions created by ______________________ are Copyright (C) ______
     _______________________. All Rights Reserved.

     Contributor(s): ______________________________________.

     Alternatively, the contents of this file may be used under the terms
     of the _____ license (the  "[___] License"), in which case the
     provisions of [______] License are applicable instead of those
     above.  If you wish to allow use of your version of this file only
     under the terms of the [____] License and not to allow others to use
     your version of this file under the MPL, indicate your decision by
     deleting  the provisions above and replace  them with the notice and
     other provisions required by the [___] License.  If you do not delete
     the provisions above, a recipient may use your version of this file
     under either the MPL or the [___] License."

     [NOTE: The text of this Exhibit A may differ slightly from the text of
     the notices in the Source Code files of the Original Code. You should
     use the text of this Exhibit A rather than the text found in the
     Original Code Source Code for Your Modifications.]
```

## Utility: Registry Preview

### HexBox.WinUI

We use HexBox.WinUI to show a preview of binary values.

**Source**: https://github.com/hotkidfamily/HexBox.WinUI

```
MIT License

Copyright (c) 2019 Filip Jeremic
Copyright (c) 2024~2025 hotkidfamily@gmail.com

Permission is hereby granted, free of charge, to any person obtaining a copy
of this software and associated documentation files (the "Software"), to deal
in the Software without restriction, including without limitation the rights
to use, copy, modify, merge, publish, distribute, sublicense, and/or sell
copies of the Software, and to permit persons to whom the Software is
furnished to do so, subject to the following conditions:

The above copyright notice and this permission notice shall be included in all
copies or substantial portions of the Software.

THE SOFTWARE IS PROVIDED "AS IS", WITHOUT WARRANTY OF ANY KIND, EXPRESS OR
IMPLIED, INCLUDING BUT NOT LIMITED TO THE WARRANTIES OF MERCHANTABILITY,
FITNESS FOR A PARTICULAR PURPOSE AND NONINFRINGEMENT. IN NO EVENT SHALL THE
AUTHORS OR COPYRIGHT HOLDERS BE LIABLE FOR ANY CLAIM, DAMAGES OR OTHER
LIABILITY, WHETHER IN AN ACTION OF CONTRACT, TORT OR OTHERWISE, ARISING FROM,
OUT OF OR IN CONNECTION WITH THE SOFTWARE OR THE USE OR OTHER DEALINGS IN THE
SOFTWARE.
```

### Monaco Editor

**Source**: https://github.com/Microsoft/monaco-editor

**Additional third party notifications:** https://github.com/microsoft/monaco-editor/blob/main/ThirdPartyNotices.txt

```
The MIT License (MIT)

Copyright (c) 2016 - present Microsoft Corporation

Permission is hereby granted, free of charge, to any person obtaining a copy
of this software and associated documentation files (the "Software"), to deal
in the Software without restriction, including without limitation the rights
to use, copy, modify, merge, publish, distribute, sublicense, and/or sell
copies of the Software, and to permit persons to whom the Software is
furnished to do so, subject to the following conditions:

The above copyright notice and this permission notice shall be included in all
copies or substantial portions of the Software.

THE SOFTWARE IS PROVIDED "AS IS", WITHOUT WARRANTY OF ANY KIND, EXPRESS OR
IMPLIED, INCLUDING BUT NOT LIMITED TO THE WARRANTIES OF MERCHANTABILITY,
FITNESS FOR A PARTICULAR PURPOSE AND NONINFRINGEMENT. IN NO EVENT SHALL THE
AUTHORS OR COPYRIGHT HOLDERS BE LIABLE FOR ANY CLAIM, DAMAGES OR OTHER
LIABILITY, WHETHER IN AN ACTION OF CONTRACT, TORT OR OTHERWISE, ARISING FROM,
OUT OF OR IN CONNECTION WITH THE SOFTWARE OR THE USE OR OTHER DEALINGS IN THE
SOFTWARE.
```


## NuGet Packages used by PowerToys

- AdaptiveCards.ObjectModel.WinUI3 2.0.0-beta
- AdaptiveCards.Rendering.WinUI3 2.1.0-beta
- AdaptiveCards.Templating 2.0.2
- Appium.WebDriver 4.4.5
- Azure.AI.OpenAI 1.0.0-beta.17
- CommunityToolkit.Common 8.4.0
- CommunityToolkit.Mvvm 8.4.0
- CommunityToolkit.WinUI.Animations 8.2.250402
- CommunityToolkit.WinUI.Collections 8.2.250402
- CommunityToolkit.WinUI.Controls.Primitives 8.2.250402
- CommunityToolkit.WinUI.Controls.Segmented 8.2.250402
- CommunityToolkit.WinUI.Controls.SettingsControls 8.2.250402
- CommunityToolkit.WinUI.Controls.Sizers 8.2.250402
- CommunityToolkit.WinUI.Converters 8.2.250402
- CommunityToolkit.WinUI.Extensions 8.2.250402
- CommunityToolkit.WinUI.UI.Controls.DataGrid 7.1.2
- CommunityToolkit.WinUI.UI.Controls.Markdown 7.1.2
- ControlzEx 6.0.0
- HelixToolkit 2.24.0
- HelixToolkit.Core.Wpf 2.24.0
- hyjiacan.pinyin4net 4.1.1
- Interop.Microsoft.Office.Interop.OneNote 1.1.0.2
- LazyCache 2.4.0
- Mages 3.0.0
- Markdig.Signed 0.34.0
- MessagePack 3.1.3
- Microsoft.Bcl.AsyncInterfaces 9.0.4
- Microsoft.CodeAnalysis.NetAnalyzers 9.0.0
- Microsoft.Data.Sqlite 9.0.4
- Microsoft.Diagnostics.Tracing.TraceEvent 3.1.16
- Microsoft.DotNet.ILCompiler (A)
- Microsoft.Extensions.DependencyInjection 9.0.4
- Microsoft.Extensions.Hosting 9.0.4
- Microsoft.Extensions.Hosting.WindowsServices 9.0.4
- Microsoft.Extensions.Logging 9.0.4
- Microsoft.Extensions.Logging.Abstractions 9.0.4
- Microsoft.NET.ILLink.Tasks (A)
- Microsoft.SemanticKernel 1.15.0
- Microsoft.Toolkit.Uwp.Notifications 7.1.2
- Microsoft.Web.WebView2 1.0.2903.40
- Microsoft.Win32.SystemEvents 9.0.4
- Microsoft.Windows.Compatibility 9.0.4
- Microsoft.Windows.CsWin32 0.2.46-beta
- Microsoft.Windows.CsWinRT 2.2.0
- Microsoft.Windows.SDK.BuildTools 10.0.22621.2428
- Microsoft.WindowsAppSDK 1.6.250205002
- Microsoft.WindowsPackageManager.ComInterop 1.10.120-preview
- Microsoft.Xaml.Behaviors.WinUI.Managed 2.0.9
- Microsoft.Xaml.Behaviors.Wpf 1.1.39
- ModernWpfUI 0.9.4
- Moq 4.18.4
- MSTest 3.8.3
- NLog.Extensions.Logging 5.3.8
- NLog.Schema 5.2.8
- OpenAI 2.0.0
- ReverseMarkdown 4.1.0
- ScipBe.Common.Office.OneNote 3.0.1
- SharpCompress 0.37.2
<<<<<<< HEAD
- SkiaSharp.Views.WinUI 2.88.9
- StreamJsonRpc 2.19.27
=======
- StreamJsonRpc 2.21.69
>>>>>>> c04400e7
- StyleCop.Analyzers 1.2.0-beta.556
- System.CodeDom 9.0.4
- System.CommandLine 2.0.0-beta4.22272.1
- System.ComponentModel.Composition 9.0.4
- System.Configuration.ConfigurationManager 9.0.4
- System.Data.OleDb 9.0.4
- System.Data.SqlClient 4.8.6
- System.Diagnostics.EventLog 9.0.4
- System.Diagnostics.PerformanceCounter 9.0.4
- System.Drawing.Common 9.0.4
- System.IO.Abstractions 22.0.13
- System.IO.Abstractions.TestingHelpers 22.0.13
- System.Management 9.0.4
- System.Net.Http 4.3.4
- System.Private.Uri 4.3.2
- System.Reactive 6.0.1
- System.Runtime.Caching 9.0.4
- System.ServiceProcess.ServiceController 9.0.4
- System.Text.Encoding.CodePages 9.0.4
- System.Text.Json 9.0.4
- System.Text.RegularExpressions 4.3.1
- UnicodeInformation 2.6.0
- UnitsNet 5.56.0
- UTF.Unknown 2.5.1
- WinUIEx 2.2.0
- WPF-UI 3.0.5
- WyHash 1.0.5
<|MERGE_RESOLUTION|>--- conflicted
+++ resolved
@@ -1517,12 +1517,8 @@
 - ReverseMarkdown 4.1.0
 - ScipBe.Common.Office.OneNote 3.0.1
 - SharpCompress 0.37.2
-<<<<<<< HEAD
 - SkiaSharp.Views.WinUI 2.88.9
-- StreamJsonRpc 2.19.27
-=======
 - StreamJsonRpc 2.21.69
->>>>>>> c04400e7
 - StyleCop.Analyzers 1.2.0-beta.556
 - System.CodeDom 9.0.4
 - System.CommandLine 2.0.0-beta4.22272.1
