# NOTICES AND INFORMATION

This software incorporates material from third parties.

- Color Picker
- File Explorer Add-ins
- ImageResizer
- PowerToys Run
- Installer/Runner
- Measure tool
- Peek
- Registry Preview

## Utility: Color Picker

### Martin Chrzan's Color Picker

**Source**: https://github.com/martinchrzan/ColorPicker

MIT License

Copyright (c) 2020 martinchrzan

Permission is hereby granted, free of charge, to any person obtaining a copy
of this software and associated documentation files (the "Software"), to deal
in the Software without restriction, including without limitation the rights
to use, copy, modify, merge, publish, distribute, sublicense, and/or sell
copies of the Software, and to permit persons to whom the Software is
furnished to do so, subject to the following conditions:

The above copyright notice and this permission notice shall be included in all
copies or substantial portions of the Software.

THE SOFTWARE IS PROVIDED "AS IS", WITHOUT WARRANTY OF ANY KIND, EXPRESS OR
IMPLIED, INCLUDING BUT NOT LIMITED TO THE WARRANTIES OF MERCHANTABILITY,
FITNESS FOR A PARTICULAR PURPOSE AND NONINFRINGEMENT. IN NO EVENT SHALL THE
AUTHORS OR COPYRIGHT HOLDERS BE LIABLE FOR ANY CLAIM, DAMAGES OR OTHER
LIABILITY, WHETHER IN AN ACTION OF CONTRACT, TORT OR OTHERWISE, ARISING FROM,
OUT OF OR IN CONNECTION WITH THE SOFTWARE OR THE USE OR OTHER DEALINGS IN THE
SOFTWARE.

## Utility: File Explorer Add-ins

### Monaco Editor

**Source**: https://github.com/Microsoft/monaco-editor

**Additional third party notifications:** https://github.com/microsoft/monaco-editor/blob/main/ThirdPartyNotices.txt

The MIT License (MIT)

Copyright (c) 2016 - present Microsoft Corporation

Permission is hereby granted, free of charge, to any person obtaining a copy
of this software and associated documentation files (the "Software"), to deal
in the Software without restriction, including without limitation the rights
to use, copy, modify, merge, publish, distribute, sublicense, and/or sell
copies of the Software, and to permit persons to whom the Software is
furnished to do so, subject to the following conditions:

The above copyright notice and this permission notice shall be included in all
copies or substantial portions of the Software.

THE SOFTWARE IS PROVIDED "AS IS", WITHOUT WARRANTY OF ANY KIND, EXPRESS OR
IMPLIED, INCLUDING BUT NOT LIMITED TO THE WARRANTIES OF MERCHANTABILITY,
FITNESS FOR A PARTICULAR PURPOSE AND NONINFRINGEMENT. IN NO EVENT SHALL THE
AUTHORS OR COPYRIGHT HOLDERS BE LIABLE FOR ANY CLAIM, DAMAGES OR OTHER
LIABILITY, WHETHER IN AN ACTION OF CONTRACT, TORT OR OTHERWISE, ARISING FROM,
OUT OF OR IN CONNECTION WITH THE SOFTWARE OR THE USE OR OTHER DEALINGS IN THE
SOFTWARE.

### The Quite OK Image Format reference decoder

**Source**: https://github.com/phoboslab/qoi

**Note**: [@pedrolamas](https://github.com/pedrolamas) translated and adapted the reference decoder code to C# that is in PowerToys from the original C++ implementation.

MIT License

Copyright (c) 2022 Dominic Szablewski

Permission is hereby granted, free of charge, to any person obtaining a copy
of this software and associated documentation files (the "Software"), to deal
in the Software without restriction, including without limitation the rights
to use, copy, modify, merge, publish, distribute, sublicense, and/or sell
copies of the Software, and to permit persons to whom the Software is
furnished to do so, subject to the following conditions:

The above copyright notice and this permission notice shall be included in all
copies or substantial portions of the Software.

THE SOFTWARE IS PROVIDED "AS IS", WITHOUT WARRANTY OF ANY KIND, EXPRESS OR
IMPLIED, INCLUDING BUT NOT LIMITED TO THE WARRANTIES OF MERCHANTABILITY,
FITNESS FOR A PARTICULAR PURPOSE AND NONINFRINGEMENT. IN NO EVENT SHALL THE
AUTHORS OR COPYRIGHT HOLDERS BE LIABLE FOR ANY CLAIM, DAMAGES OR OTHER
LIABILITY, WHETHER IN AN ACTION OF CONTRACT, TORT OR OTHERWISE, ARISING FROM,
OUT OF OR IN CONNECTION WITH THE SOFTWARE OR THE USE OR OTHER DEALINGS IN THE
SOFTWARE.

### UTF Unknown

We use the UTF.Unknown NuGet package for detecting encoding in text/code files.

**Source**: https://github.com/CharsetDetector/UTF-unknown

```
                          MOZILLA PUBLIC LICENSE
                                Version 1.1

                              ---------------

1. Definitions.

     1.0.1. "Commercial Use" means distribution or otherwise making the
     Covered Code available to a third party.

     1.1. "Contributor" means each entity that creates or contributes to
     the creation of Modifications.

     1.2. "Contributor Version" means the combination of the Original
     Code, prior Modifications used by a Contributor, and the Modifications
     made by that particular Contributor.

     1.3. "Covered Code" means the Original Code or Modifications or the
     combination of the Original Code and Modifications, in each case
     including portions thereof.

     1.4. "Electronic Distribution Mechanism" means a mechanism generally
     accepted in the software development community for the electronic
     transfer of data.

     1.5. "Executable" means Covered Code in any form other than Source
     Code.

     1.6. "Initial Developer" means the individual or entity identified
     as the Initial Developer in the Source Code notice required by Exhibit
     A.

     1.7. "Larger Work" means a work which combines Covered Code or
     portions thereof with code not governed by the terms of this License.

     1.8. "License" means this document.

     1.8.1. "Licensable" means having the right to grant, to the maximum
     extent possible, whether at the time of the initial grant or
     subsequently acquired, any and all of the rights conveyed herein.

     1.9. "Modifications" means any addition to or deletion from the
     substance or structure of either the Original Code or any previous
     Modifications. When Covered Code is released as a series of files, a
     Modification is:
          A. Any addition to or deletion from the contents of a file
          containing Original Code or previous Modifications.

          B. Any new file that contains any part of the Original Code or
          previous Modifications.

     1.10. "Original Code" means Source Code of computer software code
     which is described in the Source Code notice required by Exhibit A as
     Original Code, and which, at the time of its release under this
     License is not already Covered Code governed by this License.

     1.10.1. "Patent Claims" means any patent claim(s), now owned or
     hereafter acquired, including without limitation,  method, process,
     and apparatus claims, in any patent Licensable by grantor.

     1.11. "Source Code" means the preferred form of the Covered Code for
     making modifications to it, including all modules it contains, plus
     any associated interface definition files, scripts used to control
     compilation and installation of an Executable, or source code
     differential comparisons against either the Original Code or another
     well known, available Covered Code of the Contributor's choice. The
     Source Code can be in a compressed or archival form, provided the
     appropriate decompression or de-archiving software is widely available
     for no charge.

     1.12. "You" (or "Your")  means an individual or a legal entity
     exercising rights under, and complying with all of the terms of, this
     License or a future version of this License issued under Section 6.1.
     For legal entities, "You" includes any entity which controls, is
     controlled by, or is under common control with You. For purposes of
     this definition, "control" means (a) the power, direct or indirect,
     to cause the direction or management of such entity, whether by
     contract or otherwise, or (b) ownership of more than fifty percent
     (50%) of the outstanding shares or beneficial ownership of such
     entity.

2. Source Code License.

     2.1. The Initial Developer Grant.
     The Initial Developer hereby grants You a world-wide, royalty-free,
     non-exclusive license, subject to third party intellectual property
     claims:
          (a)  under intellectual property rights (other than patent or
          trademark) Licensable by Initial Developer to use, reproduce,
          modify, display, perform, sublicense and distribute the Original
          Code (or portions thereof) with or without Modifications, and/or
          as part of a Larger Work; and

          (b) under Patents Claims infringed by the making, using or
          selling of Original Code, to make, have made, use, practice,
          sell, and offer for sale, and/or otherwise dispose of the
          Original Code (or portions thereof).

          (c) the licenses granted in this Section 2.1(a) and (b) are
          effective on the date Initial Developer first distributes
          Original Code under the terms of this License.

          (d) Notwithstanding Section 2.1(b) above, no patent license is
          granted: 1) for code that You delete from the Original Code; 2)
          separate from the Original Code;  or 3) for infringements caused
          by: i) the modification of the Original Code or ii) the
          combination of the Original Code with other software or devices.

     2.2. Contributor Grant.
     Subject to third party intellectual property claims, each Contributor
     hereby grants You a world-wide, royalty-free, non-exclusive license

          (a)  under intellectual property rights (other than patent or
          trademark) Licensable by Contributor, to use, reproduce, modify,
          display, perform, sublicense and distribute the Modifications
          created by such Contributor (or portions thereof) either on an
          unmodified basis, with other Modifications, as Covered Code
          and/or as part of a Larger Work; and

          (b) under Patent Claims infringed by the making, using, or
          selling of  Modifications made by that Contributor either alone
          and/or in combination with its Contributor Version (or portions
          of such combination), to make, use, sell, offer for sale, have
          made, and/or otherwise dispose of: 1) Modifications made by that
          Contributor (or portions thereof); and 2) the combination of
          Modifications made by that Contributor with its Contributor
          Version (or portions of such combination).

          (c) the licenses granted in Sections 2.2(a) and 2.2(b) are
          effective on the date Contributor first makes Commercial Use of
          the Covered Code.

          (d)    Notwithstanding Section 2.2(b) above, no patent license is
          granted: 1) for any code that Contributor has deleted from the
          Contributor Version; 2)  separate from the Contributor Version;
          3)  for infringements caused by: i) third party modifications of
          Contributor Version or ii)  the combination of Modifications made
          by that Contributor with other software  (except as part of the
          Contributor Version) or other devices; or 4) under Patent Claims
          infringed by Covered Code in the absence of Modifications made by
          that Contributor.

3. Distribution Obligations.

     3.1. Application of License.
     The Modifications which You create or to which You contribute are
     governed by the terms of this License, including without limitation
     Section 2.2. The Source Code version of Covered Code may be
     distributed only under the terms of this License or a future version
     of this License released under Section 6.1, and You must include a
     copy of this License with every copy of the Source Code You
     distribute. You may not offer or impose any terms on any Source Code
     version that alters or restricts the applicable version of this
     License or the recipients' rights hereunder. However, You may include
     an additional document offering the additional rights described in
     Section 3.5.

     3.2. Availability of Source Code.
     Any Modification which You create or to which You contribute must be
     made available in Source Code form under the terms of this License
     either on the same media as an Executable version or via an accepted
     Electronic Distribution Mechanism to anyone to whom you made an
     Executable version available; and if made available via Electronic
     Distribution Mechanism, must remain available for at least twelve (12)
     months after the date it initially became available, or at least six
     (6) months after a subsequent version of that particular Modification
     has been made available to such recipients. You are responsible for
     ensuring that the Source Code version remains available even if the
     Electronic Distribution Mechanism is maintained by a third party.

     3.3. Description of Modifications.
     You must cause all Covered Code to which You contribute to contain a
     file documenting the changes You made to create that Covered Code and
     the date of any change. You must include a prominent statement that
     the Modification is derived, directly or indirectly, from Original
     Code provided by the Initial Developer and including the name of the
     Initial Developer in (a) the Source Code, and (b) in any notice in an
     Executable version or related documentation in which You describe the
     origin or ownership of the Covered Code.

     3.4. Intellectual Property Matters
          (a) Third Party Claims.
          If Contributor has knowledge that a license under a third party's
          intellectual property rights is required to exercise the rights
          granted by such Contributor under Sections 2.1 or 2.2,
          Contributor must include a text file with the Source Code
          distribution titled "LEGAL" which describes the claim and the
          party making the claim in sufficient detail that a recipient will
          know whom to contact. If Contributor obtains such knowledge after
          the Modification is made available as described in Section 3.2,
          Contributor shall promptly modify the LEGAL file in all copies
          Contributor makes available thereafter and shall take other steps
          (such as notifying appropriate mailing lists or newsgroups)
          reasonably calculated to inform those who received the Covered
          Code that new knowledge has been obtained.

          (b) Contributor APIs.
          If Contributor's Modifications include an application programming
          interface and Contributor has knowledge of patent licenses which
          are reasonably necessary to implement that API, Contributor must
          also include this information in the LEGAL file.

               (c)    Representations.
          Contributor represents that, except as disclosed pursuant to
          Section 3.4(a) above, Contributor believes that Contributor's
          Modifications are Contributor's original creation(s) and/or
          Contributor has sufficient rights to grant the rights conveyed by
          this License.

     3.5. Required Notices.
     You must duplicate the notice in Exhibit A in each file of the Source
     Code.  If it is not possible to put such notice in a particular Source
     Code file due to its structure, then You must include such notice in a
     location (such as a relevant directory) where a user would be likely
     to look for such a notice.  If You created one or more Modification(s)
     You may add your name as a Contributor to the notice described in
     Exhibit A.  You must also duplicate this License in any documentation
     for the Source Code where You describe recipients' rights or ownership
     rights relating to Covered Code.  You may choose to offer, and to
     charge a fee for, warranty, support, indemnity or liability
     obligations to one or more recipients of Covered Code. However, You
     may do so only on Your own behalf, and not on behalf of the Initial
     Developer or any Contributor. You must make it absolutely clear than
     any such warranty, support, indemnity or liability obligation is
     offered by You alone, and You hereby agree to indemnify the Initial
     Developer and every Contributor for any liability incurred by the
     Initial Developer or such Contributor as a result of warranty,
     support, indemnity or liability terms You offer.

     3.6. Distribution of Executable Versions.
     You may distribute Covered Code in Executable form only if the
     requirements of Section 3.1-3.5 have been met for that Covered Code,
     and if You include a notice stating that the Source Code version of
     the Covered Code is available under the terms of this License,
     including a description of how and where You have fulfilled the
     obligations of Section 3.2. The notice must be conspicuously included
     in any notice in an Executable version, related documentation or
     collateral in which You describe recipients' rights relating to the
     Covered Code. You may distribute the Executable version of Covered
     Code or ownership rights under a license of Your choice, which may
     contain terms different from this License, provided that You are in
     compliance with the terms of this License and that the license for the
     Executable version does not attempt to limit or alter the recipient's
     rights in the Source Code version from the rights set forth in this
     License. If You distribute the Executable version under a different
     license You must make it absolutely clear that any terms which differ
     from this License are offered by You alone, not by the Initial
     Developer or any Contributor. You hereby agree to indemnify the
     Initial Developer and every Contributor for any liability incurred by
     the Initial Developer or such Contributor as a result of any such
     terms You offer.

     3.7. Larger Works.
     You may create a Larger Work by combining Covered Code with other code
     not governed by the terms of this License and distribute the Larger
     Work as a single product. In such a case, You must make sure the
     requirements of this License are fulfilled for the Covered Code.

4. Inability to Comply Due to Statute or Regulation.

     If it is impossible for You to comply with any of the terms of this
     License with respect to some or all of the Covered Code due to
     statute, judicial order, or regulation then You must: (a) comply with
     the terms of this License to the maximum extent possible; and (b)
     describe the limitations and the code they affect. Such description
     must be included in the LEGAL file described in Section 3.4 and must
     be included with all distributions of the Source Code. Except to the
     extent prohibited by statute or regulation, such description must be
     sufficiently detailed for a recipient of ordinary skill to be able to
     understand it.

5. Application of this License.

     This License applies to code to which the Initial Developer has
     attached the notice in Exhibit A and to related Covered Code.

6. Versions of the License.

     6.1. New Versions.
     Netscape Communications Corporation ("Netscape") may publish revised
     and/or new versions of the License from time to time. Each version
     will be given a distinguishing version number.

     6.2. Effect of New Versions.
     Once Covered Code has been published under a particular version of the
     License, You may always continue to use it under the terms of that
     version. You may also choose to use such Covered Code under the terms
     of any subsequent version of the License published by Netscape. No one
     other than Netscape has the right to modify the terms applicable to
     Covered Code created under this License.

     6.3. Derivative Works.
     If You create or use a modified version of this License (which you may
     only do in order to apply it to code which is not already Covered Code
     governed by this License), You must (a) rename Your license so that
     the phrases "Mozilla", "MOZILLAPL", "MOZPL", "Netscape",
     "MPL", "NPL" or any confusingly similar phrase do not appear in your
     license (except to note that your license differs from this License)
     and (b) otherwise make it clear that Your version of the license
     contains terms which differ from the Mozilla Public License and
     Netscape Public License. (Filling in the name of the Initial
     Developer, Original Code or Contributor in the notice described in
     Exhibit A shall not of themselves be deemed to be modifications of
     this License.)

7. DISCLAIMER OF WARRANTY.

     COVERED CODE IS PROVIDED UNDER THIS LICENSE ON AN "AS IS" BASIS,
     WITHOUT WARRANTY OF ANY KIND, EITHER EXPRESSED OR IMPLIED, INCLUDING,
     WITHOUT LIMITATION, WARRANTIES THAT THE COVERED CODE IS FREE OF
     DEFECTS, MERCHANTABLE, FIT FOR A PARTICULAR PURPOSE OR NON-INFRINGING.
     THE ENTIRE RISK AS TO THE QUALITY AND PERFORMANCE OF THE COVERED CODE
     IS WITH YOU. SHOULD ANY COVERED CODE PROVE DEFECTIVE IN ANY RESPECT,
     YOU (NOT THE INITIAL DEVELOPER OR ANY OTHER CONTRIBUTOR) ASSUME THE
     COST OF ANY NECESSARY SERVICING, REPAIR OR CORRECTION. THIS DISCLAIMER
     OF WARRANTY CONSTITUTES AN ESSENTIAL PART OF THIS LICENSE. NO USE OF
     ANY COVERED CODE IS AUTHORIZED HEREUNDER EXCEPT UNDER THIS DISCLAIMER.

8. TERMINATION.

     8.1.  This License and the rights granted hereunder will terminate
     automatically if You fail to comply with terms herein and fail to cure
     such breach within 30 days of becoming aware of the breach. All
     sublicenses to the Covered Code which are properly granted shall
     survive any termination of this License. Provisions which, by their
     nature, must remain in effect beyond the termination of this License
     shall survive.

     8.2.  If You initiate litigation by asserting a patent infringement
     claim (excluding declatory judgment actions) against Initial Developer
     or a Contributor (the Initial Developer or Contributor against whom
     You file such action is referred to as "Participant")  alleging that:

     (a)  such Participant's Contributor Version directly or indirectly
     infringes any patent, then any and all rights granted by such
     Participant to You under Sections 2.1 and/or 2.2 of this License
     shall, upon 60 days notice from Participant terminate prospectively,
     unless if within 60 days after receipt of notice You either: (i)
     agree in writing to pay Participant a mutually agreeable reasonable
     royalty for Your past and future use of Modifications made by such
     Participant, or (ii) withdraw Your litigation claim with respect to
     the Contributor Version against such Participant.  If within 60 days
     of notice, a reasonable royalty and payment arrangement are not
     mutually agreed upon in writing by the parties or the litigation claim
     is not withdrawn, the rights granted by Participant to You under
     Sections 2.1 and/or 2.2 automatically terminate at the expiration of
     the 60 day notice period specified above.

     (b)  any software, hardware, or device, other than such Participant's
     Contributor Version, directly or indirectly infringes any patent, then
     any rights granted to You by such Participant under Sections 2.1(b)
     and 2.2(b) are revoked effective as of the date You first made, used,
     sold, distributed, or had made, Modifications made by that
     Participant.

     8.3.  If You assert a patent infringement claim against Participant
     alleging that such Participant's Contributor Version directly or
     indirectly infringes any patent where such claim is resolved (such as
     by license or settlement) prior to the initiation of patent
     infringement litigation, then the reasonable value of the licenses
     granted by such Participant under Sections 2.1 or 2.2 shall be taken
     into account in determining the amount or value of any payment or
     license.

     8.4.  In the event of termination under Sections 8.1 or 8.2 above,
     all end user license agreements (excluding distributors and resellers)
     which have been validly granted by You or any distributor hereunder
     prior to termination shall survive termination.

9. LIMITATION OF LIABILITY.

     UNDER NO CIRCUMSTANCES AND UNDER NO LEGAL THEORY, WHETHER TORT
     (INCLUDING NEGLIGENCE), CONTRACT, OR OTHERWISE, SHALL YOU, THE INITIAL
     DEVELOPER, ANY OTHER CONTRIBUTOR, OR ANY DISTRIBUTOR OF COVERED CODE,
     OR ANY SUPPLIER OF ANY OF SUCH PARTIES, BE LIABLE TO ANY PERSON FOR
     ANY INDIRECT, SPECIAL, INCIDENTAL, OR CONSEQUENTIAL DAMAGES OF ANY
     CHARACTER INCLUDING, WITHOUT LIMITATION, DAMAGES FOR LOSS OF GOODWILL,
     WORK STOPPAGE, COMPUTER FAILURE OR MALFUNCTION, OR ANY AND ALL OTHER
     COMMERCIAL DAMAGES OR LOSSES, EVEN IF SUCH PARTY SHALL HAVE BEEN
     INFORMED OF THE POSSIBILITY OF SUCH DAMAGES. THIS LIMITATION OF
     LIABILITY SHALL NOT APPLY TO LIABILITY FOR DEATH OR PERSONAL INJURY
     RESULTING FROM SUCH PARTY'S NEGLIGENCE TO THE EXTENT APPLICABLE LAW
     PROHIBITS SUCH LIMITATION. SOME JURISDICTIONS DO NOT ALLOW THE
     EXCLUSION OR LIMITATION OF INCIDENTAL OR CONSEQUENTIAL DAMAGES, SO
     THIS EXCLUSION AND LIMITATION MAY NOT APPLY TO YOU.

10. U.S. GOVERNMENT END USERS.

     The Covered Code is a "commercial item," as that term is defined in
     48 C.F.R. 2.101 (Oct. 1995), consisting of "commercial computer
     software" and "commercial computer software documentation," as such
     terms are used in 48 C.F.R. 12.212 (Sept. 1995). Consistent with 48
     C.F.R. 12.212 and 48 C.F.R. 227.7202-1 through 227.7202-4 (June 1995),
     all U.S. Government End Users acquire Covered Code with only those
     rights set forth herein.

11. MISCELLANEOUS.

     This License represents the complete agreement concerning subject
     matter hereof. If any provision of this License is held to be
     unenforceable, such provision shall be reformed only to the extent
     necessary to make it enforceable. This License shall be governed by
     California law provisions (except to the extent applicable law, if
     any, provides otherwise), excluding its conflict-of-law provisions.
     With respect to disputes in which at least one party is a citizen of,
     or an entity chartered or registered to do business in the United
     States of America, any litigation relating to this License shall be
     subject to the jurisdiction of the Federal Courts of the Northern
     District of California, with venue lying in Santa Clara County,
     California, with the losing party responsible for costs, including
     without limitation, court costs and reasonable attorneys' fees and
     expenses. The application of the United Nations Convention on
     Contracts for the International Sale of Goods is expressly excluded.
     Any law or regulation which provides that the language of a contract
     shall be construed against the drafter shall not apply to this
     License.

12. RESPONSIBILITY FOR CLAIMS.

     As between Initial Developer and the Contributors, each party is
     responsible for claims and damages arising, directly or indirectly,
     out of its utilization of rights under this License and You agree to
     work with Initial Developer and Contributors to distribute such
     responsibility on an equitable basis. Nothing herein is intended or
     shall be deemed to constitute any admission of liability.

13. MULTIPLE-LICENSED CODE.

     Initial Developer may designate portions of the Covered Code as
     "Multiple-Licensed".  "Multiple-Licensed" means that the Initial
     Developer permits you to utilize portions of the Covered Code under
     Your choice of the NPL or the alternative licenses, if any, specified
     by the Initial Developer in the file described in Exhibit A.

EXHIBIT A -Mozilla Public License.

     The contents of this file are subject to the Mozilla Public License
     Version 1.1 (the "License"); you may not use this file except in
     compliance with the License. You may obtain a copy of the License at
     http://www.mozilla.org/MPL/

     Software distributed under the License is distributed on an "AS IS"
     basis, WITHOUT WARRANTY OF ANY KIND, either express or implied. See the
     License for the specific language governing rights and limitations
     under the License.

     The Original Code is ______________________________________.

     The Initial Developer of the Original Code is ________________________.
     Portions created by ______________________ are Copyright (C) ______
     _______________________. All Rights Reserved.

     Contributor(s): ______________________________________.

     Alternatively, the contents of this file may be used under the terms
     of the _____ license (the  "[___] License"), in which case the
     provisions of [______] License are applicable instead of those
     above.  If you wish to allow use of your version of this file only
     under the terms of the [____] License and not to allow others to use
     your version of this file under the MPL, indicate your decision by
     deleting  the provisions above and replace  them with the notice and
     other provisions required by the [___] License.  If you do not delete
     the provisions above, a recipient may use your version of this file
     under either the MPL or the [___] License."

     [NOTE: The text of this Exhibit A may differ slightly from the text of
     the notices in the Source Code files of the Original Code. You should
     use the text of this Exhibit A rather than the text found in the
     Original Code Source Code for Your Modifications.]
```

## Utility: ImageResizer

### Brice Lams's Image Resizer License

**Source**: https://github.com/bricelam/ImageResizer/

The MIT License (MIT)

Copyright (c) Brice Lambson. All rights reserved.

Permission is hereby granted, free of charge, to any person obtaining a copy
of this software and associated documentation files (the "Software"), to deal
in the Software without restriction, including without limitation the rights
to use, copy, modify, merge, publish, distribute, sublicense, and/or sell
copies of the Software, and to permit persons to whom the Software is
furnished to do so, subject to the following conditions:

The above copyright notice and this permission notice shall be included in
all copies or substantial portions of the Software.

THE SOFTWARE IS PROVIDED "AS IS", WITHOUT WARRANTY OF ANY KIND, EXPRESS OR
IMPLIED, INCLUDING BUT NOT LIMITED TO THE WARRANTIES OF MERCHANTABILITY,
FITNESS FOR A PARTICULAR PURPOSE AND NONINFRINGEMENT. IN NO EVENT SHALL THE
AUTHORS OR COPYRIGHT HOLDERS BE LIABLE FOR ANY CLAIM, DAMAGES OR OTHER
LIABILITY, WHETHER IN AN ACTION OF CONTRACT, TORT OR OTHERWISE, ARISING FROM,
OUT OF OR IN CONNECTION WITH THE SOFTWARE OR THE USE OR OTHER DEALINGS IN
THE SOFTWARE.

## Utility: PowerToys Run

### Wox License

**Fork project source**: https://github.com/jjw24/Wox/
**Base project source**: https://github.com/Wox-launcher/Wox

The MIT License (MIT)

Copyright (c) 2015 Wox

Permission is hereby granted, free of charge, to any person obtaining a copy of
this software and associated documentation files (the "Software"), to deal in
the Software without restriction, including without limitation the rights to
use, copy, modify, merge, publish, distribute, sublicense, and/or sell copies of
the Software, and to permit persons to whom the Software is furnished to do so,
subject to the following conditions:

The above copyright notice and this permission notice shall be included in all
copies or substantial portions of the Software.

THE SOFTWARE IS PROVIDED "AS IS", WITHOUT WARRANTY OF ANY KIND, EXPRESS OR
IMPLIED, INCLUDING BUT NOT LIMITED TO THE WARRANTIES OF MERCHANTABILITY, FITNESS
FOR A PARTICULAR PURPOSE AND NONINFRINGEMENT. IN NO EVENT SHALL THE AUTHORS OR
COPYRIGHT HOLDERS BE LIABLE FOR ANY CLAIM, DAMAGES OR OTHER LIABILITY, WHETHER
IN AN ACTION OF CONTRACT, TORT OR OTHERWISE, ARISING FROM, OUT OF OR IN
CONNECTION WITH THE SOFTWARE OR THE USE OR OTHER DEALINGS IN THE SOFTWARE.

### Beta Tadele's Window Walker License

**Source**: https://github.com/betsegaw/windowwalker

The MIT License (MIT)

Copyright 2020 Betsegaw Tadele

Permission is hereby granted, free of charge, to any person obtaining a copy of this software and associated documentation files (the "Software"), to deal in the Software without restriction, including without limitation the rights to use, copy, modify, merge, publish, distribute, sublicense, and/or sell copies of the Software, and to permit persons to whom the Software is furnished to do so, subject to the following conditions:

The above copyright notice and this permission notice shall be included in all copies or substantial portions of the Software.

THE SOFTWARE IS PROVIDED "AS IS", WITHOUT WARRANTY OF ANY KIND, EXPRESS OR IMPLIED, INCLUDING BUT NOT LIMITED TO THE WARRANTIES OF MERCHANTABILITY, FITNESS FOR A PARTICULAR PURPOSE AND NONINFRINGEMENT. IN NO EVENT SHALL THE AUTHORS OR COPYRIGHT HOLDERS BE LIABLE FOR ANY CLAIM, DAMAGES OR OTHER LIABILITY, WHETHER IN AN ACTION OF CONTRACT, TORT OR OTHERWISE, ARISING FROM, OUT OF OR IN CONNECTION WITH THE SOFTWARE OR THE USE OR OTHER DEALINGS IN THE SOFTWARE.

## Utility: PowerRename

### Chris Davis's SmartRename License

**Source**: https://github.com/chrdavis/SmartRename

MIT License

Copyright (c) 2017 Chris Davis

Permission is hereby granted, free of charge, to any person obtaining a copy
of this software and associated documentation files (the "Software"), to deal
in the Software without restriction, including without limitation the rights
to use, copy, modify, merge, publish, distribute, sublicense, and/or sell
copies of the Software, and to permit persons to whom the Software is
furnished to do so, subject to the following conditions:

The above copyright notice and this permission notice shall be included in all
copies or substantial portions of the Software.

THE SOFTWARE IS PROVIDED "AS IS", WITHOUT WARRANTY OF ANY KIND, EXPRESS OR
IMPLIED, INCLUDING BUT NOT LIMITED TO THE WARRANTIES OF MERCHANTABILITY,
FITNESS FOR A PARTICULAR PURPOSE AND NONINFRINGEMENT. IN NO EVENT SHALL THE
AUTHORS OR COPYRIGHT HOLDERS BE LIABLE FOR ANY CLAIM, DAMAGES OR OTHER
LIABILITY, WHETHER IN AN ACTION OF CONTRACT, TORT OR OTHERWISE, ARISING FROM,
OUT OF OR IN CONNECTION WITH THE SOFTWARE OR THE USE OR OTHER DEALINGS IN THE
SOFTWARE.

## PowerToy: Installer/Runner

### spdlog

**Source**: https://github.com/gabime/spdlog

The MIT License (MIT)

Copyright (c) 2016 Gabi Melman.

Permission is hereby granted, free of charge, to any person obtaining a copy
of this software and associated documentation files (the "Software"), to deal
in the Software without restriction, including without limitation the rights
to use, copy, modify, merge, publish, distribute, sublicense, and/or sell
copies of the Software, and to permit persons to whom the Software is
furnished to do so, subject to the following conditions:

The above copyright notice and this permission notice shall be included in
all copies or substantial portions of the Software.

THE SOFTWARE IS PROVIDED "AS IS", WITHOUT WARRANTY OF ANY KIND, EXPRESS OR
IMPLIED, INCLUDING BUT NOT LIMITED TO THE WARRANTIES OF MERCHANTABILITY,
FITNESS FOR A PARTICULAR PURPOSE AND NONINFRINGEMENT. IN NO EVENT SHALL THE
AUTHORS OR COPYRIGHT HOLDERS BE LIABLE FOR ANY CLAIM, DAMAGES OR OTHER
LIABILITY, WHETHER IN AN ACTION OF CONTRACT, TORT OR OTHERWISE, ARISING FROM,
OUT OF OR IN CONNECTION WITH THE SOFTWARE OR THE USE OR OTHER DEALINGS IN
THE SOFTWARE.

-- NOTE: Third party dependency used by this software --
This software depends on the fmt lib (MIT License),
and users must comply to its license: https://github.com/fmtlib/fmt/blob/master/LICENSE.rst

### expected-lite

**Source**: https://github.com/martinmoene/expected-lite

Boost Software License - Version 1.0 - August 17th, 2003

Permission is hereby granted, free of charge, to any person or organization
obtaining a copy of the software and accompanying documentation covered by
this license (the "Software") to use, reproduce, display, distribute,
execute, and transmit the Software, and to prepare derivative works of the
Software, and to permit third-parties to whom the Software is furnished to
do so, all subject to the following:

The copyright notices in the Software and this entire statement, including
the above license grant, this restriction and the following disclaimer,
must be included in all copies of the Software, in whole or in part, and
all derivative works of the Software, unless such copies or derivative
works are solely in the form of machine-executable object code generated by
a source language processor.

THE SOFTWARE IS PROVIDED "AS IS", WITHOUT WARRANTY OF ANY KIND, EXPRESS OR
IMPLIED, INCLUDING BUT NOT LIMITED TO THE WARRANTIES OF MERCHANTABILITY,
FITNESS FOR A PARTICULAR PURPOSE, TITLE AND NON-INFRINGEMENT. IN NO EVENT
SHALL THE COPYRIGHT HOLDERS OR ANYONE DISTRIBUTING THE SOFTWARE BE LIABLE
FOR ANY DAMAGES OR OTHER LIABILITY, WHETHER IN CONTRACT, TORT OR OTHERWISE,
ARISING FROM, OUT OF OR IN CONNECTION WITH THE SOFTWARE OR THE USE OR OTHER
DEALINGS IN THE SOFTWARE.

### zip

**Source**: https://github.com/kuba--/zip

This is free and unencumbered software released into the public domain.

Anyone is free to copy, modify, publish, use, compile, sell, or
distribute this software, either in source code form or as a compiled
binary, for any purpose, commercial or non-commercial, and by any
means.

In jurisdictions that recognize copyright laws, the author or authors
of this software dedicate any and all copyright interest in the
software to the public domain. We make this dedication for the benefit
of the public at large and to the detriment of our heirs and
successors. We intend this dedication to be an overt act of
relinquishment in perpetuity of all present and future rights to this
software under copyright law.

THE SOFTWARE IS PROVIDED "AS IS", WITHOUT WARRANTY OF ANY KIND,
EXPRESS OR IMPLIED, INCLUDING BUT NOT LIMITED TO THE WARRANTIES OF
MERCHANTABILITY, FITNESS FOR A PARTICULAR PURPOSE AND NONINFRINGEMENT.
IN NO EVENT SHALL THE AUTHORS BE LIABLE FOR ANY CLAIM, DAMAGES OR
OTHER LIABILITY, WHETHER IN AN ACTION OF CONTRACT, TORT OR OTHERWISE,
ARISING FROM, OUT OF OR IN CONNECTION WITH THE SOFTWARE OR THE USE OR
OTHER DEALINGS IN THE SOFTWARE.

For more information, please refer to <http://unlicense.org/>

## Utility: Measure tool

### sse2neon

We adopted some functions from it.

**Source**: https://github.com/DLTcollab/sse2neon

sse2neon is freely redistributable under the MIT License.
Permission is hereby granted, free of charge, to any person obtaining a copy
of this software and associated documentation files (the "Software"), to deal
in the Software without restriction, including without limitation the rights
to use, copy, modify, merge, publish, distribute, sublicense, and/or sell
copies of the Software, and to permit persons to whom the Software is
furnished to do so, subject to the following conditions:
The above copyright notice and this permission notice shall be included in
all copies or substantial portions of the Software.
THE SOFTWARE IS PROVIDED "AS IS", WITHOUT WARRANTY OF ANY KIND, EXPRESS OR
IMPLIED, INCLUDING BUT NOT LIMITED TO THE WARRANTIES OF MERCHANTABILITY,
FITNESS FOR A PARTICULAR PURPOSE AND NONINFRINGEMENT. IN NO EVENT SHALL THE
AUTHORS OR COPYRIGHT HOLDERS BE LIABLE FOR ANY CLAIM, DAMAGES OR OTHER
LIABILITY, WHETHER IN AN ACTION OF CONTRACT, TORT OR OTHERWISE, ARISING FROM,
OUT OF OR IN CONNECTION WITH THE SOFTWARE OR THE USE OR OTHER DEALINGS IN THE
SOFTWARE.

## Utility: Peek

### Monaco Editor

**Source**: https://github.com/Microsoft/monaco-editor

**Additional third party notifications:** https://github.com/microsoft/monaco-editor/blob/main/ThirdPartyNotices.txt

The MIT License (MIT)

Copyright (c) 2016 - present Microsoft Corporation

Permission is hereby granted, free of charge, to any person obtaining a copy
of this software and associated documentation files (the "Software"), to deal
in the Software without restriction, including without limitation the rights
to use, copy, modify, merge, publish, distribute, sublicense, and/or sell
copies of the Software, and to permit persons to whom the Software is
furnished to do so, subject to the following conditions:

The above copyright notice and this permission notice shall be included in all
copies or substantial portions of the Software.

THE SOFTWARE IS PROVIDED "AS IS", WITHOUT WARRANTY OF ANY KIND, EXPRESS OR
IMPLIED, INCLUDING BUT NOT LIMITED TO THE WARRANTIES OF MERCHANTABILITY,
FITNESS FOR A PARTICULAR PURPOSE AND NONINFRINGEMENT. IN NO EVENT SHALL THE
AUTHORS OR COPYRIGHT HOLDERS BE LIABLE FOR ANY CLAIM, DAMAGES OR OTHER
LIABILITY, WHETHER IN AN ACTION OF CONTRACT, TORT OR OTHERWISE, ARISING FROM,
OUT OF OR IN CONNECTION WITH THE SOFTWARE OR THE USE OR OTHER DEALINGS IN THE
SOFTWARE.

### The Quite OK Image Format reference decoder

**Source**: https://github.com/phoboslab/qoi

**Note**: [@pedrolamas](https://github.com/pedrolamas) translated and adapted the reference decoder code to C# that is in PowerToys from the original C++ implementation.

MIT License

Copyright (c) 2022 Dominic Szablewski

Permission is hereby granted, free of charge, to any person obtaining a copy
of this software and associated documentation files (the "Software"), to deal
in the Software without restriction, including without limitation the rights
to use, copy, modify, merge, publish, distribute, sublicense, and/or sell
copies of the Software, and to permit persons to whom the Software is
furnished to do so, subject to the following conditions:

The above copyright notice and this permission notice shall be included in all
copies or substantial portions of the Software.

THE SOFTWARE IS PROVIDED "AS IS", WITHOUT WARRANTY OF ANY KIND, EXPRESS OR
IMPLIED, INCLUDING BUT NOT LIMITED TO THE WARRANTIES OF MERCHANTABILITY,
FITNESS FOR A PARTICULAR PURPOSE AND NONINFRINGEMENT. IN NO EVENT SHALL THE
AUTHORS OR COPYRIGHT HOLDERS BE LIABLE FOR ANY CLAIM, DAMAGES OR OTHER
LIABILITY, WHETHER IN AN ACTION OF CONTRACT, TORT OR OTHERWISE, ARISING FROM,
OUT OF OR IN CONNECTION WITH THE SOFTWARE OR THE USE OR OTHER DEALINGS IN THE
SOFTWARE.

### UTF Unknown

We use the UTF.Unknown NuGet package for detecting encoding in text/code files.

**Source**: https://github.com/CharsetDetector/UTF-unknown

```
                          MOZILLA PUBLIC LICENSE
                                Version 1.1

                              ---------------

1. Definitions.

     1.0.1. "Commercial Use" means distribution or otherwise making the
     Covered Code available to a third party.

     1.1. "Contributor" means each entity that creates or contributes to
     the creation of Modifications.

     1.2. "Contributor Version" means the combination of the Original
     Code, prior Modifications used by a Contributor, and the Modifications
     made by that particular Contributor.

     1.3. "Covered Code" means the Original Code or Modifications or the
     combination of the Original Code and Modifications, in each case
     including portions thereof.

     1.4. "Electronic Distribution Mechanism" means a mechanism generally
     accepted in the software development community for the electronic
     transfer of data.

     1.5. "Executable" means Covered Code in any form other than Source
     Code.

     1.6. "Initial Developer" means the individual or entity identified
     as the Initial Developer in the Source Code notice required by Exhibit
     A.

     1.7. "Larger Work" means a work which combines Covered Code or
     portions thereof with code not governed by the terms of this License.

     1.8. "License" means this document.

     1.8.1. "Licensable" means having the right to grant, to the maximum
     extent possible, whether at the time of the initial grant or
     subsequently acquired, any and all of the rights conveyed herein.

     1.9. "Modifications" means any addition to or deletion from the
     substance or structure of either the Original Code or any previous
     Modifications. When Covered Code is released as a series of files, a
     Modification is:
          A. Any addition to or deletion from the contents of a file
          containing Original Code or previous Modifications.

          B. Any new file that contains any part of the Original Code or
          previous Modifications.

     1.10. "Original Code" means Source Code of computer software code
     which is described in the Source Code notice required by Exhibit A as
     Original Code, and which, at the time of its release under this
     License is not already Covered Code governed by this License.

     1.10.1. "Patent Claims" means any patent claim(s), now owned or
     hereafter acquired, including without limitation,  method, process,
     and apparatus claims, in any patent Licensable by grantor.

     1.11. "Source Code" means the preferred form of the Covered Code for
     making modifications to it, including all modules it contains, plus
     any associated interface definition files, scripts used to control
     compilation and installation of an Executable, or source code
     differential comparisons against either the Original Code or another
     well known, available Covered Code of the Contributor's choice. The
     Source Code can be in a compressed or archival form, provided the
     appropriate decompression or de-archiving software is widely available
     for no charge.

     1.12. "You" (or "Your")  means an individual or a legal entity
     exercising rights under, and complying with all of the terms of, this
     License or a future version of this License issued under Section 6.1.
     For legal entities, "You" includes any entity which controls, is
     controlled by, or is under common control with You. For purposes of
     this definition, "control" means (a) the power, direct or indirect,
     to cause the direction or management of such entity, whether by
     contract or otherwise, or (b) ownership of more than fifty percent
     (50%) of the outstanding shares or beneficial ownership of such
     entity.

2. Source Code License.

     2.1. The Initial Developer Grant.
     The Initial Developer hereby grants You a world-wide, royalty-free,
     non-exclusive license, subject to third party intellectual property
     claims:
          (a)  under intellectual property rights (other than patent or
          trademark) Licensable by Initial Developer to use, reproduce,
          modify, display, perform, sublicense and distribute the Original
          Code (or portions thereof) with or without Modifications, and/or
          as part of a Larger Work; and

          (b) under Patents Claims infringed by the making, using or
          selling of Original Code, to make, have made, use, practice,
          sell, and offer for sale, and/or otherwise dispose of the
          Original Code (or portions thereof).

          (c) the licenses granted in this Section 2.1(a) and (b) are
          effective on the date Initial Developer first distributes
          Original Code under the terms of this License.

          (d) Notwithstanding Section 2.1(b) above, no patent license is
          granted: 1) for code that You delete from the Original Code; 2)
          separate from the Original Code;  or 3) for infringements caused
          by: i) the modification of the Original Code or ii) the
          combination of the Original Code with other software or devices.

     2.2. Contributor Grant.
     Subject to third party intellectual property claims, each Contributor
     hereby grants You a world-wide, royalty-free, non-exclusive license

          (a)  under intellectual property rights (other than patent or
          trademark) Licensable by Contributor, to use, reproduce, modify,
          display, perform, sublicense and distribute the Modifications
          created by such Contributor (or portions thereof) either on an
          unmodified basis, with other Modifications, as Covered Code
          and/or as part of a Larger Work; and

          (b) under Patent Claims infringed by the making, using, or
          selling of  Modifications made by that Contributor either alone
          and/or in combination with its Contributor Version (or portions
          of such combination), to make, use, sell, offer for sale, have
          made, and/or otherwise dispose of: 1) Modifications made by that
          Contributor (or portions thereof); and 2) the combination of
          Modifications made by that Contributor with its Contributor
          Version (or portions of such combination).

          (c) the licenses granted in Sections 2.2(a) and 2.2(b) are
          effective on the date Contributor first makes Commercial Use of
          the Covered Code.

          (d)    Notwithstanding Section 2.2(b) above, no patent license is
          granted: 1) for any code that Contributor has deleted from the
          Contributor Version; 2)  separate from the Contributor Version;
          3)  for infringements caused by: i) third party modifications of
          Contributor Version or ii)  the combination of Modifications made
          by that Contributor with other software  (except as part of the
          Contributor Version) or other devices; or 4) under Patent Claims
          infringed by Covered Code in the absence of Modifications made by
          that Contributor.

3. Distribution Obligations.

     3.1. Application of License.
     The Modifications which You create or to which You contribute are
     governed by the terms of this License, including without limitation
     Section 2.2. The Source Code version of Covered Code may be
     distributed only under the terms of this License or a future version
     of this License released under Section 6.1, and You must include a
     copy of this License with every copy of the Source Code You
     distribute. You may not offer or impose any terms on any Source Code
     version that alters or restricts the applicable version of this
     License or the recipients' rights hereunder. However, You may include
     an additional document offering the additional rights described in
     Section 3.5.

     3.2. Availability of Source Code.
     Any Modification which You create or to which You contribute must be
     made available in Source Code form under the terms of this License
     either on the same media as an Executable version or via an accepted
     Electronic Distribution Mechanism to anyone to whom you made an
     Executable version available; and if made available via Electronic
     Distribution Mechanism, must remain available for at least twelve (12)
     months after the date it initially became available, or at least six
     (6) months after a subsequent version of that particular Modification
     has been made available to such recipients. You are responsible for
     ensuring that the Source Code version remains available even if the
     Electronic Distribution Mechanism is maintained by a third party.

     3.3. Description of Modifications.
     You must cause all Covered Code to which You contribute to contain a
     file documenting the changes You made to create that Covered Code and
     the date of any change. You must include a prominent statement that
     the Modification is derived, directly or indirectly, from Original
     Code provided by the Initial Developer and including the name of the
     Initial Developer in (a) the Source Code, and (b) in any notice in an
     Executable version or related documentation in which You describe the
     origin or ownership of the Covered Code.

     3.4. Intellectual Property Matters
          (a) Third Party Claims.
          If Contributor has knowledge that a license under a third party's
          intellectual property rights is required to exercise the rights
          granted by such Contributor under Sections 2.1 or 2.2,
          Contributor must include a text file with the Source Code
          distribution titled "LEGAL" which describes the claim and the
          party making the claim in sufficient detail that a recipient will
          know whom to contact. If Contributor obtains such knowledge after
          the Modification is made available as described in Section 3.2,
          Contributor shall promptly modify the LEGAL file in all copies
          Contributor makes available thereafter and shall take other steps
          (such as notifying appropriate mailing lists or newsgroups)
          reasonably calculated to inform those who received the Covered
          Code that new knowledge has been obtained.

          (b) Contributor APIs.
          If Contributor's Modifications include an application programming
          interface and Contributor has knowledge of patent licenses which
          are reasonably necessary to implement that API, Contributor must
          also include this information in the LEGAL file.

               (c)    Representations.
          Contributor represents that, except as disclosed pursuant to
          Section 3.4(a) above, Contributor believes that Contributor's
          Modifications are Contributor's original creation(s) and/or
          Contributor has sufficient rights to grant the rights conveyed by
          this License.

     3.5. Required Notices.
     You must duplicate the notice in Exhibit A in each file of the Source
     Code.  If it is not possible to put such notice in a particular Source
     Code file due to its structure, then You must include such notice in a
     location (such as a relevant directory) where a user would be likely
     to look for such a notice.  If You created one or more Modification(s)
     You may add your name as a Contributor to the notice described in
     Exhibit A.  You must also duplicate this License in any documentation
     for the Source Code where You describe recipients' rights or ownership
     rights relating to Covered Code.  You may choose to offer, and to
     charge a fee for, warranty, support, indemnity or liability
     obligations to one or more recipients of Covered Code. However, You
     may do so only on Your own behalf, and not on behalf of the Initial
     Developer or any Contributor. You must make it absolutely clear than
     any such warranty, support, indemnity or liability obligation is
     offered by You alone, and You hereby agree to indemnify the Initial
     Developer and every Contributor for any liability incurred by the
     Initial Developer or such Contributor as a result of warranty,
     support, indemnity or liability terms You offer.

     3.6. Distribution of Executable Versions.
     You may distribute Covered Code in Executable form only if the
     requirements of Section 3.1-3.5 have been met for that Covered Code,
     and if You include a notice stating that the Source Code version of
     the Covered Code is available under the terms of this License,
     including a description of how and where You have fulfilled the
     obligations of Section 3.2. The notice must be conspicuously included
     in any notice in an Executable version, related documentation or
     collateral in which You describe recipients' rights relating to the
     Covered Code. You may distribute the Executable version of Covered
     Code or ownership rights under a license of Your choice, which may
     contain terms different from this License, provided that You are in
     compliance with the terms of this License and that the license for the
     Executable version does not attempt to limit or alter the recipient's
     rights in the Source Code version from the rights set forth in this
     License. If You distribute the Executable version under a different
     license You must make it absolutely clear that any terms which differ
     from this License are offered by You alone, not by the Initial
     Developer or any Contributor. You hereby agree to indemnify the
     Initial Developer and every Contributor for any liability incurred by
     the Initial Developer or such Contributor as a result of any such
     terms You offer.

     3.7. Larger Works.
     You may create a Larger Work by combining Covered Code with other code
     not governed by the terms of this License and distribute the Larger
     Work as a single product. In such a case, You must make sure the
     requirements of this License are fulfilled for the Covered Code.

4. Inability to Comply Due to Statute or Regulation.

     If it is impossible for You to comply with any of the terms of this
     License with respect to some or all of the Covered Code due to
     statute, judicial order, or regulation then You must: (a) comply with
     the terms of this License to the maximum extent possible; and (b)
     describe the limitations and the code they affect. Such description
     must be included in the LEGAL file described in Section 3.4 and must
     be included with all distributions of the Source Code. Except to the
     extent prohibited by statute or regulation, such description must be
     sufficiently detailed for a recipient of ordinary skill to be able to
     understand it.

5. Application of this License.

     This License applies to code to which the Initial Developer has
     attached the notice in Exhibit A and to related Covered Code.

6. Versions of the License.

     6.1. New Versions.
     Netscape Communications Corporation ("Netscape") may publish revised
     and/or new versions of the License from time to time. Each version
     will be given a distinguishing version number.

     6.2. Effect of New Versions.
     Once Covered Code has been published under a particular version of the
     License, You may always continue to use it under the terms of that
     version. You may also choose to use such Covered Code under the terms
     of any subsequent version of the License published by Netscape. No one
     other than Netscape has the right to modify the terms applicable to
     Covered Code created under this License.

     6.3. Derivative Works.
     If You create or use a modified version of this License (which you may
     only do in order to apply it to code which is not already Covered Code
     governed by this License), You must (a) rename Your license so that
     the phrases "Mozilla", "MOZILLAPL", "MOZPL", "Netscape",
     "MPL", "NPL" or any confusingly similar phrase do not appear in your
     license (except to note that your license differs from this License)
     and (b) otherwise make it clear that Your version of the license
     contains terms which differ from the Mozilla Public License and
     Netscape Public License. (Filling in the name of the Initial
     Developer, Original Code or Contributor in the notice described in
     Exhibit A shall not of themselves be deemed to be modifications of
     this License.)

7. DISCLAIMER OF WARRANTY.

     COVERED CODE IS PROVIDED UNDER THIS LICENSE ON AN "AS IS" BASIS,
     WITHOUT WARRANTY OF ANY KIND, EITHER EXPRESSED OR IMPLIED, INCLUDING,
     WITHOUT LIMITATION, WARRANTIES THAT THE COVERED CODE IS FREE OF
     DEFECTS, MERCHANTABLE, FIT FOR A PARTICULAR PURPOSE OR NON-INFRINGING.
     THE ENTIRE RISK AS TO THE QUALITY AND PERFORMANCE OF THE COVERED CODE
     IS WITH YOU. SHOULD ANY COVERED CODE PROVE DEFECTIVE IN ANY RESPECT,
     YOU (NOT THE INITIAL DEVELOPER OR ANY OTHER CONTRIBUTOR) ASSUME THE
     COST OF ANY NECESSARY SERVICING, REPAIR OR CORRECTION. THIS DISCLAIMER
     OF WARRANTY CONSTITUTES AN ESSENTIAL PART OF THIS LICENSE. NO USE OF
     ANY COVERED CODE IS AUTHORIZED HEREUNDER EXCEPT UNDER THIS DISCLAIMER.

8. TERMINATION.

     8.1.  This License and the rights granted hereunder will terminate
     automatically if You fail to comply with terms herein and fail to cure
     such breach within 30 days of becoming aware of the breach. All
     sublicenses to the Covered Code which are properly granted shall
     survive any termination of this License. Provisions which, by their
     nature, must remain in effect beyond the termination of this License
     shall survive.

     8.2.  If You initiate litigation by asserting a patent infringement
     claim (excluding declatory judgment actions) against Initial Developer
     or a Contributor (the Initial Developer or Contributor against whom
     You file such action is referred to as "Participant")  alleging that:

     (a)  such Participant's Contributor Version directly or indirectly
     infringes any patent, then any and all rights granted by such
     Participant to You under Sections 2.1 and/or 2.2 of this License
     shall, upon 60 days notice from Participant terminate prospectively,
     unless if within 60 days after receipt of notice You either: (i)
     agree in writing to pay Participant a mutually agreeable reasonable
     royalty for Your past and future use of Modifications made by such
     Participant, or (ii) withdraw Your litigation claim with respect to
     the Contributor Version against such Participant.  If within 60 days
     of notice, a reasonable royalty and payment arrangement are not
     mutually agreed upon in writing by the parties or the litigation claim
     is not withdrawn, the rights granted by Participant to You under
     Sections 2.1 and/or 2.2 automatically terminate at the expiration of
     the 60 day notice period specified above.

     (b)  any software, hardware, or device, other than such Participant's
     Contributor Version, directly or indirectly infringes any patent, then
     any rights granted to You by such Participant under Sections 2.1(b)
     and 2.2(b) are revoked effective as of the date You first made, used,
     sold, distributed, or had made, Modifications made by that
     Participant.

     8.3.  If You assert a patent infringement claim against Participant
     alleging that such Participant's Contributor Version directly or
     indirectly infringes any patent where such claim is resolved (such as
     by license or settlement) prior to the initiation of patent
     infringement litigation, then the reasonable value of the licenses
     granted by such Participant under Sections 2.1 or 2.2 shall be taken
     into account in determining the amount or value of any payment or
     license.

     8.4.  In the event of termination under Sections 8.1 or 8.2 above,
     all end user license agreements (excluding distributors and resellers)
     which have been validly granted by You or any distributor hereunder
     prior to termination shall survive termination.

9. LIMITATION OF LIABILITY.

     UNDER NO CIRCUMSTANCES AND UNDER NO LEGAL THEORY, WHETHER TORT
     (INCLUDING NEGLIGENCE), CONTRACT, OR OTHERWISE, SHALL YOU, THE INITIAL
     DEVELOPER, ANY OTHER CONTRIBUTOR, OR ANY DISTRIBUTOR OF COVERED CODE,
     OR ANY SUPPLIER OF ANY OF SUCH PARTIES, BE LIABLE TO ANY PERSON FOR
     ANY INDIRECT, SPECIAL, INCIDENTAL, OR CONSEQUENTIAL DAMAGES OF ANY
     CHARACTER INCLUDING, WITHOUT LIMITATION, DAMAGES FOR LOSS OF GOODWILL,
     WORK STOPPAGE, COMPUTER FAILURE OR MALFUNCTION, OR ANY AND ALL OTHER
     COMMERCIAL DAMAGES OR LOSSES, EVEN IF SUCH PARTY SHALL HAVE BEEN
     INFORMED OF THE POSSIBILITY OF SUCH DAMAGES. THIS LIMITATION OF
     LIABILITY SHALL NOT APPLY TO LIABILITY FOR DEATH OR PERSONAL INJURY
     RESULTING FROM SUCH PARTY'S NEGLIGENCE TO THE EXTENT APPLICABLE LAW
     PROHIBITS SUCH LIMITATION. SOME JURISDICTIONS DO NOT ALLOW THE
     EXCLUSION OR LIMITATION OF INCIDENTAL OR CONSEQUENTIAL DAMAGES, SO
     THIS EXCLUSION AND LIMITATION MAY NOT APPLY TO YOU.

10. U.S. GOVERNMENT END USERS.

     The Covered Code is a "commercial item," as that term is defined in
     48 C.F.R. 2.101 (Oct. 1995), consisting of "commercial computer
     software" and "commercial computer software documentation," as such
     terms are used in 48 C.F.R. 12.212 (Sept. 1995). Consistent with 48
     C.F.R. 12.212 and 48 C.F.R. 227.7202-1 through 227.7202-4 (June 1995),
     all U.S. Government End Users acquire Covered Code with only those
     rights set forth herein.

11. MISCELLANEOUS.

     This License represents the complete agreement concerning subject
     matter hereof. If any provision of this License is held to be
     unenforceable, such provision shall be reformed only to the extent
     necessary to make it enforceable. This License shall be governed by
     California law provisions (except to the extent applicable law, if
     any, provides otherwise), excluding its conflict-of-law provisions.
     With respect to disputes in which at least one party is a citizen of,
     or an entity chartered or registered to do business in the United
     States of America, any litigation relating to this License shall be
     subject to the jurisdiction of the Federal Courts of the Northern
     District of California, with venue lying in Santa Clara County,
     California, with the losing party responsible for costs, including
     without limitation, court costs and reasonable attorneys' fees and
     expenses. The application of the United Nations Convention on
     Contracts for the International Sale of Goods is expressly excluded.
     Any law or regulation which provides that the language of a contract
     shall be construed against the drafter shall not apply to this
     License.

12. RESPONSIBILITY FOR CLAIMS.

     As between Initial Developer and the Contributors, each party is
     responsible for claims and damages arising, directly or indirectly,
     out of its utilization of rights under this License and You agree to
     work with Initial Developer and Contributors to distribute such
     responsibility on an equitable basis. Nothing herein is intended or
     shall be deemed to constitute any admission of liability.

13. MULTIPLE-LICENSED CODE.

     Initial Developer may designate portions of the Covered Code as
     "Multiple-Licensed".  "Multiple-Licensed" means that the Initial
     Developer permits you to utilize portions of the Covered Code under
     Your choice of the NPL or the alternative licenses, if any, specified
     by the Initial Developer in the file described in Exhibit A.

EXHIBIT A -Mozilla Public License.

     The contents of this file are subject to the Mozilla Public License
     Version 1.1 (the "License"); you may not use this file except in
     compliance with the License. You may obtain a copy of the License at
     http://www.mozilla.org/MPL/

     Software distributed under the License is distributed on an "AS IS"
     basis, WITHOUT WARRANTY OF ANY KIND, either express or implied. See the
     License for the specific language governing rights and limitations
     under the License.

     The Original Code is ______________________________________.

     The Initial Developer of the Original Code is ________________________.
     Portions created by ______________________ are Copyright (C) ______
     _______________________. All Rights Reserved.

     Contributor(s): ______________________________________.

     Alternatively, the contents of this file may be used under the terms
     of the _____ license (the  "[___] License"), in which case the
     provisions of [______] License are applicable instead of those
     above.  If you wish to allow use of your version of this file only
     under the terms of the [____] License and not to allow others to use
     your version of this file under the MPL, indicate your decision by
     deleting  the provisions above and replace  them with the notice and
     other provisions required by the [___] License.  If you do not delete
     the provisions above, a recipient may use your version of this file
     under either the MPL or the [___] License."

     [NOTE: The text of this Exhibit A may differ slightly from the text of
     the notices in the Source Code files of the Original Code. You should
     use the text of this Exhibit A rather than the text found in the
     Original Code Source Code for Your Modifications.]
```

<<<<<<< HEAD
## Utility: Registry Preview

### HexBox.WinUI

We HexBox.WinUI to show a preview of binary values.

**Source**: https://github.com/hotkidfamily/HexBox.WinUI

```
MIT License

Copyright (c) 2019 Filip Jeremic
Copyright (c) 2024~2025 hotkidfamily@gmail.com
=======
## Utility: Command Palette

### wyhash

We use the WyHash NuGet package for calculating stable hashes for strings.

**Source**: [https://github.com/wangyi-fudan/wyhash](https://github.com/wangyi-fudan/wyhash)

### License

```
This is free and unencumbered software released into the public domain.

Anyone is free to copy, modify, publish, use, compile, sell, or
distribute this software, either in source code form or as a compiled
binary, for any purpose, commercial or non-commercial, and by any
means.

In jurisdictions that recognize copyright laws, the author or authors
of this software dedicate any and all copyright interest in the
software to the public domain. We make this dedication for the benefit
of the public at large and to the detriment of our heirs and
successors. We intend this dedication to be an overt act of
relinquishment in perpetuity of all present and future rights to this
software under copyright law.

THE SOFTWARE IS PROVIDED "AS IS", WITHOUT WARRANTY OF ANY KIND,
EXPRESS OR IMPLIED, INCLUDING BUT NOT LIMITED TO THE WARRANTIES OF
MERCHANTABILITY, FITNESS FOR A PARTICULAR PURPOSE AND NONINFRINGEMENT.
IN NO EVENT SHALL THE AUTHORS BE LIABLE FOR ANY CLAIM, DAMAGES OR
OTHER LIABILITY, WHETHER IN AN ACTION OF CONTRACT, TORT OR OTHERWISE,
ARISING FROM, OUT OF OR IN CONNECTION WITH THE SOFTWARE OR THE USE OR
OTHER DEALINGS IN THE SOFTWARE.

For more information, please refer to <http://unlicense.org/>
```

## Utility: Registry Preview

### Monaco Editor

**Source**: https://github.com/Microsoft/monaco-editor

**Additional third party notifications:** https://github.com/microsoft/monaco-editor/blob/main/ThirdPartyNotices.txt

The MIT License (MIT)

Copyright (c) 2016 - present Microsoft Corporation
>>>>>>> a13abc38

Permission is hereby granted, free of charge, to any person obtaining a copy
of this software and associated documentation files (the "Software"), to deal
in the Software without restriction, including without limitation the rights
to use, copy, modify, merge, publish, distribute, sublicense, and/or sell
copies of the Software, and to permit persons to whom the Software is
furnished to do so, subject to the following conditions:

The above copyright notice and this permission notice shall be included in all
copies or substantial portions of the Software.

THE SOFTWARE IS PROVIDED "AS IS", WITHOUT WARRANTY OF ANY KIND, EXPRESS OR
IMPLIED, INCLUDING BUT NOT LIMITED TO THE WARRANTIES OF MERCHANTABILITY,
FITNESS FOR A PARTICULAR PURPOSE AND NONINFRINGEMENT. IN NO EVENT SHALL THE
AUTHORS OR COPYRIGHT HOLDERS BE LIABLE FOR ANY CLAIM, DAMAGES OR OTHER
LIABILITY, WHETHER IN AN ACTION OF CONTRACT, TORT OR OTHERWISE, ARISING FROM,
OUT OF OR IN CONNECTION WITH THE SOFTWARE OR THE USE OR OTHER DEALINGS IN THE
SOFTWARE.
<<<<<<< HEAD
```

=======
>>>>>>> a13abc38

## NuGet Packages used by PowerToys


- AdaptiveCards.ObjectModel.WinUI3 2.0.0-beta
- AdaptiveCards.Rendering.WinUI3 2.1.0-beta
- AdaptiveCards.Templating 2.0.2
- Appium.WebDriver 4.4.5
- Azure.AI.OpenAI 1.0.0-beta.17
- CommunityToolkit.Common 8.4.0
- CommunityToolkit.Mvvm 8.4.0
- CommunityToolkit.WinUI.Animations 8.2.250129-preview2
- CommunityToolkit.WinUI.Collections 8.2.250129-preview2
- CommunityToolkit.WinUI.Controls.Primitives 8.2.250129-preview2
- CommunityToolkit.WinUI.Controls.Segmented 8.2.250129-preview2
- CommunityToolkit.WinUI.Controls.SettingsControls 8.2.250129-preview2
- CommunityToolkit.WinUI.Controls.Sizers 8.2.250129-preview2
- CommunityToolkit.WinUI.Converters 8.2.250129-preview2
- CommunityToolkit.WinUI.Extensions 8.2.250129-preview2
- CommunityToolkit.WinUI.UI.Controls.DataGrid 7.1.2
- CommunityToolkit.WinUI.UI.Controls.Markdown 7.1.2
- ControlzEx 6.0.0
- HelixToolkit 2.24.0
- HelixToolkit.Core.Wpf 2.24.0
- hyjiacan.pinyin4net 4.1.1
- Interop.Microsoft.Office.Interop.OneNote 1.1.0.2
- LazyCache 2.4.0
- Mages 3.0.0
- Markdig.Signed 0.34.0
- MessagePack 2.5.187
- Microsoft.Bcl.AsyncInterfaces 9.0.3
- Microsoft.CodeAnalysis.NetAnalyzers 9.0.0
- Microsoft.Data.Sqlite 9.0.3
- Microsoft.Diagnostics.Tracing.TraceEvent 3.1.16
- Microsoft.DotNet.ILCompiler (A)
- Microsoft.Extensions.DependencyInjection 9.0.3
- Microsoft.Extensions.Hosting 9.0.3
- Microsoft.Extensions.Hosting.WindowsServices 9.0.3
- Microsoft.Extensions.Logging 9.0.3
- Microsoft.Extensions.Logging.Abstractions 9.0.3
- Microsoft.NET.ILLink.Tasks (A)
- Microsoft.SemanticKernel 1.15.0
- Microsoft.Toolkit.Uwp.Notifications 7.1.2
- Microsoft.Web.WebView2 1.0.2903.40
- Microsoft.Win32.SystemEvents 9.0.3
- Microsoft.Windows.Compatibility 9.0.3
- Microsoft.Windows.CsWin32 0.2.46-beta
- Microsoft.Windows.CsWinRT 2.2.0
- Microsoft.Windows.SDK.BuildTools 10.0.22621.2428
- Microsoft.WindowsAppSDK 1.6.250205002
- Microsoft.WindowsPackageManager.ComInterop 1.10.120-preview
- Microsoft.Xaml.Behaviors.WinUI.Managed 2.0.9
- Microsoft.Xaml.Behaviors.Wpf 1.1.39
- ModernWpfUI 0.9.4
- Moq 4.18.4
- MSTest 3.6.3
- NLog.Extensions.Logging 5.3.8
- NLog.Schema 5.2.8
- OpenAI 2.0.0
- ReverseMarkdown 4.1.0
- ScipBe.Common.Office.OneNote 3.0.1
- SharpCompress 0.37.2
- StreamJsonRpc 2.19.27
- StyleCop.Analyzers 1.2.0-beta.556
- System.CodeDom 9.0.3
- System.CommandLine 2.0.0-beta4.22272.1
- System.ComponentModel.Composition 9.0.3
- System.Configuration.ConfigurationManager 9.0.3
- System.Data.OleDb 9.0.3
- System.Data.SqlClient 4.8.6
- System.Diagnostics.EventLog 9.0.3
- System.Diagnostics.PerformanceCounter 9.0.3
- System.Drawing.Common 9.0.3
- System.IO.Abstractions 21.0.29
- System.IO.Abstractions.TestingHelpers 21.0.29
- System.Management 9.0.3
- System.Reactive 6.0.1
- System.Runtime.Caching 9.0.3
- System.ServiceProcess.ServiceController 9.0.3
- System.Text.Encoding.CodePages 9.0.3
- System.Text.Json 9.0.3
- UnicodeInformation 2.6.0
- UnitsNet 5.56.0
- UTF.Unknown 2.5.1
- WinUIEx 2.2.0
- WPF-UI 3.0.5
<<<<<<< HEAD
- SkiaSharp.Views.WinUI 2.88.9
=======
- WyHash 1.0.5
>>>>>>> a13abc38
<|MERGE_RESOLUTION|>--- conflicted
+++ resolved
@@ -1323,21 +1323,6 @@
      Original Code Source Code for Your Modifications.]
 ```
 
-<<<<<<< HEAD
-## Utility: Registry Preview
-
-### HexBox.WinUI
-
-We HexBox.WinUI to show a preview of binary values.
-
-**Source**: https://github.com/hotkidfamily/HexBox.WinUI
-
-```
-MIT License
-
-Copyright (c) 2019 Filip Jeremic
-Copyright (c) 2024~2025 hotkidfamily@gmail.com
-=======
 ## Utility: Command Palette
 
 ### wyhash
@@ -1386,7 +1371,7 @@
 The MIT License (MIT)
 
 Copyright (c) 2016 - present Microsoft Corporation
->>>>>>> a13abc38
+
 
 Permission is hereby granted, free of charge, to any person obtaining a copy
 of this software and associated documentation files (the "Software"), to deal
@@ -1405,11 +1390,7 @@
 LIABILITY, WHETHER IN AN ACTION OF CONTRACT, TORT OR OTHERWISE, ARISING FROM,
 OUT OF OR IN CONNECTION WITH THE SOFTWARE OR THE USE OR OTHER DEALINGS IN THE
 SOFTWARE.
-<<<<<<< HEAD
-```
-
-=======
->>>>>>> a13abc38
+
 
 ## NuGet Packages used by PowerToys
 
@@ -1472,6 +1453,7 @@
 - ReverseMarkdown 4.1.0
 - ScipBe.Common.Office.OneNote 3.0.1
 - SharpCompress 0.37.2
+- SkiaSharp.Views.WinUI 2.88.9
 - StreamJsonRpc 2.19.27
 - StyleCop.Analyzers 1.2.0-beta.556
 - System.CodeDom 9.0.3
@@ -1496,8 +1478,4 @@
 - UTF.Unknown 2.5.1
 - WinUIEx 2.2.0
 - WPF-UI 3.0.5
-<<<<<<< HEAD
-- SkiaSharp.Views.WinUI 2.88.9
-=======
-- WyHash 1.0.5
->>>>>>> a13abc38
+- WyHash 1.0.5