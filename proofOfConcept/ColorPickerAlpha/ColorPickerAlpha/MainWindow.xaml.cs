﻿using System;
using System.Diagnostics;
using System.Text;
using System.Threading;
using System.Windows;
using System.Windows.Media;

namespace ColorPickerAlpha
{
    public partial class MainWindow : Window
    {
<<<<<<< HEAD
        Boolean rgbState = false;
=======
        Color curColor;
>>>>>>> f90f2a36

        public MainWindow()
        {
            InitializeComponent();

            new Thread(() =>
            {
                while (true)
                {
                    (int x, int y) = ColorPicker.GetPhysicalCursorCoords();

                    Dispatcher.BeginInvoke(new Action(() =>
                    {
                        System.Drawing.Color color = ColorPicker.GetPixelColor(x, y);
                        
                        curColor = System.Windows.Media.Color.FromArgb(color.A, color.R, color.G, color.B);
                        Color_Box.Fill = new SolidColorBrush(curColor);

                        R_val.Text = curColor.R.ToString();
                        G_val.Text = curColor.G.ToString();
                        B_val.Text = curColor.B.ToString();

                    }));

                    Thread.Sleep(100);
                }
            }).Start();
        }

<<<<<<< HEAD
        private void toggle_rgb(object sender, RoutedEventArgs e)
        {
            rgbState = !rgbState;
            if (rgbState)
            {
                R_val.Visibility = Visibility.Visible;
                RLabel.Visibility = Visibility.Visible;
                G_val.Visibility = Visibility.Visible;
                GLabel.Visibility = Visibility.Visible;
                B_val.Visibility = Visibility.Visible;
                BLabel.Visibility = Visibility.Visible;
                HEXValue.Visibility = Visibility.Hidden;
                HEXLabel.Visibility = Visibility.Hidden;
            }
            else
            {
                R_val.Visibility = Visibility.Hidden;
                RLabel.Visibility = Visibility.Hidden;
                G_val.Visibility = Visibility.Hidden;
                GLabel.Visibility = Visibility.Hidden;
                B_val.Visibility = Visibility.Hidden;
                BLabel.Visibility = Visibility.Hidden;
                HEXValue.Visibility = Visibility.Visible;
                HEXLabel.Visibility = Visibility.Visible;
            }
        }

        private void Button_Click(object sender, RoutedEventArgs e)
=======
        private void Copy_Clip(object sender, RoutedEventArgs e)
>>>>>>> f90f2a36
        {
            // RGB and ARGB formats
            StringBuilder rgb_hex = new StringBuilder();
            string argb_hex = curColor.ToString();

            // Append the # sign in hex and remove the Alpha values from the ARGB format i.e) #AARRGGBB.
            rgb_hex.Append(argb_hex[0]);
            rgb_hex.Append(argb_hex.Substring(3));

            Clipboard.SetText(rgb_hex.ToString());
        }
    }
}<|MERGE_RESOLUTION|>--- conflicted
+++ resolved
@@ -9,11 +9,8 @@
 {
     public partial class MainWindow : Window
     {
-<<<<<<< HEAD
         Boolean rgbState = false;
-=======
         Color curColor;
->>>>>>> f90f2a36
 
         public MainWindow()
         {
@@ -43,7 +40,6 @@
             }).Start();
         }
 
-<<<<<<< HEAD
         private void toggle_rgb(object sender, RoutedEventArgs e)
         {
             rgbState = !rgbState;
@@ -72,9 +68,7 @@
         }
 
         private void Button_Click(object sender, RoutedEventArgs e)
-=======
         private void Copy_Clip(object sender, RoutedEventArgs e)
->>>>>>> f90f2a36
         {
             // RGB and ARGB formats
             StringBuilder rgb_hex = new StringBuilder();
