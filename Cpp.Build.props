--- conflicted
+++ resolved
@@ -1,59 +1,6 @@
 <?xml version="1.0" encoding="utf-8"?>
 <Project ToolsVersion="4.0"
   xmlns="http://schemas.microsoft.com/developer/msbuild/2003">
-<<<<<<< HEAD
-  <!-- Hybrid CRT configuration -->
-  <PropertyGroup Condition="'$(HybridCrtConfiguration)'==''">
-    <HybridCrtConfiguration>$(Configuration)</HybridCrtConfiguration>
-  </PropertyGroup>
-
-  <!-- Skip Hybrid CRT for AppContainer/UWP projects as they require MultiThreadedDLL -->
-  <PropertyGroup Condition="'$(AppContainerApplication)'=='true' and '$(_VC_Target_Library_Platform)'!='Desktop'">
-    <HybridCrtConfiguration></HybridCrtConfiguration>
-  </PropertyGroup>
-
-  <ItemDefinitionGroup Condition="'$(HybridCrtConfiguration)'=='Debug'">
-    <ClCompile>
-      <!-- We use MultiThreadedDebug, rather than MultiThreadedDebugDLL, to avoid DLL dependencies on VCRUNTIME140d.dll and MSVCP140d.dll. -->
-      <RuntimeLibrary>MultiThreadedDebug</RuntimeLibrary>
-    </ClCompile>
-    <Link>
-      <!-- Link statically against the runtime and STL, but link dynamically against the CRT by ignoring the static CRT
-           lib and instead linking against the Universal CRT DLL import library. This "hybrid" linking mechanism is
-           supported according to the CRT maintainer. Dynamic linking against the CRT makes the binaries a bit smaller
-           than they would otherwise be if the CRT, runtime, and STL were all statically linked in. -->
-      <IgnoreSpecificDefaultLibraries>%(IgnoreSpecificDefaultLibraries);libucrtd.lib</IgnoreSpecificDefaultLibraries>
-      <AdditionalOptions>%(AdditionalOptions) /defaultlib:ucrtd.lib</AdditionalOptions>
-    </Link>
-  </ItemDefinitionGroup>
-  <ItemDefinitionGroup Condition="'$(HybridCrtConfiguration)'=='Release'">
-    <ClCompile>
-      <!-- We use MultiThreaded, rather than MultiThreadedDLL, to avoid DLL dependencies on VCRUNTIME140.dll and MSVCP140.dll. -->
-      <RuntimeLibrary>MultiThreaded</RuntimeLibrary>
-    </ClCompile>
-    <Link>
-      <!-- Link statically against the runtime and STL, but link dynamically against the CRT by ignoring the static CRT
-           lib and instead linking against the Universal CRT DLL import library. This "hybrid" linking mechanism is
-           supported according to the CRT maintainer. Dynamic linking against the CRT makes the binaries a bit smaller
-           than they would otherwise be if the CRT, runtime, and STL were all statically linked in. -->
-      <IgnoreSpecificDefaultLibraries>%(IgnoreSpecificDefaultLibraries);libucrt.lib</IgnoreSpecificDefaultLibraries>
-      <AdditionalOptions>%(AdditionalOptions) /defaultlib:ucrt.lib</AdditionalOptions>
-    </Link>
-  </ItemDefinitionGroup>
-
-  <!-- AppContainer/UWP projects must use MultiThreadedDLL -->
-  <ItemDefinitionGroup Condition="'$(AppContainerApplication)'=='true' AND '$(_VC_Target_Library_Platform)'!='Desktop' And '$(Configuration)'=='Debug'">
-    <ClCompile>
-      <RuntimeLibrary>MultiThreadedDebugDLL</RuntimeLibrary>
-    </ClCompile>
-  </ItemDefinitionGroup>
-  <ItemDefinitionGroup Condition="'$(AppContainerApplication)'=='true' AND '$(_VC_Target_Library_Platform)'!='Desktop' And '$(Configuration)'=='Release'">
-    <ClCompile>
-      <RuntimeLibrary>MultiThreadedDLL</RuntimeLibrary>
-    </ClCompile>
-  </ItemDefinitionGroup>
-=======
->>>>>>> 9160c82f
 
   <!-- Project configurations -->
   <ItemGroup Label="ProjectConfigurations">
