--- conflicted
+++ resolved
@@ -42,11 +42,8 @@
     <PreferredToolArchitecture Condition="'$(PROCESSOR_ARCHITECTURE)' == 'ARM64' or '$(PROCESSOR_ARCHITEW6432)' == 'ARM64'">arm64</PreferredToolArchitecture>
     <VcpkgEnabled>false</VcpkgEnabled>
     <ExternalIncludePath>$(MSBuildThisFileFullPath)\..\deps\;$(MSBuildThisFileFullPath)\..\packages\;$(ExternalIncludePath)</ExternalIncludePath>
-<<<<<<< HEAD
-=======
     <!-- Enable control flow guard for C++ projects that don't consume any C++ files -->
     <!-- This covers the case where a .dll exports a .lib, but doesn't have any ClCompile entries. -->
->>>>>>> 4de5901d
     <LinkControlFlowGuard>Guard</LinkControlFlowGuard>
   </PropertyGroup>
   <ItemDefinitionGroup>
@@ -62,12 +59,8 @@
       <BuildStlModules>false</BuildStlModules>
       <AdditionalOptions>/await %(AdditionalOptions)</AdditionalOptions>
       <PreprocessorDefinitions>_UNICODE;UNICODE;%(PreprocessorDefinitions)</PreprocessorDefinitions>
-<<<<<<< HEAD
-      <ControlFlowGuard>Guard</ControlFlowGuard>
-=======
       <!-- CLR + CFG are not compatible >:{ -->
       <ControlFlowGuard Condition="'%(CLRSupport)' == ''">Guard</ControlFlowGuard>
->>>>>>> 4de5901d
     </ClCompile>
     <Link>
       <SubSystem>Windows</SubSystem>
