# Microsoft PowerToys

![Hero image for Microsoft PowerToys](doc/images/overview/PT_hero_image.png)

[How to use PowerToys][usingPowerToys-docs-link] | [Downloads & Release notes][github-release-link] | [Contributing to PowerToys](#contributing) | [What's Happening](#whats-happening) | [Roadmap](#powertoys-roadmap)

## Build status

| Architecture | Solution (Main) | Solution (Stable) | Installer (Main) |
|--------------|-----------------|-------------------|------------------|
| x64 | [![Build Status for Main](https://dev.azure.com/ms/PowerToys/_apis/build/status/microsoft.PowerToys?branchName=main&jobName=Build%20x64%20Release)](https://dev.azure.com/ms/PowerToys/_build/latest?definitionId=219&branchName=main&jobName=Build%20x64%20Release) | [![Build Status for Stable](https://dev.azure.com/ms/PowerToys/_apis/build/status/microsoft.PowerToys?branchName=stable&jobName=Build%20x64%20Release)](https://dev.azure.com/ms/PowerToys/_build/latest?definitionId=219&branchName=stable) | [![Build Status Installer pipeline](https://dev.azure.com/microsoft/Dart/_apis/build/status/PowerToys/PowerToys%20Signed%20YAML%20Release%20Build?branchName=main&jobName=Build&configuration=Build%20Release_x64)](https://dev.azure.com/microsoft/Dart/_build/latest?definitionId=76541&branchName=main) |
| ARM64 | [![Build Status for Main](https://dev.azure.com/ms/PowerToys/_apis/build/status/microsoft.PowerToys?branchName=main&jobName=Build%20arm64%20Release)](https://dev.azure.com/ms/PowerToys/_build/latest?definitionId=219&branchName=main) | [![Build Status for Main](https://dev.azure.com/ms/PowerToys/_apis/build/status/microsoft.PowerToys?branchName=main&jobName=Build%20arm64%20Release)](https://dev.azure.com/ms/PowerToys/_build/latest?definitionId=219&branchName=stable) | [![Build Status Installer pipeline](https://dev.azure.com/microsoft/Dart/_apis/build/status/PowerToys/PowerToys%20Signed%20YAML%20Release%20Build?branchName=main&jobName=Build&configuration=Build%20Release_arm64)](https://dev.azure.com/microsoft/Dart/_build/latest?definitionId=76541&branchName=main) |

## About

Microsoft PowerToys is a set of utilities for power users to tune and streamline their Windows experience for greater productivity. For more info on [PowerToys overviews and how to use the utilities][usingPowerToys-docs-link], or any other tools and resources for [Windows development environments](https://docs.microsoft.com/windows/dev-environment/overview), head over to [docs.microsoft.com][usingPowerToys-docs-link]! 

|              | Current utilities: |              |
|--------------|--------------------|--------------|
| [Always on Top](https://aka.ms/PowerToysOverview_AoT) | [PowerToys Awake](https://aka.ms/PowerToysOverview_Awake) | [Color Picker](https://aka.ms/PowerToysOverview_ColorPicker) |
| [FancyZones](https://aka.ms/PowerToysOverview_FancyZones) | [File Explorer Add-ons](https://aka.ms/PowerToysOverview_FileExplorerAddOns) | [Image Resizer](https://aka.ms/PowerToysOverview_ImageResizer) |
| [Keyboard Manager](https://aka.ms/PowerToysOverview_KeyboardManager) | [Mouse utilities](https://aka.ms/PowerToysOverview_MouseUtilities) | [PowerRename](https://aka.ms/PowerToysOverview_PowerRename) |
| [PowerToys Run](https://aka.ms/PowerToysOverview_PowerToysRun) | [Quick Accent](https://aka.ms/PowerToysOverview_QuickAccent) | [Screen Ruler](https://aka.ms/PowerToysOverview_ScreenRuler) |
| [Shortcut Guide](https://aka.ms/PowerToysOverview_ShortcutGuide) | [Text Extractor](https://aka.ms/PowerToysOverview_TextExtractor) | [Video Conference Mute](https://aka.ms/PowerToysOverview_VideoConference) |

## Installing and running Microsoft PowerToys

### Requirements

- Windows 11 or Windows 10 version 2004 (code name 20H1 / build number 19041) or newer.
- Our installer will install the following items:
<<<<<<< HEAD
   - [.NET 6.0.7 Desktop Runtime](https://dotnet.microsoft.com/download/dotnet/6.0#runtime-desktop-6.0.7).
=======
   - [.NET 6.0.8 Desktop Runtime](https://dotnet.microsoft.com/download/dotnet/6.0#runtime-desktop-6.0.8) or a newer 6.0.x runtime.
>>>>>>> 1dae8fa8
   - [Microsoft Edge WebView2 Runtime](https://go.microsoft.com/fwlink/p/?LinkId=2124703) bootstrapper. This will install the latest version.
   - [Microsoft Visual C++ Redistributable](https://docs.microsoft.com/cpp/windows/latest-supported-vc-redist?view=msvc-170#visual-studio-2015-2017-2019-and-2022) installer. This will install one of the latest versions available.

### Via GitHub with EXE (Recommended)

<<<<<<< HEAD
This is our preferred method. Click the appropriate link to download the installer that matches your machine's architecture. For most, it is `x64`.
=======
 [Microsoft PowerToys GitHub releases page][github-release-link], click on `Assets` at the bottom to show the files available in the release. Please use the appropriate the PowerToys installer that matches your machine's architecture.  For most people, it is `x64`.
 
 - **For x64 processors (most common):** [PowerToysSetup-0.62.0-x64.exe](https://github.com/microsoft/PowerToys/releases/download/v0.62.0/PowerToysSetup-0.62.0-x64.exe)
 - **For ARM64 processors:** [PowerToysSetup-0.62.0-arm64.exe](https://github.com/microsoft/PowerToys/releases/download/v0.62.0/PowerToysSetup-0.62.0-arm64.exe)
>>>>>>> 1dae8fa8

 - **For x64 processors (most common):** [PowerToysSetup-0.62.1-x64.exe](https://github.com/microsoft/PowerToys/releases/download/v0.62.1/PowerToysSetup-0.62.1-x64.exe)
 - **For ARM64 processors:** [PowerToysSetup-0.62.1-arm64.exe](https://github.com/microsoft/PowerToys/releases/download/v0.62.1/PowerToysSetup-0.62.1-arm64.exe)

### Via Microsoft Store

Install from the [Microsoft Store's PowerToys page][microsoft-store-link]. You must be using the [new Microsoft Store](https://blogs.windows.com/windowsExperience/2021/06/24/building-a-new-open-microsoft-store-on-windows-11/) which will be available for both Windows 11 and Windows 10.

### Via WinGet (Preview)
Download PowerToys from [WinGet][winget-link]. To install PowerToys, run the following command from the command line / PowerShell:

```powershell
winget install Microsoft.PowerToys -s winget
```

### Other install methods

There are [community driven install methods](./doc/unofficialInstallMethods.md) such as Chocolatey and Scoop.  If these are your preferred install solutions, this will have the install instructions.

## Contributing

This project welcomes contributions of all types. Help spec'ing, design, documentation, finding bugs are ways everyone can help on top of coding features / bug fixes. We are excited to work with the power user community to build a set of tools for helping you get the most out of Windows.

We ask that **before you start work on a feature that you would like to contribute**, please read our [Contributor's Guide](CONTRIBUTING.md). We will be happy to work with you to figure out the best approach, provide guidance and mentorship throughout feature development, and help avoid any wasted or duplicate effort.

Most contributions require you to agree to a [Contributor License Agreement (CLA)][oss-CLA] declaring that you have the right to, and actually do, grant us the rights to use your contribution.

For guidance on developing for PowerToys, please read the [developer docs](/doc/devdocs) for a detailed breakdown. This includes how to setup your computer to compile.

## What's Happening

### PowerToys Roadmap

Our [prioritized roadmap][roadmap] of features and utilities that the core team is focusing on.

### 0.62 - August 2022 Update

In this release, we focused on releasing three new PowerToys.

### Highlights

- New utility: Screen Ruler is a quick and easy way to measure pixels on your screen.
- New utility: Quick Accent is an easy way to write letters with accents. Thanks [@damienleroy](https://github.com/damienleroy)!
- New utility: Text Extractor works like Snipping Tool, but copies the text out of the selected region using OCR and puts it on the clipboard. Thanks [@TheJoeFin](https://github.com/TheJoeFin)!
- PowerToy Run ships with a new Plugin letting you search in past query results. Thanks [@jefflord](https://github.com/jefflord)!

### Known issues
- The Text Extractor utility [fails to recognize text in some cases on ARM64 devices running Windows 10](https://github.com/microsoft/PowerToys/issues/20278).
- After installing PowerToys, [the new Windows 11 context menu entries for PowerRename and Image Resizer might not appear before a system restart](https://github.com/microsoft/PowerToys/issues/19124).
- There are reports of users who are [unable to open the Settings window](https://github.com/microsoft/PowerToys/issues/18015). This is being caused by incompatibilities with some applications (RTSS RivaTuner Statistics Server and MSI AfterBurner are known examples of this). If you're affected by this, please check the  linked issue to verify if any of the presented solutions works for you.

### General
<<<<<<< HEAD
- Upgraded the Windows App SDK runtimes to 1.1.2.
- The new Windows 11 context menu entries are now correctly added to Windows 11 dev channel insider builds. (This was a hotfix for 0.60)
- The old context menu entries are shown alongside the new Windows 11 context menu entries to be compatible with software that overrides the Windows 11 context menu behavior. (This was a hotfix for 0.60)
- Consolidated C# language version across the solution. Thanks [@davidegiacometti](https://github.com/davidegiacometti)!
- Removed deprecated Segoe icon glyph codes and replaced them with the correct ones. Thanks [@niels9001](https://github.com/niels9001) and [@Jay-o-Way](https://github.com/Jay-o-Way)!
- Fixed an issue that caused a random accent key to be pressed on certain keyboard layouts when enabling some modules.
=======

- Added a new utility: Screen Ruler.
- Added a new utility: Quick Accent. Thanks [@damienleroy](https://github.com/damienleroy)!
- Added a new utility: Text Extractor. Thanks [@TheJoeFin](https://github.com/TheJoeFin)!
- Upgraded the Windows App SDK runtimes to 1.1.4.
>>>>>>> 1dae8fa8

### Always on Top

- Fixed a bug causing the border to linger when closing an Outlook popup window.

### Color Picker

- Fixed the HSB color format to correctly track HSV instead of HSL.
- Fixed an issue where the zoom factor wasn't reset when reopening the zoom window. Thanks [@FWest98](https://github.com/FWest98)!

### FancyZones

- Removed the button to open Settings from the FancyZones Editor, as it was opening behind the overlay.
- Changed the Highlight distance control to a slider in the FancyZones Editor, to address accessibility issues with screen readers.
- Fixed an issue where the FancyZones Editor would duplicate or edit the wrong layout.
- Fixed an issue that caused canvas layout width/height to be changed without even opening the layout in FancyZones Editor.

### File explorer add-ons

- Quality of life improvements to Developer Files preview, including a progress bar while loading, performance improvements, an improved dark mode, and logs. Thanks [@Aaron-Junker](https://github.com/Aaron-Junker)!
- Fixed possible WebView related vulnerabilities in the SVG and Markdown handlers.
- Fixed some race conditions in Developer Files preview causing the loading bar to hang.
- Added localization support to the Developer Files preview messages.
- It's now possible to configure default color for Stl Thumbnails. Thanks [@pedrolamas](https://github.com/pedrolamas)!
- Added an option to format JSON and XML files before rendering. Thanks [@davidegiacometti](https://github.com/davidegiacometti)!

### PowerRename

- Fixed an issue that was generating a silent crash when the context menu was triggered when not selecting any file or folder. (This was a hotfix for 0.61)
- Improved performance when loading a big number of files.
- Fixed a specific case in which PowerRename tried to rename a file to an empty string.
- The UI now shows when a file can't be renamed due to its name being too long or containing invalid characters.

### PowerToys Run

- Added a fix to the VSCodeWorkspaces plugin to better support portable installations. Thanks [@bkmeneguello](https://github.com/bkmeneguello)!
- The Folder plugin now expands `%HOMEPATH%` correctly.
- Fixed a case where a previous result was being activated when searching for new results. Added a setting to better control input throttling. Thanks [@jefflord](https://github.com/jefflord)!
- Added support for port numbers in the URI plugin. Thanks [@KohGeek](https://github.com/KohGeek)!
- Fixed query errors when the search delay option was turned off.
- New History plugin to search for old search results. Thanks [@jefflord](https://github.com/jefflord)!
- Changed the default TimeDate activation keyword to `)`, as queries starting by `(` are expected as Calculator global queries, and added information in Settings so users know that some activation keywords may conflict with normal usage of some plugins when trying to do a global query. Thanks [@htcfreek](https://github.com/htcfreek)!
- The Unit Converter plugin updated its UnitsNet dependency and now supports plural units. Thanks [@FWest98](https://github.com/FWest98)!
- Improved the validation logic in the Calculator plugin. Thanks [@htcfreek](https://github.com/htcfreek)!

### Runner

- Improved: Clean up old install folders and logs at startup. Thanks [@davidegiacometti](https://github.com/davidegiacometti)!

### Settings

- Image and phrasing adjustments.
- Icon and image updates for the new utilities. Thanks [@niels9001](https://github.com/niels9001)!

### Shortcut Guide

- Fixed the Narrator shortcut to include the newly added Control key.

### Installer

- Fixed a regression that was causing the PowerToys shortcut to be deleted on update. (This was a hotfix for 0.61)
- Updated the .NET dependency to 6.0.8.

### Documentation

- Fixed wrong links to installers in README. Thanks [@unuing](https://github.com/unuing)!

### Development

- Removed FXCop leftovers. Thanks [@CleanCodeDeveloper](https://github.com/CleanCodeDeveloper)!
- Added version number to missing binaries and added a CI script to verify that all binaries have their version numbers set correctly.
- Updated a dependency to fix building on Visual Studio 17.3 C++ tools.
- Fixed and reactivated the CI unit tests for FancyZones.
- Cleaned up and removed dead code from PowerRename code base.
- Added a script for verifying the solution targets match the expected CPU architectures. Thanks [@snickler](https://github.com/snickler)!
- Obsolete package Castle.Core was removed. Thanks [@davidegiacometti](https://github.com/davidegiacometti)!
- Language typos were corrected across the PowerToys assets. Thanks [@pea-sys](https://github.com/pea-sys), [@eltociear](https://github.com/eltociear) and [@obairka](https://github.com/obairka)!

#### What is being planned for v0.63

For [v0.63][github-next-release-work], we'll work on below:

- Environment Variables Editor PowerToy
- GPO policies for PowerToys
- Stability / bug fixes

## PowerToys Community

The PowerToys team is extremely grateful to have the [support of an amazing active community][community-link]. The work you do is incredibly important. PowerToys wouldn’t be nearly what it is today without your help filing bugs, updating documentation, guiding the design, or writing features. We want to say thank you and take time to recognize your work.  Month over month, you directly help make PowerToys a better piece of software.

## Code of Conduct

This project has adopted the [Microsoft Open Source Code of Conduct][oss-conduct-code].

## Privacy Statement

The application logs basic telemetry. Our Telemetry Data page (Coming Soon) has the trends from the telemetry. Please read the [Microsoft privacy statement][privacy-link] for more information.

[oss-CLA]: https://cla.opensource.microsoft.com
[oss-conduct-code]: CODE_OF_CONDUCT.md
[community-link]: COMMUNITY.md
[github-release-link]: https://aka.ms/installPowerToys
[microsoft-store-link]: https://aka.ms/getPowertoys
[winget-link]: https://github.com/microsoft/winget-cli#installing-the-client
[roadmap]: https://github.com/microsoft/PowerToys/wiki/Roadmap
[privacy-link]: http://go.microsoft.com/fwlink/?LinkId=521839
[vidConfOverview]: https://aka.ms/PowerToysOverview_VideoConference
[loc-bug]: https://github.com/microsoft/PowerToys/issues/new?assignees=&labels=&template=translation_issue.md&title=
[usingPowerToys-docs-link]: https://aka.ms/powertoys-docs

<!-- items that need to be updated release to release -->
[github-next-release-work]: https://github.com/microsoft/PowerToys/issues?q=is%3Aopen+is%3Aissue+project%3Amicrosoft%2FPowerToys%2F36
[github-current-release-work]: https://github.com/microsoft/PowerToys/issues?q=is%3Aopen+is%3Aissue+project%3Amicrosoft%2FPowerToys%2F35<|MERGE_RESOLUTION|>--- conflicted
+++ resolved
@@ -29,24 +29,13 @@
 
 - Windows 11 or Windows 10 version 2004 (code name 20H1 / build number 19041) or newer.
 - Our installer will install the following items:
-<<<<<<< HEAD
-   - [.NET 6.0.7 Desktop Runtime](https://dotnet.microsoft.com/download/dotnet/6.0#runtime-desktop-6.0.7).
-=======
-   - [.NET 6.0.8 Desktop Runtime](https://dotnet.microsoft.com/download/dotnet/6.0#runtime-desktop-6.0.8) or a newer 6.0.x runtime.
->>>>>>> 1dae8fa8
+   - [.NET 6.0.8 Desktop Runtime](https://dotnet.microsoft.com/download/dotnet/6.0#runtime-desktop-6.0.8).
    - [Microsoft Edge WebView2 Runtime](https://go.microsoft.com/fwlink/p/?LinkId=2124703) bootstrapper. This will install the latest version.
    - [Microsoft Visual C++ Redistributable](https://docs.microsoft.com/cpp/windows/latest-supported-vc-redist?view=msvc-170#visual-studio-2015-2017-2019-and-2022) installer. This will install one of the latest versions available.
 
 ### Via GitHub with EXE (Recommended)
 
-<<<<<<< HEAD
 This is our preferred method. Click the appropriate link to download the installer that matches your machine's architecture. For most, it is `x64`.
-=======
- [Microsoft PowerToys GitHub releases page][github-release-link], click on `Assets` at the bottom to show the files available in the release. Please use the appropriate the PowerToys installer that matches your machine's architecture.  For most people, it is `x64`.
- 
- - **For x64 processors (most common):** [PowerToysSetup-0.62.0-x64.exe](https://github.com/microsoft/PowerToys/releases/download/v0.62.0/PowerToysSetup-0.62.0-x64.exe)
- - **For ARM64 processors:** [PowerToysSetup-0.62.0-arm64.exe](https://github.com/microsoft/PowerToys/releases/download/v0.62.0/PowerToysSetup-0.62.0-arm64.exe)
->>>>>>> 1dae8fa8
 
  - **For x64 processors (most common):** [PowerToysSetup-0.62.1-x64.exe](https://github.com/microsoft/PowerToys/releases/download/v0.62.1/PowerToysSetup-0.62.1-x64.exe)
  - **For ARM64 processors:** [PowerToysSetup-0.62.1-arm64.exe](https://github.com/microsoft/PowerToys/releases/download/v0.62.1/PowerToysSetup-0.62.1-arm64.exe)
@@ -94,25 +83,17 @@
 - PowerToy Run ships with a new Plugin letting you search in past query results. Thanks [@jefflord](https://github.com/jefflord)!
 
 ### Known issues
+
 - The Text Extractor utility [fails to recognize text in some cases on ARM64 devices running Windows 10](https://github.com/microsoft/PowerToys/issues/20278).
 - After installing PowerToys, [the new Windows 11 context menu entries for PowerRename and Image Resizer might not appear before a system restart](https://github.com/microsoft/PowerToys/issues/19124).
 - There are reports of users who are [unable to open the Settings window](https://github.com/microsoft/PowerToys/issues/18015). This is being caused by incompatibilities with some applications (RTSS RivaTuner Statistics Server and MSI AfterBurner are known examples of this). If you're affected by this, please check the  linked issue to verify if any of the presented solutions works for you.
 
 ### General
-<<<<<<< HEAD
-- Upgraded the Windows App SDK runtimes to 1.1.2.
-- The new Windows 11 context menu entries are now correctly added to Windows 11 dev channel insider builds. (This was a hotfix for 0.60)
-- The old context menu entries are shown alongside the new Windows 11 context menu entries to be compatible with software that overrides the Windows 11 context menu behavior. (This was a hotfix for 0.60)
-- Consolidated C# language version across the solution. Thanks [@davidegiacometti](https://github.com/davidegiacometti)!
-- Removed deprecated Segoe icon glyph codes and replaced them with the correct ones. Thanks [@niels9001](https://github.com/niels9001) and [@Jay-o-Way](https://github.com/Jay-o-Way)!
-- Fixed an issue that caused a random accent key to be pressed on certain keyboard layouts when enabling some modules.
-=======
 
 - Added a new utility: Screen Ruler.
 - Added a new utility: Quick Accent. Thanks [@damienleroy](https://github.com/damienleroy)!
 - Added a new utility: Text Extractor. Thanks [@TheJoeFin](https://github.com/TheJoeFin)!
 - Upgraded the Windows App SDK runtimes to 1.1.4.
->>>>>>> 1dae8fa8
 
 ### Always on Top
 
