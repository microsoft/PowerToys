# Microsoft PowerToys

![Hero image for Microsoft PowerToys](doc/images/overview/PT_hero_image.png)

[How to use PowerToys][usingPowerToys-docs-link] | [Downloads & Release notes][github-release-link] | [Contributing to PowerToys](#contributing) | [What's Happening](#whats-happening) | [Roadmap](#powertoys-roadmap)

## Build status

| Architecture | Solution (Main) | Solution (Stable) | Installer (Main) |
|--------------|-----------------|-------------------|------------------|
| x64 | [![Build Status for Main](https://dev.azure.com/ms/PowerToys/_apis/build/status/microsoft.PowerToys?branchName=main&jobName=Build%20x64%20Release)](https://dev.azure.com/ms/PowerToys/_build/latest?definitionId=219&branchName=main&jobName=Build%20x64%20Release) | [![Build Status for Stable](https://dev.azure.com/ms/PowerToys/_apis/build/status/microsoft.PowerToys?branchName=stable&jobName=Build%20x64%20Release)](https://dev.azure.com/ms/PowerToys/_build/latest?definitionId=219&branchName=stable) | [![Build Status Installer pipeline](https://dev.azure.com/microsoft/Dart/_apis/build/status/PowerToys/PowerToys%20Signed%20YAML%20Release%20Build?branchName=main&jobName=Build&configuration=Build%20Release_x64)](https://dev.azure.com/microsoft/Dart/_build/latest?definitionId=76541&branchName=main) |
| ARM64 | [![Build Status for Main](https://dev.azure.com/ms/PowerToys/_apis/build/status/microsoft.PowerToys?branchName=main&jobName=Build%20arm64%20Release)](https://dev.azure.com/ms/PowerToys/_build/latest?definitionId=219&branchName=main) | [![Build Status for Main](https://dev.azure.com/ms/PowerToys/_apis/build/status/microsoft.PowerToys?branchName=main&jobName=Build%20arm64%20Release)](https://dev.azure.com/ms/PowerToys/_build/latest?definitionId=219&branchName=stable) | [![Build Status Installer pipeline](https://dev.azure.com/microsoft/Dart/_apis/build/status/PowerToys/PowerToys%20Signed%20YAML%20Release%20Build?branchName=main&jobName=Build&configuration=Build%20Release_arm64)](https://dev.azure.com/microsoft/Dart/_build/latest?definitionId=76541&branchName=main) |

## About

Microsoft PowerToys is a set of utilities for power users to tune and streamline their Windows experience for greater productivity. For more info on [PowerToys overviews and how to use the utilities][usingPowerToys-docs-link], or any other tools and resources for [Windows development environments](https://learn.microsoft.com/windows/dev-environment/overview), head over to [learn.microsoft.com][usingPowerToys-docs-link]! 

|              | Current utilities: |              |
|--------------|--------------------|--------------|
| [Always on Top](https://aka.ms/PowerToysOverview_AoT) | [PowerToys Awake](https://aka.ms/PowerToysOverview_Awake) | [Color Picker](https://aka.ms/PowerToysOverview_ColorPicker) |
| [FancyZones](https://aka.ms/PowerToysOverview_FancyZones) | [File Explorer Add-ons](https://aka.ms/PowerToysOverview_FileExplorerAddOns) | [File Locksmith](https://aka.ms/PowerToysOverview_FileLocksmith) |
| [Hosts File Editor](https://aka.ms/PowerToysOverview_HostsFileEditor) | [Image Resizer](https://aka.ms/PowerToysOverview_ImageResizer) | [Keyboard Manager](https://aka.ms/PowerToysOverview_KeyboardManager) |
| [Mouse utilities](https://aka.ms/PowerToysOverview_MouseUtilities) | [PowerRename](https://aka.ms/PowerToysOverview_PowerRename) | [PowerToys Run](https://aka.ms/PowerToysOverview_PowerToysRun) |
| [Quick Accent](https://aka.ms/PowerToysOverview_QuickAccent) | [Screen Ruler](https://aka.ms/PowerToysOverview_ScreenRuler) | [Shortcut Guide](https://aka.ms/PowerToysOverview_ShortcutGuide) |
| [Text Extractor](https://aka.ms/PowerToysOverview_TextExtractor) | [Video Conference Mute](https://aka.ms/PowerToysOverview_VideoConference) |

## Installing and running Microsoft PowerToys

### Requirements

- Windows 11 or Windows 10 version 2004 (code name 20H1 / build number 19041) or newer.
- Our installer will install the following items:
<<<<<<< HEAD
   - [.NET 6.0.10 Desktop Runtime](https://dotnet.microsoft.com/download/dotnet/6.0#runtime-desktop-6.0.10).
=======
   - [.NET 7.0.0 Desktop Runtime](https://dotnet.microsoft.com/download/dotnet/7.0#runtime-desktop-7.0.0).
>>>>>>> f97cda91
   - [Microsoft Edge WebView2 Runtime](https://go.microsoft.com/fwlink/p/?LinkId=2124703) bootstrapper. This will install the latest version.

### Via GitHub with EXE [Recommended]

Go to [Microsoft PowerToys GitHub releases page][github-release-link], click on `Assets` at the bottom to show the files available in the release. Please use the appropriate the PowerToys installer that matches your machine's architecture. For most, it is `x64`.
 
<<<<<<< HEAD
 - **For x64 processors (most common):** [PowerToysSetup-0.64.1-x64.exe](https://github.com/microsoft/PowerToys/releases/download/v0.64.1/PowerToysSetup-0.64.1-x64.exe)
 - **For ARM64 processors:** [PowerToysSetup-0.64.1-arm64.exe](https://github.com/microsoft/PowerToys/releases/download/v0.64.1/PowerToysSetup-0.64.1-arm64.exe)
=======
 - **For x64 processors (most common):** [PowerToysSetup-0.65.0-x64.exe](https://github.com/microsoft/PowerToys/releases/download/v0.65.0/PowerToysSetup-0.65.0-x64.exe)
 - **For ARM64 processors:** [PowerToysSetup-0.65.0-arm64.exe](https://github.com/microsoft/PowerToys/releases/download/v0.65.0/PowerToysSetup-0.65.0-arm64.exe)
>>>>>>> f97cda91

This is our preferred method.

### Via Microsoft Store

Install from the [Microsoft Store's PowerToys page][microsoft-store-link]. You must be using the [new Microsoft Store](https://blogs.windows.com/windowsExperience/2021/06/24/building-a-new-open-microsoft-store-on-windows-11/) which will be available for both Windows 11 and Windows 10.

### Via WinGet (Preview)
Download PowerToys from [WinGet][winget-link]. To install PowerToys, run the following command from the command line / PowerShell:

```powershell
winget install Microsoft.PowerToys -s winget
```

### Other install methods

<<<<<<< HEAD
There are [community driven install methods](./doc/unofficialInstallMethods.md) such as Chocolatey and Scoop.  If these are your preferred install solutions, this will have the install instructions.
=======
There are [community driven install methods](./doc/unofficialInstallMethods.md) such as Chocolatey and Scoop. If these are your preferred install solutions, this will have the install instructions.
>>>>>>> f97cda91

## Contributing

This project welcomes contributions of all types. Help spec'ing, design, documentation, finding bugs are ways everyone can help on top of coding features / bug fixes. We are excited to work with the power user community to build a set of tools for helping you get the most out of Windows.

We ask that **before you start work on a feature that you would like to contribute**, please read our [Contributor's Guide](CONTRIBUTING.md). We will be happy to work with you to figure out the best approach, provide guidance and mentorship throughout feature development, and help avoid any wasted or duplicate effort.

Most contributions require you to agree to a [Contributor License Agreement (CLA)][oss-CLA] declaring that you have the right to, and actually do, grant us the rights to use your contribution.

For guidance on developing for PowerToys, please read the [developer docs](/doc/devdocs) for a detailed breakdown. This includes how to setup your computer to compile.

## What's Happening

### PowerToys Roadmap

Our [prioritized roadmap][roadmap] of features and utilities that the core team is focusing on.

<<<<<<< HEAD
### 0.64 - October 2022 Update

In this release, we focused on releasing new features and improvements.

**Highlights**

- New utility: File Locksmith allows seeing which processes are currently using the selected files.
- New utility: Hosts File Editor allows you to edit your hosts file in an Editor UI. Thanks [@davidegiacometti](https://github.com/davidegiacometti)!
- Settings has a new feature for backing up / restoring the settings from a file. Thanks [@jefflord](https://github.com/jefflord)!
- FancyZones allows you to set defaults for horizontal/vertical screens to get better intended behavior for new screens and cases where a monitor ID resets.
- PowerToys ships with Group Policy Objects settings for force disabling and enabling PowerToys utilities in organizations. Check the [GPO docs](https://github.com/microsoft/PowerToys/tree/main/doc/gpo) for more details.
- Added a warning about deprecating Video Conference Mute in the future (v0.67), please check https://github.com/microsoft/PowerToys/issues/21473 for more information.
=======
### 0.65 - November 2022 Update

In this release, we focused on stability and improvements.

**Highlights**

- The codebase was upgraded to work with .NET 7. Thanks [@snickler](https://github.com/snickler)!
- Quick Accent can now show a description of the selected character. Thanks [@Aaron-Junker](https://github.com/Aaron-Junker)!
- ColorPicker now supports adding custom formats.
>>>>>>> f97cda91

### Known issues

- The Text Extractor utility [fails to recognize text in some cases on ARM64 devices running Windows 10](https://github.com/microsoft/PowerToys/issues/20278).
- After installing PowerToys, [the new Windows 11 context menu entries for PowerRename and Image Resizer might not appear before a system restart](https://github.com/microsoft/PowerToys/issues/19124).
- There are reports of users who are [unable to open the Settings window](https://github.com/microsoft/PowerToys/issues/18015). This is being caused by incompatibilities with some applications (RTSS RivaTuner Statistics Server is a known examples of this). If you're affected by this, please check the  linked issue to verify if any of the presented solutions works for you.

<<<<<<< HEAD
### Always on Top

- Detect and put a window on top again if it's no longer on top.

### Color Picker

- Added the hexadecimal integer format. Thanks [@marius-bughiu](https://github.com/marius-bughiu)!

### FancyZones

- Added a way for users to configure default layouts for horizontal and vertical screens.
- Replaced remaining Number Boxes in FancyZones Editor with Sliders, to improve accessibility for screen readers.
- Fixed an issue breaking window switching shortcuts.

### File Locksmith

- Added a new utility: File Locksmith.
- Thanks [@niels9001](https://github.com/niels9001) for the design on the UI!

### Group Policy Objects

- Group Policy Objects settings for force disabling and enabling PowerToys utilities.
- Thanks [@htcfreek](https://github.com/htcfreek) for your help in reviewing to make sure the shipped settings conform to system administrators expectations!

### Hosts File Editor

- Added a new utility: Hosts File Editor. Thanks [@davidegiacometti](https://github.com/davidegiacometti)!
- Thanks [@niels9001](https://github.com/niels9001) for the design help on the UI!
- Thanks [@davidegiacometti](https://github.com/davidegiacometti) for fixing the bugs found and adding features up until release!
- Thanks [@AtariDreams](https://github.com/AtariDreams) for consolidating the packages comparing to the rest of the project!
- Thanks [@htcfreek](https://github.com/htcfreek) for adding a scrollviewer to the entry editor!

### Keyboard Manager

- Fixed a delay that was not being cancelled properly. Thanks [@AtariDreams](https://github.com/AtariDreams)!

### Mouse Utilities

- Changed the opacity setting to the 1-100 range. Thanks [@davidegiacometti](https://github.com/davidegiacometti)!

### PowerToys Run

- Changed image loading to release the images in PowerToys Run main executable. This is a try to fix the "app.dark.png" missing issues received after a PowerToys update.
- Fixed the PowerToys Run hiding after the default action failed. Thanks [@hlaueriksson](https://github.com/hlaueriksson)!
- Fixed the PowerToys Run allows showing after a context menu action succeeded. Thanks [@hlaueriksson](https://github.com/hlaueriksson)!

### Quick Accent

- Corrected "Dutch" word to "German". Thanks [@damienleroy](https://github.com/damienleroy)!
- Added the Portuguese language accents. Thanks [@pcanavar](https://github.com/pcanavar)!
- Fixed positioning of toolbar on scaled desktops.

### Screen Ruler

- Improved the acrylic brush used in the menu. Thanks [@niels9001](https://github.com/niels9001)!

### Settings

- Added a feature to backup/restore settings to/from a file. Thanks [@jefflord](https://github.com/jefflord)!
- Fixed an issue causing shortcuts shown in OOBE not updating to new values when the window was re-opened.
- Fixed the "Documents" folder usage in the backup/restore feature. Thanks [@davidegiacometti](https://github.com/davidegiacometti)!

### Text Extractor

- Added a warning about how to install languages for OCR recognition.
- Fixed the overlay not focusing after the first activation.
- Added spaces between CJK and non-CKJ words. Thanks [@maggch97](https://github.com/maggch97)!

### Video Conference Mute
- Added a setting to hide the Video Conference Mute overlay when muted. Thanks [@akabhirav](https://github.com/akabhirav)!
- Added a warning about deprecating Video Conference Mute in the future (v0.67), please check https://github.com/microsoft/PowerToys/issues/21473 for more information.

### Installer

- Added some missing files that were causing Settings and PowerRename to not function correctly on some configurations.
- Updated the .NET dependency to 6.0.10.

### Development

- Consolidated nuget packages and removed a few unused packages.
- Updated the Windows.CppRT to the latest version. Thanks [@AtariDreams](https://github.com/AtariDreams)!
- Removed the cxxopts dependency, which was no longer used. Thanks [@AtariDreams](https://github.com/AtariDreams)!
- Updated the cziplob dependency to 0.25. Thanks [@AtariDreams](https://github.com/AtariDreams)!
- Updated the System.IO.Abstractions dependency. Thanks [@davidegiacometti](https://github.com/davidegiacometti)!
- Turned on C++ code analysis and incrementally fixing warnings.
- Added the install method to the issue template on GitHub, since some issues seem to be related to specific installation methods.
- Automated installer hash creation in the release CI.
- Simplified use of `.First()` on ImageResizer. Thanks [@AtariDreams](https://github.com/AtariDreams)!
- Improved and clarified the issues templates. Thanks [@Jay-o-Way](https://github.com/Jay-o-Way)!
- Fixed a PTRun unit test to be more compatible with .NET 6. Thanks [@AtariDreams](https://github.com/AtariDreams)!

#### What is being planned for version 0.65

For [v0.65][github-next-release-work], we'll work on below:
=======
### General

- Downgraded the ModernWPF dependency to 0.9.4 to avoid issues on certain virtualization technologies. (This was a hotfix for 0.64)
- Upgraded and fixed the code to work with .NET 7. Thanks [@snickler](https://github.com/snickler)!

### Always on Top

- Added telemetry for the pinning/unpinning events.

### Awake

- Added telemetry.
- Removed exiting Awake from the tray icon when starting from the runner. Utilities started from the runner should be disabled in the Settings to avoid discrepancies.

### Color Picker

- Fixed an infinite loop due to a looping UI refresh. (This was a hotfix for 0.64)
- Added a feature to allow users to create their own color formats.

### FancyZones

- Fixed an issue that caused turning off spaces between zones to not apply correctly. (This was a hotfix for 0.64)
- Prevent the shift key press from trickling down to the focused window. Thanks [@davidegiacometti](https://github.com/davidegiacometti)!
- Fixed a bug causing FancyZones to try resizing hidden windows.
- Fixed the focus layout preview being empty on first run in the editor.
- Fixed UI margin in the "Create new layout" dialog.
- Fixed window positioning issues when switching between virtual desktops.
- Fixed snapping by hotkey in single zone layouts.

### File explorer add-ons

- Added .log file support to the Monaco preview handler. Thanks [@Eagle3386](https://github.com/Eagle3386)!

### File Locksmith

- Query system and other users processes when elevated. (This was a hotfix for 0.64)
- Icon and UI fixes. Thanks [@niels9001](https://github.com/niels9001)! (This was a hotfix for 0.64)

### Group Policy Objects

- Removed a obsolete dependency from the admx file to fix importing on Intune. Thanks [@htcfreek](https://github.com/htcfreek)! (This was a hotfix for 0.64)

### Hosts File Editor

- Added a scrollbar to the additional lines dialog. Thanks [@davidegiacometti](https://github.com/davidegiacometti)! (This was a hotfix for 0.64)
- Updated the plus icon. Thanks [@niels9001](https://github.com/niels9001)! (This was a hotfix for 0.64)
- Prevent the new entry content dialog from overlapping the title bar.
- Updated the name for the additional lines feature. Thanks [@htcfreek](https://github.com/htcfreek)!
- Added a workaround for an issue causing the context menu not opening on right-click. Thanks [@davidegiacometti](https://github.com/davidegiacometti)!

### Image Resizer
- Fixed a silent crash when trying to show the tier 1 context menu on Windows 11.

### PowerToys Run

- Added pinyin support to the search. Thanks [@frg2089](https://github.com/frg2089)!
- Fixed an error in the TimeZone plugin preventing searching for standard time zones. Thanks [@Tantalus13A98B5F](https://github.com/Tantalus13A98B5F)!
- Added the English abbreviations as fallbacks in the UnitConverter plugin. Thanks [@Tantalus13A98B5F](https://github.com/Tantalus13A98B5F)!

### Quick Accent

- Added mappings for the mu, omicron, upsilon and thorn characters.
- Added a setting to exclude apps from activating Quick Accent.
- Fixed an issue causing the selector to trigger when leaving the lock screen. Thanks [@damienleroy](https://github.com/damienleroy)!
- Added the Croatian, Netherlands, Swedish and Welsh character sets. Thanks [@damienleroy](https://github.com/damienleroy)!
- Added support for more unicode characters. Thanks [@char-46](https://github.com/char-46)!
- Shift-space can now navigate backwards in the selector. Thanks [@davidegiacometti](https://github.com/davidegiacometti)!
- Added the Catalan accented characters. Thanks [@ivocarbajo](https://github.com/ivocarbajo) and [@codingneko](https://github.com/codingneko)!
- Added the Kurdish accented characters.
- Added the Serbian accented characters. Thanks [@damienleroy](https://github.com/damienleroy)!
- Added the Irish and Scottish accented characters.
- Added the description for the currently selected character in the selector.
- Fixed a bug causing the selector window to appear blank.

### Runner

- Fixed a crash on a racing condition accessing the IPC communication with Settings.

### Settings

- Fixed settings name in the QuickAccent page. Thanks [@htcfreek](https://github.com/htcfreek)!
- Added a message indicating there's no network available when looking for updates.
- Fixed an error causing the backup/restore feature to not find the backup file. Thanks [@jefflord](https://github.com/jefflord)!
- Fixed localization for the "All apps" expression in the keyboard manager page.
- UI refactoring, clean-up and bringing in modern controls. Thanks [@niels9001](https://github.com/niels9001)!
- Improved settings/OOBE screens text. Thanks [@Jay-o-Way](https://github.com/Jay-o-Way)!
- The backup/restore feature also backs up FancyZones layouts.

### Shortcut Guide
- Added a setting to make the shortcuts and taskbar icons have different configurable response times. Thanks [@OkamiWong](https://github.com/OkamiWong)!

### Video Conference Mute

- Changed the warning about deprecating Video Conference Mute to saying it's going to go into legacy mode, thanks to community feedback.  (This was a hotfix for 0.64)

### Documentation

- Added the core team to COMMUNITY.md

### Development

- Fixed some errors in the GitHub issue templates. Thanks [@Aaron-Junker](https://github.com/Aaron-Junker)!
- Updated the Windows implementation library. Thanks [@AtariDreams](https://github.com/AtariDreams)!
- Added Hosts File Editor to the issue templates. Thanks [@davidegiacometti](https://github.com/davidegiacometti)!
- Turned on C++ code analysis and incrementally fixing warnings.
- Cleaned up unused dependencies. Thanks [@davidegiacometti](https://github.com/davidegiacometti)!
- Fixed building on the latest MSVC.
- Fixed multi-processor build on the latest MSBuild.
- Added a message to suggest the feedback hub to the fabric bot triggers.
- Optimized every png file with the zopfli algorithm. Thanks [@pea-sys](https://github.com/pea-sys)!
- Updated the .vsconfig file for a quicker development setup. Thanks [@ChaseKnowlden](https://github.com/ChaseKnowlden)!
- Fixed a language typo in the code. Thanks [@eltociear](https://github.com/eltociear)!
- Fixed wrong x86 target in the solution file.
- Added a script to fail building when the nuget packages aren't consolidated. Thanks [@davidegiacometti](https://github.com/davidegiacometti)!
- Upgraded the Vanara.Invoke dependencies.
- Upgraded and brought back the spell-checker. Thanks [@jsoref](https://github.com/jsoref)!
- Added a new dependencies feed and fixed release CI. Thanks [@Aaron-Junker](https://github.com/Aaron-Junker)!

#### What is being planned for version 0.66

For [v0.66][github-next-release-work], we'll work on below:
>>>>>>> f97cda91

- Ship .NET self contained and shared between utilities
- Stability / bug fixes

## PowerToys Community

The PowerToys team is extremely grateful to have the [support of an amazing active community][community-link]. The work you do is incredibly important. PowerToys wouldn’t be nearly what it is today without your help filing bugs, updating documentation, guiding the design, or writing features. We want to say thank you and take time to recognize your work.  Month over month, you directly help make PowerToys a better piece of software.

## Code of Conduct

This project has adopted the [Microsoft Open Source Code of Conduct][oss-conduct-code].

## Privacy Statement

The application logs basic telemetry. Our Telemetry Data page (Coming Soon) has the trends from the telemetry. Please read the [Microsoft privacy statement][privacy-link] for more information.

[oss-CLA]: https://cla.opensource.microsoft.com
[oss-conduct-code]: CODE_OF_CONDUCT.md
[community-link]: COMMUNITY.md
[github-release-link]: https://aka.ms/installPowerToys
[microsoft-store-link]: https://aka.ms/getPowertoys
[winget-link]: https://github.com/microsoft/winget-cli#installing-the-client
[roadmap]: https://github.com/microsoft/PowerToys/wiki/Roadmap
[privacy-link]: http://go.microsoft.com/fwlink/?LinkId=521839
[vidConfOverview]: https://aka.ms/PowerToysOverview_VideoConference
[loc-bug]: https://github.com/microsoft/PowerToys/issues/new?assignees=&labels=&template=translation_issue.md&title=
[usingPowerToys-docs-link]: https://aka.ms/powertoys-docs

<!-- items that need to be updated release to release -->
<<<<<<< HEAD
[github-next-release-work]: https://github.com/microsoft/PowerToys/issues?q=is%3Aopen+is%3Aissue+project%3Amicrosoft%2FPowerToys%2F38
[github-current-release-work]: https://github.com/microsoft/PowerToys/issues?q=is%3Aopen+is%3Aissue+project%3Amicrosoft%2FPowerToys%2F37
=======
[github-next-release-work]: https://github.com/microsoft/PowerToys/issues?q=is%3Aopen+is%3Aissue+project%3Amicrosoft%2FPowerToys%2F39
[github-current-release-work]: https://github.com/microsoft/PowerToys/issues?q=is%3Aopen+is%3Aissue+project%3Amicrosoft%2FPowerToys%2F38
>>>>>>> f97cda91
<|MERGE_RESOLUTION|>--- conflicted
+++ resolved
@@ -30,24 +30,15 @@
 
 - Windows 11 or Windows 10 version 2004 (code name 20H1 / build number 19041) or newer.
 - Our installer will install the following items:
-<<<<<<< HEAD
-   - [.NET 6.0.10 Desktop Runtime](https://dotnet.microsoft.com/download/dotnet/6.0#runtime-desktop-6.0.10).
-=======
    - [.NET 7.0.0 Desktop Runtime](https://dotnet.microsoft.com/download/dotnet/7.0#runtime-desktop-7.0.0).
->>>>>>> f97cda91
    - [Microsoft Edge WebView2 Runtime](https://go.microsoft.com/fwlink/p/?LinkId=2124703) bootstrapper. This will install the latest version.
 
 ### Via GitHub with EXE [Recommended]
 
 Go to [Microsoft PowerToys GitHub releases page][github-release-link], click on `Assets` at the bottom to show the files available in the release. Please use the appropriate the PowerToys installer that matches your machine's architecture. For most, it is `x64`.
  
-<<<<<<< HEAD
- - **For x64 processors (most common):** [PowerToysSetup-0.64.1-x64.exe](https://github.com/microsoft/PowerToys/releases/download/v0.64.1/PowerToysSetup-0.64.1-x64.exe)
- - **For ARM64 processors:** [PowerToysSetup-0.64.1-arm64.exe](https://github.com/microsoft/PowerToys/releases/download/v0.64.1/PowerToysSetup-0.64.1-arm64.exe)
-=======
  - **For x64 processors (most common):** [PowerToysSetup-0.65.0-x64.exe](https://github.com/microsoft/PowerToys/releases/download/v0.65.0/PowerToysSetup-0.65.0-x64.exe)
  - **For ARM64 processors:** [PowerToysSetup-0.65.0-arm64.exe](https://github.com/microsoft/PowerToys/releases/download/v0.65.0/PowerToysSetup-0.65.0-arm64.exe)
->>>>>>> f97cda91
 
 This is our preferred method.
 
@@ -64,11 +55,7 @@
 
 ### Other install methods
 
-<<<<<<< HEAD
-There are [community driven install methods](./doc/unofficialInstallMethods.md) such as Chocolatey and Scoop.  If these are your preferred install solutions, this will have the install instructions.
-=======
 There are [community driven install methods](./doc/unofficialInstallMethods.md) such as Chocolatey and Scoop. If these are your preferred install solutions, this will have the install instructions.
->>>>>>> f97cda91
 
 ## Contributing
 
@@ -86,20 +73,6 @@
 
 Our [prioritized roadmap][roadmap] of features and utilities that the core team is focusing on.
 
-<<<<<<< HEAD
-### 0.64 - October 2022 Update
-
-In this release, we focused on releasing new features and improvements.
-
-**Highlights**
-
-- New utility: File Locksmith allows seeing which processes are currently using the selected files.
-- New utility: Hosts File Editor allows you to edit your hosts file in an Editor UI. Thanks [@davidegiacometti](https://github.com/davidegiacometti)!
-- Settings has a new feature for backing up / restoring the settings from a file. Thanks [@jefflord](https://github.com/jefflord)!
-- FancyZones allows you to set defaults for horizontal/vertical screens to get better intended behavior for new screens and cases where a monitor ID resets.
-- PowerToys ships with Group Policy Objects settings for force disabling and enabling PowerToys utilities in organizations. Check the [GPO docs](https://github.com/microsoft/PowerToys/tree/main/doc/gpo) for more details.
-- Added a warning about deprecating Video Conference Mute in the future (v0.67), please check https://github.com/microsoft/PowerToys/issues/21473 for more information.
-=======
 ### 0.65 - November 2022 Update
 
 In this release, we focused on stability and improvements.
@@ -109,7 +82,6 @@
 - The codebase was upgraded to work with .NET 7. Thanks [@snickler](https://github.com/snickler)!
 - Quick Accent can now show a description of the selected character. Thanks [@Aaron-Junker](https://github.com/Aaron-Junker)!
 - ColorPicker now supports adding custom formats.
->>>>>>> f97cda91
 
 ### Known issues
 
@@ -117,102 +89,6 @@
 - After installing PowerToys, [the new Windows 11 context menu entries for PowerRename and Image Resizer might not appear before a system restart](https://github.com/microsoft/PowerToys/issues/19124).
 - There are reports of users who are [unable to open the Settings window](https://github.com/microsoft/PowerToys/issues/18015). This is being caused by incompatibilities with some applications (RTSS RivaTuner Statistics Server is a known examples of this). If you're affected by this, please check the  linked issue to verify if any of the presented solutions works for you.
 
-<<<<<<< HEAD
-### Always on Top
-
-- Detect and put a window on top again if it's no longer on top.
-
-### Color Picker
-
-- Added the hexadecimal integer format. Thanks [@marius-bughiu](https://github.com/marius-bughiu)!
-
-### FancyZones
-
-- Added a way for users to configure default layouts for horizontal and vertical screens.
-- Replaced remaining Number Boxes in FancyZones Editor with Sliders, to improve accessibility for screen readers.
-- Fixed an issue breaking window switching shortcuts.
-
-### File Locksmith
-
-- Added a new utility: File Locksmith.
-- Thanks [@niels9001](https://github.com/niels9001) for the design on the UI!
-
-### Group Policy Objects
-
-- Group Policy Objects settings for force disabling and enabling PowerToys utilities.
-- Thanks [@htcfreek](https://github.com/htcfreek) for your help in reviewing to make sure the shipped settings conform to system administrators expectations!
-
-### Hosts File Editor
-
-- Added a new utility: Hosts File Editor. Thanks [@davidegiacometti](https://github.com/davidegiacometti)!
-- Thanks [@niels9001](https://github.com/niels9001) for the design help on the UI!
-- Thanks [@davidegiacometti](https://github.com/davidegiacometti) for fixing the bugs found and adding features up until release!
-- Thanks [@AtariDreams](https://github.com/AtariDreams) for consolidating the packages comparing to the rest of the project!
-- Thanks [@htcfreek](https://github.com/htcfreek) for adding a scrollviewer to the entry editor!
-
-### Keyboard Manager
-
-- Fixed a delay that was not being cancelled properly. Thanks [@AtariDreams](https://github.com/AtariDreams)!
-
-### Mouse Utilities
-
-- Changed the opacity setting to the 1-100 range. Thanks [@davidegiacometti](https://github.com/davidegiacometti)!
-
-### PowerToys Run
-
-- Changed image loading to release the images in PowerToys Run main executable. This is a try to fix the "app.dark.png" missing issues received after a PowerToys update.
-- Fixed the PowerToys Run hiding after the default action failed. Thanks [@hlaueriksson](https://github.com/hlaueriksson)!
-- Fixed the PowerToys Run allows showing after a context menu action succeeded. Thanks [@hlaueriksson](https://github.com/hlaueriksson)!
-
-### Quick Accent
-
-- Corrected "Dutch" word to "German". Thanks [@damienleroy](https://github.com/damienleroy)!
-- Added the Portuguese language accents. Thanks [@pcanavar](https://github.com/pcanavar)!
-- Fixed positioning of toolbar on scaled desktops.
-
-### Screen Ruler
-
-- Improved the acrylic brush used in the menu. Thanks [@niels9001](https://github.com/niels9001)!
-
-### Settings
-
-- Added a feature to backup/restore settings to/from a file. Thanks [@jefflord](https://github.com/jefflord)!
-- Fixed an issue causing shortcuts shown in OOBE not updating to new values when the window was re-opened.
-- Fixed the "Documents" folder usage in the backup/restore feature. Thanks [@davidegiacometti](https://github.com/davidegiacometti)!
-
-### Text Extractor
-
-- Added a warning about how to install languages for OCR recognition.
-- Fixed the overlay not focusing after the first activation.
-- Added spaces between CJK and non-CKJ words. Thanks [@maggch97](https://github.com/maggch97)!
-
-### Video Conference Mute
-- Added a setting to hide the Video Conference Mute overlay when muted. Thanks [@akabhirav](https://github.com/akabhirav)!
-- Added a warning about deprecating Video Conference Mute in the future (v0.67), please check https://github.com/microsoft/PowerToys/issues/21473 for more information.
-
-### Installer
-
-- Added some missing files that were causing Settings and PowerRename to not function correctly on some configurations.
-- Updated the .NET dependency to 6.0.10.
-
-### Development
-
-- Consolidated nuget packages and removed a few unused packages.
-- Updated the Windows.CppRT to the latest version. Thanks [@AtariDreams](https://github.com/AtariDreams)!
-- Removed the cxxopts dependency, which was no longer used. Thanks [@AtariDreams](https://github.com/AtariDreams)!
-- Updated the cziplob dependency to 0.25. Thanks [@AtariDreams](https://github.com/AtariDreams)!
-- Updated the System.IO.Abstractions dependency. Thanks [@davidegiacometti](https://github.com/davidegiacometti)!
-- Turned on C++ code analysis and incrementally fixing warnings.
-- Added the install method to the issue template on GitHub, since some issues seem to be related to specific installation methods.
-- Automated installer hash creation in the release CI.
-- Simplified use of `.First()` on ImageResizer. Thanks [@AtariDreams](https://github.com/AtariDreams)!
-- Improved and clarified the issues templates. Thanks [@Jay-o-Way](https://github.com/Jay-o-Way)!
-- Fixed a PTRun unit test to be more compatible with .NET 6. Thanks [@AtariDreams](https://github.com/AtariDreams)!
-
-#### What is being planned for version 0.65
-
-For [v0.65][github-next-release-work], we'll work on below:
-=======
 ### General
 
 - Downgraded the ModernWPF dependency to 0.9.4 to avoid issues on certain virtualization technologies. (This was a hotfix for 0.64)
@@ -334,7 +210,6 @@
 #### What is being planned for version 0.66
 
 For [v0.66][github-next-release-work], we'll work on below:
->>>>>>> f97cda91
 
 - Ship .NET self contained and shared between utilities
 - Stability / bug fixes
@@ -364,10 +239,5 @@
 [usingPowerToys-docs-link]: https://aka.ms/powertoys-docs
 
 <!-- items that need to be updated release to release -->
-<<<<<<< HEAD
-[github-next-release-work]: https://github.com/microsoft/PowerToys/issues?q=is%3Aopen+is%3Aissue+project%3Amicrosoft%2FPowerToys%2F38
-[github-current-release-work]: https://github.com/microsoft/PowerToys/issues?q=is%3Aopen+is%3Aissue+project%3Amicrosoft%2FPowerToys%2F37
-=======
 [github-next-release-work]: https://github.com/microsoft/PowerToys/issues?q=is%3Aopen+is%3Aissue+project%3Amicrosoft%2FPowerToys%2F39
-[github-current-release-work]: https://github.com/microsoft/PowerToys/issues?q=is%3Aopen+is%3Aissue+project%3Amicrosoft%2FPowerToys%2F38
->>>>>>> f97cda91
+[github-current-release-work]: https://github.com/microsoft/PowerToys/issues?q=is%3Aopen+is%3Aissue+project%3Amicrosoft%2FPowerToys%2F38