# Overview

PowerToys is a set of utilities for power users to tune and streamline their Windows experience for greater productivity.  

Inspired by the [Windows 95 era PowerToys project](https://en.wikipedia.org/wiki/Microsoft_PowerToys), this reboot provides power users with ways to squeeze more efficiency out of the Windows 10 shell and customize it for individual workflows.  A great overview of the Windows 95 PowerToys can be found [here](https://socket3.wordpress.com/2016/10/22/using-windows-95-powertoys/).

The first preview of these utilities can be installed from [here](https://github.com/Microsoft/powertoys/releases).

![logo](doc/images/Logo.jpg)

# What's Happening

## September Update
The first preview release of the PowerToys utilities and source code is now live!  This release includes two preview quality utilities as well as the tools and docs to make it easy to create new PowerToys utilities.  

1. [FancyZones](/src/modules/fancyzones/) - FancyZones is a window manager that makes it easy to create complex window layouts and quickly position windows into those layouts.  The FancyZones backlog can be found [here](https://github.com/Microsoft/PowerToys/tree/master/doc/planning/FancyZonesBacklog.md)

![FancyZones](src/modules/fancyzones/FancyZones.png)

FancyZones Video Tutorial
[![FancyZones Video Tutorial](doc/images/FZTutorial.jpg)](https://www.youtube.com/watch?v=rTtGzZYAXgY)

2. [Windows key shortcut guide](/src/modules/shortcut_guide) - The shortcut guide appears when a user holds the Windows key down for more than one second and shows the available shortcuts for the current state of the desktop.  The shortcut guide backlog can be found [here](https://github.com/Microsoft/PowerToys/tree/master/doc/planning/ShortcutGuideBacklog.md)

![Windows key shortcut guide](doc/images/WindowsKeyShortcutGuide.jpg)

Additional utilities in the pipeline are:

* Maximize to new desktop widget - The MTND widget shows a pop-up button when a user hovers over the maximize / restore button on any window.  Clicking it creates a new desktop, sends the app to that desktop and maximizes the app on the new desktop.
* [Process terminate tool](https://github.com/indierawk2k2/PowerToys-1/blob/master/specs/Terminate%20Spec.md)
* [Batch file renamer](https://github.com/indierawk2k2/PowerToys-1/blob/master/specs/File%20Classification%20Spec.md)
* [Animated gif screen recorder](https://github.com/indierawk2k2/PowerToys-1/blob/master/specs/GIF%20Maker%20Spec.md)

# Backlog

The full backlog of utilities can be found [here](https://github.com/Microsoft/PowerToys/tree/master/doc/planning/PowerToysBacklog.md)

# Where to download PowerToys

  The latest release of PowerToys can be downloaded from https://github.com/microsoft/PowerToys/releases <br />
  Click on `Assets` to show the files available in the release and then click on `PowerToysSetup.msi` to download the PowerToys installer. <br />
  PDB symbols for the release are available in a separate zip file `PDB symbols.zip`.

# Developer Guidance

## Build Prerequisites
 * Windows 10 1803 (build 10.0.17134.0) or above to build and run PowerToys.
 * Visual Studio 2019 Community edition or higher, with the 'Desktop Development with C++' component and the Windows 10 SDK version 10.0.18362.0 or higher.
 
## Building the Code
 * Open `powertoys.sln` in Visual Studio, in the `Solutions Configuration` drop-down menu select `Release` or `Debug`, from the `Build` menu choose `Build Solution`.
 * The PowerToys binaries will be in your repo under `x64\Release`.
 * If you want to copy the `PowerToys.exe` binary to a different location, you'll also need to copy the `modules` and the `svgs` folders.

## Prerequisites to Build the Installer
 * Install the [WiX Toolset Visual Studio 2019 Extension](https://marketplace.visualstudio.com/items?itemName=RobMensching.WiXToolset).
 * Install the [WiX Toolset build tools](https://wixtoolset.org/releases/).
 
## Building the .msi Installer
  * From the `installer` folder open `PowerToysSetup.sln` in Visual Studio, in the `Solutions Configuration` drop-down menu select `Release` or `Debug`, from the `Build` menu choose `Build Solution`.
  * The resulting `PowerToysSetup.msi` installer will be available in the `installer\PowerToysSetup\x64\Release\` folder.

## Debugging
  The following configuration issue only applies if the user is a member of the Administrators group.
  
<<<<<<< HEAD
  Some PowerToys modules require to run with the highest permission level if the current user is a member of the Administrators group. The highest permission level is required to be able to perform some actions when an elevated application (e.g. Task Manager) is in the foreground or is the target of an action. Without elevated privileges some PowerToys modules will still work but with some limitations:
=======
  Some PowerToys modules require being run with the highest permission level if the current user is a member of the Administrators group. The highest permission level is required in order to be able to perform some actions when an elevated application (e.g. Task Manager) is in the foreground or is the target of an action. Without elevated privileges some PowerToys modules will still work but with some limitations:
>>>>>>> 6acddfb0
 - the `FancyZones` module will be not be able to move an elevated window to a zone.
 - the `Shortcut Guide` module will not appear if the foreground window belongs to an elevated application.
 
 To run and debug PowerToys from Visual Studio when the user is a member of the Administrators group, Visual Studio has to be started with elevated privileges. If you want to avoid running Visual Studio with elevated privileges and don't mind the limitations described above, you can do the following: open the `runner` project properties and navigate to the `Linker -> Manifest File` settings, edit the `UAC Execution Level` property and change it from `highestAvailable (/level='highestAvailable')` to `asInvoker (/level='asInvoker')`, save the changes.
 
## How to create new PowerToys

See the instructions on [how to install the PowerToys Module project template](tools/project_template). <br />
Specifications for the [PowerToys settings API](doc/specs/PowerToys-settings.md).

## Coding Guidance

Please review these brief docs below relating to our coding standards etc.

> 👉 If you find something missing from these docs, feel free to contribute to any of our documentation files anywhere in the repository (or make some new ones\!)

This is a work in progress as we learn what we'll need to provide people in order to be effective contributors to our project.
- [Coding Style](doc/coding/style.md)
- [Code Organization](doc/coding/organization.md)

# Contributing
This project welcomes contributions and suggestions and we are excited to work with the power user community to build a set of tools for helping you get the most out of Windows.

We ask that **before you start work on a feature that you would like to contribute**, please read our [Contributor's Guide](contributing.md). We will be happy to work with you to figure out the best approach, provide guidance and mentorship throughout feature development, and help avoid any wasted or duplicate effort.

> ⚠ **Note**: PowerToys is still a nascent project and the team is actively working out of this repository.  We will be periodically re-structuring the code to make it easier to comprehend, navigate, build, test, and contribute to, so **DO expect significant changes to code layout on a regular basis**.

> ⚠ **License Info**: Most contributions require you to agree to a Contributor License Agreement (CLA) declaring that you have the right to, and actually do, grant us the rights to use your contribution. For details, visit https://cla.microsoft.com.

When you submit a pull request, a CLA-bot will automatically determine whether you need to provide
a CLA and decorate the PR appropriately (e.g., label, comment). Simply follow the instructions
provided by the bot. You will only need to do this once across all repos using our CLA.

# Code of Conduct

This project has adopted the [Microsoft Open Source Code of Conduct][conduct-code]. <br />
For more information see the [Code of Conduct FAQ][conduct-FAQ] or contact [opencode@microsoft.com][conduct-email] with any additional questions or comments.

[conduct-code]: https://opensource.microsoft.com/codeofconduct/ 
[conduct-FAQ]: https://opensource.microsoft.com/codeofconduct/faq/
[conduct-email]: mailto:opencode@microsoft.com<|MERGE_RESOLUTION|>--- conflicted
+++ resolved
@@ -63,11 +63,7 @@
 ## Debugging
   The following configuration issue only applies if the user is a member of the Administrators group.
   
-<<<<<<< HEAD
-  Some PowerToys modules require to run with the highest permission level if the current user is a member of the Administrators group. The highest permission level is required to be able to perform some actions when an elevated application (e.g. Task Manager) is in the foreground or is the target of an action. Without elevated privileges some PowerToys modules will still work but with some limitations:
-=======
-  Some PowerToys modules require being run with the highest permission level if the current user is a member of the Administrators group. The highest permission level is required in order to be able to perform some actions when an elevated application (e.g. Task Manager) is in the foreground or is the target of an action. Without elevated privileges some PowerToys modules will still work but with some limitations:
->>>>>>> 6acddfb0
+  Some PowerToys modules require being run with the highest permission level if the current user is a member of the Administrators group. The highest permission level is required to be able to perform some actions when an elevated application (e.g. Task Manager) is in the foreground or is the target of an action. Without elevated privileges some PowerToys modules will still work but with some limitations:
  - the `FancyZones` module will be not be able to move an elevated window to a zone.
  - the `Shortcut Guide` module will not appear if the foreground window belongs to an elevated application.
  
