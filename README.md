--- conflicted
+++ resolved
@@ -158,11 +158,7 @@
 
 - Added a warning about how to install languages for OCR recognition.
 - Fixed the overlay not focusing after the first activation.
-<<<<<<< HEAD
-- Added spaces between CJK and non-CKJ words. Thanks [@maggch97](https://github.com/maggch97)!
-=======
 - Added spaces between CJK and non-CJK words. Thanks [@maggch97](https://github.com/maggch97)!
->>>>>>> c059977c
 
 ### Video Conference Mute
 - Added a setting to hide the Video Conference Mute overlay when muted. Thanks [@akabhirav](https://github.com/akabhirav)!
