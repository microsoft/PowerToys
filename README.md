--- conflicted
+++ resolved
@@ -102,13 +102,8 @@
 - Screen reader improvements for accessibility.
 
 **Color Picker**
-<<<<<<< HEAD
-- Color Picker's HEX format was changed to remove the <kbd>#</kbd> character. Thanks [@niels9001](https://github.com/niels9001)!
+- Color Picker's HEX format was changed to remove the `#` character. Thanks [@niels9001](https://github.com/niels9001)!
 - Accessibility improvements for screen reader and UI to distinguish colors from the border when matching. Thanks [@niels9001](https://github.com/niels9001)!
-=======
-- Color Picker's HEX format was changed to remove the `#` character. Thanks @niels9001!
-- Accessibility improvements for screen reader and UI to distinguish colors from the border when matching. Thanks @niels9001!
->>>>>>> c5a164d0
 
 **FancyZones**
 - Fixed Color Picker and OOBE windows from being snapped by FancyZones. Thanks [@davidegiacometti](https://github.com/davidegiacometti)!
@@ -124,15 +119,9 @@
 - New UI update! We hope you enjoy the modern experience and take advantage of new tool-tips to describe common regular expressions and text/file formatting. Thanks to [@niels9001](https://github.com/niels9001) for all the support on this redesign! 
 
 **PowerToys Run**
-<<<<<<< HEAD
-- Windows Terminal Plugin added. Open shells through Windows Terminal via <kbd>_</kbd> activation command by default. Thanks [@davidegiacometti](https://github.com/davidegiacometti)!
+- Windows Terminal Plugin added. Open shells through Windows Terminal via `_` activation command by default. Thanks [@davidegiacometti](https://github.com/davidegiacometti)!
 - Added environment variables to Folder plugin search. Thanks [@davidegiacometti](https://github.com/davidegiacometti)!
 - Fixed certain schemas that were overwritten with HTTPS. Thanks [@franky920920](https://github.com/franky920920)!
-=======
-- Windows Terminal Plugin added. Open shells through Windows Terminal via `_` activation command by default. Thanks @davidegiacometti!
-- Added environment variables to Folder plugin search. Thanks @davidegiacometti!
-- Fixed certain schemas that were overwritten with HTTPS. Thanks @franky920920!
->>>>>>> c5a164d0
 - Fixed issue with program plugin getting caught in infinite loops as certain file paths are recursively searched.
 
 **Video Conference Mute**
