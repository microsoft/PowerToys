--- conflicted
+++ resolved
@@ -13,27 +13,16 @@
 
 ## About
 
-<<<<<<< HEAD
-Microsoft PowerToys is a set of utilities for power users to tune and streamline their Windows experience for greater productivity. For more info on [PowerToys overviews and how to use the utilities][usingPowerToys-docs-link], or any other tools and resources for [Windows development environments](https://docs.microsoft.com/windows/dev-environment/overview), head over to [docs.microsoft.com][usingPowerToys-docs-link]! 
-=======
 Microsoft PowerToys is a set of utilities for power users to tune and streamline their Windows experience for greater productivity. For more info on [PowerToys overviews and how to use the utilities][usingPowerToys-docs-link], or any other tools and resources for [Windows development environments](https://learn.microsoft.com/windows/dev-environment/overview), head over to [learn.microsoft.com][usingPowerToys-docs-link]! 
->>>>>>> 46099058
 
 |              | Current utilities: |              |
 |--------------|--------------------|--------------|
 | [Always on Top](https://aka.ms/PowerToysOverview_AoT) | [PowerToys Awake](https://aka.ms/PowerToysOverview_Awake) | [Color Picker](https://aka.ms/PowerToysOverview_ColorPicker) |
-<<<<<<< HEAD
-| [FancyZones](https://aka.ms/PowerToysOverview_FancyZones) | [File Explorer Add-ons](https://aka.ms/PowerToysOverview_FileExplorerAddOns) | [Image Resizer](https://aka.ms/PowerToysOverview_ImageResizer) |
-| [Keyboard Manager](https://aka.ms/PowerToysOverview_KeyboardManager) | [Mouse utilities](https://aka.ms/PowerToysOverview_MouseUtilities) | [PowerRename](https://aka.ms/PowerToysOverview_PowerRename) |
-| [PowerToys Run](https://aka.ms/PowerToysOverview_PowerToysRun) | [Quick Accent](https://aka.ms/PowerToysOverview_QuickAccent) | [Screen Ruler](https://aka.ms/PowerToysOverview_ScreenRuler) |
-| [Shortcut Guide](https://aka.ms/PowerToysOverview_ShortcutGuide) | [Text Extractor](https://aka.ms/PowerToysOverview_TextExtractor) | [Video Conference Mute](https://aka.ms/PowerToysOverview_VideoConference) |
-=======
 | [FancyZones](https://aka.ms/PowerToysOverview_FancyZones) | [File Explorer Add-ons](https://aka.ms/PowerToysOverview_FileExplorerAddOns) | [File Locksmith](https://aka.ms/PowerToysOverview_FileLocksmith) |
 | [Hosts File Editor](https://aka.ms/PowerToysOverview_HostsFileEditor) | [Image Resizer](https://aka.ms/PowerToysOverview_ImageResizer) | [Keyboard Manager](https://aka.ms/PowerToysOverview_KeyboardManager) |
 | [Mouse utilities](https://aka.ms/PowerToysOverview_MouseUtilities) | [PowerRename](https://aka.ms/PowerToysOverview_PowerRename) | [PowerToys Run](https://aka.ms/PowerToysOverview_PowerToysRun) |
 | [Quick Accent](https://aka.ms/PowerToysOverview_QuickAccent) | [Screen Ruler](https://aka.ms/PowerToysOverview_ScreenRuler) | [Shortcut Guide](https://aka.ms/PowerToysOverview_ShortcutGuide) |
 | [Text Extractor](https://aka.ms/PowerToysOverview_TextExtractor) | [Video Conference Mute](https://aka.ms/PowerToysOverview_VideoConference) |
->>>>>>> 46099058
 
 ## Installing and running Microsoft PowerToys
 
@@ -41,18 +30,6 @@
 
 - Windows 11 or Windows 10 version 2004 (code name 20H1 / build number 19041) or newer.
 - Our installer will install the following items:
-<<<<<<< HEAD
-   - [.NET 6.0.8 Desktop Runtime](https://dotnet.microsoft.com/download/dotnet/6.0#runtime-desktop-6.0.8) or a newer 6.0.x runtime.
-   - [Microsoft Edge WebView2 Runtime](https://go.microsoft.com/fwlink/p/?LinkId=2124703) bootstrapper. This will install the latest version.
-   - [Microsoft Visual C++ Redistributable](https://docs.microsoft.com/cpp/windows/latest-supported-vc-redist?view=msvc-170#visual-studio-2015-2017-2019-and-2022) installer. This will install one of the latest versions available.
-
-### Via GitHub with EXE [Recommended]
-
- [Microsoft PowerToys GitHub releases page][github-release-link], click on `Assets` at the bottom to show the files available in the release. Please use the appropriate the PowerToys installer that matches your machine's architecture.  For most people, it is `x64`.
- 
- - **For x64 processors (most common):** [PowerToysSetup-0.62.0-x64.exe](https://github.com/microsoft/PowerToys/releases/download/v0.62.0/PowerToysSetup-0.62.0-x64.exe)
- - **For ARM64 processors:** [PowerToysSetup-0.62.0-arm64.exe](https://github.com/microsoft/PowerToys/releases/download/v0.62.0/PowerToysSetup-0.62.0-arm64.exe)
-=======
    - [.NET 7.0.0 Desktop Runtime](https://dotnet.microsoft.com/download/dotnet/7.0#runtime-desktop-7.0.0).
    - [Microsoft Edge WebView2 Runtime](https://go.microsoft.com/fwlink/p/?LinkId=2124703) bootstrapper. This will install the latest version.
 
@@ -62,7 +39,6 @@
  
  - **For x64 processors (most common):** [PowerToysSetup-0.65.0-x64.exe](https://github.com/microsoft/PowerToys/releases/download/v0.65.0/PowerToysSetup-0.65.0-x64.exe)
  - **For ARM64 processors:** [PowerToysSetup-0.65.0-arm64.exe](https://github.com/microsoft/PowerToys/releases/download/v0.65.0/PowerToysSetup-0.65.0-arm64.exe)
->>>>>>> 46099058
 
 This is our preferred method.
 
@@ -79,11 +55,7 @@
 
 ### Other install methods
 
-<<<<<<< HEAD
-There are [community driven install methods](./doc/unofficialInstallMethods.md) such as Chocolatey and Scoop.  If these are your preferred install solutions, this will have the install instructions.
-=======
 There are [community driven install methods](./doc/unofficialInstallMethods.md) such as Chocolatey and Scoop. If these are your preferred install solutions, this will have the install instructions.
->>>>>>> 46099058
 
 ## Contributing
 
@@ -101,114 +73,6 @@
 
 Our [prioritized roadmap][roadmap] of features and utilities that the core team is focusing on.
 
-<<<<<<< HEAD
-### 0.62 - August 2022 Update
-
-In this release, we focused on releasing three new PowerToys.
-
-**Highlights**
-
-- New utility: Screen Ruler is a quick and easy way to measure pixels on your screen.
-- New utility: Quick Accent is an easy way to write letters with accents. Thanks [@damienleroy](https://github.com/damienleroy)!
-- New utility: Text Extractor works like Snipping Tool, but copies the text out of the selected region using OCR and puts it on the clipboard. Thanks [@TheJoeFin](https://github.com/TheJoeFin)!
-- PowerToy Run ships with a new Plugin letting you search in past query results. Thanks [@jefflord](https://github.com/jefflord)!
-
-### Known issues
-- The Text Extractor utility [fails to recognize text in some cases on ARM64 devices running Windows 10](https://github.com/microsoft/PowerToys/issues/20278).
-- After installing PowerToys, [the new Windows 11 context menu entries for PowerRename and Image Resizer might not appear before a system restart](https://github.com/microsoft/PowerToys/issues/19124).
-- There are reports of users who are [unable to open the Settings window](https://github.com/microsoft/PowerToys/issues/18015). This is being caused by incompatibilities with some applications (RTSS RivaTuner Statistics Server and MSI AfterBurner are known examples of this). If you're affected by this, please check the  linked issue to verify if any of the presented solutions works for you.
-
-### General
-
-- Added a new utility: Screen Ruler.
-- Added a new utility: Quick Accent. Thanks [@damienleroy](https://github.com/damienleroy)!
-- Added a new utility: Text Extractor. Thanks [@TheJoeFin](https://github.com/TheJoeFin)!
-- Upgraded the Windows App SDK runtimes to 1.1.4.
-
-### Always on Top
-
-- Fixed a bug causing the border to linger when closing an Outlook popup window.
-
-### Color Picker
-
-- Fixed the HSB color format to correctly track HSV instead of HSL.
-- Fixed an issue where the zoom factor wasn't reset when reopening the zoom window. Thanks [@FWest98](https://github.com/FWest98)!
-
-### FancyZones
-
-- Removed the button to open Settings from the FancyZones Editor, as it was opening behind the overlay.
-- Changed the Highlight distance control to a slider in the FancyZones Editor, to address accessibility issues with screen readers.
-- Fixed an issue where the FancyZones Editor would duplicate or edit the wrong layout.
-- Fixed an issue that caused canvas layout width/height to be changed without even opening the layout in FancyZones Editor.
-
-### File explorer add-ons
-
-- Quality of life improvements to Developer Files preview, including a progress bar while loading, performance improvements, an improved dark mode, and logs. Thanks [@Aaron-Junker](https://github.com/Aaron-Junker)!
-- Fixed possible WebView related vulnerabilities in the SVG and Markdown handlers.
-- Fixed some race conditions in Developer Files preview causing the loading bar to hang.
-- Added localization support to the Developer Files preview messages.
-- It's now possible to configure default color for Stl Thumbnails. Thanks [@pedrolamas](https://github.com/pedrolamas)!
-- Added an option to format JSON and XML files before rendering. Thanks [@davidegiacometti](https://github.com/davidegiacometti)!
-
-### PowerRename
-
-- Fixed an issue that was generating a silent crash when the context menu was triggered when not selecting any file or folder. (This was a hotfix for 0.61)
-- Improved performance when loading a big number of files.
-- Fixed a specific case in which PowerRename tried to rename a file to an empty string.
-- The UI now shows when a file can't be renamed due to its name being too long or containing invalid characters.
-
-### PowerToys Run
-
-- Added a fix to the VSCodeWorkspaces plugin to better support portable installations. Thanks [@bkmeneguello](https://github.com/bkmeneguello)!
-- The Folder plugin now expands `%HOMEPATH%` correctly.
-- Fixed a case where a previous result was being activated when searching for new results. Added a setting to better control input throttling. Thanks [@jefflord](https://github.com/jefflord)!
-- Added support for port numbers in the URI plugin. Thanks [@KohGeek](https://github.com/KohGeek)!
-- Fixed query errors when the search delay option was turned off.
-- New History plugin to search for old search results. Thanks [@jefflord](https://github.com/jefflord)!
-- Changed the default TimeDate activation keyword to `)`, as queries starting by `(` are expected as Calculator global queries, and added information in Settings so users know that some activation keywords may conflict with normal usage of some plugins when trying to do a global query. Thanks [@htcfreek](https://github.com/htcfreek)!
-- The Unit Converter plugin updated its UnitsNet dependency and now supports plural units. Thanks [@FWest98](https://github.com/FWest98)!
-- Improved the validation logic in the Calculator plugin. Thanks [@htcfreek](https://github.com/htcfreek)!
-
-### Runner
-
-- Improved: Clean up old install folders and logs at startup. Thanks [@davidegiacometti](https://github.com/davidegiacometti)!
-
-### Settings
-
-- Image and phrasing adjustments.
-- Icon and image updates for the new utilities. Thanks [@niels9001](https://github.com/niels9001)!
-
-### Shortcut Guide
-
-- Fixed the Narrator shortcut to include the newly added Control key.
-
-### Installer
-
-- Fixed a regression that was causing the PowerToys shortcut to be deleted on update. (This was a hotfix for 0.61)
-- Updated the .NET dependency to 6.0.8.
-
-### Documentation
-
-- Fixed wrong links to installers in README. Thanks [@unuing](https://github.com/unuing)!
-
-### Development
-
-- Removed FXCop leftovers. Thanks [@CleanCodeDeveloper](https://github.com/CleanCodeDeveloper)!
-- Added version number to missing binaries and added a CI script to verify that all binaries have their version numbers set correctly.
-- Updated a dependency to fix building on Visual Studio 17.3 C++ tools.
-- Fixed and reactivated the CI unit tests for FancyZones.
-- Cleaned up and removed dead code from PowerRename code base.
-- Added a script for verifying the solution targets match the expected CPU architectures. Thanks [@snickler](https://github.com/snickler)!
-- Obsolete package Castle.Core was removed. Thanks [@davidegiacometti](https://github.com/davidegiacometti)!
-- Language typos were corrected across the PowerToys assets. Thanks [@pea-sys](https://github.com/pea-sys), [@eltociear](https://github.com/eltociear) and [@obairka](https://github.com/obairka)!
-
-#### What is being planned for v0.63
-
-For [v0.63][github-next-release-work], we'll work on below:
-
-- Environment Variables Editor PowerToy
-- GPO policies for PowerToys
-=======
 ### 0.65 - November 2022 Update
 
 In this release, we focused on stability and improvements.
@@ -348,7 +212,6 @@
 For [v0.66][github-next-release-work], we'll work on below:
 
 - Ship .NET self contained and shared between utilities
->>>>>>> 46099058
 - Stability / bug fixes
 
 ## PowerToys Community
@@ -376,10 +239,5 @@
 [usingPowerToys-docs-link]: https://aka.ms/powertoys-docs
 
 <!-- items that need to be updated release to release -->
-<<<<<<< HEAD
-[github-next-release-work]: https://github.com/microsoft/PowerToys/issues?q=is%3Aopen+is%3Aissue+project%3Amicrosoft%2FPowerToys%2F36
-[github-current-release-work]: https://github.com/microsoft/PowerToys/issues?q=is%3Aopen+is%3Aissue+project%3Amicrosoft%2FPowerToys%2F35
-=======
 [github-next-release-work]: https://github.com/microsoft/PowerToys/issues?q=is%3Aopen+is%3Aissue+project%3Amicrosoft%2FPowerToys%2F39
-[github-current-release-work]: https://github.com/microsoft/PowerToys/issues?q=is%3Aopen+is%3Aissue+project%3Amicrosoft%2FPowerToys%2F38
->>>>>>> 46099058
+[github-current-release-work]: https://github.com/microsoft/PowerToys/issues?q=is%3Aopen+is%3Aissue+project%3Amicrosoft%2FPowerToys%2F38