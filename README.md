--- conflicted
+++ resolved
@@ -96,11 +96,7 @@
 
 - Fix issue causing folders to not be removed on uninstall.
 - Support per-user scope installation and GPO to forbid it.
-<<<<<<< HEAD
-=======
    - Companies can control this using the new GPO.
-- Fix ADMX property. Thanks [@htcfreek](https://github.com/htcfreek)!
->>>>>>> 9010a350
 
 ### Awake
 
