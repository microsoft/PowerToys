<?xml version="1.0" encoding="UTF-8"?>

<?define UpgradeCode="6341382d-c0a9-4238-9188-be9607e3fab2"?>
<?define RepoDir="$(var.ProjectDir)..\..\" ?>
<?if $(var.Platform) = x64?>
    <?define BinDir="$(var.RepoDir)$(var.Platform)\$(var.Configuration)\" ?>
    <?define PowerToysPlatform="x64"?>

    <?define Dotnet6DownloadUrl="https://download.visualstudio.microsoft.com/download/pr/b4a17a47-2fe8-498d-b817-30ad2e23f413/00020402af25ba40990c6cc3db5cb270/windowsdesktop-runtime-6.0.8-win-x64.exe"?>
    <?define Dotnet6PayloadSize="57909296"?>
    <?define Dotnet6PayloadHash="ABA98AAA3DB700D41EB067280F86F35B7DDEA550"?>

    <?define PlatformProgramFiles="[ProgramFiles64Folder]"?>
<?else?>
    <!-- stable WIX 3 doesn't support ARM64, so we build installers as x86 -->
    <?define BinDir="$(var.RepoDir)ARM64\$(var.Configuration)\" ?>
    <?define PowerToysPlatform="ARM64"?>

    <?define Dotnet6DownloadUrl="https://download.visualstudio.microsoft.com/download/pr/17737b16-dbb0-45f8-9684-16cce46f0835/14475e8380422840249513d58c70d8da/windowsdesktop-runtime-6.0.8-win-arm64.exe"?>
    <?define Dotnet6PayloadSize="51735240"?>
    <?define Dotnet6PayloadHash="AE097FD933EEF88A1F8D800961A1584CAF9DA37F"?>
    
<!--TODO: define to ARM64 Program files once it's available-->
    <?define PlatformProgramFiles="[ProgramFiles6432Folder]"?> 

<?endif?>

<Wix xmlns="http://schemas.microsoft.com/wix/2006/wi"
    xmlns:util="http://schemas.microsoft.com/wix/UtilExtension"
    xmlns:bal="http://schemas.microsoft.com/wix/BalExtension">
    <Bundle Name="PowerToys (Preview) $(var.PowerToysPlatform)"
            Version="$(var.Version)"
            Manufacturer="Microsoft Corporation"
            IconSourceFile="$(var.BinDir)svgs\icon.ico"
            UpgradeCode="$(var.UpgradeCode)">
        <BootstrapperApplicationRef Id="WixStandardBootstrapperApplication.RtfLicense">
            <bal:WixStandardBootstrapperApplication 
              LicenseFile="$(var.RepoDir)\installer\License.rtf"
              LogoFile="$(var.RepoDir)\installer\PowerToysSetup\Images\logo44.png"
              SuppressOptionsUI="no"
              SuppressRepair="yes" />
        </BootstrapperApplicationRef>

        <util:FileSearch Variable="HasDotnet608" Path="$(var.PlatformProgramFiles)dotnet\shared\Microsoft.WindowsDesktop.App\6.0.8\System.Xaml.dll" Result="exists" />
        <util:RegistrySearch Variable="HasWebView2PerMachine" Root="HKLM" Key="SOFTWARE\WOW6432Node\Microsoft\EdgeUpdate\Clients\{F3017226-FE2A-4295-8BDF-00C3A9A7E4C5}" Result="exists" />
        <util:RegistrySearch Variable="HasWebView2PerUser" Root="HKCU" Key="Software\Microsoft\EdgeUpdate\Clients\{F3017226-FE2A-4295-8BDF-00C3A9A7E4C5}" Result="exists" />

        <Variable Name="InstallFolder" Type="string" Value="$(var.PlatformProgramFiles)PowerToys" bal:Overridable="yes"/>

        <Variable Name="MsiLogFolder" Type="string" Value="[LocalAppDataFolder]\Microsoft\PowerToys\" /> 
        <Log Disable="no" Prefix='powertoys-bootstrapper-msi-$(var.Version)' Extension=".log" />

      <!-- Only install/upgrade if the version is greater or equal than the currently installed version of PowerToys, to handle the case in which PowerToys was installed from old MSI (before WiX bootstrapper was used) -->
      <!-- If the previous installation is a bundle installation, just let WiX run its logic. -->
      <Variable Name="DetectedPowerToysVersion" Type="version" Value="0.0.0.0"/>
      <Variable Name="TargetPowerToysVersion" Type="version" Value="$(var.Version)"/>
      <util:ProductSearch Id="SearchInstalledPowerToysVersion" Variable="DetectedPowerToysVersion" UpgradeCode="42B84BF7-5FBF-473B-9C8B-049DC16F7708" Result="version" />
      <bal:Condition Message="A later version of PowerToys is already installed." >TargetPowerToysVersion &gt;= DetectedPowerToysVersion OR WixBundleInstalled</bal:Condition>

      <Variable Name="DetectedWindowsBuildNumber" Type="version" Value="0"/>
      <util:RegistrySearch Id="SearchWindowsBuildNumber" Root="HKLM" Key="SOFTWARE\Microsoft\Windows NT\CurrentVersion" Value="CurrentBuildNumber" Result="value" Format="raw" Variable="DetectedWindowsBuildNumber" />
      <bal:Condition Message="This application is only supported on Windows 10 version v2004 (build 19041) or higher.">DetectedWindowsBuildNumber &gt;= 19041 OR WixBundleInstalled</bal:Condition>
    
        <Chain>
            <ExePackage
                DisplayName="Closing PowerToys application"
                Name="terminate_powertoys.cmd"
                Cache="no"
                Compressed="yes"
                Id="TerminatePowerToys"
                SourceFile="terminate_powertoys.cmd"
                Permanent="yes"
                PerMachine="yes"
                Vital="no">
            </ExePackage>
            <ExePackage
                DisplayName="Downloading and installing .NET 6 Desktop Runtime"
                Name="windowsdesktop-runtime-6.0.8-win-$(var.PowerToysPlatform).exe"
                Compressed="no"
                Id="DotnetRuntime6"
                DetectCondition="HasDotnet608"
                DownloadUrl="$(var.Dotnet6DownloadUrl)"
                InstallCommand="/install /quiet /norestart"
                RepairCommand="/repair /passive /norestart"
                Permanent="yes"
                PerMachine="yes"
                UninstallCommand="/uninstall /quiet /norestart">
                <ExitCode Value="1638" Behavior="success"/>
                <RemotePayload
                    Description="Microsoft Windows Desktop Runtime - 6.0.8 ($(var.PowerToysPlatform))"
                    ProductName="Microsoft Windows Desktop Runtime - 6.0.8 ($(var.PowerToysPlatform))"
                    Size="$(var.Dotnet6PayloadSize)"
                    Version="6.0.8.31518"
                    Hash="$(var.Dotnet6PayloadHash)" />
            </ExePackage>
            <ExePackage
                DisplayName="Installing Microsoft Edge WebView2"
                Name="MicrosoftEdgeWebview2Setup.exe"
                Compressed="yes"
                Id="WebView2"
                DetectCondition="HasWebView2PerMachine OR HasWebView2PerUser"
                SourceFile="WebView2\MicrosoftEdgeWebview2Setup.exe"
                InstallCommand="/silent /install"
                RepairCommand="/repair /passive"
                Permanent="yes"
                PerMachine="yes"
                UninstallCommand="/silent /uninstall">
            </ExePackage>
<<<<<<< HEAD
=======
            <ExePackage
                DisplayName="Downloading and installing Microsoft Visual C++ 2015-2022 Redistributable"
                Name="VCRedist-14.32.31332.exe"
                DetectCondition="DetectedVCRedistVersion >= 32"
                Compressed="no"
                Id="VCRedist"
                DownloadUrl="$(var.VCRedistDownloadUrl)"
                InstallCommand="/install /quiet /norestart"
                RepairCommand="/repair /quiet /norestart"
                Permanent="yes">
                <ExitCode Value="1638" Behavior="success"/>
                <RemotePayload
                    Description="Microsoft Visual C++ 2015-2022 Redistributable ($(var.PowerToysPlatform)) - 14.32.31332"
                    ProductName="Microsoft Visual C++ 2015-2022 Redistributable ($(var.PowerToysPlatform)) - 14.32.31332"
                    Size="$(var.VCRedistPayloadSize)"
                    Version="14.32.31332.0"
                    Hash="$(var.VCRedistPayloadHash)" />
            </ExePackage>
>>>>>>> 1dae8fa8
            <MsiPackage
                DisplayName="Installing PowerToys"
                SourceFile="$(var.PowerToysPlatform)\Release\PowerToysSetup-$(var.Version)-$(var.PowerToysPlatform).msi"
                Compressed="yes"
                DisplayInternalUI="no">
                <MsiProperty Name="BOOTSTRAPPERINSTALLFOLDER" Value="[InstallFolder]" />
            </MsiPackage>
        </Chain>
    </Bundle>
</Wix><|MERGE_RESOLUTION|>--- conflicted
+++ resolved
@@ -106,27 +106,6 @@
                 PerMachine="yes"
                 UninstallCommand="/silent /uninstall">
             </ExePackage>
-<<<<<<< HEAD
-=======
-            <ExePackage
-                DisplayName="Downloading and installing Microsoft Visual C++ 2015-2022 Redistributable"
-                Name="VCRedist-14.32.31332.exe"
-                DetectCondition="DetectedVCRedistVersion >= 32"
-                Compressed="no"
-                Id="VCRedist"
-                DownloadUrl="$(var.VCRedistDownloadUrl)"
-                InstallCommand="/install /quiet /norestart"
-                RepairCommand="/repair /quiet /norestart"
-                Permanent="yes">
-                <ExitCode Value="1638" Behavior="success"/>
-                <RemotePayload
-                    Description="Microsoft Visual C++ 2015-2022 Redistributable ($(var.PowerToysPlatform)) - 14.32.31332"
-                    ProductName="Microsoft Visual C++ 2015-2022 Redistributable ($(var.PowerToysPlatform)) - 14.32.31332"
-                    Size="$(var.VCRedistPayloadSize)"
-                    Version="14.32.31332.0"
-                    Hash="$(var.VCRedistPayloadHash)" />
-            </ExePackage>
->>>>>>> 1dae8fa8
             <MsiPackage
                 DisplayName="Installing PowerToys"
                 SourceFile="$(var.PowerToysPlatform)\Release\PowerToysSetup-$(var.Version)-$(var.PowerToysPlatform).msi"
