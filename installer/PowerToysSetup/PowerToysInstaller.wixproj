--- conflicted
+++ resolved
@@ -1,196 +1,166 @@
-<?xml version="1.0" encoding="utf-8"?>
-<Project ToolsVersion="4.0" DefaultTargets="Build" InitialTargets="EnsureNuGetPackageBuildImports" xmlns="http://schemas.microsoft.com/developer/msbuild/2003">
-  <Import Project="..\wix.props" Condition="Exists('..\wix.props')" />
-  <Import Project="..\..\src\Version.props" />
-  <PropertyGroup Condition="'$(Platform)' == 'x64'">
-    <DefineConstants>Version=$(Version);MonacoSRCHarvestPath=$(ProjectDir)..\..\x64\$(Configuration)\Assets\Monaco\monacoSRC</DefineConstants>
-    <!-- THIS IS AN INNER LOOP OPTIMIZATION
-    The build pipeline builds the Settings and Launcher projects for Publication
-    using a specific profile. If you're doing local installer builds, this will
-    simulate the build pipeline doing that for you. -->
-    <PreBuildEvent>IF NOT DEFINED IsPipeline (
-call "$([MSBuild]::GetVsInstallRoot())\Common7\Tools\VsDevCmd.bat" -arch=amd64 -host_arch=amd64 -winsdk=10.0.19041.0 -vcvars_ver=$(VCToolsVersion)
-SET PTRoot=$(SolutionDir)\..
-call "..\..\..\publish.cmd" x64
-)
-call powershell.exe -NonInteractive -executionpolicy Unrestricted -File $(MSBuildThisFileDirectory)\generateMonacoWxs.ps1 -monacoWxsFile "$(MSBuildThisFileDirectory)\MonacoSRC.wxs"
-    </PreBuildEvent>
-  </PropertyGroup>
-  <PropertyGroup Condition="'$(Platform)' != 'x64'">
-    <DefineConstants>Version=$(Version);MonacoSRCHarvestPath=$(ProjectDir)..\..\ARM64\$(Configuration)\Assets\Monaco\monacoSRC</DefineConstants>
-    <PreBuildEvent>IF NOT DEFINED IsPipeline (
-call "$([MSBuild]::GetVsInstallRoot())\Common7\Tools\VsDevCmd.bat" -arch=arm64 -host_arch=amd64 -winsdk=10.0.19041.0 -vcvars_ver=$(VCToolsVersion)
-SET PTRoot=$(SolutionDir)\..
-call "..\..\..\publish.cmd" arm64
-)
-call powershell.exe -NonInteractive -executionpolicy Unrestricted -File $(MSBuildThisFileDirectory)\generateMonacoWxs.ps1 -monacoWxsFile "$(MSBuildThisFileDirectory)\MonacoSRC.wxs"
-    </PreBuildEvent>
-  </PropertyGroup>
-  <PropertyGroup>
-    <RunPostBuildEvent>Always</RunPostBuildEvent>
-  </PropertyGroup>
-  <PropertyGroup>
-    <Name>PowerToysInstaller</Name>
-  </PropertyGroup>
-  <PropertyGroup Label="UserMacros" Condition=" '$(PerUser)' == 'true' ">
-    <DefineConstants>$(DefineConstants);PerUser=true</DefineConstants>
-  </PropertyGroup>
-  <PropertyGroup Label="UserMacros" Condition=" '$(PerUser)' != 'true' ">
-    <DefineConstants>$(DefineConstants);PerUser=false</DefineConstants>
-  </PropertyGroup>
-  <PropertyGroup>
-    <!-- We do not support debug installer builds -->
-    <Configuration Condition=" '$(Configuration)' == '' ">Release</Configuration>
-    <Platform>$(Platform)</Platform>
-    <ProductVersion>3.10</ProductVersion>
-    <ProjectGuid>022a9d30-7c4f-416d-a9df-5ff2661cc0ad</ProjectGuid>
-    <SchemaVersion>2.0</SchemaVersion>
-    <OutputName Condition=" '$(PerUser)' != 'true' ">PowerToysSetup-$(Version)-$(Platform)</OutputName>
-    <OutputName Condition=" '$(PerUser)' == 'true' ">PowerToysUserSetup-$(Version)-$(Platform)</OutputName>
-    <OutputType>Package</OutputType>
-    <SuppressAclReset>True</SuppressAclReset>
-    <NuGetPackageImportStamp>
-    </NuGetPackageImportStamp>
-    <!-- 1076 and ICE91 - warning: using this configuration for perMachine install could cause problems. -->
-    <!-- 1026 - warning: file ID is too long -->
-    <SuppressIces>ICE91</SuppressIces>
-    <SuppressSpecificWarnings>1026;1076</SuppressSpecificWarnings>
-  </PropertyGroup>
-  <PropertyGroup>
-    <OutputPath Condition=" '$(PerUser)' != 'true' ">$(Platform)\$(Configuration)\MachineSetup</OutputPath>
-    <OutputPath Condition=" '$(PerUser)' == 'true' ">$(Platform)\$(Configuration)\UserSetup</OutputPath>
-    <IntermediateOutputPath Condition=" '$(PerUser)' != 'true' ">obj\$(Platform)\$(Configuration)\MachineSetup</IntermediateOutputPath>
-    <IntermediateOutputPath Condition=" '$(PerUser)' == 'true' ">obj\$(Platform)\$(Configuration)\UserSetup</IntermediateOutputPath>
-    <SuppressIces>ICE40</SuppressIces>
-  </PropertyGroup>
-  <PropertyGroup>
-    <!-- suppress warning 1108 regarding -sh being deprecated -->
-    <!-- -sh suppresses file information which was causing wix build to hang in CI -->
-    <LinkerAdditionalOptions>-v -sh -sw1108</LinkerAdditionalOptions>
-  </PropertyGroup>
-  <ItemGroup>
-    <Compile Include="NewPlusTemplates.wxs" />
-    <Compile Include="CustomDialogs\PTInstallDirDlg.wxs" />
-    <Compile Include="CustomDialogs\PTLicenseDlg.wxs" />
-    <Compile Include="CustomDialogs\WixUI_PTInstallDir.wxs" />
-    <Compile Include="NewPlus.wxs" />
-    <Compile Include="Product.wxs" />
-    <Compile Include="AdvancedPaste.wxs" />
-    <Compile Include="Awake.wxs" />
-    <Compile Include="BaseApplications.wxs" />
-    <Compile Include="ColorPicker.wxs" />
-    <Compile Include="EnvironmentVariables.wxs" />
-    <Compile Include="FileExplorerPreview.wxs" />
-    <Compile Include="FileLocksmith.wxs" />
-    <Compile Include="Hosts.wxs" />
-    <Compile Include="ImageResizer.wxs" />
-    <Compile Include="KeyboardManager.wxs" />
-    <Compile Include="Peek.wxs" />
-    <Compile Include="PowerRename.wxs" />
-    <Compile Include="RegistryPreview.wxs" />
-    <Compile Include="Run.wxs" />
-    <Compile Include="Settings.wxs" />
-    <Compile Include="ShortcutGuide.wxs" />
-    <Compile Include="Tools.wxs" />
-    <Compile Include="VideoConference.wxs" />
-    <Compile Include="MouseWithoutBorders.wxs" />
-    <Compile Include="WinUI3Applications.wxs" />
-    <Compile Include="MonacoSRC.wxs" />
-    <Compile Include="Core.wxs" />
-    <Compile Include="Resources.wxs" />
-    <Compile Include="WinAppSDK.wxs" />
-  </ItemGroup>
-  <ItemGroup>
-    <WixExtension Include="WixFirewallExtension">
-      <HintPath>$(WixExtDir)\WixFirewallExtension.dll</HintPath>
-      <Name>WixFirewallExtension</Name>
-    </WixExtension>
-    <WixExtension Include="WixUtilExtension">
-      <HintPath>$(WixExtDir)\WixUtilExtension.dll</HintPath>
-      <Name>WixUtilExtension</Name>
-    </WixExtension>
-    <WixExtension Include="WixUIExtension">
-      <HintPath>$(WixExtDir)\WixUIExtension.dll</HintPath>
-      <Name>WixUIExtension</Name>
-    </WixExtension>
-    <WixExtension Include="WixNetFxExtension">
-      <HintPath>$(WixExtDir)\WixNetFxExtension.dll</HintPath>
-      <Name>WixNetFxExtension</Name>
-    </WixExtension>
-  </ItemGroup>
-  <ItemGroup>
-    <Folder Include="CustomDialogs" />
-  </ItemGroup>
-  <ItemGroup>
-    <ProjectReference Include="..\PowerToysSetupCustomActions\PowerToysSetupCustomActions.vcxproj">
-      <Name>PowerToysSetupCustomActions</Name>
-      <Project>{32f3882b-f2d6-4586-b5ed-11e39e522bd3}</Project>
-      <Private>True</Private>
-      <DoNotHarvest>True</DoNotHarvest>
-      <RefProjectOutputGroups>Binaries;Content;Satellites</RefProjectOutputGroups>
-      <RefTargetDir>INSTALLFOLDER</RefTargetDir>
-    </ProjectReference>
-  </ItemGroup>
-  <ItemGroup>
-    <Content Include="packages.config" />
-  </ItemGroup>
-  <Import Project="$(WixTargetsPath)" Condition=" '$(WixTargetsPath)' != '' " />
-  <Import Project="$(MSBuildExtensionsPath32)\Microsoft\WiX\v3.x\Wix.targets" Condition=" '$(WixTargetsPath)' == '' AND Exists('$(MSBuildExtensionsPath32)\Microsoft\WiX\v3.x\Wix.targets') " />
-  <Target Name="EnsureWixToolsetInstalled" Condition=" '$(WixTargetsImported)' != 'true' ">
-    <Error Text="The WiX Toolset v3 build tools must be installed to build this project. To download the WiX Toolset, see http://wixtoolset.org/releases/" />
-  </Target>
-  <Target Name="EnsureNuGetPackageBuildImports" BeforeTargets="PrepareForBuild">
-    <PropertyGroup>
-      <ErrorText>This project references NuGet package(s) that are missing on this computer. Use NuGet Package Restore to download them.  For more information, see http://go.microsoft.com/fwlink/?LinkID=322105. The missing file is {0}.</ErrorText>
-    </PropertyGroup>
-    <Error Condition="!Exists('..\wix.props')" Text="$([System.String]::Format('$(ErrorText)', '..\wix.props'))" />
-  </Target>
-  <!--
-	To modify your build process, add your task inside one of the targets below and uncomment it.
-	Other similar extension points exist, see Wix.targets.
-	<Target Name="BeforeBuild">
-	</Target>
-	<Target Name="AfterBuild">
-	</Target> -->
-  <Target Name="BeforeBuild">
-    <HeatDirectory Directory="..\..\src\common\FilePreviewCommon\Assets\Monaco\monacoSRC" PreprocessorVariable="var.MonacoSRCHarvestPath" OutputFile="MonacoSRC.wxs" ComponentGroupName="MonacoSRCHeatGenerated" DirectoryRefId="MonacoPreviewHandlerMonacoSRCFolder" AutogenerateGuids="false" GenerateGuidsNow="true" ToolPath="$(WixToolPath)" RunAsSeparateProcess="true" SuppressFragments="false" SuppressRegistry="false" SuppressRootDirectory="true" />
-  </Target>
-<<<<<<< HEAD
-  <PropertyGroup>
-    <PostBuildEvent>call move /Y ..\..\..\AdvancedPaste.wxs.bk ..\..\..\AdvancedPaste.wxs
-    call move /Y ..\..\..\Awake.wxs.bk ..\..\..\Awake.wxs
-    call move /Y ..\..\..\BaseApplications.wxs.bk ..\..\..\BaseApplications.wxs
-    call move /Y ..\..\..\ColorPicker.wxs.bk ..\..\..\ColorPicker.wxs
-    call move /Y ..\..\..\Core.wxs.bk ..\..\..\Core.wxs
-    call move /Y ..\..\..\EnvironmentVariables.wxs.bk ..\..\..\EnvironmentVariables.wxs
-    call move /Y ..\..\..\FileExplorerPreview.wxs.bk ..\..\..\FileExplorerPreview.wxs
-    call move /Y ..\..\..\FileLocksmith.wxs.bk ..\..\..\FileLocksmith.wxs
-    call move /Y ..\..\..\Hosts.wxs.bk ..\..\..\Hosts.wxs
-    call move /Y ..\..\..\ImageResizer.wxs.bk ..\..\..\ImageResizer.wxs
-    call move /Y ..\..\..\KeyboardManager.wxs.bk ..\..\..\KeyboardManager.wxs
-    call move /Y ..\..\..\MouseWithoutBorders.wxs.bk ..\..\..\MouseWithoutBorders.wxs
-    call move /Y ..\..\..\NewPlus.wxs.bk ..\..\..\NewPlus.wxs
-    call move /Y ..\..\..\Peek.wxs.bk ..\..\..\Peek.wxs
-    call move /Y ..\..\..\PowerRename.wxs.bk ..\..\..\PowerRename.wxs
-    call move /Y ..\..\..\Product.wxs.bk ..\..\..\Product.wxs
-    call move /Y ..\..\..\RegistryPreview.wxs.bk ..\..\..\RegistryPreview.wxs
-    call move /Y ..\..\..\Resources.wxs.bk ..\..\..\Resources.wxs
-    call move /Y ..\..\..\Run.wxs.bk ..\..\..\Run.wxs
-    call move /Y ..\..\..\Settings.wxs.bk ..\..\..\Settings.wxs
-    call move /Y ..\..\..\ShortcutGuide.wxs.bk ..\..\..\ShortcutGuide.wxs
-    call move /Y ..\..\..\Tools.wxs.bk ..\..\..\Tools.wxs
-    call move /Y ..\..\..\VideoConference.wxs.bk ..\..\..\VideoConference.wxs
-    call move /Y ..\..\..\WinAppSDK.wxs.bk ..\..\..\WinAppSDK.wxs
-    call move /Y ..\..\..\WinUI3Applications.wxs.bk ..\..\..\WinUI3Applications.wxs</PostBuildEvent>
-  </PropertyGroup>
-=======
-
-  <!-- Prevents NU1503 -->
-  <Target Name="_IsProjectRestoreSupported" Returns="@(_ValidProjectsForRestore)">
-    <ItemGroup>
-      <_ValidProjectsForRestore Include="$(MSBuildProjectFullPath)" />
-    </ItemGroup>
-  </Target>
-  <Target Name="Restore" />
->>>>>>> 4fee37c3
+<?xml version="1.0" encoding="utf-8"?>
+<Project ToolsVersion="4.0" DefaultTargets="Build" InitialTargets="EnsureNuGetPackageBuildImports" xmlns="http://schemas.microsoft.com/developer/msbuild/2003">
+  <Import Project="..\wix.props" Condition="Exists('..\wix.props')" />
+  <Import Project="..\..\src\Version.props" />
+  <PropertyGroup Condition="'$(Platform)' == 'x64'">
+    <DefineConstants>Version=$(Version);MonacoSRCHarvestPath=$(ProjectDir)..\..\x64\$(Configuration)\Assets\Monaco\monacoSRC</DefineConstants>
+    <!-- THIS IS AN INNER LOOP OPTIMIZATION
+    The build pipeline builds the Settings and Launcher projects for Publication
+    using a specific profile. If you're doing local installer builds, this will
+    simulate the build pipeline doing that for you. -->
+    <PreBuildEvent>IF NOT DEFINED IsPipeline (
+call "$([MSBuild]::GetVsInstallRoot())\Common7\Tools\VsDevCmd.bat" -arch=amd64 -host_arch=amd64 -winsdk=10.0.19041.0 -vcvars_ver=$(VCToolsVersion)
+SET PTRoot=$(SolutionDir)\..
+call "..\..\..\publish.cmd" x64
+)
+call powershell.exe -NonInteractive -executionpolicy Unrestricted -File $(MSBuildThisFileDirectory)\generateMonacoWxs.ps1 -monacoWxsFile "$(MSBuildThisFileDirectory)\MonacoSRC.wxs"
+    </PreBuildEvent>
+  </PropertyGroup>
+  <PropertyGroup Condition="'$(Platform)' != 'x64'">
+    <DefineConstants>Version=$(Version);MonacoSRCHarvestPath=$(ProjectDir)..\..\ARM64\$(Configuration)\Assets\Monaco\monacoSRC</DefineConstants>
+    <PreBuildEvent>IF NOT DEFINED IsPipeline (
+call "$([MSBuild]::GetVsInstallRoot())\Common7\Tools\VsDevCmd.bat" -arch=arm64 -host_arch=amd64 -winsdk=10.0.19041.0 -vcvars_ver=$(VCToolsVersion)
+SET PTRoot=$(SolutionDir)\..
+call "..\..\..\publish.cmd" arm64
+)
+call powershell.exe -NonInteractive -executionpolicy Unrestricted -File $(MSBuildThisFileDirectory)\generateMonacoWxs.ps1 -monacoWxsFile "$(MSBuildThisFileDirectory)\MonacoSRC.wxs"
+    </PreBuildEvent>
+  </PropertyGroup>
+  <PropertyGroup>
+    <RunPostBuildEvent>Always</RunPostBuildEvent>
+  </PropertyGroup>
+  <PropertyGroup>
+    <Name>PowerToysInstaller</Name>
+  </PropertyGroup>
+  <PropertyGroup Label="UserMacros" Condition=" '$(PerUser)' == 'true' ">
+    <DefineConstants>$(DefineConstants);PerUser=true</DefineConstants>
+  </PropertyGroup>
+  <PropertyGroup Label="UserMacros" Condition=" '$(PerUser)' != 'true' ">
+    <DefineConstants>$(DefineConstants);PerUser=false</DefineConstants>
+  </PropertyGroup>
+  <PropertyGroup>
+    <!-- We do not support debug installer builds -->
+    <Configuration Condition=" '$(Configuration)' == '' ">Release</Configuration>
+    <Platform>$(Platform)</Platform>
+    <ProductVersion>3.10</ProductVersion>
+    <ProjectGuid>022a9d30-7c4f-416d-a9df-5ff2661cc0ad</ProjectGuid>
+    <SchemaVersion>2.0</SchemaVersion>
+    <OutputName Condition=" '$(PerUser)' != 'true' ">PowerToysSetup-$(Version)-$(Platform)</OutputName>
+    <OutputName Condition=" '$(PerUser)' == 'true' ">PowerToysUserSetup-$(Version)-$(Platform)</OutputName>
+    <OutputType>Package</OutputType>
+    <SuppressAclReset>True</SuppressAclReset>
+    <NuGetPackageImportStamp>
+    </NuGetPackageImportStamp>
+    <!-- 1076 and ICE91 - warning: using this configuration for perMachine install could cause problems. -->
+    <!-- 1026 - warning: file ID is too long -->
+    <SuppressIces>ICE91</SuppressIces>
+    <SuppressSpecificWarnings>1026;1076</SuppressSpecificWarnings>
+  </PropertyGroup>
+  <PropertyGroup>
+    <OutputPath Condition=" '$(PerUser)' != 'true' ">$(Platform)\$(Configuration)\MachineSetup</OutputPath>
+    <OutputPath Condition=" '$(PerUser)' == 'true' ">$(Platform)\$(Configuration)\UserSetup</OutputPath>
+    <IntermediateOutputPath Condition=" '$(PerUser)' != 'true' ">obj\$(Platform)\$(Configuration)\MachineSetup</IntermediateOutputPath>
+    <IntermediateOutputPath Condition=" '$(PerUser)' == 'true' ">obj\$(Platform)\$(Configuration)\UserSetup</IntermediateOutputPath>
+    <SuppressIces>ICE40</SuppressIces>
+  </PropertyGroup>
+  <PropertyGroup>
+    <!-- suppress warning 1108 regarding -sh being deprecated -->
+    <!-- -sh suppresses file information which was causing wix build to hang in CI -->
+    <LinkerAdditionalOptions>-v -sh -sw1108</LinkerAdditionalOptions>
+  </PropertyGroup>
+  <ItemGroup>
+    <Compile Include="NewPlusTemplates.wxs" />
+    <Compile Include="CustomDialogs\PTInstallDirDlg.wxs" />
+    <Compile Include="CustomDialogs\PTLicenseDlg.wxs" />
+    <Compile Include="CustomDialogs\WixUI_PTInstallDir.wxs" />
+    <Compile Include="NewPlus.wxs" />
+    <Compile Include="Product.wxs" />
+    <Compile Include="AdvancedPaste.wxs" />
+    <Compile Include="Awake.wxs" />
+    <Compile Include="BaseApplications.wxs" />
+    <Compile Include="ColorPicker.wxs" />
+    <Compile Include="EnvironmentVariables.wxs" />
+    <Compile Include="FileExplorerPreview.wxs" />
+    <Compile Include="FileLocksmith.wxs" />
+    <Compile Include="Hosts.wxs" />
+    <Compile Include="ImageResizer.wxs" />
+    <Compile Include="KeyboardManager.wxs" />
+    <Compile Include="Peek.wxs" />
+    <Compile Include="PowerRename.wxs" />
+    <Compile Include="RegistryPreview.wxs" />
+    <Compile Include="Run.wxs" />
+    <Compile Include="Settings.wxs" />
+    <Compile Include="ShortcutGuide.wxs" />
+    <Compile Include="Tools.wxs" />
+    <Compile Include="VideoConference.wxs" />
+    <Compile Include="MouseWithoutBorders.wxs" />
+    <Compile Include="WinUI3Applications.wxs" />
+    <Compile Include="MonacoSRC.wxs" />
+    <Compile Include="Core.wxs" />
+    <Compile Include="Resources.wxs" />
+    <Compile Include="WinAppSDK.wxs" />
+  </ItemGroup>
+  <ItemGroup>
+    <WixExtension Include="WixFirewallExtension">
+      <HintPath>$(WixExtDir)\WixFirewallExtension.dll</HintPath>
+      <Name>WixFirewallExtension</Name>
+    </WixExtension>
+    <WixExtension Include="WixUtilExtension">
+      <HintPath>$(WixExtDir)\WixUtilExtension.dll</HintPath>
+      <Name>WixUtilExtension</Name>
+    </WixExtension>
+    <WixExtension Include="WixUIExtension">
+      <HintPath>$(WixExtDir)\WixUIExtension.dll</HintPath>
+      <Name>WixUIExtension</Name>
+    </WixExtension>
+    <WixExtension Include="WixNetFxExtension">
+      <HintPath>$(WixExtDir)\WixNetFxExtension.dll</HintPath>
+      <Name>WixNetFxExtension</Name>
+    </WixExtension>
+  </ItemGroup>
+  <ItemGroup>
+    <Folder Include="CustomDialogs" />
+  </ItemGroup>
+  <ItemGroup>
+    <ProjectReference Include="..\PowerToysSetupCustomActions\PowerToysSetupCustomActions.vcxproj">
+      <Name>PowerToysSetupCustomActions</Name>
+      <Project>{32f3882b-f2d6-4586-b5ed-11e39e522bd3}</Project>
+      <Private>True</Private>
+      <DoNotHarvest>True</DoNotHarvest>
+      <RefProjectOutputGroups>Binaries;Content;Satellites</RefProjectOutputGroups>
+      <RefTargetDir>INSTALLFOLDER</RefTargetDir>
+    </ProjectReference>
+  </ItemGroup>
+  <ItemGroup>
+    <Content Include="packages.config" />
+  </ItemGroup>
+  <Import Project="$(WixTargetsPath)" Condition=" '$(WixTargetsPath)' != '' " />
+  <Import Project="$(MSBuildExtensionsPath32)\Microsoft\WiX\v3.x\Wix.targets" Condition=" '$(WixTargetsPath)' == '' AND Exists('$(MSBuildExtensionsPath32)\Microsoft\WiX\v3.x\Wix.targets') " />
+  <Target Name="EnsureWixToolsetInstalled" Condition=" '$(WixTargetsImported)' != 'true' ">
+    <Error Text="The WiX Toolset v3 build tools must be installed to build this project. To download the WiX Toolset, see http://wixtoolset.org/releases/" />
+  </Target>
+  <Target Name="EnsureNuGetPackageBuildImports" BeforeTargets="PrepareForBuild">
+    <PropertyGroup>
+      <ErrorText>This project references NuGet package(s) that are missing on this computer. Use NuGet Package Restore to download them.  For more information, see http://go.microsoft.com/fwlink/?LinkID=322105. The missing file is {0}.</ErrorText>
+    </PropertyGroup>
+    <Error Condition="!Exists('..\wix.props')" Text="$([System.String]::Format('$(ErrorText)', '..\wix.props'))" />
+  </Target>
+  <!--
+	To modify your build process, add your task inside one of the targets below and uncomment it.
+	Other similar extension points exist, see Wix.targets.
+	<Target Name="BeforeBuild">
+	</Target>
+	<Target Name="AfterBuild">
+	</Target> -->
+  <Target Name="BeforeBuild">
+    <HeatDirectory Directory="..\..\src\common\FilePreviewCommon\Assets\Monaco\monacoSRC" PreprocessorVariable="var.MonacoSRCHarvestPath" OutputFile="MonacoSRC.wxs" ComponentGroupName="MonacoSRCHeatGenerated" DirectoryRefId="MonacoPreviewHandlerMonacoSRCFolder" AutogenerateGuids="false" GenerateGuidsNow="true" ToolPath="$(WixToolPath)" RunAsSeparateProcess="true" SuppressFragments="false" SuppressRegistry="false" SuppressRootDirectory="true" />
+  </Target>
+
+  <!-- Prevents NU1503 -->
+  <Target Name="_IsProjectRestoreSupported" Returns="@(_ValidProjectsForRestore)">
+    <ItemGroup>
+      <_ValidProjectsForRestore Include="$(MSBuildProjectFullPath)" />
+    </ItemGroup>
+  </Target>
+  <Target Name="Restore" />
 </Project>