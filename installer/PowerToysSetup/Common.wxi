<Include>
  <!-- Names of folders and projects -->
  <?define FancyZonesProjectName="FancyZones"?>
  <?define ImageResizerProjectName="ImageResizer"?>
  <?define KeyboardManagerProjectName="KeyboardManager"?>
  <?define PowerAccentProjectName="PowerAccent"?>
  <?define PowerRenameProjectName="PowerRename"?>
  <?define FileLocksmithProjectName="FileLocksmith"?>
  <?define ColorPickerProjectName="ColorPicker"?>
  <?define PowerOCRProjectName="PowerOCR"?>
  <?define VideoConferenceProjectName="VideoConference"?>
  <?define AwakeProjectName="Awake"?>
  <?define MouseUtilsProjectName="MouseUtils"?>
  <?define AlwaysOnTopProjectName="AlwaysOnTop"?>
  <?define MeasureToolProjectName="MeasureTool"?>
  <?define HostsProjectName="Hosts"?>
  <?define PastePlainProjectName="PastePlain"?>
<<<<<<< HEAD

=======
  <?define RegistryPreviewProjectName="RegistryPreview"?>
  
>>>>>>> 81c09685
  <?define RepoDir="$(var.ProjectDir)..\..\" ?>
  <?if $(var.Platform) = x64?>
        <?define PowerToysPlatform="x64"?>
        <?define PlatformProgramFiles="[ProgramFiles64Folder]"?>
        <?define PlatformLK="x64" ?>
        <?define BinDir="$(var.RepoDir)x64\$(var.Configuration)\" ?>
  <?else?>
        <!-- stable WIX 3 doesn't support ARM64, so we build installers as x86 -->
        <?define PowerToysPlatform="ARM64"?>
        <!--TODO: define to ARM64 Program files once it's available-->
        <?define PlatformProgramFiles="[ProgramFiles6432Folder]"?> 
        <?define PlatformLK="arm64" ?>
        <?define BinDir="$(var.RepoDir)ARM64\$(var.Configuration)\" ?>
  <?endif?>

  <?if $(var.PerUser) = "true"?>
        <?define PerMachineYesNo="no"?>
        <?define MSIPath="UserSetup"?>
        <?define MSIName="PowerToysUserSetup-$(var.Version)-$(var.PowerToysPlatform).msi"?>
        <?define DefaultInstallDir="LocalAppDataFolder" ?>
        <?define RegistryScope="HKCU" ?>
        <?define InstallScope="perUser" ?>
        <?define InstallPrivileges="limited" ?>
        <?define UpgradeCodeGUID="D8B559DB-4C98-487A-A33F-50A8EEE42726" ?>
   <?else?>
        <?define PerMachineYesNo="yes"?>
        <?define MSIPath="MachineSetup"?>
        <?define MSIName="PowerToysSetup-$(var.Version)-$(var.PowerToysPlatform).msi"?>
        <?define DefaultInstallDir="ProgramFiles64Folder" ?>
        <?define RegistryScope="HKLM" ?>
        <?define InstallScope="perMachine" ?>
        <?define InstallPrivileges="elevated" ?>
        <?define UpgradeCodeGUID="42B84BF7-5FBF-473B-9C8B-049DC16F7708" ?>
  <?endif?>

  <?define BinX32Dir="$(var.RepoDir)x86\$(var.Configuration)\" ?>
</Include><|MERGE_RESOLUTION|>--- conflicted
+++ resolved
@@ -15,12 +15,8 @@
   <?define MeasureToolProjectName="MeasureTool"?>
   <?define HostsProjectName="Hosts"?>
   <?define PastePlainProjectName="PastePlain"?>
-<<<<<<< HEAD
-
-=======
   <?define RegistryPreviewProjectName="RegistryPreview"?>
   
->>>>>>> 81c09685
   <?define RepoDir="$(var.ProjectDir)..\..\" ?>
   <?if $(var.Platform) = x64?>
         <?define PowerToysPlatform="x64"?>
