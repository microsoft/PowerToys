<?xml version="1.0" encoding="UTF-8"?>
<Wix xmlns="http://schemas.microsoft.com/wix/2006/wi"
     xmlns:util="http://schemas.microsoft.com/wix/UtilExtension" >

    <!-- Names of folders and projects -->
    <?define FancyZonesProjectName="FancyZones"?>
    <?define ImageResizerProjectName="ImageResizer"?>
    <?define KeyboardManagerProjectName="KeyboardManager"?>
    <?define PowerRenameProjectName="PowerRename"?>
    <?define ColorPickerProjectName="ColorPicker"?>
    <?define VideoConferenceProjectName="VideoConference"?>
    <?define AwakeProjectName="Awake"?>
    <?define MouseUtilsProjectName="MouseUtils"?>
    <?define AlwaysOnTopProjectName="AlwaysOnTop"?>

    <?define RepoDir="$(var.ProjectDir)..\..\" ?>
    <?define BinX32Dir="$(var.RepoDir)x86\$(var.Configuration)\" ?>
    <?define BinX64Dir="$(var.RepoDir)x64\$(var.Configuration)\" ?>
    <?define ShortcutGuideExecutable=$(var.BinX64Dir)\modules\ShortcutGuide\ShortcutGuide?>
    <?define ShortcutGuideModuleInterface=$(var.BinX64Dir)\modules\ShortcutGuide\ShortcutGuideModuleInterface?>

    <!-- WiX Components with multiple files cause issues due to the way Windows installs them. 
         Windows decides whether to install a component by checking the existence of KeyPath file and its version.
         Thus, if some files were updated but KeyPath file was not, the component wouldn't be updated.
         Some resource files, e.g. images, do not have version, so even if Component has only a single image and a static GUID, it won't be updated.
         
         Considering all of the above, it's much simpler to just have one file per Component with an implicit Guid.

         More info:
         - https://stackoverflow.com/a/1604348/657390
         - https://stackoverflow.com/a/1422121/657390
         - https://robmensching.com/blog/posts/2003/10/18/component-rules-101/
         - https://robmensching.com/blog/posts/2003/10/4/windows-installer-components-introduction/
           -->
    <?define ShortcutGuideSvgsFiles=0.svg;1.svg;2.svg;3.svg;4.svg;5.svg;6.svg;7.svg;8.svg;9.svg;no_active_window.svg;overlay.svg;overlay_portrait.svg?>

    <?define FancyZonesFiles=PowerToys.FancyZonesModuleInterface.dll;PowerToys.FancyZonesEditor.dll;PowerToys.FancyZonesEditor.runtimeconfig.json;PowerToys.FancyZonesEditor.deps.json;PowerToys.FancyZonesEditor.exe;PowerToys.FancyZones.exe;ControlzEx.dll;Microsoft.Xaml.Behaviors.dll;ModernWpf.dll;ModernWpf.Controls.dll;PowerToys.Interop.dll;PowerToys.ManagedCommon.dll;PowerToys.Common.UI.dll;PowerToys.ManagedTelemetry.dll;System.IO.Abstractions.dll;Microsoft.Windows.SDK.NET.dll;WinRT.Runtime.dll?>
    
    <?define ImageResizerFiles=PowerToys.ImageResizer.exe;PowerToys.ImageResizerExt.dll;PowerToys.ImageResizer.dll;PowerToys.ImageResizer.deps.json;PowerToys.ImageResizer.runtimeconfig.json;PowerToys.ManagedCommon.dll;PowerToys.ManagedTelemetry.dll;PowerToys.Common.UI.dll;ControlzEx.dll;ModernWpf.Controls.dll;ModernWpf.dll;Microsoft.Xaml.Behaviors.dll;PowerToys.Interop.dll;System.IO.Abstractions.dll;WinRT.Runtime.dll;Microsoft.Windows.SDK.NET.dll ?>

    <?define PowerPreviewFiles=PowerToys.powerpreview.dll;PowerToys.PreviewHandlerCommon.dll;PowerToys.PreviewHandlerCommon.deps.json;PowerToys.ManagedCommon.dll;PowerToys.ManagedTelemetry.dll;PowerToys.SvgPreviewHandler.dll;PowerToys.SvgPreviewHandler.comhost.dll;PowerToys.SvgPreviewHandler.runtimeconfig.json;PowerToys.SvgPreviewHandler.deps.json;PowerToys.SvgThumbnailProvider.dll;PowerToys.SvgThumbnailProvider.comhost.dll;PowerToys.SvgThumbnailProvider.runtimeconfig.json;PowerToys.SvgThumbnailProvider.deps.json;PowerToys.MarkdownPreviewHandler.dll;PowerToys.MarkdownPreviewHandler.comhost.dll;PowerToys.MarkdownPreviewHandler.runtimeconfig.json;PowerToys.MarkdownPreviewHandler.deps.json;Markdig.Signed.dll;HtmlAgilityPack.dll;System.IO.Abstractions.dll;languages.json;PowerToys.Common.UI.dll;PowerToys.MonacoPreviewHandler.dll;PowerToys.MonacoPreviewHandler.comhost.dll;PowerToys.MonacoPreviewHandler.runtimeconfig.json;PowerToys.MonacoPreviewHandler.deps.json;ControlzEx.dll;Microsoft.Web.WebView2.Core.dll;Microsoft.Web.WebView2.WinForms.dll;Microsoft.Web.WebView2.Wpf.dll;System.Runtime.WindowsRuntime.dll;index.html;PowerToys.PdfPreviewHandler.dll;PowerToys.PdfPreviewHandler.comhost.dll;PowerToys.PdfPreviewHandler.runtimeconfig.json;PowerToys.PdfPreviewHandler.deps.json;Microsoft.Windows.SDK.NET.dll;WinRT.Runtime.dll;PowerToys.PdfThumbnailProvider.dll;PowerToys.PdfThumbnailProvider.comhost.dll;PowerToys.PdfThumbnailProvider.runtimeconfig.json;PowerToys.PdfThumbnailProvider.deps.json;PowerToys.GcodePreviewHandler.dll;PowerToys.GcodePreviewHandler.comhost.dll;PowerToys.GcodePreviewHandler.runtimeconfig.json;PowerToys.GcodePreviewHandler.deps.json;PowerToys.GcodeThumbnailProvider.dll;PowerToys.GcodeThumbnailProvider.comhost.dll;PowerToys.GcodeThumbnailProvider.runtimeconfig.json;PowerToys.GcodeThumbnailProvider.deps.json;PowerToys.StlThumbnailProvider.dll;PowerToys.StlThumbnailProvider.comhost.dll;PowerToys.StlThumbnailProvider.runtimeconfig.json;PowerToys.StlThumbnailProvider.deps.json;HelixToolkit.dll;HelixToolkit.Core.Wpf.dll?>
    
    <?define SettingsV2Files=concrt140_app.dll;Microsoft.Bcl.AsyncInterfaces.dll;System.IO.Abstractions.dll;PowerToys.Settings.UI.Lib.dll;PowerToys.Settings.dll;Microsoft.Toolkit.dll;Microsoft.Toolkit.Uwp.dll;Microsoft.Toolkit.Uwp.UI.dll;Microsoft.Toolkit.Win32.UI.XamlHost.dll;Microsoft.Toolkit.Win32.UI.XamlHost.Managed.dll;Microsoft.Toolkit.Wpf.UI.Controls.dll;Microsoft.Toolkit.Wpf.UI.XamlHost.dll;Microsoft.UI.Xaml.dll;Microsoft.Xaml.Interactions.dll;Microsoft.Xaml.Interactivity.dll;msvcp140_1_app.dll;msvcp140_2_app.dll;msvcp140_app.dll;PowerToys.Interop.dll;System.Runtime.CompilerServices.Unsafe.dll;System.Text.Encodings.Web.dll;System.Text.Json.dll;vcamp140_app.dll;vccorlib140_app.dll;vcomp140_app.dll;vcruntime140_1_app.dll;vcruntime140_app.dll;PowerToys.ManagedTelemetry.dll;PowerToys.ManagedCommon.dll;ColorCode.Core.dll;ColorCode.UWP.dll;Microsoft.Graphics.Canvas.winmd;Microsoft.Toolkit.Uwp.UI.Controls.Core.dll;Microsoft.Toolkit.Uwp.UI.Controls.DataGrid.dll;Microsoft.Toolkit.Uwp.UI.Controls.Input.dll;Microsoft.Toolkit.Uwp.UI.Controls.Layout.dll;Microsoft.Toolkit.Uwp.UI.Controls.Markdown.dll;Microsoft.Toolkit.Uwp.UI.Controls.Media.dll;Microsoft.Toolkit.Uwp.UI.Controls.Primitives.dll;Microsoft.Toolkit.Uwp.pri;Microsoft.Toolkit.Uwp.UI.pri;Microsoft.Toolkit.Win32.UI.XamlHost.pri;Microsoft.UI.Xaml.pri;Microsoft.Xaml.Interactions.pri;Microsoft.Xaml.Interactivity.pri;resources.pri;PowerToys.Settings.exe;PowerToys.Settings.UI.exe;PowerToys.Settings.deps.json;PowerToys.Settings.runtimeconfig.json;NoiseAsset_256x256_PNG.png;Microsoft.Toolkit.Win32.UI.XamlHost.winmd;Microsoft.UI.Xaml.winmd;App.xbf;PowerToys.Settings.UI.xr.xml;Microsoft.Toolkit.Win32.UI.XamlHost.xml?>

    <?define SettingsV2AssetsModulesFiles=ColorPicker.png;FancyZones.png;AlwaysOnTop.png;Awake.png;ImageResizer.png;KBM.png;MouseUtils.png;PowerLauncher.png;PowerPreview.png;PowerRename.png;PT.png;ShortcutGuide.png;VideoConference.png?>

	<?define SettingsV2OOBEAssetsModulesFiles=ColorPicker.gif;AlwaysOnTop.png;Awake.png;FancyZones.gif;FileExplorer.png;ImageResizer.gif;KBM.gif;MouseUtils.gif;PowerRename.gif;Run.gif;OOBEShortcutGuide.png;VideoConferenceMute.png;OOBEPTHero.png?>

	<?define SettingsV2OOBEAssetsFluentIconsFiles=ColorPicker.png;FancyZones.png;AlwaysOnTop.png;Awake.png;FileExplorerPreview.png;FindMyMouse.png;ImageResizer.png;KeyboardManager.png;MouseHighlighter.png;MouseCrosshairs.png;MouseUtils.png;PowerRename.png;PowerToys.png;PowerToysRun.png;Settings.png;ShortcutGuide.png;VideoConferenceMute.png?>

	<?define SettingsV2StylesFiles=TextBlock.xbf;Button.xbf?>

	<?define launcherImagesComponentFiles=app.dark.png;app.light.png;app_error.dark.png;app_error.light.png;RunAsset.ico?>

	<?define calcComponentFiles=plugin.json;Microsoft.PowerToys.Run.Plugin.Calculator.deps.json;Microsoft.PowerToys.Run.Plugin.Calculator.dll;PowerToys.ManagedTelemetry.dll?>

	<?define FolderComponentFiles=plugin.json;Microsoft.Plugin.Folder.deps.json;Microsoft.Plugin.Folder.dll;PowerToys.ManagedTelemetry.dll?>

	<?define FolderImagesComponentFiles=copy.dark.png;copy.light.png;delete.dark.png;delete.light.png;file.dark.png;file.light.png;folder.dark.png;folder.light.png;user.dark.png;user.light.png;Warning.dark.png;Warning.light.png?>

	<?define ProgramComponentFiles=plugin.json;Microsoft.Plugin.Program.deps.json;Microsoft.Plugin.Program.dll;PowerToys.ManagedTelemetry.dll?>

	<?define ProgramImagesComponentFiles=app.dark.png;app.light.png;disable.light.png;disable.dark.png;folder.light.png;folder.dark.png;shell.light.png;shell.dark.png;user.light.png;user.dark.png?>

	<?define ShellComponentFiles=plugin.json;Microsoft.Plugin.Shell.deps.json;Microsoft.Plugin.Shell.dll;PowerToys.ManagedTelemetry.dll?>

	<?define ShellImagesComponentFiles=shell.light.png;shell.dark.png;user.light.png;user.dark.png?>

	<?define IndexerComponentFiles=Microsoft.Plugin.Indexer.deps.json;Microsoft.Plugin.Indexer.dll;plugin.json;PowerToys.ManagedTelemetry.dll?>

	<?define IndexerImagesComponentFiles=indexer.dark.png;indexer.light.png;Warning.light.png;Warning.dark.png?>

	<?define UnitConvCompFiles=plugin.json;Community.PowerToys.Run.Plugin.UnitConverter.deps.json;Community.PowerToys.Run.Plugin.UnitConverter.dll?>

	<?define WebSrchCompFiles=plugin.json;Community.PowerToys.Run.Plugin.WebSearch.deps.json;Community.PowerToys.Run.Plugin.WebSearch.dll?>

	<?define UriComponentFiles=plugin.json;Microsoft.Plugin.Uri.deps.json;Microsoft.Plugin.Uri.dll;PowerToys.ManagedTelemetry.dll?>

	<?define VSCWrkCompFiles=plugin.json;Community.PowerToys.Run.Plugin.VSCodeWorkspaces.dll?>

	<?define WindowWlkrCompFiles=plugin.json;Microsoft.Plugin.WindowWalker.deps.json;Microsoft.Plugin.WindowWalker.dll;PowerToys.ManagedTelemetry.dll?>

	<?define RegistryComponentFiles=plugin.json;Microsoft.PowerToys.Run.Plugin.Registry.deps.json;Microsoft.PowerToys.Run.Plugin.Registry.dll;PowerToys.ManagedTelemetry.dll?>

	<?define ServiceComponentFiles=plugin.json;Microsoft.PowerToys.Run.Plugin.Service.deps.json;Microsoft.PowerToys.Run.Plugin.Service.dll?>

	<?define SystemComponentFiles=plugin.json;Microsoft.PowerToys.Run.Plugin.System.deps.json;Microsoft.PowerToys.Run.Plugin.System.dll?>

	<?define SystemImagesComponentFiles=lock.dark.png;lock.light.png;logoff.dark.png;logoff.light.png;recyclebin.dark.png;recyclebin.light.png;restart.dark.png;restart.light.png;shutdown.dark.png;shutdown.light.png;sleep.dark.png;sleep.light.png;firmwareSettings.dark.png;firmwareSettings.light.png?>

	<?define WinSetCmpFiles=plugin.json;Microsoft.PowerToys.Run.Plugin.WindowsSettings.deps.json;Microsoft.PowerToys.Run.Plugin.WindowsSettings.dll;PowerToys.ManagedTelemetry.dll?>

	<?define WinTermCmpFiles=plugin.json;Microsoft.PowerToys.Run.Plugin.WindowsTerminal.deps.json;Microsoft.PowerToys.Run.Plugin.WindowsTerminal.dll;PowerToys.ManagedTelemetry.dll?>

	<?define PowerRenameFiles=Microsoft.Toolkit.Win32.UI.XamlHost.dll;Microsoft.UI.Xaml.dll;msvcp140_app.dll;PowerToys.PowerRenameUILib.dll;PowerToys.PowerRename.exe;resources.pri;vcruntime140_1_app.dll;vcruntime140_app.dll;PowerToys.PowerRenameExt.dll?>

	
	<Product Id="*"
       Name="PowerToys (Preview)"
       Language="1033"
       Version="$(var.Version)"
       Manufacturer="Microsoft Corporation"
       UpgradeCode="42B84BF7-5FBF-473B-9C8B-049DC16F7708">

        <Package InstallerVersion="200" Compressed="yes" InstallScope="perMachine" InstallPrivileges="elevated" Platform="x64" />

        <MajorUpgrade DowngradeErrorMessage="A later version of [ProductName] is already installed." />

        <Upgrade Id="42B84BF7-5FBF-473B-9C8B-049DC16F7708">
            <UpgradeVersion
               Minimum="0.0.0" Maximum="$(var.Version)"
               Property="PREVIOUSVERSIONSINSTALLED"
               IncludeMinimum="yes" IncludeMaximum="no" />
        </Upgrade>

        <MediaTemplate EmbedCab="yes" />

        <Property Id="WINDOWSBUILDNUMBER" Secure="yes">
            <RegistrySearch Id="BuildNumberSearch" Root="HKLM" Key="SOFTWARE\Microsoft\Windows NT\CurrentVersion" Name="CurrentBuildNumber" Type="raw" />
        </Property>
        <Condition Message="This application is only supported on Windows 10 version 1903 (build 18362) or higher.">
            <![CDATA[(WINDOWSBUILDNUMBER >= 18362)]]>
        </Condition>

        <Icon Id="powertoys.exe" SourceFile="$(var.BinX64Dir)svgs\icon.ico"/>
        <Property Id="ARPPRODUCTICON" Value="powertoys.exe" />
        <Feature Id="CoreFeature" Title="PowerToys" AllowAdvertise="no" Absent="disallow" TypicalDefault="install"
                 Description="Contains the Shortcut Guide and Fancy Zones features.">
            <ComponentGroupRef Id="CoreComponents" />
            <ComponentGroupRef Id="ResourcesComponents" />
            <ComponentGroupRef Id="LauncherComponents" />
            <ComponentGroupRef Id="ToolComponents" />
            <ComponentGroupRef Id="MonacoSRCHeatGenerated" />
        </Feature>
        <SetProperty Id="ARPINSTALLLOCATION" Value="[INSTALLFOLDER]" After="CostFinalize" />

        <Property Id="WIXUI_INSTALLDIR" Value="INSTALLFOLDER" />
        <UI>
            <UIRef Id="WixUI_InstallDir"/>
            <Publish Dialog="WelcomeDlg"
                      Control="Next"
                      Event="NewDialog"
                      Value="InstallDirDlg"
                      Order="99">1</Publish>
            <Publish Dialog="InstallDirDlg"
                      Control="Back"
                      Event="NewDialog"
                      Value="WelcomeDlg"
                      Order="99">1</Publish>

            <Publish Dialog="ExitDialog"
                  Control="Finish"
                  Event="EndDialog"
                  Value="Return">NOT Installed</Publish>
            <Publish Dialog="MaintenanceTypeDlg" Control="RemoveButton" Property="_REMOVE_ALL" Value="Yes">1</Publish>
            <Publish Dialog="UserExit" Control="Finish" Event="DoAction" Value="TelemetryLogInstallCancel">NOT Installed</Publish>
            <Publish Dialog="FatalError" Control="Finish" Event="DoAction" Value="TelemetryLogInstallFail">NOT Installed</Publish>
            <Publish Dialog="UserExit" Control="Finish" Event="DoAction" Value="TelemetryLogUninstallCancel">Installed AND _REMOVE_ALL="Yes"</Publish>
            <Publish Dialog="FatalError" Control="Finish" Event="DoAction" Value="TelemetryLogUninstallFail">Installed AND _REMOVE_ALL="Yes"</Publish>
            <Publish Dialog="UserExit" Control="Finish" Event="DoAction" Value="TelemetryLogRepairCancel">Installed AND NOT (_REMOVE_ALL="Yes")</Publish>
            <Publish Dialog="FatalError" Control="Finish" Event="DoAction" Value="TelemetryLogRepairFail">Installed AND NOT (_REMOVE_ALL="Yes")</Publish>
        </UI>
        <WixVariable Id="WixUIBannerBmp" Value="$(var.ProjectDir)\Images\banner.png" />
        <WixVariable Id="WixUIDialogBmp" Value="$(var.ProjectDir)\Images\dialog.png" />
        <WixVariable Id="WixUILicenseRtf" Value="$(var.RepoDir)\installer\License.rtf" />
        <Property Id="INSTALLSTARTMENUSHORTCUT" Value="1"/>
        <Property Id="CREATESCHEDULEDTASK" Value="1"/>
        <Property Id="WixShellExecTarget" Value="[#PowerToys_ActionRunner.exe]" />

        <SetProperty Action="SetDEFAULTBOOTSTRAPPERINSTALLFOLDER" Id="DEFAULTBOOTSTRAPPERINSTALLFOLDER" Value="[ProgramFiles64Folder]PowerToys" Before="SetBOOTSTRAPPERINSTALLFOLDER" Sequence="execute">
        </SetProperty>
        <!-- In case we didn't receive a value from the bootstrapper. -->
        <SetProperty Action="SetBOOTSTRAPPERINSTALLFOLDER" Id="BOOTSTRAPPERINSTALLFOLDER" Value="[DEFAULTBOOTSTRAPPERINSTALLFOLDER]" Before="DetectPrevInstallPath" Sequence="execute">
          <![CDATA[BOOTSTRAPPERINSTALLFOLDER = ""]]>
        </SetProperty>
        <!-- Have to compare value sent by bootstrapper to default to avoid using it, as a check to verify it's not default. This hack can be removed if it's possible to set the bootstrapper option to the previous install folder -->
        <SetProperty Action="SetINSTALLFOLDERTOPREVIOUSINSTALLFOLDER" Id="INSTALLFOLDER" Value="[PREVIOUSINSTALLFOLDER]" After="DetectPrevInstallPath" Sequence="execute">
          <![CDATA[BOOTSTRAPPERINSTALLFOLDER = DEFAULTBOOTSTRAPPERINSTALLFOLDER AND PREVIOUSINSTALLFOLDER <> ""]]>
        </SetProperty>
        <SetProperty Action="SetINSTALLFOLDERTOBOOTSTRAPPERINSTALLFOLDER" Id="INSTALLFOLDER" Value="[BOOTSTRAPPERINSTALLFOLDER]" After="DetectPrevInstallPath" Sequence="execute">
          <![CDATA[BOOTSTRAPPERINSTALLFOLDER <> DEFAULTBOOTSTRAPPERINSTALLFOLDER OR PREVIOUSINSTALLFOLDER = ""]]>
        </SetProperty>

        <InstallExecuteSequence>
            <Custom Action="DetectPrevInstallPath" After="AppSearch" />
            <Custom Action="SetRegisterPowerToysSchTaskParam" Before="RegisterPowerToysSchTask" />
            <Custom Action="SetApplyModulesRegistryChangeSetsParam" Before="ApplyModulesRegistryChangeSets" />
            <Custom Action="SetUnApplyModulesRegistryChangeSetsParam" Before="UnApplyModulesRegistryChangeSets" />
            <Custom Action="RegisterPowerToysSchTask" After="InstallFiles">
                NOT Installed and CREATESCHEDULEDTASK = 1
            </Custom>
            <Custom Action="ApplyModulesRegistryChangeSets" After="InstallFiles">
                NOT Installed
            </Custom>
            <Custom Action="WixCloseApplications" Before="RemoveFiles" />
            <Custom Action="RemovePowerToysSchTasks" After="RemoveFiles" />
            <!-- TODO: Use to activate embedded MSIX -->
            <!--<Custom Action="InstallEmbeddedMSIXTask" After="InstallFinalize">
        NOT Installed
      </Custom>-->
            <Custom Action="TelemetryLogInstallSuccess" After="InstallFinalize">
                NOT Installed
            </Custom>
            <Custom Action="TelemetryLogUninstallSuccess" After="InstallFinalize">
                Installed and (NOT UPGRADINGPRODUCTCODE) AND (REMOVE="ALL")
            </Custom>
            <Custom Action="UnApplyModulesRegistryChangeSets" Before="RemoveFiles">
                Installed AND (REMOVE="ALL")
            </Custom>

            <!-- TODO: Use to activate embedded MSIX -->
            <!--<Custom Action="UninstallEmbeddedMSIXTask" After="InstallFinalize">
        Installed AND (REMOVE="ALL")
      </Custom>-->
            <Custom Action="TerminateProcesses" Before="InstallValidate" />

            <Custom Action="LaunchPowerToys" After="InstallFinalize">NOT Installed</Custom>

        </InstallExecuteSequence>

        <CustomAction
          Id="LaunchPowerToys"
          Execute="immediate"
          Impersonate="yes"
          Return="asyncNoWait"
          FileKey="PowerToys.exe"
          ExeCommand="--dont-elevate" />

        <CustomAction
          Id="TerminateProcesses"
          Return="ignore"
          Execute="immediate"
          BinaryKey="PTCustomActions"
          DllEntry="TerminateProcessesCA" />

        <CustomAction Id="SetRegisterPowerToysSchTaskParam"
                      Property="RegisterPowerToysSchTask"
                      Value="[INSTALLFOLDER]PowerToys.exe" />

        <CustomAction Id="SetApplyModulesRegistryChangeSetsParam"
                        Property="ApplyModulesRegistryChangeSets"
                        Value="[INSTALLFOLDER]" />

        <CustomAction Id="SetUnApplyModulesRegistryChangeSetsParam"
                        Property="UnApplyModulesRegistryChangeSets"
                        Value="[INSTALLFOLDER]" />

        <!-- Needs to Impersonate="no" and Execute="deferred" in order to run elevated. -->
        <CustomAction Id="RegisterPowerToysSchTask"
                      Return="ignore"
                      Impersonate="no"
                      Execute="deferred"
                      BinaryKey="PTCustomActions"
                      DllEntry="CreateScheduledTaskCA"
                   />

        <CustomAction Id="RemovePowerToysSchTasks"
                      Return="ignore"
                      Impersonate="no"
                      Execute="deferred"
                      BinaryKey="PTCustomActions"
                      DllEntry="RemoveScheduledTasksCA"
                   />

        <CustomAction Id="InstallEmbeddedMSIXTask"
                      Return="ignore"
                      Impersonate="yes"
                      BinaryKey="PTCustomActions"
                      DllEntry="InstallEmbeddedMSIXCA"
                   />

        <CustomAction Id="UninstallEmbeddedMSIXTask"
                      Return="ignore"
                      Impersonate="yes"
                      BinaryKey="PTCustomActions"
                      DllEntry="UninstallEmbeddedMSIXCA"
                   />

        <CustomAction Id="TelemetryLogInstallSuccess"
                  Return="ignore"
                  Impersonate="yes"
                  BinaryKey="PTCustomActions"
                  DllEntry="TelemetryLogInstallSuccessCA"
                   />

        <CustomAction Id="TelemetryLogInstallCancel"
                      Return="ignore"
                      Impersonate="yes"
                      BinaryKey="PTCustomActions"
                      DllEntry="TelemetryLogInstallCancelCA"
                   />

        <CustomAction Id="TelemetryLogInstallFail"
                      Return="ignore"
                      Impersonate="yes"
                      BinaryKey="PTCustomActions"
                      DllEntry="TelemetryLogInstallFailCA"
                   />

        <CustomAction Id="TelemetryLogUninstallSuccess"
                      Return="ignore"
                      Impersonate="yes"
                      BinaryKey="PTCustomActions"
                      DllEntry="TelemetryLogUninstallSuccessCA"
                   />

        <CustomAction Id="TelemetryLogUninstallCancel"
                      Return="ignore"
                      Impersonate="yes"
                      BinaryKey="PTCustomActions"
                      DllEntry="TelemetryLogUninstallCancelCA"
                   />

        <CustomAction Id="TelemetryLogUninstallFail"
                      Return="ignore"
                      Impersonate="yes"
                      BinaryKey="PTCustomActions"
                      DllEntry="TelemetryLogUninstallFailCA"
                   />

        <CustomAction Id="TelemetryLogRepairCancel"
                      Return="ignore"
                      Impersonate="yes"
                      BinaryKey="PTCustomActions"
                      DllEntry="TelemetryLogRepairCancelCA"
                   />

        <CustomAction Id="TelemetryLogRepairFail"
                      Return="ignore"
                      Impersonate="yes"
                      BinaryKey="PTCustomActions"
                      DllEntry="TelemetryLogRepairFailCA"
                   />

        <CustomAction Id="DetectPrevInstallPath"
                      Return="check"
                      Impersonate="yes"
                      BinaryKey="PTCustomActions"
                      DllEntry="DetectPrevInstallPathCA"
                  />

        <CustomAction Id="ApplyModulesRegistryChangeSets"
                      Return="check"
                      Impersonate="yes"
                      Execute="deferred"
                      BinaryKey="PTCustomActions"
                      DllEntry="ApplyModulesRegistryChangeSetsCA"
                  />

        <CustomAction Id="UnApplyModulesRegistryChangeSets"
                      Return="check"
                      Impersonate="yes"
                      Execute="deferred"
                      BinaryKey="PTCustomActions"
                      DllEntry="UnApplyModulesRegistryChangeSetsCA"
                  />


        <!-- Close 'PowerToys.exe' before uninstall-->
        <Property Id="MSIRESTARTMANAGERCONTROL" Value="DisableShutdown" />
        <Property Id="MSIFASTINSTALL" Value="DisableShutdown" />
        <util:CloseApplication CloseMessage="yes" Target="PowerToys.exe" ElevatedCloseMessage="yes" RebootPrompt="no" TerminateProcess="0" />
    </Product>

    <Fragment>
        <Binary Id="PTCustomActions" SourceFile="$(var.PowerToysSetupCustomActions.TargetPath)" />
    </Fragment>

    <Fragment>
        <Directory Id="TARGETDIR" Name="SourceDir">
            <Directory Id="ProgramFiles64Folder">
                <Directory Id="INSTALLFOLDER" Name="PowerToys">
                    <Directory Id="ToolsFolder" Name="Tools"/>
                    <Directory Id="ModulesInstallFolder" Name="modules">
                        <Directory Id="ImageResizerInstallFolder" Name="$(var.ImageResizerProjectName)" />
                        <Directory Id="PowerRenameInstallFolder" Name="$(var.PowerRenameProjectName)">
                            <Directory Id="PowerRenameAssetsFolder" Name="Assets" />
                        </Directory>
                        <Directory Id="ShortcutGuideInstallFolder" Name="ShortcutGuide">
                            <Directory Id="ShortcutGuideExecutableInstallFolder" Name="ShortcutGuide">
                                <Directory Id="ShortcutGuideSvgsInstallFolder" Name="svgs"/>
                            </Directory>
                            <Directory Id="ShortcutGuideModuleInterfaceInstallFolder" Name="ShortcutGuideModuleInterface"/>
                        </Directory>
                        <Directory Id="VideoConferenceInstallFolder" Name="$(var.VideoConferenceProjectName)">
                            <Directory Id="VideoConferenceIconsFolder" Name="Icons" />
                        </Directory>
                        <Directory Id="FileExplorerPreviewInstallFolder" Name="FileExplorerPreview">
                            <Directory Id="MonacoPreviewHandlerMonacoSRCFolder" Name="monacoSRC" />
                            <Directory Id="MonacoPreviewHandlerRuntimesFolder" Name="runtimes">
                                <Directory Id="MonacoPreviewHandlerRuntimesWinX64Folder" Name="win-x64">
                                    <Directory Id="MonacoPreviewHandlerRuntimesWinX64NativeFolder" Name="native" />
                                </Directory>
                            </Directory>
                        </Directory>
                        <Directory Id="FancyZonesInstallFolder" Name="$(var.FancyZonesProjectName)" />
                        <Directory Id="AwakeInstallFolder" Name="$(var.AwakeProjectName)">
                            <Directory Id="AwakeImagesFolder" Name="Images" />
                        </Directory>

                        <!-- KBM -->
                        <Directory Id="KeyboardManagerInstallFolder" Name="$(var.KeyboardManagerProjectName)">
                            <Directory Id="KeyboardManagerEditorInstallFolder" Name="KeyboardManagerEditor" />
                            <Directory Id="KeyboardManagerEngineInstallFolder" Name="KeyboardManagerEngine" />
                        </Directory>

                        <!-- Color Picker -->
                        <Directory Id="ColorPickerInstallFolder" Name="$(var.ColorPickerProjectName)">
                            <Directory Id="ColorPickerResourcesFolder" Name="Resources"/>
                        </Directory>

                        <!-- Mouse Utils -->
                        <Directory Id="MouseUtilsInstallFolder" Name="$(var.MouseUtilsProjectName)">
                        </Directory>

                        <!-- AlwaysOnTop -->
                        <Directory Id="AlwaysOnTopInstallFolder" Name="$(var.AlwaysOnTopProjectName)">
                        </Directory>

                        <!-- Launcher -->
                        <Directory Id="LauncherInstallFolder" Name="launcher">
                            <Directory Id="LauncherImagesFolder" Name="Images" />
                            <Directory Id="LauncherPropertiesFolder" Name="Properties" />

                            <!-- Plugins -->
                            <Directory Id="LauncherPluginsFolder" Name="Plugins">
                                <Directory Id="WebSearchPluginFolder" Name="WebSearch">
                                    <Directory Id="WebSearchImagesFolder" Name="Images" />
                                    <Directory Id="WebSearchLanguagesFolder" Name="Languages" />
                                </Directory>
                                <Directory Id="CalculatorPluginFolder" Name="Calculator">
                                    <Directory Id="CalculatorImagesFolder" Name="Images" />
                                    <Directory Id="CalculatorLanguagesFolder" Name="Languages" />
                                </Directory>
                                <Directory Id="FolderPluginFolder" Name="Folder">
                                    <Directory Id="FolderPluginImagesFolder" Name="Images" />
                                    <Directory Id="FolderPluginLanguagesFolder" Name="Languages" />
                                </Directory>
                                <Directory Id="ProgramPluginFolder" Name="Program">
                                    <Directory Id="ProgramImagesFolder" Name="Images" />
                                    <Directory Id="ProgramLanguagesFolder" Name="Languages" />
                                </Directory>
                                <Directory Id="ShellPluginFolder" Name="Shell">
                                    <Directory Id="ShellImagesFolder" Name="Images" />
                                    <Directory Id="ShellLanguagesFolder" Name="Languages" />
                                </Directory>
                                <Directory Id="IndexerPluginFolder" Name="Indexer">
                                    <Directory Id="IndexerImagesFolder" Name="Images" />
                                    <Directory Id="IndexerLanguagesFolder" Name="Languages" />
                                </Directory>
                                <Directory Id="UriPluginFolder" Name="Uri">
                                    <Directory Id="UriImagesFolder" Name="Images" />
                                    <Directory Id="UriLanguagesFolder" Name="Languages" />
                                </Directory>
                                <Directory Id="UnitConverterPluginFolder" Name="UnitConverter">
                                    <Directory Id="UnitConverterImagesFolder" Name="Images" />
                                    <Directory Id="UnitConverterLanguagesFolder" Name="Languages" />
                                </Directory>
                                <Directory Id="VSCodeWorkspacesPluginFolder" Name="VSCodeWorkspace">
                                    <Directory Id="VSCodeWorkspaceImagesFolder" Name="Images" />
                                    <Directory Id="VSCodeWorkspaceLanguagesFolder" Name="Languages" />
                                </Directory>
                                <Directory Id="WindowWalkerPluginFolder" Name="WindowWalker">
                                    <Directory Id="WindowWalkerImagesFolder" Name="Images" />
                                    <Directory Id="WindowWalkerLanguagesFolder" Name="Languages" />
                                </Directory>
                                <Directory Id="RegistryPluginFolder" Name="Registry">
                                    <Directory Id="RegistryImagesFolder" Name="Images" />
                                    <Directory Id="RegistryLanguagesFolder" Name="Languages" />
                                </Directory>
                                <Directory Id="ServicePluginFolder" Name="Service">
                                    <Directory Id="ServiceImagesFolder" Name="Images" />
                                </Directory>
                                <Directory Id="WindowsTerminalPluginFolder" Name="WindowsTerminal">
                                    <Directory Id="WindowsTerminalImagesFolder" Name="Images" />
                                </Directory>
                                <Directory Id="SystemPluginFolder" Name="System">
                                    <Directory Id="SystemImagesFolder" Name="Images" />
                                </Directory>
                                <Directory Id="WindowsSettingsPluginFolder" Name="WindowsSettings">
                                    <Directory Id="WindowsSettingsImagesFolder" Name="Images" />
                                    <Directory Id="WindowsSettingsLanguagesFolder" Name="Languages" />
                                </Directory>
                            </Directory>
                        </Directory>
                    </Directory>

                    <!-- Settings -->
                    <Directory Id="SettingsV2InstallFolder" Name="Settings">
                        <Directory Id="SettingsV2ViewsInstallFolder" Name="Views"/>
                        <Directory Id="SettingsV2StylesInstallFolder" Name="Styles"/>
                        <Directory Id="SettingsV2PropertiesInstallFolder" Name="Properties"/>
                        <Directory Id="SettingsV2AssetsInstallFolder" Name="Assets">
                            <Directory Id="SettingsV2OOBEAssetsFluentIconsInstallFolder" Name="FluentIcons" />
                            <Directory Id="SettingsV2AssetsModulesInstallFolder" Name="Modules" >
                                <Directory Id="SettingsV2OOBEAssetsModulesInstallFolder" Name="OOBE" />
                            </Directory>
                        </Directory>
                        <Directory Id="SettingsV2ControlsInstallFolder" Name="Controls"/>
                        <Directory Id="SettingsV2XamlInstallFolder" Name="Microsoft.UI.Xaml">
                            <Directory Id="SettingsV2XamlAssetsInstallFolder" Name="Assets" />
                        </Directory>
                    </Directory>
                </Directory>
            </Directory>
            <Directory Id="ProgramMenuFolder">
                <Directory Id="ApplicationProgramsFolder" Name="PowerToys (Preview)"/>
            </Directory>
            <Directory Id="DesktopFolder" Name="Desktop" />
        </Directory>
    </Fragment>

    <Fragment>
        <DirectoryRef Id="INSTALLFOLDER" FileSource="$(var.BinX64Dir)">
            <Component Id="powertoys_toast_clsid" Win64="yes">
                <RemoveFolder Id='Remove_powertoys_toast_clsid' On='uninstall' />
                <RegistryKey Root="HKCR" Key="Software\Classes\CLSID\{DD5CACDA-7C2E-4997-A62A-04A597B58F76}">
                    <RegistryValue Type="string" Value="PowerToys Toast Notifications Background Activator" />
                    <RegistryValue Type="string" Key="LocalServer32" Value="[INSTALLFOLDER]PowerToys.exe -ToastActivated" />
                    <RegistryValue Type="string" Key="LocalServer32" Name="ThreadingModel" Value="Apartment" />
                </RegistryKey>
            </Component>
            <Component Id="powertoys_exe" Win64="yes">
                <File Id="PowerToys.exe" KeyPath="yes" Checksum="yes" />
                <RegistryKey Root="HKLM" Key="Software\Classes\powertoys">
                    <RegistryValue Type="string" Name="URL Protocol" Value=""/>
                    <RegistryValue Type="string" Value="URL:PowerToys custom internal URI protocol"/>
                    <RegistryKey Key="DefaultIcon">
                        <RegistryValue Type="string" Value="PowerToys.exe" />
                    </RegistryKey>
                    <RegistryKey Key="shell\open\command">
                        <RegistryValue Type="string" Value="&quot;[INSTALLFOLDER]PowerToys.exe&quot; &quot;%1&quot;" />
                    </RegistryKey>
                </RegistryKey>
            </Component>
            <Component Id="BackgroundActivator_dll" Win64="yes">
                <File Id="PowerToys.BackgroundActivatorDLL.dll" KeyPath="yes" Checksum="yes" />
            </Component>
            <Component Id="PowerToys_ActionRunner_exe" Win64="yes">
                <File Id="PowerToys.ActionRunner.exe" KeyPath="yes" Checksum="yes" />
            </Component>
            <Component Id="PowerToys_Update_exe" Win64="yes">
                <File Id="PowerToys.Update.exe" KeyPath="yes" Checksum="yes" />
            </Component>
            <Component Id="License_rtf" Win64="yes">
                <File Source="$(var.RepoDir)\installer\License.rtf" Id="License.rtf" KeyPath="yes" />
            </Component>
            <Component Id="Notice_md" Win64="yes">
                <File Source="$(var.RepoDir)\Notice.md" Id="Notice.md" KeyPath="yes" />
            </Component>
            <Component Id="powertoysinterop_dll" Win64="yes">
                <File Id="PowerToys.Interop.dll" KeyPath="yes" Checksum="yes" />
            </Component>
            <Component Id="vcredist_dlls" Guid="2CCA6607-3BE0-48FE-8617-AABE5B7F6843" Win64="yes">
                <!-- VCRuntime -->
			    <!-- !Warning! Make sure to change Component Guid if you update the file list -->
                <?foreach File in vcruntime140.dll;vcruntime140_1.dll;concrt140.dll;msvcp140.dll;msvcp140_1.dll;msvcp140_2.dll;msvcp140_codecvt_ids.dll;vccorlib140.dll?>
                <File Id="$(var.File)" Source="$(var.RepoDir)installer\VCRuntime\$(var.File)" />
                <?endforeach?>
            </Component>
        </DirectoryRef>

        <DirectoryRef Id="ApplicationProgramsFolder">
            <Component Id="PowerToysStartMenuShortcut" >
                <Shortcut Id="ApplicationStartMenuShortcut"
                Name="PowerToys (Preview)"
                Description="PowerToys - Windows system utilities to maximize productivity"
                Icon="powertoys.exe"
                IconIndex="0"
                Target="[!PowerToys.exe]"
                WorkingDirectory="INSTALLFOLDER">
                    <ShortcutProperty Key="System.AppUserModel.ID" Value="Microsoft.PowerToysWin32"/>
                </Shortcut>
                <RemoveFolder Id="CleanUpStartMenuShortCut" Directory="ApplicationProgramsFolder" On="uninstall"/>
                <!-- ApplicationStartMenuShortcut is implicitly installed in HKCU, so WIX won't allow changing this reg value to HKLM. -->
                <RegistryValue Root="HKCU" Key="Software\Microsoft\PowerToys" Name="installed" Type="integer" Value="1" KeyPath="yes"/>
            </Component>
        </DirectoryRef>

        <!-- Shortcut guide files -->
        <DirectoryRef Id="ShortcutGuideSvgsInstallFolder" FileSource="$(var.ShortcutGuideExecutable)\svgs\">
            <?foreach File in $(var.ShortcutGuideSvgsFiles)?>
            <Component Id="ShortcutGuideSvgs_$(var.File)" Win64="yes">
                <File Source="$(var.ShortcutGuideExecutable)\svgs\$(var.File)" />
            </Component>
            <?endforeach?>
        </DirectoryRef>

        <!-- FancyZone -->
        <DirectoryRef Id="FancyZonesInstallFolder" FileSource="$(var.BinX64Dir)modules\">
<<<<<<< HEAD
			<?foreach File in $(var.FancyZonesFiles)?>
                <Component Id="Module_FancyZones_$(var.File)" Win64="yes">
                    <File Id="Module_FancyZones_File_$(var.File)" Source="$(var.BinX64Dir)modules\$(var.FancyZonesProjectName)\$(var.File)" />
                </Component>
            <?endforeach?>
=======
            <Component Id="Module_FancyZones" Guid="C6B5272E-6ED4-4B80-B0E7-2FF0355D8CF4" Win64="yes">
                <File Source="$(var.BinX64Dir)modules\$(var.FancyZonesProjectName)\PowerToys.FancyZonesModuleInterface.dll" KeyPath="yes" />
                <File Source="$(var.BinX64Dir)modules\$(var.FancyZonesProjectName)\PowerToys.FancyZonesEditor.dll" />
                <File Source="$(var.BinX64Dir)modules\$(var.FancyZonesProjectName)\PowerToys.FancyZonesEditor.runtimeconfig.json" />
                <File Source="$(var.BinX64Dir)modules\$(var.FancyZonesProjectName)\PowerToys.FancyZonesEditor.deps.json" />
                <File Source="$(var.BinX64Dir)modules\$(var.FancyZonesProjectName)\PowerToys.FancyZonesEditor.exe" />
                <File Source="$(var.BinX64Dir)modules\$(var.FancyZonesProjectName)\PowerToys.FancyZones.exe" />
                <File Source="$(var.BinX64Dir)modules\$(var.FancyZonesProjectName)\ControlzEx.dll" />
                <File Source="$(var.BinX64Dir)modules\$(var.FancyZonesProjectName)\Microsoft.Xaml.Behaviors.dll" />
                <File Source="$(var.BinX64Dir)modules\$(var.FancyZonesProjectName)\ModernWpf.dll" />
                <File Source="$(var.BinX64Dir)modules\$(var.FancyZonesProjectName)\ModernWpf.Controls.dll" />
                <File Source="$(var.BinX64Dir)modules\$(var.FancyZonesProjectName)\System.Text.Json.dll" />

                <File Id="FancyZones_interop" Source="$(var.BinX64Dir)modules\$(var.FancyZonesProjectName)\PowerToys.Interop.dll" />
                <File Id="FancyZones_ManagedCommon" Source="$(var.BinX64Dir)modules\$(var.FancyZonesProjectName)\PowerToys.ManagedCommon.dll" />
                <File Id="FancyZones_Common.UI" Source="$(var.BinX64Dir)modules\$(var.FancyZonesProjectName)\PowerToys.Common.UI.dll" />
                <File Id="FancyZones_Telemetry.dll" Source="$(var.BinX64Dir)modules\$(var.FancyZonesProjectName)\PowerToys.ManagedTelemetry.dll" />
                <File Id="FancyZone_System.IO.Abstractions.dll" Source="$(var.BinX64Dir)modules\$(var.FancyZonesProjectName)\System.IO.Abstractions.dll" />
                <File Id="FancyZones_Microsoft.Windows.SDK.NET.dll" Source="$(var.BinX64Dir)modules\$(var.FancyZonesProjectName)\Microsoft.Windows.SDK.NET.dll" />
                <File Id="FancyZones_WinRT.Runtime.dll" Source="$(var.BinX64Dir)modules\$(var.FancyZonesProjectName)\WinRT.Runtime.dll" />
            </Component>
>>>>>>> 4572f62c
        </DirectoryRef>

        <DirectoryRef Id="ToolsFolder">
            <Component Id="BugReportTool_exe" Win64="yes">
                <File Source="$(var.BinX64Dir)BugReportTool\PowerToys.BugReportTool.exe" Id="BugReportTool.exe" KeyPath="yes" Checksum="yes" />
            </Component>
            <Component Id="WebcamReportTool_exe" Win64="yes">
                <File Source="$(var.BinX64Dir)WebcamReportTool\PowerToys.WebcamReportTool.exe" Id="WebcamReportTool.exe" Checksum="yes" />
            </Component>
        </DirectoryRef>

        <DirectoryRef Id="ModulesInstallFolder" FileSource="$(var.BinX64Dir)modules\">
            <Component Id="Module_PowerPreview_Registry" Win64="yes">
                <!-- Update Key to use IE11 for prevhost.exe -->
                <RegistryKey Root="HKLM" Key="Software\Microsoft\Internet Explorer\Main\FeatureControl\FEATURE_BROWSER_EMULATION">
                    <RegistryValue Type="integer" Name="prevhost.exe" Value="11000" />
                </RegistryKey>
                <!-- Update Key to use IE11 for dllhost.exe -->
                <RegistryKey Root="HKLM" Key="Software\Microsoft\Internet Explorer\Main\FeatureControl\FEATURE_BROWSER_EMULATION">
                    <RegistryValue Type="integer" Name="dllhost.exe" Value="11000" />
                </RegistryKey>
            </Component>
        </DirectoryRef>

        <!-- Image Resizer -->
        <DirectoryRef Id="ImageResizerInstallFolder" FileSource="$(var.BinX64Dir)modules\$(var.ImageResizerProjectName)">
<<<<<<< HEAD
            <?foreach File in $(var.ImageResizerFiles)?>
                <Component Id="Module_ImageResizer_$(var.File)" Win64="yes">
                    <File Id="Module_ImageResizer_File_$(var.File)" Source="$(var.BinX64Dir)modules\$(var.ImageResizerProjectName)\$(var.File)" />
                </Component>
            <?endforeach?>
            <Component Id="Module_ImageResizer_vcredist_dlls" Win64="yes" Guid="52F2C34D-6F45-44B4-9718-2FDFBC2373B8">
=======
            <Component Id="Module_ImageResizer" Guid="96E63289-759C-4A73-A56B-EE7429932F72" Win64="yes">
                <File Source="$(var.BinX64Dir)modules\$(var.ImageResizerProjectName)\PowerToys.ImageResizer.exe" />
                <File Source="$(var.BinX64Dir)modules\$(var.ImageResizerProjectName)\PowerToys.ImageResizerExt.dll" KeyPath="yes" />
                <File Source="$(var.BinX64Dir)modules\$(var.ImageResizerProjectName)\PowerToys.ImageResizer.dll" />
                <File Source="$(var.BinX64Dir)modules\$(var.ImageResizerProjectName)\PowerToys.ImageResizer.deps.json" />
                <File Source="$(var.BinX64Dir)modules\$(var.ImageResizerProjectName)\PowerToys.ImageResizer.runtimeconfig.json" />
                <File Id="ImageResizer_ManagedCommon" Source="$(var.BinX64Dir)modules\$(var.ImageResizerProjectName)\PowerToys.ManagedCommon.dll" />
                <File Id="ImageResizer_ManagedTelemetry" Source="$(var.BinX64Dir)modules\$(var.ImageResizerProjectName)\PowerToys.ManagedTelemetry.dll" />
                <File Id="ImageResizer_Common.UI" Source="$(var.BinX64Dir)modules\$(var.ImageResizerProjectName)\PowerToys.Common.UI.dll" />
                <File Id="Module_ImageResizer_ControlzEX" Source="$(var.BinX64Dir)modules\$(var.ImageResizerProjectName)\ControlzEx.dll" />
                <File Id="Module_ImageResizer_ModernWpf_Controls" Source="$(var.BinX64Dir)modules\$(var.ImageResizerProjectName)\ModernWpf.Controls.dll" />
                <File Id="Module_ImageResizer_ModernWpf" Source="$(var.BinX64Dir)modules\$(var.ImageResizerProjectName)\ModernWpf.dll" />
                <File Id="Module_ImageResizer_SystemTextJson" Source="$(var.BinX64Dir)modules\$(var.ImageResizerProjectName)\System.Text.Json.dll" />
                <File Id="Module_ImageResizer_Microsoft_Xaml_Behaviors" Source="$(var.BinX64Dir)modules\$(var.ImageResizerProjectName)\Microsoft.Xaml.Behaviors.dll" />
                <File Id="ImageResizer_interop" Source="$(var.BinX64Dir)modules\$(var.ImageResizerProjectName)\PowerToys.Interop.dll" />
                <File Id="ImageResizer_System.IO.Abstractions.dll" Source="$(var.BinX64Dir)modules\$(var.ImageResizerProjectName)\System.IO.Abstractions.dll" />
                <File Id="ImageResizer_WinRT.Runtime.dll" Source="$(var.BinX64Dir)modules\$(var.ImageResizerProjectName)\WinRT.Runtime.dll" />
                <File Id="ImageResizer_Microsoft.Windows.SDK.NET.dll" Source="$(var.BinX64Dir)modules\$(var.ImageResizerProjectName)\Microsoft.Windows.SDK.NET.dll" />
>>>>>>> 4572f62c
                <!-- VCRuntime -->
			    <!-- !Warning! Make sure to change Component Guid if you update the file list -->
                <?foreach File in vcruntime140.dll;vcruntime140_1.dll;concrt140.dll;msvcp140.dll;msvcp140_1.dll;msvcp140_2.dll;msvcp140_codecvt_ids.dll;vccorlib140.dll?>
                <File Id="ImageResizer_$(var.File)" Source="$(var.RepoDir)installer\VCRuntime\$(var.File)" />
                <?endforeach?>
            </Component>
            <Component Id="Module_ImageResizer_Registry" Win64="yes">
                <RegistryKey Root="HKLM" Key="Software\Classes\CLSID\{51B4D7E5-7568-4234-B4BB-47FB3C016A69}\InprocServer32">
                    <RegistryValue Value="[ImageResizerInstallFolder]PowerToys.ImageResizerExt.dll" Type="string" />
                    <RegistryValue Name="ThreadingModel" Value="Apartment" Type="string" />
                </RegistryKey>

                <!-- Registry Key for the drag and drop handler -->
                <!-- To use later on when we want to install per user.
                <RegistryValue Root="HKCU"
                               Key="Software\Classes\Directory\ShellEx\DragDropHandlers\ImageResizer"
                               Value="{51B4D7E5-7568-4234-B4BB-47FB3C016A69}"
                               Type="string" />
                               -->
                <RegistryValue Root="HKCR"
                               Key="Directory\ShellEx\DragDropHandlers\ImageResizer"
                               Value="{51B4D7E5-7568-4234-B4BB-47FB3C016A69}"
                               Type="string" />
              <!-- Registry Keys for the context menu handler for each of the following image formats: bmp, dib, gif, jfif, jpe, jpeg, jpg, jxr, png, rle, tif, tiff, wdp  -->
              <RegistryValue Root="HKCR"
                               Key="SystemFileAssociations\.bmp\ShellEx\ContextMenuHandlers\ImageResizer"
                               Value="{51B4D7E5-7568-4234-B4BB-47FB3C016A69}"
                               Type="string" />
                <RegistryValue Root="HKCR"
                               Key="SystemFileAssociations\.dib\ShellEx\ContextMenuHandlers\ImageResizer"
                               Value="{51B4D7E5-7568-4234-B4BB-47FB3C016A69}"
                               Type="string" />
                <RegistryValue Root="HKCR"
                               Key="SystemFileAssociations\.gif\ShellEx\ContextMenuHandlers\ImageResizer"
                               Value="{51B4D7E5-7568-4234-B4BB-47FB3C016A69}"
                               Type="string" />
                <RegistryValue Root="HKCR"
                               Key="SystemFileAssociations\.jfif\ShellEx\ContextMenuHandlers\ImageResizer"
                               Value="{51B4D7E5-7568-4234-B4BB-47FB3C016A69}"
                               Type="string" />
                <RegistryValue Root="HKCR"
                               Key="SystemFileAssociations\.jpe\ShellEx\ContextMenuHandlers\ImageResizer"
                               Value="{51B4D7E5-7568-4234-B4BB-47FB3C016A69}"
                               Type="string" />
                <RegistryValue Root="HKCR"
                               Key="SystemFileAssociations\.jpeg\ShellEx\ContextMenuHandlers\ImageResizer"
                               Value="{51B4D7E5-7568-4234-B4BB-47FB3C016A69}"
                               Type="string" />
                <RegistryValue Root="HKCR"
                               Key="SystemFileAssociations\.jpg\ShellEx\ContextMenuHandlers\ImageResizer"
                               Value="{51B4D7E5-7568-4234-B4BB-47FB3C016A69}"
                               Type="string" />
                <RegistryValue Root="HKCR"
                               Key="SystemFileAssociations\.jxr\ShellEx\ContextMenuHandlers\ImageResizer"
                               Value="{51B4D7E5-7568-4234-B4BB-47FB3C016A69}"
                               Type="string" />
                <RegistryValue Root="HKCR"
                               Key="SystemFileAssociations\.png\ShellEx\ContextMenuHandlers\ImageResizer"
                               Value="{51B4D7E5-7568-4234-B4BB-47FB3C016A69}"
                               Type="string" />
                <RegistryValue Root="HKCR"
                               Key="SystemFileAssociations\.rle\ShellEx\ContextMenuHandlers\ImageResizer"
                               Value="{51B4D7E5-7568-4234-B4BB-47FB3C016A69}"
                               Type="string" />
                <RegistryValue Root="HKCR"
                               Key="SystemFileAssociations\.tif\ShellEx\ContextMenuHandlers\ImageResizer"
                               Value="{51B4D7E5-7568-4234-B4BB-47FB3C016A69}"
                               Type="string" />
                <RegistryValue Root="HKCR"
                               Key="SystemFileAssociations\.tiff\ShellEx\ContextMenuHandlers\ImageResizer"
                               Value="{51B4D7E5-7568-4234-B4BB-47FB3C016A69}"
                               Type="string" />
                <RegistryValue Root="HKCR"
                               Key="SystemFileAssociations\.wdp\ShellEx\ContextMenuHandlers\ImageResizer"
                               Value="{51B4D7E5-7568-4234-B4BB-47FB3C016A69}"
                               Type="string" />
            </Component>
        </DirectoryRef>

        <!-- PowerRename -->
        <DirectoryRef Id="PowerRenameInstallFolder" FileSource="$(var.BinX64Dir)modules\$(var.PowerRenameProjectName)">
            <?foreach File in $(var.PowerRenameFiles)?>
                <Component Id="PowerRename_$(var.File)" Win64="yes">
                    <File Source="$(var.BinX64Dir)modules\$(var.PowerRenameProjectName)\$(var.File)" />
                </Component>
            <?endforeach?>        
			<!-- !Warning! Make sure to change Component Guid if you update something here -->
            <Component Id="Module_PowerRename" Guid="40D43079-240E-402D-8CE8-571BFFA71175" Win64="yes">
                <!-- VCRuntime -->
                <?foreach File in vcruntime140.dll;vcruntime140_1.dll;concrt140.dll;msvcp140.dll;msvcp140_1.dll;msvcp140_2.dll;msvcp140_codecvt_ids.dll;vccorlib140.dll?>
                <File Id="PowerRename_$(var.File)" Source="$(var.RepoDir)installer\VCRuntime\$(var.File)" />
                <?endforeach?>
                <RegistryKey Root="HKLM" Key="Software\Classes\CLSID\{0440049F-D1DC-4E46-B27B-98393D79486B}">
                    <RegistryValue Type="string" Value="PowerRename Shell Extension" />
                    <RegistryValue Type="string" Name="ContextMenuOptIn" Value="" />
                    <RegistryValue Type="string" Key="InprocServer32" Value="[PowerRenameInstallFolder]PowerToys.PowerRenameExt.dll" />
                    <RegistryValue Type="string" Key="InprocServer32" Name="ThreadingModel" Value="Apartment" />
                </RegistryKey>
                <RegistryKey Root="HKLM" Key="Software\Classes\AllFileSystemObjects\ShellEx\ContextMenuHandlers\PowerRenameExt">
                    <RegistryValue Type="string" Value="{0440049F-D1DC-4E46-B27B-98393D79486B}"/>
                </RegistryKey>
            </Component>
        </DirectoryRef>

        <DirectoryRef Id="PowerRenameAssetsFolder" FileSource="$(var.BinX64Dir)modules\$(var.PowerRenameProjectName)">
			<!-- !Warning! Make sure to change Component Guid if you update the file list -->
            <Component Id="Module_PowerRename_Assets" Guid="BA290033-7861-44B7-8A04-7E4C3CC7F0AE" Win64="yes">
                <File Source="$(var.BinX64Dir)modules\$(var.PowerRenameProjectName)\Assets\file.png" />
                <File Source="$(var.BinX64Dir)modules\$(var.PowerRenameProjectName)\Assets\folder.png" />
            </Component>
        </DirectoryRef>
        <!-- MouseUtils -->
        <DirectoryRef Id="MouseUtilsInstallFolder" FileSource="$(var.BinX64Dir)modules\$(var.MouseUtilsProjectName)">
            <Component Id="Module_FindMyMouse" Win64="yes">
                <File Source="$(var.BinX64Dir)modules\$(var.MouseUtilsProjectName)\PowerToys.FindMyMouse.dll" KeyPath="yes" />
            </Component>
            <Component Id="Module_MouseHighlighter" Win64="yes">
                <File Source="$(var.BinX64Dir)modules\$(var.MouseUtilsProjectName)\PowerToys.MouseHighlighter.dll" KeyPath="yes" />
            </Component>
            <Component Id="Module_MousePointerCrosshairs" Win64="yes">
                <File Source="$(var.BinX64Dir)modules\$(var.MouseUtilsProjectName)\PowerToys.MousePointerCrosshairs.dll" KeyPath="yes" />
            </Component>
        </DirectoryRef>

        <!-- Shortcut guide -->
        <DirectoryRef Id="ShortcutGuideModuleInterfaceInstallFolder" FileSource="$(var.ShortcutGuideModuleInterface)">
            <Component Id="Module_ShortcutGuideModuleInterface" Win64="yes">
                <File Source="$(var.ShortcutGuideModuleInterface)\PowerToys.ShortcutGuideModuleInterface.dll" KeyPath="yes" />
            </Component>
        </DirectoryRef>

        <DirectoryRef Id="VideoConferenceInstallFolder" FileSource="$(var.BinX64Dir)modules\$(var.VideoConferenceProjectName)\">
			<!-- !Warning! Make sure to change Component Guid if you update the file list -->
            <Component Id="Module_VideoConference" Guid="21DA4677-4AE8-4F01-BFC9-448E338DF864" Win64="yes">
                <Condition>WINDOWSBUILDNUMBER >= 18362</Condition>
                <File Source="$(var.BinX64Dir)modules\$(var.VideoConferenceProjectName)\PowerToys.VideoConferenceProxyFilter_x64.dll" KeyPath="yes" />
                <File Source="$(var.BinX32Dir)modules\$(var.VideoConferenceProjectName)\PowerToys.VideoConferenceProxyFilter_x86.dll" />
                <File Source="$(var.BinX64Dir)modules\$(var.VideoConferenceProjectName)\PowerToys.VideoConferenceModule.dll" />
            </Component>
        </DirectoryRef>
        <DirectoryRef Id="VideoConferenceIconsFolder" FileSource="$(var.BinX64Dir)modules\$(var.VideoConferenceProjectName)\Icons">
			<!-- !Warning! Make sure to change Component Guid if you update the file list -->
            <Component Id="Module_VideoConferenceIcons" Guid="9910F3D9-1BDF-43DB-BA0C-C558B121DF18" Win64="yes">
                <Condition>WINDOWSBUILDNUMBER >= 18362</Condition>
                <File Source="$(var.BinX64Dir)modules\$(var.VideoConferenceProjectName)\Icons\Off-NotInUse Dark.png" />
                <File Source="$(var.BinX64Dir)modules\$(var.VideoConferenceProjectName)\Icons\Off-NotInUse Light.png" />
                <File Source="$(var.BinX64Dir)modules\$(var.VideoConferenceProjectName)\Icons\Off-Off Dark.png" />
                <File Source="$(var.BinX64Dir)modules\$(var.VideoConferenceProjectName)\Icons\Off-Off Light.png" />
                <File Source="$(var.BinX64Dir)modules\$(var.VideoConferenceProjectName)\Icons\Off-On Dark.png" />
                <File Source="$(var.BinX64Dir)modules\$(var.VideoConferenceProjectName)\Icons\Off-On Light.png" />
                <File Source="$(var.BinX64Dir)modules\$(var.VideoConferenceProjectName)\Icons\On-NotInUse Dark.png" />
                <File Source="$(var.BinX64Dir)modules\$(var.VideoConferenceProjectName)\Icons\On-NotInUse Light.png" />
                <File Source="$(var.BinX64Dir)modules\$(var.VideoConferenceProjectName)\Icons\On-Off Light.png" />
                <File Source="$(var.BinX64Dir)modules\$(var.VideoConferenceProjectName)\Icons\On-Off Dark.png" />
                <File Source="$(var.BinX64Dir)modules\$(var.VideoConferenceProjectName)\Icons\On-On Dark.png" />
                <File Source="$(var.BinX64Dir)modules\$(var.VideoConferenceProjectName)\Icons\On-On Light.png" />
            </Component>
        </DirectoryRef>

        <DirectoryRef Id="ShortcutGuideExecutableInstallFolder" FileSource="$(var.ShortcutGuideExecutable)">
            <Component Id="Module_ShortcutGuideExecutable" Win64="yes">
                <File Source="$(var.ShortcutGuideExecutable)\PowerToys.ShortcutGuide.exe" KeyPath="yes" />
            </Component>
        </DirectoryRef>

        <!-- KBM -->
        <DirectoryRef Id="KeyboardManagerInstallFolder" FileSource="$(var.BinX64Dir)modules\$(var.KeyboardManagerProjectName)\">
            <Component Id="Module_KeyboardManager" Win64="yes">
                <File Source="$(var.BinX64Dir)modules\$(var.KeyboardManagerProjectName)\PowerToys.KeyboardManager.dll" />
            </Component>
        </DirectoryRef>

        <!-- KBM Editor -->
        <DirectoryRef Id="KeyboardManagerEditorInstallFolder" FileSource="$(var.BinX64Dir)modules\$(var.KeyboardManagerProjectName)\KeyboardManagerEditor">
            <Component Id="Module_KeyboardManager_Editor" Win64="yes">
                <File Source="$(var.BinX64Dir)modules\$(var.KeyboardManagerProjectName)\KeyboardManagerEditor\PowerToys.KeyboardManagerEditor.exe" />
            </Component>
        </DirectoryRef>

        <!-- KBM Engine -->
        <DirectoryRef Id="KeyboardManagerEngineInstallFolder" FileSource="$(var.BinX64Dir)modules\$(var.KeyboardManagerProjectName)\KeyboardManagerEngine">
            <Component Id="Module_KeyboardManager_Engine" Win64="yes">
                <File Source="$(var.BinX64Dir)modules\$(var.KeyboardManagerProjectName)\KeyboardManagerEngine\PowerToys.KeyboardManagerEngine.exe" />
            </Component>
        </DirectoryRef>

        <!-- Color Picker -->
        <DirectoryRef Id="ColorPickerInstallFolder" FileSource="$(var.BinX64Dir)modules\$(var.ColorPickerProjectName)">
<<<<<<< HEAD
			<!-- !Warning! Make sure to change Component Guid if you update the file list -->
            <Component Id="Module_ColorPicker" Guid="C15076EC-70EE-4CE9-BEA0-665B1EECCAAF" Win64="yes">
                <?foreach File in PowerToys.ColorPicker.dll;System.IO.Abstractions.dll;PowerToys.ColorPickerUI.exe;PowerToys.ColorPickerUI.dll;PowerToys.ColorPickerUI.deps.json;PowerToys.ColorPickerUI.runtimeconfig.json;PowerToys.Settings.UI.Lib.dll;PowerToys.Interop.dll;PowerToys.ManagedTelemetry.dll;PowerToys.ManagedCommon.dll;ControlzEx.dll;Microsoft.Xaml.Behaviors.dll;ModernWpf.Controls.dll;ModernWpf.dll;System.ComponentModel.Composition.dll;PowerToys.Common.UI.dll;WinRT.Runtime.dll;Microsoft.Windows.SDK.NET.dll?>
=======
            <Component Id="Module_ColorPicker" Guid="8A52A69E-37B2-4BEA-9D73-77763066052F" Win64="yes">
                <?foreach File in PowerToys.ColorPicker.dll;System.IO.Abstractions.dll;PowerToys.ColorPickerUI.exe;PowerToys.ColorPickerUI.dll;PowerToys.ColorPickerUI.deps.json;PowerToys.ColorPickerUI.runtimeconfig.json;PowerToys.Settings.UI.Lib.dll;PowerToys.Interop.dll;PowerToys.ManagedTelemetry.dll;PowerToys.ManagedCommon.dll;ControlzEx.dll;Microsoft.Xaml.Behaviors.dll;ModernWpf.Controls.dll;ModernWpf.dll;System.ComponentModel.Composition.dll;PowerToys.Common.UI.dll;WinRT.Runtime.dll;Microsoft.Windows.SDK.NET.dll;System.Text.Json.dll?>
>>>>>>> 4572f62c
                <File Id="ColorPickerFile_$(var.File)" Source="$(var.BinX64Dir)modules\$(var.ColorPickerProjectName)\$(var.File)" />
                <?endforeach?>
            </Component>
        </DirectoryRef>

        <!-- Color Picker Resources -->
        <DirectoryRef Id="ColorPickerResourcesFolder" FileSource="$(var.BinX64Dir)modules\$(var.ColorPickerProjectName)\Resources">
            <Component Id="Module_ColorPicker_Cursor">
                <File Id="ColorPickerFile_colorPicker.cur" Source="$(var.BinX64Dir)modules\$(var.ColorPickerProjectName)\Resources\colorPicker.cur" />
            </Component>
			<Component Id="Module_ColorPicker_Icon">
				<File Id="ColorPickerFile_icon.ico" Source="$(var.BinX64Dir)modules\$(var.ColorPickerProjectName)\Resources\icon.ico" />
			</Component>
		</DirectoryRef>

        <!-- Awake -->
        <DirectoryRef Id="AwakeInstallFolder" FileSource="$(var.BinX64Dir)modules\$(var.AwakeProjectName)">
<<<<<<< HEAD
			<!-- !Warning! Make sure to change Component Guid if you update the file list -->
            <Component Id="Module_Awake" Guid="0D571D9A-743B-4CC5-9297-F0289FBE3398" Win64="yes">
                <?foreach File in PowerToys.AwakeModuleInterface.dll;PowerToys.ManagedCommon.dll;PowerToys.ManagedTelemetry.dll;PowerToys.Settings.UI.Lib.dll;NLog.config;NLog.dll;PowerToys.Awake.deps.json;PowerToys.Awake.dll;PowerToys.Awake.exe;PowerToys.Awake.runtimeconfig.json;PowerToys.Interop.dll;System.CommandLine.dll;System.IO.Abstractions.dll;System.Reactive.dll;System.Runtime.Caching.dll?>
=======
            <Component Id="Module_Awake" Guid="F26F5780-5B38-43B2-BC21-8406ED6E2071" Win64="yes">
                <?foreach File in PowerToys.AwakeModuleInterface.dll;PowerToys.ManagedCommon.dll;PowerToys.ManagedTelemetry.dll;PowerToys.Settings.UI.Lib.dll;NLog.config;NLog.dll;PowerToys.Awake.deps.json;PowerToys.Awake.dll;PowerToys.Awake.exe;PowerToys.Awake.runtimeconfig.json;PowerToys.Interop.dll;System.CommandLine.dll;System.IO.Abstractions.dll;System.Reactive.dll;System.Runtime.Caching.dll;System.Text.Json.dll?>
>>>>>>> 4572f62c
                <File Id="AwakeFile_$(var.File)" Source="$(var.BinX64Dir)modules\$(var.AwakeProjectName)\$(var.File)" />
                <?endforeach?>
            </Component>
        </DirectoryRef>

        <!-- Awake images -->
        <DirectoryRef Id="AwakeImagesFolder" FileSource="$(var.BinX64Dir)modules\$(var.AwakeProjectName)\Images">
            <Component Id="Module_Awake_Images" >
                <File Id="Awake_Awake.ico" Source="$(var.BinX64Dir)modules\$(var.AwakeProjectName)\Images\Awake.ico" />
            </Component>
        </DirectoryRef>

        <DirectoryRef Id="FileExplorerPreviewInstallFolder" FileSource="$(var.RepoDir)\modules\FileExplorerPreview\">
            <?foreach File in $(var.PowerPreviewFiles)?>
                <Component Id="Module_PowerPreview_$(var.File)" Win64="yes">
                    <File Id="$(var.File)" Source="$(var.BinX64Dir)modules\FileExplorerPreview\$(var.File)" />
                </Component>
            <?endforeach?>
        </DirectoryRef>
        <DirectoryRef Id="MonacoPreviewHandlerRuntimesWinX64NativeFolder" FileSource="$(var.BinX64Dir)modules\FileExplorerPreview\runtimes\win-x64\native">
            <Component Id="MonacoPreviewHandlerRuntimesWinX64NativeLibs" Win64="yes">
                <File Id="MonacoPreviewHandler_WebView2Loader" Source="$(var.BinX64Dir)modules\FileExplorerPreview\runtimes\win-x64\native\WebView2Loader.dll" />
            </Component>
        </DirectoryRef>

        <!-- AlwaysOnTop -->
        <DirectoryRef Id="AlwaysOnTopInstallFolder" FileSource="$(var.BinX64Dir)modules\$(var.AlwaysOnTopProjectName)">
            <Component Id="Module_AlwaysOnTopInterface" Win64="yes">
                <File Source="$(var.BinX64Dir)modules\$(var.AlwaysOnTopProjectName)\PowerToys.AlwaysOnTopModuleInterface.dll" />
            </Component>
			<Component Id="Module_AlwaysOnTop" Win64="yes">
				<File Source="$(var.BinX64Dir)modules\$(var.AlwaysOnTopProjectName)\PowerToys.AlwaysOnTop.exe" />
			</Component>
			
        </DirectoryRef>

        <!-- SettingsV2 components -->
        <DirectoryRef Id="SettingsV2InstallFolder" FileSource="$(var.BinX64Dir)Settings\">
            <?foreach File in $(var.SettingsV2Files)?>
                <Component Id="SettingsV2_$(var.File)" Win64="yes">
                    <File Id="SV2_$(var.File)" Source="$(var.BinX64Dir)Settings\$(var.File)" />
                </Component>
            <?endforeach?>
            <Component Id="SettingsV2_Redist" Win64="yes" Guid="AB8C3CAE-3390-48E8-B2E1-36003E1FDEB3">            
                <!-- !Warning! Make sure to change Component Guid if you update the file list -->
                <!-- VCRuntime -->
                <?foreach File in vcruntime140.dll;vcruntime140_1.dll;concrt140.dll;msvcp140.dll;msvcp140_1.dll;msvcp140_2.dll;msvcp140_codecvt_ids.dll;vccorlib140.dll?>
                <File Id="SettingsV2_$(var.File)" Source="$(var.RepoDir)installer\VCRuntime\$(var.File)" />
                <?endforeach?>
            </Component>
        </DirectoryRef>
        <DirectoryRef Id="SettingsV2AssetsInstallFolder" FileSource="$(var.BinX64Dir)Settings\Assets">
            <Component Id="SettingsV2Assets_LogoScale200" Win64="yes">
                <File Id="SV2A_LogoScale200" Source="$(var.BinX64Dir)Settings\Assets\Logo.scale-200.png" />
            </Component>
            <Component Id="SettingsV2Assets_SplashScreen" Win64="yes">
                <File Id="SV2A_SplashScreen" Source="$(var.BinX64Dir)Settings\Assets\SplashScreen.png" />
            </Component>
            <Component Id="SettingsV2Assets_StoreLogo_Scale100" Win64="yes">
                <File Id="SV2A_StoreLogoScale100" Source="$(var.BinX64Dir)Settings\Assets\StoreLogo.scale-100.png" />
            </Component>
            <Component Id="SettingsV2Assets_StoreLogo" Win64="yes">
                <File Id="SV2A_StoreLogo" Source="$(var.BinX64Dir)Settings\Assets\StoreLogo.png" />
            </Component>
            <Component Id="SettingsV2Assets_Square150x150sc200" Win64="yes">
                <File Id="SV2A_Square150x150sc200" Source="$(var.BinX64Dir)Settings\Assets\Square150x150Logo.scale-200.png" />
            </Component>
            <Component Id="SettingsV2Assets_Square44x44ts24" Win64="yes">
                <File Id="SV2A_Square44x44ts24" Source="$(var.BinX64Dir)Settings\Assets\Square44x44Logo.targetsize-24_altform-unplated.png" />
            </Component>
            <Component Id="SettingsV2Assets_Wide310x150sc200" Win64="yes">
                <File Id="SV2A_Wide310x150sc200" Source="$(var.BinX64Dir)Settings\Assets\Wide310x150Logo.scale-200.png" />
            </Component>
            <Component Id="SettingsV2Assets_Square44x44Logo200" Win64="yes">
                <File Id="SV2A_Square44x44Logo200" Source="$(var.BinX64Dir)Settings\Assets\Square44x44Logo.scale-200.png" />
            </Component>
        </DirectoryRef>
        <DirectoryRef Id="SettingsV2AssetsModulesInstallFolder" FileSource="$(var.BinX64Dir)Settings\Assets\Modules">
			<?foreach File in $(var.SettingsV2AssetsModulesFiles)?>
			    <Component Id="SettingsV2AssetsModules_$(var.File)" Win64="yes">
				    <File Id="S2AMF_$(var.File)" Source="$(var.BinX64Dir)Settings\Assets\Modules\$(var.File)" />
			    </Component>
			<?endforeach?>
		</DirectoryRef>
        <DirectoryRef Id="SettingsV2OOBEAssetsModulesInstallFolder" FileSource="$(var.BinX64Dir)Settings\Assets\Modules\OOBE">
			<?foreach File in $(var.SettingsV2OOBEAssetsModulesFiles)?>
			    <Component Id="SettingsV2OOBEAssetsModules_$(var.File)" Win64="yes">
				    <File Id="SettingsV2OOBEAssetsModules_$(var.File)"  Source="$(var.BinX64Dir)Settings\Assets\Modules\OOBE\$(var.File)" />
			    </Component>
			<?endforeach?>
		</DirectoryRef>
        <DirectoryRef Id="SettingsV2OOBEAssetsFluentIconsInstallFolder" FileSource="$(var.BinX64Dir)Settings\Assets\FluentIcons">
			<?foreach File in $(var.SettingsV2OOBEAssetsFluentIconsFiles)?>
			    <Component Id="SettingsV2OOBEAssetsFluentIcons_$(var.File)" Win64="yes">
				    <File Id="SettingsV2OOBEAssetsFluentIconsFile_$(var.File)" Source="$(var.BinX64Dir)Settings\Assets\FluentIcons\FluentIcons$(var.File)" />
			    </Component>
			<?endforeach?>			
        </DirectoryRef>
        <DirectoryRef Id="SettingsV2ControlsInstallFolder" FileSource="$(var.BinX64Dir)Settings\Controls\ShortcutControl">
            <Component Id="SettingsV2Controls" Win64="yes">
                <?foreach File in ShortcutControl.xbf?>
                <File Id="SettingsV2_Controls_$(var.File)" Source="$(var.BinX64Dir)Settings\Controls\ShortcutControl\$(var.File)" />
                <?endforeach?>
            </Component>
        </DirectoryRef>
        <DirectoryRef Id="SettingsV2PropertiesInstallFolder" FileSource="$(var.BinX64Dir)Settings\Properties">
            <Component Id="SettingsV2Properties" Win64="yes">
                <?foreach File in Default.rd.xml?>
                <File Id="SettingsV2_Properties_$(var.File)" Source="$(var.BinX64Dir)Settings\Properties\$(var.File)" />
                <?endforeach?>
            </Component>
        </DirectoryRef>
        <DirectoryRef Id="SettingsV2StylesInstallFolder" FileSource="$(var.BinX64Dir)Settings\Styles">
			<?foreach File in $(var.SettingsV2StylesFiles)?>
			    <Component Id="SettingsV2Styles_$(var.File)" Win64="yes">
				    <File Id="SettingsV2StylesFile_$(var.File)" Source="$(var.BinX64Dir)Settings\Styles\$(var.File)" />
			    </Component>
			<?endforeach?>
		</DirectoryRef>
        <DirectoryRef Id="SettingsV2ViewsInstallFolder" FileSource="$(var.BinX64Dir)Settings\Views">
			<!-- !Warning! Make sure to change Component Guid if you update the file list -->
            <Component Id="SettingsV2Views" Guid="2FEAE191-C924-4340-9292-F18FB8C30D66" Win64="yes">
                <?foreach File in FancyZonesPage.xbf;GeneralPage.xbf;ImageResizerPage.xbf;KeyboardManagerPage.xbf;PowerLauncherPage.xbf;PowerPreviewPage.xbf;PowerRenamePage.xbf;ShellPage.xbf;ShortcutGuidePage.xbf?>
                <File Id="SettingsV2_Views_$(var.File)" Source="$(var.BinX64Dir)Settings\Views\$(var.File)" />
                <?endforeach?>
            </Component>
        </DirectoryRef>
        <DirectoryRef Id="SettingsV2XamlAssetsInstallFolder" FileSource="$(var.BinX64Dir)Settings\Microsoft.UI.Xaml\Assets">
            <Component Id="SettingsV2XamlAssets" Win64="yes">
                <?foreach File in NoiseAsset_256X256_PNG.png?>
                <File Id="SettingsV2_XamlAssets_$(var.File)" Source="$(var.BinX64Dir)Settings\Microsoft.UI.Xaml\Assets\$(var.File)" />
                <?endforeach?>
            </Component>
        </DirectoryRef>

        <DirectoryRef Id="DesktopFolder">
            <Component Id="DesktopShortcut" >
                <Condition>INSTALLDESKTOPSHORTCUT</Condition>
                <!-- DesktopShortcutId is implicitly installed in HKCU, so WIX won't allow changing this reg value to HKLM. -->
                <RegistryValue Root="HKCU"
                                Key="Software\[Manufacturer]\[ProductName]"
                                Name="desktopshorcutinstalled"
                                Type="integer"
                                Value="1"
                                KeyPath="yes"/>
                <Shortcut Id="DesktopShortcutId"
                          Name="PowerToys (Preview)"
                          Description="PowerToys - Windows system utilities to maximize productivity"
                          Target="[!PowerToys.exe]"
                          WorkingDirectory="INSTALLFOLDER"
                          Icon="powertoys.exe"
                          Directory="DesktopFolder"/>
            </Component>
        </DirectoryRef>
    </Fragment>

    <Fragment>
        <ComponentGroup Id="CoreComponents" Directory="INSTALLFOLDER">
            <ComponentRef Id="powertoys_exe" />
            <ComponentRef Id="PowerToysStartMenuShortcut"/>
            <ComponentRef Id="BackgroundActivator_dll" />
            <ComponentRef Id="PowerToys_ActionRunner_exe" />
            <ComponentRef Id="PowerToys_Update_exe" />
            <ComponentRef Id="powertoys_toast_clsid" />
            <ComponentRef Id="License_rtf" />
            <ComponentRef Id="Notice_md" />
            <ComponentRef Id="powertoysinterop_dll" />
            <ComponentRef Id="vcredist_dlls" />
			<?foreach File in $(var.ShortcutGuideSvgsFiles)?>
			    <ComponentRef Id="ShortcutGuideSvgs_$(var.File)" />
			<?endforeach?>
            <ComponentRef Id="Module_ShortcutGuideModuleInterface" />
            <ComponentRef Id="Module_ShortcutGuideExecutable" />
            <ComponentRef Id="Module_VideoConference" />
            <ComponentRef Id="Module_VideoConferenceIcons" />
            <?foreach File in $(var.FancyZonesFiles)?>
                <ComponentRef Id="Module_FancyZones_$(var.File)" />
            <?endforeach?>
            <ComponentRef Id="DesktopShortcut" />
            <ComponentRef Id="Module_PowerRename" />
			<?foreach File in $(var.PowerRenameFiles)?>
			    <ComponentRef Id="PowerRename_$(var.File)" />
			<?endforeach?>
			<ComponentRef Id="Module_PowerRename_Assets" />
            <?foreach File in $(var.ImageResizerFiles)?>
                <ComponentRef Id="Module_ImageResizer_$(var.File)" />
            <?endforeach?>                
            <ComponentRef Id="Module_ImageResizer_vcredist_dlls" />
            <ComponentRef Id="Module_ImageResizer_Registry" />
            <?foreach File in $(var.PowerPreviewFiles)?>
                <ComponentRef Id="Module_PowerPreview_$(var.File)" />
            <?endforeach?>                
            <ComponentRef Id="MonacoPreviewHandlerRuntimesWinX64NativeLibs" />
            <ComponentRef Id="Module_PowerPreview_Registry" />
            <ComponentRef Id="Module_KeyboardManager" />
            <ComponentRef Id="Module_KeyboardManager_Editor" />
            <ComponentRef Id="Module_KeyboardManager_Engine" />
            <ComponentRef Id="Module_ColorPicker" />
            <ComponentRef Id="Module_ColorPicker_Icon"/>
			<ComponentRef Id="Module_ColorPicker_Cursor"/>
            <ComponentRef Id="Module_Awake"/>
            <ComponentRef Id="Module_Awake_Images"/>
            <ComponentRef Id="Module_FindMyMouse"/>
            <ComponentRef Id="Module_MouseHighlighter"/>
            <ComponentRef Id="Module_MousePointerCrosshairs" />
            <ComponentRef Id="Module_AlwaysOnTop"/>
			<ComponentRef Id="Module_AlwaysOnTopInterface"/>
            <?foreach File in $(var.SettingsV2Files)?>
                <ComponentRef Id="SettingsV2_$(var.File)" />
            <?endforeach?>                
            <ComponentRef Id="SettingsV2Assets_LogoScale200" />
            <ComponentRef Id="SettingsV2Assets_SplashScreen" />
            <ComponentRef Id="SettingsV2Assets_StoreLogo_Scale100" />
            <ComponentRef Id="SettingsV2Assets_StoreLogo" />
            <ComponentRef Id="SettingsV2Assets_Square150x150sc200" />
            <ComponentRef Id="SettingsV2Assets_Square44x44ts24" />
            <ComponentRef Id="SettingsV2Assets_Wide310x150sc200" />
            <ComponentRef Id="SettingsV2Assets_Square44x44Logo200" />            
            <ComponentRef Id="SettingsV2_Redist" />
			<?foreach File in $(var.SettingsV2AssetsModulesFiles)?>
			    <ComponentRef Id="SettingsV2AssetsModules_$(var.File)" />
			<?endforeach?>
			<?foreach File in $(var.SettingsV2OOBEAssetsFluentIconsFiles)?>
			    <ComponentRef Id="SettingsV2OOBEAssetsFluentIcons_$(var.File)" />
			<?endforeach?>
			<?foreach File in $(var.SettingsV2OOBEAssetsModulesFiles)?>
                <ComponentRef Id="SettingsV2OOBEAssetsModules_$(var.File)" />
            <?endforeach?>
            <ComponentRef Id="SettingsV2Controls" />
            <ComponentRef Id="SettingsV2Properties" />
			<?foreach File in $(var.SettingsV2StylesFiles)?>
			    <ComponentRef Id="SettingsV2Styles_$(var.File)" />
			<?endforeach?>
			<ComponentRef Id="SettingsV2Views" />
            <ComponentRef Id="SettingsV2XamlAssets" />
        </ComponentGroup>
        <ComponentGroup Id="ToolComponents" Directory="ToolsFolder">
            <ComponentRef Id="BugReportTool_exe" />
            <ComponentRef Id="WebcamReportTool_exe" />
        </ComponentGroup>
    </Fragment>

    <!-- Languages for localization on build farm -->
    <!-- qps-ploc;qps-ploca;qps-plocm; -->
    <?define LocLanguageList = cs-CZ;de-DE;es-ES;fr-FR;hu-HU;it-IT;ja-JP;ko-KR;nl-NL;pl-PL;pt-BR;pt-PT;ru-RU;sv-SE;tr-TR;zh-CN;zh-TW?>

    <Fragment>
        <!-- Resource directories should be added only if the installer is built on the build farm -->
        <?ifdef env.IsPipeline?>
        <?foreach ParentDirectory in LauncherInstallFolder;FancyZonesInstallFolder;ImageResizerInstallFolder;ColorPickerInstallFolder;FileExplorerPreviewInstallFolder;CalculatorPluginFolder;FolderPluginFolder;ProgramPluginFolder;ShellPluginFolder;IndexerPluginFolder;UnitConverterPluginFolder;UriPluginFolder;WindowWalkerPluginFolder;RegistryPluginFolder;VSCodeWorkspacesPluginFolder;ServicePluginFolder;SystemPluginFolder;WindowsSettingsPluginFolder;WindowsTerminalPluginFolder;WebSearchPluginFolder?>
        <DirectoryRef Id="$(var.ParentDirectory)">
            <!-- Resource file directories -->
            <?foreach Language in $(var.LocLanguageList)?>
            <!--NB: Ids can't contain hyphens-->
            <?if $(var.Language) = cs-CZ?>
            <?define IdSafeLanguage = cs_CZ?>
            <?elseif $(var.Language) = de-DE?>
            <?define IdSafeLanguage = de_DE?>
            <?elseif $(var.Language) = es-ES?>
            <?define IdSafeLanguage = es_ES?>
            <?elseif $(var.Language) = fr-FR?>
            <?define IdSafeLanguage = fr_FR?>
            <?elseif $(var.Language) = hu-HU?>
            <?define IdSafeLanguage = hu_HU?>
            <?elseif $(var.Language) = it-IT?>
            <?define IdSafeLanguage = it_IT?>
            <?elseif $(var.Language) = ja-JP?>
            <?define IdSafeLanguage = ja_JP?>
            <?elseif $(var.Language) = ko-KR?>
            <?define IdSafeLanguage = ko_KR?>
            <?elseif $(var.Language) = nl-NL?>
            <?define IdSafeLanguage = nl_NL?>
            <?elseif $(var.Language) = pl-PL?>
            <?define IdSafeLanguage = pl_PL?>
            <?elseif $(var.Language) = pt-BR?>
            <?define IdSafeLanguage = pt_BR?>
            <?elseif $(var.Language) = pt-PT?>
            <?define IdSafeLanguage = pt_PT?>
<!--

            <?elseif $(var.Language) = qps-ploc?>
            <?define IdSafeLanguage = qps_ploc?>
            <?elseif $(var.Language) = qps-ploca?>
            <?define IdSafeLanguage = qps_ploca?>
            <?elseif $(var.Language) = qps-plocm?>
            <?define IdSafeLanguage = qps_plocm?>
-->
            <?elseif $(var.Language) = ru-RU?>
            <?define IdSafeLanguage = ru_RU?>
            <?elseif $(var.Language) = sv-SE?>
            <?define IdSafeLanguage = sv_SE?>
            <?elseif $(var.Language) = tr-TR?>
            <?define IdSafeLanguage = tr_TR?>
            <?elseif $(var.Language) = zh-CN?>
            <?define IdSafeLanguage = zh_CN?>
            <?elseif $(var.Language) = zh-TW?>
            <?define IdSafeLanguage = zh_TW?>
            <?else?>
            <?define IdSafeLanguage = $(var.Language)?>
            <?endif?>
            <Directory Id="Resource$(var.IdSafeLanguage)$(var.ParentDirectory)" Name="$(var.Language)" />
            <?undef IdSafeLanguage?>
            <?endforeach?>
        </DirectoryRef>
        <?endforeach?>
        <?endif?>
        <ComponentGroup Id="ResourcesComponents">
            <!-- Resource components should be added only if the installer is built on the build farm -->
            <?ifdef env.IsPipeline?>
            <!-- Components for adding resource files -->
            <?foreach Language in $(var.LocLanguageList)?>
            <!--NB: Ids can't contain hyphens-->
            <?if $(var.Language) = cs-CZ?>
            <!-- CompGUIDPrefix is language-dependent guid prefix missing the last 2 digits. -->
            <?define CompGUIDPrefix = 3E93405A-B91B-4E04-BAEC-26BEEE60F9?>
            <?define IdSafeLanguage = cs_CZ?>
            <?elseif $(var.Language) = de-DE?>
            <?define CompGUIDPrefix = AF28C057-7ED9-474C-8E7E-D583BE8ECF?>
            <?define IdSafeLanguage = de_DE?>
            <?elseif $(var.Language) = es-ES?>
            <?define CompGUIDPrefix = DD1FEEBD-55F0-44BA-A0FF-62C5C1C952?>
            <?define IdSafeLanguage = es_ES?>
            <?elseif $(var.Language) = fr-FR?>
            <?define CompGUIDPrefix = F9F86D61-C747-43FC-8509-F3D1F198E1?>
            <?define IdSafeLanguage = fr_FR?>
            <?elseif $(var.Language) = hu-HU?>
            <?define CompGUIDPrefix = 9A919A40-E457-47F5-97C8-E886F06DDE?>
            <?define IdSafeLanguage = hu_HU?>
            <?elseif $(var.Language) = it-IT?>
            <?define CompGUIDPrefix = 48FBF6D9-32DB-46FF-A64C-225269E738?>
            <?define IdSafeLanguage = it_IT?>
            <?elseif $(var.Language) = ja-JP?>
            <?define CompGUIDPrefix = FB8E04AB-C8E8-43C0-8883-19F73E4EBA?>
            <?define IdSafeLanguage = ja_JP?>
            <?elseif $(var.Language) = ko-KR?>
            <?define CompGUIDPrefix = 86C8F07C-80CA-420A-B6E7-86933D640C?>
            <?define IdSafeLanguage = ko_KR?>
            <?elseif $(var.Language) = nl-NL?>
            <?define CompGUIDPrefix = C68F115F-28DD-4B45-9512-405C432458?>
            <?define IdSafeLanguage = nl_NL?>
            <?elseif $(var.Language) = pl-PL?>
            <?define CompGUIDPrefix = 97494A31-5F57-4EC1-A6A9-994DF0813B?>
            <?define IdSafeLanguage = pl_PL?>
            <?elseif $(var.Language) = pt-BR?>
            <?define CompGUIDPrefix = F4985235-2AB9-446B-BF8E-B14929A160?>
            <?define IdSafeLanguage = pt_BR?>
            <?elseif $(var.Language) = pt-PT?>
            <?define CompGUIDPrefix = 58155841-D53A-4330-89D3-5C0338B928?>
            <?define IdSafeLanguage = pt_PT?>
            <!-- 
                <?elseif $(var.Language) = qps-ploc?>
                <?define CompGUIDPrefix = 75710CB2-DBDA-420B-9676-34D5F9D4A2?>
                <?define IdSafeLanguage = qps_ploc?>
                <?elseif $(var.Language) = qps-ploca?>
                <?define CompGUIDPrefix = 55AF2A35-F959-49AB-B9EF-DFC9964A4F?>
                <?define IdSafeLanguage = qps_ploca?>
                <?elseif $(var.Language) = qps-plocm?>
                <?define CompGUIDPrefix = D8CE2F7B-B0A1-4687-BFB7-1792B2FCCD?>
                <?define IdSafeLanguage = qps_plocm?> 
            -->
            <?elseif $(var.Language) = ru-RU?>
            <?define CompGUIDPrefix = 157BAF33-8D3F-46B7-9CF9-2C18E601CC?>
            <?define IdSafeLanguage = ru_RU?>
            <?elseif $(var.Language) = sv-SE?>
            <?define CompGUIDPrefix = 85B4199F-5F89-42C3-B7C2-DBCD3E5267?>
            <?define IdSafeLanguage = sv_SE?>
            <?elseif $(var.Language) = tr-TR?>
            <?define CompGUIDPrefix = EA375345-F52A-499B-A45E-108CE67EAF?>
            <?define IdSafeLanguage = tr_TR?>
            <?elseif $(var.Language) = zh-CN?>
            <?define CompGUIDPrefix = F8EE7CE9-58EA-4850-B76F-C22362DC0E?>
            <?define IdSafeLanguage = zh_CN?>
            <?elseif $(var.Language) = zh-TW?>
            <?define CompGUIDPrefix = F07F3210-79E2-4C38-AEF7-D8EBE06621?>
            <?define IdSafeLanguage = zh_TW?>
            <?else?>
            <?define IdSafeLanguage = $(var.Language)?>
            <?define CompGUIDPrefix = 94D9A417-56FC-435D-8167-A45F5D7A75?>
            <?endif?>
            <Component
                Id="Launcher_$(var.IdSafeLanguage)_Component"
                Directory="Resource$(var.IdSafeLanguage)LauncherInstallFolder"
                Guid="$(var.CompGUIDPrefix)00">
                <File Id="Launcher_$(var.IdSafeLanguage)_File" Source="$(var.BinX64Dir)modules\launcher\$(var.Language)\PowerToys.PowerLauncher.resources.dll" />
            </Component>
            <Component
                Id="FancyZonesEditor_$(var.IdSafeLanguage)_Component"
                Directory="Resource$(var.IdSafeLanguage)FancyZonesInstallFolder"
                Guid="$(var.CompGUIDPrefix)01">
                <File Id="FancyZonesEditor_$(var.IdSafeLanguage)_File" Source="$(var.BinX64Dir)modules\$(var.FancyZonesProjectName)\$(var.Language)\PowerToys.FancyZonesEditor.resources.dll" />
            </Component>
            <Component
                Id="ImageResizer_$(var.IdSafeLanguage)_Component"
                Directory="Resource$(var.IdSafeLanguage)ImageResizerInstallFolder"
                Guid="$(var.CompGUIDPrefix)02">
                <File Id="ImageResizer_$(var.IdSafeLanguage)_File" Source="$(var.BinX64Dir)modules\$(var.ImageResizerProjectName)\$(var.Language)\PowerToys.ImageResizer.resources.dll" />
            </Component>
            <Component
                Id="ColorPicker_$(var.IdSafeLanguage)_Component"
                Directory="Resource$(var.IdSafeLanguage)ColorPickerInstallFolder"
                Guid="$(var.CompGUIDPrefix)03">
                <File Id="ColorPicker_$(var.IdSafeLanguage)_File" Source="$(var.BinX64Dir)modules\$(var.ColorPickerProjectName)\$(var.Language)\PowerToys.ColorPickerUI.resources.dll" />
            </Component>
            <Component
                Id="MarkdownPreviewHandler_$(var.IdSafeLanguage)_Component"
                Directory="Resource$(var.IdSafeLanguage)FileExplorerPreviewInstallFolder"
                Guid="$(var.CompGUIDPrefix)04">
                <File Id="MarkdownPreviewHandler_$(var.IdSafeLanguage)_File" Source="$(var.BinX64Dir)modules\FileExplorerPreview\$(var.Language)\PowerToys.MarkdownPreviewHandler.resources.dll" />
            </Component>
            <Component
                Id="SVGPreviewHandler_$(var.IdSafeLanguage)_Component"
                Directory="Resource$(var.IdSafeLanguage)FileExplorerPreviewInstallFolder"
                Guid="$(var.CompGUIDPrefix)05">
                <File Id="SVGPreviewHandler_$(var.IdSafeLanguage)_File" Source="$(var.BinX64Dir)modules\FileExplorerPreview\$(var.Language)\PowerToys.SvgPreviewHandler.resources.dll" />
            </Component>
            <Component
                Id="PDFPreviewHandler_$(var.IdSafeLanguage)_Component"
                Directory="Resource$(var.IdSafeLanguage)FileExplorerPreviewInstallFolder"
                Guid="$(var.CompGUIDPrefix)06">
                <File Id="PDFPreviewHandler_$(var.IdSafeLanguage)_File" Source="$(var.BinX64Dir)modules\FileExplorerPreview\$(var.Language)\PowerToys.PdfPreviewHandler.resources.dll" />
            </Component>
            <Component
                Id="GcodePreviewHandler_$(var.IdSafeLanguage)_Component"
                Directory="Resource$(var.IdSafeLanguage)FileExplorerPreviewInstallFolder"
                Guid="$(var.CompGUIDPrefix)07">
                <File Id="GcodePreviewHandler_$(var.IdSafeLanguage)_File" Source="$(var.BinX64Dir)modules\FileExplorerPreview\$(var.Language)\PowerToys.GcodePreviewHandler.resources.dll" />
            </Component>
            <!-- PowerToys Run aka Launcher plugin resources -->
            <Component
                Id="Launcher_Calculator_$(var.IdSafeLanguage)_Component"
                Directory="Resource$(var.IdSafeLanguage)CalculatorPluginFolder"
                Guid="$(var.CompGUIDPrefix)08">
                <File Id="Launcher_Calculator_$(var.IdSafeLanguage)_File" Source="$(var.BinX64Dir)modules\launcher\Plugins\Calculator\$(var.Language)\Microsoft.PowerToys.Run.Plugin.Calculator.resources.dll" />
            </Component>
            <Component
                Id="Launcher_Folder_$(var.IdSafeLanguage)_Component"
                Directory="Resource$(var.IdSafeLanguage)FolderPluginFolder"
                Guid="$(var.CompGUIDPrefix)09">
                <File Id="Launcher_Folder_$(var.IdSafeLanguage)_File" Source="$(var.BinX64Dir)modules\launcher\Plugins\Folder\$(var.Language)\Microsoft.Plugin.Folder.resources.dll" />
            </Component>
            <Component
                Id="Launcher_Program_$(var.IdSafeLanguage)_Component"
                Guid="$(var.CompGUIDPrefix)0A"
                Directory="Resource$(var.IdSafeLanguage)ProgramPluginFolder">
                <File Id="Launcher_Program_$(var.IdSafeLanguage)_File" Source="$(var.BinX64Dir)modules\launcher\Plugins\Program\$(var.Language)\Microsoft.Plugin.Program.resources.dll" />
            </Component>
            <Component
                Id="Launcher_Shell_$(var.IdSafeLanguage)_Component"
                Guid="$(var.CompGUIDPrefix)0B"
                Directory="Resource$(var.IdSafeLanguage)ShellPluginFolder">
                <File Id="Launcher_Shell_$(var.IdSafeLanguage)_File" Source="$(var.BinX64Dir)modules\launcher\Plugins\Shell\$(var.Language)\Microsoft.Plugin.Shell.resources.dll" />
            </Component>
            <Component
                Id="Launcher_Indexer_$(var.IdSafeLanguage)_Component"
                Guid="$(var.CompGUIDPrefix)0C"
                Directory="Resource$(var.IdSafeLanguage)IndexerPluginFolder">
                <File Id="Launcher_Indexer_$(var.IdSafeLanguage)_File" Source="$(var.BinX64Dir)modules\launcher\Plugins\Indexer\$(var.Language)\Microsoft.Plugin.Indexer.resources.dll" />
            </Component>
            <Component
                Id="Launcher_Uri_$(var.IdSafeLanguage)_Component"
                Guid="$(var.CompGUIDPrefix)0D"
                Directory="Resource$(var.IdSafeLanguage)UriPluginFolder">
                <File Id="Launcher_Uri_$(var.IdSafeLanguage)_File" Source="$(var.BinX64Dir)modules\launcher\Plugins\Uri\$(var.Language)\Microsoft.Plugin.Uri.resources.dll" />
            </Component>
            <Component
                Id="Launcher_VSCodeWorkspaces_$(var.IdSafeLanguage)_Component"
                Guid="$(var.CompGUIDPrefix)0E"
                Directory="Resource$(var.IdSafeLanguage)VSCodeWorkspacesPluginFolder">
                <File Id="Launcher_VSCodeWorkspaces_$(var.IdSafeLanguage)_File" Source="$(var.BinX64Dir)modules\launcher\Plugins\VSCodeWorkspaces\$(var.Language)\Community.PowerToys.Run.Plugin.VSCodeWorkspaces.resources.dll" />
            </Component>
            <Component Id="Launcher_WindowWalker_$(var.IdSafeLanguage)_Component"
                       Guid="$(var.CompGUIDPrefix)0F"
                       Directory="Resource$(var.IdSafeLanguage)WindowWalkerPluginFolder">
                <File Id="Launcher_WindowWalker_$(var.IdSafeLanguage)_File" Source="$(var.BinX64Dir)modules\launcher\Plugins\WindowWalker\$(var.Language)\Microsoft.Plugin.WindowWalker.resources.dll" />
            </Component>
            <Component
                Id="Launcher_Registry_$(var.IdSafeLanguage)_Component"
                Guid="$(var.CompGUIDPrefix)10"
                Directory="Resource$(var.IdSafeLanguage)RegistryPluginFolder">
                <File Id="Launcher_Registry_$(var.IdSafeLanguage)_File" Source="$(var.BinX64Dir)modules\launcher\Plugins\Registry\$(var.Language)\Microsoft.PowerToys.Run.Plugin.Registry.resources.dll" />
            </Component>
            <Component
                Id="Launcher_Service_$(var.IdSafeLanguage)_Component"
                Guid="$(var.CompGUIDPrefix)11"
                Directory="Resource$(var.IdSafeLanguage)ServicePluginFolder">
                <File Id="Launcher_Service_$(var.IdSafeLanguage)_File" Source="$(var.BinX64Dir)modules\launcher\Plugins\Service\$(var.Language)\Microsoft.PowerToys.Run.Plugin.Service.resources.dll" />
            </Component>
            <Component
                Id="Launcher_System_$(var.IdSafeLanguage)_Component"
                Guid="$(var.CompGUIDPrefix)12"
                Directory="Resource$(var.IdSafeLanguage)SystemPluginFolder">
                <File Id="Launcher_System_$(var.IdSafeLanguage)_File" Source="$(var.BinX64Dir)modules\launcher\Plugins\System\$(var.Language)\Microsoft.PowerToys.Run.Plugin.System.resources.dll" />
            </Component>
            <Component
                Id="Launcher_WindowsSettings_$(var.IdSafeLanguage)_Component"
                Guid="$(var.CompGUIDPrefix)13"
                Directory="Resource$(var.IdSafeLanguage)WindowsSettingsPluginFolder">
                <File Id="Launcher_WindowsSettings_$(var.IdSafeLanguage)_File" Source="$(var.BinX64Dir)modules\launcher\Plugins\WindowsSettings\$(var.Language)\Microsoft.PowerToys.Run.Plugin.WindowsSettings.resources.dll" />
            </Component>
            <!-- Uncomment after Plugin receives the localization files.
                <Component 
                    Id="Launcher_WindowsTerminal_$(var.IdSafeLanguage)_Component" 
                    Guid="$(var.CompGUIDPrefix)14"                
                    Directory="Resource$(var.IdSafeLanguage)WindowsTerminalFolder">
                    <File Id="Launcher_WindowsTerminal_$(var.IdSafeLanguage)_File" Source="$(var.BinX64Dir)modules\launcher\Plugins\WindowsTerminal\$(var.Language)\Microsoft.PowerToys.Run.Plugin.WindowsTerminal.resources.dll" />
                </Component>
                -->
            <?undef IdSafeLanguage?>
            <?undef CompGUIDPrefix?>
            <?endforeach?>
            <?endif?>
        </ComponentGroup>
    </Fragment>
    <Fragment>
        <ComponentGroup Id="LauncherComponents">
            <Component Id="launcherShortcutComponent" Directory="LauncherInstallFolder" >
                <!-- Toast Notification AUMID -->
                <RegistryKey Root="HKLM" Key="SOFTWARE\Classes\AppUserModelId\PowerToysRun">
                    <RegistryValue Type="string" Name="DisplayName" Value="PowerToys Run" />
                    <RegistryValue Type="string" Name="IconUri" Value="[LauncherImagesFolder]RunAsset.ico" />
                </RegistryKey>
            </Component>

			<!-- !Warning! Make sure to change Component Guid if you update the file list -->
            <Component Id="launcherInstallComponent" Guid="5E7074E9-155F-49A1-BD4C-470A09814618" Directory="LauncherInstallFolder" >
                <File Source="$(var.BinX64Dir)modules\Launcher\PowerToys.Launcher.dll" />
                <?foreach File in concrt140_app.dll;e_sqlite3.dll;JetBrains.Annotations.dll;Mages.Core.dll;Mono.Cecil.dll;Mono.Cecil.Mdb.dll;Mono.Cecil.Pdb.dll;Mono.Cecil.Rocks.dll;msvcp140_1_app.dll;msvcp140_2_app.dll;msvcp140_app.dll;NLog.dll;NLog.Extensions.Logging.dll;PowerToys.PowerLauncher.deps.json;PowerToys.PowerLauncher.dll;PowerToys.PowerLauncher.exe;Microsoft.Xaml.Behaviors.dll;PowerToys.PowerLauncher.runtimeconfig.json;System.Data.OleDb.dll;UnitsNet.dll;vcamp140_app.dll;vccorlib140_app.dll;vcomp140_app.dll;vcruntime140_1_app.dll;vcruntime140_app.dll;Wox.Infrastructure.dll;Wox.Plugin.dll;PowerToys.Interop.dll;PowerToys.ManagedTelemetry.dll;PowerToys.PowerLauncher.Telemetry.dll;Microsoft.Data.Sqlite.dll;SQLitePCLRaw.batteries_v2.dll;SQLitePCLRaw.core.dll;SQLitePCLRaw.provider.e_sqlite3.dll;Microsoft.Extensions.Configuration.Abstractions.dll;Microsoft.Extensions.DependencyInjection.Abstractions.dll;Microsoft.Extensions.DependencyInjection.dll;Microsoft.Extensions.Logging.Abstractions.dll;Microsoft.Extensions.Logging.dll;Microsoft.Extensions.Options.dll;Microsoft.Extensions.Primitives.dll;ControlzEx.dll;PowerToys.ManagedCommon.dll;System.IO.Abstractions.dll;PowerToys.Common.UI.dll;System.ServiceProcess.ServiceController.dll;Microsoft.Toolkit.Uwp.Notifications.dll;ModernWpf.Controls.dll;ModernWpf.dll;WinRT.Runtime.dll;Microsoft.Windows.SDK.NET.dll;System.Text.Json.dll?>
                <File Id="File_$(var.File)" Source="$(var.BinX64Dir)modules\launcher\$(var.File)" />
                <?endforeach?>
                <File Source="$(var.BinX64Dir)Settings\PowerToys.Settings.UI.Lib.dll" />
                <!-- VCRuntime -->
                <?foreach File in vcruntime140.dll;vcruntime140_1.dll;concrt140.dll;msvcp140.dll;msvcp140_1.dll;msvcp140_2.dll;msvcp140_codecvt_ids.dll;vccorlib140.dll?>
                <File Id="File_$(var.File)" Source="$(var.RepoDir)installer\VCRuntime\$(var.File)" />
                <?endforeach?>
            </Component>
			<?foreach File in $(var.launcherImagesComponentFiles)?>
			    <Component Id="launcherImagesComponent_$(var.File)" Win64="yes" Directory="LauncherImagesFolder">
				    <File Id="launcherImagesComponentFile_$(var.File)" Source="$(var.BinX64Dir)modules\launcher\Images\$(var.File)" />
			    </Component>
			<?endforeach?>
            <!-- Calculator Plugin -->
			<?foreach File in $(var.calcComponentFiles)?>
			    <Component Id="calcComponent_$(var.File)" Win64="yes" Directory="CalculatorPluginFolder">
				    <File Id="calcComponentFile_$(var.File)" Source="$(var.BinX64Dir)modules\launcher\Plugins\Calculator\$(var.File)" />
			    </Component>
			<?endforeach?>
			<Component Id="calculatorImagesComponentLight" Directory="CalculatorImagesFolder" >
                <File Id="calculatorPluginImg_calculator_light" Source="$(var.BinX64Dir)modules\launcher\Plugins\Calculator\Images\calculator.light.png" />
            </Component>
			<Component Id="calculatorImagesComponentDark" Directory="CalculatorImagesFolder" >
    			<File Id="calculatorPluginImg_calculator_dark" Source="$(var.BinX64Dir)modules\launcher\Plugins\Calculator\Images\calculator.dark.png" />
			</Component>

            <!-- Folder Plugin -->
			<?foreach File in $(var.FolderComponentFiles)?>
			    <Component Id="FolderComponent_$(var.File)" Win64="yes" Directory="FolderPluginFolder">
				    <File Id="FolderComponentFile_$(var.File)" Source="$(var.BinX64Dir)modules\launcher\Plugins\Folder\$(var.File)" />
			    </Component>
			<?endforeach?>
			<?foreach File in $(var.FolderImagesComponentFiles)?>
			    <Component Id="FolderImagesComponent_$(var.File)" Win64="yes" Directory="FolderPluginImagesFolder">
				    <File Id="FolderImagesComponentFile_$(var.File)" Source="$(var.BinX64Dir)modules\launcher\Plugins\Folder\Images\$(var.File)" />
			    </Component>
			<?endforeach?>
			
            <!-- Program Plugin -->
            <?foreach File in $(var.ProgramComponentFiles)?>
                <Component Id="ProgramComponent_$(var.File)" Win64="yes" Directory="ProgramPluginFolder">
                    <File Id="ProgramComponentFile_$(var.File)" Source="$(var.BinX64Dir)modules\launcher\Plugins\Program\$(var.File)" />
                </Component>
            <?endforeach?>

			<?foreach File in $(var.ProgramImagesComponentFiles)?>
			<Component Id="ProgramImagesComponent_$(var.File)" Win64="yes" Directory="ProgramImagesFolder">
				<File Id="ProgramImagesComponentFile_$(var.File)" Source="$(var.BinX64Dir)modules\launcher\Plugins\Program\Images\$(var.File)" />
			</Component>
			<?endforeach?>
			
            <!-- Shell Plugin -->
			<?foreach File in $(var.ShellComponentFiles)?>
			    <Component Id="ShellComponent_$(var.File)" Win64="yes" Directory="ShellPluginFolder">
				    <File Id="ShellComponentFile_$(var.File)" Source="$(var.BinX64Dir)modules\launcher\Plugins\Shell\$(var.File)" />
			    </Component>
			<?endforeach?>
			<?foreach File in $(var.ShellImagesComponentFiles)?>
			    <Component Id="ShellImagesComponent_$(var.File)" Win64="yes" Directory="ShellImagesFolder">
				    <File Id="ShellImagesComponentFile_$(var.File)" Source="$(var.BinX64Dir)modules\launcher\Plugins\Shell\Images\$(var.File)" />
			    </Component>
			<?endforeach?>
			
			<!-- Indexer Plugin -->
			<?foreach File in $(var.IndexerComponentFiles)?>
			    <Component Id="IndexerComponent_$(var.File)" Win64="yes" Directory="IndexerPluginFolder">
				    <File Id="IndexerComponentFile_$(var.File)" Source="$(var.BinX64Dir)modules\launcher\Plugins\Indexer\$(var.File)" />
			    </Component>
			<?endforeach?>
			<?foreach File in $(var.IndexerImagesComponentFiles)?>
			    <Component Id="IndexerImagesComponent_$(var.File)" Win64="yes" Directory="IndexerImagesFolder">
				    <File Id="IndexerImagesComponentFile_$(var.File)" Source="$(var.BinX64Dir)modules\launcher\Plugins\Indexer\Images\$(var.File)" />
			    </Component>
			<?endforeach?>
			
			<!-- UnitConverter Plugin -->
			<?foreach File in $(var.UnitConvCompFiles)?>
			    <Component Id="UnitConvComp_$(var.File)" Win64="yes" Directory="UnitConverterPluginFolder">
				    <File Id="UnitConvCompFile_$(var.File)" Source="$(var.BinX64Dir)modules\launcher\Plugins\UnitConverter\$(var.File)" />
			    </Component>
			<?endforeach?>
			<Component Id="UnitConverterImagesComponentLight" Directory="UnitConverterImagesFolder" >
                <File Id="UnitConverterLight" Source="$(var.BinX64Dir)modules\launcher\Plugins\UnitConverter\Images\unitconverter.light.png" />
            </Component>
			<Component Id="UnitConverterImagesComponentDark" Directory="UnitConverterImagesFolder" >
			    <File Id="UnitConverterDark" Source="$(var.BinX64Dir)modules\launcher\Plugins\UnitConverter\Images\unitconverter.dark.png" />
			</Component>

            <!-- WebSearch Plugin -->
			<?foreach File in $(var.WebSrchCompFiles)?>
			    <Component Id="WebSrchComp_$(var.File)" Win64="yes" Directory="WebSearchPluginFolder">
				    <File Id="WebSrchCompFile_$(var.File)" Source="$(var.BinX64Dir)modules\launcher\Plugins\WebSearch\$(var.File)" />
			    </Component>
			<?endforeach?>
			<Component Id="WebSearchImagesComponentLight" Directory="WebSearchImagesFolder" >
                <File Id="WebSearchLight" Source="$(var.BinX64Dir)modules\launcher\Plugins\WebSearch\Images\WebSearch.light.png" />
            </Component>
			<Component Id="WebSearchImagesComponentDark" Directory="WebSearchImagesFolder" >
			    <File Id="WebSearchDark" Source="$(var.BinX64Dir)modules\launcher\Plugins\WebSearch\Images\WebSearch.dark.png" />
			</Component>

            <!-- Uri Plugin -->
			<?foreach File in $(var.UriComponentFiles)?>
			    <Component Id="UriComponent_$(var.File)" Win64="yes" Directory="UriPluginFolder">
				    <File Id="UriComponentFile_$(var.File)" Source="$(var.BinX64Dir)modules\launcher\Plugins\Uri\$(var.File)" />
			    </Component>
			<?endforeach?>
			<Component Id="UriImagesComponentLight" Directory="UriImagesFolder" >
                <File Id="UriLightIcon" Source="$(var.BinX64Dir)modules\launcher\Plugins\Uri\Images\Uri.light.png" />
            </Component>
			<Component Id="UriImagesComponentDark" Directory="UriImagesFolder" >
			    <File Id="UriDarkIcon" Source="$(var.BinX64Dir)modules\launcher\Plugins\Uri\Images\Uri.dark.png" />
			</Component>

            <!-- VSCodeWorkspaces Plugin -->
			<?foreach File in $(var.VSCWrkCompFiles)?>
			    <Component Id="VSCWrkComp_$(var.File)" Win64="yes" Directory="VSCodeWorkspacesPluginFolder">
				    <File Id="VSCWrkCompFile_$(var.File)" Source="$(var.BinX64Dir)modules\launcher\Plugins\VSCodeWorkspaces\$(var.File)" />
			    </Component>
			<?endforeach?>
			<Component Id="VSCodeWorkspacesDepsComponent" Directory="VSCodeWorkspacesPluginFolder">
				<File Id="VSCodeWorkspaceFolder_deps" Source="$(var.BinX64Dir)modules\launcher\Plugins\VSCodeWorkspaces\Community.PowerToys.Run.Plugin.VSCodeWorkspaces.deps.json" />
			</Component>
			<Component Id="VSCodeWorkspacesImagesComponentLight" Directory="VSCodeWorkspaceImagesFolder" >
                <File Id="VSCodeWorkspaceCodeLight" Source="$(var.BinX64Dir)modules\launcher\Plugins\VSCodeWorkspaces\Images\code-light.png" />
            </Component>
			<Component Id="VSCodeWorkspacesImagesComponentDark" Directory="VSCodeWorkspaceImagesFolder" >
    			<File Id="VSCodeWorkspaceCodeDark" Source="$(var.BinX64Dir)modules\launcher\Plugins\VSCodeWorkspaces\Images\code-dark.png" />
			</Component>
			<Component Id="VSCodeWorkspacesImagesComponentFolder" Directory="VSCodeWorkspaceImagesFolder" >
			    <File Id="VSCodeWorkspaceFolder" Source="$(var.BinX64Dir)modules\launcher\Plugins\VSCodeWorkspaces\Images\folder.png" />
			</Component>
			<Component Id="VSCodeWorkspacesImagesComponentMonitor" Directory="VSCodeWorkspaceImagesFolder" >
			    <File Id="VSCodeWorkspaceRemote" Source="$(var.BinX64Dir)modules\launcher\Plugins\VSCodeWorkspaces\Images\monitor.png" />
			</Component>

            <!-- WindowWalker Plugin -->
			<?foreach File in $(var.WindowWlkrCompFiles)?>
			    <Component Id="WindowWlkrComp_$(var.File)" Win64="yes" Directory="WindowWalkerPluginFolder">
				    <File Id="WindowWlkrCompFile_$(var.File)" Source="$(var.BinX64Dir)modules\launcher\Plugins\WindowWalker\$(var.File)" />
			    </Component>
			<?endforeach?>
			<Component Id="WindowWalkerImagesComponentLight" Directory="WindowWalkerImagesFolder" >
                <File Id="WindowWalkerLightIcon" Source="$(var.BinX64Dir)modules\launcher\Plugins\WindowWalker\Images\windowwalker.light.png" />
            </Component>
			<Component Id="WindowWalkerImagesComponentDark" Directory="WindowWalkerImagesFolder" >
			    <File Id="WindowWalkerDarkIcon" Source="$(var.BinX64Dir)modules\launcher\Plugins\WindowWalker\Images\windowwalker.dark.png" />
			</Component>

            <!-- Registry Plugin -->
			<?foreach File in $(var.RegistryComponentFiles)?>
			    <Component Id="RegistryComponent_$(var.File)" Win64="yes" Directory="RegistryPluginFolder">
				    <File Id="RegistryComponentFile_$(var.File)" Source="$(var.BinX64Dir)modules\launcher\Plugins\Registry\$(var.File)" />
			    </Component>
			<?endforeach?>
			<Component Id="RegistryImagesComponentLight" Directory="RegistryImagesFolder" >
                <File Id="RegistryLightIcon" Source="$(var.BinX64Dir)modules\launcher\Plugins\Registry\Images\reg.light.png" />
            </Component>
			<Component Id="RegistryImagesComponentDark" Directory="RegistryImagesFolder" >
			    <File Id="RegistryDarkIcon" Source="$(var.BinX64Dir)modules\launcher\Plugins\Registry\Images\reg.dark.png" />
			</Component>

            <!-- Service Plugin -->
			<?foreach File in $(var.ServiceComponentFiles)?>
			    <Component Id="ServiceComponent_$(var.File)" Win64="yes" Directory="ServicePluginFolder">
				    <File Id="ServiceComponentFile_$(var.File)" Source="$(var.BinX64Dir)modules\launcher\Plugins\Service\$(var.File)" />
			    </Component>
			<?endforeach?>
			<Component Id="ServiceImagesComponentLight" Directory="ServiceImagesFolder" >
                <File Id="ServiceLightIcon" Source="$(var.BinX64Dir)modules\launcher\Plugins\Service\Images\service.light.png" />
            </Component>
			<Component Id="ServiceImagesComponentDark" Directory="ServiceImagesFolder" >
			    <File Id="ServiceDarkIcon" Source="$(var.BinX64Dir)modules\launcher\Plugins\Service\Images\service.dark.png" />
			</Component>

            <!-- System Plugin -->
			<?foreach File in $(var.SystemComponentFiles)?>
			    <Component Id="SystemComponent_$(var.File)" Win64="yes" Directory="SystemPluginFolder">
				    <File Id="SystemComponentFile_$(var.File)" Source="$(var.BinX64Dir)modules\launcher\Plugins\System\$(var.File)" />
			    </Component>
			<?endforeach?>
			<?foreach File in $(var.SystemImagesComponentFiles)?>
			    <Component Id="SystemImagesComponent_$(var.File)" Win64="yes" Directory="SystemImagesFolder">
				    <File Id="SystemImagesComponentFile_$(var.File)" Source="$(var.BinX64Dir)modules\launcher\Plugins\System\Images\$(var.File)" />
			    </Component>
			<?endforeach?>
			
            <!-- WindowsSettings Plugin -->
			<?foreach File in $(var.WinSetCmpFiles)?>
			    <Component Id="WinSetCmp_$(var.File)" Win64="yes" Directory="WindowsSettingsPluginFolder">
				    <File Id="WinSetCmpFile_$(var.File)" Source="$(var.BinX64Dir)modules\launcher\Plugins\WindowsSettings\$(var.File)" />
			    </Component>
			<?endforeach?>
			<Component Id="WindowsSettingsImagesComponentLight" Directory="WindowsSettingsImagesFolder" >
                <File Id="WindowsSettingsLightIcon" Source="$(var.BinX64Dir)modules\launcher\Plugins\WindowsSettings\Images\WindowsSettings.light.png" />
            </Component>
			<Component Id="WindowsSettingsImagesComponentDark" Directory="WindowsSettingsImagesFolder" >
			    <File Id="WindowsSettingsDarkIcon" Source="$(var.BinX64Dir)modules\launcher\Plugins\WindowsSettings\Images\WindowsSettings.dark.png" />
			</Component>

            <!-- WindowsTerminal Plugin -->
			<?foreach File in $(var.WinTermCmpFiles)?>
			    <Component Id="WinTermCmp_$(var.File)" Win64="yes" Directory="WindowsTerminalPluginFolder">
				    <File Id="WinTermCmpFile_$(var.File)" Source="$(var.BinX64Dir)modules\launcher\Plugins\WindowsTerminal\$(var.File)" />
			    </Component>
			<?endforeach?>
			<Component Id="WindowsTerminalImagesComponentLight" Directory="WindowsTerminalImagesFolder" >
                <File Id="WindowsTerminalLightIcon" Source="$(var.BinX64Dir)modules\launcher\Plugins\WindowsTerminal\Images\WindowsTerminal.light.png" />
            </Component>
			<Component Id="WindowsTerminalImagesComponentDark" Directory="WindowsTerminalImagesFolder" >
			    <File Id="WindowsTerminalDarkIcon" Source="$(var.BinX64Dir)modules\launcher\Plugins\WindowsTerminal\Images\WindowsTerminal.dark.png" />
			</Component>

        </ComponentGroup>
    </Fragment>
</Wix><|MERGE_RESOLUTION|>--- conflicted
+++ resolved
@@ -34,9 +34,9 @@
            -->
     <?define ShortcutGuideSvgsFiles=0.svg;1.svg;2.svg;3.svg;4.svg;5.svg;6.svg;7.svg;8.svg;9.svg;no_active_window.svg;overlay.svg;overlay_portrait.svg?>
 
-    <?define FancyZonesFiles=PowerToys.FancyZonesModuleInterface.dll;PowerToys.FancyZonesEditor.dll;PowerToys.FancyZonesEditor.runtimeconfig.json;PowerToys.FancyZonesEditor.deps.json;PowerToys.FancyZonesEditor.exe;PowerToys.FancyZones.exe;ControlzEx.dll;Microsoft.Xaml.Behaviors.dll;ModernWpf.dll;ModernWpf.Controls.dll;PowerToys.Interop.dll;PowerToys.ManagedCommon.dll;PowerToys.Common.UI.dll;PowerToys.ManagedTelemetry.dll;System.IO.Abstractions.dll;Microsoft.Windows.SDK.NET.dll;WinRT.Runtime.dll?>
+    <?define FancyZonesFiles=PowerToys.FancyZonesModuleInterface.dll;PowerToys.FancyZonesEditor.dll;PowerToys.FancyZonesEditor.runtimeconfig.json;PowerToys.FancyZonesEditor.deps.json;PowerToys.FancyZonesEditor.exe;PowerToys.FancyZones.exe;ControlzEx.dll;Microsoft.Xaml.Behaviors.dll;ModernWpf.dll;ModernWpf.Controls.dll;System.Text.Json.dll;PowerToys.Interop.dll;PowerToys.ManagedCommon.dll;PowerToys.Common.UI.dll;PowerToys.ManagedTelemetry.dll;System.IO.Abstractions.dll;Microsoft.Windows.SDK.NET.dll;WinRT.Runtime.dll?>
     
-    <?define ImageResizerFiles=PowerToys.ImageResizer.exe;PowerToys.ImageResizerExt.dll;PowerToys.ImageResizer.dll;PowerToys.ImageResizer.deps.json;PowerToys.ImageResizer.runtimeconfig.json;PowerToys.ManagedCommon.dll;PowerToys.ManagedTelemetry.dll;PowerToys.Common.UI.dll;ControlzEx.dll;ModernWpf.Controls.dll;ModernWpf.dll;Microsoft.Xaml.Behaviors.dll;PowerToys.Interop.dll;System.IO.Abstractions.dll;WinRT.Runtime.dll;Microsoft.Windows.SDK.NET.dll ?>
+    <?define ImageResizerFiles=PowerToys.ImageResizer.exe;PowerToys.ImageResizerExt.dll;PowerToys.ImageResizer.dll;PowerToys.ImageResizer.deps.json;PowerToys.ImageResizer.runtimeconfig.json;PowerToys.ManagedCommon.dll;PowerToys.ManagedTelemetry.dll;PowerToys.Common.UI.dll;ControlzEx.dll;ModernWpf.Controls.dll;ModernWpf.dll;System.Text.Json.dll;Microsoft.Xaml.Behaviors.dll;PowerToys.Interop.dll;System.IO.Abstractions.dll;WinRT.Runtime.dll;Microsoft.Windows.SDK.NET.dll ?>
 
     <?define PowerPreviewFiles=PowerToys.powerpreview.dll;PowerToys.PreviewHandlerCommon.dll;PowerToys.PreviewHandlerCommon.deps.json;PowerToys.ManagedCommon.dll;PowerToys.ManagedTelemetry.dll;PowerToys.SvgPreviewHandler.dll;PowerToys.SvgPreviewHandler.comhost.dll;PowerToys.SvgPreviewHandler.runtimeconfig.json;PowerToys.SvgPreviewHandler.deps.json;PowerToys.SvgThumbnailProvider.dll;PowerToys.SvgThumbnailProvider.comhost.dll;PowerToys.SvgThumbnailProvider.runtimeconfig.json;PowerToys.SvgThumbnailProvider.deps.json;PowerToys.MarkdownPreviewHandler.dll;PowerToys.MarkdownPreviewHandler.comhost.dll;PowerToys.MarkdownPreviewHandler.runtimeconfig.json;PowerToys.MarkdownPreviewHandler.deps.json;Markdig.Signed.dll;HtmlAgilityPack.dll;System.IO.Abstractions.dll;languages.json;PowerToys.Common.UI.dll;PowerToys.MonacoPreviewHandler.dll;PowerToys.MonacoPreviewHandler.comhost.dll;PowerToys.MonacoPreviewHandler.runtimeconfig.json;PowerToys.MonacoPreviewHandler.deps.json;ControlzEx.dll;Microsoft.Web.WebView2.Core.dll;Microsoft.Web.WebView2.WinForms.dll;Microsoft.Web.WebView2.Wpf.dll;System.Runtime.WindowsRuntime.dll;index.html;PowerToys.PdfPreviewHandler.dll;PowerToys.PdfPreviewHandler.comhost.dll;PowerToys.PdfPreviewHandler.runtimeconfig.json;PowerToys.PdfPreviewHandler.deps.json;Microsoft.Windows.SDK.NET.dll;WinRT.Runtime.dll;PowerToys.PdfThumbnailProvider.dll;PowerToys.PdfThumbnailProvider.comhost.dll;PowerToys.PdfThumbnailProvider.runtimeconfig.json;PowerToys.PdfThumbnailProvider.deps.json;PowerToys.GcodePreviewHandler.dll;PowerToys.GcodePreviewHandler.comhost.dll;PowerToys.GcodePreviewHandler.runtimeconfig.json;PowerToys.GcodePreviewHandler.deps.json;PowerToys.GcodeThumbnailProvider.dll;PowerToys.GcodeThumbnailProvider.comhost.dll;PowerToys.GcodeThumbnailProvider.runtimeconfig.json;PowerToys.GcodeThumbnailProvider.deps.json;PowerToys.StlThumbnailProvider.dll;PowerToys.StlThumbnailProvider.comhost.dll;PowerToys.StlThumbnailProvider.runtimeconfig.json;PowerToys.StlThumbnailProvider.deps.json;HelixToolkit.dll;HelixToolkit.Core.Wpf.dll?>
     
@@ -588,35 +588,11 @@
 
         <!-- FancyZone -->
         <DirectoryRef Id="FancyZonesInstallFolder" FileSource="$(var.BinX64Dir)modules\">
-<<<<<<< HEAD
-			<?foreach File in $(var.FancyZonesFiles)?>
+			      <?foreach File in $(var.FancyZonesFiles)?>
                 <Component Id="Module_FancyZones_$(var.File)" Win64="yes">
                     <File Id="Module_FancyZones_File_$(var.File)" Source="$(var.BinX64Dir)modules\$(var.FancyZonesProjectName)\$(var.File)" />
                 </Component>
             <?endforeach?>
-=======
-            <Component Id="Module_FancyZones" Guid="C6B5272E-6ED4-4B80-B0E7-2FF0355D8CF4" Win64="yes">
-                <File Source="$(var.BinX64Dir)modules\$(var.FancyZonesProjectName)\PowerToys.FancyZonesModuleInterface.dll" KeyPath="yes" />
-                <File Source="$(var.BinX64Dir)modules\$(var.FancyZonesProjectName)\PowerToys.FancyZonesEditor.dll" />
-                <File Source="$(var.BinX64Dir)modules\$(var.FancyZonesProjectName)\PowerToys.FancyZonesEditor.runtimeconfig.json" />
-                <File Source="$(var.BinX64Dir)modules\$(var.FancyZonesProjectName)\PowerToys.FancyZonesEditor.deps.json" />
-                <File Source="$(var.BinX64Dir)modules\$(var.FancyZonesProjectName)\PowerToys.FancyZonesEditor.exe" />
-                <File Source="$(var.BinX64Dir)modules\$(var.FancyZonesProjectName)\PowerToys.FancyZones.exe" />
-                <File Source="$(var.BinX64Dir)modules\$(var.FancyZonesProjectName)\ControlzEx.dll" />
-                <File Source="$(var.BinX64Dir)modules\$(var.FancyZonesProjectName)\Microsoft.Xaml.Behaviors.dll" />
-                <File Source="$(var.BinX64Dir)modules\$(var.FancyZonesProjectName)\ModernWpf.dll" />
-                <File Source="$(var.BinX64Dir)modules\$(var.FancyZonesProjectName)\ModernWpf.Controls.dll" />
-                <File Source="$(var.BinX64Dir)modules\$(var.FancyZonesProjectName)\System.Text.Json.dll" />
-
-                <File Id="FancyZones_interop" Source="$(var.BinX64Dir)modules\$(var.FancyZonesProjectName)\PowerToys.Interop.dll" />
-                <File Id="FancyZones_ManagedCommon" Source="$(var.BinX64Dir)modules\$(var.FancyZonesProjectName)\PowerToys.ManagedCommon.dll" />
-                <File Id="FancyZones_Common.UI" Source="$(var.BinX64Dir)modules\$(var.FancyZonesProjectName)\PowerToys.Common.UI.dll" />
-                <File Id="FancyZones_Telemetry.dll" Source="$(var.BinX64Dir)modules\$(var.FancyZonesProjectName)\PowerToys.ManagedTelemetry.dll" />
-                <File Id="FancyZone_System.IO.Abstractions.dll" Source="$(var.BinX64Dir)modules\$(var.FancyZonesProjectName)\System.IO.Abstractions.dll" />
-                <File Id="FancyZones_Microsoft.Windows.SDK.NET.dll" Source="$(var.BinX64Dir)modules\$(var.FancyZonesProjectName)\Microsoft.Windows.SDK.NET.dll" />
-                <File Id="FancyZones_WinRT.Runtime.dll" Source="$(var.BinX64Dir)modules\$(var.FancyZonesProjectName)\WinRT.Runtime.dll" />
-            </Component>
->>>>>>> 4572f62c
         </DirectoryRef>
 
         <DirectoryRef Id="ToolsFolder">
@@ -643,33 +619,12 @@
 
         <!-- Image Resizer -->
         <DirectoryRef Id="ImageResizerInstallFolder" FileSource="$(var.BinX64Dir)modules\$(var.ImageResizerProjectName)">
-<<<<<<< HEAD
             <?foreach File in $(var.ImageResizerFiles)?>
                 <Component Id="Module_ImageResizer_$(var.File)" Win64="yes">
                     <File Id="Module_ImageResizer_File_$(var.File)" Source="$(var.BinX64Dir)modules\$(var.ImageResizerProjectName)\$(var.File)" />
                 </Component>
             <?endforeach?>
             <Component Id="Module_ImageResizer_vcredist_dlls" Win64="yes" Guid="52F2C34D-6F45-44B4-9718-2FDFBC2373B8">
-=======
-            <Component Id="Module_ImageResizer" Guid="96E63289-759C-4A73-A56B-EE7429932F72" Win64="yes">
-                <File Source="$(var.BinX64Dir)modules\$(var.ImageResizerProjectName)\PowerToys.ImageResizer.exe" />
-                <File Source="$(var.BinX64Dir)modules\$(var.ImageResizerProjectName)\PowerToys.ImageResizerExt.dll" KeyPath="yes" />
-                <File Source="$(var.BinX64Dir)modules\$(var.ImageResizerProjectName)\PowerToys.ImageResizer.dll" />
-                <File Source="$(var.BinX64Dir)modules\$(var.ImageResizerProjectName)\PowerToys.ImageResizer.deps.json" />
-                <File Source="$(var.BinX64Dir)modules\$(var.ImageResizerProjectName)\PowerToys.ImageResizer.runtimeconfig.json" />
-                <File Id="ImageResizer_ManagedCommon" Source="$(var.BinX64Dir)modules\$(var.ImageResizerProjectName)\PowerToys.ManagedCommon.dll" />
-                <File Id="ImageResizer_ManagedTelemetry" Source="$(var.BinX64Dir)modules\$(var.ImageResizerProjectName)\PowerToys.ManagedTelemetry.dll" />
-                <File Id="ImageResizer_Common.UI" Source="$(var.BinX64Dir)modules\$(var.ImageResizerProjectName)\PowerToys.Common.UI.dll" />
-                <File Id="Module_ImageResizer_ControlzEX" Source="$(var.BinX64Dir)modules\$(var.ImageResizerProjectName)\ControlzEx.dll" />
-                <File Id="Module_ImageResizer_ModernWpf_Controls" Source="$(var.BinX64Dir)modules\$(var.ImageResizerProjectName)\ModernWpf.Controls.dll" />
-                <File Id="Module_ImageResizer_ModernWpf" Source="$(var.BinX64Dir)modules\$(var.ImageResizerProjectName)\ModernWpf.dll" />
-                <File Id="Module_ImageResizer_SystemTextJson" Source="$(var.BinX64Dir)modules\$(var.ImageResizerProjectName)\System.Text.Json.dll" />
-                <File Id="Module_ImageResizer_Microsoft_Xaml_Behaviors" Source="$(var.BinX64Dir)modules\$(var.ImageResizerProjectName)\Microsoft.Xaml.Behaviors.dll" />
-                <File Id="ImageResizer_interop" Source="$(var.BinX64Dir)modules\$(var.ImageResizerProjectName)\PowerToys.Interop.dll" />
-                <File Id="ImageResizer_System.IO.Abstractions.dll" Source="$(var.BinX64Dir)modules\$(var.ImageResizerProjectName)\System.IO.Abstractions.dll" />
-                <File Id="ImageResizer_WinRT.Runtime.dll" Source="$(var.BinX64Dir)modules\$(var.ImageResizerProjectName)\WinRT.Runtime.dll" />
-                <File Id="ImageResizer_Microsoft.Windows.SDK.NET.dll" Source="$(var.BinX64Dir)modules\$(var.ImageResizerProjectName)\Microsoft.Windows.SDK.NET.dll" />
->>>>>>> 4572f62c
                 <!-- VCRuntime -->
 			    <!-- !Warning! Make sure to change Component Guid if you update the file list -->
                 <?foreach File in vcruntime140.dll;vcruntime140_1.dll;concrt140.dll;msvcp140.dll;msvcp140_1.dll;msvcp140_2.dll;msvcp140_codecvt_ids.dll;vccorlib140.dll?>
@@ -858,14 +813,9 @@
 
         <!-- Color Picker -->
         <DirectoryRef Id="ColorPickerInstallFolder" FileSource="$(var.BinX64Dir)modules\$(var.ColorPickerProjectName)">
-<<<<<<< HEAD
 			<!-- !Warning! Make sure to change Component Guid if you update the file list -->
             <Component Id="Module_ColorPicker" Guid="C15076EC-70EE-4CE9-BEA0-665B1EECCAAF" Win64="yes">
-                <?foreach File in PowerToys.ColorPicker.dll;System.IO.Abstractions.dll;PowerToys.ColorPickerUI.exe;PowerToys.ColorPickerUI.dll;PowerToys.ColorPickerUI.deps.json;PowerToys.ColorPickerUI.runtimeconfig.json;PowerToys.Settings.UI.Lib.dll;PowerToys.Interop.dll;PowerToys.ManagedTelemetry.dll;PowerToys.ManagedCommon.dll;ControlzEx.dll;Microsoft.Xaml.Behaviors.dll;ModernWpf.Controls.dll;ModernWpf.dll;System.ComponentModel.Composition.dll;PowerToys.Common.UI.dll;WinRT.Runtime.dll;Microsoft.Windows.SDK.NET.dll?>
-=======
-            <Component Id="Module_ColorPicker" Guid="8A52A69E-37B2-4BEA-9D73-77763066052F" Win64="yes">
                 <?foreach File in PowerToys.ColorPicker.dll;System.IO.Abstractions.dll;PowerToys.ColorPickerUI.exe;PowerToys.ColorPickerUI.dll;PowerToys.ColorPickerUI.deps.json;PowerToys.ColorPickerUI.runtimeconfig.json;PowerToys.Settings.UI.Lib.dll;PowerToys.Interop.dll;PowerToys.ManagedTelemetry.dll;PowerToys.ManagedCommon.dll;ControlzEx.dll;Microsoft.Xaml.Behaviors.dll;ModernWpf.Controls.dll;ModernWpf.dll;System.ComponentModel.Composition.dll;PowerToys.Common.UI.dll;WinRT.Runtime.dll;Microsoft.Windows.SDK.NET.dll;System.Text.Json.dll?>
->>>>>>> 4572f62c
                 <File Id="ColorPickerFile_$(var.File)" Source="$(var.BinX64Dir)modules\$(var.ColorPickerProjectName)\$(var.File)" />
                 <?endforeach?>
             </Component>
@@ -883,14 +833,9 @@
 
         <!-- Awake -->
         <DirectoryRef Id="AwakeInstallFolder" FileSource="$(var.BinX64Dir)modules\$(var.AwakeProjectName)">
-<<<<<<< HEAD
 			<!-- !Warning! Make sure to change Component Guid if you update the file list -->
             <Component Id="Module_Awake" Guid="0D571D9A-743B-4CC5-9297-F0289FBE3398" Win64="yes">
-                <?foreach File in PowerToys.AwakeModuleInterface.dll;PowerToys.ManagedCommon.dll;PowerToys.ManagedTelemetry.dll;PowerToys.Settings.UI.Lib.dll;NLog.config;NLog.dll;PowerToys.Awake.deps.json;PowerToys.Awake.dll;PowerToys.Awake.exe;PowerToys.Awake.runtimeconfig.json;PowerToys.Interop.dll;System.CommandLine.dll;System.IO.Abstractions.dll;System.Reactive.dll;System.Runtime.Caching.dll?>
-=======
-            <Component Id="Module_Awake" Guid="F26F5780-5B38-43B2-BC21-8406ED6E2071" Win64="yes">
                 <?foreach File in PowerToys.AwakeModuleInterface.dll;PowerToys.ManagedCommon.dll;PowerToys.ManagedTelemetry.dll;PowerToys.Settings.UI.Lib.dll;NLog.config;NLog.dll;PowerToys.Awake.deps.json;PowerToys.Awake.dll;PowerToys.Awake.exe;PowerToys.Awake.runtimeconfig.json;PowerToys.Interop.dll;System.CommandLine.dll;System.IO.Abstractions.dll;System.Reactive.dll;System.Runtime.Caching.dll;System.Text.Json.dll?>
->>>>>>> 4572f62c
                 <File Id="AwakeFile_$(var.File)" Source="$(var.BinX64Dir)modules\$(var.AwakeProjectName)\$(var.File)" />
                 <?endforeach?>
             </Component>
