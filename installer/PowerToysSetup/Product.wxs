--- conflicted
+++ resolved
@@ -1549,41 +1549,6 @@
 			</Component>
 
             <!-- System Plugin -->
-<<<<<<< HEAD
-            <Component Id="SystemComponent" Directory="SystemPluginFolder" Guid="05894C7C-7207-4669-ADB9-E02DD9DB4CCD">
-                <?foreach File in plugin.json;Microsoft.PowerToys.Run.Plugin.System.deps.json;Microsoft.PowerToys.Run.Plugin.System.dll?>
-                <File Id="System_$(var.File)" Source="$(var.BinX64Dir)modules\launcher\Plugins\System\$(var.File)" />
-                <?endforeach?>
-            </Component>
-            <Component Id="SystemImagesComponent" Directory="SystemImagesFolder" Guid="8886318A-0CD8-4990-85D1-50D44D5ADA21">
-                <File Id="SystemLockDarkIcon" Source="$(var.BinX64Dir)modules\launcher\Plugins\System\Images\lock.dark.png" />
-                <File Id="SystemLockLightIcon" Source="$(var.BinX64Dir)modules\launcher\Plugins\System\Images\lock.light.png" />
-                <File Id="SystemLogoffDarkIcon" Source="$(var.BinX64Dir)modules\launcher\Plugins\System\Images\logoff.dark.png" />
-                <File Id="SystemLogoffLightIcon" Source="$(var.BinX64Dir)modules\launcher\Plugins\System\Images\logoff.light.png" />
-                <File Id="SystemRecyclebinDarkIcon" Source="$(var.BinX64Dir)modules\launcher\Plugins\System\Images\recyclebin.dark.png" />
-                <File Id="SystemRecyclebinLightIcon" Source="$(var.BinX64Dir)modules\launcher\Plugins\System\Images\recyclebin.light.png" />
-                <File Id="SystemRestartDarkIcon" Source="$(var.BinX64Dir)modules\launcher\Plugins\System\Images\restart.dark.png" />
-                <File Id="SystemRestartLightIcon" Source="$(var.BinX64Dir)modules\launcher\Plugins\System\Images\restart.light.png" />
-                <File Id="SystemShutdownDarkIcon" Source="$(var.BinX64Dir)modules\launcher\Plugins\System\Images\shutdown.dark.png" />
-                <File Id="SystemShutdownLightIcon" Source="$(var.BinX64Dir)modules\launcher\Plugins\System\Images\shutdown.light.png" />
-                <File Id="SystemSleepDarkIcon" Source="$(var.BinX64Dir)modules\launcher\Plugins\System\Images\sleep.dark.png" />
-                <File Id="SystemSleepLightIcon" Source="$(var.BinX64Dir)modules\launcher\Plugins\System\Images\sleep.light.png" />
-				<File Id="SystemFirmwareSettingsDarkIcon" Source="$(var.BinX64Dir)modules\launcher\Plugins\System\Images\firmwareSettings.dark.png" />
-                <File Id="SystemFirmwareSettingsLightIcon" Source="$(var.BinX64Dir)modules\launcher\Plugins\System\Images\firmwareSettings.light.png" />
-            </Component>
-
-            <!-- TimeZone Plugin -->
-            <Component Id="TimeZoneComponent" Directory="TimeZonePluginFolder" Guid="D1A5D772-4632-48EE-98BF-875F44F70AA5">
-                <?foreach File in plugin.json;Microsoft.PowerToys.Run.Plugin.TimeZone.deps.json;Microsoft.PowerToys.Run.Plugin.TimeZone.dll;PowerToys.ManagedTelemetry.dll?>
-                <File Id="TimeZone_$(var.File)" Source="$(var.BinX64Dir)modules\launcher\Plugins\TimeZone\$(var.File)" />
-                <?endforeach?>
-            </Component>
-            <Component Id="TimeZoneImagesComponent" Directory="TimeZoneImagesFolder" Guid="1D45EBBD-3AF3-473A-B019-AD6446B43506">
-                <File Id="TimeZoneDarkIcon" Source="$(var.BinX64Dir)modules\launcher\Plugins\TimeZone\Images\timeZone.dark.png" />
-                <File Id="TimeZoneLightIcon" Source="$(var.BinX64Dir)modules\launcher\Plugins\TimeZone\Images\timeZone.light.png" />
-            </Component>
-
-=======
 			<?foreach File in $(var.SystemComponentFiles)?>
 			    <Component Id="SystemComponent_$(var.File)" Win64="yes" Directory="SystemPluginFolder">
 				    <File Id="SystemComponentFile_$(var.File)" Source="$(var.BinX64Dir)modules\launcher\Plugins\System\$(var.File)" />
@@ -1594,8 +1559,20 @@
 				    <File Id="SystemImagesComponentFile_$(var.File)" Source="$(var.BinX64Dir)modules\launcher\Plugins\System\Images\$(var.File)" />
 			    </Component>
 			<?endforeach?>
-			
->>>>>>> 4cc74602
+      
+            <!-- TimeZone Plugin -->
+            <?foreach File in $(var.TimeZoneComponentFiles)?>
+			    <Component Id="TimeZoneComponent_$(var.File)" Win64="yes" Directory="TimeZonePluginFolder">
+				    <File Id="TimeZoneComponentFile_$(var.File)" Source="$(var.BinX64Dir)modules\launcher\Plugins\TimeZone\$(var.File)" />
+			    </Component>
+			<?endforeach?>
+            <Component Id="TimeZoneImagesComponentLight" Directory="TimeZoneImagesFolder" >
+                <File Id="TimeZoneLightIcon" Source="$(var.BinX64Dir)modules\launcher\Plugins\TimeZone\Images\timeZone.light.png" />
+            </Component>
+            <Component Id="TimeZoneImagesComponentDark" Directory="TimeZoneImagesFolder" >
+	            <File Id="TimeZoneDarkIcon" Source="$(var.BinX64Dir)modules\launcher\Plugins\TimeZone\Images\timeZone.dark.png" />
+		    </Component>
+      
             <!-- WindowsSettings Plugin -->
 			<?foreach File in $(var.WinSetCmpFiles)?>
 			    <Component Id="WinSetCmp_$(var.File)" Win64="yes" Directory="WindowsSettingsPluginFolder">
