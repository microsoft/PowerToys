<?xml version="1.0" encoding="UTF-8"?>
<Wix xmlns="http://schemas.microsoft.com/wix/2006/wi"
     xmlns:util="http://schemas.microsoft.com/wix/UtilExtension" >

  <!-- Names of folders and projects -->
  <?define FancyZonesProjectName="FancyZones"?>
  <?define ImageResizerProjectName="ImageResizer"?>
  <?define KeyboardManagerProjectName="KeyboardManager"?>
  <?define PowerRenameProjectName="PowerRename"?>
  <?define ColorPickerProjectName="ColorPicker"?>
  <?define VideoConferenceProjectName="VideoConference"?>
  <?define AwakeProjectName="Awake"?>
  <?define MouseUtilsProjectName="MouseUtils"?>

  <?define RepoDir="$(var.ProjectDir)..\..\" ?>
  <?define BinX32Dir="$(var.RepoDir)x86\$(var.Configuration)\" ?>
  <?define BinX64Dir="$(var.RepoDir)x64\$(var.Configuration)\" ?>
  <?define ShortcutGuideExecutable=$(var.BinX64Dir)\modules\ShortcutGuide\ShortcutGuide?>
  <?define ShortcutGuideModuleInterface=$(var.BinX64Dir)\modules\ShortcutGuide\ShortcutGuideModuleInterface?>
  
    <Product Id="*"
       Name="PowerToys (Preview)"
       Language="1033"
       Version="$(var.Version)"
       Manufacturer="Microsoft Corporation"
       UpgradeCode="42B84BF7-5FBF-473B-9C8B-049DC16F7708">

    <Package InstallerVersion="200" Compressed="yes" InstallScope="perMachine" InstallPrivileges="elevated" Platform="x64" />

    <MajorUpgrade DowngradeErrorMessage="A later version of [ProductName] is already installed." />

    <Upgrade Id="42B84BF7-5FBF-473B-9C8B-049DC16F7708">
      <UpgradeVersion
         Minimum="0.0.0" Maximum="$(var.Version)"
         Property="PREVIOUSVERSIONSINSTALLED"
         IncludeMinimum="yes" IncludeMaximum="no" />
    </Upgrade>

    <MediaTemplate EmbedCab="yes" />

    <Property Id="WINDOWSBUILDNUMBER" Secure="yes">
      <RegistrySearch Id="BuildNumberSearch" Root="HKLM" Key="SOFTWARE\Microsoft\Windows NT\CurrentVersion" Name="CurrentBuildNumber" Type="raw" />
    </Property>
    <Condition Message="This application is only supported on Windows 10 version 1903 (build 18362) or higher.">
      <![CDATA[(WINDOWSBUILDNUMBER >= 18362)]]>
    </Condition>

    <Icon Id="powertoys.exe" SourceFile="$(var.BinX64Dir)svgs\icon.ico"/>
    <Property Id="ARPPRODUCTICON" Value="powertoys.exe" />
    <Feature Id="CoreFeature" Title="PowerToys" AllowAdvertise="no" Absent="disallow" TypicalDefault="install"
             Description="Contains the Shortcut Guide and Fancy Zones features.">
      <ComponentGroupRef Id="CoreComponents" />
      <ComponentGroupRef Id="ResourcesComponents" />
      <ComponentGroupRef Id="LauncherComponents" />
      <ComponentGroupRef Id="ToolComponents" />
    </Feature>
    <SetProperty Id="ARPINSTALLLOCATION" Value="[INSTALLFOLDER]" After="CostFinalize" />

    <Property Id="WIXUI_INSTALLDIR" Value="INSTALLFOLDER" />
    <UI>
      <UIRef Id="WixUI_PTInstallDir"/>
      <Publish Dialog="ExitDialog"
            Control="Finish"
            Event="EndDialog"
            Value="Return">NOT Installed</Publish>
      <Publish Dialog="MaintenanceTypeDlg" Control="RemoveButton" Property="_REMOVE_ALL" Value="Yes">1</Publish>
      <Publish Dialog="UserExit" Control="Finish" Event="DoAction" Value="TelemetryLogInstallCancel">NOT Installed</Publish>
      <Publish Dialog="FatalError" Control="Finish" Event="DoAction" Value="TelemetryLogInstallFail">NOT Installed</Publish>
      <Publish Dialog="UserExit" Control="Finish" Event="DoAction" Value="TelemetryLogUninstallCancel">Installed AND _REMOVE_ALL="Yes"</Publish>
      <Publish Dialog="FatalError" Control="Finish" Event="DoAction" Value="TelemetryLogUninstallFail">Installed AND _REMOVE_ALL="Yes"</Publish>
      <Publish Dialog="UserExit" Control="Finish" Event="DoAction" Value="TelemetryLogRepairCancel">Installed AND NOT (_REMOVE_ALL="Yes")</Publish>
      <Publish Dialog="FatalError" Control="Finish" Event="DoAction" Value="TelemetryLogRepairFail">Installed AND NOT (_REMOVE_ALL="Yes")</Publish>
    </UI>
    <WixVariable Id="WixUIBannerBmp" Value="$(var.ProjectDir)\Images\banner.png" />
    <WixVariable Id="WixUIDialogBmp" Value="$(var.ProjectDir)\Images\dialog.png" />
    <WixVariable Id="WixUILicenseRtf" Value="$(var.RepoDir)\installer\License.rtf" />
    <Property Id="INSTALLSTARTMENUSHORTCUT" Value="1"/>
    <Property Id="CREATESCHEDULEDTASK" Value="1"/>
    <Property Id="WixShellExecTarget" Value="[#PowerToys_ActionRunner.exe]" />

    <Property Id ="EXISTINGPOWERRENAMEEXTPATH">
      <RegistrySearch Id="ExistingExtPath" Root="HKCR" Key="CLSID\{0440049F-D1DC-4E46-B27B-98393D79486B}\InprocServer32" Type="raw"/>
    </Property>
    <Property Id ="EXISTINGIMAGERESIZERPATH">
      <RegistrySearch Id="ExistingImageResizerPath" Root="HKCR" Key="CLSID\{51B4D7E5-7568-4234-B4BB-47FB3C016A69}\InprocServer32" Type="raw"/>
    </Property>

    <InstallUISequence>
      <Custom Action="DetectPrevInstallPath" After="CostFinalize" />
    </InstallUISequence>
    <InstallExecuteSequence>
      <Custom Action="SetRegisterPowerToysSchTaskParam" Before="RegisterPowerToysSchTask" />
      <Custom Action="RegisterPowerToysSchTask" After="InstallFiles">
        NOT Installed and CREATESCHEDULEDTASK = 1
      </Custom>
      <Custom Action="WixCloseApplications" Before="RemoveFiles" />
      <Custom Action="RemovePowerToysSchTasks" After="RemoveFiles" />
      <!-- TODO: Use to activate embedded MSIX -->
      <!--<Custom Action="InstallEmbeddedMSIXTask" After="InstallFinalize">
        NOT Installed
      </Custom>-->
      <Custom Action="TelemetryLogInstallSuccess" After="InstallFinalize">
        NOT Installed
      </Custom>
      <Custom Action="TelemetryLogUninstallSuccess" After="InstallFinalize">
        Installed and (NOT UPGRADINGPRODUCTCODE) AND (REMOVE="ALL")
      </Custom>
      <!-- TODO: Use to activate embedded MSIX -->
      <!--<Custom Action="UninstallEmbeddedMSIXTask" After="InstallFinalize">
        Installed AND (REMOVE="ALL")
      </Custom>-->
      <Custom Action="TerminateProcesses" Before="InstallValidate" />

    </InstallExecuteSequence>

    <CustomAction
      Id="TerminateProcesses"
      Return="ignore"
      Execute="immediate"
      BinaryKey="PTCustomActions"
      DllEntry="TerminateProcessesCA" />

    <CustomAction Id="SetRegisterPowerToysSchTaskParam"
                  Property="RegisterPowerToysSchTask"
                  Value="[#PowerToys.exe]" />

    <!-- Needs to Impersonate="no" and Execute="deferred" in order to run elevated. -->
    <CustomAction Id="RegisterPowerToysSchTask"
                  Return="ignore"
                  Impersonate="no"
                  Execute="deferred"
                  BinaryKey="PTCustomActions"
                  DllEntry="CreateScheduledTaskCA"
                   />

    <CustomAction Id="RemovePowerToysSchTasks"
                  Return="ignore"
                  Impersonate="no"
                  Execute="deferred"
                  BinaryKey="PTCustomActions"
                  DllEntry="RemoveScheduledTasksCA"
                   />

    <CustomAction Id="InstallEmbeddedMSIXTask"
                  Return="ignore"
                  Impersonate="yes"
                  BinaryKey="PTCustomActions"
                  DllEntry="InstallEmbeddedMSIXCA"
                   />

    <CustomAction Id="UninstallEmbeddedMSIXTask"
                  Return="ignore"
                  Impersonate="yes"
                  BinaryKey="PTCustomActions"
                  DllEntry="UninstallEmbeddedMSIXCA"
                   />

        <CustomAction Id="TelemetryLogInstallSuccess"
                  Return="ignore"
                  Impersonate="yes"
                  BinaryKey="PTCustomActions"
                  DllEntry="TelemetryLogInstallSuccessCA"
                   />

    <CustomAction Id="TelemetryLogInstallCancel"
                  Return="ignore"
                  Impersonate="yes"
                  BinaryKey="PTCustomActions"
                  DllEntry="TelemetryLogInstallCancelCA"
                   />

    <CustomAction Id="TelemetryLogInstallFail"
                  Return="ignore"
                  Impersonate="yes"
                  BinaryKey="PTCustomActions"
                  DllEntry="TelemetryLogInstallFailCA"
                   />

    <CustomAction Id="TelemetryLogUninstallSuccess"
                  Return="ignore"
                  Impersonate="yes"
                  BinaryKey="PTCustomActions"
                  DllEntry="TelemetryLogUninstallSuccessCA"
                   />

    <CustomAction Id="TelemetryLogUninstallCancel"
                  Return="ignore"
                  Impersonate="yes"
                  BinaryKey="PTCustomActions"
                  DllEntry="TelemetryLogUninstallCancelCA"
                   />

    <CustomAction Id="TelemetryLogUninstallFail"
                  Return="ignore"
                  Impersonate="yes"
                  BinaryKey="PTCustomActions"
                  DllEntry="TelemetryLogUninstallFailCA"
                   />

    <CustomAction Id="TelemetryLogRepairCancel"
                  Return="ignore"
                  Impersonate="yes"
                  BinaryKey="PTCustomActions"
                  DllEntry="TelemetryLogRepairCancelCA"
                   />

    <CustomAction Id="TelemetryLogRepairFail"
                  Return="ignore"
                  Impersonate="yes"
                  BinaryKey="PTCustomActions"
                  DllEntry="TelemetryLogRepairFailCA"
                   />

    <CustomAction Id="DetectPrevInstallPath"
                  Return="check"
                  Impersonate="yes"
                  BinaryKey="PTCustomActions"
                  DllEntry="DetectPrevInstallPathCA"
                  />

    <!-- Close 'PowerToys.exe' before uninstall-->
    <Property Id="MSIRESTARTMANAGERCONTROL" Value="DisableShutdown" />
    <Property Id="MSIFASTINSTALL" Value="DisableShutdown" />
    <util:CloseApplication CloseMessage="yes" Target="PowerToys.exe" ElevatedCloseMessage="yes" RebootPrompt="no" TerminateProcess="0" />
  </Product>

  <Fragment>
    <Binary Id="PTCustomActions" SourceFile="$(var.PowerToysSetupCustomActions.TargetPath)" />
  </Fragment>

  <Fragment>
    <Directory Id="TARGETDIR" Name="SourceDir">
      <Directory Id="ProgramFiles64Folder">
        <Directory Id="INSTALLFOLDER" Name="PowerToys">
          <Directory Id="SvgsInstallFolder" Name="svgs"/>
          <Directory Id="ToolsFolder" Name="Tools"/>
          <Directory Id="ModulesInstallFolder" Name="modules">
            <Directory Id="ImageResizerInstallFolder" Name="$(var.ImageResizerProjectName)" />
            <Directory Id="PowerRenameInstallFolder" Name="$(var.PowerRenameProjectName)">
              <Directory Id="PowerRenameAssetsFolder" Name="Assets" />
            </Directory>
            <Directory Id="ShortcutGuideInstallFolder" Name="ShortcutGuide">
              <Directory Id="ShortcutGuideExecutableInstallFolder" Name="ShortcutGuide">
                    <Directory Id="ShortcutGuideSvgsInstallFolder" Name="svgs"/>
                </Directory>
                <Directory Id="ShortcutGuideModuleInterfaceInstallFolder" Name="ShortcutGuideModuleInterface"/>
                </Directory>
             <Directory Id="VideoConferenceInstallFolder" Name="$(var.VideoConferenceProjectName)">
              <Directory Id="VideoConferenceIconsFolder" Name="Icons" />
            </Directory>                 
            <Directory Id="FileExplorerPreviewInstallFolder" Name="FileExplorerPreview" />
            <Directory Id="FancyZonesInstallFolder" Name="$(var.FancyZonesProjectName)" />
            <Directory Id="AwakeInstallFolder" Name="$(var.AwakeProjectName)">
              <Directory Id="AwakeInstallFolderRuntimes" Name="Runtimes">
                <Directory Id="AwakeInstallFolderRuntimesWin" Name="Win">
                  <Directory Id="AwakeInstallFolderRuntimesWinLib" Name="Lib">
                    <Directory Id="AwakeInstallFolderNetcoreApp21" Name="netcoreapp2.1" />
                    <Directory Id="AwakeInstallFolderNetcoreApp30" Name="netcoreapp3.0" />
                    <Directory Id="AwakeInstallFolderNetStandard20" Name="netstandard2.0" />
                  </Directory>
                </Directory>
              </Directory>
            </Directory>
            
            <!-- KBM -->
            <Directory Id="KeyboardManagerInstallFolder" Name="$(var.KeyboardManagerProjectName)">
              <Directory Id="KeyboardManagerEditorInstallFolder" Name="KeyboardManagerEditor" />
              <Directory Id="KeyboardManagerEngineInstallFolder" Name="KeyboardManagerEngine" />
            </Directory>

            <!-- Color Picker -->
            <Directory Id="ColorPickerInstallFolder" Name="$(var.ColorPickerProjectName)">
              <Directory Id="ColorPickerResourcesFolder" Name="Resources"/>
            </Directory>

            <!-- Mouse Utils -->
            <Directory Id="MouseUtilsInstallFolder" Name="$(var.MouseUtilsProjectName)">
            </Directory>

            <!-- Launcher -->
            <Directory Id="LauncherInstallFolder" Name="launcher">
              <Directory Id="AssetsFolder" Name="Assets" />
              <Directory Id="LauncherImagesFolder" Name="Images" />
              <Directory Id="LauncherPropertiesFolder" Name="Properties" />

              <!-- Plugins -->
              <Directory Id="LauncherPluginsFolder" Name="Plugins">
                <Directory Id="CalculatorPluginFolder" Name="Calculator">
                  <Directory Id="CalculatorImagesFolder" Name="Images" />
                  <Directory Id="CalculatorLanguagesFolder" Name="Languages" />
                </Directory>
                <Directory Id="FolderPluginFolder" Name="Microsoft.Plugin.Folder">
                  <Directory Id="FolderPluginImagesFolder" Name="Images" />
                  <Directory Id="FolderPluginLanguagesFolder" Name="Languages" />
                </Directory>
                <Directory Id="ProgramPluginFolder" Name="Microsoft.Plugin.Program">
                  <Directory Id="ProgramImagesFolder" Name="Images" />
                  <Directory Id="ProgramLanguagesFolder" Name="Languages" />
                </Directory>
                <Directory Id="ShellPluginFolder" Name="Microsoft.Plugin.Shell">
                  <Directory Id="ShellImagesFolder" Name="Images" />
                  <Directory Id="ShellLanguagesFolder" Name="Languages" />
                </Directory>
                <Directory Id="IndexerPluginFolder" Name="Microsoft.Plugin.Indexer">
                  <Directory Id="IndexerImagesFolder" Name="Images" />
                  <Directory Id="IndexerLanguagesFolder" Name="Languages" />
                </Directory>
                <Directory Id="UriPluginFolder" Name="Microsoft.Plugin.Uri">
                  <Directory Id="UriImagesFolder" Name="Images" />
                  <Directory Id="UriLanguagesFolder" Name="Languages" />
                </Directory>
                <Directory Id="UnitConverterPluginFolder" Name="Community.UnitConverter">
                  <Directory Id="UnitConverterImagesFolder" Name="Images" />
                  <Directory Id="UnitConverterLanguagesFolder" Name="Languages" />
                </Directory>
                <Directory Id="VSCodeWorkspacesPluginFolder" Name="VSCodeWorkspace">
                  <Directory Id="VSCodeWorkspaceImagesFolder" Name="Images" />
                  <Directory Id="VSCodeWorkspaceLanguagesFolder" Name="Languages" />
                </Directory>
                <Directory Id="WindowWalkerPluginFolder" Name="Microsoft.Plugin.WindowWalker">
                  <Directory Id="WindowWalkerImagesFolder" Name="Images" />
                  <Directory Id="WindowWalkerLanguagesFolder" Name="Languages" />
                </Directory>
                <Directory Id="RegistryPluginFolder" Name="Microsoft.PowerToys.Run.Plugin.Registry">
                  <Directory Id="RegistryImagesFolder" Name="Images" />
                  <Directory Id="RegistryLanguagesFolder" Name="Languages" />
                </Directory>
                <Directory Id="ServicePluginFolder" Name="Service">
                  <Directory Id="ServiceImagesFolder" Name="Images" />
                </Directory>
                <Directory Id="WindowsTerminalPluginFolder" Name="WindowsTerminal">
                  <Directory Id="WindowsTerminalImagesFolder" Name="Images" />
                </Directory>
                <Directory Id="SystemPluginFolder" Name="System">
                  <Directory Id="SystemImagesFolder" Name="Images" />
                </Directory>
                <Directory Id="WindowsSettingsPluginFolder" Name="Microsoft.PowerToys.Run.Plugin.WindowsSettings">
                  <Directory Id="WindowsSettingsImagesFolder" Name="Images" />
                  <Directory Id="WindowsSettingsLanguagesFolder" Name="Languages" />
                </Directory>
              </Directory>
            </Directory>
          </Directory>

          <!-- Settings -->
          <Directory Id="SettingsV2InstallFolder" Name="Settings">
            <Directory Id="SettingsV2ViewsInstallFolder" Name="Views"/>
            <Directory Id="SettingsV2StylesInstallFolder" Name="Styles"/>
            <Directory Id="SettingsV2PropertiesInstallFolder" Name="Properties"/>
            <Directory Id="SettingsV2AssetsInstallFolder" Name="Assets">
              <Directory Id="SettingsV2OOBEAssetsFluentIconsInstallFolder" Name="FluentIcons" />
              <Directory Id="SettingsV2AssetsModulesInstallFolder" Name="Modules" >
                <Directory Id="SettingsV2OOBEAssetsModulesInstallFolder" Name="OOBE" />
              </Directory>
            </Directory>
            <Directory Id="SettingsV2ControlsInstallFolder" Name="Controls"/>
            <Directory Id="SettingsV2XamlInstallFolder" Name="Microsoft.UI.Xaml">
              <Directory Id="SettingsV2XamlAssetsInstallFolder" Name="Assets" />
            </Directory>
          </Directory>
        </Directory>
      </Directory>
      <Directory Id="ProgramMenuFolder">
        <Directory Id="ApplicationProgramsFolder" Name="PowerToys (Preview)"/>
      </Directory>
      <Directory Id="DesktopFolder" Name="Desktop" />        
   </Directory>
  </Fragment>

  <Fragment>
    <DirectoryRef Id="INSTALLFOLDER" FileSource="$(var.BinX64Dir)">
      <Component Id="powertoys_toast_clsid" Win64="yes">
        <RegistryKey Root="HKCR" Key="Software\Classes\CLSID\{DD5CACDA-7C2E-4997-A62A-04A597B58F76}">
          <RegistryValue Type="string" Value="PowerToys Toast Notifications Background Activator" />
          <RegistryValue Type="string" Key="LocalServer32" Value="[INSTALLFOLDER]PowerToys.exe -ToastActivated" />
          <RegistryValue Type="string" Key="LocalServer32" Name="ThreadingModel" Value="Apartment" />
        </RegistryKey>
      </Component>
      <Component Id="powertoys_exe" Guid="A2C66D91-3485-4D00-B04D-91844E6B345B" Win64="yes">
        <File Id="PowerToys.exe" KeyPath="yes" Checksum="yes" />
        <RegistryKey Root="HKCR" Key="powertoys">
          <RegistryValue Type="string" Name="URL Protocol" Value=""/>
          <RegistryValue Type="string" Value="URL:PowerToys custom internal URI protocol"/>
          <RegistryKey Key="DefaultIcon">
            <RegistryValue Type="string" Value="PowerToys.exe" />
          </RegistryKey>
          <RegistryKey Key="shell\open\command">
            <RegistryValue Type="string" Value="&quot;[INSTALLFOLDER]PowerToys.exe&quot; &quot;%1&quot;" />
          </RegistryKey>
        </RegistryKey>
      </Component>
      <Component Id="BackgroundActivator_dll" Guid="23B25EE4-BCA2-45DF-BBCD-82FBDF01C5AB" Win64="yes">
        <File Id="BackgroundActivatorDLL.dll" KeyPath="yes" Checksum="yes" />
      </Component>
      <Component Id="PowerToys_ActionRunner_exe" Guid="626ABB17-16F0-4007-9A58-6998724A5E14" Win64="yes">
        <File Id="PowerToys.ActionRunner.exe" KeyPath="yes" Checksum="yes" />
      </Component>
      <Component Id="PowerToys_Update_exe" Guid="446D0AD4-AA8F-45BA-BDAC-6C620DF77AFF" Win64="yes">
        <File Id="PowerToys.Update.exe" KeyPath="yes" Checksum="yes" />
      </Component>      
      <Component Id="License_rtf" Guid="3E5AE43B-CFB4-449B-A346-94CAAFF3312E" Win64="yes">
        <File Source="$(var.RepoDir)\installer\License.rtf" Id="License.rtf" KeyPath="yes" />
      </Component>
      <Component Id="Notice_md" Guid="E2FE99F5-5DF7-44EA-8B1C-2BDF8CEC5E6D" Win64="yes">
        <File Source="$(var.RepoDir)\Notice.md" Id="Notice.md" KeyPath="yes" />
      </Component>
      <Component Id="powertoysinterop_dll" Guid="B7DD2DF4-C8F2-46FA-9571-D6EF1588ADF3" Win64="yes">
        <File Id="PowerToysInterop.dll" KeyPath="yes" Checksum="yes" />
      </Component>
      <Component Id="vcredist_dlls" Guid="CBE26CB0-3AD0-4336-A7D6-503046BADEBC" Win64="yes">
        <!-- VCRuntime -->
        <?foreach File in vcruntime140.dll;vcruntime140_1.dll;concrt140.dll;msvcp140.dll;msvcp140_1.dll;msvcp140_2.dll;msvcp140_codecvt_ids.dll;vccorlib140.dll?>
          <File Id="$(var.File)" Source="$(var.RepoDir)installer\VCRuntime\$(var.File)" />
        <?endforeach?>
      </Component>
    </DirectoryRef>

    <DirectoryRef Id="ApplicationProgramsFolder">
      <Component Id="PowerToysStartMenuShortcut" Guid="336AB4F9-078C-4DCA-B69F-3808A9FFD758">
        <Shortcut Id="ApplicationStartMenuShortcut"
          Name="PowerToys (Preview)"
          Description="PowerToys - Windows system utilities to maximize productivity"
          Icon="powertoys.exe"
          IconIndex="0"
          Target="[!PowerToys.exe]"
          WorkingDirectory="INSTALLFOLDER">
          <ShortcutProperty Key="System.AppUserModel.ID" Value="Microsoft.PowerToysWin32"/>
        </Shortcut>
        <RemoveFolder Id="CleanUpStartMenuShortCut" Directory="ApplicationProgramsFolder" On="uninstall"/>
        <!-- ApplicationStartMenuShortcut is implicitly installed in HKCU, so WIX won't allow changing this reg value to HKLM. -->
        <RegistryValue Root="HKCU" Key="Software\Microsoft\PowerToys" Name="installed" Type="integer" Value="1" KeyPath="yes"/>
      </Component>
    </DirectoryRef>
    
    <!-- Shortcut guide files -->
    <DirectoryRef Id="ShortcutGuideSvgsInstallFolder" FileSource="$(var.ShortcutGuideExecutable)\svgs\">
      <Component Id="ShortcutGuideSvgs" Guid="7C4D4EED-9338-423D-992C-DCE02F3E2D35" Win64="yes">
        <File Source="$(var.ShortcutGuideExecutable)\svgs\0.svg" />
        <File Source="$(var.ShortcutGuideExecutable)\svgs\1.svg" />
        <File Source="$(var.ShortcutGuideExecutable)\svgs\2.svg" />
        <File Source="$(var.ShortcutGuideExecutable)\svgs\3.svg" />
        <File Source="$(var.ShortcutGuideExecutable)\svgs\4.svg" />
        <File Source="$(var.ShortcutGuideExecutable)\svgs\5.svg" />
        <File Source="$(var.ShortcutGuideExecutable)\svgs\6.svg" />
        <File Source="$(var.ShortcutGuideExecutable)\svgs\7.svg" />
        <File Source="$(var.ShortcutGuideExecutable)\svgs\8.svg" />
        <File Source="$(var.ShortcutGuideExecutable)\svgs\9.svg" />
        <File Source="$(var.ShortcutGuideExecutable)\svgs\no_active_window.svg" />
        <File Source="$(var.ShortcutGuideExecutable)\svgs\overlay.svg" />
        <File Source="$(var.ShortcutGuideExecutable)\svgs\overlay_portrait.svg" />
      </Component>
    </DirectoryRef>

    <!-- FancyZone -->
    <DirectoryRef Id="FancyZonesInstallFolder" FileSource="$(var.BinX64Dir)modules\">
      <Component Id="Module_FancyZones" Guid="C6B5272E-6ED4-4B80-B0E7-2FF0355D8CF4" Win64="yes">
        <File Source="$(var.BinX64Dir)modules\$(var.FancyZonesProjectName)\FancyZonesModuleInterface.dll" KeyPath="yes" />
        <File Source="$(var.BinX64Dir)modules\$(var.FancyZonesProjectName)\FancyZonesEditor.dll" />
        <File Source="$(var.BinX64Dir)modules\$(var.FancyZonesProjectName)\FancyZonesEditor.runtimeconfig.json" />
        <File Source="$(var.BinX64Dir)modules\$(var.FancyZonesProjectName)\FancyZonesEditor.deps.json" />
        <File Source="$(var.BinX64Dir)modules\$(var.FancyZonesProjectName)\FancyZonesEditor.exe" />
        <File Source="$(var.BinX64Dir)modules\$(var.FancyZonesProjectName)\PowerToys.FancyZones.exe" />
        <File Source="$(var.BinX64Dir)modules\$(var.FancyZonesProjectName)\ControlzEx.dll" />
        <File Source="$(var.BinX64Dir)modules\$(var.FancyZonesProjectName)\Microsoft.Xaml.Behaviors.dll" />
        <File Source="$(var.BinX64Dir)modules\$(var.FancyZonesProjectName)\ModernWpf.dll" />
        <File Source="$(var.BinX64Dir)modules\$(var.FancyZonesProjectName)\ModernWpf.Controls.dll" />
        <File Source="$(var.BinX64Dir)modules\$(var.FancyZonesProjectName)\System.Text.Json.dll" />

        <File Id="FancyZones_interop" Source="$(var.BinX64Dir)modules\$(var.FancyZonesProjectName)\PowerToysInterop.dll" />
        <File Id="FancyZones_ManagedCommon" Source="$(var.BinX64Dir)modules\$(var.FancyZonesProjectName)\ManagedCommon.dll" />
        <File Id="FancyZones_Microsoft.PowerToys.Common.UI" Source="$(var.BinX64Dir)modules\$(var.FancyZonesProjectName)\Microsoft.PowerToys.Common.UI.dll" />
        <File Id="FancyZones_Telemetry.dll" Source="$(var.BinX64Dir)modules\$(var.FancyZonesProjectName)\ManagedTelemetry.dll" />
        <File Id="FancyZone_System.IO.Abstractions.dll" Source="$(var.BinX64Dir)modules\$(var.FancyZonesProjectName)\System.IO.Abstractions.dll" />
        <File Id="FancyZones_System.Runtime.CompilerServices.Unsafe.dll" Source="$(var.BinX64Dir)modules\$(var.FancyZonesProjectName)\System.Runtime.CompilerServices.Unsafe.dll" />
        <File Id="FancyZones_System.Text.Encodings.Web.dll" Source="$(var.BinX64Dir)modules\$(var.FancyZonesProjectName)\System.Text.Encodings.Web.dll" />
      </Component>
    </DirectoryRef>

    <DirectoryRef Id="ToolsFolder">
      <Component Id="BugReportTool_exe" Guid="0F8E3E9F-2E86-4660-A3BF-AE4DD431B93C" Win64="yes">
        <File Source="$(var.BinX64Dir)BugReportTool\BugReportTool.exe" Id="BugReportTool.exe" KeyPath="yes" Checksum="yes" />
      </Component>
      <Component Id="WebcamReportTool_exe" Guid="B6005DAC-8C26-4865-91B3-99F098422C13" Win64="yes">
        <File Source="$(var.BinX64Dir)WebcamReportTool\WebcamReportTool.exe" Id="WebcamReportTool.exe" Checksum="yes" />
      </Component>
    </DirectoryRef>

    <DirectoryRef Id="ModulesInstallFolder" FileSource="$(var.BinX64Dir)modules\">

      <Component Id="Module_PowerPreview_PerUserRegistry" Guid="CD90ADC0-7CD5-4A62-B0AF-23545C1E6DD3" Win64="yes">
        <!-- Added a separate component for Per-User registry changes -->
        <!-- Registry Key for Class Registration of Svg Preview Handler -->
        <RegistryKey Root="HKCR" Key="CLSID\{ddee2b8a-6807-48a6-bb20-2338174ff779}">
          <RegistryValue Type="string" Value="Microsoft.PowerToys.PreviewHandler.Svg.SvgPreviewHandler" />
          <RegistryValue Type="string" Name="DisplayName" Value="Svg Preview Handler" />
          <RegistryValue Type="string" Name="AppID" Value="{CF142243-F059-45AF-8842-DBBE9783DB14}" />
          <RegistryValue Type="string" Key="Implemented Categories\{62C8FE65-4EBB-45e7-B440-6E39B2CDBF29}" Value=""/>
          <RegistryValue Type="string" Key="InprocServer32" Value="[FileExplorerPreviewInstallFolder]SvgPreviewHandler.comhost.dll" />
          <RegistryValue Type="string" Key="InprocServer32" Name="Assembly" Value="SvgPreviewHandler, Version=$(var.Version).0, Culture=neutral" />
          <RegistryValue Type="string" Key="InprocServer32" Name="Class" Value="Microsoft.PowerToys.PreviewHandler.Svg.SvgPreviewHandler" />
          <RegistryValue Type="string" Key="InprocServer32" Name="ThreadingModel" Value="Both" />
          <RegistryValue Type="string" Key="InprocServer32\$(var.Version).0" Name="Assembly" Value="SvgPreviewHandler, Version=$(var.Version).0, Culture=neutral" />
          <RegistryValue Type="string" Key="InprocServer32\$(var.Version).0" Name="Class" Value="Microsoft.PowerToys.PreviewHandler.Svg.SvgPreviewHandler" />
        </RegistryKey>
        <!-- Registry Key for Class Registration of Svg Thumbnail Provider -->
        <RegistryKey Root="HKCR" Key="CLSID\{36B27788-A8BB-4698-A756-DF9F11F64F84}">
            <RegistryValue Type="string" Value="Microsoft.PowerToys.ThumbnailHandler.Svg.SvgThumbnailProvider" />
            <RegistryValue Type="string" Name="DisplayName" Value="Svg Thumbnail Provider" />
            <RegistryValue Type="string" Name="AppID" Value="{CF142243-F059-45AF-8842-DBBE9783DB14}" />
            <RegistryValue Type="string" Key="Implemented Categories\{62C8FE65-4EBB-45e7-B440-6E39B2CDBF29}" Value=""/>
            <RegistryValue Type="string" Key="InprocServer32" Value="[FileExplorerPreviewInstallFolder]SvgThumbnailProvider.comhost.dll" />
            <RegistryValue Type="string" Key="InprocServer32" Name="Assembly" Value="SvgThumbnailProvider, Version=$(var.Version).0, Culture=neutral" />
            <RegistryValue Type="string" Key="InprocServer32" Name="Class" Value="Microsoft.PowerToys.ThumbnailHandler.Svg.SvgThumbnailProvider" />
            <RegistryValue Type="string" Key="InprocServer32" Name="ThreadingModel" Value="Both" />
            <RegistryValue Type="string" Key="InprocServer32\$(var.Version).0" Name="Assembly" Value="SvgThumbnailProvider, Version=$(var.Version).0, Culture=neutral" />
            <RegistryValue Type="string" Key="InprocServer32\$(var.Version).0" Name="Class" Value="Microsoft.PowerToys.ThumbnailHandler.Svg.SvgThumbnailProvider" />
        </RegistryKey>
        <!-- Registry Key for Class Registration of Markdown Preview Handler -->
        <RegistryKey Root="HKCR" Key="CLSID\{45769bcc-e8fd-42d0-947e-02beef77a1f5}">
          <RegistryValue Type="string" Value="Microsoft.PowerToys.PreviewHandler.Markdown.MarkdownPreviewHandler" />
          <RegistryValue Type="string" Name="DisplayName" Value="Markdown Preview Handler" />
          <RegistryValue Type="string" Name="AppID" Value="{CF142243-F059-45AF-8842-DBBE9783DB14}" />
          <RegistryValue Type="string" Key="Implemented Categories\{62C8FE65-4EBB-45e7-B440-6E39B2CDBF29}" Value="" />
          <RegistryValue Type="string" Key="InprocServer32" Value="[FileExplorerPreviewInstallFolder]MarkdownPreviewHandler.comhost.dll" />
          <RegistryValue Type="string" Key="InprocServer32" Name="Assembly" Value="MarkdownPreviewHandler, Version=$(var.Version).0, Culture=neutral" />
          <RegistryValue Type="string" Key="InprocServer32" Name="Class" Value="Microsoft.PowerToys.PreviewHandler.Markdown.MarkdownPreviewHandler" />
          <RegistryValue Type="string" Key="InprocServer32" Name="ThreadingModel" Value="Both" />
          <RegistryValue Type="string" Key="InprocServer32\$(var.Version).0" Name="Assembly" Value="MarkdownPreviewHandler, Version=$(var.Version).0, Culture=neutral" />
          <RegistryValue Type="string" Key="InprocServer32\$(var.Version).0" Name="Class" Value="Microsoft.PowerToys.PreviewHandler.Markdown.MarkdownPreviewHandler" />
        </RegistryKey>
        <!-- Registry Key for Class Registration of Pdf Preview Handler -->
        <RegistryKey Root="HKCR" Key="CLSID\{07665729-6243-4746-95b7-79579308d1b2}">
          <RegistryValue Type="string" Value="Microsoft.PowerToys.PreviewHandler.Pdf.PdfPreviewHandler" />
          <RegistryValue Type="string" Name="DisplayName" Value="Pdf Preview Handler" />
          <RegistryValue Type="string" Name="AppID" Value="{CF142243-F059-45AF-8842-DBBE9783DB14}" />
          <RegistryValue Type="string" Key="Implemented Categories\{62C8FE65-4EBB-45e7-B440-6E39B2CDBF29}" Value="" />
          <RegistryValue Type="string" Key="InprocServer32" Value="[FileExplorerPreviewInstallFolder]PdfPreviewHandler.comhost.dll" />
          <RegistryValue Type="string" Key="InprocServer32" Name="Assembly" Value="PdfPreviewHandler, Version=$(var.Version).0, Culture=neutral" />
          <RegistryValue Type="string" Key="InprocServer32" Name="Class" Value="Microsoft.PowerToys.PreviewHandler.Pdf.PdfPreviewHandler" />
          <RegistryValue Type="string" Key="InprocServer32" Name="ThreadingModel" Value="Both" />
          <RegistryValue Type="string" Key="InprocServer32\$(var.Version).0" Name="Assembly" Value="PdfPreviewHandler, Version=$(var.Version).0, Culture=neutral" />
          <RegistryValue Type="string" Key="InprocServer32\$(var.Version).0" Name="Class" Value="Microsoft.PowerToys.PreviewHandler.Pdf.PdfPreviewHandler" />
        </RegistryKey>
        <!-- Registry Key for Class Registration of Pdf Thumbnail Provider -->
        <RegistryKey Root="HKCR" Key="CLSID\{BCC13D15-9720-4CC4-8371-EA74A274741E}">
          <RegistryValue Type="string" Value="Microsoft.PowerToys.ThumbnailHandler.Pdf.PdfThumbnailProvider" />
          <RegistryValue Type="string" Name="DisplayName" Value="Pdf Thumbnail Provider" />
          <RegistryValue Type="string" Name="AppID" Value="{CF142243-F059-45AF-8842-DBBE9783DB14}" />
          <RegistryValue Type="string" Key="Implemented Categories\{62C8FE65-4EBB-45e7-B440-6E39B2CDBF29}" Value=""/>
          <RegistryValue Type="string" Key="InprocServer32" Value="[FileExplorerPreviewInstallFolder]PdfThumbnailProvider.comhost.dll" />
          <RegistryValue Type="string" Key="InprocServer32" Name="Assembly" Value="PdfThumbnailProvider, Version=$(var.Version).0, Culture=neutral" />
          <RegistryValue Type="string" Key="InprocServer32" Name="Class" Value="Microsoft.PowerToys.ThumbnailHandler.Pdf.PdfThumbnailProvider" />
          <RegistryValue Type="string" Key="InprocServer32" Name="ThreadingModel" Value="Both" />
          <RegistryValue Type="string" Key="InprocServer32\$(var.Version).0" Name="Assembly" Value="PdfThumbnailProvider, Version=$(var.Version).0, Culture=neutral" />
          <RegistryValue Type="string" Key="InprocServer32\$(var.Version).0" Name="Class" Value="Microsoft.PowerToys.ThumbnailHandler.Pdf.PdfThumbnailProvider" />
        </RegistryKey>
        <!-- Registry Key for AppID registration -->
        <RegistryKey Root="HKCR" Key="AppID\{CF142243-F059-45AF-8842-DBBE9783DB14}">
          <RegistryValue Type="expandable" Name="DllSurrogate" Value="%SystemRoot%\system32\prevhost.exe" />
        </RegistryKey>
        <!-- Add Svg preview handler to preview handlers list -->
        <RegistryKey Root="HKLM" Key="Software\Microsoft\Windows\CurrentVersion\PreviewHandlers">
          <RegistryValue Type="string" Name="{ddee2b8a-6807-48a6-bb20-2338174ff779}" Value="Svg Preview Handler" />
        </RegistryKey>
        <!-- Add Markdown preview handler to preview handlers list -->
        <RegistryKey Root="HKLM" Key="Software\Microsoft\Windows\CurrentVersion\PreviewHandlers">
          <RegistryValue Type="string" Name="{45769bcc-e8fd-42d0-947e-02beef77a1f5}" Value="Markdown Preview Handler" />
        </RegistryKey>
        <!-- Add Pdf preview handler to preview handlers list -->
        <RegistryKey Root="HKLM" Key="Software\Microsoft\Windows\CurrentVersion\PreviewHandlers">
          <RegistryValue Type="string" Name="{07665729-6243-4746-95b7-79579308d1b2}" Value="Pdf Preview Handler" />
        </RegistryKey>
        <!-- Add file type association for Svg Preview Handler -->
        <RegistryKey Root="HKCR" Key=".svg\shellex">
          <RegistryValue Type="string" Key="{8895b1c6-b41f-4c1c-a562-0d564250836f}" Value="{ddee2b8a-6807-48a6-bb20-2338174ff779}" />
        </RegistryKey>
        <!-- Add file type association for Svg Thumbnail Provider -->
        <RegistryKey Root="HKCR" Key=".svg\shellex">
            <RegistryValue Type="string" Key="{E357FCCD-A995-4576-B01F-234630154E96}" Value="{36B27788-A8BB-4698-A756-DF9F11F64F84}" />
        </RegistryKey>
        <!-- Add file type association for Markdown Preview Handler -->
        <RegistryKey Root="HKCR" Key=".md\shellex">
          <RegistryValue Type="string" Key="{8895b1c6-b41f-4c1c-a562-0d564250836f}" Value="{45769bcc-e8fd-42d0-947e-02beef77a1f5}" />
        </RegistryKey>
        <!-- Add file type association for Pdf Preview Handler -->
        <RegistryKey Root="HKCR" Key=".pdf\shellex">
          <RegistryValue Type="string" Key="{8895b1c6-b41f-4c1c-a562-0d564250836f}" Value="{07665729-6243-4746-95b7-79579308d1b2}" />
        </RegistryKey>
        <!-- Add file type association for Pdf Thumbnail Provider -->
        <RegistryKey Root="HKCR" Key=".pdf\shellex">
          <RegistryValue Type="string" Key="{E357FCCD-A995-4576-B01F-234630154E96}" Value="{BCC13D15-9720-4CC4-8371-EA74A274741E}" />
        </RegistryKey>
        <!-- Update Key to use IE11 for prevhost.exe -->
        <RegistryKey Root="HKLM" Key="Software\Microsoft\Internet Explorer\Main\FeatureControl\FEATURE_BROWSER_EMULATION">
          <RegistryValue Type="integer" Name="prevhost.exe" Value="11000" />
        </RegistryKey>
        <!-- Update Key to use IE11 for dllhost.exe -->
        <RegistryKey Root="HKLM" Key="Software\Microsoft\Internet Explorer\Main\FeatureControl\FEATURE_BROWSER_EMULATION">
            <RegistryValue Type="integer" Name="dllhost.exe" Value="11000" />
        </RegistryKey>
      </Component>
    </DirectoryRef>

    <!-- Image Resizer -->
    <DirectoryRef Id="ImageResizerInstallFolder" FileSource="$(var.BinX64Dir)modules\$(var.ImageResizerProjectName)">
      <Component Id="Module_ImageResizer" Guid="96E63289-759C-4A73-A56B-EE7429932F72" Win64="yes">
        <File Source="$(var.BinX64Dir)modules\$(var.ImageResizerProjectName)\ImageResizer.exe" />
        <File Source="$(var.BinX64Dir)modules\$(var.ImageResizerProjectName)\ImageResizerExt.dll" KeyPath="yes" />
        <File Source="$(var.BinX64Dir)modules\$(var.ImageResizerProjectName)\ImageResizer.dll" />
        <File Source="$(var.BinX64Dir)modules\$(var.ImageResizerProjectName)\ImageResizer.deps.json" />
        <File Source="$(var.BinX64Dir)modules\$(var.ImageResizerProjectName)\ImageResizer.runtimeconfig.json" />
        <File Id="ImageResizer_ManagedCommon" Source="$(var.BinX64Dir)modules\$(var.ImageResizerProjectName)\ManagedCommon.dll" />
        <File Id="ImageResizer_ManagedTelemetry" Source="$(var.BinX64Dir)modules\$(var.ImageResizerProjectName)\ManagedTelemetry.dll" />
        <File Id="ImageResizer_Microsoft.PowerToys.Common.UI" Source="$(var.BinX64Dir)modules\$(var.ImageResizerProjectName)\Microsoft.PowerToys.Common.UI.dll" />
        <File Id="Module_ImageResizer_ControlzEX" Source="$(var.BinX64Dir)modules\$(var.ImageResizerProjectName)\ControlzEx.dll" />
        <File Id="Module_ImageResizer_ModernWpf_Controls" Source="$(var.BinX64Dir)modules\$(var.ImageResizerProjectName)\ModernWpf.Controls.dll" />
        <File Id="Module_ImageResizer_ModernWpf" Source="$(var.BinX64Dir)modules\$(var.ImageResizerProjectName)\ModernWpf.dll" />
        <File Id="Module_ImageResizer_System_Text_Json" Source="$(var.BinX64Dir)modules\$(var.ImageResizerProjectName)\System.Text.Json.dll" />
        <File Id="Module_ImageResizer_Microsoft_Xaml_Behaviors" Source="$(var.BinX64Dir)modules\$(var.ImageResizerProjectName)\Microsoft.Xaml.Behaviors.dll" />
        <File Id="ImageResizer_interop" Source="$(var.BinX64Dir)modules\$(var.ImageResizerProjectName)\PowerToysInterop.dll" />
        <File Id="ImageResizer_System.IO.Abstractions.dll" Source="$(var.BinX64Dir)modules\$(var.ImageResizerProjectName)\System.IO.Abstractions.dll" />
        <File Id="ImageResizer_System.Runtime.CompilerServices.Unsafe.dll" Source="$(var.BinX64Dir)modules\$(var.ImageResizerProjectName)\System.Runtime.CompilerServices.Unsafe.dll" />
        <File Id="ImageResizer_System.Text.Encodings.Web.dll" Source="$(var.BinX64Dir)modules\$(var.ImageResizerProjectName)\System.Text.Encodings.Web.dll" />
        <!-- VCRuntime -->
        <?foreach File in vcruntime140.dll;vcruntime140_1.dll;concrt140.dll;msvcp140.dll;msvcp140_1.dll;msvcp140_2.dll;msvcp140_codecvt_ids.dll;vccorlib140.dll?>
        <File Id="ImageResizer_$(var.File)" Source="$(var.RepoDir)installer\VCRuntime\$(var.File)" />
        <?endforeach?>
      </Component>
      <Component Id="Module_ImageResizer_Registry" Guid="8B593E2C-2D9B-4EBC-93F7-A2B69707DAC9" Win64="yes">
        <RegistryKey Root="HKCR" Key="CLSID\{51B4D7E5-7568-4234-B4BB-47FB3C016A69}\InprocServer32">
          <RegistryValue Value="[ImageResizerInstallFolder]ImageResizerExt.dll" Type="string" />
          <RegistryValue Name="ThreadingModel" Value="Apartment" Type="string" />
        </RegistryKey>

        <!-- Registry Key for the drag and drop handler -->
        <RegistryValue Root="HKCR"
                       Key="Directory\ShellEx\DragDropHandlers\ImageResizer"
                       Value="{51B4D7E5-7568-4234-B4BB-47FB3C016A69}"
                       Type="string" />
        <!-- Registry Keys for the context menu handler for each of the following image formats: bmp, dib, gif, jfif, jpe, jpeg, jpg, jxr, png, rle, tif, tiff, wdp  -->
        <RegistryValue Root="HKCR"
                       Key="SystemFileAssociations\.bmp\ShellEx\ContextMenuHandlers\ImageResizer"
                       Value="{51B4D7E5-7568-4234-B4BB-47FB3C016A69}"
                       Type="string" />
        <RegistryValue Root="HKCR"
                       Key="SystemFileAssociations\.dib\ShellEx\ContextMenuHandlers\ImageResizer"
                       Value="{51B4D7E5-7568-4234-B4BB-47FB3C016A69}"
                       Type="string" />
        <RegistryValue Root="HKCR"
                       Key="SystemFileAssociations\.gif\ShellEx\ContextMenuHandlers\ImageResizer"
                       Value="{51B4D7E5-7568-4234-B4BB-47FB3C016A69}"
                       Type="string" />
        <RegistryValue Root="HKCR"
                       Key="SystemFileAssociations\.jfif\ShellEx\ContextMenuHandlers\ImageResizer"
                       Value="{51B4D7E5-7568-4234-B4BB-47FB3C016A69}"
                       Type="string" />
        <RegistryValue Root="HKCR"
                       Key="SystemFileAssociations\.jpe\ShellEx\ContextMenuHandlers\ImageResizer"
                       Value="{51B4D7E5-7568-4234-B4BB-47FB3C016A69}"
                       Type="string" />
        <RegistryValue Root="HKCR"
                       Key="SystemFileAssociations\.jpeg\ShellEx\ContextMenuHandlers\ImageResizer"
                       Value="{51B4D7E5-7568-4234-B4BB-47FB3C016A69}"
                       Type="string" />
        <RegistryValue Root="HKCR"
                       Key="SystemFileAssociations\.jpg\ShellEx\ContextMenuHandlers\ImageResizer"
                       Value="{51B4D7E5-7568-4234-B4BB-47FB3C016A69}"
                       Type="string" />
        <RegistryValue Root="HKCR"
                       Key="SystemFileAssociations\.jxr\ShellEx\ContextMenuHandlers\ImageResizer"
                       Value="{51B4D7E5-7568-4234-B4BB-47FB3C016A69}"
                       Type="string" />
        <RegistryValue Root="HKCR"
                       Key="SystemFileAssociations\.png\ShellEx\ContextMenuHandlers\ImageResizer"
                       Value="{51B4D7E5-7568-4234-B4BB-47FB3C016A69}"
                       Type="string" />
        <RegistryValue Root="HKCR"
                       Key="SystemFileAssociations\.rle\ShellEx\ContextMenuHandlers\ImageResizer"
                       Value="{51B4D7E5-7568-4234-B4BB-47FB3C016A69}"
                       Type="string" />
        <RegistryValue Root="HKCR"
                       Key="SystemFileAssociations\.tif\ShellEx\ContextMenuHandlers\ImageResizer"
                       Value="{51B4D7E5-7568-4234-B4BB-47FB3C016A69}"
                       Type="string" />
        <RegistryValue Root="HKCR"
                       Key="SystemFileAssociations\.tiff\ShellEx\ContextMenuHandlers\ImageResizer"
                       Value="{51B4D7E5-7568-4234-B4BB-47FB3C016A69}"
                       Type="string" />
        <RegistryValue Root="HKCR"
                       Key="SystemFileAssociations\.wdp\ShellEx\ContextMenuHandlers\ImageResizer"
                       Value="{51B4D7E5-7568-4234-B4BB-47FB3C016A69}"
                       Type="string" />
      </Component>
    </DirectoryRef>

    <!-- PowerRename -->
    <DirectoryRef Id="PowerRenameInstallFolder" FileSource="$(var.BinX64Dir)modules\$(var.PowerRenameProjectName)">
      <Component Id="Module_PowerRename" Guid="E4401D08-27FE-4F96-BA17-0C61FD79E684" Win64="yes">
		    <File Source="$(var.BinX64Dir)modules\$(var.PowerRenameProjectName)\Microsoft.Toolkit.Win32.UI.XamlHost.dll" />
		    <File Source="$(var.BinX64Dir)modules\$(var.PowerRenameProjectName)\Microsoft.UI.Xaml.dll" />
		    <File Source="$(var.BinX64Dir)modules\$(var.PowerRenameProjectName)\msvcp140_app.dll" />
		    <File Source="$(var.BinX64Dir)modules\$(var.PowerRenameProjectName)\PowerRenameUILib.dll" />
		    <File Source="$(var.BinX64Dir)modules\$(var.PowerRenameProjectName)\PowerRename.exe" />
		    <File Source="$(var.BinX64Dir)modules\$(var.PowerRenameProjectName)\resources.pri" />
		    <File Source="$(var.BinX64Dir)modules\$(var.PowerRenameProjectName)\vcruntime140_1_app.dll" />
		    <File Source="$(var.BinX64Dir)modules\$(var.PowerRenameProjectName)\vcruntime140_app.dll" />
		    <File Source="$(var.BinX64Dir)modules\$(var.PowerRenameProjectName)\PowerRenameExt.dll" KeyPath="yes" />
        <RegistryKey Root="HKCR" Key="CLSID\{0440049F-D1DC-4E46-B27B-98393D79486B}">
          <RegistryValue Type="string" Value="PowerRename Shell Extension" />
          <RegistryValue Type="string" Name="ContextMenuOptIn" Value="" />
          <RegistryValue Type="string" Key="InprocServer32" Value="[PowerRenameInstallFolder]PowerRenameExt.dll" />
          <RegistryValue Type="string" Key="InprocServer32" Name="ThreadingModel" Value="Apartment" />
        </RegistryKey>
        <RegistryKey Root="HKCR" Key="AllFileSystemObjects\ShellEx\ContextMenuHandlers\PowerRenameExt">
          <RegistryValue Type="string" Value="{0440049F-D1DC-4E46-B27B-98393D79486B}"/>
        </RegistryKey>
      </Component>
    </DirectoryRef>

<<<<<<< HEAD
    <DirectoryRef Id="PowerRenameAssetsFolder" FileSource="$(var.BinX64Dir)modules\$(var.PowerRenameProjectName)">
      <Component Id="Module_PowerRename_Assets" Guid="5976BEDF-64F5-4836-8674-EE7577C77508" Win64="yes">
		    <File Source="$(var.BinX64Dir)modules\$(var.PowerRenameProjectName)\Assets\file.png" />
		    <File Source="$(var.BinX64Dir)modules\$(var.PowerRenameProjectName)\Assets\folder.png" />
=======
    <!-- MouseUtils -->
    <DirectoryRef Id="MouseUtilsInstallFolder" FileSource="$(var.BinX64Dir)modules\$(var.MouseUtilsProjectName)">
      <Component Id="Module_FindMyMouse" Guid="60D0E4AE-188F-4403-BF06-1465AACC1BC5" Win64="yes">
        <File Source="$(var.BinX64Dir)modules\$(var.MouseUtilsProjectName)\FindMyMouse.dll" KeyPath="yes" />
>>>>>>> a93dc423
      </Component>
    </DirectoryRef>

    <!-- Shortcut guide -->
    <DirectoryRef Id="ShortcutGuideModuleInterfaceInstallFolder" FileSource="$(var.ShortcutGuideModuleInterface)">
      <Component Id="Module_ShortcutGuideModuleInterface" Guid="CBD0AC09-91D3-428E-B2B3-05745ADF3473" Win64="yes">
        <File Source="$(var.ShortcutGuideModuleInterface)\ShortcutGuideModuleInterface.dll" KeyPath="yes" />
      </Component>
    </DirectoryRef>

     <DirectoryRef Id="VideoConferenceInstallFolder" FileSource="$(var.BinX64Dir)modules\$(var.VideoConferenceProjectName)\">
     <Component Id="Module_VideoConference" Guid="5996527a-40fc-432e-b3ac-abc0b4bd3887" Win64="yes">
      <Condition>WINDOWSBUILDNUMBER >= 18362</Condition>
      <File SelfRegCost="1" Source="$(var.BinX64Dir)modules\$(var.VideoConferenceProjectName)\VideoConferenceProxyFilter_x64.dll" KeyPath="yes">
        <Class Id="{31AD75E9-8C3A-49C8-B9ED-5880D6B4A764}" Context="InprocServer32" ThreadingModel="apartment" Description="PowerToys VideoConference Mute" />
      </File>
      <File SelfRegCost="1" Source="$(var.BinX32Dir)modules\$(var.VideoConferenceProjectName)\VideoConferenceProxyFilter_x86.dll">
        <Class Id="{31AD75E9-8C3A-49C8-B9ED-5880D6B4A732}" Context="InprocServer32" ThreadingModel="apartment" Description="PowerToys VideoConference Mute" />
      </File>
      <File Source="$(var.BinX64Dir)modules\$(var.VideoConferenceProjectName)\VideoConferenceModule.dll" />
     </Component>
    </DirectoryRef>
    <DirectoryRef Id="VideoConferenceIconsFolder" FileSource="$(var.BinX64Dir)modules\$(var.VideoConferenceProjectName)\Icons">
     <Component Id="Module_VideoConferenceIcons" Guid="5996527a-40fc-432e-b34c-abc0b4bd3887" Win64="yes">
      <Condition>WINDOWSBUILDNUMBER >= 18362</Condition>
      <File Source="$(var.BinX64Dir)modules\$(var.VideoConferenceProjectName)\Icons\Off-NotInUse Dark.png" />
      <File Source="$(var.BinX64Dir)modules\$(var.VideoConferenceProjectName)\Icons\Off-NotInUse Light.png" />
      <File Source="$(var.BinX64Dir)modules\$(var.VideoConferenceProjectName)\Icons\Off-Off Dark.png" />
      <File Source="$(var.BinX64Dir)modules\$(var.VideoConferenceProjectName)\Icons\Off-Off Light.png" />
      <File Source="$(var.BinX64Dir)modules\$(var.VideoConferenceProjectName)\Icons\Off-On Dark.png" />
      <File Source="$(var.BinX64Dir)modules\$(var.VideoConferenceProjectName)\Icons\Off-On Light.png" />
      <File Source="$(var.BinX64Dir)modules\$(var.VideoConferenceProjectName)\Icons\On-NotInUse Dark.png" />
      <File Source="$(var.BinX64Dir)modules\$(var.VideoConferenceProjectName)\Icons\On-NotInUse Light.png" />
      <File Source="$(var.BinX64Dir)modules\$(var.VideoConferenceProjectName)\Icons\On-Off Light.png" />
      <File Source="$(var.BinX64Dir)modules\$(var.VideoConferenceProjectName)\Icons\On-Off Dark.png" />
      <File Source="$(var.BinX64Dir)modules\$(var.VideoConferenceProjectName)\Icons\On-On Dark.png" />
      <File Source="$(var.BinX64Dir)modules\$(var.VideoConferenceProjectName)\Icons\On-On Light.png" />
     </Component>
    </DirectoryRef> 

    <DirectoryRef Id="ShortcutGuideExecutableInstallFolder" FileSource="$(var.ShortcutGuideExecutable)">
      <Component Id="Module_ShortcutGuideExecutable" Guid="DA6E5710-F1DF-44EB-A316-300FA39544E9" Win64="yes">
        <File Source="$(var.ShortcutGuideExecutable)\PowerToys.ShortcutGuide.exe" KeyPath="yes" />
      </Component>
    </DirectoryRef>

    <!-- KBM -->
    <DirectoryRef Id="KeyboardManagerInstallFolder" FileSource="$(var.BinX64Dir)modules\$(var.KeyboardManagerProjectName)\">
      <Component Id="Module_KeyboardManager" Guid="9279BD82-786F-4F0B-8E49-DB484EE34C9B" Win64="yes">
        <File Source="$(var.BinX64Dir)modules\$(var.KeyboardManagerProjectName)\KeyboardManager.dll" />
      </Component>
    </DirectoryRef>

    <!-- KBM Editor -->
    <DirectoryRef Id="KeyboardManagerEditorInstallFolder" FileSource="$(var.BinX64Dir)modules\$(var.KeyboardManagerProjectName)\KeyboardManagerEditor">
      <Component Id="Module_KeyboardManager_Editor" Guid="1240F1B8-17FE-4D68-B9AF-91882B0B1933" Win64="yes">
        <File Source="$(var.BinX64Dir)modules\$(var.KeyboardManagerProjectName)\KeyboardManagerEditor\PowerToys.KeyboardManagerEditor.exe" />
      </Component>
    </DirectoryRef>

    <!-- KBM Engine -->
    <DirectoryRef Id="KeyboardManagerEngineInstallFolder" FileSource="$(var.BinX64Dir)modules\$(var.KeyboardManagerProjectName)\KeyboardManagerEngine">
      <Component Id="Module_KeyboardManager_Engine" Guid="14DBAA38-B98D-431F-9439-8EDE1C0670DB" Win64="yes">
        <File Source="$(var.BinX64Dir)modules\$(var.KeyboardManagerProjectName)\KeyboardManagerEngine\PowerToys.KeyboardManagerEngine.exe" />
      </Component>
    </DirectoryRef>

    <!-- Color Picker -->
    <DirectoryRef Id="ColorPickerInstallFolder" FileSource="$(var.BinX64Dir)modules\$(var.ColorPickerProjectName)">
      <Component Id="Module_ColorPicker" Guid="8A52A69E-37B2-4BEA-9D73-77763066052F" Win64="yes">
        <?foreach File in ColorPicker.dll;System.IO.Abstractions.dll;ColorPickerUI.exe;ColorPickerUI.dll;ColorPickerUI.deps.json;ColorPickerUI.runtimeconfig.json;Microsoft.PowerToys.Settings.UI.Lib.dll;PowerToysInterop.dll;System.Text.Json.dll;ManagedTelemetry.dll;ManagedCommon.dll;ControlzEx.dll;Microsoft.Xaml.Behaviors.dll;ModernWpf.Controls.dll;ModernWpf.dll;System.ComponentModel.Composition.dll;Microsoft.PowerToys.Common.UI.dll;System.Runtime.CompilerServices.Unsafe.dll;System.Text.Encodings.Web.dll?>
        <File Id="ColorPickerFile_$(var.File)" Source="$(var.BinX64Dir)modules\$(var.ColorPickerProjectName)\$(var.File)" />
        <?endforeach?>
      </Component>
    </DirectoryRef>

    <!-- Color Picker Resources -->
    <DirectoryRef Id="ColorPickerResourcesFolder" FileSource="$(var.BinX64Dir)modules\$(var.ColorPickerProjectName)\Resources">
      <Component Id="Module_ColorPicker_Resources" Guid="7544BD0F-1DB6-4C53-89D3-ADAD472FDCC1">
        <?foreach File in colorPicker.cur;icon.ico?>
        <File Id="ColorPickerFile_$(var.File)" Source="$(var.BinX64Dir)modules\$(var.ColorPickerProjectName)\Resources\$(var.File)" />
        <?endforeach?>
      </Component>
    </DirectoryRef>
    
    <!-- Awake -->
    <DirectoryRef Id="AwakeInstallFolder" FileSource="$(var.BinX64Dir)modules\$(var.AwakeProjectName)">
      <Component Id="Module_Awake" Guid="F26F5780-5B38-43B2-BC21-8406ED6E2071" Win64="yes">
        <?foreach File in AwakeModuleInterface.dll;ManagedCommon.dll;ManagedTelemetry.dll;Microsoft.PowerToys.Settings.UI.Lib.dll;Microsoft.Win32.Registry.dll;Microsoft.Win32.SystemEvents.dll;NLog.config;NLog.dll;PowerToys.Awake.deps.json;PowerToys.Awake.dll;PowerToys.Awake.exe;PowerToys.Awake.runtimeconfig.json;PowerToysInterop.dll;System.CommandLine.dll;System.Configuration.ConfigurationManager.dll;System.Drawing.Common.dll;System.IO.Abstractions.dll;System.Reactive.dll;System.Runtime.Caching.dll;System.Runtime.CompilerServices.Unsafe.dll;System.Security.AccessControl.dll;System.Security.Cryptography.ProtectedData.dll;System.Security.Permissions.dll;System.Security.Principal.Windows.dll;System.Text.Encodings.Web.dll;System.Text.Json.dll;System.Windows.Extensions.dll?>
        <File Id="AwakeFile_$(var.File)" Source="$(var.BinX64Dir)modules\$(var.AwakeProjectName)\$(var.File)" />
        <?endforeach?>
      </Component>
    </DirectoryRef>
    
    <DirectoryRef Id="AwakeInstallFolderNetStandard20" FileSource="$(var.BinX64Dir)modules\$(var.AwakeProjectName)\runtimes\win\lib\netstandard2.0">
      <Component Id="Module_Awake_runtime_netstandard20" Guid="414A31AB-91A8-4F17-9B4B-DB7B93A2BB23">
        <File Id="AwakeFile_runtime_Microsoft.Win32.Registry.dll" Source="$(var.BinX64Dir)modules\$(var.AwakeProjectName)\runtimes\win\lib\netstandard2.0\Microsoft.Win32.Registry.dll" />
        <File Id="AwakeFile_runtime_System.Runtime.Caching.dll" Source="$(var.BinX64Dir)modules\$(var.AwakeProjectName)\runtimes\win\lib\netstandard2.0\System.Runtime.Caching.dll" />
        <File Id="AwakeFile_runtime_System.Security.AccessControl.dll" Source="$(var.BinX64Dir)modules\$(var.AwakeProjectName)\runtimes\win\lib\netstandard2.0\System.Security.AccessControl.dll" />
        <File Id="AwakeFile_runtime_System.Security.Cryptography.ProtectedData.dll" Source="$(var.BinX64Dir)modules\$(var.AwakeProjectName)\runtimes\win\lib\netstandard2.0\System.Security.Cryptography.ProtectedData.dll" />
      </Component>
    </DirectoryRef>

    <DirectoryRef Id="AwakeInstallFolderNetcoreApp30" FileSource="$(var.BinX64Dir)modules\$(var.AwakeProjectName)\runtimes\win\lib\netcoreapp3.0">
      <Component Id="Module_Awake_runtime_netcoreapp30" Guid="1EBB21FE-083A-4AE6-9208-7DC72A421860">
        <File Id="AwakeFile_runtime_Microsoft.Win32.SystemEvents.dll" Source="$(var.BinX64Dir)modules\$(var.AwakeProjectName)\runtimes\win\lib\netcoreapp3.0\Microsoft.Win32.SystemEvents.dll" />
        <File Id="AwakeFile_runtime_System.Drawing.Common.dll" Source="$(var.BinX64Dir)modules\$(var.AwakeProjectName)\runtimes\win\lib\netcoreapp3.0\System.Drawing.Common.dll" />
        <File Id="AwakeFile_runtime_System.Windows.Extensions.dll" Source="$(var.BinX64Dir)modules\$(var.AwakeProjectName)\runtimes\win\lib\netcoreapp3.0\System.Windows.Extensions.dll" />
      </Component>
    </DirectoryRef>

    <DirectoryRef Id="AwakeInstallFolderNetcoreApp21" FileSource="$(var.BinX64Dir)modules\$(var.AwakeProjectName)\runtimes\win\lib\netcoreapp2.1">
      <Component Id="Module_Awake_runtime_netcoreapp21" Guid="52ED2831-6F3F-47D3-AA1A-88C697BE9D0F">
        <File Id="AwakeFile_runtime_System.Security.Principal.Windows.dll" Source="$(var.BinX64Dir)modules\$(var.AwakeProjectName)\runtimes\win\lib\netcoreapp2.1\System.Security.Principal.Windows.dll" />
      </Component>
    </DirectoryRef>
    
    <DirectoryRef Id="FileExplorerPreviewInstallFolder" FileSource="$(var.RepoDir)\modules\FileExplorerPreview\">
      <Component Id="Module_PowerPreview" Guid="FF1700D5-1B07-4E07-9A62-4D206645EEA9" Win64="yes">
        <!-- Component to include PowerPreview Module Source dll's -->
        <!-- File to include PowerPreview Module native dll -->
        <File Source="$(var.BinX64Dir)modules\FileExplorerPreview\powerpreview.dll" KeyPath="yes" />
        <!-- File to include common library used by preview handlers -->
        <File Source="$(var.BinX64Dir)modules\FileExplorerPreview\PreviewHandlerCommon.dll" />
        <File Source="$(var.BinX64Dir)modules\FileExplorerPreview\PreviewHandlerCommon.deps.json" />
        <File Source="$(var.BinX64Dir)modules\FileExplorerPreview\ManagedTelemetry.dll" />
        <!-- File to include dll for Svg Preview Handler -->
        <File Source="$(var.BinX64Dir)modules\FileExplorerPreview\SvgPreviewHandler.dll" />
        <File Source="$(var.BinX64Dir)modules\FileExplorerPreview\SvgPreviewHandler.comhost.dll" />
        <File Source="$(var.BinX64Dir)modules\FileExplorerPreview\SvgPreviewHandler.runtimeconfig.json" />
        <File Source="$(var.BinX64Dir)modules\FileExplorerPreview\SvgPreviewHandler.deps.json" />
        <!-- File to include dll for Svg Thumbnail Provider -->
        <File Source="$(var.BinX64Dir)modules\FileExplorerPreview\SvgThumbnailProvider.dll" />
        <File Source="$(var.BinX64Dir)modules\FileExplorerPreview\SvgThumbnailProvider.comhost.dll" />
        <File Source="$(var.BinX64Dir)modules\FileExplorerPreview\SvgThumbnailProvider.runtimeconfig.json" />
        <File Source="$(var.BinX64Dir)modules\FileExplorerPreview\SvgThumbnailProvider.deps.json" />
        <!-- Files to include dll's for Markdown Preview Handler and it's dependencies -->
        <File Source="$(var.BinX64Dir)modules\FileExplorerPreview\MarkdownPreviewHandler.dll" />
        <File Source="$(var.BinX64Dir)modules\FileExplorerPreview\MarkdownPreviewHandler.comhost.dll" />
        <File Source="$(var.BinX64Dir)modules\FileExplorerPreview\MarkdownPreviewHandler.runtimeconfig.json" />
        <File Source="$(var.BinX64Dir)modules\FileExplorerPreview\MarkdownPreviewHandler.deps.json" />
        <File Source="$(var.BinX64Dir)modules\FileExplorerPreview\Markdig.Signed.dll" />
        <File Source="$(var.BinX64Dir)modules\FileExplorerPreview\HtmlAgilityPack.dll" />
        <File Id="FileExplorerPreview_System.IO.Abstractions.dll" Source="$(var.BinX64Dir)modules\FileExplorerPreview\System.IO.Abstractions.dll" />
        <!-- File to include dll for Pdf Preview Handler -->
        <File Source="$(var.BinX64Dir)modules\FileExplorerPreview\PdfPreviewHandler.dll" />
        <File Source="$(var.BinX64Dir)modules\FileExplorerPreview\PdfPreviewHandler.comhost.dll" />
        <File Source="$(var.BinX64Dir)modules\FileExplorerPreview\PdfPreviewHandler.runtimeconfig.json" />
        <File Source="$(var.BinX64Dir)modules\FileExplorerPreview\PdfPreviewHandler.deps.json" />
        <!-- File to include dll for Pdf Thumbnail Provider -->
        <File Source="$(var.BinX64Dir)modules\FileExplorerPreview\PdfThumbnailProvider.dll" />
        <File Source="$(var.BinX64Dir)modules\FileExplorerPreview\PdfThumbnailProvider.comhost.dll" />
        <File Source="$(var.BinX64Dir)modules\FileExplorerPreview\PdfThumbnailProvider.runtimeconfig.json" />
        <File Source="$(var.BinX64Dir)modules\FileExplorerPreview\PdfThumbnailProvider.deps.json" />
      </Component>
    </DirectoryRef>

    <!-- SettingsV2 components -->
    <DirectoryRef Id="SettingsV2InstallFolder" FileSource="$(var.BinX64Dir)Settings\">
      <Component Id="SettingsV2" Guid="4B108DC0-4B2C-4AC4-AAA9-1B2DC8399F7C" Win64="yes">
        <!-- exe -->
        <File Source="$(var.BinX64Dir)Settings\PowerToys.Settings.exe"/>
        <File Source="$(var.BinX64Dir)Settings\Microsoft.PowerToys.Settings.UI.exe"/>
        <!-- dll -->
        <?foreach File in concrt140_app.dll;Microsoft.Bcl.AsyncInterfaces.dll;System.IO.Abstractions.dll;Microsoft.PowerToys.Settings.UI.Lib.dll;PowerToys.Settings.dll;Microsoft.Toolkit.dll;Microsoft.Toolkit.Uwp.dll;Microsoft.Toolkit.Uwp.UI.dll;Microsoft.Toolkit.Win32.UI.XamlHost.dll;Microsoft.Toolkit.Win32.UI.XamlHost.Managed.dll;Microsoft.Toolkit.Wpf.UI.Controls.dll;Microsoft.Toolkit.Wpf.UI.XamlHost.dll;Microsoft.UI.Xaml.dll;Microsoft.Xaml.Interactions.dll;Microsoft.Xaml.Interactivity.dll;msvcp140_1_app.dll;msvcp140_2_app.dll;msvcp140_app.dll;PowerToysInterop.dll;System.Runtime.CompilerServices.Unsafe.dll;System.Text.Encodings.Web.dll;System.Text.Json.dll;vcamp140_app.dll;vccorlib140_app.dll;vcomp140_app.dll;vcruntime140_1_app.dll;vcruntime140_app.dll;ManagedTelemetry.dll;ManagedCommon.dll;ColorCode.Core.dll;ColorCode.UWP.dll;Microsoft.Graphics.Canvas.winmd;Microsoft.Toolkit.Uwp.UI.Controls.Core.dll;Microsoft.Toolkit.Uwp.UI.Controls.DataGrid.dll;Microsoft.Toolkit.Uwp.UI.Controls.Input.dll;Microsoft.Toolkit.Uwp.UI.Controls.Layout.dll;Microsoft.Toolkit.Uwp.UI.Controls.Markdown.dll;Microsoft.Toolkit.Uwp.UI.Controls.Media.dll;Microsoft.Toolkit.Uwp.UI.Controls.Primitives.dll?>
          <File Id="SettingsV2_$(var.File)" Source="$(var.BinX64Dir)Settings\$(var.File)" />
        <?endforeach?>
        <!-- json -->
        <File Source="$(var.BinX64Dir)Settings\PowerToys.Settings.deps.json"/>
        <File Source="$(var.BinX64Dir)Settings\PowerToys.Settings.runtimeconfig.json"/>
        <!-- png -->
        <File Id="SettingsV2_NoiseAsset_256x256_PNG.png" Source="$(var.BinX64Dir)Settings\NoiseAsset_256x256_PNG.png"/>
        <!-- pri -->
        <?foreach File in Microsoft.Toolkit.Uwp.pri;Microsoft.Toolkit.Uwp.UI.pri;Microsoft.Toolkit.Win32.UI.XamlHost.pri;Microsoft.UI.Xaml.pri;Microsoft.Xaml.Interactions.pri;Microsoft.Xaml.Interactivity.pri;resources.pri?>
          <File Id="SettingsV2_$(var.File)" Source="$(var.BinX64Dir)Settings\$(var.File)" />
        <?endforeach?>
        <!-- winmd -->
        <File Id="SettingsV2_Microsoft.Toolkit.Win32.UI.XamlHost.winmd" Source="$(var.BinX64Dir)Settings\Microsoft.Toolkit.Win32.UI.XamlHost.winmd"/>
        <File Id="SettingsV2_Microsoft.UI.Xaml.winmd" Source="$(var.BinX64Dir)Settings\Microsoft.UI.Xaml.winmd"/>
        <!-- xbf -->
        <File Id="SettingsV2_App.xbf" Source="$(var.BinX64Dir)Settings\App.xbf"/>
        <!-- xml -->
        <File Id="SettingsV2_Microsoft.PowerToys.Settings.UI.xr.xml" Source="$(var.BinX64Dir)Settings\Microsoft.PowerToys.Settings.UI.xr.xml"/>
        <File Id="SettingsV2_Microsoft.Toolkit.Win32.UI.XamlHost.xml" Source="$(var.BinX64Dir)Settings\Microsoft.Toolkit.Win32.UI.XamlHost.xml"/>
        <!-- VCRuntime -->
        <?foreach File in vcruntime140.dll;vcruntime140_1.dll;concrt140.dll;msvcp140.dll;msvcp140_1.dll;msvcp140_2.dll;msvcp140_codecvt_ids.dll;vccorlib140.dll?>
          <File Id="SettingsV2_$(var.File)" Source="$(var.RepoDir)installer\VCRuntime\$(var.File)" />
        <?endforeach?>
      </Component>
    </DirectoryRef>
    <DirectoryRef Id="SettingsV2AssetsInstallFolder" FileSource="$(var.BinX64Dir)Settings\Assets">
      <Component Id="SettingsV2Assets" Guid="705B863B-D813-49B9-BAA1-210DA913F765" Win64="yes">
        <?foreach File in Logo.scale-200.png;SplashScreen.png;StoreLogo.scale-100.png?>
          <File Source="$(var.BinX64Dir)Settings\Assets\$(var.File)" />
        <?endforeach?>
        <File Id="SettingsV2_StoreLogo" Source="$(var.BinX64Dir)Settings\Assets\StoreLogo.png" />
        <File Id="Square150x150Logo" Source="$(var.BinX64Dir)Settings\Assets\Square150x150Logo.scale-200.png" />
        <File Id="Square44x44Logo_targetsize_24_altform_unplated" Source="$(var.BinX64Dir)Settings\Assets\Square44x44Logo.targetsize-24_altform-unplated.png" />
        <File Id="Wide310x150Logo" Source="$(var.BinX64Dir)Settings\Assets\Wide310x150Logo.scale-200.png" />
        <File Id="Square44x44Logo" Source="$(var.BinX64Dir)Settings\Assets\Square44x44Logo.scale-200.png" />
      </Component>
    </DirectoryRef>
    <DirectoryRef Id="SettingsV2AssetsModulesInstallFolder" FileSource="$(var.BinX64Dir)Settings\Assets\Modules">
      <Component Id="SettingsV2AssetsModules" Guid="A0B961A9-77D0-4223-88A9-E3B41BD9C329" Win64="yes">
        <?foreach File in ColorPicker.png;FancyZones.png;Awake.png;ImageResizer.png;KBM.png;MouseUtils.png;PowerLauncher.png;PowerPreview.png;PowerRename.png;PT.png;ShortcutGuide.png;VideoConference.png?>
          <File Id="SettingsV2AssetsModules_$(var.File)" Source="$(var.BinX64Dir)Settings\Assets\Modules\$(var.File)" />
        <?endforeach?>
      </Component>
    </DirectoryRef>
    <DirectoryRef Id="SettingsV2OOBEAssetsModulesInstallFolder" FileSource="$(var.BinX64Dir)Settings\Assets\Modules\OOBE">
      <Component Id="SettingsV2OOBEAssetsModules" Guid="E2360A83-6694-4B33-B5F6-641A906359EE" Win64="yes">
        <?foreach File in ColorPicker.gif;Awake.png;FancyZones.gif;FileExplorer.png;ImageResizer.gif;KBM.gif;MouseUtils.gif;PowerRename.gif;Run.gif;OOBEShortcutGuide.png;VideoConferenceMute.png;OOBEPTHero.png?>
          <File Id="SettingsV2OOBEAssetsModules_$(var.File)"  Source="$(var.BinX64Dir)Settings\Assets\Modules\OOBE\$(var.File)" />
        <?endforeach?>
      </Component>
    </DirectoryRef>
    <DirectoryRef Id="SettingsV2OOBEAssetsFluentIconsInstallFolder" FileSource="$(var.BinX64Dir)Settings\Assets\FluentIcons">
      <Component Id="SettingsV2OOBEAssetsFluentIcons" Guid="6A380D5A-DA63-45B5-B68F-06D57CDD1B9C" Win64="yes">
        <?foreach File in ColorPicker.png;FancyZones.png;Awake.png;FileExplorerPreview.png;ImageResizer.png;KeyboardManager.png;MouseUtils.png;PowerRename.png;PowerToys.png;PowerToysRun.png;Settings.png;ShortcutGuide.png;VideoConferenceMute.png ?>
          <File Id="SettingsV2OOBEAssetsFluentIcons_$(var.File)"  Source="$(var.BinX64Dir)Settings\Assets\FluentIcons\FluentIcons$(var.File)" />
        <?endforeach?>
      </Component>
    </DirectoryRef>
    <DirectoryRef Id="SettingsV2ControlsInstallFolder" FileSource="$(var.BinX64Dir)Settings\Controls\ShortcutControl">
      <Component Id="SettingsV2Controls" Guid="05C55C88-B59A-4450-A07C-EB7626E0781A" Win64="yes">
        <?foreach File in ShortcutControl.xbf?>
          <File Id="SettingsV2_Controls_$(var.File)" Source="$(var.BinX64Dir)Settings\Controls\ShortcutControl\$(var.File)" />
        <?endforeach?>
      </Component>
    </DirectoryRef>
    <DirectoryRef Id="SettingsV2PropertiesInstallFolder" FileSource="$(var.BinX64Dir)Settings\Properties">
      <Component Id="SettingsV2Properties" Guid="8F910A41-B27B-4289-8FAC-9AB34F070CF6" Win64="yes">
        <?foreach File in Default.rd.xml?>
          <File Id="SettingsV2_Properties_$(var.File)" Source="$(var.BinX64Dir)Settings\Properties\$(var.File)" />
        <?endforeach?>
      </Component>
    </DirectoryRef>
    <DirectoryRef Id="SettingsV2StylesInstallFolder" FileSource="$(var.BinX64Dir)Settings\Styles">
      <Component Id="SettingsV2Styles" Guid="44B5C0E0-76DA-4604-BB86-FCD27A00EB71" Win64="yes">
        <?foreach File in TextBlock.xbf;Button.xbf?>
          <File Id="SettingsV2_Styles_$(var.File)" Source="$(var.BinX64Dir)Settings\Styles\$(var.File)" />
        <?endforeach?>
      </Component>
    </DirectoryRef>
    <DirectoryRef Id="SettingsV2ViewsInstallFolder" FileSource="$(var.BinX64Dir)Settings\Views">
      <Component Id="SettingsV2Views" Guid="C140BFBA-6370-4F67-862C-5B42660385CD" Win64="yes">
        <?foreach File in FancyZonesPage.xbf;GeneralPage.xbf;ImageResizerPage.xbf;KeyboardManagerPage.xbf;PowerLauncherPage.xbf;PowerPreviewPage.xbf;PowerRenamePage.xbf;ShellPage.xbf;ShortcutGuidePage.xbf?>
          <File Id="SettingsV2_Views_$(var.File)" Source="$(var.BinX64Dir)Settings\Views\$(var.File)" />
        <?endforeach?>
      </Component>
    </DirectoryRef>
    <DirectoryRef Id="SettingsV2XamlAssetsInstallFolder" FileSource="$(var.BinX64Dir)Settings\Microsoft.UI.Xaml\Assets">
      <Component Id="SettingsV2XamlAssets" Guid="98A136DB-C1BD-42B1-9AB4-0E16F0ECE86A" Win64="yes">
        <?foreach File in NoiseAsset_256X256_PNG.png?>
          <File Id="SettingsV2_XamlAssets_$(var.File)" Source="$(var.BinX64Dir)Settings\Microsoft.UI.Xaml\Assets\$(var.File)" />
        <?endforeach?>
      </Component>
    </DirectoryRef>

    <DirectoryRef Id="DesktopFolder">
      <Component Id="DesktopShortcut" Guid="87321F2B-CC48-4326-881E-9C62CC260DC8">
        <Condition>INSTALLDESKTOPSHORTCUT</Condition>
        <!-- DesktopShortcutId is implicitly installed in HKCU, so WIX won't allow changing this reg value to HKLM. -->
        <RegistryValue Root="HKCU"
                        Key="Software\[Manufacturer]\[ProductName]"
                        Name="desktopshorcutinstalled"
                        Type="integer"
                        Value="1"
                        KeyPath="yes"/>
        <Shortcut Id="DesktopShortcutId"
                  Name="PowerToys (Preview)"
                  Description="PowerToys - Windows system utilities to maximize productivity"
                  Target="[!PowerToys.exe]"
                  WorkingDirectory="INSTALLFOLDER"
                  Icon="powertoys.exe"
                  Directory="DesktopFolder"/>
      </Component>
    </DirectoryRef>
  </Fragment>

  <Fragment>
    <ComponentGroup Id="CoreComponents" Directory="INSTALLFOLDER">
      <ComponentRef Id="powertoys_exe" />
      <ComponentRef Id="PowerToysStartMenuShortcut"/>
      <ComponentRef Id="BackgroundActivator_dll" />
      <ComponentRef Id="PowerToys_ActionRunner_exe" />
      <ComponentRef Id="PowerToys_Update_exe" />
      <ComponentRef Id="powertoys_toast_clsid" />
      <ComponentRef Id="License_rtf" />
      <ComponentRef Id="Notice_md" />
      <ComponentRef Id="powertoysinterop_dll" />
      <ComponentRef Id="vcredist_dlls" />
      <ComponentRef Id="ShortcutGuideSvgs" />
      <ComponentRef Id="Module_ShortcutGuideModuleInterface" />
      <ComponentRef Id="Module_ShortcutGuideExecutable" />
      <ComponentRef Id="Module_VideoConference" />
      <ComponentRef Id="Module_VideoConferenceIcons" /> 
      <ComponentRef Id="Module_FancyZones" />
      <ComponentRef Id="DesktopShortcut" />
      <ComponentRef Id="Module_PowerRename" />
      <ComponentRef Id="Module_PowerRename_Assets" />
      <ComponentRef Id="Module_ImageResizer" />
      <ComponentRef Id="Module_ImageResizer_Registry" />
      <ComponentRef Id="Module_PowerPreview" />
      <ComponentRef Id="Module_PowerPreview_PerUserRegistry" />
      <ComponentRef Id="Module_KeyboardManager" />
      <ComponentRef Id="Module_KeyboardManager_Editor" />
      <ComponentRef Id="Module_KeyboardManager_Engine" />
      <ComponentRef Id="Module_ColorPicker" />
      <ComponentRef Id="Module_ColorPicker_Resources"/>
      <ComponentRef Id="Module_Awake"/>
      <ComponentRef Id="Module_Awake_runtime_netstandard20"/>
      <ComponentRef Id="Module_Awake_runtime_netcoreapp30"/>
      <ComponentRef Id="Module_Awake_runtime_netcoreapp21"/>
      <ComponentRef Id="Module_FindMyMouse"/>
      <ComponentRef Id="SettingsV2" />
      <ComponentRef Id="SettingsV2Assets" />
      <ComponentRef Id="SettingsV2AssetsModules" />
      <ComponentRef Id="SettingsV2OOBEAssetsFluentIcons" />
      <ComponentRef Id="SettingsV2OOBEAssetsModules" />
      <ComponentRef Id="SettingsV2Controls" />
      <ComponentRef Id="SettingsV2Properties" />
      <ComponentRef Id="SettingsV2Styles" />
      <ComponentRef Id="SettingsV2Views" />
      <ComponentRef Id="SettingsV2XamlAssets" />
    </ComponentGroup>
    <ComponentGroup Id="ToolComponents" Directory="ToolsFolder">
      <ComponentRef Id="BugReportTool_exe" />
      <ComponentRef Id="WebcamReportTool_exe" />
    </ComponentGroup>
  </Fragment>

  <!-- Languages for localization on build farm -->
  <?define LocLanguageList = cs;de;es;fr;hu;it;ja;ko;nl;pl;pt-BR;pt-PT;ru;sv;tr;zh-Hans;zh-Hant?>

  <Fragment>
    <!-- Resource directories should be added only if the installer is built on the build farm -->
    <?ifdef env.IsPipeline?>
        <?foreach ParentDirectory in LauncherInstallFolder;FancyZonesInstallFolder;ImageResizerInstallFolder;ColorPickerInstallFolder;FileExplorerPreviewInstallFolder;CalculatorPluginFolder;FolderPluginFolder;ProgramPluginFolder;ShellPluginFolder;IndexerPluginFolder;UnitConverterPluginFolder;UriPluginFolder;WindowWalkerPluginFolder;RegistryPluginFolder;VSCodeWorkspacesPluginFolder;ServicePluginFolder;SystemPluginFolder;WindowsSettingsPluginFolder;WindowsTerminalPluginFolder?>
            <DirectoryRef Id="$(var.ParentDirectory)">
                <!-- Resource file directories -->
                <?foreach Language in $(var.LocLanguageList)?>
                    <!--NB: Ids can't contain hyphens-->
                    <?if $(var.Language) = pt-BR?>
                    <?define IdSafeLanguage = pt_BR?>
                    <?elseif $(var.Language) = pt-PT?>
                    <?define IdSafeLanguage = pt_PT?>
                    <?elseif $(var.Language) = zh-Hans?>
                    <?define IdSafeLanguage = zh_Hans?>
                    <?elseif $(var.Language) = zh-Hant?>
                    <?define IdSafeLanguage = zh_Hant?>
                    <?else?>
                    <?define IdSafeLanguage = $(var.Language)?>
                    <?endif?>
                    <Directory Id="Resource$(var.IdSafeLanguage)$(var.ParentDirectory)" Name="$(var.Language)" />
                    <?undef IdSafeLanguage?>
                <?endforeach?>
            </DirectoryRef>
        <?endforeach?>
    <?endif?>
    <ComponentGroup Id="ResourcesComponents">
        <!-- Resource components should be added only if the installer is built on the build farm -->
        <?ifdef env.IsPipeline?>
            <!-- Components for adding resource files -->
            <?foreach Language in $(var.LocLanguageList)?>
                <!--NB: Ids can't contain hyphens-->
                <?if $(var.Language) = pt-BR?>
                    <?define IdSafeLanguage = pt_BR?>
                <?elseif $(var.Language) = pt-PT?>
                    <?define IdSafeLanguage = pt_PT?>
                <?elseif $(var.Language) = zh-Hans?>
                    <?define IdSafeLanguage = zh_Hans?>
                <?elseif $(var.Language) = zh-Hant?>
                    <?define IdSafeLanguage = zh_Hant?>
                <?else?>
                    <?define IdSafeLanguage = $(var.Language)?>
                <?endif?>
                <Component Id="Launcher_$(var.IdSafeLanguage)_Component" Directory="Resource$(var.IdSafeLanguage)LauncherInstallFolder">
                    <File Id="Launcher_$(var.IdSafeLanguage)_File" Source="$(var.BinX64Dir)modules\launcher\$(var.Language)\PowerLauncher.resources.dll" />
                </Component>
                <Component Id="FancyZonesEditor_$(var.IdSafeLanguage)_Component" Directory="Resource$(var.IdSafeLanguage)FancyZonesInstallFolder">
                    <File Id="FancyZonesEditor_$(var.IdSafeLanguage)_File" Source="$(var.BinX64Dir)modules\$(var.FancyZonesProjectName)\$(var.Language)\FancyZonesEditor.resources.dll" />
                </Component>
                <Component Id="ImageResizer_$(var.IdSafeLanguage)_Component" Directory="Resource$(var.IdSafeLanguage)ImageResizerInstallFolder">
                    <File Id="ImageResizer_$(var.IdSafeLanguage)_File" Source="$(var.BinX64Dir)modules\$(var.ImageResizerProjectName)\$(var.Language)\ImageResizer.resources.dll" />
                </Component>
                <Component Id="ColorPicker_$(var.IdSafeLanguage)_Component" Directory="Resource$(var.IdSafeLanguage)ColorPickerInstallFolder">
                    <File Id="ColorPicker_$(var.IdSafeLanguage)_File" Source="$(var.BinX64Dir)modules\$(var.ColorPickerProjectName)\$(var.Language)\ColorPickerUI.resources.dll" />
                </Component>
                <Component Id="MarkdownPreviewHandler_$(var.IdSafeLanguage)_Component" Directory="Resource$(var.IdSafeLanguage)FileExplorerPreviewInstallFolder">
                    <File Id="MarkdownPreviewHandler_$(var.IdSafeLanguage)_File" Source="$(var.BinX64Dir)modules\FileExplorerPreview\$(var.Language)\MarkdownPreviewHandler.resources.dll" />
                </Component>
                <Component Id="SVGPreviewHandler_$(var.IdSafeLanguage)_Component" Directory="Resource$(var.IdSafeLanguage)FileExplorerPreviewInstallFolder">
                  <File Id="SVGPreviewHandler_$(var.IdSafeLanguage)_File" Source="$(var.BinX64Dir)modules\FileExplorerPreview\$(var.Language)\SvgPreviewHandler.resources.dll" />
                </Component>
                <Component Id="PDFPreviewHandler_$(var.IdSafeLanguage)_Component" Directory="Resource$(var.IdSafeLanguage)FileExplorerPreviewInstallFolder">
                  <File Id="PDFPreviewHandler_$(var.IdSafeLanguage)_File" Source="$(var.BinX64Dir)modules\FileExplorerPreview\$(var.Language)\PdfPreviewHandler.resources.dll" />
                </Component>
                <!-- PowerToys Run aka Launcher plugin resources -->
                <Component Id="Launcher_Calculator_$(var.IdSafeLanguage)_Component" Directory="Resource$(var.IdSafeLanguage)CalculatorPluginFolder">
                    <File Id="Launcher_Calculator_$(var.IdSafeLanguage)_File" Source="$(var.BinX64Dir)modules\launcher\Plugins\Calculator\$(var.Language)\Microsoft.PowerToys.Run.Plugin.Calculator.resources.dll" />
                </Component>
                <Component Id="Launcher_Folder_$(var.IdSafeLanguage)_Component" Directory="Resource$(var.IdSafeLanguage)FolderPluginFolder">
                    <File Id="Launcher_Folder_$(var.IdSafeLanguage)_File" Source="$(var.BinX64Dir)modules\launcher\Plugins\Microsoft.Plugin.Folder\$(var.Language)\Microsoft.Plugin.Folder.resources.dll" />
                </Component>
                <Component Id="Launcher_Program_$(var.IdSafeLanguage)_Component" Directory="Resource$(var.IdSafeLanguage)ProgramPluginFolder">
                    <File Id="Launcher_Program_$(var.IdSafeLanguage)_File" Source="$(var.BinX64Dir)modules\launcher\Plugins\Microsoft.Plugin.Program\$(var.Language)\Microsoft.Plugin.Program.resources.dll" />
                </Component>
                <Component Id="Launcher_Shell_$(var.IdSafeLanguage)_Component" Directory="Resource$(var.IdSafeLanguage)ShellPluginFolder">
                    <File Id="Launcher_Shell_$(var.IdSafeLanguage)_File" Source="$(var.BinX64Dir)modules\launcher\Plugins\Microsoft.Plugin.Shell\$(var.Language)\Microsoft.Plugin.Shell.resources.dll" />
                </Component>
                <Component Id="Launcher_Indexer_$(var.IdSafeLanguage)_Component" Directory="Resource$(var.IdSafeLanguage)IndexerPluginFolder">
                    <File Id="Launcher_Indexer_$(var.IdSafeLanguage)_File" Source="$(var.BinX64Dir)modules\launcher\Plugins\Microsoft.Plugin.Indexer\$(var.Language)\Microsoft.Plugin.Indexer.resources.dll" />
                </Component>
                <Component Id="Launcher_Uri_$(var.IdSafeLanguage)_Component" Directory="Resource$(var.IdSafeLanguage)UriPluginFolder">
                    <File Id="Launcher_Uri_$(var.IdSafeLanguage)_File" Source="$(var.BinX64Dir)modules\launcher\Plugins\Microsoft.Plugin.Uri\$(var.Language)\Microsoft.Plugin.Uri.resources.dll" />
                </Component>
                <Component Id="Launcher_VSCodeWorkspaces_$(var.IdSafeLanguage)_Component" Directory="Resource$(var.IdSafeLanguage)VSCodeWorkspacesPluginFolder">
                  <File Id="Launcher_VSCodeWorkspaces_$(var.IdSafeLanguage)_File" Source="$(var.BinX64Dir)modules\launcher\Plugins\VSCodeWorkspaces\$(var.Language)\Community.PowerToys.Run.Plugin.VSCodeWorkspaces.resources.dll" />
                </Component>
                <Component Id="Launcher_WindowWalker_$(var.IdSafeLanguage)_Component" Directory="Resource$(var.IdSafeLanguage)WindowWalkerPluginFolder">
                    <File Id="Launcher_WindowWalker_$(var.IdSafeLanguage)_File" Source="$(var.BinX64Dir)modules\launcher\Plugins\Microsoft.Plugin.WindowWalker\$(var.Language)\Microsoft.Plugin.WindowWalker.resources.dll" />
                </Component>
                <Component Id="Launcher_Registry_$(var.IdSafeLanguage)_Component" Directory="Resource$(var.IdSafeLanguage)RegistryPluginFolder">
                    <File Id="Launcher_Registry_$(var.IdSafeLanguage)_File" Source="$(var.BinX64Dir)modules\launcher\Plugins\Microsoft.PowerToys.Run.Plugin.Registry\$(var.Language)\Microsoft.PowerToys.Run.Plugin.Registry.resources.dll" />
                </Component>
                <Component Id="Launcher_Service_$(var.IdSafeLanguage)_Component" Directory="Resource$(var.IdSafeLanguage)ServicePluginFolder">
                    <File Id="Launcher_Service_$(var.IdSafeLanguage)_File" Source="$(var.BinX64Dir)modules\launcher\Plugins\Service\$(var.Language)\Microsoft.PowerToys.Run.Plugin.Service.resources.dll" />
                </Component>
                <Component Id="Launcher_System_$(var.IdSafeLanguage)_Component" Directory="Resource$(var.IdSafeLanguage)SystemPluginFolder">
                    <File Id="Launcher_System_$(var.IdSafeLanguage)_File" Source="$(var.BinX64Dir)modules\launcher\Plugins\System\$(var.Language)\Microsoft.PowerToys.Run.Plugin.System.resources.dll" />
                </Component>
                <Component Id="Launcher_WindowsSettings_$(var.IdSafeLanguage)_Component" Directory="Resource$(var.IdSafeLanguage)WindowsSettingsPluginFolder">
                    <File Id="Launcher_WindowsSettings_$(var.IdSafeLanguage)_File" Source="$(var.BinX64Dir)modules\launcher\Plugins\Microsoft.PowerToys.Run.Plugin.WindowsSettings\$(var.Language)\Microsoft.PowerToys.Run.Plugin.WindowsSettings.resources.dll" />
                </Component>
                <!-- Uncomment after Plugin receives the localization files.
                <Component Id="Launcher_WindowsTerminal_$(var.IdSafeLanguage)_Component" Directory="Resource$(var.IdSafeLanguage)WindowsTerminalFolder">
                    <File Id="Launcher_WindowsTerminal_$(var.IdSafeLanguage)_File" Source="$(var.BinX64Dir)modules\launcher\Plugins\WindowsTerminal\$(var.Language)\Microsoft.PowerToys.Run.Plugin.WindowsTerminal.resources.dll" />
                </Component>
                -->
                <?undef IdSafeLanguage?>
            <?endforeach?>
        <?endif?>
    </ComponentGroup>
  </Fragment>
  <Fragment>
    <ComponentGroup Id="LauncherComponents">
      <Component Id="launcherShortcutComponent" Directory="LauncherInstallFolder" Guid="8824006B-CD06-4D87-8AC4-1B40C71DB4D7">
        <!-- Toast Notification AUMID -->
        <RegistryKey Root="HKLM" Key="SOFTWARE\Classes\AppUserModelId\PowerToysRun">
          <RegistryValue Type="string" Name="DisplayName" Value="PowerToys Run" />
          <RegistryValue Type="string" Name="IconUri" Value="[LauncherImagesFolder]RunAsset.ico" />
        </RegistryKey>
      </Component>

      <Component Id="launcherInstallComponent" Directory="LauncherInstallFolder" Guid="5E688DB4-C522-4268-BA54-ED1CDFFE9DB6">
        <File Source="$(var.BinX64Dir)modules\Launcher\Microsoft.Launcher.dll" />
        <?foreach File in concrt140_app.dll;ICSharpCode.SharpZipLib.dll;JetBrains.Annotations.dll;Mages.Core.dll;Microsoft.Search.Interop.dll;Mono.Cecil.dll;Mono.Cecil.Mdb.dll;Mono.Cecil.Pdb.dll;Mono.Cecil.Rocks.dll;msvcp140_1_app.dll;msvcp140_2_app.dll;msvcp140_app.dll;NLog.dll;NLog.Extensions.Logging.dll;PowerLauncher.deps.json;PowerLauncher.dll;PowerLauncher.exe;Microsoft.Xaml.Behaviors.dll;System.Text.Json.dll;PowerLauncher.runtimeconfig.json;System.Data.OleDb.dll;UnitsNet.dll;vcamp140_app.dll;vccorlib140_app.dll;vcomp140_app.dll;vcruntime140_1_app.dll;vcruntime140_app.dll;Wox.Infrastructure.dll;Wox.Plugin.dll;PowerToysInterop.dll;ManagedTelemetry.dll;PowerLauncher.Telemetry.dll;Microsoft.Extensions.Configuration.Abstractions.dll;Microsoft.Extensions.Configuration.Binder.dll;Microsoft.Extensions.Configuration.dll;Microsoft.Extensions.DependencyInjection.Abstractions.dll;Microsoft.Extensions.DependencyInjection.dll;Microsoft.Extensions.Logging.Abstractions.dll;Microsoft.Extensions.Logging.dll;Microsoft.Extensions.Options.dll;Microsoft.Extensions.Primitives.dll;ControlzEx.dll;ManagedCommon.dll;System.IO.Abstractions.dll;Microsoft.PowerToys.Common.UI.dll;System.ServiceProcess.ServiceController.dll;Microsoft.Toolkit.Uwp.Notifications.dll;ModernWpf.Controls.dll;ModernWpf.dll;System.Runtime.CompilerServices.Unsafe.dll;System.Text.Encodings.Web.dll?>
          <File Id="File_$(var.File)" Source="$(var.BinX64Dir)modules\launcher\$(var.File)" />
        <?endforeach?>
        <File Source="$(var.BinX64Dir)Settings\Microsoft.PowerToys.Settings.UI.Lib.dll" />
        <!-- VCRuntime -->
        <?foreach File in vcruntime140.dll;vcruntime140_1.dll;concrt140.dll;msvcp140.dll;msvcp140_1.dll;msvcp140_2.dll;msvcp140_codecvt_ids.dll;vccorlib140.dll?>
          <File Id="File_$(var.File)" Source="$(var.RepoDir)installer\VCRuntime\$(var.File)" />
        <?endforeach?>
      </Component>
      <Component Id="launcherImagesComponent" Directory="LauncherImagesFolder" Guid="D254220C-1DD9-4C74-8810-1AAB2F940DE8">
        <?foreach File in app.dark.png;app.light.png;app_error.dark.png;app_error.light.png;Browser.png;calculator.png;cancel.png;close.png;cmd.png;color.png;copy.png;down.png;EXE.png;file.png;find.png;folder.png;history.png;image.png;Link.png;lock.png;logoff.png;ok.png;open.png;plugin.png;recyclebin.png;restart.png;search.png;settings.png;shutdown.png;sleep.png;up.png;update.png;warning.png;RunAsset.ico?>
          <File Id="File_$(var.File)" Source="$(var.BinX64Dir)modules\launcher\Images\$(var.File)" />
        <?endforeach?>
        <File Source="$(var.BinX64Dir)modules\launcher\Images\New Message.png" />
      </Component>

      <!-- Calculator Plugin -->
      <Component Id="calculatorComponent" Directory="CalculatorPluginFolder" Guid="19DE1022-583C-4969-9AFC-D43CB944003D">
        <?foreach File in plugin.json;Microsoft.PowerToys.Run.Plugin.Calculator.deps.json;Microsoft.PowerToys.Run.Plugin.Calculator.dll;ManagedTelemetry.dll?>
          <File Id="Calculator_$(var.File)" Source="$(var.BinX64Dir)modules\launcher\Plugins\Calculator\$(var.File)" />
        <?endforeach?>
      </Component>
      <Component Id="calculatorImagesComponent" Directory="CalculatorImagesFolder" Guid="07EC9232-CF9A-4CDB-8D8E-E79DC75096C0">
        <File Id="calculatorPluginImg_calculator_light" Source="$(var.BinX64Dir)modules\launcher\Plugins\Calculator\Images\calculator.light.png" />
        <File Id="calculatorPluginImg_calculator_dark" Source="$(var.BinX64Dir)modules\launcher\Plugins\Calculator\Images\calculator.dark.png" />
      </Component>

      <!-- Folder Plugin -->
      <Component Id="FolderComponent" Directory="FolderPluginFolder" Guid="453D6C29-8F0D-46EC-B210-82E6AF547039">
        <?foreach File in plugin.json;Microsoft.Plugin.Folder.deps.json;Microsoft.Plugin.Folder.dll;ManagedTelemetry.dll?>
        <File Id="Folder_$(var.File)" Source="$(var.BinX64Dir)modules\launcher\Plugins\Microsoft.Plugin.Folder\$(var.File)" />
        <?endforeach?>
      </Component>
      <Component Id="FolderImagesComponent" Directory="FolderPluginImagesFolder" Guid="6C5226EB-E312-4768-B4D1-B1D3ACFCCBDF">
        <?foreach File in copy.dark.png;copy.light.png;delete.dark.png;delete.light.png;file.dark.png;file.light.png;folder.dark.png;folder.light.png;user.dark.png;user.light.png;Warning.dark.png;Warning.light.png?>
          <File Id="FolderPlugin_$(var.File)" Source="$(var.BinX64Dir)modules\launcher\Plugins\Microsoft.Plugin.Folder\Images\$(var.File)" />
        <?endforeach?>
      </Component>

      <!-- Program Plugin -->
      <Component Id="ProgramComponent" Directory="ProgramPluginFolder" Guid="3C5CA6E6-3D36-4F4E-B40E-38AA5E5CB799">
        <?foreach File in plugin.json;Microsoft.Plugin.Program.deps.json;Microsoft.Plugin.Program.dll;ManagedTelemetry.dll?>
          <File Id="Program_$(var.File)" Source="$(var.BinX64Dir)modules\launcher\Plugins\Microsoft.Plugin.Program\$(var.File)" />
        <?endforeach?>
      </Component>
      <Component Id="ProgramImagesComponent" Directory="ProgramImagesFolder" Guid="30D357F5-406F-47D1-BEFE-6022746469B4">
        <?foreach File in app.dark.png;app.light.png;disable.light.png;disable.dark.png;folder.light.png;folder.dark.png;shell.light.png;shell.dark.png;user.light.png;user.dark.png?>
          <File Id="Program_$(var.File)" Source="$(var.BinX64Dir)modules\launcher\Plugins\Microsoft.Plugin.Program\Images\$(var.File)" />
        <?endforeach?>
      </Component>

      <!-- Shell Plugin -->
      <Component Id="ShellComponent" Directory="ShellPluginFolder" Guid="6D3D7294-1804-47C9-83E5-47A8867F3801">
        <?foreach File in plugin.json;Microsoft.Plugin.Shell.deps.json;Microsoft.Plugin.Shell.dll;ManagedTelemetry.dll?>
          <File Id="Shell_$(var.File)" Source="$(var.BinX64Dir)modules\launcher\Plugins\Microsoft.Plugin.Shell\$(var.File)" />
        <?endforeach?>
      </Component>
      <Component Id="ShellImagesComponent" Directory="ShellImagesFolder" Guid="15B5DBAE-E7C1-4BF7-A29E-6CE76242F8F4">
       <?foreach File in shell.light.png;shell.dark.png;user.light.png;user.dark.png?>
          <File Id="Shell_$(var.File)" Source="$(var.BinX64Dir)modules\launcher\Plugins\Microsoft.Plugin.Shell\Images\$(var.File)" />
        <?endforeach?>
      </Component>

      <!-- Indexer Plugin -->
      <Component Id="IndexerComponent" Directory="IndexerPluginFolder" Guid="FEA9816A-B4F7-42CC-99AF-B05F3E7F7EBF">
        <?foreach File in Microsoft.Plugin.Indexer.deps.json;Microsoft.Plugin.Indexer.dll;plugin.json;ManagedTelemetry.dll?>
          <File Id="Indexer_$(var.File)" Source="$(var.BinX64Dir)modules\launcher\Plugins\Microsoft.Plugin.Indexer\$(var.File)" />
        <?endforeach?>
      </Component>
      <Component Id="IndexerImagesComponent" Directory="IndexerImagesFolder" Guid="DB2E8D49-D104-425B-9616-952AC8CAB676">
        <?foreach File in indexer.dark.png;indexer.light.png;Warning.light.png;Warning.dark.png?>
          <File Id="Indexer_$(var.File)" Source="$(var.BinX64Dir)modules\launcher\Plugins\Microsoft.Plugin.Indexer\Images\$(var.File)" />
        <?endforeach?>
      </Component>

      <!-- UnitConverter Plugin -->
      <Component Id="UnitConverterComponent" Directory="UnitConverterPluginFolder" Guid="D4F429E3-C619-49D6-9416-88A757D18E02">
        <?foreach File in plugin.json;Community.PowerToys.Run.Plugin.UnitConverter.deps.json;Community.PowerToys.Run.Plugin.UnitConverter.dll?>
        <File Id="UnitConverter_$(var.File)" Source="$(var.BinX64Dir)modules\launcher\Plugins\Community.UnitConverter\$(var.File)" />
        <?endforeach?>
      </Component>
      <Component Id="UnitConverterImagesComponent" Directory="UnitConverterImagesFolder" Guid="16ABD217-0898-47B2-89D9-AF1ABF00F543">
        <File Id="UnitConverterLight" Source="$(var.BinX64Dir)modules\launcher\Plugins\Community.UnitConverter\Images\unitconverter.light.png" />
        <File Id="UnitConverterDark" Source="$(var.BinX64Dir)modules\launcher\Plugins\Community.UnitConverter\Images\unitconverter.dark.png" />
      </Component>

      <!-- Uri Plugin -->
      <Component Id="UriComponent" Directory="UriPluginFolder" Guid="C7DC8F88-554C-4375-9510-9435399B5D3D">
        <?foreach File in plugin.json;Microsoft.Plugin.Uri.deps.json;Microsoft.Plugin.Uri.dll;ManagedTelemetry.dll?>
          <File Id="Uri_$(var.File)" Source="$(var.BinX64Dir)modules\launcher\Plugins\Microsoft.Plugin.Uri\$(var.File)" />
        <?endforeach?>
      </Component>
      <Component Id="UriImagesComponent" Directory="UriImagesFolder" Guid="8C9C1634-28C8-45C4-A8EA-8D4C9B4810D0">
        <File Id="UriDarkIcon" Source="$(var.BinX64Dir)modules\launcher\Plugins\Microsoft.Plugin.Uri\Images\Uri.dark.png" />
        <File Id="UriLightIcon" Source="$(var.BinX64Dir)modules\launcher\Plugins\Microsoft.Plugin.Uri\Images\Uri.light.png" />
      </Component>

      <!-- VSCodeWorkspaces Plugin -->
      <Component Id="VSCodeWorkspacesComponent" Directory="VSCodeWorkspacesPluginFolder" Guid="78363DBD-7E38-4D5F-8987-9963DF609B94">
        <File Id="VSCodeWorkspaceFolder_deps" Source="$(var.BinX64Dir)modules\launcher\Plugins\VSCodeWorkspaces\Community.PowerToys.Run.Plugin.VSCodeWorkspaces.deps.json" />
        <?foreach File in plugin.json;Community.PowerToys.Run.Plugin.VSCodeWorkspaces.dll?>
          <File Id="VSCodeWorkspaces_$(var.File)" Source="$(var.BinX64Dir)modules\launcher\Plugins\VSCodeWorkspaces\$(var.File)" />
        <?endforeach?>
      </Component>
      <Component Id="VSCodeWorkspacesImagesComponent" Directory="VSCodeWorkspaceImagesFolder" Guid="6F3C0CF1-7024-4333-BFA1-850D340AEE69">
        <File Id="VSCodeWorkspaceCodeLight" Source="$(var.BinX64Dir)modules\launcher\Plugins\VSCodeWorkspaces\Images\code-light.png" />
        <File Id="VSCodeWorkspaceCodeDark" Source="$(var.BinX64Dir)modules\launcher\Plugins\VSCodeWorkspaces\Images\code-dark.png" />
        <File Id="VSCodeWorkspaceFolder" Source="$(var.BinX64Dir)modules\launcher\Plugins\VSCodeWorkspaces\Images\folder.png" />
        <File Id="VSCodeWorkspaceRemote" Source="$(var.BinX64Dir)modules\launcher\Plugins\VSCodeWorkspaces\Images\monitor.png" />
      </Component>

      <!-- WindowWalker Plugin -->  
      <Component Id="WindowWalkerComponent" Directory="WindowWalkerPluginFolder" Guid="EB1391C9-B701-421F-80FC-ABB2FEDFAD19">
        <?foreach File in plugin.json;Microsoft.Plugin.WindowWalker.deps.json;Microsoft.Plugin.WindowWalker.dll;ManagedTelemetry.dll?>
          <File Id="WindowWalker_$(var.File)" Source="$(var.BinX64Dir)modules\launcher\Plugins\Microsoft.Plugin.WindowWalker\$(var.File)" />
        <?endforeach?>
      </Component>
      <Component Id="WindowWalkerImagesComponent" Directory="WindowWalkerImagesFolder" Guid="3944A7F5-77F4-4979-9911-EDE709B2F509">
          <File Id="WindowWalkerDarkIcon" Source="$(var.BinX64Dir)modules\launcher\Plugins\Microsoft.Plugin.WindowWalker\Images\windowwalker.dark.png" />
          <File Id="WindowWalkerLightIcon" Source="$(var.BinX64Dir)modules\launcher\Plugins\Microsoft.Plugin.WindowWalker\Images\windowwalker.light.png" />
      </Component>

      <!-- Registry Plugin -->
      <Component Id="RegistryComponent" Directory="RegistryPluginFolder" Guid="186FDFDC-12F1-4221-BEF6-DE6763F54B18">
        <?foreach File in plugin.json;Microsoft.PowerToys.Run.Plugin.Registry.deps.json;Microsoft.PowerToys.Run.Plugin.Registry.dll;ManagedTelemetry.dll?>
          <File Id="Registry_$(var.File)" Source="$(var.BinX64Dir)modules\launcher\Plugins\Microsoft.PowerToys.Run.Plugin.Registry\$(var.File)" />
        <?endforeach?>
      </Component>
      <Component Id="RegistryImagesComponent" Directory="RegistryImagesFolder" Guid="2E2C91A2-9F53-40C6-BBE9-E6FD6D6E94EB">
          <File Id="RegistryDarkIcon" Source="$(var.BinX64Dir)modules\launcher\Plugins\Microsoft.PowerToys.Run.Plugin.Registry\Images\reg.dark.png" />
          <File Id="RegistryLightIcon" Source="$(var.BinX64Dir)modules\launcher\Plugins\Microsoft.PowerToys.Run.Plugin.Registry\Images\reg.light.png" />
      </Component>

      <!-- Service Plugin -->
      <Component Id="ServiceComponent" Directory="ServicePluginFolder" Guid="66245D20-0078-4136-8A34-4A282FB894D5">
        <?foreach File in plugin.json;Microsoft.PowerToys.Run.Plugin.Service.deps.json;Microsoft.PowerToys.Run.Plugin.Service.dll?>
          <File Id="Service_$(var.File)" Source="$(var.BinX64Dir)modules\launcher\Plugins\Service\$(var.File)" />
        <?endforeach?>
      </Component>
      <Component Id="ServiceImagesComponent" Directory="ServiceImagesFolder" Guid="5846BF01-5BCB-47DC-9472-0E478A41B1AE">
        <File Id="ServiceDarkIcon" Source="$(var.BinX64Dir)modules\launcher\Plugins\Service\Images\service.dark.png" />
        <File Id="ServiceLightIcon" Source="$(var.BinX64Dir)modules\launcher\Plugins\Service\Images\service.light.png" />
      </Component>

      <!-- System Plugin -->
      <Component Id="SystemComponent" Directory="SystemPluginFolder" Guid="05894C7C-7207-4669-ADB9-E02DD9DB4CCD">
        <?foreach File in plugin.json;Microsoft.PowerToys.Run.Plugin.System.deps.json;Microsoft.PowerToys.Run.Plugin.System.dll?>
          <File Id="System_$(var.File)" Source="$(var.BinX64Dir)modules\launcher\Plugins\System\$(var.File)" />
        <?endforeach?>
      </Component>
      <Component Id="SystemImagesComponent" Directory="SystemImagesFolder" Guid="8886318A-0CD8-4990-85D1-50D44D5ADA21">
        <File Id="SystemLockDarkIcon" Source="$(var.BinX64Dir)modules\launcher\Plugins\System\Images\lock.dark.png" />
        <File Id="SystemLockLightIcon" Source="$(var.BinX64Dir)modules\launcher\Plugins\System\Images\lock.light.png" />
        <File Id="SystemLogoffDarkIcon" Source="$(var.BinX64Dir)modules\launcher\Plugins\System\Images\logoff.dark.png" />
        <File Id="SystemLogoffLightIcon" Source="$(var.BinX64Dir)modules\launcher\Plugins\System\Images\logoff.light.png" />
        <File Id="SystemRecyclebinDarkIcon" Source="$(var.BinX64Dir)modules\launcher\Plugins\System\Images\recyclebin.dark.png" />
        <File Id="SystemRecyclebinLightIcon" Source="$(var.BinX64Dir)modules\launcher\Plugins\System\Images\recyclebin.light.png" />
        <File Id="SystemRestartDarkIcon" Source="$(var.BinX64Dir)modules\launcher\Plugins\System\Images\restart.dark.png" />
        <File Id="SystemRestartLightIcon" Source="$(var.BinX64Dir)modules\launcher\Plugins\System\Images\restart.light.png" />
        <File Id="SystemShutdownDarkIcon" Source="$(var.BinX64Dir)modules\launcher\Plugins\System\Images\shutdown.dark.png" />
        <File Id="SystemShutdownLightIcon" Source="$(var.BinX64Dir)modules\launcher\Plugins\System\Images\shutdown.light.png" />
        <File Id="SystemSleepDarkIcon" Source="$(var.BinX64Dir)modules\launcher\Plugins\System\Images\sleep.dark.png" />
        <File Id="SystemSleepLightIcon" Source="$(var.BinX64Dir)modules\launcher\Plugins\System\Images\sleep.light.png" />
      </Component>

      <!-- WindowsSettings Plugin -->
      <Component Id="WindowsSettingsComponent" Directory="WindowsSettingsPluginFolder" Guid="ACEC2B6D-8E95-43BF-A1E4-137E95F07C96">
        <?foreach File in plugin.json;Microsoft.PowerToys.Run.Plugin.WindowsSettings.deps.json;Microsoft.PowerToys.Run.Plugin.WindowsSettings.dll;ManagedTelemetry.dll?>
          <File Id="WindowsSettings_$(var.File)" Source="$(var.BinX64Dir)modules\launcher\Plugins\Microsoft.PowerToys.Run.Plugin.WindowsSettings\$(var.File)" />
        <?endforeach?>
      </Component>
      <Component Id="WindowsSettingsImagesComponent" Directory="WindowsSettingsImagesFolder" Guid="E1CE33A7-6318-4FA6-A46B-9302A00BD6AA">
          <File Id="WindowsSettingsDarkIcon" Source="$(var.BinX64Dir)modules\launcher\Plugins\Microsoft.PowerToys.Run.Plugin.WindowsSettings\Images\WindowsSettings.dark.png" />
          <File Id="WindowsSettingsLightIcon" Source="$(var.BinX64Dir)modules\launcher\Plugins\Microsoft.PowerToys.Run.Plugin.WindowsSettings\Images\WindowsSettings.light.png" />
      </Component>

      <!-- WindowsTerminal Plugin -->
      <Component Id="WindowsTerminalComponent" Directory="WindowsTerminalPluginFolder" Guid="5392FD11-9A69-4409-A711-748C225F1A18">
        <?foreach File in plugin.json;Microsoft.PowerToys.Run.Plugin.WindowsTerminal.deps.json;Microsoft.PowerToys.Run.Plugin.WindowsTerminal.dll;ManagedTelemetry.dll?>
          <File Id="WindowsTerminal_$(var.File)" Source="$(var.BinX64Dir)modules\launcher\Plugins\WindowsTerminal\$(var.File)" />
        <?endforeach?>
      </Component>
      <Component Id="WindowsTerminalImagesComponent" Directory="WindowsTerminalImagesFolder" Guid="CDD21BEB-E2F3-4138-A1F8-72FD3B52706A">
        <File Id="WindowsTerminalDarkIcon" Source="$(var.BinX64Dir)modules\launcher\Plugins\WindowsTerminal\Images\WindowsTerminal.dark.png" />
        <File Id="WindowsTerminalLightIcon" Source="$(var.BinX64Dir)modules\launcher\Plugins\WindowsTerminal\Images\WindowsTerminal.light.png" />
      </Component>
      
    </ComponentGroup>
  </Fragment>
</Wix><|MERGE_RESOLUTION|>--- conflicted
+++ resolved
@@ -717,17 +717,16 @@
       </Component>
     </DirectoryRef>
 
-<<<<<<< HEAD
     <DirectoryRef Id="PowerRenameAssetsFolder" FileSource="$(var.BinX64Dir)modules\$(var.PowerRenameProjectName)">
       <Component Id="Module_PowerRename_Assets" Guid="5976BEDF-64F5-4836-8674-EE7577C77508" Win64="yes">
 		    <File Source="$(var.BinX64Dir)modules\$(var.PowerRenameProjectName)\Assets\file.png" />
 		    <File Source="$(var.BinX64Dir)modules\$(var.PowerRenameProjectName)\Assets\folder.png" />
-=======
+      </Component>
+    </DirectoryRef>
     <!-- MouseUtils -->
     <DirectoryRef Id="MouseUtilsInstallFolder" FileSource="$(var.BinX64Dir)modules\$(var.MouseUtilsProjectName)">
       <Component Id="Module_FindMyMouse" Guid="60D0E4AE-188F-4403-BF06-1465AACC1BC5" Win64="yes">
         <File Source="$(var.BinX64Dir)modules\$(var.MouseUtilsProjectName)\FindMyMouse.dll" KeyPath="yes" />
->>>>>>> a93dc423
       </Component>
     </DirectoryRef>
 
