--- conflicted
+++ resolved
@@ -274,15 +274,11 @@
           <RegistryValue Value="[ModulesInstallFolder]ShellExtensions.dll" Type="string" />
           <RegistryValue Name="ThreadingModel" Value="Apartment" Type="string" />
         </RegistryKey>
-<<<<<<< HEAD
         <!-- Registry Key for the drag and drop handler -->
-=======
->>>>>>> f65b9fd2
         <RegistryValue Root="HKCR"
                        Key="Directory\ShellEx\DragDropHandlers\ImageResizer"
                        Value="{51B4D7E5-7568-4234-B4BB-47FB3C016A69}"
                        Type="string" />
-<<<<<<< HEAD
         <!-- Registry Keys for the context menu handler for each of the following image formats: bmp, dib, gif, jfif, jpe, jpeg, jpg, jxr, png, rle, tif, tiff, wdp  -->
         <RegistryValue Root="HKCR"
                        Key="SystemFileAssociations\.bmp\ShellEx\ContextMenuHandlers\ImageResizer"
@@ -334,10 +330,6 @@
                        Type="string" />
       <RegistryValue Root="HKCR"
                        Key="SystemFileAssociations\.wdp\ShellEx\ContextMenuHandlers\ImageResizer"
-=======
-        <RegistryValue Root="HKCR"
-                       Key="*\ShellEx\ContextMenuHandlers\ImageResizer"
->>>>>>> f65b9fd2
                        Value="{51B4D7E5-7568-4234-B4BB-47FB3C016A69}"
                        Type="string" />
       </Component>
