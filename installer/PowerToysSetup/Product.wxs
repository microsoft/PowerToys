<?xml version="1.0" encoding="UTF-8"?>
<Wix xmlns="http://schemas.microsoft.com/wix/2006/wi"
     xmlns:util="http://schemas.microsoft.com/wix/UtilExtension" >

  <!-- Names of folders and projects -->
  <?define FancyZonesProjectName="FancyZones"?>
  <?define ImageResizerProjectName="ImageResizer"?>
  <?define KeyboardManagerProjectName="KeyboardManager"?>
  <?define PowerRenameProjectName="PowerRename"?>
  <?define ColorPickerProjectName="ColorPicker"?>
  <?define VideoConferenceProjectName="VideoConference"?>
  <?define AwakeProjectName="Awake"?>
  <?define MouseUtilsProjectName="MouseUtils"?>
  <?define AlwaysOnTopProjectName="AlwaysOnTop"?>

  <?define RepoDir="$(var.ProjectDir)..\..\" ?>
  <?if $(var.Platform) = x64?>
        <?define PlatformLK="x64" ?>
  <?define BinDir="$(var.RepoDir)x64\$(var.Configuration)\" ?>
  <?else?>
        <?define PlatformLK="arm64" ?>
  <?define BinDir="$(var.RepoDir)ARM64\$(var.Configuration)\" ?>
  <?endif?>
  <?define BinX32Dir="$(var.RepoDir)x86\$(var.Configuration)\" ?>
  <?define ShortcutGuideExecutable=$(var.BinDir)\modules\ShortcutGuide\ShortcutGuide?>
  <?define ShortcutGuideModuleInterface=$(var.BinDir)\modules\ShortcutGuide\ShortcutGuideModuleInterface?>

  <!-- WiX Components with multiple files cause issues due to the way Windows installs them. 
         Windows decides whether to install a component by checking the existence of KeyPath file and its version.
         Thus, if some files were updated but KeyPath file was not, the component wouldn't be updated.
         Some resource files, e.g. images, do not have version, so even if Component has only a single image and a static GUID, it won't be updated.
         
         Considering all of the above, it's much simpler to just have one file per Component with an implicit Guid.

         More info:
         - https://stackoverflow.com/a/1604348/657390
         - https://stackoverflow.com/a/1422121/657390
         - https://robmensching.com/blog/posts/2003/10/18/component-rules-101/
         - https://robmensching.com/blog/posts/2003/10/4/windows-installer-components-introduction/
           -->
  <?define ShortcutGuideSvgsFiles=0.svg;1.svg;2.svg;3.svg;4.svg;5.svg;6.svg;7.svg;8.svg;9.svg;no_active_window.svg;overlay.svg;overlay_portrait.svg?>

  <?define FancyZonesFiles=PowerToys.FancyZonesModuleInterface.dll;PowerToys.FancyZonesEditor.dll;PowerToys.FancyZonesEditor.runtimeconfig.json;PowerToys.FancyZonesEditor.deps.json;PowerToys.FancyZonesEditor.exe;PowerToys.FancyZones.exe;ControlzEx.dll;Microsoft.Xaml.Behaviors.dll;ModernWpf.dll;ModernWpf.Controls.dll;System.Text.Json.dll;PowerToys.Interop.dll;PowerToys.ManagedCommon.dll;System.Management.dll;PowerToys.Common.UI.dll;PowerToys.ManagedTelemetry.dll;System.IO.Abstractions.dll;Microsoft.Windows.SDK.NET.dll;WinRT.Runtime.dll;Ijwhost.dll?>

  <?define ImageResizerFiles=ImageResizer.ico;PowerToys.ImageResizer.exe;PowerToys.ImageResizerExt.dll;PowerToys.ImageResizer.dll;PowerToys.ImageResizer.deps.json;PowerToys.ImageResizer.runtimeconfig.json;PowerToys.ManagedCommon.dll;System.Management.dll;PowerToys.ManagedTelemetry.dll;PowerToys.Common.UI.dll;ControlzEx.dll;ModernWpf.Controls.dll;ModernWpf.dll;System.Text.Json.dll;Microsoft.Xaml.Behaviors.dll;PowerToys.Interop.dll;System.IO.Abstractions.dll;WinRT.Runtime.dll;Microsoft.Windows.SDK.NET.dll;Ijwhost.dll;ImageResizerContextMenuPackage.msix;PowerToys.ImageResizerContextMenu.dll ?>

  <?define PowerPreviewFiles=PowerToys.powerpreview.dll;PowerToys.PreviewHandlerCommon.dll;PowerToys.PreviewHandlerCommon.deps.json;PowerToys.ManagedCommon.dll;System.Management.dll;PowerToys.ManagedTelemetry.dll;PowerToys.SvgPreviewHandler.dll;PowerToys.SvgPreviewHandler.comhost.dll;PowerToys.SvgPreviewHandler.runtimeconfig.json;PowerToys.SvgPreviewHandler.deps.json;PowerToys.SvgThumbnailProvider.dll;PowerToys.SvgThumbnailProvider.comhost.dll;PowerToys.SvgThumbnailProvider.runtimeconfig.json;PowerToys.SvgThumbnailProvider.deps.json;PowerToys.MarkdownPreviewHandler.dll;PowerToys.MarkdownPreviewHandler.comhost.dll;PowerToys.MarkdownPreviewHandler.runtimeconfig.json;PowerToys.MarkdownPreviewHandler.deps.json;Markdig.Signed.dll;HtmlAgilityPack.dll;System.IO.Abstractions.dll;monaco_languages.json;monacoSpecialLanguages.js;PowerToys.Common.UI.dll;PowerToys.Settings.UI.Lib.dll;PowerToys.MonacoPreviewHandler.dll;PowerToys.MonacoPreviewHandler.comhost.dll;PowerToys.MonacoPreviewHandler.runtimeconfig.json;PowerToys.MonacoPreviewHandler.deps.json;ControlzEx.dll;Microsoft.Web.WebView2.Core.dll;Microsoft.Web.WebView2.WinForms.dll;Microsoft.Web.WebView2.Wpf.dll;WebView2Loader.dll;System.Runtime.WindowsRuntime.dll;index.html;PowerToys.PdfPreviewHandler.dll;PowerToys.PdfPreviewHandler.comhost.dll;PowerToys.PdfPreviewHandler.runtimeconfig.json;PowerToys.PdfPreviewHandler.deps.json;Microsoft.Windows.SDK.NET.dll;WinRT.Runtime.dll;PowerToys.PdfThumbnailProvider.dll;PowerToys.PdfThumbnailProvider.comhost.dll;PowerToys.PdfThumbnailProvider.runtimeconfig.json;PowerToys.PdfThumbnailProvider.deps.json;PowerToys.GcodePreviewHandler.dll;PowerToys.GcodePreviewHandler.comhost.dll;PowerToys.GcodePreviewHandler.runtimeconfig.json;PowerToys.GcodePreviewHandler.deps.json;PowerToys.GcodeThumbnailProvider.dll;PowerToys.GcodeThumbnailProvider.comhost.dll;PowerToys.GcodeThumbnailProvider.runtimeconfig.json;PowerToys.GcodeThumbnailProvider.deps.json;PowerToys.StlThumbnailProvider.dll;PowerToys.StlThumbnailProvider.comhost.dll;PowerToys.StlThumbnailProvider.runtimeconfig.json;PowerToys.StlThumbnailProvider.deps.json;HelixToolkit.dll;HelixToolkit.Core.Wpf.dll;Ijwhost.dll;Microsoft.Xaml.Behaviors.dll;System.Text.Json.dll?>

  <?define SettingsV2Files=Ijwhost.dll;ColorCode.Core.dll;ColorCode.WinUI.dll;CommunityToolkit.Common.dll;CommunityToolkit.WinUI.dll;CommunityToolkit.WinUI.UI.Controls.Core.dll;CommunityToolkit.WinUI.UI.Controls.DataGrid.dll;CommunityToolkit.WinUI.UI.Controls.Input.dll;CommunityToolkit.WinUI.UI.Controls.Layout.dll;CommunityToolkit.WinUI.UI.Controls.Markdown.dll;CommunityToolkit.WinUI.UI.Controls.Media.dll;CommunityToolkit.WinUI.UI.Controls.Primitives.dll;CommunityToolkit.WinUI.UI.dll;icon.ico;Microsoft.Graphics.Canvas.Interop.dll;Microsoft.InteractiveExperiences.Projection.dll;Microsoft.Windows.ApplicationModel.DynamicDependency.Projection.dll;Microsoft.Windows.ApplicationModel.Resources.Projection.dll;Microsoft.Windows.ApplicationModel.WindowsAppRuntime.Projection.dll;Microsoft.Windows.AppLifecycle.Projection.dll;Microsoft.Windows.SDK.NET.dll;Microsoft.Windows.System.Power.Projection.dll;Microsoft.WindowsAppRuntime.Bootstrap.Net.dll;Microsoft.WinUI.dll;Microsoft.Xaml.Interactions.dll;Microsoft.Xaml.Interactivity.dll;PowerToys.Interop.dll;PowerToys.ManagedCommon.dll;System.Management.dll;PowerToys.ManagedTelemetry.dll;PowerToys.Settings.deps.json;PowerToys.Settings.dll;PowerToys.Settings.exe;PowerToys.Settings.runtimeconfig.json;PowerToys.Settings.UI.Lib.dll;resources.pri;System.IO.Abstractions.dll;System.Text.Json.dll;WinRT.Runtime.dll;Microsoft.Graphics.Canvas.dll;Microsoft.WindowsAppRuntime.Bootstrap.dll;CoreMessagingXP.dll;dcompi.dll;dwmcorei.dll;DwmSceneI.dll;DWriteCore.dll;marshal.dll;Microsoft.DirectManipulation.dll;Microsoft.InputStateManager.dll;Microsoft.Internal.FrameworkUdk.dll;Microsoft.UI.Composition.OSSupport.dll;Microsoft.UI.Input.dll;Microsoft.UI.Windowing.Core.dll;Microsoft.UI.Xaml.Controls.dll;Microsoft.UI.Xaml.Controls.pri;Microsoft.ui.xaml.dll;Microsoft.UI.Xaml.Internal.dll;Microsoft.UI.Xaml.Phone.dll;Microsoft.ui.xaml.resources.19h1.dll;Microsoft.ui.xaml.resources.common.dll;Microsoft.Web.WebView2.Core.dll;Microsoft.Windows.ApplicationModel.Resources.dll;Microsoft.Windows.AppNotifications.Projection.dll;Microsoft.Windows.PushNotifications.Projection.dll;Microsoft.Windows.System.Projection.dll;Microsoft.WindowsAppRuntime.dll;Microsoft.WindowsAppRuntime.Insights.Resource.dll;Microsoft.WindowsAppRuntime.Release.Net.dll;MRM.dll;PushNotificationsLongRunningTask.ProxyStub.dll;WindowsAppRuntime.png;WindowsAppSdk.AppxDeploymentExtensions.Desktop.dll;WinUIEdit.dll;wuceffectsi.dll?>

  <?define SettingsV2AssetsModulesFiles=ColorPicker.png;FancyZones.png;AlwaysOnTop.png;Awake.png;ImageResizer.png;KBM.png;MouseUtils.png;PowerLauncher.png;PowerPreview.png;PowerRename.png;PT.png;ShortcutGuide.png;VideoConference.png?>

  <?define SettingsV2OOBEAssetsModulesFiles=ColorPicker.gif;AlwaysOnTop.png;Awake.png;FancyZones.gif;FileExplorer.png;ImageResizer.gif;KBM.gif;MouseUtils.gif;PowerRename.gif;Run.gif;OOBEShortcutGuide.png;VideoConferenceMute.png;OOBEPTHero.png?>

  <?define SettingsV2OOBEAssetsFluentIconsFiles=ColorPicker.png;FancyZones.png;AlwaysOnTop.png;Awake.png;FileExplorerPreview.png;FindMyMouse.png;ImageResizer.png;KeyboardManager.png;MouseHighlighter.png;MouseCrosshairs.png;MouseUtils.png;PowerRename.png;PowerToys.png;PowerToysRun.png;Settings.png;ShortcutGuide.png;VideoConferenceMute.png?>

	<?define SettingsV2MicrosoftUIXamlAssetsInstallFiles=NoiseAsset_256x256_PNG.png?>

  <?define launcherImagesComponentFiles=app.dark.png;app.light.png;app_error.dark.png;app_error.light.png;RunAsset.ico?>

  <?define calcComponentFiles=plugin.json;Microsoft.PowerToys.Run.Plugin.Calculator.deps.json;Microsoft.PowerToys.Run.Plugin.Calculator.dll;PowerToys.ManagedTelemetry.dll?>

  <?define FolderComponentFiles=plugin.json;Microsoft.Plugin.Folder.deps.json;Microsoft.Plugin.Folder.dll;PowerToys.ManagedTelemetry.dll;Ijwhost.dll?>

  <?define FolderImagesComponentFiles=copy.dark.png;copy.light.png;delete.dark.png;delete.light.png;file.dark.png;file.light.png;folder.dark.png;folder.light.png;user.dark.png;user.light.png;Warning.dark.png;Warning.light.png?>

  <?define ProgramComponentFiles=plugin.json;Microsoft.Plugin.Program.deps.json;Microsoft.Plugin.Program.dll;PowerToys.ManagedTelemetry.dll?>

  <?define ProgramImagesComponentFiles=app.dark.png;app.light.png;disable.light.png;disable.dark.png;folder.light.png;folder.dark.png;shell.light.png;shell.dark.png;user.light.png;user.dark.png?>

  <?define ShellComponentFiles=plugin.json;Microsoft.Plugin.Shell.deps.json;Microsoft.Plugin.Shell.dll;PowerToys.ManagedTelemetry.dll?>

  <?define HistoryPluginComponentFiles=plugin.json;Microsoft.PowerToys.Run.Plugin.History.deps.json;Microsoft.PowerToys.Run.Plugin.History.dll?>

  <?define ShellImagesComponentFiles=shell.light.png;shell.dark.png;user.light.png;user.dark.png?>

  <?define IndexerComponentFiles=Microsoft.Plugin.Indexer.deps.json;Microsoft.Plugin.Indexer.dll;plugin.json;PowerToys.ManagedTelemetry.dll;Ijwhost.dll?>

  <?define IndexerImagesComponentFiles=indexer.dark.png;indexer.light.png;Warning.light.png;Warning.dark.png?>

  <?define UnitConvCompFiles=plugin.json;Community.PowerToys.Run.Plugin.UnitConverter.deps.json;Community.PowerToys.Run.Plugin.UnitConverter.dll?>

  <?define WebSrchCompFiles=plugin.json;Community.PowerToys.Run.Plugin.WebSearch.deps.json;Community.PowerToys.Run.Plugin.WebSearch.dll?>

  <?define UriComponentFiles=plugin.json;Microsoft.Plugin.Uri.deps.json;Microsoft.Plugin.Uri.dll;PowerToys.ManagedTelemetry.dll?>

  <?define VSCWrkCompFiles=plugin.json;Community.PowerToys.Run.Plugin.VSCodeWorkspaces.dll?>

  <?define WindowWlkrCompFiles=plugin.json;Microsoft.Plugin.WindowWalker.deps.json;Microsoft.Plugin.WindowWalker.dll;PowerToys.ManagedTelemetry.dll?>

  <?define WindowWlkrImagesCompFiles=windowwalker.dark.png;windowwalker.light.png;info.dark.png;info.light.png?>

  <?define OneNoteComponentFiles=plugin.json;Microsoft.PowerToys.Run.Plugin.OneNote.deps.json;Microsoft.PowerToys.Run.Plugin.OneNote.dll;PowerToys.ManagedTelemetry.dll?>

  <?define RegistryComponentFiles=plugin.json;Microsoft.PowerToys.Run.Plugin.Registry.deps.json;Microsoft.PowerToys.Run.Plugin.Registry.dll;PowerToys.ManagedTelemetry.dll?>

  <?define ServiceComponentFiles=plugin.json;Microsoft.PowerToys.Run.Plugin.Service.deps.json;Microsoft.PowerToys.Run.Plugin.Service.dll?>

  <?define SystemComponentFiles=plugin.json;Microsoft.PowerToys.Run.Plugin.System.deps.json;Microsoft.PowerToys.Run.Plugin.System.dll?>

  <?define SystemImagesComponentFiles=lock.dark.png;lock.light.png;logoff.dark.png;logoff.light.png;recyclebin.dark.png;recyclebin.light.png;restart.dark.png;restart.light.png;shutdown.dark.png;shutdown.light.png;sleep.dark.png;sleep.light.png;firmwareSettings.dark.png;firmwareSettings.light.png;networkAdapter.dark.png;networkAdapter.light.png?>

  <?define TimeDateComponentFiles=Microsoft.PowerToys.Run.Plugin.TimeDate.deps.json;Microsoft.PowerToys.Run.Plugin.TimeDate.dll;plugin.json;PowerToys.ManagedTelemetry.dll?>

  <?define TimeDateImagesComponentFiles=calendar.dark.png;calendar.light.png;time.dark.png;time.light.png;timeDate.dark.png;timeDate.light.png;Warning.dark.png;Warning.light.png?>

  <?define TimeZoneComponentFiles=plugin.json;Microsoft.PowerToys.Run.Plugin.TimeZone.deps.json;Microsoft.PowerToys.Run.Plugin.TimeZone.dll;PowerToys.ManagedTelemetry.dll?>

  <?define WinSetCmpFiles=plugin.json;Microsoft.PowerToys.Run.Plugin.WindowsSettings.deps.json;Microsoft.PowerToys.Run.Plugin.WindowsSettings.dll;PowerToys.ManagedTelemetry.dll?>

  <?define WinTermCmpFiles=plugin.json;Microsoft.PowerToys.Run.Plugin.WindowsTerminal.deps.json;Microsoft.PowerToys.Run.Plugin.WindowsTerminal.dll;PowerToys.ManagedTelemetry.dll?>

  <?define PowerRenameFiles=PowerRenameUI.ico;Microsoft.WindowsAppRuntime.Bootstrap.dll;PowerToys.PowerRename.exe;resources.pri;PowerToys.PowerRenameExt.dll;CoreMessagingXP.dll;dcompi.dll;dwmcorei.dll;DwmSceneI.dll;DWriteCore.dll;marshal.dll;Microsoft.DirectManipulation.dll;Microsoft.InputStateManager.dll;Microsoft.Internal.FrameworkUdk.dll;Microsoft.UI.Composition.OSSupport.dll;Microsoft.UI.Input.dll;Microsoft.UI.Windowing.Core.dll;Microsoft.UI.Xaml.Controls.dll;Microsoft.UI.Xaml.Controls.pri;Microsoft.ui.xaml.dll;Microsoft.UI.Xaml.Internal.dll;Microsoft.UI.Xaml.Phone.dll;Microsoft.ui.xaml.resources.19h1.dll;Microsoft.ui.xaml.resources.common.dll;Microsoft.Web.WebView2.Core.dll;Microsoft.Windows.ApplicationModel.Resources.dll;Microsoft.WindowsAppRuntime.dll;Microsoft.WindowsAppRuntime.Insights.Resource.dll;Microsoft.WindowsAppRuntime.Release.Net.dll;MRM.dll;PushNotificationsLongRunningTask.ProxyStub.dll;WindowsAppRuntime.png;WindowsAppSdk.AppxDeploymentExtensions.Desktop.dll;WinUIEdit.dll;wuceffectsi.dll;PowerRenameContextMenuPackage.msix;PowerToys.PowerRenameContextMenu.dll?>

  <?define PowerRenameSparsePackageAssets=LargeTile.png;SmallTile.png;SplashScreen.png;Square150x150Logo.png;Square44x44Logo.png;storelogo.png;Wide310x150Logo.png?>

  <?define ImageResizerSparsePackageAssets=LargeTile.png;SmallTile.png;SplashScreen.png;Square150x150Logo.png;Square44x44Logo.png;storelogo.png;Wide310x150Logo.png?>

	<?define PowerRenameMicrosoftUIXamlAssetsInstallFiles=NoiseAsset_256x256_PNG.png?>

  <Product Id="*"
       Name="PowerToys (Preview)"
       Language="1033"
       Version="$(var.Version)"
       Manufacturer="Microsoft Corporation"
       UpgradeCode="42B84BF7-5FBF-473B-9C8B-049DC16F7708">

        <Package InstallerVersion="500" Compressed="yes" InstallScope="perMachine" InstallPrivileges="elevated" Platform="$(var.PlatformLK)" />

    <MajorUpgrade DowngradeErrorMessage="A later version of [ProductName] is already installed." />

    <Upgrade Id="42B84BF7-5FBF-473B-9C8B-049DC16F7708">
      <UpgradeVersion
         Minimum="0.0.0" Maximum="$(var.Version)"
         Property="PREVIOUSVERSIONSINSTALLED"
         IncludeMinimum="yes" IncludeMaximum="no" />
    </Upgrade>

    <MediaTemplate EmbedCab="yes" />

    <Property Id="REINSTALLMODE" Value="amus" />
    <Property Id="WINDOWSBUILDNUMBER" Secure="yes">
      <RegistrySearch Id="BuildNumberSearch" Root="HKLM" Key="SOFTWARE\Microsoft\Windows NT\CurrentVersion" Name="CurrentBuildNumber" Type="raw" />
    </Property>
    <Condition Message="This application is only supported on Windows 10 version v2004 (build 19041) or higher.">
      <![CDATA[(WINDOWSBUILDNUMBER >= 19041)]]>
    </Condition>

    <Icon Id="powertoys.exe" SourceFile="$(var.BinDir)svgs\icon.ico"/>
    <Property Id="ARPPRODUCTICON" Value="powertoys.exe" />
    <Feature Id="CoreFeature" Title="PowerToys" AllowAdvertise="no" Absent="disallow" TypicalDefault="install"
             Description="Contains the Shortcut Guide and Fancy Zones features.">
      <ComponentGroupRef Id="CoreComponents" />
      <ComponentGroupRef Id="ResourcesComponents" />
			<ComponentGroupRef Id="WindowsAppSDKLocComponents" />
      <ComponentGroupRef Id="LauncherComponents" />
      <ComponentGroupRef Id="ToolComponents" />
      <ComponentGroupRef Id="MonacoSRCHeatGenerated" />
    </Feature>
    <SetProperty Id="ARPINSTALLLOCATION" Value="[INSTALLFOLDER]" After="CostFinalize" />

    <Property Id="WIXUI_INSTALLDIR" Value="INSTALLFOLDER" />
    <UI>
      <UIRef Id="WixUI_InstallDir"/>
      <Publish Dialog="WelcomeDlg"
                Control="Next"
                Event="NewDialog"
                Value="InstallDirDlg"
                Order="99">1</Publish>
      <Publish Dialog="InstallDirDlg"
                Control="Back"
                Event="NewDialog"
                Value="WelcomeDlg"
                Order="99">1</Publish>

      <Publish Dialog="ExitDialog"
            Control="Finish"
            Event="EndDialog"
            Value="Return">NOT Installed</Publish>
      <Publish Dialog="MaintenanceTypeDlg" Control="RemoveButton" Property="_REMOVE_ALL" Value="Yes">1</Publish>
      <Publish Dialog="UserExit" Control="Finish" Event="DoAction" Value="TelemetryLogInstallCancel">NOT Installed</Publish>
      <Publish Dialog="FatalError" Control="Finish" Event="DoAction" Value="TelemetryLogInstallFail">NOT Installed</Publish>
      <Publish Dialog="UserExit" Control="Finish" Event="DoAction" Value="TelemetryLogUninstallCancel">Installed AND _REMOVE_ALL="Yes"</Publish>
      <Publish Dialog="FatalError" Control="Finish" Event="DoAction" Value="TelemetryLogUninstallFail">Installed AND _REMOVE_ALL="Yes"</Publish>
      <Publish Dialog="UserExit" Control="Finish" Event="DoAction" Value="TelemetryLogRepairCancel">Installed AND NOT (_REMOVE_ALL="Yes")</Publish>
      <Publish Dialog="FatalError" Control="Finish" Event="DoAction" Value="TelemetryLogRepairFail">Installed AND NOT (_REMOVE_ALL="Yes")</Publish>
    </UI>
    <WixVariable Id="WixUIBannerBmp" Value="$(var.ProjectDir)\Images\banner.png" />
    <WixVariable Id="WixUIDialogBmp" Value="$(var.ProjectDir)\Images\dialog.png" />
    <WixVariable Id="WixUILicenseRtf" Value="$(var.RepoDir)\installer\License.rtf" />
    <Property Id="INSTALLSTARTMENUSHORTCUT" Value="1"/>
    <Property Id="CREATESCHEDULEDTASK" Value="1"/>
    <Property Id="WixShellExecTarget" Value="[#PowerToys_ActionRunner.exe]" />

    <SetProperty Action="SetDEFAULTBOOTSTRAPPERINSTALLFOLDER" Id="DEFAULTBOOTSTRAPPERINSTALLFOLDER" Value="[ProgramFiles64Folder]PowerToys" Before="SetBOOTSTRAPPERINSTALLFOLDER" Sequence="execute">
    </SetProperty>
    <!-- In case we didn't receive a value from the bootstrapper. -->
    <SetProperty Action="SetBOOTSTRAPPERINSTALLFOLDER" Id="BOOTSTRAPPERINSTALLFOLDER" Value="[DEFAULTBOOTSTRAPPERINSTALLFOLDER]" Before="DetectPrevInstallPath" Sequence="execute">
      <![CDATA[BOOTSTRAPPERINSTALLFOLDER = ""]]>
    </SetProperty>
    <!-- Have to compare value sent by bootstrapper to default to avoid using it, as a check to verify it's not default. This hack can be removed if it's possible to set the bootstrapper option to the previous install folder -->
    <SetProperty Action="SetINSTALLFOLDERTOPREVIOUSINSTALLFOLDER" Id="INSTALLFOLDER" Value="[PREVIOUSINSTALLFOLDER]" After="DetectPrevInstallPath" Sequence="execute">
      <![CDATA[BOOTSTRAPPERINSTALLFOLDER = DEFAULTBOOTSTRAPPERINSTALLFOLDER AND PREVIOUSINSTALLFOLDER <> ""]]>
    </SetProperty>
    <SetProperty Action="SetINSTALLFOLDERTOBOOTSTRAPPERINSTALLFOLDER" Id="INSTALLFOLDER" Value="[BOOTSTRAPPERINSTALLFOLDER]" After="DetectPrevInstallPath" Sequence="execute">
      <![CDATA[BOOTSTRAPPERINSTALLFOLDER <> DEFAULTBOOTSTRAPPERINSTALLFOLDER OR PREVIOUSINSTALLFOLDER = ""]]>
    </SetProperty>

    <InstallExecuteSequence>
      <Custom Action="DetectPrevInstallPath" After="AppSearch" />
      <Custom Action="SetRegisterPowerToysSchTaskParam" Before="RegisterPowerToysSchTask" />
      <Custom Action="SetApplyModulesRegistryChangeSetsParam" Before="ApplyModulesRegistryChangeSets" />
      <Custom Action="SetUnApplyModulesRegistryChangeSetsParam" Before="UnApplyModulesRegistryChangeSets" />
      <Custom Action="RegisterPowerToysSchTask" After="InstallFiles">
        NOT Installed and CREATESCHEDULEDTASK = 1
      </Custom>
      <Custom Action="ApplyModulesRegistryChangeSets" After="InstallFiles">
        NOT Installed
      </Custom>
      <Custom Action="WixCloseApplications" Before="RemoveFiles" />
      <Custom Action="RemovePowerToysSchTasks" After="RemoveFiles" />
      <!-- TODO: Use to activate embedded MSIX -->
      <!--<Custom Action="InstallEmbeddedMSIXTask" After="InstallFinalize">
        NOT Installed
      </Custom>-->
      <Custom Action="TelemetryLogInstallSuccess" After="InstallFinalize">
        NOT Installed
      </Custom>
      <Custom Action="TelemetryLogUninstallSuccess" After="InstallFinalize">
        Installed and (NOT UPGRADINGPRODUCTCODE) AND (REMOVE="ALL")
      </Custom>
      <Custom Action="UnApplyModulesRegistryChangeSets" Before="RemoveFiles">
        Installed AND (REMOVE="ALL")
      </Custom>
      <Custom Action="UnRegisterContextMenuPackages" Before="RemoveFiles">
        Installed AND (REMOVE="ALL")
      </Custom>

      <!-- TODO: Use to activate embedded MSIX -->
      <!--<Custom Action="UninstallEmbeddedMSIXTask" After="InstallFinalize">
        Installed AND (REMOVE="ALL")
      </Custom>-->
      <Custom Action="TerminateProcesses" Before="InstallValidate" />

      <Custom Action="LaunchPowerToys" After="InstallFinalize">NOT Installed</Custom>

    </InstallExecuteSequence>

    <CustomAction
      Id="LaunchPowerToys"
      Execute="immediate"
      Impersonate="yes"
      Return="asyncNoWait"
      FileKey="PowerToys.exe"
      ExeCommand="--dont-elevate" />

    <CustomAction
      Id="TerminateProcesses"
      Return="ignore"
      Execute="immediate"
      BinaryKey="PTCustomActions"
      DllEntry="TerminateProcessesCA" />

    <CustomAction Id="SetRegisterPowerToysSchTaskParam"
                  Property="RegisterPowerToysSchTask"
                  Value="[INSTALLFOLDER]PowerToys.exe" />

    <CustomAction Id="SetApplyModulesRegistryChangeSetsParam"
                    Property="ApplyModulesRegistryChangeSets"
                    Value="[INSTALLFOLDER]" />

    <CustomAction Id="SetUnApplyModulesRegistryChangeSetsParam"
                    Property="UnApplyModulesRegistryChangeSets"
                    Value="[INSTALLFOLDER]" />

    <!-- Needs to Impersonate="no" and Execute="deferred" in order to run elevated. -->
    <CustomAction Id="RegisterPowerToysSchTask"
                  Return="ignore"
                  Impersonate="no"
                  Execute="deferred"
                  BinaryKey="PTCustomActions"
                  DllEntry="CreateScheduledTaskCA"
                   />

    <CustomAction Id="RemovePowerToysSchTasks"
                  Return="ignore"
                  Impersonate="no"
                  Execute="deferred"
                  BinaryKey="PTCustomActions"
                  DllEntry="RemoveScheduledTasksCA"
                   />

    <CustomAction Id="InstallEmbeddedMSIXTask"
                  Return="ignore"
                  Impersonate="yes"
                  BinaryKey="PTCustomActions"
                  DllEntry="InstallEmbeddedMSIXCA"
                   />

    <CustomAction Id="UninstallEmbeddedMSIXTask"
                  Return="ignore"
                  Impersonate="yes"
                  BinaryKey="PTCustomActions"
                  DllEntry="UninstallEmbeddedMSIXCA"
                   />

    <CustomAction Id="TelemetryLogInstallSuccess"
              Return="ignore"
              Impersonate="yes"
              BinaryKey="PTCustomActions"
              DllEntry="TelemetryLogInstallSuccessCA"
                   />

    <CustomAction Id="TelemetryLogInstallCancel"
                  Return="ignore"
                  Impersonate="yes"
                  BinaryKey="PTCustomActions"
                  DllEntry="TelemetryLogInstallCancelCA"
                   />

    <CustomAction Id="TelemetryLogInstallFail"
                  Return="ignore"
                  Impersonate="yes"
                  BinaryKey="PTCustomActions"
                  DllEntry="TelemetryLogInstallFailCA"
                   />

    <CustomAction Id="TelemetryLogUninstallSuccess"
                  Return="ignore"
                  Impersonate="yes"
                  BinaryKey="PTCustomActions"
                  DllEntry="TelemetryLogUninstallSuccessCA"
                   />

    <CustomAction Id="TelemetryLogUninstallCancel"
                  Return="ignore"
                  Impersonate="yes"
                  BinaryKey="PTCustomActions"
                  DllEntry="TelemetryLogUninstallCancelCA"
                   />

    <CustomAction Id="TelemetryLogUninstallFail"
                  Return="ignore"
                  Impersonate="yes"
                  BinaryKey="PTCustomActions"
                  DllEntry="TelemetryLogUninstallFailCA"
                   />

    <CustomAction Id="TelemetryLogRepairCancel"
                  Return="ignore"
                  Impersonate="yes"
                  BinaryKey="PTCustomActions"
                  DllEntry="TelemetryLogRepairCancelCA"
                   />

    <CustomAction Id="TelemetryLogRepairFail"
                  Return="ignore"
                  Impersonate="yes"
                  BinaryKey="PTCustomActions"
                  DllEntry="TelemetryLogRepairFailCA"
                   />

    <CustomAction Id="DetectPrevInstallPath"
                  Return="check"
                  Impersonate="yes"
                  BinaryKey="PTCustomActions"
                  DllEntry="DetectPrevInstallPathCA"
                  />

    <CustomAction Id="ApplyModulesRegistryChangeSets"
                  Return="check"
                  Impersonate="yes"
                  Execute="deferred"
                  BinaryKey="PTCustomActions"
                  DllEntry="ApplyModulesRegistryChangeSetsCA"
                  />

    <CustomAction Id="UnApplyModulesRegistryChangeSets"
                  Return="check"
                  Impersonate="yes"
                  Execute="deferred"
                  BinaryKey="PTCustomActions"
                  DllEntry="UnApplyModulesRegistryChangeSetsCA"
                  />

    <CustomAction Id="UnRegisterContextMenuPackages"
                      Return="ignore"
                Impersonate="yes"
                Execute="deferred"
                BinaryKey="PTCustomActions"
                DllEntry="UnRegisterContextMenuPackagesCA"
                  />


    <!-- Close 'PowerToys.exe' before uninstall-->
    <Property Id="MSIRESTARTMANAGERCONTROL" Value="DisableShutdown" />
    <Property Id="MSIFASTINSTALL" Value="DisableShutdown" />
    <util:CloseApplication CloseMessage="yes" Target="PowerToys.exe" ElevatedCloseMessage="yes" RebootPrompt="no" TerminateProcess="0" />
  </Product>

  <Fragment>
    <Binary Id="PTCustomActions" SourceFile="$(var.PowerToysSetupCustomActions.TargetPath)" />
  </Fragment>

  <Fragment>
    <Directory Id="TARGETDIR" Name="SourceDir">
      <Directory Id="ProgramFiles64Folder">
        <Directory Id="INSTALLFOLDER" Name="PowerToys">
          <Directory Id="ToolsFolder" Name="Tools"/>
          <Directory Id="ModulesInstallFolder" Name="modules">
            <Directory Id="ImageResizerInstallFolder" Name="$(var.ImageResizerProjectName)">
              <Directory Id="ImageResizerAssetsFolder" Name="Assets" />
            </Directory>
            <Directory Id="PowerRenameInstallFolder" Name="$(var.PowerRenameProjectName)">
              <Directory Id="PowerRenameAssetsFolder" Name="Assets" />
							<Directory Id="PowerRenameMicrosoftUIXamlInstallFolder" Name="Microsoft.UI.Xaml">
                            	<Directory Id="PowerRenameMicrosoftUIXamlAssetsInstallFolder" Name="Assets" />
                        	</Directory>
                        </Directory>
            <Directory Id="ShortcutGuideInstallFolder" Name="ShortcutGuide">
              <Directory Id="ShortcutGuideExecutableInstallFolder" Name="ShortcutGuide">
                <Directory Id="ShortcutGuideSvgsInstallFolder" Name="svgs"/>
              </Directory>
              <Directory Id="ShortcutGuideModuleInterfaceInstallFolder" Name="ShortcutGuideModuleInterface"/>
            </Directory>
            <Directory Id="VideoConferenceInstallFolder" Name="$(var.VideoConferenceProjectName)">
              <Directory Id="VideoConferenceIconsFolder" Name="Icons" />
            </Directory>
            <Directory Id="FileExplorerPreviewInstallFolder" Name="FileExplorerPreview">
              <Directory Id="MonacoPreviewHandlerMonacoCustomLanguagesFolder" Name="customLanguages" />
              <Directory Id="MonacoPreviewHandlerMonacoSRCFolder" Name="monacoSRC" />
            </Directory>
            <Directory Id="FancyZonesInstallFolder" Name="$(var.FancyZonesProjectName)" />
            <Directory Id="AwakeInstallFolder" Name="$(var.AwakeProjectName)">
              <Directory Id="AwakeImagesFolder" Name="Images" />
            </Directory>

            <!-- KBM -->
            <Directory Id="KeyboardManagerInstallFolder" Name="$(var.KeyboardManagerProjectName)">
              <Directory Id="KeyboardManagerEditorInstallFolder" Name="KeyboardManagerEditor" />
              <Directory Id="KeyboardManagerEngineInstallFolder" Name="KeyboardManagerEngine" />
            </Directory>

            <!-- Color Picker -->
            <Directory Id="ColorPickerInstallFolder" Name="$(var.ColorPickerProjectName)">
              <Directory Id="ColorPickerResourcesFolder" Name="Resources"/>
            </Directory>

            <!-- Mouse Utils -->
            <Directory Id="MouseUtilsInstallFolder" Name="$(var.MouseUtilsProjectName)">
            </Directory>

            <!-- AlwaysOnTop -->
            <Directory Id="AlwaysOnTopInstallFolder" Name="$(var.AlwaysOnTopProjectName)">
            </Directory>

            <!-- Launcher -->
            <Directory Id="LauncherInstallFolder" Name="launcher">
              <Directory Id="LauncherImagesFolder" Name="Images" />
              <Directory Id="LauncherPropertiesFolder" Name="Properties" />

              <!-- Plugins -->
              <Directory Id="LauncherPluginsFolder" Name="Plugins">
                <Directory Id="WebSearchPluginFolder" Name="WebSearch">
                  <Directory Id="WebSearchImagesFolder" Name="Images" />
                  <Directory Id="WebSearchLanguagesFolder" Name="Languages" />
                </Directory>
                <Directory Id="CalculatorPluginFolder" Name="Calculator">
                  <Directory Id="CalculatorImagesFolder" Name="Images" />
                  <Directory Id="CalculatorLanguagesFolder" Name="Languages" />
                </Directory>
                <Directory Id="FolderPluginFolder" Name="Folder">
                  <Directory Id="FolderPluginImagesFolder" Name="Images" />
                  <Directory Id="FolderPluginLanguagesFolder" Name="Languages" />
                </Directory>
                <Directory Id="ProgramPluginFolder" Name="Program">
                  <Directory Id="ProgramImagesFolder" Name="Images" />
                  <Directory Id="ProgramLanguagesFolder" Name="Languages" />
                </Directory>
                <Directory Id="ShellPluginFolder" Name="Shell">
                  <Directory Id="ShellImagesFolder" Name="Images" />
                  <Directory Id="ShellLanguagesFolder" Name="Languages" />
                </Directory>
                <Directory Id="IndexerPluginFolder" Name="Indexer">
                  <Directory Id="IndexerImagesFolder" Name="Images" />
                  <Directory Id="IndexerLanguagesFolder" Name="Languages" />
                </Directory>
                <Directory Id="UriPluginFolder" Name="Uri">
                  <Directory Id="UriImagesFolder" Name="Images" />
                  <Directory Id="UriLanguagesFolder" Name="Languages" />
                </Directory>
                <Directory Id="HistoryPluginFolder" Name="History">
                  <Directory Id="HistoryImagesFolder" Name="Images" />
                  <Directory Id="HistoryLanguagesFolder" Name="Languages" />
                </Directory>								
                <Directory Id="UnitConverterPluginFolder" Name="UnitConverter">
                  <Directory Id="UnitConverterImagesFolder" Name="Images" />
                  <Directory Id="UnitConverterLanguagesFolder" Name="Languages" />
                </Directory>
                <Directory Id="VSCodeWorkspacesPluginFolder" Name="VSCodeWorkspace">
                  <Directory Id="VSCodeWorkspaceImagesFolder" Name="Images" />
                  <Directory Id="VSCodeWorkspaceLanguagesFolder" Name="Languages" />
                </Directory>
                <Directory Id="WindowWalkerPluginFolder" Name="WindowWalker">
                  <Directory Id="WindowWalkerImagesFolder" Name="Images" />
                  <Directory Id="WindowWalkerLanguagesFolder" Name="Languages" />
                </Directory>
                <Directory Id="OneNotePluginFolder" Name="OneNote">
                  <Directory Id="OneNoteImagesFolder" Name="Images" />
                  <Directory Id="OneNoteLanguagesFolder" Name="Languages" />
                </Directory>
                <Directory Id="RegistryPluginFolder" Name="Registry">
                  <Directory Id="RegistryImagesFolder" Name="Images" />
                  <Directory Id="RegistryLanguagesFolder" Name="Languages" />
                </Directory>
                <Directory Id="ServicePluginFolder" Name="Service">
                  <Directory Id="ServiceImagesFolder" Name="Images" />
                </Directory>
                <Directory Id="WindowsTerminalPluginFolder" Name="WindowsTerminal">
                  <Directory Id="WindowsTerminalImagesFolder" Name="Images" />
                  <Directory Id="WindowsTerminalLanguagesFolder" Name="Languages" />
                </Directory>
                <Directory Id="SystemPluginFolder" Name="System">
                  <Directory Id="SystemImagesFolder" Name="Images" />
                </Directory>
                <Directory Id="TimeDatePluginFolder" Name="TimeDate">
                  <Directory Id="TimeDateImagesFolder" Name="Images" />
                  <Directory Id="TimeDateLanguagesFolder" Name="Languages" />
                </Directory>
                <Directory Id="TimeZonePluginFolder" Name="TimeZone">
                  <Directory Id="TimeZoneImagesFolder" Name="Images" />
                  <Directory Id="TimeZoneLanguagesFolder" Name="Languages" />
                </Directory>
                <Directory Id="WindowsSettingsPluginFolder" Name="WindowsSettings">
                  <Directory Id="WindowsSettingsImagesFolder" Name="Images" />
                  <Directory Id="WindowsSettingsLanguagesFolder" Name="Languages" />
                </Directory>
              </Directory>
            </Directory>
          </Directory>

          <!-- Settings -->
          <Directory Id="SettingsV2InstallFolder" Name="Settings">
            <Directory Id="SettingsV2AssetsInstallFolder" Name="Assets">
              <Directory Id="SettingsV2OOBEAssetsFluentIconsInstallFolder" Name="FluentIcons" />
              <Directory Id="SettingsV2AssetsModulesInstallFolder" Name="Modules" >
                <Directory Id="SettingsV2OOBEAssetsModulesInstallFolder" Name="OOBE" />
              </Directory>
            </Directory>
                        <Directory Id="SettingsV2MicrosoftUIXamlInstallFolder" Name="Microsoft.UI.Xaml">
                            <Directory Id="SettingsV2MicrosoftUIXamlAssetsInstallFolder" Name="Assets" />
                        </Directory>
                    </Directory>
                </Directory>
            </Directory>
      <Directory Id="ProgramMenuFolder">
        <Directory Id="ApplicationProgramsFolder" Name="PowerToys (Preview)"/>
      </Directory>
      <Directory Id="DesktopFolder" Name="Desktop" />
    </Directory>
  </Fragment>

  <Fragment>
    <DirectoryRef Id="INSTALLFOLDER" FileSource="$(var.BinDir)">
      <Component Id="powertoys_toast_clsid" Win64="yes">
        <RemoveFolder Id='Remove_powertoys_toast_clsid' On='uninstall' />
        <RegistryKey Root="HKCR" Key="Software\Classes\CLSID\{DD5CACDA-7C2E-4997-A62A-04A597B58F76}">
          <RegistryValue Type="string" Value="PowerToys Toast Notifications Background Activator" />
          <RegistryValue Type="string" Key="LocalServer32" Value="[INSTALLFOLDER]PowerToys.exe -ToastActivated" />
          <RegistryValue Type="string" Key="LocalServer32" Name="ThreadingModel" Value="Apartment" />
        </RegistryKey>
      </Component>
      <Component Id="powertoys_exe" Win64="yes">
        <File Id="PowerToys.exe" KeyPath="yes" Checksum="yes" />
        <RegistryKey Root="HKLM" Key="Software\Classes\powertoys">
          <RegistryValue Type="string" Name="URL Protocol" Value=""/>
          <RegistryValue Type="string" Value="URL:PowerToys custom internal URI protocol"/>
          <RegistryKey Key="DefaultIcon">
            <RegistryValue Type="string" Value="PowerToys.exe" />
          </RegistryKey>
          <RegistryKey Key="shell\open\command">
            <RegistryValue Type="string" Value="&quot;[INSTALLFOLDER]PowerToys.exe&quot; &quot;%1&quot;" />
          </RegistryKey>
        </RegistryKey>
      </Component>
      <Component Id="BackgroundActivator_dll" Win64="yes">
        <File Id="PowerToys.BackgroundActivatorDLL.dll" KeyPath="yes" Checksum="yes" />
      </Component>
      <Component Id="PowerToys_ActionRunner_exe" Win64="yes">
        <File Id="PowerToys.ActionRunner.exe" KeyPath="yes" Checksum="yes" />
      </Component>
      <Component Id="PowerToys_Update_exe" Win64="yes">
        <File Id="PowerToys.Update.exe" KeyPath="yes" Checksum="yes" />
      </Component>
      <Component Id="License_rtf" Win64="yes">
        <File Source="$(var.RepoDir)\installer\License.rtf" Id="License.rtf" KeyPath="yes" />
      </Component>
      <Component Id="Notice_md" Win64="yes">
        <File Source="$(var.RepoDir)\Notice.md" Id="Notice.md" KeyPath="yes" />
      </Component>
      <Component Id="powertoysinterop_dll" Win64="yes">
        <File Id="PowerToys.Interop.dll" KeyPath="yes" Checksum="yes" />
      </Component>
    </DirectoryRef>

    <DirectoryRef Id="ApplicationProgramsFolder">
      <Component Id="PowerToysStartMenuShortcut" >
        <Shortcut Id="ApplicationStartMenuShortcut"
        Name="PowerToys (Preview)"
        Description="PowerToys - Windows system utilities to maximize productivity"
        Icon="powertoys.exe"
        IconIndex="0"
        Target="[!PowerToys.exe]"
        WorkingDirectory="INSTALLFOLDER">
          <ShortcutProperty Key="System.AppUserModel.ID" Value="Microsoft.PowerToysWin32"/>
        </Shortcut>
        <RemoveFolder Id="CleanUpStartMenuShortCut" Directory="ApplicationProgramsFolder" On="uninstall"/>
        <!-- ApplicationStartMenuShortcut is implicitly installed in HKCU, so WIX won't allow changing this reg value to HKLM. -->
        <RegistryValue Root="HKCU" Key="Software\Microsoft\PowerToys" Name="installed" Type="integer" Value="1" KeyPath="yes"/>
      </Component>
    </DirectoryRef>

    <!-- Shortcut guide files -->
    <DirectoryRef Id="ShortcutGuideSvgsInstallFolder" FileSource="$(var.ShortcutGuideExecutable)\svgs\">
      <?foreach File in $(var.ShortcutGuideSvgsFiles)?>
      <Component Id="ShortcutGuideSvgs_$(var.File)" Win64="yes">
        <File Source="$(var.ShortcutGuideExecutable)\svgs\$(var.File)" />
      </Component>
      <?endforeach?>
    </DirectoryRef>

    <!-- FancyZone -->
    <DirectoryRef Id="FancyZonesInstallFolder" FileSource="$(var.BinDir)modules\">
      <?foreach File in $(var.FancyZonesFiles)?>
      <Component Id="Module_FancyZones_$(var.File)" Win64="yes">
        <File Id="Module_FancyZones_File_$(var.File)" Source="$(var.BinDir)modules\$(var.FancyZonesProjectName)\$(var.File)" />
      </Component>
      <?endforeach?>
    </DirectoryRef>

    <DirectoryRef Id="ToolsFolder">
      <Component Id="BugReportTool_exe" Win64="yes">
        <File Source="$(var.BinDir)BugReportTool\PowerToys.BugReportTool.exe" Id="BugReportTool.exe" KeyPath="yes" Checksum="yes" />
      </Component>
      <Component Id="WebcamReportTool_exe" Win64="yes">
        <File Source="$(var.BinDir)WebcamReportTool\PowerToys.WebcamReportTool.exe" Id="WebcamReportTool.exe" Checksum="yes" />
      </Component>
      <Component Id="StylesReportTool_exe" Win64="yes">
        <File Source="$(var.BinDir)StylesReportTool\PowerToys.StylesReportTool.exe" Id="StylesReportTool.exe" Checksum="yes" />
      </Component>
    </DirectoryRef>

    <DirectoryRef Id="ModulesInstallFolder" FileSource="$(var.BinDir)modules\">
      <Component Id="Module_PowerPreview_Registry" Win64="yes">
        <!-- Update Key to use IE11 for prevhost.exe -->
        <RegistryKey Root="HKLM" Key="Software\Microsoft\Internet Explorer\Main\FeatureControl\FEATURE_BROWSER_EMULATION">
          <RegistryValue Type="integer" Name="prevhost.exe" Value="11000" />
        </RegistryKey>
        <!-- Update Key to use IE11 for dllhost.exe -->
        <RegistryKey Root="HKLM" Key="Software\Microsoft\Internet Explorer\Main\FeatureControl\FEATURE_BROWSER_EMULATION">
          <RegistryValue Type="integer" Name="dllhost.exe" Value="11000" />
        </RegistryKey>
      </Component>
    </DirectoryRef>

    <!-- Image Resizer -->
    <DirectoryRef Id="ImageResizerInstallFolder" FileSource="$(var.BinDir)modules\$(var.ImageResizerProjectName)">
      <?foreach File in $(var.ImageResizerFiles)?>
      <Component Id="Module_ImageResizer_$(var.File)" Win64="yes">
        <File Id="Module_ImageResizer_File_$(var.File)" Source="$(var.BinDir)modules\$(var.ImageResizerProjectName)\$(var.File)" />
      </Component>
      <?endforeach?>
      <Component Id="Module_ImageResizer_Registry" Win64="yes">
        <RegistryKey Root="HKLM" Key="Software\Classes\CLSID\{51B4D7E5-7568-4234-B4BB-47FB3C016A69}\InprocServer32">
          <RegistryValue Value="[ImageResizerInstallFolder]PowerToys.ImageResizerExt.dll" Type="string" />
          <RegistryValue Name="ThreadingModel" Value="Apartment" Type="string" />
        </RegistryKey>

        <!-- Registry Key for the drag and drop handler -->
        <!-- To use later on when we want to install per user.
                <RegistryValue Root="HKCU"
                               Key="Software\Classes\Directory\ShellEx\DragDropHandlers\ImageResizer"
                               Value="{51B4D7E5-7568-4234-B4BB-47FB3C016A69}"
                               Type="string" />
                               -->
        <RegistryValue Root="HKCR"
                       Key="Directory\ShellEx\DragDropHandlers\ImageResizer"
                       Value="{51B4D7E5-7568-4234-B4BB-47FB3C016A69}"
                       Type="string" />
        <!-- Registry Keys for the context menu handler for each of the following image formats: bmp, dib, gif, jfif, jpe, jpeg, jpg, jxr, png, rle, tif, tiff, wdp  -->
        <RegistryValue Root="HKCR"
                         Key="SystemFileAssociations\.bmp\ShellEx\ContextMenuHandlers\ImageResizer"
                         Value="{51B4D7E5-7568-4234-B4BB-47FB3C016A69}"
                         Type="string" />
        <RegistryValue Root="HKCR"
                       Key="SystemFileAssociations\.dib\ShellEx\ContextMenuHandlers\ImageResizer"
                       Value="{51B4D7E5-7568-4234-B4BB-47FB3C016A69}"
                       Type="string" />
        <RegistryValue Root="HKCR"
                       Key="SystemFileAssociations\.gif\ShellEx\ContextMenuHandlers\ImageResizer"
                       Value="{51B4D7E5-7568-4234-B4BB-47FB3C016A69}"
                       Type="string" />
        <RegistryValue Root="HKCR"
                       Key="SystemFileAssociations\.jfif\ShellEx\ContextMenuHandlers\ImageResizer"
                       Value="{51B4D7E5-7568-4234-B4BB-47FB3C016A69}"
                       Type="string" />
        <RegistryValue Root="HKCR"
                       Key="SystemFileAssociations\.jpe\ShellEx\ContextMenuHandlers\ImageResizer"
                       Value="{51B4D7E5-7568-4234-B4BB-47FB3C016A69}"
                       Type="string" />
        <RegistryValue Root="HKCR"
                       Key="SystemFileAssociations\.jpeg\ShellEx\ContextMenuHandlers\ImageResizer"
                       Value="{51B4D7E5-7568-4234-B4BB-47FB3C016A69}"
                       Type="string" />
        <RegistryValue Root="HKCR"
                       Key="SystemFileAssociations\.jpg\ShellEx\ContextMenuHandlers\ImageResizer"
                       Value="{51B4D7E5-7568-4234-B4BB-47FB3C016A69}"
                       Type="string" />
        <RegistryValue Root="HKCR"
                       Key="SystemFileAssociations\.jxr\ShellEx\ContextMenuHandlers\ImageResizer"
                       Value="{51B4D7E5-7568-4234-B4BB-47FB3C016A69}"
                       Type="string" />
        <RegistryValue Root="HKCR"
                       Key="SystemFileAssociations\.png\ShellEx\ContextMenuHandlers\ImageResizer"
                       Value="{51B4D7E5-7568-4234-B4BB-47FB3C016A69}"
                       Type="string" />
        <RegistryValue Root="HKCR"
                       Key="SystemFileAssociations\.rle\ShellEx\ContextMenuHandlers\ImageResizer"
                       Value="{51B4D7E5-7568-4234-B4BB-47FB3C016A69}"
                       Type="string" />
        <RegistryValue Root="HKCR"
                       Key="SystemFileAssociations\.tif\ShellEx\ContextMenuHandlers\ImageResizer"
                       Value="{51B4D7E5-7568-4234-B4BB-47FB3C016A69}"
                       Type="string" />
        <RegistryValue Root="HKCR"
                       Key="SystemFileAssociations\.tiff\ShellEx\ContextMenuHandlers\ImageResizer"
                       Value="{51B4D7E5-7568-4234-B4BB-47FB3C016A69}"
                       Type="string" />
        <RegistryValue Root="HKCR"
                       Key="SystemFileAssociations\.wdp\ShellEx\ContextMenuHandlers\ImageResizer"
                       Value="{51B4D7E5-7568-4234-B4BB-47FB3C016A69}"
                       Type="string" />
      </Component>
    </DirectoryRef>

    <DirectoryRef Id="ImageResizerAssetsFolder" FileSource="$(var.BinDir)modules\$(var.ImageResizerProjectName)">
      <!-- !Warning! Make sure to change Component Guid if you update the file list -->
      <Component Id="ImageResizer_ImageResizerSparsePackageAssets" Guid="CC1B81A0-7971-4FAA-A3E6-4CE4DD0EC7C1" Win64="yes">
          <?foreach File in $(var.ImageResizerSparsePackageAssets)?>
              <File Id="ImageResizerSparsePackageAssets_$(var.File)" Source="$(var.BinDir)modules\$(var.ImageResizerProjectName)\Assets\$(var.File)" />
          <?endforeach?>
      </Component>
    </DirectoryRef>

    <!-- PowerRename -->
    <DirectoryRef Id="PowerRenameInstallFolder" FileSource="$(var.BinDir)modules\$(var.PowerRenameProjectName)">
      <?foreach File in $(var.PowerRenameFiles)?>
      <Component Id="PowerRename_$(var.File)" Win64="yes">
        <File Source="$(var.BinDir)modules\$(var.PowerRenameProjectName)\$(var.File)" />
      </Component>
      <?endforeach?>
      <!-- !Warning! Make sure to change Component Guid if you update something here -->
      <Component Id="Module_PowerRename" Guid="40D43079-240E-402D-8CE8-571BFFA71175" Win64="yes">
        <RegistryKey Root="HKLM" Key="Software\Classes\CLSID\{0440049F-D1DC-4E46-B27B-98393D79486B}">
          <RegistryValue Type="string" Value="PowerRename Shell Extension" />
          <RegistryValue Type="string" Name="ContextMenuOptIn" Value="" />
          <RegistryValue Type="string" Key="InprocServer32" Value="[PowerRenameInstallFolder]PowerToys.PowerRenameExt.dll" />
          <RegistryValue Type="string" Key="InprocServer32" Name="ThreadingModel" Value="Apartment" />
        </RegistryKey>
        <RegistryKey Root="HKLM" Key="Software\Classes\AllFileSystemObjects\ShellEx\ContextMenuHandlers\PowerRenameExt">
          <RegistryValue Type="string" Value="{0440049F-D1DC-4E46-B27B-98393D79486B}"/>
        </RegistryKey>
      </Component>
    </DirectoryRef>

		<DirectoryRef Id="PowerRenameMicrosoftUIXamlAssetsInstallFolder" FileSource="$(var.BinDir)modules\$(var.PowerRenameProjectName)\Microsoft.UI.Xaml\Assets">
			<?foreach File in $(var.PowerRenameMicrosoftUIXamlAssetsInstallFiles)?>
			    <Component Id="PowerRenameMicrosoftUIXamlAssets_$(var.File)" Win64="yes">
				    <File Id="PowerRenameMicrosoftUIXamlAssetsFile_$(var.File)" Source="$(var.BinDir)modules\$(var.PowerRenameProjectName)\Microsoft.UI.Xaml\Assets\$(var.File)" />
			    </Component>
			<?endforeach?>			
        </DirectoryRef>

    <DirectoryRef Id="PowerRenameAssetsFolder" FileSource="$(var.BinDir)modules\$(var.PowerRenameProjectName)">
      <!-- !Warning! Make sure to change Component Guid if you update the file list -->
      <Component Id="Module_PowerRename_Assets" Guid="BA290033-7861-44B7-8A04-7E4C3CC7F0AE" Win64="yes">
        <File Source="$(var.BinDir)modules\$(var.PowerRenameProjectName)\Assets\file.png" />
        <File Source="$(var.BinDir)modules\$(var.PowerRenameProjectName)\Assets\folder.png" />
      </Component>
      <!-- !Warning! Make sure to change Component Guid if you update the file list -->
      <Component Id="PowerRename_PowerRenameSparsePackageAssets" Guid="A32B528D-2771-4853-9775-1791D39DF30E" Win64="yes">
          <?foreach File in $(var.PowerRenameSparsePackageAssets)?>
              <File Id="PowerRenameSparsePackageAssets_$(var.File)" Source="$(var.BinDir)modules\$(var.PowerRenameProjectName)\Assets\$(var.File)" />
          <?endforeach?>
      </Component>
    </DirectoryRef>
    <!-- MouseUtils -->
    <DirectoryRef Id="MouseUtilsInstallFolder" FileSource="$(var.BinDir)modules\$(var.MouseUtilsProjectName)">
      <Component Id="Module_FindMyMouse" Win64="yes">
        <File Source="$(var.BinDir)modules\$(var.MouseUtilsProjectName)\PowerToys.FindMyMouse.dll" KeyPath="yes" />
      </Component>
      <Component Id="Module_MouseHighlighter" Win64="yes">
        <File Source="$(var.BinDir)modules\$(var.MouseUtilsProjectName)\PowerToys.MouseHighlighter.dll" KeyPath="yes" />
      </Component>
      <Component Id="Module_MousePointerCrosshairs" Win64="yes">
        <File Source="$(var.BinDir)modules\$(var.MouseUtilsProjectName)\PowerToys.MousePointerCrosshairs.dll" KeyPath="yes" />
      </Component>
    </DirectoryRef>

    <!-- Shortcut guide -->
    <DirectoryRef Id="ShortcutGuideModuleInterfaceInstallFolder" FileSource="$(var.ShortcutGuideModuleInterface)">
      <Component Id="Module_ShortcutGuideModuleInterface" Win64="yes">
        <File Source="$(var.ShortcutGuideModuleInterface)\PowerToys.ShortcutGuideModuleInterface.dll" KeyPath="yes" />
      </Component>
    </DirectoryRef>

    <DirectoryRef Id="VideoConferenceInstallFolder" FileSource="$(var.BinDir)modules\$(var.VideoConferenceProjectName)\">
      <!-- !Warning! Make sure to change Component Guid if you update the file list -->
      <Component Id="Module_VideoConference" Guid="21DA4677-4AE8-4F01-BFC9-448E338DF864" Win64="yes">
        <Condition>WINDOWSBUILDNUMBER >= 19041</Condition>
        <File Source="$(var.BinDir)modules\$(var.VideoConferenceProjectName)\PowerToys.VideoConferenceModule.dll" />
        <File Source="$(var.BinX32Dir)modules\$(var.VideoConferenceProjectName)\PowerToys.VideoConferenceProxyFilter_x86.dll" />
        <?if $(var.Platform) = x64?>
        <File Source="$(var.BinDir)modules\$(var.VideoConferenceProjectName)\PowerToys.VideoConferenceProxyFilter_x64.dll" KeyPath="yes" />
        <?else?>
        <File Source="$(var.BinDir)modules\$(var.VideoConferenceProjectName)\PowerToys.VideoConferenceProxyFilter_ARM64.dll" KeyPath="yes" />
        <?endif?>

      </Component>
    </DirectoryRef>
    <DirectoryRef Id="VideoConferenceIconsFolder" FileSource="$(var.BinDir)modules\$(var.VideoConferenceProjectName)\Icons">
      <!-- !Warning! Make sure to change Component Guid if you update the file list -->
      <Component Id="Module_VideoConferenceIcons" Guid="9910F3D9-1BDF-43DB-BA0C-C558B121DF18" Win64="yes">
        <Condition>WINDOWSBUILDNUMBER >= 19041</Condition>
        <File Source="$(var.BinDir)modules\$(var.VideoConferenceProjectName)\Icons\Off-NotInUse Dark.png" />
        <File Source="$(var.BinDir)modules\$(var.VideoConferenceProjectName)\Icons\Off-NotInUse Light.png" />
        <File Source="$(var.BinDir)modules\$(var.VideoConferenceProjectName)\Icons\Off-Off Dark.png" />
        <File Source="$(var.BinDir)modules\$(var.VideoConferenceProjectName)\Icons\Off-Off Light.png" />
        <File Source="$(var.BinDir)modules\$(var.VideoConferenceProjectName)\Icons\Off-On Dark.png" />
        <File Source="$(var.BinDir)modules\$(var.VideoConferenceProjectName)\Icons\Off-On Light.png" />
        <File Source="$(var.BinDir)modules\$(var.VideoConferenceProjectName)\Icons\On-NotInUse Dark.png" />
        <File Source="$(var.BinDir)modules\$(var.VideoConferenceProjectName)\Icons\On-NotInUse Light.png" />
        <File Source="$(var.BinDir)modules\$(var.VideoConferenceProjectName)\Icons\On-Off Light.png" />
        <File Source="$(var.BinDir)modules\$(var.VideoConferenceProjectName)\Icons\On-Off Dark.png" />
        <File Source="$(var.BinDir)modules\$(var.VideoConferenceProjectName)\Icons\On-On Dark.png" />
        <File Source="$(var.BinDir)modules\$(var.VideoConferenceProjectName)\Icons\On-On Light.png" />
      </Component>
    </DirectoryRef>

    <DirectoryRef Id="ShortcutGuideExecutableInstallFolder" FileSource="$(var.ShortcutGuideExecutable)">
      <Component Id="Module_ShortcutGuideExecutable" Win64="yes">
        <File Source="$(var.ShortcutGuideExecutable)\PowerToys.ShortcutGuide.exe" KeyPath="yes" />
      </Component>
    </DirectoryRef>

    <!-- KBM -->
    <DirectoryRef Id="KeyboardManagerInstallFolder" FileSource="$(var.BinDir)modules\$(var.KeyboardManagerProjectName)\">
      <Component Id="Module_KeyboardManager" Win64="yes">
        <File Source="$(var.BinDir)modules\$(var.KeyboardManagerProjectName)\PowerToys.KeyboardManager.dll" />
      </Component>
    </DirectoryRef>

    <!-- KBM Editor -->
    <DirectoryRef Id="KeyboardManagerEditorInstallFolder" FileSource="$(var.BinDir)modules\$(var.KeyboardManagerProjectName)\KeyboardManagerEditor">
      <Component Id="Module_KeyboardManager_Editor" Win64="yes">
        <File Source="$(var.BinDir)modules\$(var.KeyboardManagerProjectName)\KeyboardManagerEditor\PowerToys.KeyboardManagerEditor.exe" />
      </Component>
    </DirectoryRef>

    <!-- KBM Engine -->
    <DirectoryRef Id="KeyboardManagerEngineInstallFolder" FileSource="$(var.BinDir)modules\$(var.KeyboardManagerProjectName)\KeyboardManagerEngine">
      <Component Id="Module_KeyboardManager_Engine" Win64="yes">
        <File Source="$(var.BinDir)modules\$(var.KeyboardManagerProjectName)\KeyboardManagerEngine\PowerToys.KeyboardManagerEngine.exe" />
      </Component>
    </DirectoryRef>

    <!-- Color Picker -->
    <DirectoryRef Id="ColorPickerInstallFolder" FileSource="$(var.BinDir)modules\$(var.ColorPickerProjectName)">
      <!-- !Warning! Make sure to change Component Guid if you update the file list -->
      <Component Id="Module_ColorPicker" Guid="C15076EC-70EE-4CE9-BEA0-665B1EECCAAF" Win64="yes">
        <?foreach File in PowerToys.ColorPicker.dll;System.IO.Abstractions.dll;PowerToys.ColorPickerUI.exe;PowerToys.ColorPickerUI.dll;PowerToys.ColorPickerUI.deps.json;PowerToys.ColorPickerUI.runtimeconfig.json;PowerToys.Settings.UI.Lib.dll;PowerToys.Interop.dll;PowerToys.ManagedTelemetry.dll;PowerToys.ManagedCommon.dll;System.Management.dll;ControlzEx.dll;Microsoft.Xaml.Behaviors.dll;ModernWpf.Controls.dll;ModernWpf.dll;System.ComponentModel.Composition.dll;PowerToys.Common.UI.dll;WinRT.Runtime.dll;Microsoft.Windows.SDK.NET.dll;System.Text.Json.dll;Ijwhost.dll?>
        <File Id="ColorPickerFile_$(var.File)" Source="$(var.BinDir)modules\$(var.ColorPickerProjectName)\$(var.File)" />
        <?endforeach?>
      </Component>
    </DirectoryRef>

    <!-- Color Picker Resources -->
    <DirectoryRef Id="ColorPickerResourcesFolder" FileSource="$(var.BinDir)modules\$(var.ColorPickerProjectName)\Resources">
      <Component Id="Module_ColorPicker_Cursor">
        <File Id="ColorPickerFile_colorPicker.cur" Source="$(var.BinDir)modules\$(var.ColorPickerProjectName)\Resources\colorPicker.cur" />
      </Component>
      <Component Id="Module_ColorPicker_Icon">
        <File Id="ColorPickerFile_icon.ico" Source="$(var.BinDir)modules\$(var.ColorPickerProjectName)\Resources\icon.ico" />
      </Component>
    </DirectoryRef>

    <!-- Awake -->
    <DirectoryRef Id="AwakeInstallFolder" FileSource="$(var.BinDir)modules\$(var.AwakeProjectName)">
      <!-- !Warning! Make sure to change Component Guid if you update the file list -->
      <Component Id="Module_Awake" Guid="0D571D9A-743B-4CC5-9297-F0289FBE3398" Win64="yes">
        <?foreach File in PowerToys.AwakeModuleInterface.dll;PowerToys.ManagedCommon.dll;System.Management.dll;PowerToys.ManagedTelemetry.dll;PowerToys.Settings.UI.Lib.dll;NLog.config;NLog.dll;PowerToys.Awake.deps.json;PowerToys.Awake.dll;PowerToys.Awake.exe;PowerToys.Awake.runtimeconfig.json;PowerToys.Interop.dll;System.CommandLine.dll;System.IO.Abstractions.dll;System.Reactive.dll;System.Runtime.Caching.dll;System.Text.Json.dll;Ijwhost.dll;Microsoft.Windows.SDK.NET.dll;WinRT.Runtime.dll?>
        <File Id="AwakeFile_$(var.File)" Source="$(var.BinDir)modules\$(var.AwakeProjectName)\$(var.File)" />
        <?endforeach?>
      </Component>
    </DirectoryRef>

    <!-- Awake images -->
    <DirectoryRef Id="AwakeImagesFolder" FileSource="$(var.BinDir)modules\$(var.AwakeProjectName)\Images">
      <Component Id="Module_Awake_Images" >
        <File Id="Awake_Awake.ico" Source="$(var.BinDir)modules\$(var.AwakeProjectName)\Images\Awake.ico" />
      </Component>
    </DirectoryRef>

    <DirectoryRef Id="FileExplorerPreviewInstallFolder" FileSource="$(var.RepoDir)\modules\FileExplorerPreview\">
      <?foreach File in $(var.PowerPreviewFiles)?>
      <Component Id="Module_PowerPreview_$(var.File)" Win64="yes">
        <File Id="Module_PowerPreview_$(var.File)" Source="$(var.BinDir)modules\FileExplorerPreview\$(var.File)" />
      </Component>
      <?endforeach?>
    </DirectoryRef>
    <DirectoryRef Id="MonacoPreviewHandlerMonacoCustomLanguagesFolder" FileSource="$(var.BinDir)modules\FileExplorerPreview\customLanguages">
      <Component Id="MonacoPreviewHandlerMonacoCustomLanguagesRegJS" Win64="yes">
        <File Id="MonacoPreviewHandler_MonacoCustomLanguagesRegJS" Source="$(var.BinDir)modules\FileExplorerPreview\customLanguages\reg.js" />
      </Component>
    </DirectoryRef>

    <!-- AlwaysOnTop -->
    <DirectoryRef Id="AlwaysOnTopInstallFolder" FileSource="$(var.BinDir)modules\$(var.AlwaysOnTopProjectName)">
      <Component Id="Module_AlwaysOnTopInterface" Win64="yes">
        <File Source="$(var.BinDir)modules\$(var.AlwaysOnTopProjectName)\PowerToys.AlwaysOnTopModuleInterface.dll" />
      </Component>
      <Component Id="Module_AlwaysOnTop" Win64="yes">
        <File Source="$(var.BinDir)modules\$(var.AlwaysOnTopProjectName)\PowerToys.AlwaysOnTop.exe" />
      </Component>

    </DirectoryRef>

    <!-- SettingsV2 components -->
    <DirectoryRef Id="SettingsV2InstallFolder" FileSource="$(var.BinDir)Settings\">
      <?foreach File in $(var.SettingsV2Files)?>
      <Component Id="SV2C_$(var.File)" Win64="yes">
        <File Id="SV2_$(var.File)" Source="$(var.BinDir)Settings\$(var.File)" />
      </Component>
      <?endforeach?>
    </DirectoryRef>
    <DirectoryRef Id="SettingsV2AssetsInstallFolder" FileSource="$(var.BinDir)Settings\Assets">
      <Component Id="SettingsV2Assets_LogoScale200" Win64="yes">
        <File Id="SV2A_LogoScale200" Source="$(var.BinDir)Settings\Assets\Logo.scale-200.png" />
      </Component>
      <Component Id="SettingsV2Assets_SplashScreen" Win64="yes">
        <File Id="SV2A_SplashScreen" Source="$(var.BinDir)Settings\Assets\SplashScreen.png" />
      </Component>
      <Component Id="SettingsV2Assets_StoreLogo_Scale100" Win64="yes">
        <File Id="SV2A_StoreLogoScale100" Source="$(var.BinDir)Settings\Assets\StoreLogo.scale-100.png" />
      </Component>
      <Component Id="SettingsV2Assets_StoreLogo" Win64="yes">
        <File Id="SV2A_StoreLogo" Source="$(var.BinDir)Settings\Assets\StoreLogo.png" />
      </Component>
      <Component Id="SettingsV2Assets_Square150x150sc200" Win64="yes">
        <File Id="SV2A_Square150x150sc200" Source="$(var.BinDir)Settings\Assets\Square150x150Logo.scale-200.png" />
      </Component>
      <Component Id="SettingsV2Assets_Square44x44ts24" Win64="yes">
        <File Id="SV2A_Square44x44ts24" Source="$(var.BinDir)Settings\Assets\Square44x44Logo.targetsize-24_altform-unplated.png" />
      </Component>
      <Component Id="SettingsV2Assets_Wide310x150sc200" Win64="yes">
        <File Id="SV2A_Wide310x150sc200" Source="$(var.BinDir)Settings\Assets\Wide310x150Logo.scale-200.png" />
      </Component>
      <Component Id="SettingsV2Assets_Square44x44Logo200" Win64="yes">
        <File Id="SV2A_Square44x44Logo200" Source="$(var.BinDir)Settings\Assets\Square44x44Logo.scale-200.png" />
      </Component>
    </DirectoryRef>
    <DirectoryRef Id="SettingsV2AssetsModulesInstallFolder" FileSource="$(var.BinDir)Settings\Assets\Modules">
      <?foreach File in $(var.SettingsV2AssetsModulesFiles)?>
      <Component Id="SettingsV2AssetsModules_$(var.File)" Win64="yes">
        <File Id="S2AMF_$(var.File)" Source="$(var.BinDir)Settings\Assets\Modules\$(var.File)" />
      </Component>
      <?endforeach?>
    </DirectoryRef>
    <DirectoryRef Id="SettingsV2OOBEAssetsModulesInstallFolder" FileSource="$(var.BinDir)Settings\Assets\Modules\OOBE">
      <?foreach File in $(var.SettingsV2OOBEAssetsModulesFiles)?>
      <Component Id="SettingsV2OOBEAssetsModules_$(var.File)" Win64="yes">
        <File Id="SettingsV2OOBEAssetsModules_$(var.File)"  Source="$(var.BinDir)Settings\Assets\Modules\OOBE\$(var.File)" />
      </Component>
      <?endforeach?>
    </DirectoryRef>
    <DirectoryRef Id="SettingsV2OOBEAssetsFluentIconsInstallFolder" FileSource="$(var.BinDir)Settings\Assets\FluentIcons">
      <?foreach File in $(var.SettingsV2OOBEAssetsFluentIconsFiles)?>
      <Component Id="SettingsV2OOBEAssetsFluentIcons_$(var.File)" Win64="yes">
        <File Id="SettingsV2OOBEAssetsFluentIconsFile_$(var.File)" Source="$(var.BinDir)Settings\Assets\FluentIcons\FluentIcons$(var.File)" />
      </Component>
      <?endforeach?>
    </DirectoryRef>
        <DirectoryRef Id="SettingsV2MicrosoftUIXamlAssetsInstallFolder" FileSource="$(var.BinDir)Settings\Microsoft.UI.Xaml\Assets">
			<?foreach File in $(var.SettingsV2MicrosoftUIXamlAssetsInstallFiles)?>
			    <Component Id="SettingsV2MicrosoftUIXamlAssets_$(var.File)" Win64="yes">
				    <File Id="SettingsV2MicrosoftUIXamlAssetsFile_$(var.File)" Source="$(var.BinDir)Settings\Microsoft.UI.Xaml\Assets\$(var.File)" />
			    </Component>
			<?endforeach?>
        </DirectoryRef>

    <DirectoryRef Id="DesktopFolder">
      <Component Id="DesktopShortcut" >
        <Condition>INSTALLDESKTOPSHORTCUT</Condition>
        <!-- DesktopShortcutId is implicitly installed in HKCU, so WIX won't allow changing this reg value to HKLM. -->
        <RegistryValue Root="HKCU"
                        Key="Software\[Manufacturer]\[ProductName]"
                        Name="desktopshorcutinstalled"
                        Type="integer"
                        Value="1"
                        KeyPath="yes"/>
        <Shortcut Id="DesktopShortcutId"
                  Name="PowerToys (Preview)"
                  Description="PowerToys - Windows system utilities to maximize productivity"
                  Target="[!PowerToys.exe]"
                  WorkingDirectory="INSTALLFOLDER"
                  Icon="powertoys.exe"
                  Directory="DesktopFolder"/>
      </Component>
    </DirectoryRef>
  </Fragment>

  <Fragment>
    <ComponentGroup Id="CoreComponents" Directory="INSTALLFOLDER">
      <ComponentRef Id="powertoys_exe" />
      <ComponentRef Id="PowerToysStartMenuShortcut"/>
      <ComponentRef Id="BackgroundActivator_dll" />
      <ComponentRef Id="PowerToys_ActionRunner_exe" />
      <ComponentRef Id="PowerToys_Update_exe" />
      <ComponentRef Id="powertoys_toast_clsid" />
      <ComponentRef Id="License_rtf" />
      <ComponentRef Id="Notice_md" />
      <ComponentRef Id="powertoysinterop_dll" />
      <?foreach File in $(var.ShortcutGuideSvgsFiles)?>
      <ComponentRef Id="ShortcutGuideSvgs_$(var.File)" />
      <?endforeach?>
      <ComponentRef Id="Module_ShortcutGuideModuleInterface" />
      <ComponentRef Id="Module_ShortcutGuideExecutable" />
      <ComponentRef Id="Module_VideoConference" />
      <ComponentRef Id="Module_VideoConferenceIcons" />
      <?foreach File in $(var.FancyZonesFiles)?>
      <ComponentRef Id="Module_FancyZones_$(var.File)" />
      <?endforeach?>
      <ComponentRef Id="DesktopShortcut" />
      <ComponentRef Id="Module_PowerRename" />
      <?foreach File in $(var.PowerRenameFiles)?>
      <ComponentRef Id="PowerRename_$(var.File)" />
      <?endforeach?>
			<?foreach File in $(var.PowerRenameMicrosoftUIXamlAssetsInstallFiles)?>
			    <ComponentRef Id="PowerRenameMicrosoftUIXamlAssets_$(var.File)" />
			<?endforeach?>
      <ComponentRef Id="Module_PowerRename_Assets" />
      <ComponentRef Id="PowerRename_PowerRenameSparsePackageAssets" />
      <?foreach File in $(var.ImageResizerFiles)?>
      <ComponentRef Id="Module_ImageResizer_$(var.File)" />
      <?endforeach?>
      <ComponentRef Id="ImageResizer_ImageResizerSparsePackageAssets" />
      <ComponentRef Id="Module_ImageResizer_Registry" />
      <?foreach File in $(var.PowerPreviewFiles)?>
      <ComponentRef Id="Module_PowerPreview_$(var.File)" />
      <?endforeach?>
      <ComponentRef Id="MonacoPreviewHandlerMonacoCustomLanguagesRegJS" />
      <ComponentRef Id="Module_PowerPreview_Registry" />
      <ComponentRef Id="Module_KeyboardManager" />
      <ComponentRef Id="Module_KeyboardManager_Editor" />
      <ComponentRef Id="Module_KeyboardManager_Engine" />
      <ComponentRef Id="Module_ColorPicker" />
      <ComponentRef Id="Module_ColorPicker_Icon"/>
      <ComponentRef Id="Module_ColorPicker_Cursor"/>
      <ComponentRef Id="Module_Awake"/>
      <ComponentRef Id="Module_Awake_Images"/>
      <ComponentRef Id="Module_FindMyMouse"/>
      <ComponentRef Id="Module_MouseHighlighter"/>
      <ComponentRef Id="Module_MousePointerCrosshairs" />
      <ComponentRef Id="Module_AlwaysOnTop"/>
      <ComponentRef Id="Module_AlwaysOnTopInterface"/>
      <?foreach File in $(var.SettingsV2Files)?>
      <ComponentRef Id="SV2C_$(var.File)" />
      <?endforeach?>
      <ComponentRef Id="SettingsV2Assets_LogoScale200" />
      <ComponentRef Id="SettingsV2Assets_SplashScreen" />
      <ComponentRef Id="SettingsV2Assets_StoreLogo_Scale100" />
      <ComponentRef Id="SettingsV2Assets_StoreLogo" />
      <ComponentRef Id="SettingsV2Assets_Square150x150sc200" />
      <ComponentRef Id="SettingsV2Assets_Square44x44ts24" />
      <ComponentRef Id="SettingsV2Assets_Wide310x150sc200" />
      <ComponentRef Id="SettingsV2Assets_Square44x44Logo200" />
      <?foreach File in $(var.SettingsV2AssetsModulesFiles)?>
      <ComponentRef Id="SettingsV2AssetsModules_$(var.File)" />
      <?endforeach?>
      <?foreach File in $(var.SettingsV2OOBEAssetsFluentIconsFiles)?>
      <ComponentRef Id="SettingsV2OOBEAssetsFluentIcons_$(var.File)" />
      <?endforeach?>
      <?foreach File in $(var.SettingsV2OOBEAssetsModulesFiles)?>
      <ComponentRef Id="SettingsV2OOBEAssetsModules_$(var.File)" />
      <?endforeach?>
			<?foreach File in $(var.SettingsV2MicrosoftUIXamlAssetsInstallFiles)?>
                <ComponentRef Id="SettingsV2MicrosoftUIXamlAssets_$(var.File)" />
            <?endforeach?>
    </ComponentGroup>
    <ComponentGroup Id="ToolComponents" Directory="ToolsFolder">
      <ComponentRef Id="BugReportTool_exe" />
      <ComponentRef Id="WebcamReportTool_exe" />
      <ComponentRef Id="StylesReportTool_exe" />
    </ComponentGroup>
  </Fragment>

  <!-- Languages for localization on build farm -->
  <!-- qps-ploc;qps-ploca;qps-plocm; -->
  <?define LocLanguageList = cs-CZ;de-DE;es-ES;fr-FR;hu-HU;it-IT;ja-JP;ko-KR;nl-NL;pl-PL;pt-BR;pt-PT;ru-RU;sv-SE;tr-TR;zh-CN;zh-TW?>

  <Fragment>
    <!-- Resource directories should be added only if the installer is built on the build farm -->
    <?ifdef env.IsPipeline?>
    <?foreach ParentDirectory in LauncherInstallFolder;FancyZonesInstallFolder;ImageResizerInstallFolder;ColorPickerInstallFolder;FileExplorerPreviewInstallFolder;HistoryPluginFolder;CalculatorPluginFolder;FolderPluginFolder;ProgramPluginFolder;ShellPluginFolder;IndexerPluginFolder;UnitConverterPluginFolder;UriPluginFolder;WindowWalkerPluginFolder;OneNotePluginFolder;RegistryPluginFolder;VSCodeWorkspacesPluginFolder;ServicePluginFolder;SystemPluginFolder;TimeDatePluginFolder;TimeZonePluginFolder;WindowsSettingsPluginFolder;WindowsTerminalPluginFolder;WebSearchPluginFolder?>
    <DirectoryRef Id="$(var.ParentDirectory)">
      <!-- Resource file directories -->
      <?foreach Language in $(var.LocLanguageList)?>
      <!--NB: Ids can't contain hyphens-->
      <?if $(var.Language) = cs-CZ?>
      <?define IdSafeLanguage = cs_CZ?>
      <?elseif $(var.Language) = de-DE?>
      <?define IdSafeLanguage = de_DE?>
      <?elseif $(var.Language) = es-ES?>
      <?define IdSafeLanguage = es_ES?>
      <?elseif $(var.Language) = fr-FR?>
      <?define IdSafeLanguage = fr_FR?>
      <?elseif $(var.Language) = hu-HU?>
      <?define IdSafeLanguage = hu_HU?>
      <?elseif $(var.Language) = it-IT?>
      <?define IdSafeLanguage = it_IT?>
      <?elseif $(var.Language) = ja-JP?>
      <?define IdSafeLanguage = ja_JP?>
      <?elseif $(var.Language) = ko-KR?>
      <?define IdSafeLanguage = ko_KR?>
      <?elseif $(var.Language) = nl-NL?>
      <?define IdSafeLanguage = nl_NL?>
      <?elseif $(var.Language) = pl-PL?>
      <?define IdSafeLanguage = pl_PL?>
      <?elseif $(var.Language) = pt-BR?>
      <?define IdSafeLanguage = pt_BR?>
      <?elseif $(var.Language) = pt-PT?>
      <?define IdSafeLanguage = pt_PT?>
      <!--

            <?elseif $(var.Language) = qps-ploc?>
            <?define IdSafeLanguage = qps_ploc?>
            <?elseif $(var.Language) = qps-ploca?>
            <?define IdSafeLanguage = qps_ploca?>
            <?elseif $(var.Language) = qps-plocm?>
            <?define IdSafeLanguage = qps_plocm?>
-->
      <?elseif $(var.Language) = ru-RU?>
      <?define IdSafeLanguage = ru_RU?>
      <?elseif $(var.Language) = sv-SE?>
      <?define IdSafeLanguage = sv_SE?>
      <?elseif $(var.Language) = tr-TR?>
      <?define IdSafeLanguage = tr_TR?>
      <?elseif $(var.Language) = zh-CN?>
      <?define IdSafeLanguage = zh_CN?>
      <?elseif $(var.Language) = zh-TW?>
      <?define IdSafeLanguage = zh_TW?>
      <?else?>
      <?define IdSafeLanguage = $(var.Language)?>
      <?endif?>
      <Directory Id="Resource$(var.IdSafeLanguage)$(var.ParentDirectory)" Name="$(var.Language)" />
      <?undef IdSafeLanguage?>
      <?endforeach?>
    </DirectoryRef>
    <?endforeach?>
    <?endif?>
    <ComponentGroup Id="ResourcesComponents">
      <!-- Resource components should be added only if the installer is built on the build farm -->
      <?ifdef env.IsPipeline?>
      <!-- Components for adding resource files -->
      <?foreach Language in $(var.LocLanguageList)?>
      <!--NB: Ids can't contain hyphens-->
      <?if $(var.Language) = cs-CZ?>
      <!-- CompGUIDPrefix is language-dependent guid prefix missing the last 2 digits. -->
      <?define CompGUIDPrefix = 3E93405A-B91B-4E04-BAEC-26BEEE60F9?>
      <?define IdSafeLanguage = cs_CZ?>
      <?elseif $(var.Language) = de-DE?>
      <?define CompGUIDPrefix = AF28C057-7ED9-474C-8E7E-D583BE8ECF?>
      <?define IdSafeLanguage = de_DE?>
      <?elseif $(var.Language) = es-ES?>
      <?define CompGUIDPrefix = DD1FEEBD-55F0-44BA-A0FF-62C5C1C952?>
      <?define IdSafeLanguage = es_ES?>
      <?elseif $(var.Language) = fr-FR?>
      <?define CompGUIDPrefix = F9F86D61-C747-43FC-8509-F3D1F198E1?>
      <?define IdSafeLanguage = fr_FR?>
      <?elseif $(var.Language) = hu-HU?>
      <?define CompGUIDPrefix = 9A919A40-E457-47F5-97C8-E886F06DDE?>
      <?define IdSafeLanguage = hu_HU?>
      <?elseif $(var.Language) = it-IT?>
      <?define CompGUIDPrefix = 48FBF6D9-32DB-46FF-A64C-225269E738?>
      <?define IdSafeLanguage = it_IT?>
      <?elseif $(var.Language) = ja-JP?>
      <?define CompGUIDPrefix = FB8E04AB-C8E8-43C0-8883-19F73E4EBA?>
      <?define IdSafeLanguage = ja_JP?>
      <?elseif $(var.Language) = ko-KR?>
      <?define CompGUIDPrefix = 86C8F07C-80CA-420A-B6E7-86933D640C?>
      <?define IdSafeLanguage = ko_KR?>
      <?elseif $(var.Language) = nl-NL?>
      <?define CompGUIDPrefix = C68F115F-28DD-4B45-9512-405C432458?>
      <?define IdSafeLanguage = nl_NL?>
      <?elseif $(var.Language) = pl-PL?>
      <?define CompGUIDPrefix = 97494A31-5F57-4EC1-A6A9-994DF0813B?>
      <?define IdSafeLanguage = pl_PL?>
      <?elseif $(var.Language) = pt-BR?>
      <?define CompGUIDPrefix = F4985235-2AB9-446B-BF8E-B14929A160?>
      <?define IdSafeLanguage = pt_BR?>
      <?elseif $(var.Language) = pt-PT?>
      <?define CompGUIDPrefix = 58155841-D53A-4330-89D3-5C0338B928?>
      <?define IdSafeLanguage = pt_PT?>
      <!-- 
                <?elseif $(var.Language) = qps-ploc?>
                <?define CompGUIDPrefix = 75710CB2-DBDA-420B-9676-34D5F9D4A2?>
                <?define IdSafeLanguage = qps_ploc?>
                <?elseif $(var.Language) = qps-ploca?>
                <?define CompGUIDPrefix = 55AF2A35-F959-49AB-B9EF-DFC9964A4F?>
                <?define IdSafeLanguage = qps_ploca?>
                <?elseif $(var.Language) = qps-plocm?>
                <?define CompGUIDPrefix = D8CE2F7B-B0A1-4687-BFB7-1792B2FCCD?>
                <?define IdSafeLanguage = qps_plocm?> 
            -->
      <?elseif $(var.Language) = ru-RU?>
      <?define CompGUIDPrefix = 157BAF33-8D3F-46B7-9CF9-2C18E601CC?>
      <?define IdSafeLanguage = ru_RU?>
      <?elseif $(var.Language) = sv-SE?>
      <?define CompGUIDPrefix = 85B4199F-5F89-42C3-B7C2-DBCD3E5267?>
      <?define IdSafeLanguage = sv_SE?>
      <?elseif $(var.Language) = tr-TR?>
      <?define CompGUIDPrefix = EA375345-F52A-499B-A45E-108CE67EAF?>
      <?define IdSafeLanguage = tr_TR?>
      <?elseif $(var.Language) = zh-CN?>
      <?define CompGUIDPrefix = F8EE7CE9-58EA-4850-B76F-C22362DC0E?>
      <?define IdSafeLanguage = zh_CN?>
      <?elseif $(var.Language) = zh-TW?>
      <?define CompGUIDPrefix = F07F3210-79E2-4C38-AEF7-D8EBE06621?>
      <?define IdSafeLanguage = zh_TW?>
      <?else?>
      <?define IdSafeLanguage = $(var.Language)?>
      <?define CompGUIDPrefix = 94D9A417-56FC-435D-8167-A45F5D7A75?>
      <?endif?>
      <Component
          Id="Launcher_$(var.IdSafeLanguage)_Component"
          Directory="Resource$(var.IdSafeLanguage)LauncherInstallFolder"
          Guid="$(var.CompGUIDPrefix)00">
        <File Id="Launcher_$(var.IdSafeLanguage)_File" Source="$(var.BinDir)modules\launcher\$(var.Language)\PowerToys.PowerLauncher.resources.dll" />
      </Component>
      <Component
          Id="FancyZonesEditor_$(var.IdSafeLanguage)_Component"
          Directory="Resource$(var.IdSafeLanguage)FancyZonesInstallFolder"
          Guid="$(var.CompGUIDPrefix)01">
        <File Id="FancyZonesEditor_$(var.IdSafeLanguage)_File" Source="$(var.BinDir)modules\$(var.FancyZonesProjectName)\$(var.Language)\PowerToys.FancyZonesEditor.resources.dll" />
      </Component>
      <Component
          Id="ImageResizer_$(var.IdSafeLanguage)_Component"
          Directory="Resource$(var.IdSafeLanguage)ImageResizerInstallFolder"
          Guid="$(var.CompGUIDPrefix)02">
        <File Id="ImageResizer_$(var.IdSafeLanguage)_File" Source="$(var.BinDir)modules\$(var.ImageResizerProjectName)\$(var.Language)\PowerToys.ImageResizer.resources.dll" />
      </Component>
      <Component
          Id="ColorPicker_$(var.IdSafeLanguage)_Component"
          Directory="Resource$(var.IdSafeLanguage)ColorPickerInstallFolder"
          Guid="$(var.CompGUIDPrefix)03">
        <File Id="ColorPicker_$(var.IdSafeLanguage)_File" Source="$(var.BinDir)modules\$(var.ColorPickerProjectName)\$(var.Language)\PowerToys.ColorPickerUI.resources.dll" />
      </Component>
      <Component
          Id="MarkdownPreviewHandler_$(var.IdSafeLanguage)_Component"
          Directory="Resource$(var.IdSafeLanguage)FileExplorerPreviewInstallFolder"
          Guid="$(var.CompGUIDPrefix)04">
        <File Id="MarkdownPreviewHandler_$(var.IdSafeLanguage)_File" Source="$(var.BinDir)modules\FileExplorerPreview\$(var.Language)\PowerToys.MarkdownPreviewHandler.resources.dll" />
      </Component>
      <Component
          Id="SVGPreviewHandler_$(var.IdSafeLanguage)_Component"
          Directory="Resource$(var.IdSafeLanguage)FileExplorerPreviewInstallFolder"
          Guid="$(var.CompGUIDPrefix)05">
        <File Id="SVGPreviewHandler_$(var.IdSafeLanguage)_File" Source="$(var.BinDir)modules\FileExplorerPreview\$(var.Language)\PowerToys.SvgPreviewHandler.resources.dll" />
      </Component>
      <Component
          Id="PDFPreviewHandler_$(var.IdSafeLanguage)_Component"
          Directory="Resource$(var.IdSafeLanguage)FileExplorerPreviewInstallFolder"
          Guid="$(var.CompGUIDPrefix)06">
        <File Id="PDFPreviewHandler_$(var.IdSafeLanguage)_File" Source="$(var.BinDir)modules\FileExplorerPreview\$(var.Language)\PowerToys.PdfPreviewHandler.resources.dll" />
      </Component>
      <Component
          Id="GcodePreviewHandler_$(var.IdSafeLanguage)_Component"
          Directory="Resource$(var.IdSafeLanguage)FileExplorerPreviewInstallFolder"
          Guid="$(var.CompGUIDPrefix)07">
        <File Id="GcodePreviewHandler_$(var.IdSafeLanguage)_File" Source="$(var.BinDir)modules\FileExplorerPreview\$(var.Language)\PowerToys.GcodePreviewHandler.resources.dll" />
      </Component>
      <!-- PowerToys Run aka Launcher plugin resources -->
      <Component
          Id="Launcher_Calculator_$(var.IdSafeLanguage)_Component"
          Directory="Resource$(var.IdSafeLanguage)CalculatorPluginFolder"
          Guid="$(var.CompGUIDPrefix)08">
        <File Id="Launcher_Calculator_$(var.IdSafeLanguage)_File" Source="$(var.BinDir)modules\launcher\Plugins\Calculator\$(var.Language)\Microsoft.PowerToys.Run.Plugin.Calculator.resources.dll" />
      </Component>
      <Component
          Id="Launcher_Folder_$(var.IdSafeLanguage)_Component"
          Directory="Resource$(var.IdSafeLanguage)FolderPluginFolder"
          Guid="$(var.CompGUIDPrefix)09">
        <File Id="Launcher_Folder_$(var.IdSafeLanguage)_File" Source="$(var.BinDir)modules\launcher\Plugins\Folder\$(var.Language)\Microsoft.Plugin.Folder.resources.dll" />
      </Component>
      <Component
          Id="Launcher_Program_$(var.IdSafeLanguage)_Component"
          Guid="$(var.CompGUIDPrefix)0A"
          Directory="Resource$(var.IdSafeLanguage)ProgramPluginFolder">
        <File Id="Launcher_Program_$(var.IdSafeLanguage)_File" Source="$(var.BinDir)modules\launcher\Plugins\Program\$(var.Language)\Microsoft.Plugin.Program.resources.dll" />
      </Component>
      <Component
          Id="Launcher_Shell_$(var.IdSafeLanguage)_Component"
          Guid="$(var.CompGUIDPrefix)0B"
          Directory="Resource$(var.IdSafeLanguage)ShellPluginFolder">
        <File Id="Launcher_Shell_$(var.IdSafeLanguage)_File" Source="$(var.BinDir)modules\launcher\Plugins\Shell\$(var.Language)\Microsoft.Plugin.Shell.resources.dll" />
      </Component>
      <Component
          Id="Launcher_Indexer_$(var.IdSafeLanguage)_Component"
          Guid="$(var.CompGUIDPrefix)0C"
          Directory="Resource$(var.IdSafeLanguage)IndexerPluginFolder">
        <File Id="Launcher_Indexer_$(var.IdSafeLanguage)_File" Source="$(var.BinDir)modules\launcher\Plugins\Indexer\$(var.Language)\Microsoft.Plugin.Indexer.resources.dll" />
      </Component>
      <Component
          Id="Launcher_Uri_$(var.IdSafeLanguage)_Component"
          Guid="$(var.CompGUIDPrefix)0D"
          Directory="Resource$(var.IdSafeLanguage)UriPluginFolder">
        <File Id="Launcher_Uri_$(var.IdSafeLanguage)_File" Source="$(var.BinDir)modules\launcher\Plugins\Uri\$(var.Language)\Microsoft.Plugin.Uri.resources.dll" />
      </Component>
      <Component
          Id="Launcher_VSCodeWorkspaces_$(var.IdSafeLanguage)_Component"
          Guid="$(var.CompGUIDPrefix)0E"
          Directory="Resource$(var.IdSafeLanguage)VSCodeWorkspacesPluginFolder">
        <File Id="Launcher_VSCodeWorkspaces_$(var.IdSafeLanguage)_File" Source="$(var.BinDir)modules\launcher\Plugins\VSCodeWorkspaces\$(var.Language)\Community.PowerToys.Run.Plugin.VSCodeWorkspaces.resources.dll" />
      </Component>
      <Component Id="Launcher_WindowWalker_$(var.IdSafeLanguage)_Component"
                 Guid="$(var.CompGUIDPrefix)0F"
                 Directory="Resource$(var.IdSafeLanguage)WindowWalkerPluginFolder">
        <File Id="Launcher_WindowWalker_$(var.IdSafeLanguage)_File" Source="$(var.BinDir)modules\launcher\Plugins\WindowWalker\$(var.Language)\Microsoft.Plugin.WindowWalker.resources.dll" />
      </Component>
      <Component
          Id="Launcher_Registry_$(var.IdSafeLanguage)_Component"
          Guid="$(var.CompGUIDPrefix)10"
          Directory="Resource$(var.IdSafeLanguage)RegistryPluginFolder">
        <File Id="Launcher_Registry_$(var.IdSafeLanguage)_File" Source="$(var.BinDir)modules\launcher\Plugins\Registry\$(var.Language)\Microsoft.PowerToys.Run.Plugin.Registry.resources.dll" />
      </Component>
      <Component
          Id="Launcher_Service_$(var.IdSafeLanguage)_Component"
          Guid="$(var.CompGUIDPrefix)11"
          Directory="Resource$(var.IdSafeLanguage)ServicePluginFolder">
        <File Id="Launcher_Service_$(var.IdSafeLanguage)_File" Source="$(var.BinDir)modules\launcher\Plugins\Service\$(var.Language)\Microsoft.PowerToys.Run.Plugin.Service.resources.dll" />
      </Component>
      <Component
          Id="Launcher_System_$(var.IdSafeLanguage)_Component"
          Guid="$(var.CompGUIDPrefix)12"
          Directory="Resource$(var.IdSafeLanguage)SystemPluginFolder">
        <File Id="Launcher_System_$(var.IdSafeLanguage)_File" Source="$(var.BinDir)modules\launcher\Plugins\System\$(var.Language)\Microsoft.PowerToys.Run.Plugin.System.resources.dll" />
      </Component>
      <Component
          Id="Launcher_WindowsSettings_$(var.IdSafeLanguage)_Component"
          Guid="$(var.CompGUIDPrefix)13"
          Directory="Resource$(var.IdSafeLanguage)WindowsSettingsPluginFolder">
        <File Id="Launcher_WindowsSettings_$(var.IdSafeLanguage)_File" Source="$(var.BinDir)modules\launcher\Plugins\WindowsSettings\$(var.Language)\Microsoft.PowerToys.Run.Plugin.WindowsSettings.resources.dll" />
      </Component>
      <Component
          Id="Launcher_TimeZone_$(var.IdSafeLanguage)_Component"
          Guid="$(var.CompGUIDPrefix)14"
          Directory="Resource$(var.IdSafeLanguage)TimeZonePluginFolder">
        <File Id="Launcher_TimeZone_$(var.IdSafeLanguage)_File" Source="$(var.BinDir)modules\launcher\Plugins\TimeZone\$(var.Language)\Microsoft.PowerToys.Run.Plugin.TimeZone.resources.dll" />
      </Component>
      <Component
          Id="Launcher_WindowsTerminal_$(var.IdSafeLanguage)_Component"
          Guid="$(var.CompGUIDPrefix)15"
          Directory="Resource$(var.IdSafeLanguage)WindowsTerminalPluginFolder">
        <File Id="Launcher_WindowsTerminal_$(var.IdSafeLanguage)_File" Source="$(var.BinDir)modules\launcher\Plugins\WindowsTerminal\$(var.Language)\Microsoft.PowerToys.Run.Plugin.WindowsTerminal.resources.dll" />
      </Component>
      <Component
          Id="Launcher_WebSearch_$(var.IdSafeLanguage)_Component"
          Guid="$(var.CompGUIDPrefix)16"
          Directory="Resource$(var.IdSafeLanguage)WebSearchPluginFolder">
        <File Id="Launcher_WebSearch_$(var.IdSafeLanguage)_File" Source="$(var.BinDir)modules\launcher\Plugins\WebSearch\$(var.Language)\Community.PowerToys.Run.Plugin.WebSearch.resources.dll" />
      </Component>
      <Component
          Id="Launcher_UnitConverter_$(var.IdSafeLanguage)_Component"
          Guid="$(var.CompGUIDPrefix)17"
          Directory="Resource$(var.IdSafeLanguage)UnitConverterPluginFolder">
        <File Id="Launcher_UnitConverter_$(var.IdSafeLanguage)_File" Source="$(var.BinDir)modules\launcher\Plugins\UnitConverter\$(var.Language)\Community.PowerToys.Run.Plugin.UnitConverter.resources.dll" />
      </Component>
      <Component
                Id="Launcher_TimeDate_$(var.IdSafeLanguage)_Component"
                Guid="$(var.CompGUIDPrefix)18"
                Directory="Resource$(var.IdSafeLanguage)TimeDatePluginFolder">
        <File Id="Launcher_TimeDate_$(var.IdSafeLanguage)_File" Source="$(var.BinDir)modules\launcher\Plugins\TimeDate\$(var.Language)\Microsoft.PowerToys.Run.Plugin.TimeDate.resources.dll" />
      </Component>
      <Component
          Id="Launcher_OneNote_$(var.IdSafeLanguage)_Component"
          Guid="$(var.CompGUIDPrefix)19"
          Directory="Resource$(var.IdSafeLanguage)OneNotePluginFolder">
        <File Id="Launcher_OneNote_$(var.IdSafeLanguage)_File" Source="$(var.BinDir)modules\launcher\Plugins\OneNote\$(var.Language)\Microsoft.PowerToys.Run.Plugin.OneNote.resources.dll" />
      </Component>
      <Component
<<<<<<< HEAD
          Id="Launcher_History_$(var.IdSafeLanguage)_Component"
          Directory="Resource$(var.IdSafeLanguage)HistoryPluginFolder"
          Guid="$(var.CompGUIDPrefix)1A">
        <File Id="Launcher_History_$(var.IdSafeLanguage)_File" Source="$(var.BinDir)modules\launcher\Plugins\History\$(var.Language)\Microsoft.PowerToys.Run.Plugin.History.resources.dll" />
      </Component>	  
=======
          Id="MonacoPreviewHandler_$(var.IdSafeLanguage)_Component"
          Directory="Resource$(var.IdSafeLanguage)FileExplorerPreviewInstallFolder"
          Guid="$(var.CompGUIDPrefix)1A">
        <File Id="MonacoPreviewHandler_$(var.IdSafeLanguage)_File" Source="$(var.BinDir)modules\FileExplorerPreview\$(var.Language)\PowerToys.MonacoPreviewHandler.resources.dll" />
      </Component>
>>>>>>> 8cea22aa
      <?undef IdSafeLanguage?>
      <?undef CompGUIDPrefix?>
      <?endforeach?>
      <?endif?>
    </ComponentGroup>
  </Fragment>

    <!-- Localization languages shipped with WinAppSDK. We should ship these as well. -->
    <?define WinAppSDKLocLanguageList = af-ZA;ar-SA;az-Latn-AZ;bg-BG;bs-Latn-BA;ca-ES;cs-CZ;cy-GB;da-DK;de-DE;el-GR;en-GB;en-us;es-ES;es-MX;et-EE;eu-ES;fa-IR;fi-FI;fr-CA;fr-FR;gl-ES;he-IL;hi-IN;hr-HR;hu-HU;id-ID;is-IS;it-IT;ja-JP;ka-GE;kk-KZ;ko-KR;lt-LT;lv-LV;ms-MY;nb-NO;nl-NL;nn-NO;pl-PL;pt-BR;pt-PT;ro-RO;ru-RU;sk-SK;sl-SI;sq-AL;sr-Cyrl-RS;sr-Latn-RS;sv-SE;th-TH;tr-TR;uk-UA;vi-VN;zh-CN;zh-TW?>
  <Fragment>
        <?foreach ParentDirectory in SettingsV2InstallFolder;PowerRenameInstallFolder?>
        <DirectoryRef Id="$(var.ParentDirectory)">
            <?foreach Language in $(var.WinAppSDKLocLanguageList)?>
            <?if $(var.Language) = af-ZA?>
            <?define IdSafeLanguage = af_ZA?>
            <?elseif $(var.Language) = ar-SA?>
            <?define IdSafeLanguage = ar_SA?>
            <?elseif $(var.Language) = az-Latn-AZ?>
            <?define IdSafeLanguage = az_Latn_AZ?>
            <?elseif $(var.Language) = bg-BG?>
            <?define IdSafeLanguage = bg_BG?>
            <?elseif $(var.Language) = bs-Latn-BA?>
            <?define IdSafeLanguage = bs_Latn_BA?>
            <?elseif $(var.Language) = ca-ES?>
            <?define IdSafeLanguage = ca_ES?>
            <?elseif $(var.Language) = cs-CZ?>
            <?define IdSafeLanguage = cs_CZ?>
            <?elseif $(var.Language) = cy-GB?>
            <?define IdSafeLanguage = cy_GB?>
            <?elseif $(var.Language) = da-DK?>
            <?define IdSafeLanguage = da_DK?>
            <?elseif $(var.Language) = de-DE?>
            <?define IdSafeLanguage = de_DE?>
            <?elseif $(var.Language) = el-GR?>
            <?define IdSafeLanguage = el_GR?>
            <?elseif $(var.Language) = en-GB?>
            <?define IdSafeLanguage = en_GB?>
            <?elseif $(var.Language) = en-us?>
            <?define IdSafeLanguage = en_us?>
            <?elseif $(var.Language) = es-ES?>
            <?define IdSafeLanguage = es_ES?>
            <?elseif $(var.Language) = es-MX?>
            <?define IdSafeLanguage = es_MX?>
            <?elseif $(var.Language) = et-EE?>
            <?define IdSafeLanguage = et_EE?>
            <?elseif $(var.Language) = eu-ES?>
            <?define IdSafeLanguage = eu_ES?>
            <?elseif $(var.Language) = fa-IR?>
            <?define IdSafeLanguage = fa_IR?>
            <?elseif $(var.Language) = fi-FI?>
            <?define IdSafeLanguage = fi_FI?>
            <?elseif $(var.Language) = fr-CA?>
            <?define IdSafeLanguage = fr_CA?>
            <?elseif $(var.Language) = fr-FR?>
            <?define IdSafeLanguage = fr_FR?>
            <?elseif $(var.Language) = gl-ES?>
            <?define IdSafeLanguage = gl_ES?>
            <?elseif $(var.Language) = he-IL?>
            <?define IdSafeLanguage = he_IL?>
            <?elseif $(var.Language) = hi-IN?>
            <?define IdSafeLanguage = hi_IN?>
            <?elseif $(var.Language) = hr-HR?>
            <?define IdSafeLanguage = hr_HR?>
            <?elseif $(var.Language) = hu-HU?>
            <?define IdSafeLanguage = hu_HU?>
            <?elseif $(var.Language) = id-ID?>
            <?define IdSafeLanguage = id_ID?>
            <?elseif $(var.Language) = is-IS?>
            <?define IdSafeLanguage = is_IS?>
            <?elseif $(var.Language) = it-IT?>
            <?define IdSafeLanguage = it_IT?>
            <?elseif $(var.Language) = ja-JP?>
            <?define IdSafeLanguage = ja_JP?>
            <?elseif $(var.Language) = ka-GE?>
            <?define IdSafeLanguage = ka_GE?>
            <?elseif $(var.Language) = kk-KZ?>
            <?define IdSafeLanguage = kk_KZ?>
            <?elseif $(var.Language) = ko-KR?>
            <?define IdSafeLanguage = ko_KR?>
            <?elseif $(var.Language) = lt-LT?>
            <?define IdSafeLanguage = lt_LT?>
            <?elseif $(var.Language) = lv-LV?>
            <?define IdSafeLanguage = lv_LV?>
            <?elseif $(var.Language) = ms-MY?>
            <?define IdSafeLanguage = ms_MY?>
            <?elseif $(var.Language) = nb-NO?>
            <?define IdSafeLanguage = nb_NO?>
            <?elseif $(var.Language) = nl-NL?>
            <?define IdSafeLanguage = nl_NL?>
            <?elseif $(var.Language) = nn-NO?>
            <?define IdSafeLanguage = nn_NO?>
            <?elseif $(var.Language) = pl-PL?>
            <?define IdSafeLanguage = pl_PL?>
            <?elseif $(var.Language) = pt-BR?>
            <?define IdSafeLanguage = pt_BR?>
            <?elseif $(var.Language) = pt-PT?>
            <?define IdSafeLanguage = pt_PT?>
            <?elseif $(var.Language) = ro-RO?>
            <?define IdSafeLanguage = ro_RO?>
            <?elseif $(var.Language) = ru-RU?>
            <?define IdSafeLanguage = ru_RU?>
            <?elseif $(var.Language) = sk-SK?>
            <?define IdSafeLanguage = sk_SK?>
            <?elseif $(var.Language) = sl-SI?>
            <?define IdSafeLanguage = sl_SI?>
            <?elseif $(var.Language) = sq-AL?>
            <?define IdSafeLanguage = sq_AL?>
            <?elseif $(var.Language) = sr-Cyrl-RS?>
            <?define IdSafeLanguage = sr_Cyrl_RS?>
            <?elseif $(var.Language) = sr-Latn-RS?>
            <?define IdSafeLanguage = sr_Latn_RS?>
            <?elseif $(var.Language) = sv-SE?>
            <?define IdSafeLanguage = sv_SE?>
            <?elseif $(var.Language) = th-TH?>
            <?define IdSafeLanguage = th_TH?>
            <?elseif $(var.Language) = tr-TR?>
            <?define IdSafeLanguage = tr_TR?>
            <?elseif $(var.Language) = uk-UA?>
            <?define IdSafeLanguage = uk_UA?>
            <?elseif $(var.Language) = vi-VN?>
            <?define IdSafeLanguage = vi_VN?>
            <?elseif $(var.Language) = zh-CN?>
            <?define IdSafeLanguage = zh_CN?>
            <?elseif $(var.Language) = zh-TW?>
            <?define IdSafeLanguage = zh_TW?>
            <?else?>
            <?define IdSafeLanguage = $(var.Language)?>
            <?endif?>
            <Directory Id="WinAppSDKLoc$(var.IdSafeLanguage)$(var.ParentDirectory)" Name="$(var.Language)" />
            <?undef IdSafeLanguage?>
            <?endforeach?>
        </DirectoryRef>
        <?endforeach?>

        <ComponentGroup Id="WindowsAppSDKLocComponents">
            <?foreach Language in $(var.WinAppSDKLocLanguageList)?>
            <?if $(var.Language) = af-ZA?>
            <?define CompGUIDPrefix = 3C8E6C25-772A-4686-8FE3-8BE63F8D19?>
            <?define IdSafeLanguage = af_ZA?>
            <?elseif $(var.Language) = ar-SA?>
            <?define CompGUIDPrefix = E2E65A7F-48CA-49E1-847B-5B1116D32E?>
            <?define IdSafeLanguage = ar_SA?>
            <?elseif $(var.Language) = az-Latn-AZ?>
            <?define CompGUIDPrefix = 601F5B70-D386-4F68-B958-9D3F07167C?>
            <?define IdSafeLanguage = az_Latn_AZ?>
            <?elseif $(var.Language) = bg-BG?>
            <?define CompGUIDPrefix = 9DD6C8F9-8599-46E4-B9B6-8B8CB095F9?>
            <?define IdSafeLanguage = bg_BG?>
            <?elseif $(var.Language) = bs-Latn-BA?>
            <?define CompGUIDPrefix = CF68A082-D286-4556-BDF1-FBD9C7FE37?>
            <?define IdSafeLanguage = bs_Latn_BA?>
            <?elseif $(var.Language) = ca-ES?>
            <?define CompGUIDPrefix = 298A66A5-9683-4ABF-A1C5-D97DA031B3?>
            <?define IdSafeLanguage = ca_ES?>
            <?elseif $(var.Language) = cs-CZ?>
            <?define CompGUIDPrefix = EDEC8BF7-6602-47E5-AC04-3D392BDD83?>
            <?define IdSafeLanguage = cs_CZ?>
            <?elseif $(var.Language) = cy-GB?>
            <?define CompGUIDPrefix = 6E328AD9-58D4-4615-8A64-9710D5EA81?>
            <?define IdSafeLanguage = cy_GB?>
            <?elseif $(var.Language) = da-DK?>
            <?define CompGUIDPrefix = BC5D9E5C-D4B8-4CEB-A944-1A34FD46E5?>
            <?define IdSafeLanguage = da_DK?>
            <?elseif $(var.Language) = de-DE?>
            <?define CompGUIDPrefix = 4E1F60E3-6257-4492-AD9E-22124393F7?>
            <?define IdSafeLanguage = de_DE?>
            <?elseif $(var.Language) = el-GR?>
            <?define CompGUIDPrefix = 0A340858-D5DF-44D1-90F9-E5435128D5?>
            <?define IdSafeLanguage = el_GR?>
            <?elseif $(var.Language) = en-GB?>
            <?define CompGUIDPrefix = 2F06617A-9700-4223-A309-58F2C1DA88?>
            <?define IdSafeLanguage = en_GB?>
            <?elseif $(var.Language) = en-us?>
            <?define CompGUIDPrefix = A817585B-4AD2-4030-844B-1B2975DE6C?>
            <?define IdSafeLanguage = en_us?>
            <?elseif $(var.Language) = es-ES?>
            <?define CompGUIDPrefix = 987CE029-212B-40AF-956E-D0D76F5EE8?>
            <?define IdSafeLanguage = es_ES?>
            <?elseif $(var.Language) = es-MX?>
            <?define CompGUIDPrefix = 9E806BDC-CB61-43C5-A314-6CB3C7CE17?>
            <?define IdSafeLanguage = es_MX?>
            <?elseif $(var.Language) = et-EE?>
            <?define CompGUIDPrefix = 07C20887-C0FD-4686-8D6C-CD70D4099E?>
            <?define IdSafeLanguage = et_EE?>
            <?elseif $(var.Language) = eu-ES?>
            <?define CompGUIDPrefix = 43FDBB2A-DCF0-4E5C-98B2-DF5F8A7ABC?>
            <?define IdSafeLanguage = eu_ES?>
            <?elseif $(var.Language) = fa-IR?>
            <?define CompGUIDPrefix = 9A709AF1-A967-4188-9A6E-0EE1A01091?>
            <?define IdSafeLanguage = fa_IR?>
            <?elseif $(var.Language) = fi-FI?>
            <?define CompGUIDPrefix = 7C933CD2-E937-4BEF-835D-7D27660BF1?>
            <?define IdSafeLanguage = fi_FI?>
            <?elseif $(var.Language) = fr-CA?>
            <?define CompGUIDPrefix = 547742D0-6025-43A1-B37A-D7FE1C7AB7?>
            <?define IdSafeLanguage = fr_CA?>
            <?elseif $(var.Language) = fr-FR?>
            <?define CompGUIDPrefix = 5C208D3F-0A62-4DD3-9A3C-D5F5931BC0?>
            <?define IdSafeLanguage = fr_FR?>
            <?elseif $(var.Language) = gl-ES?>
            <?define CompGUIDPrefix = CC8360F1-B761-485F-AE34-D5E76C2133?>
            <?define IdSafeLanguage = gl_ES?>
            <?elseif $(var.Language) = he-IL?>
            <?define CompGUIDPrefix = 5D3703BA-B7F8-45E6-8727-E184890524?>
            <?define IdSafeLanguage = he_IL?>
            <?elseif $(var.Language) = hi-IN?>
            <?define CompGUIDPrefix = 85D55059-CFE3-47CD-A000-D795DCD0FF?>
            <?define IdSafeLanguage = hi_IN?>
            <?elseif $(var.Language) = hr-HR?>
            <?define CompGUIDPrefix = 2BD6767A-A7C5-440B-BDC7-EA505F6B69?>
            <?define IdSafeLanguage = hr_HR?>
            <?elseif $(var.Language) = hu-HU?>
            <?define CompGUIDPrefix = FB99F97C-A1C3-407E-AA4A-264621D1C4?>
            <?define IdSafeLanguage = hu_HU?>
            <?elseif $(var.Language) = id-ID?>
            <?define CompGUIDPrefix = CBBA3A3A-B336-4CB0-ACB1-4BB666855D?>
            <?define IdSafeLanguage = id_ID?>
            <?elseif $(var.Language) = is-IS?>
            <?define CompGUIDPrefix = 57E8C11E-6D1F-4F29-A440-9F6175C607?>
            <?define IdSafeLanguage = is_IS?>
            <?elseif $(var.Language) = it-IT?>
            <?define CompGUIDPrefix = 1C4F8911-96E4-4903-A92B-CD48BF09DE?>
            <?define IdSafeLanguage = it_IT?>
            <?elseif $(var.Language) = ja-JP?>
            <?define CompGUIDPrefix = EF51BC22-3D3E-4767-8558-BE43F729FD?>
            <?define IdSafeLanguage = ja_JP?>
            <?elseif $(var.Language) = ka-GE?>
            <?define CompGUIDPrefix = 7F625700-74B5-4F55-8F80-E86B4DC784?>
            <?define IdSafeLanguage = ka_GE?>
            <?elseif $(var.Language) = kk-KZ?>
            <?define CompGUIDPrefix = 3F4019C3-2FA3-48BA-9096-C02E6679B5?>
            <?define IdSafeLanguage = kk_KZ?>
            <?elseif $(var.Language) = ko-KR?>
            <?define CompGUIDPrefix = F6C1AAAD-1917-48AC-B89A-3953D01C20?>
            <?define IdSafeLanguage = ko_KR?>
            <?elseif $(var.Language) = lt-LT?>
            <?define CompGUIDPrefix = 6E48287B-937D-43D0-A7FB-161717D5E2?>
            <?define IdSafeLanguage = lt_LT?>
            <?elseif $(var.Language) = lv-LV?>
            <?define CompGUIDPrefix = F2E02A03-361C-43FA-ACFA-53369774A6?>
            <?define IdSafeLanguage = lv_LV?>
            <?elseif $(var.Language) = ms-MY?>
            <?define CompGUIDPrefix = 4D141E3C-7F30-4689-9D8D-36C1245845?>
            <?define IdSafeLanguage = ms_MY?>
            <?elseif $(var.Language) = nb-NO?>
            <?define CompGUIDPrefix = 939F5123-0700-4C0C-891F-04E331FC5E?>
            <?define IdSafeLanguage = nb_NO?>
            <?elseif $(var.Language) = nl-NL?>
            <?define CompGUIDPrefix = 5E97EAE0-F207-47F1-B4BD-12113D983C?>
            <?define IdSafeLanguage = nl_NL?>
            <?elseif $(var.Language) = nn-NO?>
            <?define CompGUIDPrefix = A1E74004-671D-46DC-AECD-826D068B26?>
            <?define IdSafeLanguage = nn_NO?>
            <?elseif $(var.Language) = pl-PL?>
            <?define CompGUIDPrefix = E1D983A8-D406-4C60-AE61-9F362CBEF2?>
            <?define IdSafeLanguage = pl_PL?>
            <?elseif $(var.Language) = pt-BR?>
            <?define CompGUIDPrefix = E6E4AF39-7758-4F52-B6CA-CD6D4513B7?>
            <?define IdSafeLanguage = pt_BR?>
            <?elseif $(var.Language) = pt-PT?>
            <?define CompGUIDPrefix = 8F4BB964-3EB7-4D91-816D-D0E25D69D0?>
            <?define IdSafeLanguage = pt_PT?>
            <?elseif $(var.Language) = ro-RO?>
            <?define CompGUIDPrefix = 8324BA46-F54F-4696-B348-3193856660?>
            <?define IdSafeLanguage = ro_RO?>
            <?elseif $(var.Language) = ru-RU?>
            <?define CompGUIDPrefix = 13BB6E4C-A928-4FD5-A0CA-CE45B8B857?>
            <?define IdSafeLanguage = ru_RU?>
            <?elseif $(var.Language) = sk-SK?>
            <?define CompGUIDPrefix = 63D22C1D-D00A-4194-B64F-9CA2DF93D5?>
            <?define IdSafeLanguage = sk_SK?>
            <?elseif $(var.Language) = sl-SI?>
            <?define CompGUIDPrefix = C007A438-5EBD-4E2A-9E03-8C9521762B?>
            <?define IdSafeLanguage = sl_SI?>
            <?elseif $(var.Language) = sq-AL?>
            <?define CompGUIDPrefix = 9058E23A-A9DD-45A2-A85C-5DE97D0F2A?>
            <?define IdSafeLanguage = sq_AL?>
            <?elseif $(var.Language) = sr-Cyrl-RS?>
            <?define CompGUIDPrefix = 7D21E8FC-368D-4393-A055-44D742C7A0?>
            <?define IdSafeLanguage = sr_Cyrl_RS?>
            <?elseif $(var.Language) = sr-Latn-RS?>
            <?define CompGUIDPrefix = F8B974A0-4BEA-44F7-8603-7D9BE3003F?>
            <?define IdSafeLanguage = sr_Latn_RS?>
            <?elseif $(var.Language) = sv-SE?>
            <?define CompGUIDPrefix = A56ECD85-B52C-421D-8C8A-CBADE0A92F?>
            <?define IdSafeLanguage = sv_SE?>
            <?elseif $(var.Language) = th-TH?>
            <?define CompGUIDPrefix = C71B1361-A45E-42AB-8A20-95ED3AF74E?>
            <?define IdSafeLanguage = th_TH?>
            <?elseif $(var.Language) = tr-TR?>
            <?define CompGUIDPrefix = 025B5CE3-6470-4C01-A606-DFC74A47E0?>
            <?define IdSafeLanguage = tr_TR?>
            <?elseif $(var.Language) = uk-UA?>
            <?define CompGUIDPrefix = AD78BE3F-6A3B-414D-AAEC-BC4C801B64?>
            <?define IdSafeLanguage = uk_UA?>
            <?elseif $(var.Language) = vi-VN?>
            <?define CompGUIDPrefix = 9F21001A-87DA-4D9E-A298-FEDC375D0C?>
            <?define IdSafeLanguage = vi_VN?>
            <?elseif $(var.Language) = zh-CN?>
            <?define CompGUIDPrefix = C8BB7DD7-EB7B-478E-925D-6F64107590?>
            <?define IdSafeLanguage = zh_CN?>
            <?elseif $(var.Language) = zh-TW?>
            <?define CompGUIDPrefix = E472BBC5-604D-44A2-8B95-3A456CFF56?>
            <?define IdSafeLanguage = zh_TW?>
            <?else?>
            <?define IdSafeLanguage = $(var.Language)?>
            <?define CompGUIDPrefix = 51B656B3-2D45-49D8-9871-F0A1C8BEEE?>
            <?endif?>
            <Component
                Id="SettingsV2_WinAppSDKLoc_$(var.IdSafeLanguage)_Component"
                Directory="WinAppSDKLoc$(var.IdSafeLanguage)SettingsV2InstallFolder"
                Guid="$(var.CompGUIDPrefix)01">
                <File Id="SettingsV2_WinAppSDKLoc_$(var.IdSafeLanguage)_XamlMui_File" Source="$(var.BinDir)Settings\$(var.Language)\Microsoft.ui.xaml.dll.mui" />
                <File Id="SettingsV2_WinAppSDKLoc_$(var.IdSafeLanguage)_XamlPhoneMui_File" Source="$(var.BinDir)Settings\$(var.Language)\Microsoft.UI.Xaml.Phone.dll.mui" />
            </Component>
            <Component
                Id="PowerRename_WinAppSDKLoc_$(var.IdSafeLanguage)_Component"
                Directory="WinAppSDKLoc$(var.IdSafeLanguage)PowerRenameInstallFolder"
                Guid="$(var.CompGUIDPrefix)02">
                <File Id="PowerRename_WinAppSDKLoc_$(var.IdSafeLanguage)_XamlMui_File" Source="$(var.BinDir)modules\$(var.PowerRenameProjectName)\$(var.Language)\Microsoft.ui.xaml.dll.mui" />
                <File Id="PowerRename_WinAppSDKLoc_$(var.IdSafeLanguage)_XamlPhoneMui_File" Source="$(var.BinDir)modules\$(var.PowerRenameProjectName)\$(var.Language)\Microsoft.UI.Xaml.Phone.dll.mui" />
            </Component>
            <?undef IdSafeLanguage?>
            <?undef CompGUIDPrefix?>
            <?endforeach?>
        </ComponentGroup>
    </Fragment>
    <Fragment>
    <ComponentGroup Id="LauncherComponents">
      <Component Id="launcherShortcutComponent" Directory="LauncherInstallFolder" >
        <!-- Toast Notification AUMID -->
        <RegistryKey Root="HKLM" Key="SOFTWARE\Classes\AppUserModelId\PowerToysRun">
          <RegistryValue Type="string" Name="DisplayName" Value="PowerToys Run" />
          <RegistryValue Type="string" Name="IconUri" Value="[LauncherImagesFolder]RunAsset.ico" />
        </RegistryKey>
      </Component>

      <!-- !Warning! Make sure to change Component Guid if you update the file list -->
      <Component Id="launcherInstallComponent" Guid="ab0d0567-1e41-4da4-9934-dcb74b7048a4" Directory="LauncherInstallFolder" >
        <File Source="$(var.BinDir)modules\Launcher\PowerToys.Launcher.dll" />
        <?foreach File in e_sqlite3.dll;JetBrains.Annotations.dll;Mages.Core.dll;Mono.Cecil.dll;Mono.Cecil.Mdb.dll;Mono.Cecil.Pdb.dll;Mono.Cecil.Rocks.dll;NLog.dll;NLog.Extensions.Logging.dll;PowerToys.PowerLauncher.deps.json;PowerToys.PowerLauncher.dll;PowerToys.PowerLauncher.exe;Microsoft.Xaml.Behaviors.dll;PowerToys.PowerLauncher.runtimeconfig.json;System.Data.OleDb.dll;UnitsNet.dll;vcamp140_app.dll;Wox.Infrastructure.dll;Wox.Plugin.dll;PowerToys.Interop.dll;PowerToys.ManagedTelemetry.dll;PowerToys.PowerLauncher.Telemetry.dll;Microsoft.Data.Sqlite.dll;SQLitePCLRaw.batteries_v2.dll;SQLitePCLRaw.core.dll;SQLitePCLRaw.provider.e_sqlite3.dll;Microsoft.Extensions.Configuration.Abstractions.dll;Microsoft.Extensions.DependencyInjection.Abstractions.dll;Microsoft.Extensions.DependencyInjection.dll;Microsoft.Extensions.Logging.Abstractions.dll;Microsoft.Extensions.Logging.dll;Microsoft.Extensions.Options.dll;Microsoft.Extensions.Primitives.dll;ControlzEx.dll;PowerToys.ManagedCommon.dll;System.Management.dll;System.IO.Abstractions.dll;PowerToys.Common.UI.dll;System.ServiceProcess.ServiceController.dll;Microsoft.Toolkit.Uwp.Notifications.dll;ModernWpf.Controls.dll;ModernWpf.dll;WinRT.Runtime.dll;Microsoft.Windows.SDK.NET.dll;System.Reactive.dll;System.Text.Json.dll;Ijwhost.dll;ScipBe.Common.Office.OneNote.dll;Interop.Microsoft.Office.Interop.OneNote.dll;LazyCache.dll;Microsoft.Extensions.Caching.Abstractions.dll;Microsoft.Extensions.Caching.Memory.dll?>
        <File Id="File_$(var.File)" Source="$(var.BinDir)modules\launcher\$(var.File)" />
        <?endforeach?>
        <File Source="$(var.BinDir)Settings\PowerToys.Settings.UI.Lib.dll" />
      </Component>
      <?foreach File in $(var.launcherImagesComponentFiles)?>
      <Component Id="launcherImagesComponent_$(var.File)" Win64="yes" Directory="LauncherImagesFolder">
        <File Id="launcherImagesComponentFile_$(var.File)" Source="$(var.BinDir)modules\launcher\Images\$(var.File)" />
      </Component>
      <?endforeach?>
      
      <!-- Calculator Plugin -->
      <?foreach File in $(var.calcComponentFiles)?>
      <Component Id="calcComponent_$(var.File)" Win64="yes" Directory="CalculatorPluginFolder">
        <File Id="calcComponentFile_$(var.File)" Source="$(var.BinDir)modules\launcher\Plugins\Calculator\$(var.File)" />
      </Component>
      <?endforeach?>
      <Component Id="calculatorImagesComponentLight" Directory="CalculatorImagesFolder" >
        <File Id="calculatorPluginImg_calculator_light" Source="$(var.BinDir)modules\launcher\Plugins\Calculator\Images\calculator.light.png" />
      </Component>
      <Component Id="calculatorImagesComponentDark" Directory="CalculatorImagesFolder" >
        <File Id="calculatorPluginImg_calculator_dark" Source="$(var.BinDir)modules\launcher\Plugins\Calculator\Images\calculator.dark.png" />
      </Component>

      <!-- Folder Plugin -->
      <?foreach File in $(var.FolderComponentFiles)?>
      <Component Id="FolderComponent_$(var.File)" Win64="yes" Directory="FolderPluginFolder">
        <File Id="FolderComponentFile_$(var.File)" Source="$(var.BinDir)modules\launcher\Plugins\Folder\$(var.File)" />
      </Component>
      <?endforeach?>
      <?foreach File in $(var.FolderImagesComponentFiles)?>
      <Component Id="FolderImagesComponent_$(var.File)" Win64="yes" Directory="FolderPluginImagesFolder">
        <File Id="FolderImagesComponentFile_$(var.File)" Source="$(var.BinDir)modules\launcher\Plugins\Folder\Images\$(var.File)" />
      </Component>
      <?endforeach?>

      <!-- Program Plugin -->
      <?foreach File in $(var.ProgramComponentFiles)?>
      <Component Id="ProgramComponent_$(var.File)" Win64="yes" Directory="ProgramPluginFolder">
        <File Id="ProgramComponentFile_$(var.File)" Source="$(var.BinDir)modules\launcher\Plugins\Program\$(var.File)" />
      </Component>
      <?endforeach?>

      <?foreach File in $(var.ProgramImagesComponentFiles)?>
      <Component Id="ProgramImagesComponent_$(var.File)" Win64="yes" Directory="ProgramImagesFolder">
        <File Id="ProgramImagesComponentFile_$(var.File)" Source="$(var.BinDir)modules\launcher\Plugins\Program\Images\$(var.File)" />
      </Component>
      <?endforeach?>

      <!-- Shell Plugin -->
      <?foreach File in $(var.ShellComponentFiles)?>
      <Component Id="ShellComponent_$(var.File)" Win64="yes" Directory="ShellPluginFolder">
        <File Id="ShellComponentFile_$(var.File)" Source="$(var.BinDir)modules\launcher\Plugins\Shell\$(var.File)" />
      </Component>
      <?endforeach?>
      <?foreach File in $(var.ShellImagesComponentFiles)?>
      <Component Id="ShellImagesComponent_$(var.File)" Win64="yes" Directory="ShellImagesFolder">
        <File Id="ShellImagesComponentFile_$(var.File)" Source="$(var.BinDir)modules\launcher\Plugins\Shell\Images\$(var.File)" />
      </Component>
      <?endforeach?>

      <!-- Indexer Plugin -->
      <?foreach File in $(var.IndexerComponentFiles)?>
      <Component Id="IndexerComponent_$(var.File)" Win64="yes" Directory="IndexerPluginFolder">
        <File Id="IndexerComponentFile_$(var.File)" Source="$(var.BinDir)modules\launcher\Plugins\Indexer\$(var.File)" />
      </Component>
      <?endforeach?>
      <?foreach File in $(var.IndexerImagesComponentFiles)?>
      <Component Id="IndexerImagesComponent_$(var.File)" Win64="yes" Directory="IndexerImagesFolder">
        <File Id="IndexerImagesComponentFile_$(var.File)" Source="$(var.BinDir)modules\launcher\Plugins\Indexer\Images\$(var.File)" />
      </Component>
      <?endforeach?>

      <!-- UnitConverter Plugin -->
      <?foreach File in $(var.UnitConvCompFiles)?>
      <Component Id="UnitConvComp_$(var.File)" Win64="yes" Directory="UnitConverterPluginFolder">
        <File Id="UnitConvCompFile_$(var.File)" Source="$(var.BinDir)modules\launcher\Plugins\UnitConverter\$(var.File)" />
      </Component>
      <?endforeach?>
      <Component Id="UnitConverterImagesComponentLight" Directory="UnitConverterImagesFolder" >
        <File Id="UnitConverterLight" Source="$(var.BinDir)modules\launcher\Plugins\UnitConverter\Images\unitconverter.light.png" />
      </Component>
      <Component Id="UnitConverterImagesComponentDark" Directory="UnitConverterImagesFolder" >
        <File Id="UnitConverterDark" Source="$(var.BinDir)modules\launcher\Plugins\UnitConverter\Images\unitconverter.dark.png" />
      </Component>

      <!-- WebSearch Plugin -->
      <?foreach File in $(var.WebSrchCompFiles)?>
      <Component Id="WebSrchComp_$(var.File)" Win64="yes" Directory="WebSearchPluginFolder">
        <File Id="WebSrchCompFile_$(var.File)" Source="$(var.BinDir)modules\launcher\Plugins\WebSearch\$(var.File)" />
      </Component>
      <?endforeach?>
      <Component Id="WebSearchImagesComponentLight" Directory="WebSearchImagesFolder" >
        <File Id="WebSearchLight" Source="$(var.BinDir)modules\launcher\Plugins\WebSearch\Images\WebSearch.light.png" />
      </Component>
      <Component Id="WebSearchImagesComponentDark" Directory="WebSearchImagesFolder" >
        <File Id="WebSearchDark" Source="$(var.BinDir)modules\launcher\Plugins\WebSearch\Images\WebSearch.dark.png" />
      </Component>

      <!-- History Plugin -->
      <?foreach File in $(var.HistoryPluginComponentFiles)?>
      <Component Id="HistoryComponent_$(var.File)" Win64="yes" Directory="HistoryPluginFolder">
        <File Id="HistoryComponentFile_$(var.File)" Source="$(var.BinDir)modules\launcher\Plugins\History\$(var.File)" />
      </Component>
      <?endforeach?>
      <Component Id="HistoryImagesComponentLight" Directory="HistoryImagesFolder" >
        <File Id="HistoryLightIcon" Source="$(var.BinDir)modules\launcher\Plugins\History\Images\history.light.png" />
      </Component>
      <Component Id="HistoryImagesComponentDark" Directory="HistoryImagesFolder" >
        <File Id="HistoryDarkIcon" Source="$(var.BinDir)modules\launcher\Plugins\History\Images\history.dark.png" />
      </Component>
	  
      <!-- Uri Plugin -->
      <?foreach File in $(var.UriComponentFiles)?>
      <Component Id="UriComponent_$(var.File)" Win64="yes" Directory="UriPluginFolder">
        <File Id="UriComponentFile_$(var.File)" Source="$(var.BinDir)modules\launcher\Plugins\Uri\$(var.File)" />
      </Component>
      <?endforeach?>
      <Component Id="UriImagesComponentLight" Directory="UriImagesFolder" >
        <File Id="UriLightIcon" Source="$(var.BinDir)modules\launcher\Plugins\Uri\Images\Uri.light.png" />
      </Component>
      <Component Id="UriImagesComponentDark" Directory="UriImagesFolder" >
        <File Id="UriDarkIcon" Source="$(var.BinDir)modules\launcher\Plugins\Uri\Images\Uri.dark.png" />
      </Component>

      <!-- VSCodeWorkspaces Plugin -->
      <?foreach File in $(var.VSCWrkCompFiles)?>
      <Component Id="VSCWrkComp_$(var.File)" Win64="yes" Directory="VSCodeWorkspacesPluginFolder">
        <File Id="VSCWrkCompFile_$(var.File)" Source="$(var.BinDir)modules\launcher\Plugins\VSCodeWorkspaces\$(var.File)" />
      </Component>
      <?endforeach?>
      <Component Id="VSCodeWorkspacesDepsComponent" Directory="VSCodeWorkspacesPluginFolder">
        <File Id="VSCodeWorkspaceFolder_deps" Source="$(var.BinDir)modules\launcher\Plugins\VSCodeWorkspaces\Community.PowerToys.Run.Plugin.VSCodeWorkspaces.deps.json" />
      </Component>
      <Component Id="VSCodeWorkspacesImagesComponentLight" Directory="VSCodeWorkspaceImagesFolder" >
        <File Id="VSCodeWorkspaceCodeLight" Source="$(var.BinDir)modules\launcher\Plugins\VSCodeWorkspaces\Images\code-light.png" />
      </Component>
      <Component Id="VSCodeWorkspacesImagesComponentDark" Directory="VSCodeWorkspaceImagesFolder" >
        <File Id="VSCodeWorkspaceCodeDark" Source="$(var.BinDir)modules\launcher\Plugins\VSCodeWorkspaces\Images\code-dark.png" />
      </Component>
      <Component Id="VSCodeWorkspacesImagesComponentFolder" Directory="VSCodeWorkspaceImagesFolder" >
        <File Id="VSCodeWorkspaceFolder" Source="$(var.BinDir)modules\launcher\Plugins\VSCodeWorkspaces\Images\folder.png" />
      </Component>
      <Component Id="VSCodeWorkspacesImagesComponentMonitor" Directory="VSCodeWorkspaceImagesFolder" >
        <File Id="VSCodeWorkspaceRemote" Source="$(var.BinDir)modules\launcher\Plugins\VSCodeWorkspaces\Images\monitor.png" />
      </Component>

      <!-- WindowWalker Plugin -->
      <?foreach File in $(var.WindowWlkrCompFiles)?>
      <Component Id="WindowWlkrComp_$(var.File)" Win64="yes" Directory="WindowWalkerPluginFolder">
        <File Id="WindowWlkrCompFile_$(var.File)" Source="$(var.BinDir)modules\launcher\Plugins\WindowWalker\$(var.File)" />
      </Component>
      <?endforeach?>
      <?foreach File in $(var.WindowWlkrImagesCompFiles)?>
      <Component Id="WindowWalkerImagesComp_$(var.File)" Win64="yes" Directory="WindowWalkerImagesFolder">
        <File Id="WindowWalkerImagesComp_$(var.File)" Source="$(var.BinDir)modules\launcher\Plugins\WindowWalker\Images\$(var.File)" />
      </Component>
      <?endforeach?>

      <!-- OneNote Plugin -->
      <?foreach File in $(var.OneNoteComponentFiles)?>
      <Component Id="OneNoteComp_$(var.File)" Win64="yes" Directory="OneNotePluginFolder">
        <File Id="OneNoteCompFile_$(var.File)" Source="$(var.BinDir)modules\launcher\Plugins\OneNote\$(var.File)" />
      </Component>
      <?endforeach?>
      <Component Id="OneNoteImagesComponentLight" Directory="OneNoteImagesFolder" >
        <File Id="OneNoteLightIcon" Source="$(var.BinDir)modules\launcher\Plugins\OneNote\Images\oneNote.light.png" />
      </Component>
      <Component Id="OneNoteImagesComponentDark" Directory="OneNoteImagesFolder" >
        <File Id="OneNoteDarkIcon" Source="$(var.BinDir)modules\launcher\Plugins\OneNote\Images\oneNote.dark.png" />
      </Component>

      <!-- Registry Plugin -->
      <?foreach File in $(var.RegistryComponentFiles)?>
      <Component Id="RegistryComponent_$(var.File)" Win64="yes" Directory="RegistryPluginFolder">
        <File Id="RegistryComponentFile_$(var.File)" Source="$(var.BinDir)modules\launcher\Plugins\Registry\$(var.File)" />
      </Component>
      <?endforeach?>
      <Component Id="RegistryImagesComponentLight" Directory="RegistryImagesFolder" >
        <File Id="RegistryLightIcon" Source="$(var.BinDir)modules\launcher\Plugins\Registry\Images\reg.light.png" />
      </Component>
      <Component Id="RegistryImagesComponentDark" Directory="RegistryImagesFolder" >
        <File Id="RegistryDarkIcon" Source="$(var.BinDir)modules\launcher\Plugins\Registry\Images\reg.dark.png" />
      </Component>

      <!-- Service Plugin -->
      <?foreach File in $(var.ServiceComponentFiles)?>
      <Component Id="ServiceComponent_$(var.File)" Win64="yes" Directory="ServicePluginFolder">
        <File Id="ServiceComponentFile_$(var.File)" Source="$(var.BinDir)modules\launcher\Plugins\Service\$(var.File)" />
      </Component>
      <?endforeach?>
      <Component Id="ServiceImagesComponentLight" Directory="ServiceImagesFolder" >
        <File Id="ServiceLightIcon" Source="$(var.BinDir)modules\launcher\Plugins\Service\Images\service.light.png" />
      </Component>
      <Component Id="ServiceImagesComponentDark" Directory="ServiceImagesFolder" >
        <File Id="ServiceDarkIcon" Source="$(var.BinDir)modules\launcher\Plugins\Service\Images\service.dark.png" />
      </Component>

      <!-- System Plugin -->
      <?foreach File in $(var.SystemComponentFiles)?>
      <Component Id="SystemComponent_$(var.File)" Win64="yes" Directory="SystemPluginFolder">
        <File Id="SystemComponentFile_$(var.File)" Source="$(var.BinDir)modules\launcher\Plugins\System\$(var.File)" />
      </Component>
      <?endforeach?>
      <?foreach File in $(var.SystemImagesComponentFiles)?>
      <Component Id="SystemImagesComponent_$(var.File)" Win64="yes" Directory="SystemImagesFolder">
        <File Id="SystemImagesComponentFile_$(var.File)" Source="$(var.BinDir)modules\launcher\Plugins\System\Images\$(var.File)" />
      </Component>
      <?endforeach?>

      <!-- TimeDate Plugin -->
      <?foreach File in $(var.TimeDateComponentFiles)?>
      <Component Id="TimeDateComponent_$(var.File)" Win64="yes" Directory="TimeDatePluginFolder">
        <File Id="TimeDateComponentFile_$(var.File)" Source="$(var.BinDir)modules\launcher\Plugins\TimeDate\$(var.File)" />
      </Component>
      <?endforeach?>
      <?foreach File in $(var.TimeDateImagesComponentFiles)?>
      <Component Id="TimeDateImagesComponent_$(var.File)" Win64="yes" Directory="TimeDateImagesFolder">
        <File Id="TimeDateImagesComponentFile_$(var.File)" Source="$(var.BinDir)modules\launcher\Plugins\TimeDate\Images\$(var.File)" />
      </Component>
      <?endforeach?>

      <!-- TimeZone Plugin -->
      <?foreach File in $(var.TimeZoneComponentFiles)?>
      <Component Id="TimeZoneComponent_$(var.File)" Win64="yes" Directory="TimeZonePluginFolder">
        <File Id="TimeZoneComponentFile_$(var.File)" Source="$(var.BinDir)modules\launcher\Plugins\TimeZone\$(var.File)" />
      </Component>
      <?endforeach?>
      <Component Id="TimeZoneImagesComponentLight" Directory="TimeZoneImagesFolder" >
        <File Id="TimeZoneLightIcon" Source="$(var.BinDir)modules\launcher\Plugins\TimeZone\Images\timeZone.light.png" />
      </Component>
      <Component Id="TimeZoneImagesComponentDark" Directory="TimeZoneImagesFolder" >
        <File Id="TimeZoneDarkIcon" Source="$(var.BinDir)modules\launcher\Plugins\TimeZone\Images\timeZone.dark.png" />
      </Component>

      <!-- WindowsSettings Plugin -->
      <?foreach File in $(var.WinSetCmpFiles)?>
      <Component Id="WinSetCmp_$(var.File)" Win64="yes" Directory="WindowsSettingsPluginFolder">
        <File Id="WinSetCmpFile_$(var.File)" Source="$(var.BinDir)modules\launcher\Plugins\WindowsSettings\$(var.File)" />
      </Component>
      <?endforeach?>
      <Component Id="WindowsSettingsImagesComponentLight" Directory="WindowsSettingsImagesFolder" >
        <File Id="WindowsSettingsLightIcon" Source="$(var.BinDir)modules\launcher\Plugins\WindowsSettings\Images\WindowsSettings.light.png" />
      </Component>
      <Component Id="WindowsSettingsImagesComponentDark" Directory="WindowsSettingsImagesFolder" >
        <File Id="WindowsSettingsDarkIcon" Source="$(var.BinDir)modules\launcher\Plugins\WindowsSettings\Images\WindowsSettings.dark.png" />
      </Component>

      <!-- WindowsTerminal Plugin -->
      <?foreach File in $(var.WinTermCmpFiles)?>
      <Component Id="WinTermCmp_$(var.File)" Win64="yes" Directory="WindowsTerminalPluginFolder">
        <File Id="WinTermCmpFile_$(var.File)" Source="$(var.BinDir)modules\launcher\Plugins\WindowsTerminal\$(var.File)" />
      </Component>
      <?endforeach?>
      <Component Id="WindowsTerminalImagesComponentLight" Directory="WindowsTerminalImagesFolder" >
        <File Id="WindowsTerminalLightIcon" Source="$(var.BinDir)modules\launcher\Plugins\WindowsTerminal\Images\WindowsTerminal.light.png" />
      </Component>
      <Component Id="WindowsTerminalImagesComponentDark" Directory="WindowsTerminalImagesFolder" >
        <File Id="WindowsTerminalDarkIcon" Source="$(var.BinDir)modules\launcher\Plugins\WindowsTerminal\Images\WindowsTerminal.dark.png" />
      </Component>

    </ComponentGroup>
  </Fragment>
</Wix><|MERGE_RESOLUTION|>--- conflicted
+++ resolved
@@ -1398,19 +1398,17 @@
         <File Id="Launcher_OneNote_$(var.IdSafeLanguage)_File" Source="$(var.BinDir)modules\launcher\Plugins\OneNote\$(var.Language)\Microsoft.PowerToys.Run.Plugin.OneNote.resources.dll" />
       </Component>
       <Component
-<<<<<<< HEAD
-          Id="Launcher_History_$(var.IdSafeLanguage)_Component"
-          Directory="Resource$(var.IdSafeLanguage)HistoryPluginFolder"
-          Guid="$(var.CompGUIDPrefix)1A">
-        <File Id="Launcher_History_$(var.IdSafeLanguage)_File" Source="$(var.BinDir)modules\launcher\Plugins\History\$(var.Language)\Microsoft.PowerToys.Run.Plugin.History.resources.dll" />
-      </Component>	  
-=======
           Id="MonacoPreviewHandler_$(var.IdSafeLanguage)_Component"
           Directory="Resource$(var.IdSafeLanguage)FileExplorerPreviewInstallFolder"
           Guid="$(var.CompGUIDPrefix)1A">
         <File Id="MonacoPreviewHandler_$(var.IdSafeLanguage)_File" Source="$(var.BinDir)modules\FileExplorerPreview\$(var.Language)\PowerToys.MonacoPreviewHandler.resources.dll" />
       </Component>
->>>>>>> 8cea22aa
+      <Component
+          Id="Launcher_History_$(var.IdSafeLanguage)_Component"
+          Directory="Resource$(var.IdSafeLanguage)HistoryPluginFolder"
+          Guid="$(var.CompGUIDPrefix)1B">
+        <File Id="Launcher_History_$(var.IdSafeLanguage)_File" Source="$(var.BinDir)modules\launcher\Plugins\History\$(var.Language)\Microsoft.PowerToys.Run.Plugin.History.resources.dll" />
+      </Component>	  
       <?undef IdSafeLanguage?>
       <?undef CompGUIDPrefix?>
       <?endforeach?>
