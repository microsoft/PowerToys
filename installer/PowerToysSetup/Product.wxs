<?xml version="1.0" encoding="UTF-8"?>
<Wix xmlns="http://schemas.microsoft.com/wix/2006/wi"
     xmlns:util="http://schemas.microsoft.com/wix/UtilExtension" >

  <!-- Names of folders and projects -->
  <?define FancyZonesProjectName="FancyZones"?>
  <?define ImageResizerProjectName="ImageResizer"?>
  <?define KeyboardManagerProjectName="KeyboardManager"?>
  <?define PowerAccentProjectName="PowerAccent"?>
  <?define PowerRenameProjectName="PowerRename"?>
<<<<<<< HEAD
=======
  <?define FileLocksmithProjectName="FileLocksmith"?>
>>>>>>> 46099058
  <?define ColorPickerProjectName="ColorPicker"?>
  <?define PowerOCRProjectName="PowerOCR"?>
  <?define VideoConferenceProjectName="VideoConference"?>
  <?define AwakeProjectName="Awake"?>
  <?define MouseUtilsProjectName="MouseUtils"?>
  <?define AlwaysOnTopProjectName="AlwaysOnTop"?>
  <?define MeasureToolProjectName="MeasureTool"?>
<<<<<<< HEAD
=======
  <?define HostsProjectName="Hosts"?>
>>>>>>> 46099058

  <?define RepoDir="$(var.ProjectDir)..\..\" ?>
  <?if $(var.Platform) = x64?>
        <?define PlatformLK="x64" ?>
  <?define BinDir="$(var.RepoDir)x64\$(var.Configuration)\" ?>
  <?else?>
        <?define PlatformLK="arm64" ?>
  <?define BinDir="$(var.RepoDir)ARM64\$(var.Configuration)\" ?>
  <?endif?>
  <?define BinX32Dir="$(var.RepoDir)x86\$(var.Configuration)\" ?>
  <?define ShortcutGuideExecutable=$(var.BinDir)\modules\ShortcutGuide\ShortcutGuide?>
  <?define ShortcutGuideModuleInterface=$(var.BinDir)\modules\ShortcutGuide\ShortcutGuideModuleInterface?>

  <!-- WiX Components with multiple files cause issues due to the way Windows installs them. 
         Windows decides whether to install a component by checking the existence of KeyPath file and its version.
         Thus, if some files were updated but KeyPath file was not, the component wouldn't be updated.
         Some resource files, e.g. images, do not have version, so even if Component has only a single image and a static GUID, it won't be updated.
         
         Considering all of the above, it's much simpler to just have one file per Component with an implicit Guid.

         More info:
         - https://stackoverflow.com/a/1604348/657390
         - https://stackoverflow.com/a/1422121/657390
         - https://robmensching.com/blog/posts/2003/10/18/component-rules-101/
         - https://robmensching.com/blog/posts/2003/10/4/windows-installer-components-introduction/
           -->
  <?define ShortcutGuideSvgsFiles=0.svg;1.svg;2.svg;3.svg;4.svg;5.svg;6.svg;7.svg;8.svg;9.svg;no_active_window.svg;overlay.svg;overlay_portrait.svg?>

<<<<<<< HEAD
  <?define FancyZonesFiles=PowerToys.FancyZonesModuleInterface.dll;PowerToys.FancyZonesEditor.dll;PowerToys.FancyZonesEditor.runtimeconfig.json;PowerToys.FancyZonesEditor.deps.json;PowerToys.FancyZonesEditor.exe;PowerToys.FancyZones.exe;ControlzEx.dll;Microsoft.Xaml.Behaviors.dll;ModernWpf.dll;ModernWpf.Controls.dll;System.Text.Json.dll;PowerToys.Interop.dll;PowerToys.ManagedCommon.dll;System.Management.dll;PowerToys.Common.UI.dll;PowerToys.ManagedTelemetry.dll;System.IO.Abstractions.dll;Microsoft.Windows.SDK.NET.dll;WinRT.Runtime.dll;Ijwhost.dll?>

  <?define ImageResizerFiles=ImageResizer.ico;PowerToys.ImageResizer.exe;PowerToys.ImageResizerExt.dll;PowerToys.ImageResizer.dll;PowerToys.ImageResizer.deps.json;PowerToys.ImageResizer.runtimeconfig.json;PowerToys.ManagedCommon.dll;System.Management.dll;PowerToys.ManagedTelemetry.dll;PowerToys.Common.UI.dll;ControlzEx.dll;ModernWpf.Controls.dll;ModernWpf.dll;System.Text.Json.dll;Microsoft.Xaml.Behaviors.dll;PowerToys.Interop.dll;System.IO.Abstractions.dll;WinRT.Runtime.dll;Microsoft.Windows.SDK.NET.dll;Ijwhost.dll;ImageResizerContextMenuPackage.msix;PowerToys.ImageResizerContextMenu.dll ?>

  <?define PowerPreviewFiles=PowerToys.powerpreview.dll;PowerToys.PreviewHandlerCommon.dll;PowerToys.PreviewHandlerCommon.deps.json;PowerToys.ManagedCommon.dll;System.Management.dll;PowerToys.ManagedTelemetry.dll;PowerToys.SvgPreviewHandler.dll;PowerToys.SvgPreviewHandler.comhost.dll;PowerToys.SvgPreviewHandler.runtimeconfig.json;PowerToys.SvgPreviewHandler.deps.json;PowerToys.SvgThumbnailProvider.dll;PowerToys.SvgThumbnailProvider.comhost.dll;PowerToys.SvgThumbnailProvider.runtimeconfig.json;PowerToys.SvgThumbnailProvider.deps.json;PowerToys.MarkdownPreviewHandler.dll;PowerToys.MarkdownPreviewHandler.comhost.dll;PowerToys.MarkdownPreviewHandler.runtimeconfig.json;PowerToys.MarkdownPreviewHandler.deps.json;Markdig.Signed.dll;HtmlAgilityPack.dll;System.IO.Abstractions.dll;monaco_languages.json;monacoSpecialLanguages.js;PowerToys.Common.UI.dll;PowerToys.Settings.UI.Lib.dll;PowerToys.MonacoPreviewHandler.dll;PowerToys.MonacoPreviewHandler.comhost.dll;PowerToys.MonacoPreviewHandler.runtimeconfig.json;PowerToys.MonacoPreviewHandler.deps.json;ControlzEx.dll;Microsoft.Web.WebView2.Core.dll;Microsoft.Web.WebView2.WinForms.dll;Microsoft.Web.WebView2.Wpf.dll;WebView2Loader.dll;System.Runtime.WindowsRuntime.dll;index.html;PowerToys.PdfPreviewHandler.dll;PowerToys.PdfPreviewHandler.comhost.dll;PowerToys.PdfPreviewHandler.runtimeconfig.json;PowerToys.PdfPreviewHandler.deps.json;Microsoft.Windows.SDK.NET.dll;WinRT.Runtime.dll;PowerToys.PdfThumbnailProvider.dll;PowerToys.PdfThumbnailProvider.comhost.dll;PowerToys.PdfThumbnailProvider.runtimeconfig.json;PowerToys.PdfThumbnailProvider.deps.json;PowerToys.GcodePreviewHandler.dll;PowerToys.GcodePreviewHandler.comhost.dll;PowerToys.GcodePreviewHandler.runtimeconfig.json;PowerToys.GcodePreviewHandler.deps.json;PowerToys.GcodeThumbnailProvider.dll;PowerToys.GcodeThumbnailProvider.comhost.dll;PowerToys.GcodeThumbnailProvider.runtimeconfig.json;PowerToys.GcodeThumbnailProvider.deps.json;PowerToys.StlThumbnailProvider.dll;PowerToys.StlThumbnailProvider.comhost.dll;PowerToys.StlThumbnailProvider.runtimeconfig.json;PowerToys.StlThumbnailProvider.deps.json;HelixToolkit.dll;HelixToolkit.Core.Wpf.dll;Ijwhost.dll;Microsoft.Xaml.Behaviors.dll;System.Text.Json.dll?>

  <?define SettingsV2Files=Ijwhost.dll;ColorCode.Core.dll;ColorCode.WinUI.dll;CommunityToolkit.Common.dll;CommunityToolkit.WinUI.dll;CommunityToolkit.WinUI.UI.Controls.Core.dll;CommunityToolkit.WinUI.UI.Controls.DataGrid.dll;CommunityToolkit.WinUI.UI.Controls.Input.dll;CommunityToolkit.WinUI.UI.Controls.Layout.dll;CommunityToolkit.WinUI.UI.Controls.Markdown.dll;CommunityToolkit.WinUI.UI.Controls.Media.dll;CommunityToolkit.WinUI.UI.Controls.Primitives.dll;CommunityToolkit.WinUI.UI.dll;icon.ico;Microsoft.Graphics.Canvas.Interop.dll;Microsoft.InteractiveExperiences.Projection.dll;Microsoft.Windows.ApplicationModel.DynamicDependency.Projection.dll;Microsoft.Windows.ApplicationModel.Resources.Projection.dll;Microsoft.Windows.ApplicationModel.WindowsAppRuntime.Projection.dll;Microsoft.Windows.AppLifecycle.Projection.dll;Microsoft.Windows.SDK.NET.dll;Microsoft.Windows.System.Power.Projection.dll;Microsoft.WindowsAppRuntime.Bootstrap.Net.dll;Microsoft.WinUI.dll;Microsoft.Xaml.Interactions.dll;Microsoft.Xaml.Interactivity.dll;PowerToys.Interop.dll;PowerToys.ManagedCommon.dll;System.Management.dll;PowerToys.ManagedTelemetry.dll;PowerToys.Settings.deps.json;PowerToys.Settings.dll;PowerToys.Settings.exe;PowerToys.Settings.runtimeconfig.json;PowerToys.Settings.UI.Lib.dll;resources.pri;System.IO.Abstractions.dll;System.Text.Json.dll;WinRT.Runtime.dll;Microsoft.Graphics.Canvas.dll;Microsoft.WindowsAppRuntime.Bootstrap.dll;CoreMessagingXP.dll;dcompi.dll;dwmcorei.dll;DwmSceneI.dll;DWriteCore.dll;marshal.dll;Microsoft.DirectManipulation.dll;Microsoft.InputStateManager.dll;Microsoft.Internal.FrameworkUdk.dll;Microsoft.UI.Composition.OSSupport.dll;Microsoft.UI.Input.dll;Microsoft.UI.Windowing.Core.dll;Microsoft.UI.Xaml.Controls.dll;Microsoft.UI.Xaml.Controls.pri;Microsoft.ui.xaml.dll;Microsoft.UI.Xaml.Internal.dll;Microsoft.UI.Xaml.Phone.dll;Microsoft.ui.xaml.resources.19h1.dll;Microsoft.ui.xaml.resources.common.dll;Microsoft.Web.WebView2.Core.dll;Microsoft.Windows.ApplicationModel.Resources.dll;Microsoft.Windows.AppNotifications.Projection.dll;Microsoft.Windows.PushNotifications.Projection.dll;Microsoft.Windows.System.Projection.dll;Microsoft.WindowsAppRuntime.dll;Microsoft.WindowsAppRuntime.Insights.Resource.dll;Microsoft.WindowsAppRuntime.Release.Net.dll;MRM.dll;PushNotificationsLongRunningTask.ProxyStub.dll;WindowsAppRuntime.png;WindowsAppSdk.AppxDeploymentExtensions.Desktop.dll;WinUIEdit.dll;wuceffectsi.dll?>

  <?define SettingsV2AssetsModulesFiles=ColorPicker.png;FancyZones.png;AlwaysOnTop.png;Awake.png;ImageResizer.png;KBM.png;MouseUtils.png;PowerAccent.png;PowerOCR.png;PowerLauncher.png;PowerPreview.png;PowerRename.png;PT.png;ScreenRuler.png;ShortcutGuide.png;VideoConference.png?>

  <?define SettingsV2OOBEAssetsModulesFiles=ColorPicker.gif;AlwaysOnTop.png;Awake.png;FancyZones.gif;FileExplorer.png;ImageResizer.gif;KBM.gif;MouseUtils.gif;PowerAccent.gif;PowerOCR.gif;PowerRename.gif;Run.gif;ScreenRuler.gif;OOBEShortcutGuide.png;VideoConferenceMute.png;OOBEPTHero.png?>

  <?define SettingsV2OOBEAssetsFluentIconsFiles=ColorPicker.png;FancyZones.png;AlwaysOnTop.png;Awake.png;FileExplorerPreview.png;FindMyMouse.png;ImageResizer.png;KeyboardManager.png;MouseHighlighter.png;MouseCrosshairs.png;MouseUtils.png;PowerAccent.png;PowerOcr.png;PowerRename.png;PowerToys.png;PowerToysRun.png;ScreenRuler.png;Settings.png;ShortcutGuide.png;VideoConferenceMute.png?>
=======
  <?define FancyZonesFiles=PowerToys.FancyZonesModuleInterface.dll;PowerToys.FancyZonesEditor.dll;PowerToys.FancyZonesEditor.runtimeconfig.json;PowerToys.FancyZonesEditor.deps.json;PowerToys.FancyZonesEditor.exe;PowerToys.FancyZones.exe;ControlzEx.dll;Microsoft.Xaml.Behaviors.dll;ModernWpf.dll;ModernWpf.Controls.dll;PowerToys.ManagedCommon.dll;System.Management.dll;PowerToys.Common.UI.dll;PowerToys.ManagedTelemetry.dll;System.IO.Abstractions.dll;Microsoft.Windows.SDK.NET.dll;WinRT.Runtime.dll;Ijwhost.dll;PowerToys.GPOWrapper.dll;PowerToys.GPOWrapperProjection.dll;System.CodeDom.dll;System.Text.Json.dll;WindowsBase.dll?>

  <?define ImageResizerFiles=ImageResizer.ico;PowerToys.ImageResizer.exe;PowerToys.ImageResizerExt.dll;PowerToys.ImageResizer.dll;PowerToys.ImageResizer.deps.json;PowerToys.ImageResizer.runtimeconfig.json;PowerToys.ManagedCommon.dll;System.Management.dll;PowerToys.ManagedTelemetry.dll;PowerToys.Common.UI.dll;ControlzEx.dll;ModernWpf.Controls.dll;ModernWpf.dll;Microsoft.Xaml.Behaviors.dll;System.IO.Abstractions.dll;WinRT.Runtime.dll;Microsoft.Windows.SDK.NET.dll;Ijwhost.dll;ImageResizerContextMenuPackage.msix;PowerToys.ImageResizerContextMenu.dll;PowerToys.GPOWrapper.dll;PowerToys.GPOWrapperProjection.dll;System.CodeDom.dll;System.Text.Json.dll;WindowsBase.dll ?>

  <?if $(var.Platform) = x64?>
    <?define PowerPreviewFiles=System.CodeDom.dll;System.Text.Json.dll;WindowsBase.dll;mfc140.dll;mfc140chs.dll;mfc140cht.dll;mfc140deu.dll;mfc140enu.dll;mfc140esn.dll;mfc140fra.dll;mfc140ita.dll;mfc140jpn.dll;mfc140kor.dll;mfc140rus.dll;mfc140u.dll;mfcm140.dll;mfcm140u.dll;PowerToys.MarkdownPreviewHandlerCpp.dll;PowerToys.powerpreview.dll;PowerToys.PreviewHandlerCommon.dll;PowerToys.PreviewHandlerCommon.deps.json;PowerToys.ManagedCommon.dll;System.Management.dll;PowerToys.ManagedTelemetry.dll;PowerToys.SvgPreviewHandlerCpp.dll;PowerToys.SvgPreviewHandler.dll;PowerToys.SvgPreviewHandler.exe;PowerToys.SvgPreviewHandler.runtimeconfig.json;PowerToys.SvgPreviewHandler.deps.json;PowerToys.SvgThumbnailProvider.exe;PowerToys.SvgThumbnailProvider.dll;PowerToys.SvgThumbnailProviderCpp.dll;PowerToys.SvgThumbnailProvider.runtimeconfig.json;PowerToys.SvgThumbnailProvider.deps.json;PowerToys.MarkdownPreviewHandler.dll;PowerToys.MarkdownPreviewHandler.exe;PowerToys.MarkdownPreviewHandler.runtimeconfig.json;PowerToys.MarkdownPreviewHandler.deps.json;Markdig.Signed.dll;System.IO.Abstractions.dll;monaco_languages.json;monacoSpecialLanguages.js;PowerToys.Common.UI.dll;PowerToys.Settings.UI.Lib.dll;PowerToys.MonacoPreviewHandlerCpp.dll;PowerToys.MonacoPreviewHandler.dll;PowerToys.MonacoPreviewHandler.exe;PowerToys.MonacoPreviewHandler.runtimeconfig.json;PowerToys.MonacoPreviewHandler.deps.json;ControlzEx.dll;Microsoft.Web.WebView2.Core.dll;Microsoft.Web.WebView2.WinForms.dll;Microsoft.Web.WebView2.Wpf.dll;WebView2Loader.dll;index.html;PowerToys.PdfPreviewHandlerCpp.dll;PowerToys.PdfPreviewHandler.dll;PowerToys.PdfPreviewHandler.exe;PowerToys.PdfPreviewHandler.runtimeconfig.json;PowerToys.PdfPreviewHandler.deps.json;Microsoft.Windows.SDK.NET.dll;WinRT.Runtime.dll;PowerToys.PdfThumbnailProvider.exe;PowerToys.PdfThumbnailProvider.dll;PowerToys.PdfThumbnailProviderCpp.dll;PowerToys.PdfThumbnailProvider.runtimeconfig.json;PowerToys.PdfThumbnailProvider.deps.json;PowerToys.GcodePreviewHandler.dll;PowerToys.GcodePreviewHandlerCpp.dll;PowerToys.GcodePreviewHandler.exe;PowerToys.GcodePreviewHandler.runtimeconfig.json;PowerToys.GcodePreviewHandler.deps.json;PowerToys.GcodeThumbnailProvider.dll;PowerToys.GcodeThumbnailProvider.exe;PowerToys.GcodeThumbnailProviderCpp.dll;PowerToys.GcodeThumbnailProvider.runtimeconfig.json;PowerToys.GcodeThumbnailProvider.deps.json;PowerToys.StlThumbnailProvider.exe;PowerToys.StlThumbnailProvider.dll;PowerToys.StlThumbnailProviderCpp.dll;PowerToys.StlThumbnailProvider.runtimeconfig.json;PowerToys.StlThumbnailProvider.deps.json;HelixToolkit.dll;HelixToolkit.Core.Wpf.dll;Ijwhost.dll;Microsoft.Xaml.Behaviors.dll;PowerToys.GPOWrapper.dll?>
  <?else?>
    <?define PowerPreviewFiles=System.CodeDom.dll;System.Text.Json.dll;WindowsBase.dll;PowerToys.MarkdownPreviewHandlerCpp.dll;PowerToys.powerpreview.dll;PowerToys.PreviewHandlerCommon.dll;PowerToys.PreviewHandlerCommon.deps.json;PowerToys.ManagedCommon.dll;System.Management.dll;PowerToys.ManagedTelemetry.dll;PowerToys.SvgPreviewHandlerCpp.dll;PowerToys.SvgPreviewHandler.dll;PowerToys.SvgPreviewHandler.exe;PowerToys.SvgPreviewHandler.runtimeconfig.json;PowerToys.SvgPreviewHandler.deps.json;PowerToys.SvgThumbnailProvider.exe;PowerToys.SvgThumbnailProvider.dll;PowerToys.SvgThumbnailProviderCpp.dll;PowerToys.SvgThumbnailProvider.runtimeconfig.json;PowerToys.SvgThumbnailProvider.deps.json;PowerToys.MarkdownPreviewHandler.dll;PowerToys.MarkdownPreviewHandler.exe;PowerToys.MarkdownPreviewHandler.runtimeconfig.json;PowerToys.MarkdownPreviewHandler.deps.json;Markdig.Signed.dll;System.IO.Abstractions.dll;monaco_languages.json;monacoSpecialLanguages.js;PowerToys.Common.UI.dll;PowerToys.Settings.UI.Lib.dll;PowerToys.MonacoPreviewHandlerCpp.dll;PowerToys.MonacoPreviewHandler.dll;PowerToys.MonacoPreviewHandler.exe;PowerToys.MonacoPreviewHandler.runtimeconfig.json;PowerToys.MonacoPreviewHandler.deps.json;ControlzEx.dll;Microsoft.Web.WebView2.Core.dll;Microsoft.Web.WebView2.WinForms.dll;Microsoft.Web.WebView2.Wpf.dll;WebView2Loader.dll;index.html;PowerToys.PdfPreviewHandlerCpp.dll;PowerToys.PdfPreviewHandler.dll;PowerToys.PdfPreviewHandler.exe;PowerToys.PdfPreviewHandler.runtimeconfig.json;PowerToys.PdfPreviewHandler.deps.json;Microsoft.Windows.SDK.NET.dll;WinRT.Runtime.dll;PowerToys.PdfThumbnailProvider.exe;PowerToys.PdfThumbnailProvider.dll;PowerToys.PdfThumbnailProviderCpp.dll;PowerToys.PdfThumbnailProvider.runtimeconfig.json;PowerToys.PdfThumbnailProvider.deps.json;PowerToys.GcodePreviewHandler.dll;PowerToys.GcodePreviewHandlerCpp.dll;PowerToys.GcodePreviewHandler.exe;PowerToys.GcodePreviewHandler.runtimeconfig.json;PowerToys.GcodePreviewHandler.deps.json;PowerToys.GcodeThumbnailProvider.dll;PowerToys.GcodeThumbnailProvider.exe;PowerToys.GcodeThumbnailProviderCpp.dll;PowerToys.GcodeThumbnailProvider.runtimeconfig.json;PowerToys.GcodeThumbnailProvider.deps.json;PowerToys.StlThumbnailProvider.exe;PowerToys.StlThumbnailProvider.dll;PowerToys.StlThumbnailProviderCpp.dll;PowerToys.StlThumbnailProvider.runtimeconfig.json;PowerToys.StlThumbnailProvider.deps.json;HelixToolkit.dll;HelixToolkit.Core.Wpf.dll;Ijwhost.dll;Microsoft.Xaml.Behaviors.dll;PowerToys.GPOWrapper.dll?>
  <?endif?>

  <?define SettingsV2Files=backup_restore_settings.json;Ijwhost.dll;ColorCode.Core.dll;ColorCode.WinUI.dll;CommunityToolkit.Common.dll;CommunityToolkit.Labs.WinUI.SettingsControls.dll;CommunityToolkit.WinUI.dll;CommunityToolkit.WinUI.UI.Controls.Core.dll;CommunityToolkit.WinUI.UI.Controls.DataGrid.dll;CommunityToolkit.WinUI.UI.Controls.Input.dll;CommunityToolkit.WinUI.UI.Controls.Layout.dll;CommunityToolkit.WinUI.UI.Controls.Markdown.dll;CommunityToolkit.WinUI.UI.Controls.Media.dll;CommunityToolkit.WinUI.UI.Controls.Primitives.dll;CommunityToolkit.WinUI.UI.dll;icon.ico;Microsoft.Graphics.Canvas.Interop.dll;Microsoft.InteractiveExperiences.Projection.dll;Microsoft.Windows.ApplicationModel.DynamicDependency.Projection.dll;Microsoft.Windows.ApplicationModel.Resources.Projection.dll;Microsoft.Windows.ApplicationModel.WindowsAppRuntime.Projection.dll;Microsoft.Windows.AppLifecycle.Projection.dll;Microsoft.Windows.SDK.NET.dll;Microsoft.Windows.System.Power.Projection.dll;Microsoft.WindowsAppRuntime.Bootstrap.Net.dll;Microsoft.WinUI.dll;Microsoft.Xaml.Interactions.dll;Microsoft.Xaml.Interactivity.dll;PowerToys.ManagedCommon.dll;PowerToys.ManagedTelemetry.dll;PowerToys.Settings.deps.json;PowerToys.Settings.dll;PowerToys.Settings.exe;PowerToys.Settings.runtimeconfig.json;PowerToys.Settings.UI.Lib.dll;resources.pri;System.CodeDom.dll;System.IO.Abstractions.dll;WinRT.Runtime.dll;Microsoft.Graphics.Canvas.dll;System.Management.dll;PowerToys.GPOWrapper.dll;System.Text.Json.dll;WindowsBase.dll?>

  <?define SettingsV2AssetsModulesFiles=ColorPicker.png;FancyZones.png;FileLocksmith.png;AlwaysOnTop.png;HostsFileEditor.png;Awake.png;ImageResizer.png;KBM.png;MouseUtils.png;PowerAccent.png;PowerOCR.png;PowerLauncher.png;PowerPreview.png;PowerRename.png;PT.png;ScreenRuler.png;ShortcutGuide.png;VideoConference.png?>

  <?define SettingsV2OOBEAssetsModulesFiles=ColorPicker.gif;AlwaysOnTop.png;HostsFileEditor.png;Awake.png;FancyZones.gif;FileExplorer.png;FileLocksmith.gif;ImageResizer.gif;KBM.gif;MouseUtils.gif;PowerAccent.gif;PowerOCR.gif;PowerRename.gif;Run.gif;ScreenRuler.gif;OOBEShortcutGuide.png;VideoConferenceMute.png;OOBEPTHero.png?>

  <?define SettingsV2OOBEAssetsFluentIconsFiles=ColorPicker.png;FancyZones.png;FileLocksmith.png;AlwaysOnTop.png;Awake.png;FileExplorerPreview.png;FindMyMouse.png;Hosts.png;ImageResizer.png;KeyboardManager.png;MouseHighlighter.png;MouseCrosshairs.png;MouseUtils.png;PowerAccent.png;PowerOcr.png;PowerRename.png;PowerToys.png;PowerToysRun.png;ScreenRuler.png;Settings.png;ShortcutGuide.png;VideoConferenceMute.png?>
>>>>>>> 46099058

	<?define SettingsV2MicrosoftUIXamlAssetsInstallFiles=NoiseAsset_256x256_PNG.png?>

  <?define launcherImagesComponentFiles=app.dark.png;app.light.png;app_error.dark.png;app_error.light.png;RunAsset.ico?>

  <?define calcComponentFiles=plugin.json;Microsoft.PowerToys.Run.Plugin.Calculator.deps.json;Microsoft.PowerToys.Run.Plugin.Calculator.dll;PowerToys.ManagedTelemetry.dll?>

  <?define FolderComponentFiles=plugin.json;Microsoft.Plugin.Folder.deps.json;Microsoft.Plugin.Folder.dll;PowerToys.ManagedTelemetry.dll;Ijwhost.dll?>

  <?define FolderImagesComponentFiles=copy.dark.png;copy.light.png;delete.dark.png;delete.light.png;file.dark.png;file.light.png;folder.dark.png;folder.light.png;user.dark.png;user.light.png;Warning.dark.png;Warning.light.png?>

  <?define ProgramComponentFiles=plugin.json;Microsoft.Plugin.Program.deps.json;Microsoft.Plugin.Program.dll;PowerToys.ManagedTelemetry.dll?>

  <?define ProgramImagesComponentFiles=app.dark.png;app.light.png;disable.light.png;disable.dark.png;folder.light.png;folder.dark.png;shell.light.png;shell.dark.png;user.light.png;user.dark.png?>

  <?define ShellComponentFiles=plugin.json;Microsoft.Plugin.Shell.deps.json;Microsoft.Plugin.Shell.dll;PowerToys.ManagedTelemetry.dll?>

  <?define HistoryPluginComponentFiles=plugin.json;Microsoft.PowerToys.Run.Plugin.History.deps.json;Microsoft.PowerToys.Run.Plugin.History.dll?>

  <?define ShellImagesComponentFiles=shell.light.png;shell.dark.png;user.light.png;user.dark.png?>

  <?define IndexerComponentFiles=Microsoft.Plugin.Indexer.deps.json;Microsoft.Plugin.Indexer.dll;plugin.json;PowerToys.ManagedTelemetry.dll;Ijwhost.dll?>

  <?define IndexerImagesComponentFiles=indexer.dark.png;indexer.light.png;Warning.light.png;Warning.dark.png?>

  <?define UnitConvCompFiles=plugin.json;Community.PowerToys.Run.Plugin.UnitConverter.deps.json;Community.PowerToys.Run.Plugin.UnitConverter.dll?>

  <?define WebSrchCompFiles=plugin.json;Community.PowerToys.Run.Plugin.WebSearch.deps.json;Community.PowerToys.Run.Plugin.WebSearch.dll?>

  <?define UriComponentFiles=plugin.json;Microsoft.Plugin.Uri.deps.json;Microsoft.Plugin.Uri.dll;PowerToys.ManagedTelemetry.dll?>

  <?define VSCWrkCompFiles=plugin.json;Community.PowerToys.Run.Plugin.VSCodeWorkspaces.dll?>

  <?define WindowWlkrCompFiles=plugin.json;Microsoft.Plugin.WindowWalker.deps.json;Microsoft.Plugin.WindowWalker.dll;PowerToys.ManagedTelemetry.dll?>

  <?define WindowWlkrImagesCompFiles=windowwalker.dark.png;windowwalker.light.png;info.dark.png;info.light.png?>

  <?define OneNoteComponentFiles=plugin.json;Microsoft.PowerToys.Run.Plugin.OneNote.deps.json;Microsoft.PowerToys.Run.Plugin.OneNote.dll;PowerToys.ManagedTelemetry.dll?>

  <?define RegistryComponentFiles=plugin.json;Microsoft.PowerToys.Run.Plugin.Registry.deps.json;Microsoft.PowerToys.Run.Plugin.Registry.dll;PowerToys.ManagedTelemetry.dll?>

  <?define ServiceComponentFiles=plugin.json;Microsoft.PowerToys.Run.Plugin.Service.deps.json;Microsoft.PowerToys.Run.Plugin.Service.dll?>

  <?define SystemComponentFiles=plugin.json;Microsoft.PowerToys.Run.Plugin.System.deps.json;Microsoft.PowerToys.Run.Plugin.System.dll?>

  <?define SystemImagesComponentFiles=lock.dark.png;lock.light.png;logoff.dark.png;logoff.light.png;recyclebin.dark.png;recyclebin.light.png;restart.dark.png;restart.light.png;shutdown.dark.png;shutdown.light.png;sleep.dark.png;sleep.light.png;firmwareSettings.dark.png;firmwareSettings.light.png;networkAdapter.dark.png;networkAdapter.light.png?>

  <?define TimeDateComponentFiles=Microsoft.PowerToys.Run.Plugin.TimeDate.deps.json;Microsoft.PowerToys.Run.Plugin.TimeDate.dll;plugin.json;PowerToys.ManagedTelemetry.dll?>

  <?define TimeDateImagesComponentFiles=calendar.dark.png;calendar.light.png;time.dark.png;time.light.png;timeDate.dark.png;timeDate.light.png;Warning.dark.png;Warning.light.png?>

  <?define TimeZoneComponentFiles=plugin.json;Microsoft.PowerToys.Run.Plugin.TimeZone.deps.json;Microsoft.PowerToys.Run.Plugin.TimeZone.dll;PowerToys.ManagedTelemetry.dll?>

  <?define WinSetCmpFiles=plugin.json;Microsoft.PowerToys.Run.Plugin.WindowsSettings.deps.json;Microsoft.PowerToys.Run.Plugin.WindowsSettings.dll;PowerToys.ManagedTelemetry.dll?>

  <?define WinTermCmpFiles=plugin.json;Microsoft.PowerToys.Run.Plugin.WindowsTerminal.deps.json;Microsoft.PowerToys.Run.Plugin.WindowsTerminal.dll;PowerToys.ManagedTelemetry.dll?>

<<<<<<< HEAD
  <?define PowerRenameFiles=PowerRenameUI.ico;Microsoft.WindowsAppRuntime.Bootstrap.dll;PowerToys.PowerRename.exe;resources.pri;PowerToys.PowerRenameExt.dll;CoreMessagingXP.dll;dcompi.dll;dwmcorei.dll;DwmSceneI.dll;DWriteCore.dll;marshal.dll;Microsoft.DirectManipulation.dll;Microsoft.InputStateManager.dll;Microsoft.Internal.FrameworkUdk.dll;Microsoft.UI.Composition.OSSupport.dll;Microsoft.UI.Input.dll;Microsoft.UI.Windowing.Core.dll;Microsoft.UI.Xaml.Controls.dll;Microsoft.UI.Xaml.Controls.pri;Microsoft.ui.xaml.dll;Microsoft.UI.Xaml.Internal.dll;Microsoft.UI.Xaml.Phone.dll;Microsoft.ui.xaml.resources.19h1.dll;Microsoft.ui.xaml.resources.common.dll;Microsoft.Web.WebView2.Core.dll;Microsoft.Windows.ApplicationModel.Resources.dll;Microsoft.WindowsAppRuntime.dll;Microsoft.WindowsAppRuntime.Insights.Resource.dll;Microsoft.WindowsAppRuntime.Release.Net.dll;MRM.dll;PushNotificationsLongRunningTask.ProxyStub.dll;WindowsAppRuntime.png;WindowsAppSdk.AppxDeploymentExtensions.Desktop.dll;WinUIEdit.dll;wuceffectsi.dll;PowerRenameContextMenuPackage.msix;PowerToys.PowerRenameContextMenu.dll?>
=======
  <?define PowerRenameFiles=PowerRenameUI.ico;PowerToys.PowerRename.exe;resources.pri;PowerToys.PowerRenameExt.dll;PowerRenameContextMenuPackage.msix;PowerToys.PowerRenameContextMenu.dll?>

  <?define FileLocksmithFiles=Microsoft.Win32.SystemEvents.dll;Microsoft.Xaml.Interactions.dll;Microsoft.Xaml.Interactivity.dll;CommunityToolkit.WinUI.dll;CommunityToolkit.WinUI.UI.dll;CommunityToolkit.Common.dll;CommunityToolkit.Mvvm.dll;CommunityToolkit.Labs.WinUI.SettingsControls.dll;Ijwhost.dll;Microsoft.InteractiveExperiences.Projection.dll;Microsoft.Windows.ApplicationModel.DynamicDependency.Projection.dll;Microsoft.Windows.ApplicationModel.Resources.Projection.dll;Microsoft.Windows.ApplicationModel.WindowsAppRuntime.Projection.dll;Microsoft.Windows.AppLifecycle.Projection.dll;Microsoft.Windows.SDK.NET.dll;Microsoft.Windows.System.Power.Projection.dll;Microsoft.WindowsAppRuntime.Bootstrap.Net.dll;Microsoft.WinUI.dll;PowerToys.ManagedCommon.dll;PowerToys.ManagedTelemetry.dll;PowerToys.FileLocksmithExt.dll;PowerToys.FileLocksmithLib.Interop.dll;PowerToys.FileLocksmithUI.exe;PowerToys.FileLocksmithUI.dll;PowerToys.FileLocksmithUI.deps.json;PowerToys.FileLocksmithUI.runtimeconfig.json;System.CodeDom.dll;System.Drawing.Common.dll;System.Management.dll;WinRT.Runtime.dll;WinUIEx.dll;resources.pri;PowerToys.GPOWrapper.dll;WindowsBase.dll;System.Text.Json.dll?>

  <?define FileLocksmithAssetsFiles=Icon.ico?>
>>>>>>> 46099058

  <?define PowerRenameSparsePackageAssets=LargeTile.png;SmallTile.png;SplashScreen.png;Square150x150Logo.png;Square44x44Logo.png;storelogo.png;Wide310x150Logo.png?>

  <?define ImageResizerSparsePackageAssets=LargeTile.png;SmallTile.png;SplashScreen.png;Square150x150Logo.png;Square44x44Logo.png;storelogo.png;Wide310x150Logo.png?>

<<<<<<< HEAD
  <?define MeasureToolFiles=CoreMessagingXP.dll;dcompi.dll;dwmcorei.dll;DwmSceneI.dll;DWriteCore.dll;marshal.dll;Microsoft.DirectManipulation.dll;Microsoft.InputStateManager.dll;Microsoft.InteractiveExperiences.Projection.dll;Microsoft.Internal.FrameworkUdk.dll;Microsoft.UI.Composition.OSSupport.dll;Microsoft.UI.Input.dll;Microsoft.UI.Windowing.Core.dll;Microsoft.UI.Xaml.Controls.dll;Microsoft.UI.Xaml.Controls.pri;Microsoft.ui.xaml.dll;Microsoft.UI.Xaml.Internal.dll;Microsoft.UI.Xaml.Phone.dll;Microsoft.ui.xaml.resources.19h1.dll;Microsoft.ui.xaml.resources.common.dll;Microsoft.Web.WebView2.Core.dll;Microsoft.Windows.ApplicationModel.Resources.dll;Microsoft.Windows.ApplicationModel.WindowsAppRuntime.Projection.dll;Microsoft.Windows.AppLifecycle.Projection.dll;Microsoft.Windows.AppNotifications.Projection.dll;Microsoft.Windows.PushNotifications.Projection.dll;Microsoft.Windows.SDK.NET.dll;Microsoft.Windows.System.Projection.dll;Microsoft.WindowsAppRuntime.Bootstrap.dll;Microsoft.WindowsAppRuntime.Bootstrap.Net.dll;Microsoft.WindowsAppRuntime.dll;Microsoft.WindowsAppRuntime.Insights.Resource.dll;Microsoft.WindowsAppRuntime.Release.Net.dll;Microsoft.WinUI.dll;MRM.dll;PowerToys.ManagedCommon.dll;PowerToys.Interop.dll;PowerToys.ManagedTelemetry.dll;PowerToys.MeasureToolCore.dll;PowerToys.MeasureToolUI.deps.json;PowerToys.MeasureToolUI.dll;PowerToys.MeasureToolUI.exe;PowerToys.MeasureToolUI.runtimeconfig.json;PushNotificationsLongRunningTask.ProxyStub.dll;resources.pri;System.CodeDom.dll;System.Management.dll;WindowsAppRuntime.png;WindowsAppSdk.AppxDeploymentExtensions.Desktop.dll;WinRT.Runtime.dll;WinUIEdit.dll;WinUIEx.dll;wuceffectsi.dll?>

	<?define PowerRenameMicrosoftUIXamlAssetsInstallFiles=NoiseAsset_256x256_PNG.png?>

  <?define MeasureToolMicrosoftUIXamlAssetsInstallFiles=NoiseAsset_256x256_PNG.png?>

	<?define PowerAccentFiles=ControlzEx.dll;GongSolutions.WPF.DragDrop.dll;Ijwhost.dll;MahApps.Metro.dll;Microsoft.Xaml.Behaviors.dll;PowerAccent.Core.dll;PowerAccent.deps.json;PowerAccent.dll;PowerAccent.exe;PowerAccent.runtimeconfig.json;PowerToys.PowerAccentModuleInterface.dll;PowerToys.Interop.dll;PowerToys.ManagedCommon.dll;PowerToys.ManagedTelemetry.dll;PowerToys.PowerAccent.deps.json;PowerToys.PowerAccent.dll;PowerToys.PowerAccent.exe;PowerToys.PowerAccent.runtimeconfig.json;PowerToys.Settings.UI.Lib.dll;System.IO.Abstractions.dll;System.Management.dll;System.Text.Json.dll;Vanara.Core.dll;Vanara.PInvoke.Gdi32.dll;Vanara.PInvoke.Kernel32.dll;Vanara.PInvoke.Shared.dll;Vanara.PInvoke.User32.dll;PowerToys.PowerAccentKeyboardService.dll;Microsoft.Windows.SDK.NET.dll;WinRT.Runtime.dll?>
=======
  <?define MeasureToolFiles=Ijwhost.dll;Microsoft.InteractiveExperiences.Projection.dll;Microsoft.Windows.ApplicationModel.DynamicDependency.Projection.dll;Microsoft.Windows.ApplicationModel.Resources.Projection.dll;Microsoft.Windows.ApplicationModel.WindowsAppRuntime.Projection.dll;Microsoft.Windows.AppLifecycle.Projection.dll;Microsoft.Windows.SDK.NET.dll;Microsoft.Windows.System.Power.Projection.dll;Microsoft.WindowsAppRuntime.Bootstrap.Net.dll;Microsoft.WinUI.dll;PowerToys.ManagedCommon.dll;PowerToys.ManagedTelemetry.dll;PowerToys.MeasureToolCore.dll;PowerToys.MeasureToolUI.deps.json;PowerToys.MeasureToolUI.dll;PowerToys.MeasureToolUI.exe;PowerToys.MeasureToolUI.runtimeconfig.json;resources.pri;System.CodeDom.dll;System.Management.dll;System.Text.Json.dll;WinRT.Runtime.dll;WinUIEx.dll;PowerToys.GPOWrapper.dll;WindowsBase.dll?>

  <?define HostsFiles=Accessibility.dll;ColorCode.Core.dll;ColorCode.WinUI.dll;CommunityToolkit.Common.dll;CommunityToolkit.Mvvm.dll;CommunityToolkit.WinUI.dll;CommunityToolkit.WinUI.UI.Controls.Core.dll;CommunityToolkit.WinUI.UI.Controls.DataGrid.dll;CommunityToolkit.WinUI.UI.Controls.Input.dll;CommunityToolkit.WinUI.UI.Controls.Layout.dll;CommunityToolkit.WinUI.UI.Controls.Markdown.dll;CommunityToolkit.WinUI.UI.Controls.Media.dll;CommunityToolkit.WinUI.UI.Controls.Primitives.dll;CommunityToolkit.WinUI.UI.dll;ControlzEx.dll;Ijwhost.dll;Microsoft.Extensions.Configuration.Abstractions.dll;Microsoft.Extensions.Configuration.Binder.dll;Microsoft.Extensions.Configuration.CommandLine.dll;Microsoft.Extensions.Configuration.dll;Microsoft.Extensions.Configuration.EnvironmentVariables.dll;Microsoft.Extensions.Configuration.FileExtensions.dll;Microsoft.Extensions.Configuration.Json.dll;Microsoft.Extensions.Configuration.UserSecrets.dll;Microsoft.Extensions.DependencyInjection.Abstractions.dll;Microsoft.Extensions.DependencyInjection.dll;Microsoft.Extensions.FileProviders.Abstractions.dll;Microsoft.Extensions.FileProviders.Physical.dll;Microsoft.Extensions.FileSystemGlobbing.dll;Microsoft.Extensions.Hosting.Abstractions.dll;Microsoft.Extensions.Hosting.dll;Microsoft.Extensions.Logging.Abstractions.dll;Microsoft.Extensions.Logging.Configuration.dll;Microsoft.Extensions.Logging.Console.dll;Microsoft.Extensions.Logging.Debug.dll;Microsoft.Extensions.Logging.dll;Microsoft.Extensions.Logging.EventLog.dll;Microsoft.Extensions.Logging.EventSource.dll;Microsoft.Extensions.Options.ConfigurationExtensions.dll;Microsoft.Extensions.Options.dll;Microsoft.Extensions.Primitives.dll;Microsoft.Graphics.Canvas.Interop.dll;Microsoft.InteractiveExperiences.Projection.dll;Microsoft.Windows.ApplicationModel.DynamicDependency.Projection.dll;Microsoft.Windows.ApplicationModel.Resources.Projection.dll;Microsoft.Windows.ApplicationModel.WindowsAppRuntime.Projection.dll;Microsoft.Windows.AppLifecycle.Projection.dll;Microsoft.Windows.SDK.NET.dll;Microsoft.Windows.System.Power.Projection.dll;Microsoft.WindowsAppRuntime.Bootstrap.Net.dll;Microsoft.WinUI.dll;Microsoft.Xaml.Behaviors.dll;Microsoft.Xaml.Interactions.dll;Microsoft.Xaml.Interactivity.dll;PowerToys.Common.UI.dll;PowerToys.Hosts.deps.json;PowerToys.Hosts.dll;PowerToys.Hosts.exe;PowerToys.Hosts.runtimeconfig.json;PowerToys.ManagedCommon.dll;PowerToys.ManagedTelemetry.dll;PowerToys.Settings.UI.Lib.dll;resources.pri;System.IO.Abstractions.dll;System.Management.dll;WinRT.Runtime.dll;WinUIEx.dll;PowerToys.GPOWrapper.dll;WindowsBase.dll;System.Text.Json.dll?>

  <?define PowerRenameMicrosoftUIXamlAssetsInstallFiles=NoiseAsset_256x256_PNG.png?>

  <?define WinAppSDKFiles=CoreMessagingXP.dll;DWriteCore.dll;DwmSceneI.dll;MRM.dll;Microsoft.DirectManipulation.dll;Microsoft.InputStateManager.dll;Microsoft.Internal.FrameworkUdk.dll;Microsoft.UI.Composition.OSSupport.dll;Microsoft.UI.Input.dll;Microsoft.UI.Windowing.Core.dll;Microsoft.UI.Xaml.Controls.dll;Microsoft.UI.Xaml.Controls.pri;Microsoft.UI.Xaml.Internal.dll;Microsoft.UI.Xaml.Phone.dll;Microsoft.Web.WebView2.Core.dll;Microsoft.Windows.AppNotifications.Projection.dll;Microsoft.Windows.ApplicationModel.Resources.dll;Microsoft.WindowsAppRuntime.Bootstrap.dll;Microsoft.Windows.PushNotifications.Projection.dll;Microsoft.Windows.System.Projection.dll;Microsoft.WindowsAppRuntime.Insights.Resource.dll;Microsoft.WindowsAppRuntime.Release.Net.dll;Microsoft.WindowsAppRuntime.dll;Microsoft.ui.xaml.dll;Microsoft.ui.xaml.resources.19h1.dll;Microsoft.ui.xaml.resources.common.dll;PushNotificationsLongRunningTask.ProxyStub.dll;WinUIEdit.dll;WindowsAppRuntime.png;WindowsAppSdk.AppxDeploymentExtensions.Desktop.dll;dcompi.dll;dwmcorei.dll;marshal.dll;wuceffectsi.dll?>

  <?define PowerToysInteropFiles=concrt140.dll;msvcp140.dll;msvcp140_1.dll;msvcp140_2.dll;msvcp140_atomic_wait.dll;msvcp140_codecvt_ids.dll;PowerToys.Interop.dll;vcamp140.dll;vccorlib140.dll;vcomp140.dll;vcruntime140.dll;vcruntime140_1.dll?>

  <?define MeasureToolMicrosoftUIXamlAssetsInstallFiles=NoiseAsset_256x256_PNG.png?>
  
  <?define HostsMicrosoftUIXamlAssetsInstallFiles=NoiseAsset_256x256_PNG.png?>

	<?define PowerAccentFiles=ControlzEx.dll;Ijwhost.dll;Microsoft.Xaml.Behaviors.dll;PowerAccent.Core.dll;PowerToys.PowerAccentModuleInterface.dll;PowerToys.ManagedCommon.dll;PowerToys.ManagedTelemetry.dll;PowerToys.PowerAccent.deps.json;PowerToys.PowerAccent.dll;PowerToys.PowerAccent.exe;PowerToys.PowerAccent.runtimeconfig.json;PowerToys.Common.UI.dll;PowerToys.Settings.UI.Lib.dll;System.IO.Abstractions.dll;System.Management.dll;Vanara.Core.dll;Vanara.PInvoke.ComCtl32.dll;Vanara.PInvoke.Cryptography.dll;Vanara.PInvoke.Gdi32.dll;Vanara.PInvoke.Kernel32.dll;Vanara.PInvoke.Ole.dll;Vanara.PInvoke.Rpc.dll;Vanara.PInvoke.Security.dll;Vanara.PInvoke.Shared.dll;Vanara.PInvoke.Shell32.dll;Vanara.PInvoke.ShlwApi.dll;Vanara.PInvoke.User32.dll;PowerToys.PowerAccentKeyboardService.dll;Microsoft.Windows.SDK.NET.dll;System.CodeDom.dll;System.Text.Json.dll;WinRT.Runtime.dll;PowerToys.GPOWrapper.dll;WindowsBase.dll;UnicodeInformation.dll;ModernWpf.dll;ModernWpf.Controls.dll?>

  <?if $(var.Platform) = x64?>
    <?define DotnetRuntimeFiles=clrcompression.dll;clretwrc.dll;clrgc.dll;clrjit.dll;coreclr.dll;hostfxr.dll;hostpolicy.dll;Microsoft.CSharp.dll;Microsoft.DiaSymReader.Native.amd64.dll;Microsoft.VisualBasic.Core.dll;Microsoft.VisualBasic.dll;Microsoft.Win32.Primitives.dll;Microsoft.Win32.Registry.dll;mscordaccore.dll;mscordbi.dll;mscorlib.dll;mscorrc.dll;msquic.dll;netstandard.dll;System.AppContext.dll;System.Buffers.dll;System.CodeDom.dll;System.Collections.Concurrent.dll;System.Collections.dll;System.Collections.Immutable.dll;System.Collections.NonGeneric.dll;System.Collections.Specialized.dll;System.ComponentModel.Annotations.dll;System.ComponentModel.DataAnnotations.dll;System.ComponentModel.dll;System.ComponentModel.EventBasedAsync.dll;System.ComponentModel.Primitives.dll;System.ComponentModel.TypeConverter.dll;System.Configuration.dll;System.Console.dll;System.Core.dll;System.Data.Common.dll;System.Data.DataSetExtensions.dll;System.Data.dll;System.Diagnostics.Contracts.dll;System.Diagnostics.Debug.dll;System.Diagnostics.DiagnosticSource.dll;System.Diagnostics.FileVersionInfo.dll;System.Diagnostics.Process.dll;System.Diagnostics.StackTrace.dll;System.Diagnostics.TextWriterTraceListener.dll;System.Diagnostics.Tools.dll;System.Diagnostics.TraceSource.dll;System.Diagnostics.Tracing.dll;System.dll;System.Drawing.dll;System.Drawing.Primitives.dll;System.Dynamic.Runtime.dll;System.Formats.Asn1.dll;System.Formats.Tar.dll;System.Globalization.Calendars.dll;System.Globalization.dll;System.Globalization.Extensions.dll;System.IO.Compression.Brotli.dll;System.IO.Compression.dll;System.IO.Compression.FileSystem.dll;System.IO.Compression.Native.dll;System.IO.Compression.ZipFile.dll;System.IO.dll;System.IO.FileSystem.AccessControl.dll;System.IO.FileSystem.dll;System.IO.FileSystem.DriveInfo.dll;System.IO.FileSystem.Primitives.dll;System.IO.FileSystem.Watcher.dll;System.IO.IsolatedStorage.dll;System.IO.MemoryMappedFiles.dll;System.IO.Pipes.AccessControl.dll;System.IO.Pipes.dll;System.IO.UnmanagedMemoryStream.dll;System.Linq.dll;System.Linq.Expressions.dll;System.Linq.Parallel.dll;System.Linq.Queryable.dll;System.Memory.dll;System.Net.dll;System.Net.Http.dll;System.Net.Http.Json.dll;System.Net.HttpListener.dll;System.Net.Mail.dll;System.Net.NameResolution.dll;System.Net.NetworkInformation.dll;System.Net.Ping.dll;System.Net.Primitives.dll;System.Net.Quic.dll;System.Net.Requests.dll;System.Net.Security.dll;System.Net.ServicePoint.dll;System.Net.Sockets.dll;System.Net.WebClient.dll;System.Net.WebHeaderCollection.dll;System.Net.WebProxy.dll;System.Net.WebSockets.Client.dll;System.Net.WebSockets.dll;System.Numerics.dll;System.Numerics.Vectors.dll;System.ObjectModel.dll;System.Private.CoreLib.dll;System.Private.DataContractSerialization.dll;System.Private.Uri.dll;System.Private.Xml.dll;System.Private.Xml.Linq.dll;System.Reflection.DispatchProxy.dll;System.Reflection.dll;System.Reflection.Emit.dll;System.Reflection.Emit.ILGeneration.dll;System.Reflection.Emit.Lightweight.dll;System.Reflection.Extensions.dll;System.Reflection.Metadata.dll;System.Reflection.Primitives.dll;System.Reflection.TypeExtensions.dll;System.Resources.Reader.dll;System.Resources.ResourceManager.dll;System.Resources.Writer.dll;System.Runtime.CompilerServices.Unsafe.dll;System.Runtime.CompilerServices.VisualC.dll;System.Runtime.dll;System.Runtime.Extensions.dll;System.Runtime.Handles.dll;System.Runtime.InteropServices.dll;System.Runtime.InteropServices.JavaScript.dll;System.Runtime.InteropServices.RuntimeInformation.dll;System.Runtime.Intrinsics.dll;System.Runtime.Loader.dll;System.Runtime.Numerics.dll;System.Runtime.Serialization.dll;System.Runtime.Serialization.Formatters.dll;System.Runtime.Serialization.Json.dll;System.Runtime.Serialization.Primitives.dll;System.Runtime.Serialization.Xml.dll;System.Security.AccessControl.dll;System.Security.Claims.dll;System.Security.Cryptography.dll;System.Security.Cryptography.Algorithms.dll;System.Security.Cryptography.Cng.dll;System.Security.Cryptography.Csp.dll;System.Security.Cryptography.Encoding.dll;System.Security.Cryptography.OpenSsl.dll;System.Security.Cryptography.Primitives.dll;System.Security.Cryptography.X509Certificates.dll;System.Security.dll;System.Security.Principal.dll;System.Security.Principal.Windows.dll;System.Security.SecureString.dll;System.ServiceModel.Web.dll;System.ServiceProcess.dll;System.Text.Encoding.CodePages.dll;System.Text.Encoding.dll;System.Text.Encoding.Extensions.dll;System.Text.Encodings.Web.dll;System.Text.RegularExpressions.dll;System.Threading.Channels.dll;System.Threading.dll;System.Threading.Overlapped.dll;System.Threading.Tasks.Dataflow.dll;System.Threading.Tasks.dll;System.Threading.Tasks.Extensions.dll;System.Threading.Tasks.Parallel.dll;System.Threading.Thread.dll;System.Threading.ThreadPool.dll;System.Threading.Timer.dll;System.Transactions.dll;System.Transactions.Local.dll;System.ValueTuple.dll;System.Web.dll;System.Web.HttpUtility.dll;System.Windows.dll;System.Xml.dll;System.Xml.Linq.dll;System.Xml.ReaderWriter.dll;System.Xml.Serialization.dll;System.Xml.XDocument.dll;System.Xml.XmlDocument.dll;System.Xml.XmlSerializer.dll;System.Xml.XPath.dll;System.Xml.XPath.XDocument.dll?>
  <?else?>
    <?define DotnetRuntimeFiles=clretwrc.dll;clrgc.dll;clrjit.dll;coreclr.dll;hostfxr.dll;hostpolicy.dll;Microsoft.CSharp.dll;Microsoft.DiaSymReader.Native.arm64.dll;Microsoft.Graphics.Canvas.dll;Microsoft.VisualBasic.Core.dll;Microsoft.VisualBasic.dll;Microsoft.Win32.Primitives.dll;Microsoft.Win32.Registry.dll;mscordaccore.dll;mscordbi.dll;mscorlib.dll;mscorrc.dll;msquic.dll;netstandard.dll;System.AppContext.dll;System.Buffers.dll;System.Collections.Concurrent.dll;System.Collections.dll;System.Collections.Immutable.dll;System.Collections.NonGeneric.dll;System.Collections.Specialized.dll;System.ComponentModel.Annotations.dll;System.ComponentModel.DataAnnotations.dll;System.ComponentModel.dll;System.ComponentModel.EventBasedAsync.dll;System.ComponentModel.Primitives.dll;System.ComponentModel.TypeConverter.dll;System.Configuration.dll;System.Console.dll;System.Core.dll;System.Data.Common.dll;System.Data.DataSetExtensions.dll;System.Data.dll;System.Diagnostics.Contracts.dll;System.Diagnostics.Debug.dll;System.Diagnostics.DiagnosticSource.dll;System.Diagnostics.FileVersionInfo.dll;System.Diagnostics.Process.dll;System.Diagnostics.StackTrace.dll;System.Diagnostics.TextWriterTraceListener.dll;System.Diagnostics.Tools.dll;System.Diagnostics.TraceSource.dll;System.Diagnostics.Tracing.dll;System.dll;System.Drawing.dll;System.Drawing.Primitives.dll;System.Dynamic.Runtime.dll;System.Formats.Asn1.dll;System.Formats.Tar.dll;System.Globalization.Calendars.dll;System.Globalization.dll;System.Globalization.Extensions.dll;System.IO.Compression.Brotli.dll;System.IO.Compression.dll;System.IO.Compression.FileSystem.dll;System.IO.Compression.Native.dll;System.IO.Compression.ZipFile.dll;System.IO.dll;System.IO.FileSystem.AccessControl.dll;System.IO.FileSystem.dll;System.IO.FileSystem.DriveInfo.dll;System.IO.FileSystem.Primitives.dll;System.IO.FileSystem.Watcher.dll;System.IO.IsolatedStorage.dll;System.IO.MemoryMappedFiles.dll;System.IO.Pipes.AccessControl.dll;System.IO.Pipes.dll;System.IO.UnmanagedMemoryStream.dll;System.Linq.dll;System.Linq.Expressions.dll;System.Linq.Parallel.dll;System.Linq.Queryable.dll;System.Memory.dll;System.Net.dll;System.Net.Http.dll;System.Net.Http.Json.dll;System.Net.HttpListener.dll;System.Net.Mail.dll;System.Net.NameResolution.dll;System.Net.NetworkInformation.dll;System.Net.Ping.dll;System.Net.Primitives.dll;System.Net.Quic.dll;System.Net.Requests.dll;System.Net.Security.dll;System.Net.ServicePoint.dll;System.Net.Sockets.dll;System.Net.WebClient.dll;System.Net.WebHeaderCollection.dll;System.Net.WebProxy.dll;System.Net.WebSockets.Client.dll;System.Net.WebSockets.dll;System.Numerics.dll;System.Numerics.Vectors.dll;System.ObjectModel.dll;System.Private.CoreLib.dll;System.Private.DataContractSerialization.dll;System.Private.Uri.dll;System.Private.Xml.dll;System.Private.Xml.Linq.dll;System.Reflection.DispatchProxy.dll;System.Reflection.dll;System.Reflection.Emit.dll;System.Reflection.Emit.ILGeneration.dll;System.Reflection.Emit.Lightweight.dll;System.Reflection.Extensions.dll;System.Reflection.Metadata.dll;System.Reflection.Primitives.dll;System.Reflection.TypeExtensions.dll;System.Resources.Reader.dll;System.Resources.ResourceManager.dll;System.Resources.Writer.dll;System.Runtime.CompilerServices.Unsafe.dll;System.Runtime.CompilerServices.VisualC.dll;System.Runtime.dll;System.Runtime.Extensions.dll;System.Runtime.Handles.dll;System.Runtime.InteropServices.dll;System.Runtime.InteropServices.JavaScript.dll;System.Runtime.InteropServices.RuntimeInformation.dll;System.Runtime.Intrinsics.dll;System.Runtime.Loader.dll;System.Runtime.Numerics.dll;System.Runtime.Serialization.dll;System.Runtime.Serialization.Formatters.dll;System.Runtime.Serialization.Json.dll;System.Runtime.Serialization.Primitives.dll;System.Runtime.Serialization.Xml.dll;System.Security.AccessControl.dll;System.Security.Claims.dll;System.Security.Cryptography.dll;System.Security.Cryptography.Algorithms.dll;System.Security.Cryptography.Cng.dll;System.Security.Cryptography.Csp.dll;System.Security.Cryptography.Encoding.dll;System.Security.Cryptography.OpenSsl.dll;System.Security.Cryptography.Primitives.dll;System.Security.Cryptography.X509Certificates.dll;System.Security.dll;System.Security.Principal.dll;System.Security.Principal.Windows.dll;System.Security.SecureString.dll;System.ServiceModel.Web.dll;System.ServiceProcess.dll;System.Text.Encoding.CodePages.dll;System.Text.Encoding.dll;System.Text.Encoding.Extensions.dll;System.Text.Encodings.Web.dll;System.Text.Json.dll;System.Text.RegularExpressions.dll;System.Threading.Channels.dll;System.Threading.dll;System.Threading.Overlapped.dll;System.Threading.Tasks.Dataflow.dll;System.Threading.Tasks.dll;System.Threading.Tasks.Extensions.dll;System.Threading.Tasks.Parallel.dll;System.Threading.Thread.dll;System.Threading.ThreadPool.dll;System.Threading.Timer.dll;System.Transactions.dll;System.Transactions.Local.dll;System.ValueTuple.dll;System.Web.dll;System.Web.HttpUtility.dll;System.Windows.dll;System.Xml.dll;System.Xml.Linq.dll;System.Xml.ReaderWriter.dll;System.Xml.Serialization.dll;System.Xml.XDocument.dll;System.Xml.XmlDocument.dll;System.Xml.XmlSerializer.dll;System.Xml.XPath.dll;System.Xml.XPath.XDocument.dll?>
  <?endif?>

  <?if $(var.Platform) = x64?>
    <?define DotnetRuntimeWPFFiles=Accessibility.dll;D3DCompiler_47_cor3.dll;DirectWriteForwarder.dll;Microsoft.VisualBasic.Forms.dll;Microsoft.Win32.Registry.AccessControl.dll;Microsoft.Win32.SystemEvents.dll;PenImc_cor3.dll;PresentationCore.dll;PresentationFramework-SystemCore.dll;PresentationFramework-SystemData.dll;PresentationFramework-SystemDrawing.dll;PresentationFramework-SystemXml.dll;PresentationFramework-SystemXmlLinq.dll;PresentationFramework.Aero.dll;PresentationFramework.Aero2.dll;PresentationFramework.AeroLite.dll;PresentationFramework.Classic.dll;PresentationFramework.dll;PresentationFramework.Luna.dll;PresentationFramework.Royale.dll;PresentationNative_cor3.dll;PresentationUI.dll;ReachFramework.dll;System.Configuration.ConfigurationManager.dll;System.Design.dll;System.Diagnostics.EventLog.dll;System.Diagnostics.EventLog.Messages.dll;System.Diagnostics.PerformanceCounter.dll;System.DirectoryServices.dll;System.Drawing.Common.dll;System.Drawing.Design.dll;System.IO.Packaging.dll;System.Printing.dll;System.Resources.Extensions.dll;System.Security.Cryptography.Pkcs.dll;System.Security.Cryptography.ProtectedData.dll;System.Security.Cryptography.Xml.dll;System.Security.Permissions.dll;System.Threading.AccessControl.dll;System.Windows.Controls.Ribbon.dll;System.Windows.Extensions.dll;System.Windows.Forms.Design.dll;System.Windows.Forms.Design.Editors.dll;System.Windows.Forms.dll;System.Windows.Forms.Primitives.dll;System.Windows.Input.Manipulations.dll;System.Windows.Presentation.dll;System.Xaml.dll;UIAutomationClient.dll;UIAutomationClientSideProviders.dll;UIAutomationProvider.dll;UIAutomationTypes.dll;vcruntime140_cor3.dll;WindowsFormsIntegration.dll;wpfgfx_cor3.dll?>
  <?else?>
    <?define DotnetRuntimeWPFFiles=Accessibility.dll;DirectWriteForwarder.dll;Microsoft.VisualBasic.Forms.dll;Microsoft.Win32.Registry.AccessControl.dll;Microsoft.Win32.SystemEvents.dll;PenImc_cor3.dll;PresentationCore.dll;PresentationFramework-SystemCore.dll;PresentationFramework-SystemData.dll;PresentationFramework-SystemDrawing.dll;PresentationFramework-SystemXml.dll;PresentationFramework-SystemXmlLinq.dll;PresentationFramework.Aero.dll;PresentationFramework.Aero2.dll;PresentationFramework.AeroLite.dll;PresentationFramework.Classic.dll;PresentationFramework.dll;PresentationFramework.Luna.dll;PresentationFramework.Royale.dll;PresentationNative_cor3.dll;PresentationUI.dll;ReachFramework.dll;System.CodeDom.dll;System.Configuration.ConfigurationManager.dll;System.Design.dll;System.Diagnostics.EventLog.dll;System.Diagnostics.EventLog.Messages.dll;System.Diagnostics.PerformanceCounter.dll;System.DirectoryServices.dll;System.Drawing.Common.dll;System.Drawing.Design.dll;System.IO.Packaging.dll;System.Security.Cryptography.Pkcs.dll;System.Security.Cryptography.ProtectedData.dll;System.Security.Cryptography.Xml.dll;System.Security.Permissions.dll;System.Threading.AccessControl.dll;System.Windows.Controls.Ribbon.dll;System.Windows.Extensions.dll;System.Windows.Forms.Design.dll;System.Windows.Forms.Design.Editors.dll;System.Windows.Forms.dll;System.Windows.Forms.Primitives.dll;System.Windows.Input.Manipulations.dll;System.Windows.Presentation.dll;System.Xaml.dll;UIAutomationClient.dll;UIAutomationClientSideProviders.dll;UIAutomationProvider.dll;UIAutomationTypes.dll;vcruntime140_cor3.dll;WindowsFormsIntegration.dll;wpfgfx_cor3.dll?>
  <?endif?>
>>>>>>> 46099058

  <Product Id="*"
       Name="PowerToys (Preview)"
       Language="1033"
       Version="$(var.Version)"
       Manufacturer="Microsoft Corporation"
       UpgradeCode="42B84BF7-5FBF-473B-9C8B-049DC16F7708">

        <Package InstallerVersion="500" Compressed="yes" InstallScope="perMachine" InstallPrivileges="elevated" Platform="$(var.PlatformLK)" />

    <MajorUpgrade DowngradeErrorMessage="A later version of [ProductName] is already installed." />

    <Upgrade Id="42B84BF7-5FBF-473B-9C8B-049DC16F7708">
      <UpgradeVersion
         Minimum="0.0.0" Maximum="$(var.Version)"
         Property="PREVIOUSVERSIONSINSTALLED"
         IncludeMinimum="yes" IncludeMaximum="no" />
    </Upgrade>

    <MediaTemplate EmbedCab="yes" />

    <Property Id="REINSTALLMODE" Value="amus" />
    <Property Id="WINDOWSBUILDNUMBER" Secure="yes">
      <RegistrySearch Id="BuildNumberSearch" Root="HKLM" Key="SOFTWARE\Microsoft\Windows NT\CurrentVersion" Name="CurrentBuildNumber" Type="raw" />
    </Property>
    <Condition Message="This application is only supported on Windows 10 version v2004 (build 19041) or higher.">
      <![CDATA[(WINDOWSBUILDNUMBER >= 19041)]]>
    </Condition>

    <Icon Id="powertoys.exe" SourceFile="$(var.BinDir)svgs\icon.ico"/>
    <Property Id="ARPPRODUCTICON" Value="powertoys.exe" />
    <Feature Id="CoreFeature" Title="PowerToys" AllowAdvertise="no" Absent="disallow" TypicalDefault="install"
             Description="Contains the Shortcut Guide and Fancy Zones features.">
      <ComponentGroupRef Id="CoreComponents" />
      <ComponentGroupRef Id="ResourcesComponents" />
			<ComponentGroupRef Id="WindowsAppSDKLocComponents" />
      <ComponentGroupRef Id="LauncherComponents" />
      <ComponentGroupRef Id="ToolComponents" />
      <ComponentGroupRef Id="MonacoSRCHeatGenerated" />
    </Feature>
    <SetProperty Id="ARPINSTALLLOCATION" Value="[INSTALLFOLDER]" After="CostFinalize" />

    <Property Id="WIXUI_INSTALLDIR" Value="INSTALLFOLDER" />
    <UI>
      <UIRef Id="WixUI_InstallDir"/>
      <Publish Dialog="WelcomeDlg"
                Control="Next"
                Event="NewDialog"
                Value="InstallDirDlg"
                Order="99">1</Publish>
      <Publish Dialog="InstallDirDlg"
                Control="Back"
                Event="NewDialog"
                Value="WelcomeDlg"
                Order="99">1</Publish>

      <Publish Dialog="ExitDialog"
            Control="Finish"
            Event="EndDialog"
            Value="Return">NOT Installed</Publish>
      <Publish Dialog="MaintenanceTypeDlg" Control="RemoveButton" Property="_REMOVE_ALL" Value="Yes">1</Publish>
      <Publish Dialog="UserExit" Control="Finish" Event="DoAction" Value="TelemetryLogInstallCancel">NOT Installed</Publish>
      <Publish Dialog="FatalError" Control="Finish" Event="DoAction" Value="TelemetryLogInstallFail">NOT Installed</Publish>
      <Publish Dialog="UserExit" Control="Finish" Event="DoAction" Value="TelemetryLogUninstallCancel">Installed AND _REMOVE_ALL="Yes"</Publish>
      <Publish Dialog="FatalError" Control="Finish" Event="DoAction" Value="TelemetryLogUninstallFail">Installed AND _REMOVE_ALL="Yes"</Publish>
      <Publish Dialog="UserExit" Control="Finish" Event="DoAction" Value="TelemetryLogRepairCancel">Installed AND NOT (_REMOVE_ALL="Yes")</Publish>
      <Publish Dialog="FatalError" Control="Finish" Event="DoAction" Value="TelemetryLogRepairFail">Installed AND NOT (_REMOVE_ALL="Yes")</Publish>
    </UI>
    <WixVariable Id="WixUIBannerBmp" Value="$(var.ProjectDir)\Images\banner.png" />
    <WixVariable Id="WixUIDialogBmp" Value="$(var.ProjectDir)\Images\dialog.png" />
    <WixVariable Id="WixUILicenseRtf" Value="$(var.RepoDir)\installer\License.rtf" />
    <Property Id="INSTALLSTARTMENUSHORTCUT" Value="1"/>
    <Property Id="CREATESCHEDULEDTASK" Value="1"/>
    <Property Id="WixShellExecTarget" Value="[#PowerToys_ActionRunner.exe]" />

    <SetProperty Action="SetDEFAULTBOOTSTRAPPERINSTALLFOLDER" Id="DEFAULTBOOTSTRAPPERINSTALLFOLDER" Value="[ProgramFiles64Folder]PowerToys" Before="SetBOOTSTRAPPERINSTALLFOLDER" Sequence="execute">
    </SetProperty>
    <!-- In case we didn't receive a value from the bootstrapper. -->
    <SetProperty Action="SetBOOTSTRAPPERINSTALLFOLDER" Id="BOOTSTRAPPERINSTALLFOLDER" Value="[DEFAULTBOOTSTRAPPERINSTALLFOLDER]" Before="DetectPrevInstallPath" Sequence="execute">
      <![CDATA[BOOTSTRAPPERINSTALLFOLDER = ""]]>
    </SetProperty>
    <!-- Have to compare value sent by bootstrapper to default to avoid using it, as a check to verify it's not default. This hack can be removed if it's possible to set the bootstrapper option to the previous install folder -->
    <SetProperty Action="SetINSTALLFOLDERTOPREVIOUSINSTALLFOLDER" Id="INSTALLFOLDER" Value="[PREVIOUSINSTALLFOLDER]" After="DetectPrevInstallPath" Sequence="execute">
      <![CDATA[BOOTSTRAPPERINSTALLFOLDER = DEFAULTBOOTSTRAPPERINSTALLFOLDER AND PREVIOUSINSTALLFOLDER <> ""]]>
    </SetProperty>
    <SetProperty Action="SetINSTALLFOLDERTOBOOTSTRAPPERINSTALLFOLDER" Id="INSTALLFOLDER" Value="[BOOTSTRAPPERINSTALLFOLDER]" After="DetectPrevInstallPath" Sequence="execute">
      <![CDATA[BOOTSTRAPPERINSTALLFOLDER <> DEFAULTBOOTSTRAPPERINSTALLFOLDER OR PREVIOUSINSTALLFOLDER = ""]]>
    </SetProperty>

    <InstallExecuteSequence>
      <Custom Action="DetectPrevInstallPath" After="AppSearch" />
      <Custom Action="SetRegisterPowerToysSchTaskParam" Before="RegisterPowerToysSchTask" />
      <Custom Action="SetApplyModulesRegistryChangeSetsParam" Before="ApplyModulesRegistryChangeSets" />
      <Custom Action="SetUnApplyModulesRegistryChangeSetsParam" Before="UnApplyModulesRegistryChangeSets" />
<<<<<<< HEAD
=======
      <Custom Action="SetCreateWinAppSDKHardlinksParam" Before="CreateWinAppSDKHardlinks" />
      <Custom Action="SetDeleteWinAppSDKHardlinksParam" Before="DeleteWinAppSDKHardlinks" />
      <Custom Action="SetCreatePTInteropHardlinksParam" Before="CreatePTInteropHardlinks" />
      <Custom Action="SetDeletePTInteropHardlinksParam" Before="DeletePTInteropHardlinks" />
      <Custom Action="SetCreateDotnetRuntimeHardlinksParam" Before="CreateDotnetRuntimeHardlinks" />
      <Custom Action="SetDeleteDotnetRuntimeHardlinksParam" Before="DeleteDotnetRuntimeHardlinks" />
>>>>>>> 46099058
      <Custom Action="RegisterPowerToysSchTask" After="InstallFiles">
        NOT Installed and CREATESCHEDULEDTASK = 1
      </Custom>
      <Custom Action="ApplyModulesRegistryChangeSets" After="InstallFiles">
        NOT Installed
      </Custom>
<<<<<<< HEAD
=======
      <Custom Action="CreateWinAppSDKHardlinks" After="InstallFiles">
        NOT Installed
      </Custom>
      <Custom Action="CreatePTInteropHardlinks" After="InstallFiles">
        NOT Installed
      </Custom>
      <Custom Action="CreateDotnetRuntimeHardlinks" After="InstallFiles">
        NOT Installed
      </Custom>
>>>>>>> 46099058
      <Custom Action="WixCloseApplications" Before="RemoveFiles" />
      <Custom Action="RemovePowerToysSchTasks" After="RemoveFiles" />
      <!-- TODO: Use to activate embedded MSIX -->
      <!--<Custom Action="InstallEmbeddedMSIXTask" After="InstallFinalize">
        NOT Installed
      </Custom>-->
      <Custom Action="TelemetryLogInstallSuccess" After="InstallFinalize">
        NOT Installed
      </Custom>
      <Custom Action="TelemetryLogUninstallSuccess" After="InstallFinalize">
        Installed and (NOT UPGRADINGPRODUCTCODE) AND (REMOVE="ALL")
      </Custom>
      <Custom Action="UnApplyModulesRegistryChangeSets" Before="RemoveFiles">
        Installed AND (REMOVE="ALL")
      </Custom>
      <Custom Action="UnRegisterContextMenuPackages" Before="RemoveFiles">
        Installed AND (REMOVE="ALL")
      </Custom>
<<<<<<< HEAD
=======
      <Custom Action="DeleteWinAppSDKHardlinks" Before="RemoveFiles">
        Installed AND (REMOVE="ALL")
      </Custom>
      <Custom Action="DeletePTInteropHardlinks" Before="RemoveFiles">
        Installed AND (REMOVE="ALL")
      </Custom>

      <Custom Action="DeleteDotnetRuntimeHardlinks" Before="RemoveFiles">
        Installed AND (REMOVE="ALL")
      </Custom>
>>>>>>> 46099058

      <!-- TODO: Use to activate embedded MSIX -->
      <!--<Custom Action="UninstallEmbeddedMSIXTask" After="InstallFinalize">
        Installed AND (REMOVE="ALL")
      </Custom>-->
      <Custom Action="TerminateProcesses" Before="InstallValidate" />

      <Custom Action="LaunchPowerToys" After="InstallFinalize">NOT Installed</Custom>

    </InstallExecuteSequence>

    <CustomAction
      Id="LaunchPowerToys"
      Execute="immediate"
      Impersonate="yes"
      Return="asyncNoWait"
      FileKey="PowerToys.exe"
      ExeCommand="--dont-elevate" />

    <CustomAction
      Id="TerminateProcesses"
      Return="ignore"
      Execute="immediate"
      BinaryKey="PTCustomActions"
      DllEntry="TerminateProcessesCA" />

    <CustomAction Id="SetRegisterPowerToysSchTaskParam"
                  Property="RegisterPowerToysSchTask"
                  Value="[INSTALLFOLDER]PowerToys.exe" />

    <CustomAction Id="SetApplyModulesRegistryChangeSetsParam"
                    Property="ApplyModulesRegistryChangeSets"
                    Value="[INSTALLFOLDER]" />

    <CustomAction Id="SetUnApplyModulesRegistryChangeSetsParam"
                    Property="UnApplyModulesRegistryChangeSets"
                    Value="[INSTALLFOLDER]" />
<<<<<<< HEAD
=======

    <CustomAction Id="SetCreateWinAppSDKHardlinksParam"
                    Property="CreateWinAppSDKHardlinks"
                    Value="[INSTALLFOLDER]" />

    <CustomAction Id="SetDeleteWinAppSDKHardlinksParam"
                    Property="DeleteWinAppSDKHardlinks"
                    Value="[INSTALLFOLDER]" />

    <CustomAction Id="SetCreatePTInteropHardlinksParam"
                    Property="CreatePTInteropHardlinks"
                    Value="[INSTALLFOLDER]" />

    <CustomAction Id="SetDeletePTInteropHardlinksParam"
                    Property="DeletePTInteropHardlinks"
                    Value="[INSTALLFOLDER]" />

    <CustomAction Id="SetCreateDotnetRuntimeHardlinksParam"
                    Property="CreateDotnetRuntimeHardlinks"
                    Value="[INSTALLFOLDER]" />

    <CustomAction Id="SetDeleteDotnetRuntimeHardlinksParam"
                    Property="DeleteDotnetRuntimeHardlinks"
                    Value="[INSTALLFOLDER]" />
>>>>>>> 46099058

    <!-- Needs to Impersonate="no" and Execute="deferred" in order to run elevated. -->
    <CustomAction Id="RegisterPowerToysSchTask"
                  Return="ignore"
                  Impersonate="no"
                  Execute="deferred"
                  BinaryKey="PTCustomActions"
                  DllEntry="CreateScheduledTaskCA"
                   />

    <CustomAction Id="DeleteWinAppSDKHardlinks"
                      Return="ignore"
                Impersonate="no"
                Execute="deferred"
                BinaryKey="PTCustomActions"
                DllEntry="DeleteWinAppSDKHardlinksCA"
                  />

    <CustomAction Id="CreateWinAppSDKHardlinks"
                      Return="ignore"
                Impersonate="no"
                Execute="deferred"
                BinaryKey="PTCustomActions"
                DllEntry="CreateWinAppSDKHardlinksCA"
                  />

    <CustomAction Id="DeletePTInteropHardlinks"
                      Return="ignore"
                Impersonate="no"
                Execute="deferred"
                BinaryKey="PTCustomActions"
                DllEntry="DeletePTInteropHardlinksCA"
                  />

    <CustomAction Id="CreatePTInteropHardlinks"
                      Return="ignore"
                Impersonate="no"
                Execute="deferred"
                BinaryKey="PTCustomActions"
                DllEntry="CreatePTInteropHardlinksCA"
                  />

    <CustomAction Id="DeleteDotnetRuntimeHardlinks"
                Impersonate="no"
                Execute="deferred"
                BinaryKey="PTCustomActions"
                DllEntry="DeleteDotnetRuntimeHardlinksCA"
                  />

    <CustomAction Id="CreateDotnetRuntimeHardlinks"
                Impersonate="no"
                Execute="deferred"
                BinaryKey="PTCustomActions"
                DllEntry="CreateDotnetRuntimeHardlinksCA"
                  />

    <CustomAction Id="RemovePowerToysSchTasks"
                  Return="ignore"
                  Impersonate="no"
                  Execute="deferred"
                  BinaryKey="PTCustomActions"
                  DllEntry="RemoveScheduledTasksCA"
                   />

    <CustomAction Id="InstallEmbeddedMSIXTask"
<<<<<<< HEAD
                  Return="ignore"
                  Impersonate="yes"
                  BinaryKey="PTCustomActions"
                  DllEntry="InstallEmbeddedMSIXCA"
                   />

    <CustomAction Id="UninstallEmbeddedMSIXTask"
                  Return="ignore"
                  Impersonate="yes"
                  BinaryKey="PTCustomActions"
=======
                  Return="ignore"
                  Impersonate="yes"
                  BinaryKey="PTCustomActions"
                  DllEntry="InstallEmbeddedMSIXCA"
                   />

    <CustomAction Id="UninstallEmbeddedMSIXTask"
                  Return="ignore"
                  Impersonate="yes"
                  BinaryKey="PTCustomActions"
>>>>>>> 46099058
                  DllEntry="UninstallEmbeddedMSIXCA"
                   />

    <CustomAction Id="TelemetryLogInstallSuccess"
              Return="ignore"
              Impersonate="yes"
              BinaryKey="PTCustomActions"
              DllEntry="TelemetryLogInstallSuccessCA"
                   />

    <CustomAction Id="TelemetryLogInstallCancel"
                  Return="ignore"
                  Impersonate="yes"
                  BinaryKey="PTCustomActions"
                  DllEntry="TelemetryLogInstallCancelCA"
                   />

    <CustomAction Id="TelemetryLogInstallFail"
                  Return="ignore"
                  Impersonate="yes"
                  BinaryKey="PTCustomActions"
                  DllEntry="TelemetryLogInstallFailCA"
                   />

    <CustomAction Id="TelemetryLogUninstallSuccess"
                  Return="ignore"
                  Impersonate="yes"
                  BinaryKey="PTCustomActions"
                  DllEntry="TelemetryLogUninstallSuccessCA"
                   />

    <CustomAction Id="TelemetryLogUninstallCancel"
                  Return="ignore"
                  Impersonate="yes"
                  BinaryKey="PTCustomActions"
                  DllEntry="TelemetryLogUninstallCancelCA"
                   />

    <CustomAction Id="TelemetryLogUninstallFail"
                  Return="ignore"
                  Impersonate="yes"
                  BinaryKey="PTCustomActions"
                  DllEntry="TelemetryLogUninstallFailCA"
                   />

    <CustomAction Id="TelemetryLogRepairCancel"
                  Return="ignore"
                  Impersonate="yes"
                  BinaryKey="PTCustomActions"
                  DllEntry="TelemetryLogRepairCancelCA"
                   />

    <CustomAction Id="TelemetryLogRepairFail"
                  Return="ignore"
                  Impersonate="yes"
                  BinaryKey="PTCustomActions"
                  DllEntry="TelemetryLogRepairFailCA"
                   />

    <CustomAction Id="DetectPrevInstallPath"
                  Return="check"
                  Impersonate="yes"
                  BinaryKey="PTCustomActions"
                  DllEntry="DetectPrevInstallPathCA"
                  />

    <CustomAction Id="ApplyModulesRegistryChangeSets"
                  Return="check"
                  Impersonate="yes"
                  Execute="deferred"
                  BinaryKey="PTCustomActions"
                  DllEntry="ApplyModulesRegistryChangeSetsCA"
                  />

    <CustomAction Id="UnApplyModulesRegistryChangeSets"
                  Return="check"
                  Impersonate="yes"
                  Execute="deferred"
                  BinaryKey="PTCustomActions"
                  DllEntry="UnApplyModulesRegistryChangeSetsCA"
                  />

    <CustomAction Id="UnRegisterContextMenuPackages"
                      Return="ignore"
                Impersonate="yes"
                Execute="deferred"
                BinaryKey="PTCustomActions"
                DllEntry="UnRegisterContextMenuPackagesCA"
                  />

<<<<<<< HEAD

=======
>>>>>>> 46099058
    <!-- Close 'PowerToys.exe' before uninstall-->
    <Property Id="MSIRESTARTMANAGERCONTROL" Value="DisableShutdown" />
    <Property Id="MSIFASTINSTALL" Value="DisableShutdown" />
    <util:CloseApplication CloseMessage="yes" Target="PowerToys.exe" ElevatedCloseMessage="yes" RebootPrompt="no" TerminateProcess="0" />
  </Product>

  <Fragment>
    <Binary Id="PTCustomActions" SourceFile="$(var.PowerToysSetupCustomActions.TargetPath)" />
  </Fragment>

  <Fragment>
    <Directory Id="TARGETDIR" Name="SourceDir">
      <Directory Id="ProgramFiles64Folder">
        <Directory Id="INSTALLFOLDER" Name="PowerToys">
<<<<<<< HEAD
=======
          <Directory Id="DllsFolder" Name="dll">
            <Directory Id="DotnetDlls" Name="dotnet" />
            <Directory Id="WinAppSDKDlls" Name="WinAppSDK" />
            <Directory Id="PowerToysInteropDlls" Name="Interop" />
          </Directory>
>>>>>>> 46099058
          <Directory Id="ToolsFolder" Name="Tools"/>
          <Directory Id="ModulesInstallFolder" Name="modules">
            <Directory Id="ImageResizerInstallFolder" Name="$(var.ImageResizerProjectName)">
              <Directory Id="ImageResizerAssetsFolder" Name="Assets" />
            </Directory>
            <Directory Id="PowerAccentInstallFolder" Name="$(var.PowerAccentProjectName)">
            </Directory>
<<<<<<< HEAD
=======
            <Directory Id="FileLocksmithInstallFolder" Name="$(var.FileLocksmithProjectName)">
              <Directory Id="FileLocksmithAssetsInstallFolder" Name="Assets" />
            </Directory>
>>>>>>> 46099058
            <Directory Id="PowerRenameInstallFolder" Name="$(var.PowerRenameProjectName)">
              <Directory Id="PowerRenameAssetsFolder" Name="Assets" />
							<Directory Id="PowerRenameMicrosoftUIXamlInstallFolder" Name="Microsoft.UI.Xaml">
                            	<Directory Id="PowerRenameMicrosoftUIXamlAssetsInstallFolder" Name="Assets" />
                        	</Directory>
                        </Directory>
            <Directory Id="ShortcutGuideInstallFolder" Name="ShortcutGuide">
              <Directory Id="ShortcutGuideExecutableInstallFolder" Name="ShortcutGuide">
                <Directory Id="ShortcutGuideSvgsInstallFolder" Name="svgs"/>
              </Directory>
              <Directory Id="ShortcutGuideModuleInterfaceInstallFolder" Name="ShortcutGuideModuleInterface"/>
            </Directory>
            <Directory Id="VideoConferenceInstallFolder" Name="$(var.VideoConferenceProjectName)">
              <Directory Id="VideoConferenceIconsFolder" Name="Icons" />
            </Directory>
            <Directory Id="FileExplorerPreviewInstallFolder" Name="FileExplorerPreview">
              <Directory Id="MonacoPreviewHandlerMonacoCustomLanguagesFolder" Name="customLanguages" />
              <Directory Id="MonacoPreviewHandlerMonacoSRCFolder" Name="monacoSRC" />
            </Directory>
            <Directory Id="FancyZonesInstallFolder" Name="$(var.FancyZonesProjectName)" />
            <Directory Id="PowerOCRInstallFolder" Name="$(var.PowerOCRProjectName)" />
            <Directory Id="AwakeInstallFolder" Name="$(var.AwakeProjectName)">
              <Directory Id="AwakeImagesFolder" Name="Images" />
            </Directory>

            <!-- KBM -->
            <Directory Id="KeyboardManagerInstallFolder" Name="$(var.KeyboardManagerProjectName)">
              <Directory Id="KeyboardManagerEditorInstallFolder" Name="KeyboardManagerEditor" />
              <Directory Id="KeyboardManagerEngineInstallFolder" Name="KeyboardManagerEngine" />
            </Directory>

            <!-- Color Picker -->
            <Directory Id="ColorPickerInstallFolder" Name="$(var.ColorPickerProjectName)">
              <Directory Id="ColorPickerResourcesFolder" Name="Resources"/>
            </Directory>

            <!-- Mouse Utils -->
            <Directory Id="MouseUtilsInstallFolder" Name="$(var.MouseUtilsProjectName)">
            </Directory>

            <!-- AlwaysOnTop -->
            <Directory Id="AlwaysOnTopInstallFolder" Name="$(var.AlwaysOnTopProjectName)">
            </Directory>

            <!-- MeasureTool -->
            <Directory Id="MeasureToolInstallFolder" Name="$(var.MeasureToolProjectName)">
                <Directory Id="MeasureToolMicrosoftUIXamlInstallFolder" Name="Microsoft.UI.Xaml">
                  <Directory Id="MeasureToolMicrosoftUIXamlAssetsInstallFolder" Name="Assets" />
                </Directory>
            </Directory>
<<<<<<< HEAD

=======
            
            <!-- Hosts -->
            <Directory Id="HostsInstallFolder" Name="$(var.HostsProjectName)">
              <Directory Id="HostsAssetsFolder" Name="Assets" />
              <Directory Id="HostsMicrosoftUIXamlInstallFolder" Name="Microsoft.UI.Xaml">
                <Directory Id="HostsMicrosoftUIXamlAssetsInstallFolder" Name="Assets" />
              </Directory>
            </Directory>
            
>>>>>>> 46099058
            <!-- Launcher -->
            <Directory Id="LauncherInstallFolder" Name="launcher">
              <Directory Id="LauncherImagesFolder" Name="Images" />
              <Directory Id="LauncherPropertiesFolder" Name="Properties" />

              <!-- Plugins -->
              <Directory Id="LauncherPluginsFolder" Name="Plugins">
                <Directory Id="WebSearchPluginFolder" Name="WebSearch">
                  <Directory Id="WebSearchImagesFolder" Name="Images" />
                  <Directory Id="WebSearchLanguagesFolder" Name="Languages" />
                </Directory>
                <Directory Id="CalculatorPluginFolder" Name="Calculator">
                  <Directory Id="CalculatorImagesFolder" Name="Images" />
                  <Directory Id="CalculatorLanguagesFolder" Name="Languages" />
                </Directory>
                <Directory Id="FolderPluginFolder" Name="Folder">
                  <Directory Id="FolderPluginImagesFolder" Name="Images" />
                  <Directory Id="FolderPluginLanguagesFolder" Name="Languages" />
                </Directory>
                <Directory Id="ProgramPluginFolder" Name="Program">
                  <Directory Id="ProgramImagesFolder" Name="Images" />
                  <Directory Id="ProgramLanguagesFolder" Name="Languages" />
                </Directory>
                <Directory Id="ShellPluginFolder" Name="Shell">
                  <Directory Id="ShellImagesFolder" Name="Images" />
                  <Directory Id="ShellLanguagesFolder" Name="Languages" />
                </Directory>
                <Directory Id="IndexerPluginFolder" Name="Indexer">
                  <Directory Id="IndexerImagesFolder" Name="Images" />
                  <Directory Id="IndexerLanguagesFolder" Name="Languages" />
                </Directory>
                <Directory Id="UriPluginFolder" Name="Uri">
                  <Directory Id="UriImagesFolder" Name="Images" />
                  <Directory Id="UriLanguagesFolder" Name="Languages" />
                </Directory>
                <Directory Id="HistoryPluginFolder" Name="History">
                  <Directory Id="HistoryImagesFolder" Name="Images" />
                  <Directory Id="HistoryLanguagesFolder" Name="Languages" />
                </Directory>								
                <Directory Id="UnitConverterPluginFolder" Name="UnitConverter">
                  <Directory Id="UnitConverterImagesFolder" Name="Images" />
                  <Directory Id="UnitConverterLanguagesFolder" Name="Languages" />
                </Directory>
                <Directory Id="VSCodeWorkspacesPluginFolder" Name="VSCodeWorkspace">
                  <Directory Id="VSCodeWorkspaceImagesFolder" Name="Images" />
                  <Directory Id="VSCodeWorkspaceLanguagesFolder" Name="Languages" />
                </Directory>
                <Directory Id="WindowWalkerPluginFolder" Name="WindowWalker">
                  <Directory Id="WindowWalkerImagesFolder" Name="Images" />
                  <Directory Id="WindowWalkerLanguagesFolder" Name="Languages" />
                </Directory>
                <Directory Id="OneNotePluginFolder" Name="OneNote">
                  <Directory Id="OneNoteImagesFolder" Name="Images" />
                  <Directory Id="OneNoteLanguagesFolder" Name="Languages" />
                </Directory>
                <Directory Id="RegistryPluginFolder" Name="Registry">
                  <Directory Id="RegistryImagesFolder" Name="Images" />
                  <Directory Id="RegistryLanguagesFolder" Name="Languages" />
                </Directory>
                <Directory Id="ServicePluginFolder" Name="Service">
                  <Directory Id="ServiceImagesFolder" Name="Images" />
                </Directory>
                <Directory Id="WindowsTerminalPluginFolder" Name="WindowsTerminal">
                  <Directory Id="WindowsTerminalImagesFolder" Name="Images" />
                  <Directory Id="WindowsTerminalLanguagesFolder" Name="Languages" />
                </Directory>
                <Directory Id="SystemPluginFolder" Name="System">
                  <Directory Id="SystemImagesFolder" Name="Images" />
                </Directory>
                <Directory Id="TimeDatePluginFolder" Name="TimeDate">
                  <Directory Id="TimeDateImagesFolder" Name="Images" />
                  <Directory Id="TimeDateLanguagesFolder" Name="Languages" />
                </Directory>
                <Directory Id="TimeZonePluginFolder" Name="TimeZone">
                  <Directory Id="TimeZoneImagesFolder" Name="Images" />
                  <Directory Id="TimeZoneLanguagesFolder" Name="Languages" />
                </Directory>
                <Directory Id="WindowsSettingsPluginFolder" Name="WindowsSettings">
                  <Directory Id="WindowsSettingsImagesFolder" Name="Images" />
                  <Directory Id="WindowsSettingsLanguagesFolder" Name="Languages" />
                </Directory>
              </Directory>
            </Directory>
          </Directory>

          <!-- Settings -->
          <Directory Id="SettingsV2InstallFolder" Name="Settings">
            <Directory Id="SettingsV2AssetsInstallFolder" Name="Assets">
              <Directory Id="SettingsV2OOBEAssetsFluentIconsInstallFolder" Name="FluentIcons" />
              <Directory Id="SettingsV2AssetsModulesInstallFolder" Name="Modules" >
                <Directory Id="SettingsV2OOBEAssetsModulesInstallFolder" Name="OOBE" />
              </Directory>
            </Directory>
                        <Directory Id="SettingsV2MicrosoftUIXamlInstallFolder" Name="Microsoft.UI.Xaml">
                            <Directory Id="SettingsV2MicrosoftUIXamlAssetsInstallFolder" Name="Assets" />
                        </Directory>
                    </Directory>
                </Directory>
            </Directory>
      <Directory Id="ProgramMenuFolder">
        <Directory Id="ApplicationProgramsFolder" Name="PowerToys (Preview)"/>
      </Directory>
      <Directory Id="DesktopFolder" Name="Desktop" />
    </Directory>
  </Fragment>

  <Fragment>
    <DirectoryRef Id="INSTALLFOLDER" FileSource="$(var.BinDir)">
      <Component Id="powertoys_toast_clsid" Win64="yes">
        <RemoveFolder Id='Remove_powertoys_toast_clsid' On='uninstall' />
        <RegistryKey Root="HKCR" Key="Software\Classes\CLSID\{DD5CACDA-7C2E-4997-A62A-04A597B58F76}">
          <RegistryValue Type="string" Value="PowerToys Toast Notifications Background Activator" />
          <RegistryValue Type="string" Key="LocalServer32" Value="[INSTALLFOLDER]PowerToys.exe -ToastActivated" />
          <RegistryValue Type="string" Key="LocalServer32" Name="ThreadingModel" Value="Apartment" />
        </RegistryKey>
      </Component>
      <Component Id="powertoys_exe" Win64="yes">
        <File Id="PowerToys.exe" KeyPath="yes" Checksum="yes" />
        <RegistryKey Root="HKLM" Key="Software\Classes\powertoys">
          <RegistryValue Type="string" Name="URL Protocol" Value=""/>
          <RegistryValue Type="string" Value="URL:PowerToys custom internal URI protocol"/>
          <RegistryKey Key="DefaultIcon">
            <RegistryValue Type="string" Value="PowerToys.exe" />
          </RegistryKey>
          <RegistryKey Key="shell\open\command">
            <RegistryValue Type="string" Value="&quot;[INSTALLFOLDER]PowerToys.exe&quot; &quot;%1&quot;" />
          </RegistryKey>
        </RegistryKey>
      </Component>
      <Component Id="BackgroundActivator_dll" Win64="yes">
        <File Id="PowerToys.BackgroundActivatorDLL.dll" KeyPath="yes" Checksum="yes" />
      </Component>
      <Component Id="PowerToys_ActionRunner_exe" Win64="yes">
        <File Id="PowerToys.ActionRunner.exe" KeyPath="yes" Checksum="yes" />
      </Component>
      <Component Id="PowerToys_Update_exe" Win64="yes">
        <File Id="PowerToys.Update.exe" KeyPath="yes" Checksum="yes" />
      </Component>
      <Component Id="License_rtf" Win64="yes">
        <File Source="$(var.RepoDir)\installer\License.rtf" Id="License.rtf" KeyPath="yes" />
      </Component>
      <Component Id="Notice_md" Win64="yes">
        <File Source="$(var.RepoDir)\Notice.md" Id="Notice.md" KeyPath="yes" />
      </Component>
<<<<<<< HEAD
      <Component Id="powertoysinterop_dll" Win64="yes">
        <File Id="PowerToys.Interop.dll" KeyPath="yes" Checksum="yes" />
      </Component>
=======
>>>>>>> 46099058
    </DirectoryRef>

    <DirectoryRef Id="ApplicationProgramsFolder">
      <Component Id="PowerToysStartMenuShortcut" >
        <Shortcut Id="ApplicationStartMenuShortcut"
        Name="PowerToys (Preview)"
        Description="PowerToys - Windows system utilities to maximize productivity"
        Icon="powertoys.exe"
        IconIndex="0"
        Target="[!PowerToys.exe]"
        WorkingDirectory="INSTALLFOLDER">
          <ShortcutProperty Key="System.AppUserModel.ID" Value="Microsoft.PowerToysWin32"/>
        </Shortcut>
        <RemoveFolder Id="CleanUpStartMenuShortCut" Directory="ApplicationProgramsFolder" On="uninstall"/>
        <!-- ApplicationStartMenuShortcut is implicitly installed in HKCU, so WIX won't allow changing this reg value to HKLM. -->
        <RegistryValue Root="HKCU" Key="Software\Microsoft\PowerToys" Name="installed" Type="integer" Value="1" KeyPath="yes"/>
      </Component>
    </DirectoryRef>

    <!-- Shortcut guide files -->
    <DirectoryRef Id="ShortcutGuideSvgsInstallFolder" FileSource="$(var.ShortcutGuideExecutable)\svgs\">
      <?foreach File in $(var.ShortcutGuideSvgsFiles)?>
      <Component Id="ShortcutGuideSvgs_$(var.File)" Win64="yes">
        <File Source="$(var.ShortcutGuideExecutable)\svgs\$(var.File)" />
      </Component>
      <?endforeach?>
    </DirectoryRef>
<<<<<<< HEAD

    <!-- FancyZone -->
    <DirectoryRef Id="FancyZonesInstallFolder" FileSource="$(var.BinDir)modules\">
      <?foreach File in $(var.FancyZonesFiles)?>
      <Component Id="Module_FancyZones_$(var.File)" Win64="yes">
        <File Id="Module_FancyZones_File_$(var.File)" Source="$(var.BinDir)modules\$(var.FancyZonesProjectName)\$(var.File)" />
      </Component>
      <?endforeach?>
    </DirectoryRef>

    <DirectoryRef Id="ToolsFolder">
      <Component Id="BugReportTool_exe" Win64="yes">
        <File Source="$(var.BinDir)BugReportTool\PowerToys.BugReportTool.exe" Id="BugReportTool.exe" KeyPath="yes" Checksum="yes" />
      </Component>
      <Component Id="WebcamReportTool_exe" Win64="yes">
        <File Source="$(var.BinDir)WebcamReportTool\PowerToys.WebcamReportTool.exe" Id="WebcamReportTool.exe" Checksum="yes" />
      </Component>
=======

    <!-- FancyZone -->
    <DirectoryRef Id="FancyZonesInstallFolder" FileSource="$(var.BinDir)modules\">
      <?foreach File in $(var.FancyZonesFiles)?>
      <Component Id="Module_FancyZones_$(var.File)" Win64="yes">
        <File Id="Module_FancyZones_File_$(var.File)" Source="$(var.BinDir)modules\$(var.FancyZonesProjectName)\$(var.File)" />
      </Component>
      <?endforeach?>
    </DirectoryRef>

    <DirectoryRef Id="ToolsFolder">
      <Component Id="BugReportTool_exe" Win64="yes">
        <File Source="$(var.BinDir)BugReportTool\PowerToys.BugReportTool.exe" Id="BugReportTool.exe" KeyPath="yes" Checksum="yes" />
      </Component>
      <Component Id="WebcamReportTool_exe" Win64="yes">
        <File Source="$(var.BinDir)WebcamReportTool\PowerToys.WebcamReportTool.exe" Id="WebcamReportTool.exe" Checksum="yes" />
      </Component>
>>>>>>> 46099058
      <Component Id="StylesReportTool_exe" Win64="yes">
        <File Source="$(var.BinDir)StylesReportTool\PowerToys.StylesReportTool.exe" Id="StylesReportTool.exe" Checksum="yes" />
      </Component>
    </DirectoryRef>

<<<<<<< HEAD
=======
    <DirectoryRef Id="DotnetDlls">
      <!-- !Warning! Make sure to change Component Guid if you update the file list -->
      <Component Id="Dlls_DotnetFiles_Component" Guid="19488F16-3399-40AB-B7C4-CE3F27C1B294" Win64="yes">
      <?foreach File in $(var.DotnetRuntimeFiles)?>
        <File Source="$(var.BinDir)Settings\$(var.File)" />
      <?endforeach?>
      <?foreach File in $(var.DotnetRuntimeWPFFiles)?>
        <File Source="$(var.BinDir)\modules\\ColorPicker\$(var.File)" />
      <?endforeach?>
      </Component>
    </DirectoryRef>

    <DirectoryRef Id="WinAppSDKDlls">
      <?foreach File in $(var.WinAppSDKFiles)?>
      <Component Id="Dlls_WinAppSdkFiles_$(var.File)" Win64="yes">
        <File Id="Dlls_WinAppSdk_File_$(var.File)" Source="$(var.BinDir)Settings\$(var.File)" />
      </Component>
      <?endforeach?>
    </DirectoryRef>

    <DirectoryRef Id="PowerToysInteropDlls">
      <?foreach File in $(var.PowerToysInteropFiles)?>
      <Component Id="Dlls_PowerToysInteropFiles_$(var.File)" Win64="yes">
        <File Id="Dlls_PowerToysInterop_File_$(var.File)" Source="$(var.BinDir)\$(var.File)" />
      </Component>
      <?endforeach?>
    </DirectoryRef>

>>>>>>> 46099058
    <DirectoryRef Id="ModulesInstallFolder" FileSource="$(var.BinDir)modules\">
      <Component Id="Module_PowerPreview_Registry" Win64="yes">
        <!-- Update Key to use IE11 for prevhost.exe -->
        <RegistryKey Root="HKLM" Key="Software\Microsoft\Internet Explorer\Main\FeatureControl\FEATURE_BROWSER_EMULATION">
          <RegistryValue Type="integer" Name="prevhost.exe" Value="11000" />
        </RegistryKey>
        <!-- Update Key to use IE11 for dllhost.exe -->
        <RegistryKey Root="HKLM" Key="Software\Microsoft\Internet Explorer\Main\FeatureControl\FEATURE_BROWSER_EMULATION">
          <RegistryValue Type="integer" Name="dllhost.exe" Value="11000" />
        </RegistryKey>
      </Component>
    </DirectoryRef>

    <!-- Image Resizer -->
    <DirectoryRef Id="ImageResizerInstallFolder" FileSource="$(var.BinDir)modules\$(var.ImageResizerProjectName)">
      <?foreach File in $(var.ImageResizerFiles)?>
      <Component Id="Module_ImageResizer_$(var.File)" Win64="yes">
        <File Id="Module_ImageResizer_File_$(var.File)" Source="$(var.BinDir)modules\$(var.ImageResizerProjectName)\$(var.File)" />
      </Component>
      <?endforeach?>
      <Component Id="Module_ImageResizer_Registry" Win64="yes">
        <RegistryKey Root="HKLM" Key="Software\Classes\CLSID\{51B4D7E5-7568-4234-B4BB-47FB3C016A69}\InprocServer32">
          <RegistryValue Value="[ImageResizerInstallFolder]PowerToys.ImageResizerExt.dll" Type="string" />
          <RegistryValue Name="ThreadingModel" Value="Apartment" Type="string" />
        </RegistryKey>

        <!-- Registry Key for the drag and drop handler -->
        <!-- To use later on when we want to install per user.
                <RegistryValue Root="HKCU"
                               Key="Software\Classes\Directory\ShellEx\DragDropHandlers\ImageResizer"
                               Value="{51B4D7E5-7568-4234-B4BB-47FB3C016A69}"
                               Type="string" />
                               -->
        <RegistryValue Root="HKCR"
                       Key="Directory\ShellEx\DragDropHandlers\ImageResizer"
                       Value="{51B4D7E5-7568-4234-B4BB-47FB3C016A69}"
                       Type="string" />
        <!-- Registry Keys for the context menu handler for each of the following image formats: bmp, dib, gif, jfif, jpe, jpeg, jpg, jxr, png, rle, tif, tiff, wdp  -->
        <RegistryValue Root="HKCR"
                         Key="SystemFileAssociations\.bmp\ShellEx\ContextMenuHandlers\ImageResizer"
                         Value="{51B4D7E5-7568-4234-B4BB-47FB3C016A69}"
                         Type="string" />
        <RegistryValue Root="HKCR"
                       Key="SystemFileAssociations\.dib\ShellEx\ContextMenuHandlers\ImageResizer"
                       Value="{51B4D7E5-7568-4234-B4BB-47FB3C016A69}"
                       Type="string" />
        <RegistryValue Root="HKCR"
                       Key="SystemFileAssociations\.gif\ShellEx\ContextMenuHandlers\ImageResizer"
                       Value="{51B4D7E5-7568-4234-B4BB-47FB3C016A69}"
                       Type="string" />
        <RegistryValue Root="HKCR"
                       Key="SystemFileAssociations\.jfif\ShellEx\ContextMenuHandlers\ImageResizer"
                       Value="{51B4D7E5-7568-4234-B4BB-47FB3C016A69}"
                       Type="string" />
        <RegistryValue Root="HKCR"
                       Key="SystemFileAssociations\.jpe\ShellEx\ContextMenuHandlers\ImageResizer"
                       Value="{51B4D7E5-7568-4234-B4BB-47FB3C016A69}"
                       Type="string" />
        <RegistryValue Root="HKCR"
                       Key="SystemFileAssociations\.jpeg\ShellEx\ContextMenuHandlers\ImageResizer"
                       Value="{51B4D7E5-7568-4234-B4BB-47FB3C016A69}"
                       Type="string" />
        <RegistryValue Root="HKCR"
                       Key="SystemFileAssociations\.jpg\ShellEx\ContextMenuHandlers\ImageResizer"
                       Value="{51B4D7E5-7568-4234-B4BB-47FB3C016A69}"
                       Type="string" />
        <RegistryValue Root="HKCR"
                       Key="SystemFileAssociations\.jxr\ShellEx\ContextMenuHandlers\ImageResizer"
                       Value="{51B4D7E5-7568-4234-B4BB-47FB3C016A69}"
                       Type="string" />
        <RegistryValue Root="HKCR"
                       Key="SystemFileAssociations\.png\ShellEx\ContextMenuHandlers\ImageResizer"
                       Value="{51B4D7E5-7568-4234-B4BB-47FB3C016A69}"
                       Type="string" />
        <RegistryValue Root="HKCR"
                       Key="SystemFileAssociations\.rle\ShellEx\ContextMenuHandlers\ImageResizer"
                       Value="{51B4D7E5-7568-4234-B4BB-47FB3C016A69}"
                       Type="string" />
        <RegistryValue Root="HKCR"
                       Key="SystemFileAssociations\.tif\ShellEx\ContextMenuHandlers\ImageResizer"
                       Value="{51B4D7E5-7568-4234-B4BB-47FB3C016A69}"
                       Type="string" />
        <RegistryValue Root="HKCR"
                       Key="SystemFileAssociations\.tiff\ShellEx\ContextMenuHandlers\ImageResizer"
                       Value="{51B4D7E5-7568-4234-B4BB-47FB3C016A69}"
                       Type="string" />
        <RegistryValue Root="HKCR"
                       Key="SystemFileAssociations\.wdp\ShellEx\ContextMenuHandlers\ImageResizer"
                       Value="{51B4D7E5-7568-4234-B4BB-47FB3C016A69}"
                       Type="string" />
      </Component>
    </DirectoryRef>

    <DirectoryRef Id="ImageResizerAssetsFolder" FileSource="$(var.BinDir)modules\$(var.ImageResizerProjectName)">
      <!-- !Warning! Make sure to change Component Guid if you update the file list -->
      <Component Id="ImageResizer_ImageResizerSparsePackageAssets" Guid="CC1B81A0-7971-4FAA-A3E6-4CE4DD0EC7C1" Win64="yes">
          <?foreach File in $(var.ImageResizerSparsePackageAssets)?>
              <File Id="ImageResizerSparsePackageAssets_$(var.File)" Source="$(var.BinDir)modules\$(var.ImageResizerProjectName)\Assets\$(var.File)" />
          <?endforeach?>
      </Component>
    </DirectoryRef>

    <!-- PowerAccent -->
    <DirectoryRef Id="PowerAccentInstallFolder" FileSource="$(var.BinDir)modules\$(var.PowerAccentProjectName)">
      <?foreach File in $(var.PowerAccentFiles)?>
      <Component Id="PowerAccent_$(var.File)" Win64="yes">
        <File Id="PowerAccentFile_$(var.File)" Source="$(var.BinDir)modules\$(var.PowerAccentProjectName)\$(var.File)" />
      </Component>
      <?endforeach?>
    </DirectoryRef>

<<<<<<< HEAD
    <!-- PowerRename -->
    <DirectoryRef Id="PowerRenameInstallFolder" FileSource="$(var.BinDir)modules\$(var.PowerRenameProjectName)">
      <?foreach File in $(var.PowerRenameFiles)?>
      <Component Id="PowerRename_$(var.File)" Win64="yes">
        <File Source="$(var.BinDir)modules\$(var.PowerRenameProjectName)\$(var.File)" />
      </Component>
      <?endforeach?>
      <!-- !Warning! Make sure to change Component Guid if you update something here -->
      <Component Id="Module_PowerRename" Guid="40D43079-240E-402D-8CE8-571BFFA71175" Win64="yes">
        <RegistryKey Root="HKLM" Key="Software\Classes\CLSID\{0440049F-D1DC-4E46-B27B-98393D79486B}">
          <RegistryValue Type="string" Value="PowerRename Shell Extension" />
          <RegistryValue Type="string" Name="ContextMenuOptIn" Value="" />
          <RegistryValue Type="string" Key="InprocServer32" Value="[PowerRenameInstallFolder]PowerToys.PowerRenameExt.dll" />
          <RegistryValue Type="string" Key="InprocServer32" Name="ThreadingModel" Value="Apartment" />
        </RegistryKey>
        <RegistryKey Root="HKLM" Key="Software\Classes\AllFileSystemObjects\ShellEx\ContextMenuHandlers\PowerRenameExt">
          <RegistryValue Type="string" Value="{0440049F-D1DC-4E46-B27B-98393D79486B}"/>
=======
    <!-- FileLocksmith -->
    <DirectoryRef Id="FileLocksmithInstallFolder" FileSource="$(var.BinDir)modules\$(var.FileLocksmithProjectName)">
      <?foreach File in $(var.FileLocksmithFiles)?>
      <Component Id="FileLocksmith_$(var.File)" Win64="yes">
        <File Id="FileLocksmithFile_$(var.File)" Source="$(var.BinDir)modules\$(var.FileLocksmithProjectName)\$(var.File)" />
      </Component>
      <?endforeach?>
      <!-- !Warning! Make sure to change Component Guid if you update something here -->
      <Component Id="Module_FileLocksmith" Guid="108D3EC1-E6E0-4E81-88EF-25966133CB41" Win64="yes">
        <RegistryKey Root="HKLM" Key="Software\Classes\CLSID\{84D68575-E186-46AD-B0CB-BAEB45EE29C0}">
          <RegistryValue Type="string" Value="File Locksmith Shell Extension" />
          <RegistryValue Type="string" Name="ContextMenuOptIn" Value="" />
          <RegistryValue Type="string" Key="InprocServer32" Value="[FileLocksmithInstallFolder]PowerToys.FileLocksmithExt.dll" />
          <RegistryValue Type="string" Key="InprocServer32" Name="ThreadingModel" Value="Apartment" />
        </RegistryKey>
        <RegistryKey Root="HKLM" Key="Software\Classes\AllFileSystemObjects\ShellEx\ContextMenuHandlers\FileLocksmithExt">
          <RegistryValue Type="string" Value="{84D68575-E186-46AD-B0CB-BAEB45EE29C0}"/>
        </RegistryKey>
        <RegistryKey Root="HKLM" Key="Software\Classes\Drive\ShellEx\ContextMenuHandlers\FileLocksmithExt">
          <RegistryValue Type="string" Value="{84D68575-E186-46AD-B0CB-BAEB45EE29C0}"/>
>>>>>>> 46099058
        </RegistryKey>
        </Component>
    </DirectoryRef>
<<<<<<< HEAD

    <DirectoryRef Id="PowerRenameMicrosoftUIXamlAssetsInstallFolder" FileSource="$(var.BinDir)modules\$(var.PowerRenameProjectName)\Microsoft.UI.Xaml\Assets">
      <?foreach File in $(var.PowerRenameMicrosoftUIXamlAssetsInstallFiles)?>
        <Component Id="PowerRenameMicrosoftUIXamlAssets_$(var.File)" Win64="yes">
          <File Id="PowerRenameMicrosoftUIXamlAssetsFile_$(var.File)" Source="$(var.BinDir)modules\$(var.PowerRenameProjectName)\Microsoft.UI.Xaml\Assets\$(var.File)" />
        </Component>
      <?endforeach?>			
    </DirectoryRef>

    <DirectoryRef Id="PowerRenameAssetsFolder" FileSource="$(var.BinDir)modules\$(var.PowerRenameProjectName)">
      <!-- !Warning! Make sure to change Component Guid if you update the file list -->
      <Component Id="Module_PowerRename_Assets" Guid="BA290033-7861-44B7-8A04-7E4C3CC7F0AE" Win64="yes">
        <File Source="$(var.BinDir)modules\$(var.PowerRenameProjectName)\Assets\file.png" />
        <File Source="$(var.BinDir)modules\$(var.PowerRenameProjectName)\Assets\folder.png" />
      </Component>
      <!-- !Warning! Make sure to change Component Guid if you update the file list -->
      <Component Id="PowerRename_PowerRenameSparsePackageAssets" Guid="A32B528D-2771-4853-9775-1791D39DF30E" Win64="yes">
          <?foreach File in $(var.PowerRenameSparsePackageAssets)?>
              <File Id="PowerRenameSparsePackageAssets_$(var.File)" Source="$(var.BinDir)modules\$(var.PowerRenameProjectName)\Assets\$(var.File)" />
          <?endforeach?>
      </Component>
    </DirectoryRef>
    <!-- MouseUtils -->
    <DirectoryRef Id="MouseUtilsInstallFolder" FileSource="$(var.BinDir)modules\$(var.MouseUtilsProjectName)">
      <Component Id="Module_FindMyMouse" Win64="yes">
        <File Source="$(var.BinDir)modules\$(var.MouseUtilsProjectName)\PowerToys.FindMyMouse.dll" KeyPath="yes" />
      </Component>
      <Component Id="Module_MouseHighlighter" Win64="yes">
        <File Source="$(var.BinDir)modules\$(var.MouseUtilsProjectName)\PowerToys.MouseHighlighter.dll" KeyPath="yes" />
      </Component>
      <Component Id="Module_MousePointerCrosshairs" Win64="yes">
        <File Source="$(var.BinDir)modules\$(var.MouseUtilsProjectName)\PowerToys.MousePointerCrosshairs.dll" KeyPath="yes" />
      </Component>
    </DirectoryRef>

    <!-- Shortcut guide -->
    <DirectoryRef Id="ShortcutGuideModuleInterfaceInstallFolder" FileSource="$(var.ShortcutGuideModuleInterface)">
      <Component Id="Module_ShortcutGuideModuleInterface" Win64="yes">
        <File Source="$(var.ShortcutGuideModuleInterface)\PowerToys.ShortcutGuideModuleInterface.dll" KeyPath="yes" />
      </Component>
    </DirectoryRef>

    <DirectoryRef Id="VideoConferenceInstallFolder" FileSource="$(var.BinDir)modules\$(var.VideoConferenceProjectName)\">
      <!-- !Warning! Make sure to change Component Guid if you update the file list -->
      <Component Id="Module_VideoConference" Guid="21DA4677-4AE8-4F01-BFC9-448E338DF864" Win64="yes">
        <Condition>WINDOWSBUILDNUMBER >= 19041</Condition>
        <File Source="$(var.BinDir)modules\$(var.VideoConferenceProjectName)\PowerToys.VideoConferenceModule.dll" />
        <File Source="$(var.BinX32Dir)modules\$(var.VideoConferenceProjectName)\PowerToys.VideoConferenceProxyFilter_x86.dll" />
        <?if $(var.Platform) = x64?>
        <File Source="$(var.BinDir)modules\$(var.VideoConferenceProjectName)\PowerToys.VideoConferenceProxyFilter_x64.dll" KeyPath="yes" />
        <?else?>
        <File Source="$(var.BinDir)modules\$(var.VideoConferenceProjectName)\PowerToys.VideoConferenceProxyFilter_ARM64.dll" KeyPath="yes" />
        <?endif?>

      </Component>
    </DirectoryRef>
    <DirectoryRef Id="VideoConferenceIconsFolder" FileSource="$(var.BinDir)modules\$(var.VideoConferenceProjectName)\Icons">
      <!-- !Warning! Make sure to change Component Guid if you update the file list -->
      <Component Id="Module_VideoConferenceIcons" Guid="9910F3D9-1BDF-43DB-BA0C-C558B121DF18" Win64="yes">
        <Condition>WINDOWSBUILDNUMBER >= 19041</Condition>
        <File Source="$(var.BinDir)modules\$(var.VideoConferenceProjectName)\Icons\Off-NotInUse Dark.png" />
        <File Source="$(var.BinDir)modules\$(var.VideoConferenceProjectName)\Icons\Off-NotInUse Light.png" />
        <File Source="$(var.BinDir)modules\$(var.VideoConferenceProjectName)\Icons\Off-Off Dark.png" />
        <File Source="$(var.BinDir)modules\$(var.VideoConferenceProjectName)\Icons\Off-Off Light.png" />
        <File Source="$(var.BinDir)modules\$(var.VideoConferenceProjectName)\Icons\Off-On Dark.png" />
        <File Source="$(var.BinDir)modules\$(var.VideoConferenceProjectName)\Icons\Off-On Light.png" />
        <File Source="$(var.BinDir)modules\$(var.VideoConferenceProjectName)\Icons\On-NotInUse Dark.png" />
        <File Source="$(var.BinDir)modules\$(var.VideoConferenceProjectName)\Icons\On-NotInUse Light.png" />
        <File Source="$(var.BinDir)modules\$(var.VideoConferenceProjectName)\Icons\On-Off Light.png" />
        <File Source="$(var.BinDir)modules\$(var.VideoConferenceProjectName)\Icons\On-Off Dark.png" />
        <File Source="$(var.BinDir)modules\$(var.VideoConferenceProjectName)\Icons\On-On Dark.png" />
        <File Source="$(var.BinDir)modules\$(var.VideoConferenceProjectName)\Icons\On-On Light.png" />
      </Component>
    </DirectoryRef>

    <DirectoryRef Id="ShortcutGuideExecutableInstallFolder" FileSource="$(var.ShortcutGuideExecutable)">
      <Component Id="Module_ShortcutGuideExecutable" Win64="yes">
        <File Source="$(var.ShortcutGuideExecutable)\PowerToys.ShortcutGuide.exe" KeyPath="yes" />
      </Component>
    </DirectoryRef>

    <!-- KBM -->
    <DirectoryRef Id="KeyboardManagerInstallFolder" FileSource="$(var.BinDir)modules\$(var.KeyboardManagerProjectName)\">
      <Component Id="Module_KeyboardManager" Win64="yes">
        <File Source="$(var.BinDir)modules\$(var.KeyboardManagerProjectName)\PowerToys.KeyboardManager.dll" />
      </Component>
    </DirectoryRef>

    <!-- KBM Editor -->
    <DirectoryRef Id="KeyboardManagerEditorInstallFolder" FileSource="$(var.BinDir)modules\$(var.KeyboardManagerProjectName)\KeyboardManagerEditor">
      <Component Id="Module_KeyboardManager_Editor" Win64="yes">
        <File Source="$(var.BinDir)modules\$(var.KeyboardManagerProjectName)\KeyboardManagerEditor\PowerToys.KeyboardManagerEditor.exe" />
      </Component>
    </DirectoryRef>

    <!-- KBM Engine -->
    <DirectoryRef Id="KeyboardManagerEngineInstallFolder" FileSource="$(var.BinDir)modules\$(var.KeyboardManagerProjectName)\KeyboardManagerEngine">
      <Component Id="Module_KeyboardManager_Engine" Win64="yes">
        <File Source="$(var.BinDir)modules\$(var.KeyboardManagerProjectName)\KeyboardManagerEngine\PowerToys.KeyboardManagerEngine.exe" />
      </Component>
    </DirectoryRef>

    <!-- Color Picker -->
    <DirectoryRef Id="ColorPickerInstallFolder" FileSource="$(var.BinDir)modules\$(var.ColorPickerProjectName)">
      <!-- !Warning! Make sure to change Component Guid if you update the file list -->
      <Component Id="Module_ColorPicker" Guid="C15076EC-70EE-4CE9-BEA0-665B1EECCAAF" Win64="yes">
        <?foreach File in PowerToys.ColorPicker.dll;System.IO.Abstractions.dll;PowerToys.ColorPickerUI.exe;PowerToys.ColorPickerUI.dll;PowerToys.ColorPickerUI.deps.json;PowerToys.ColorPickerUI.runtimeconfig.json;PowerToys.Settings.UI.Lib.dll;PowerToys.Interop.dll;PowerToys.ManagedTelemetry.dll;PowerToys.ManagedCommon.dll;System.Management.dll;ControlzEx.dll;Microsoft.Xaml.Behaviors.dll;ModernWpf.Controls.dll;ModernWpf.dll;System.ComponentModel.Composition.dll;PowerToys.Common.UI.dll;WinRT.Runtime.dll;Microsoft.Windows.SDK.NET.dll;System.Text.Json.dll;Ijwhost.dll?>
        <File Id="ColorPickerFile_$(var.File)" Source="$(var.BinDir)modules\$(var.ColorPickerProjectName)\$(var.File)" />
        <?endforeach?>
      </Component>
    </DirectoryRef>

    <!-- Color Picker Resources -->
    <DirectoryRef Id="ColorPickerResourcesFolder" FileSource="$(var.BinDir)modules\$(var.ColorPickerProjectName)\Resources">
      <Component Id="Module_ColorPicker_Cursor">
        <File Id="ColorPickerFile_colorPicker.cur" Source="$(var.BinDir)modules\$(var.ColorPickerProjectName)\Resources\colorPicker.cur" />
      </Component>
      <Component Id="Module_ColorPicker_Icon">
        <File Id="ColorPickerFile_icon.ico" Source="$(var.BinDir)modules\$(var.ColorPickerProjectName)\Resources\icon.ico" />
      </Component>
    </DirectoryRef>

    <!-- PowerOCR Resources -->
    <DirectoryRef Id="PowerOCRInstallFolder" FileSource="$(var.BinDir)modules\$(var.PowerOCRProjectName)">
      <!-- !Warning! Make sure to change Component Guid if you update the file list -->
      <Component Id="Module_PowerOCR" Guid="5640A7E8-E165-4368-8F08-F8E1E9242BDD" Win64="yes">
        <?foreach File in PowerToys.PowerOCR.dll;ControlzEx.dll;Ijwhost.dll;Microsoft.Windows.SDK.NET.dll;Microsoft.Xaml.Behaviors.dll;PowerToys.Common.UI.dll;PowerToys.Interop.dll;PowerToys.ManagedCommon.dll;PowerToys.ManagedTelemetry.dll;PowerToys.PowerOCR.deps.json;PowerToys.PowerOCR.exe;PowerToys.PowerOCR.runtimeconfig.json;PowerToys.PowerOCRModuleInterface.dll;PowerToys.Settings.UI.Lib.dll;System.ComponentModel.Composition.dll;System.IO.Abstractions.dll;System.Management.dll;System.Text.Json.dll;WinRT.Runtime.dll?>
        <File Id="PowerOCRFile_$(var.File)" Source="$(var.BinDir)modules\$(var.PowerOCRProjectName)\$(var.File)" />
        <?endforeach?>
      </Component>
    </DirectoryRef>

    <!-- Awake -->
    <DirectoryRef Id="AwakeInstallFolder" FileSource="$(var.BinDir)modules\$(var.AwakeProjectName)">
      <!-- !Warning! Make sure to change Component Guid if you update the file list -->
      <Component Id="Module_Awake" Guid="0D571D9A-743B-4CC5-9297-F0289FBE3398" Win64="yes">
        <?foreach File in PowerToys.AwakeModuleInterface.dll;PowerToys.ManagedCommon.dll;System.Management.dll;PowerToys.ManagedTelemetry.dll;PowerToys.Settings.UI.Lib.dll;NLog.config;NLog.dll;PowerToys.Awake.deps.json;PowerToys.Awake.dll;PowerToys.Awake.exe;PowerToys.Awake.runtimeconfig.json;PowerToys.Interop.dll;System.CommandLine.dll;System.IO.Abstractions.dll;System.Reactive.dll;System.Runtime.Caching.dll;System.Text.Json.dll;Ijwhost.dll;Microsoft.Windows.SDK.NET.dll;WinRT.Runtime.dll?>
        <File Id="AwakeFile_$(var.File)" Source="$(var.BinDir)modules\$(var.AwakeProjectName)\$(var.File)" />
        <?endforeach?>
      </Component>
    </DirectoryRef>

    <!-- Awake images -->
    <DirectoryRef Id="AwakeImagesFolder" FileSource="$(var.BinDir)modules\$(var.AwakeProjectName)\Images">
      <Component Id="Module_Awake_Images" >
        <File Id="Awake_Awake.ico" Source="$(var.BinDir)modules\$(var.AwakeProjectName)\Images\Awake.ico" />
      </Component>
    </DirectoryRef>

    <DirectoryRef Id="FileExplorerPreviewInstallFolder" FileSource="$(var.RepoDir)\modules\FileExplorerPreview\">
      <?foreach File in $(var.PowerPreviewFiles)?>
      <Component Id="Module_PowerPreview_$(var.File)" Win64="yes">
        <File Id="Module_PowerPreview_$(var.File)" Source="$(var.BinDir)modules\FileExplorerPreview\$(var.File)" />
      </Component>
      <?endforeach?>
    </DirectoryRef>
    <DirectoryRef Id="MonacoPreviewHandlerMonacoCustomLanguagesFolder" FileSource="$(var.BinDir)modules\FileExplorerPreview\customLanguages">
      <Component Id="MonacoPreviewHandlerMonacoCustomLanguagesRegJS" Win64="yes">
        <File Id="MonacoPreviewHandler_MonacoCustomLanguagesRegJS" Source="$(var.BinDir)modules\FileExplorerPreview\customLanguages\reg.js" />
      </Component>
    </DirectoryRef>

    <!-- AlwaysOnTop -->
    <DirectoryRef Id="AlwaysOnTopInstallFolder" FileSource="$(var.BinDir)modules\$(var.AlwaysOnTopProjectName)">
      <Component Id="Module_AlwaysOnTopInterface" Win64="yes">
        <File Source="$(var.BinDir)modules\$(var.AlwaysOnTopProjectName)\PowerToys.AlwaysOnTopModuleInterface.dll" />
=======
    <DirectoryRef Id="FileLocksmithAssetsInstallFolder" FileSource="$(var.BinDir)modules\$(var.FileLocksmithProjectName)\Assets">
      <?foreach File in $(var.FileLocksmithAssetsFiles)?>
      <Component Id="FileLocksmith_Assets_$(var.File)" Win64="yes">
        <File Id="FileLocksmithAssetsFile_$(var.File)" Source="$(var.BinDir)modules\$(var.FileLocksmithProjectName)\Assets\$(var.File)" />
      </Component>
      <?endforeach?>
      <Component Id="FileLocksmith_Assets_Applist_Scale100" Win64="yes">
        <File Id="FL_AppList_Scale100" Source="$(var.BinDir)modules\$(var.FileLocksmithProjectName)\Assets\AppList.scale-100.png" />
      </Component>
      <Component Id="FileLocksmith_Assets_Applist_Scale125" Win64="yes">
        <File Id="FL_AppList_Scale125" Source="$(var.BinDir)modules\$(var.FileLocksmithProjectName)\Assets\AppList.scale-125.png" />
      </Component>
      <Component Id="FileLocksmith_Assets_Applist_Scale150" Win64="yes">
        <File Id="FL_AppList_Scale150" Source="$(var.BinDir)modules\$(var.FileLocksmithProjectName)\Assets\AppList.scale-150.png" />
      </Component>
      <Component Id="FileLocksmith_Assets_Applist_Scale200" Win64="yes">
        <File Id="FL_AppList_Scale200" Source="$(var.BinDir)modules\$(var.FileLocksmithProjectName)\Assets\AppList.scale-200.png" />
      </Component>
      <Component Id="FileLocksmith_Assets_Applist_Scale400" Win64="yes">
        <File Id="FL_AppList_Scale400" Source="$(var.BinDir)modules\$(var.FileLocksmithProjectName)\Assets\AppList.scale-400.png" />
>>>>>>> 46099058
      </Component>
      <Component Id="Module_AlwaysOnTop" Win64="yes">
        <File Source="$(var.BinDir)modules\$(var.AlwaysOnTopProjectName)\PowerToys.AlwaysOnTop.exe" />
      </Component>

    </DirectoryRef>

<<<<<<< HEAD
=======
    <!-- PowerRename -->
    <DirectoryRef Id="PowerRenameInstallFolder" FileSource="$(var.BinDir)modules\$(var.PowerRenameProjectName)">
      <?foreach File in $(var.PowerRenameFiles)?>
      <Component Id="PowerRename_$(var.File)" Win64="yes">
        <File Source="$(var.BinDir)modules\$(var.PowerRenameProjectName)\$(var.File)" />
      </Component>
      <?endforeach?>
      <!-- !Warning! Make sure to change Component Guid if you update something here -->
      <Component Id="Module_PowerRename" Guid="40D43079-240E-402D-8CE8-571BFFA71175" Win64="yes">
        <RegistryKey Root="HKLM" Key="Software\Classes\CLSID\{0440049F-D1DC-4E46-B27B-98393D79486B}">
          <RegistryValue Type="string" Value="PowerRename Shell Extension" />
          <RegistryValue Type="string" Name="ContextMenuOptIn" Value="" />
          <RegistryValue Type="string" Key="InprocServer32" Value="[PowerRenameInstallFolder]PowerToys.PowerRenameExt.dll" />
          <RegistryValue Type="string" Key="InprocServer32" Name="ThreadingModel" Value="Apartment" />
        </RegistryKey>
        <RegistryKey Root="HKLM" Key="Software\Classes\AllFileSystemObjects\ShellEx\ContextMenuHandlers\PowerRenameExt">
          <RegistryValue Type="string" Value="{0440049F-D1DC-4E46-B27B-98393D79486B}"/>
        </RegistryKey>
      </Component>
    </DirectoryRef>

    <DirectoryRef Id="PowerRenameMicrosoftUIXamlAssetsInstallFolder" FileSource="$(var.BinDir)modules\$(var.PowerRenameProjectName)\Microsoft.UI.Xaml\Assets">
      <?foreach File in $(var.PowerRenameMicrosoftUIXamlAssetsInstallFiles)?>
        <Component Id="PowerRenameMicrosoftUIXamlAssets_$(var.File)" Win64="yes">
          <File Id="PowerRenameMicrosoftUIXamlAssetsFile_$(var.File)" Source="$(var.BinDir)modules\$(var.PowerRenameProjectName)\Microsoft.UI.Xaml\Assets\$(var.File)" />
        </Component>
      <?endforeach?>			
    </DirectoryRef>

    <DirectoryRef Id="PowerRenameAssetsFolder" FileSource="$(var.BinDir)modules\$(var.PowerRenameProjectName)">
      <!-- !Warning! Make sure to change Component Guid if you update the file list -->
      <Component Id="Module_PowerRename_Assets" Guid="BA290033-7861-44B7-8A04-7E4C3CC7F0AE" Win64="yes">
        <File Source="$(var.BinDir)modules\$(var.PowerRenameProjectName)\Assets\file.png" />
        <File Source="$(var.BinDir)modules\$(var.PowerRenameProjectName)\Assets\folder.png" />
      </Component>
      <!-- !Warning! Make sure to change Component Guid if you update the file list -->
      <Component Id="PowerRename_PowerRenameSparsePackageAssets" Guid="A32B528D-2771-4853-9775-1791D39DF30E" Win64="yes">
          <?foreach File in $(var.PowerRenameSparsePackageAssets)?>
              <File Id="PowerRenameSparsePackageAssets_$(var.File)" Source="$(var.BinDir)modules\$(var.PowerRenameProjectName)\Assets\$(var.File)" />
          <?endforeach?>
      </Component>
    </DirectoryRef>
    <!-- MouseUtils -->
    <DirectoryRef Id="MouseUtilsInstallFolder" FileSource="$(var.BinDir)modules\$(var.MouseUtilsProjectName)">
      <Component Id="Module_FindMyMouse" Win64="yes">
        <File Source="$(var.BinDir)modules\$(var.MouseUtilsProjectName)\PowerToys.FindMyMouse.dll" KeyPath="yes" />
      </Component>
      <Component Id="Module_MouseHighlighter" Win64="yes">
        <File Source="$(var.BinDir)modules\$(var.MouseUtilsProjectName)\PowerToys.MouseHighlighter.dll" KeyPath="yes" />
      </Component>
      <Component Id="Module_MousePointerCrosshairs" Win64="yes">
        <File Source="$(var.BinDir)modules\$(var.MouseUtilsProjectName)\PowerToys.MousePointerCrosshairs.dll" KeyPath="yes" />
      </Component>
    </DirectoryRef>

    <!-- Shortcut guide -->
    <DirectoryRef Id="ShortcutGuideModuleInterfaceInstallFolder" FileSource="$(var.ShortcutGuideModuleInterface)">
      <Component Id="Module_ShortcutGuideModuleInterface" Win64="yes">
        <File Source="$(var.ShortcutGuideModuleInterface)\PowerToys.ShortcutGuideModuleInterface.dll" KeyPath="yes" />
      </Component>
    </DirectoryRef>

    <DirectoryRef Id="VideoConferenceInstallFolder" FileSource="$(var.BinDir)modules\$(var.VideoConferenceProjectName)\">
      <!-- !Warning! Make sure to change Component Guid if you update the file list -->
      <Component Id="Module_VideoConference" Guid="21DA4677-4AE8-4F01-BFC9-448E338DF864" Win64="yes">
        <Condition>WINDOWSBUILDNUMBER >= 19041</Condition>
        <File Source="$(var.BinDir)modules\$(var.VideoConferenceProjectName)\PowerToys.VideoConferenceModule.dll" />
        <File Source="$(var.BinX32Dir)modules\$(var.VideoConferenceProjectName)\PowerToys.VideoConferenceProxyFilter_x86.dll" />
        <?if $(var.Platform) = x64?>
        <File Source="$(var.BinDir)modules\$(var.VideoConferenceProjectName)\PowerToys.VideoConferenceProxyFilter_x64.dll" KeyPath="yes" />
        <?else?>
        <File Source="$(var.BinDir)modules\$(var.VideoConferenceProjectName)\PowerToys.VideoConferenceProxyFilter_ARM64.dll" KeyPath="yes" />
        <?endif?>

      </Component>
    </DirectoryRef>
    <DirectoryRef Id="VideoConferenceIconsFolder" FileSource="$(var.BinDir)modules\$(var.VideoConferenceProjectName)\Icons">
      <!-- !Warning! Make sure to change Component Guid if you update the file list -->
      <Component Id="Module_VideoConferenceIcons" Guid="9910F3D9-1BDF-43DB-BA0C-C558B121DF18" Win64="yes">
        <Condition>WINDOWSBUILDNUMBER >= 19041</Condition>
        <File Source="$(var.BinDir)modules\$(var.VideoConferenceProjectName)\Icons\Off-NotInUse Dark.png" />
        <File Source="$(var.BinDir)modules\$(var.VideoConferenceProjectName)\Icons\Off-NotInUse Light.png" />
        <File Source="$(var.BinDir)modules\$(var.VideoConferenceProjectName)\Icons\Off-Off Dark.png" />
        <File Source="$(var.BinDir)modules\$(var.VideoConferenceProjectName)\Icons\Off-Off Light.png" />
        <File Source="$(var.BinDir)modules\$(var.VideoConferenceProjectName)\Icons\Off-On Dark.png" />
        <File Source="$(var.BinDir)modules\$(var.VideoConferenceProjectName)\Icons\Off-On Light.png" />
        <File Source="$(var.BinDir)modules\$(var.VideoConferenceProjectName)\Icons\On-NotInUse Dark.png" />
        <File Source="$(var.BinDir)modules\$(var.VideoConferenceProjectName)\Icons\On-NotInUse Light.png" />
        <File Source="$(var.BinDir)modules\$(var.VideoConferenceProjectName)\Icons\On-Off Light.png" />
        <File Source="$(var.BinDir)modules\$(var.VideoConferenceProjectName)\Icons\On-Off Dark.png" />
        <File Source="$(var.BinDir)modules\$(var.VideoConferenceProjectName)\Icons\On-On Dark.png" />
        <File Source="$(var.BinDir)modules\$(var.VideoConferenceProjectName)\Icons\On-On Light.png" />
      </Component>
    </DirectoryRef>

    <DirectoryRef Id="ShortcutGuideExecutableInstallFolder" FileSource="$(var.ShortcutGuideExecutable)">
      <Component Id="Module_ShortcutGuideExecutable" Win64="yes">
        <File Source="$(var.ShortcutGuideExecutable)\PowerToys.ShortcutGuide.exe" KeyPath="yes" />
      </Component>
    </DirectoryRef>

    <!-- KBM -->
    <DirectoryRef Id="KeyboardManagerInstallFolder" FileSource="$(var.BinDir)modules\$(var.KeyboardManagerProjectName)\">
      <Component Id="Module_KeyboardManager" Win64="yes">
        <File Source="$(var.BinDir)modules\$(var.KeyboardManagerProjectName)\PowerToys.KeyboardManager.dll" />
      </Component>
    </DirectoryRef>

    <!-- KBM Editor -->
    <DirectoryRef Id="KeyboardManagerEditorInstallFolder" FileSource="$(var.BinDir)modules\$(var.KeyboardManagerProjectName)\KeyboardManagerEditor">
      <Component Id="Module_KeyboardManager_Editor" Win64="yes">
        <File Source="$(var.BinDir)modules\$(var.KeyboardManagerProjectName)\KeyboardManagerEditor\PowerToys.KeyboardManagerEditor.exe" />
      </Component>
    </DirectoryRef>

    <!-- KBM Engine -->
    <DirectoryRef Id="KeyboardManagerEngineInstallFolder" FileSource="$(var.BinDir)modules\$(var.KeyboardManagerProjectName)\KeyboardManagerEngine">
      <Component Id="Module_KeyboardManager_Engine" Win64="yes">
        <File Source="$(var.BinDir)modules\$(var.KeyboardManagerProjectName)\KeyboardManagerEngine\PowerToys.KeyboardManagerEngine.exe" />
      </Component>
    </DirectoryRef>

    <!-- Color Picker -->
    <DirectoryRef Id="ColorPickerInstallFolder" FileSource="$(var.BinDir)modules\$(var.ColorPickerProjectName)">
      <!-- !Warning! Make sure to change Component Guid if you update the file list -->
      <Component Id="Module_ColorPicker" Guid="963A986E-289D-45CC-BC6B-9A2C9EF3DB33" Win64="yes">
        <?foreach File in PowerToys.ColorPicker.dll;System.IO.Abstractions.dll;System.CodeDom.dll;System.Text.Json.dll;PowerToys.ColorPickerUI.exe;PowerToys.ColorPickerUI.dll;PowerToys.ColorPickerUI.deps.json;PowerToys.ColorPickerUI.runtimeconfig.json;PowerToys.Settings.UI.Lib.dll;PowerToys.ManagedTelemetry.dll;PowerToys.ManagedCommon.dll;System.Management.dll;ControlzEx.dll;Microsoft.Xaml.Behaviors.dll;ModernWpf.Controls.dll;ModernWpf.dll;System.ComponentModel.Composition.dll;PowerToys.Common.UI.dll;WinRT.Runtime.dll;Microsoft.Windows.SDK.NET.dll;Ijwhost.dll;PowerToys.GPOWrapper.dll;PowerToys.GPOWrapperProjection.dll;WindowsBase.dll?>
        <File Id="ColorPickerFile_$(var.File)" Source="$(var.BinDir)modules\$(var.ColorPickerProjectName)\$(var.File)" />
        <?endforeach?>
      </Component>
    </DirectoryRef>

    <!-- Color Picker Resources -->
    <DirectoryRef Id="ColorPickerResourcesFolder" FileSource="$(var.BinDir)modules\$(var.ColorPickerProjectName)\Resources">
      <Component Id="Module_ColorPicker_Cursor">
        <File Id="ColorPickerFile_colorPicker.cur" Source="$(var.BinDir)modules\$(var.ColorPickerProjectName)\Resources\colorPicker.cur" />
      </Component>
      <Component Id="Module_ColorPicker_Icon">
        <File Id="ColorPickerFile_icon.ico" Source="$(var.BinDir)modules\$(var.ColorPickerProjectName)\Resources\icon.ico" />
      </Component>
    </DirectoryRef>

    <!-- PowerOCR Resources -->
    <DirectoryRef Id="PowerOCRInstallFolder" FileSource="$(var.BinDir)modules\$(var.PowerOCRProjectName)">
      <!-- !Warning! Make sure to change Component Guid if you update the file list -->
      <Component Id="Module_PowerOCR" Guid="5640A7E8-E165-4368-8F08-F8E1E9242BDD" Win64="yes">
        <?foreach File in PowerToys.PowerOCR.dll;ControlzEx.dll;Ijwhost.dll;Microsoft.Windows.SDK.NET.dll;Microsoft.Xaml.Behaviors.dll;PowerToys.Common.UI.dll;PowerToys.ManagedCommon.dll;PowerToys.ManagedTelemetry.dll;PowerToys.PowerOCR.deps.json;PowerToys.PowerOCR.exe;PowerToys.PowerOCR.runtimeconfig.json;PowerToys.PowerOCRModuleInterface.dll;PowerToys.Settings.UI.Lib.dll;System.ComponentModel.Composition.dll;System.IO.Abstractions.dll;System.Management.dll;WinRT.Runtime.dll;PowerToys.GPOWrapper.dll;PowerToys.GPOWrapperProjection.dll;WindowsBase.dll?>
        <File Id="PowerOCRFile_$(var.File)" Source="$(var.BinDir)modules\$(var.PowerOCRProjectName)\$(var.File)" />
        <?endforeach?>
      </Component>
    </DirectoryRef>

    <!-- Awake -->
    <DirectoryRef Id="AwakeInstallFolder" FileSource="$(var.BinDir)modules\$(var.AwakeProjectName)">
      <!-- !Warning! Make sure to change Component Guid if you update the file list -->
      <Component Id="Module_Awake" Guid="0D571D9A-743B-4CC5-9297-F0289FBE3398" Win64="yes">
        <?foreach File in PowerToys.AwakeModuleInterface.dll;PowerToys.ManagedCommon.dll;System.Management.dll;System.CodeDom.dll;System.Text.Json.dll;PowerToys.ManagedTelemetry.dll;PowerToys.Settings.UI.Lib.dll;NLog.config;NLog.dll;PowerToys.Awake.deps.json;PowerToys.Awake.dll;PowerToys.Awake.exe;PowerToys.Awake.runtimeconfig.json;System.CommandLine.dll;System.IO.Abstractions.dll;System.Reactive.dll;System.Runtime.Caching.dll;Ijwhost.dll;Microsoft.Windows.SDK.NET.dll;WinRT.Runtime.dll;PowerToys.GPOWrapper.dll;WindowsBase.dll?>
        <File Id="AwakeFile_$(var.File)" Source="$(var.BinDir)modules\$(var.AwakeProjectName)\$(var.File)" />
        <?endforeach?>
      </Component>
    </DirectoryRef>

    <!-- Awake images -->
    <DirectoryRef Id="AwakeImagesFolder" FileSource="$(var.BinDir)modules\$(var.AwakeProjectName)\Images">
      <Component Id="Module_Awake_Images" >
        <File Id="Awake_Awake.ico" Source="$(var.BinDir)modules\$(var.AwakeProjectName)\Images\Awake.ico" />
      </Component>
    </DirectoryRef>

    <DirectoryRef Id="FileExplorerPreviewInstallFolder" FileSource="$(var.RepoDir)\modules\FileExplorerPreview\">
      <?foreach File in $(var.PowerPreviewFiles)?>
      <Component Id="Module_PowerPreview_$(var.File)" Win64="yes">
        <File Id="Module_PowerPreview_$(var.File)" Source="$(var.BinDir)modules\FileExplorerPreview\$(var.File)" />
      </Component>
      <?endforeach?>
    </DirectoryRef>
    <DirectoryRef Id="MonacoPreviewHandlerMonacoCustomLanguagesFolder" FileSource="$(var.BinDir)modules\FileExplorerPreview\customLanguages">
      <Component Id="MonacoPreviewHandlerMonacoCustomLanguagesRegJS" Win64="yes">
        <File Id="MonacoPreviewHandler_MonacoCustomLanguagesRegJS" Source="$(var.BinDir)modules\FileExplorerPreview\customLanguages\reg.js" />
      </Component>
    </DirectoryRef>

    <!-- AlwaysOnTop -->
    <DirectoryRef Id="AlwaysOnTopInstallFolder" FileSource="$(var.BinDir)modules\$(var.AlwaysOnTopProjectName)">
      <Component Id="Module_AlwaysOnTopInterface" Win64="yes">
        <File Source="$(var.BinDir)modules\$(var.AlwaysOnTopProjectName)\PowerToys.AlwaysOnTopModuleInterface.dll" />
      </Component>
      <Component Id="Module_AlwaysOnTop" Win64="yes">
        <File Source="$(var.BinDir)modules\$(var.AlwaysOnTopProjectName)\PowerToys.AlwaysOnTop.exe" />
      </Component>

    </DirectoryRef>

>>>>>>> 46099058
    <!-- Measure Tool -->
    <DirectoryRef Id="MeasureToolInstallFolder" FileSource="$(var.BinDir)modules\$(var.MeasureToolProjectName)">
      <Component Id="Module_MeasureToolInterface" Win64="yes">
        <File Source="$(var.BinDir)modules\$(var.MeasureToolProjectName)\PowerToys.MeasureToolModuleInterface.dll" />
      </Component>

      <?foreach File in $(var.MeasureToolFiles)?>
      <Component Id="MT_$(var.File)" Win64="yes">
        <File Id="MT_$(var.File)" Source="$(var.BinDir)modules\$(var.MeasureToolProjectName)\$(var.File)" />
      </Component>
      <?endforeach?>

    </DirectoryRef>

    <DirectoryRef Id="MeasureToolMicrosoftUIXamlAssetsInstallFolder" FileSource="$(var.BinDir)modules\$(var.MeasureToolProjectName)\Microsoft.UI.Xaml\Assets">
      <?foreach File in $(var.MeasureToolMicrosoftUIXamlAssetsInstallFiles)?>
        <Component Id="MeasureToolMicrosoftUIXamlAssets_$(var.File)" Win64="yes">
          <File Id="MeasureToolMicrosoftUIXamlAssetsFile_$(var.File)" Source="$(var.BinDir)modules\$(var.MeasureToolProjectName)\Microsoft.UI.Xaml\Assets\$(var.File)" />
        </Component>
      <?endforeach?>			
    </DirectoryRef>

<<<<<<< HEAD
=======
    <!-- Hosts -->
    <DirectoryRef Id="HostsInstallFolder" FileSource="$(var.BinDir)modules\$(var.HostsProjectName)">
      <Component Id="Module_HostsInterface" Win64="yes">
        <File Source="$(var.BinDir)modules\$(var.HostsProjectName)\PowerToys.HostsModuleInterface.dll" />
      </Component>

      <?foreach File in $(var.HostsFiles)?>
      <Component Id="H_$(var.File)" Win64="yes">
        <File Id="H_$(var.File)" Source="$(var.BinDir)modules\$(var.HostsProjectName)\$(var.File)" />
      </Component>
      <?endforeach?>
    </DirectoryRef>

    <DirectoryRef Id="HostsMicrosoftUIXamlAssetsInstallFolder" FileSource="$(var.BinDir)modules\$(var.HostsProjectName)\Microsoft.UI.Xaml\Assets">
      <?foreach File in $(var.HostsMicrosoftUIXamlAssetsInstallFiles)?>
      <Component Id="HostsMicrosoftUIXamlAssets_$(var.File)" Win64="yes">
        <File Id="HostsMicrosoftUIXamlAssetsFile_$(var.File)" Source="$(var.BinDir)modules\$(var.HostsProjectName)\Microsoft.UI.Xaml\Assets\$(var.File)" />
      </Component>
      <?endforeach?>
    </DirectoryRef>

    <DirectoryRef Id="HostsAssetsFolder" FileSource="$(var.BinDir)modules\$(var.HostsProjectName)\Assets">
      <Component Id="HostsAssets_AppList_Scale100" Win64="yes">
        <File Id="HA_AppList_Scale100" Source="$(var.BinDir)modules\$(var.HostsProjectName)\Assets\AppList.scale-100.png" />
      </Component>
      <Component Id="HostsAssets_AppList_Scale125" Win64="yes">
        <File Id="HA_AppList_Scale125" Source="$(var.BinDir)modules\$(var.HostsProjectName)\Assets\AppList.scale-125.png" />
      </Component>
      <Component Id="HostsAssets_AppList_Scale150" Win64="yes">
        <File Id="HA_AppList_Scale150" Source="$(var.BinDir)modules\$(var.HostsProjectName)\Assets\AppList.scale-150.png" />
      </Component>
      <Component Id="HostsAssets_AppList_Scale200" Win64="yes">
        <File Id="HA_AppList_Scale200" Source="$(var.BinDir)modules\$(var.HostsProjectName)\Assets\AppList.scale-200.png" />
      </Component>
      <Component Id="HostsAssets_AppList_Scale400" Win64="yes">
        <File Id="HA_AppList_Scale400" Source="$(var.BinDir)modules\$(var.HostsProjectName)\Assets\AppList.scale-400.png" />
      </Component>
      <Component Id="HostsAssets_Hosts" Win64="yes">
        <File Id="HA_Hosts" Source="$(var.BinDir)modules\$(var.HostsProjectName)\Assets\Hosts.ico" />
      </Component>
    </DirectoryRef>


>>>>>>> 46099058
    <!-- SettingsV2 components -->
    <DirectoryRef Id="SettingsV2InstallFolder" FileSource="$(var.BinDir)Settings\">
      <?foreach File in $(var.SettingsV2Files)?>
      <Component Id="SV2C_$(var.File)" Win64="yes">
        <File Id="SV2_$(var.File)" Source="$(var.BinDir)Settings\$(var.File)" />
      </Component>
      <?endforeach?>
    </DirectoryRef>
    <DirectoryRef Id="SettingsV2AssetsInstallFolder" FileSource="$(var.BinDir)Settings\Assets">
      <Component Id="SettingsV2Assets_LogoScale200" Win64="yes">
        <File Id="SV2A_LogoScale200" Source="$(var.BinDir)Settings\Assets\Logo.scale-200.png" />
      </Component>
      <Component Id="SettingsV2Assets_SplashScreen" Win64="yes">
        <File Id="SV2A_SplashScreen" Source="$(var.BinDir)Settings\Assets\SplashScreen.png" />
      </Component>
      <Component Id="SettingsV2Assets_StoreLogo_Scale100" Win64="yes">
        <File Id="SV2A_StoreLogoScale100" Source="$(var.BinDir)Settings\Assets\StoreLogo.scale-100.png" />
      </Component>
      <Component Id="SettingsV2Assets_StoreLogo" Win64="yes">
        <File Id="SV2A_StoreLogo" Source="$(var.BinDir)Settings\Assets\StoreLogo.png" />
      </Component>
      <Component Id="SettingsV2Assets_Square150x150sc200" Win64="yes">
        <File Id="SV2A_Square150x150sc200" Source="$(var.BinDir)Settings\Assets\Square150x150Logo.scale-200.png" />
      </Component>
      <Component Id="SettingsV2Assets_Square44x44ts24" Win64="yes">
        <File Id="SV2A_Square44x44ts24" Source="$(var.BinDir)Settings\Assets\Square44x44Logo.targetsize-24_altform-unplated.png" />
      </Component>
      <Component Id="SettingsV2Assets_Wide310x150sc200" Win64="yes">
        <File Id="SV2A_Wide310x150sc200" Source="$(var.BinDir)Settings\Assets\Wide310x150Logo.scale-200.png" />
      </Component>
      <Component Id="SettingsV2Assets_Square44x44Logo200" Win64="yes">
        <File Id="SV2A_Square44x44Logo200" Source="$(var.BinDir)Settings\Assets\Square44x44Logo.scale-200.png" />
      </Component>
    </DirectoryRef>
    <DirectoryRef Id="SettingsV2AssetsModulesInstallFolder" FileSource="$(var.BinDir)Settings\Assets\Modules">
      <?foreach File in $(var.SettingsV2AssetsModulesFiles)?>
      <Component Id="SettingsV2AssetsModules_$(var.File)" Win64="yes">
        <File Id="S2AMF_$(var.File)" Source="$(var.BinDir)Settings\Assets\Modules\$(var.File)" />
      </Component>
      <?endforeach?>
    </DirectoryRef>
    <DirectoryRef Id="SettingsV2OOBEAssetsModulesInstallFolder" FileSource="$(var.BinDir)Settings\Assets\Modules\OOBE">
      <?foreach File in $(var.SettingsV2OOBEAssetsModulesFiles)?>
      <Component Id="SettingsV2OOBEAssetsModules_$(var.File)" Win64="yes">
        <File Id="SettingsV2OOBEAssetsModules_$(var.File)"  Source="$(var.BinDir)Settings\Assets\Modules\OOBE\$(var.File)" />
      </Component>
      <?endforeach?>
    </DirectoryRef>
    <DirectoryRef Id="SettingsV2OOBEAssetsFluentIconsInstallFolder" FileSource="$(var.BinDir)Settings\Assets\FluentIcons">
      <?foreach File in $(var.SettingsV2OOBEAssetsFluentIconsFiles)?>
      <Component Id="SettingsV2OOBEAssetsFluentIcons_$(var.File)" Win64="yes">
        <File Id="SettingsV2OOBEAssetsFluentIconsFile_$(var.File)" Source="$(var.BinDir)Settings\Assets\FluentIcons\FluentIcons$(var.File)" />
      </Component>
      <?endforeach?>
    </DirectoryRef>
        <DirectoryRef Id="SettingsV2MicrosoftUIXamlAssetsInstallFolder" FileSource="$(var.BinDir)Settings\Microsoft.UI.Xaml\Assets">
			<?foreach File in $(var.SettingsV2MicrosoftUIXamlAssetsInstallFiles)?>
			    <Component Id="SettingsV2MicrosoftUIXamlAssets_$(var.File)" Win64="yes">
				    <File Id="SettingsV2MicrosoftUIXamlAssetsFile_$(var.File)" Source="$(var.BinDir)Settings\Microsoft.UI.Xaml\Assets\$(var.File)" />
			    </Component>
			<?endforeach?>
        </DirectoryRef>

    <DirectoryRef Id="DesktopFolder">
      <Component Id="DesktopShortcut" >
        <Condition>INSTALLDESKTOPSHORTCUT</Condition>
        <!-- DesktopShortcutId is implicitly installed in HKCU, so WIX won't allow changing this reg value to HKLM. -->
        <RegistryValue Root="HKCU"
                        Key="Software\[Manufacturer]\[ProductName]"
                        Name="desktopshorcutinstalled"
                        Type="integer"
                        Value="1"
                        KeyPath="yes"/>
        <Shortcut Id="DesktopShortcutId"
                  Name="PowerToys (Preview)"
                  Description="PowerToys - Windows system utilities to maximize productivity"
                  Target="[!PowerToys.exe]"
                  WorkingDirectory="INSTALLFOLDER"
                  Icon="powertoys.exe"
                  Directory="DesktopFolder"/>
      </Component>
    </DirectoryRef>
  </Fragment>

  <Fragment>
    <ComponentGroup Id="CoreComponents" Directory="INSTALLFOLDER">
      <ComponentRef Id="powertoys_exe" />
      <ComponentRef Id="PowerToysStartMenuShortcut"/>
      <ComponentRef Id="BackgroundActivator_dll" />
      <ComponentRef Id="PowerToys_ActionRunner_exe" />
      <ComponentRef Id="PowerToys_Update_exe" />
      <ComponentRef Id="powertoys_toast_clsid" />
      <ComponentRef Id="License_rtf" />
      <ComponentRef Id="Notice_md" />
<<<<<<< HEAD
      <ComponentRef Id="powertoysinterop_dll" />
=======
>>>>>>> 46099058
      <?foreach File in $(var.ShortcutGuideSvgsFiles)?>
      <ComponentRef Id="ShortcutGuideSvgs_$(var.File)" />
      <?endforeach?>
      <ComponentRef Id="Module_ShortcutGuideModuleInterface" />
      <ComponentRef Id="Module_ShortcutGuideExecutable" />
      <ComponentRef Id="Module_VideoConference" />
      <ComponentRef Id="Module_VideoConferenceIcons" />
      <?foreach File in $(var.FancyZonesFiles)?>
      <ComponentRef Id="Module_FancyZones_$(var.File)" />
      <?endforeach?>
      <ComponentRef Id="DesktopShortcut" />
      <ComponentRef Id="Module_PowerRename" />
<<<<<<< HEAD
=======
      <ComponentRef Id="Module_FileLocksmith" />
      <?foreach File in $(var.FileLocksmithFiles)?>
      <ComponentRef Id="FileLocksmith_$(var.File)" />
      <?endforeach?>
      <?foreach File in $(var.FileLocksmithAssetsFiles)?>
        <ComponentRef Id="FileLocksmith_Assets_$(var.File)" />
      <?endforeach?>
      <ComponentRef Id="FileLocksmith_Assets_Applist_Scale100" />
      <ComponentRef Id="FileLocksmith_Assets_Applist_Scale125" />
      <ComponentRef Id="FileLocksmith_Assets_Applist_Scale150" />
      <ComponentRef Id="FileLocksmith_Assets_Applist_Scale200" />
      <ComponentRef Id="FileLocksmith_Assets_Applist_Scale400" />
>>>>>>> 46099058
      <?foreach File in $(var.PowerAccentFiles)?>
      <ComponentRef Id="PowerAccent_$(var.File)" />
      <?endforeach?>
      <?foreach File in $(var.PowerRenameFiles)?>
      <ComponentRef Id="PowerRename_$(var.File)" />
      <?endforeach?>
			<?foreach File in $(var.PowerRenameMicrosoftUIXamlAssetsInstallFiles)?>
			    <ComponentRef Id="PowerRenameMicrosoftUIXamlAssets_$(var.File)" />
			<?endforeach?>
      <ComponentRef Id="Module_PowerRename_Assets" />
      <ComponentRef Id="PowerRename_PowerRenameSparsePackageAssets" />
      <?foreach File in $(var.ImageResizerFiles)?>
      <ComponentRef Id="Module_ImageResizer_$(var.File)" />
      <?endforeach?>
      <ComponentRef Id="ImageResizer_ImageResizerSparsePackageAssets" />
      <ComponentRef Id="Module_ImageResizer_Registry" />
      <?foreach File in $(var.PowerPreviewFiles)?>
      <ComponentRef Id="Module_PowerPreview_$(var.File)" />
      <?endforeach?>
      <ComponentRef Id="MonacoPreviewHandlerMonacoCustomLanguagesRegJS" />
      <ComponentRef Id="Module_PowerPreview_Registry" />
      <ComponentRef Id="Module_KeyboardManager" />
      <ComponentRef Id="Module_KeyboardManager_Editor" />
      <ComponentRef Id="Module_KeyboardManager_Engine" />
      <ComponentRef Id="Module_PowerOCR" />
      <ComponentRef Id="Module_ColorPicker" />
      <ComponentRef Id="Module_ColorPicker_Icon"/>
      <ComponentRef Id="Module_ColorPicker_Cursor"/>
      <ComponentRef Id="Module_Awake"/>
      <ComponentRef Id="Module_Awake_Images"/>
      <ComponentRef Id="Module_FindMyMouse"/>
      <ComponentRef Id="Module_MouseHighlighter"/>
      <ComponentRef Id="Module_MousePointerCrosshairs" />
      <ComponentRef Id="Module_AlwaysOnTop"/>
      <ComponentRef Id="Module_AlwaysOnTopInterface"/>
      <ComponentRef Id="Module_MeasureToolInterface"/>
      <?foreach File in $(var.MeasureToolFiles)?>
      <ComponentRef Id="MT_$(var.File)" />
      <?endforeach?>
      <?foreach File in $(var.MeasureToolMicrosoftUIXamlAssetsInstallFiles)?>
        <ComponentRef Id="MeasureToolMicrosoftUIXamlAssets_$(var.File)" />
      <?endforeach?>
<<<<<<< HEAD
=======
      <ComponentRef Id="Module_HostsInterface"/>
      <?foreach File in $(var.HostsFiles)?>
        <ComponentRef Id="H_$(var.File)" />
      <?endforeach?>
      <?foreach File in $(var.HostsMicrosoftUIXamlAssetsInstallFiles)?>
      <ComponentRef Id="HostsMicrosoftUIXamlAssets_$(var.File)" />
      <?endforeach?>
      <ComponentRef Id="HostsAssets_AppList_Scale100" />
      <ComponentRef Id="HostsAssets_AppList_Scale125" />
      <ComponentRef Id="HostsAssets_AppList_Scale150" />
      <ComponentRef Id="HostsAssets_AppList_Scale200" />
      <ComponentRef Id="HostsAssets_AppList_Scale400" />
      <ComponentRef Id="HostsAssets_Hosts" />
>>>>>>> 46099058

      <?foreach File in $(var.SettingsV2Files)?>
      <ComponentRef Id="SV2C_$(var.File)" />
      <?endforeach?>
      <ComponentRef Id="SettingsV2Assets_LogoScale200" />
      <ComponentRef Id="SettingsV2Assets_SplashScreen" />
      <ComponentRef Id="SettingsV2Assets_StoreLogo_Scale100" />
      <ComponentRef Id="SettingsV2Assets_StoreLogo" />
      <ComponentRef Id="SettingsV2Assets_Square150x150sc200" />
      <ComponentRef Id="SettingsV2Assets_Square44x44ts24" />
      <ComponentRef Id="SettingsV2Assets_Wide310x150sc200" />
      <ComponentRef Id="SettingsV2Assets_Square44x44Logo200" />
      <?foreach File in $(var.SettingsV2AssetsModulesFiles)?>
      <ComponentRef Id="SettingsV2AssetsModules_$(var.File)" />
      <?endforeach?>
      <?foreach File in $(var.SettingsV2OOBEAssetsFluentIconsFiles)?>
      <ComponentRef Id="SettingsV2OOBEAssetsFluentIcons_$(var.File)" />
      <?endforeach?>
      <?foreach File in $(var.SettingsV2OOBEAssetsModulesFiles)?>
      <ComponentRef Id="SettingsV2OOBEAssetsModules_$(var.File)" />
      <?endforeach?>
			<?foreach File in $(var.SettingsV2MicrosoftUIXamlAssetsInstallFiles)?>
<<<<<<< HEAD
                <ComponentRef Id="SettingsV2MicrosoftUIXamlAssets_$(var.File)" />
            <?endforeach?>
=======
      <ComponentRef Id="SettingsV2MicrosoftUIXamlAssets_$(var.File)" />
      <?endforeach?>
      <ComponentRef Id="Dlls_DotnetFiles_Component" />
      <?foreach File in $(var.WinAppSDKFiles)?>
      <ComponentRef Id="Dlls_WinAppSdkFiles_$(var.File)" />
      <?endforeach?>
      <?foreach File in $(var.PowerToysInteropFiles)?>
      <ComponentRef Id="Dlls_PowerToysInteropFiles_$(var.File)" />
      <?endforeach?>
>>>>>>> 46099058
    </ComponentGroup>
    <ComponentGroup Id="ToolComponents" Directory="ToolsFolder">
      <ComponentRef Id="BugReportTool_exe" />
      <ComponentRef Id="WebcamReportTool_exe" />
      <ComponentRef Id="StylesReportTool_exe" />
    </ComponentGroup>
  </Fragment>

  <!-- Languages for localization on build farm -->
  <!-- qps-ploc;qps-ploca;qps-plocm; -->
  <?define LocLanguageList = cs-CZ;de-DE;es-ES;fr-FR;hu-HU;it-IT;ja-JP;ko-KR;nl-NL;pl-PL;pt-BR;pt-PT;ru-RU;sv-SE;tr-TR;zh-CN;zh-TW?>

  <Fragment>
    <!-- Resource directories should be added only if the installer is built on the build farm -->
    <?ifdef env.IsPipeline?>
    <?foreach ParentDirectory in LauncherInstallFolder;FancyZonesInstallFolder;ImageResizerInstallFolder;ColorPickerInstallFolder;FileExplorerPreviewInstallFolder;HistoryPluginFolder;CalculatorPluginFolder;FolderPluginFolder;ProgramPluginFolder;ShellPluginFolder;IndexerPluginFolder;UnitConverterPluginFolder;UriPluginFolder;WindowWalkerPluginFolder;OneNotePluginFolder;RegistryPluginFolder;VSCodeWorkspacesPluginFolder;ServicePluginFolder;SystemPluginFolder;TimeDatePluginFolder;TimeZonePluginFolder;WindowsSettingsPluginFolder;WindowsTerminalPluginFolder;WebSearchPluginFolder?>
    <DirectoryRef Id="$(var.ParentDirectory)">
      <!-- Resource file directories -->
      <?foreach Language in $(var.LocLanguageList)?>
      <!--NB: Ids can't contain hyphens-->
      <?if $(var.Language) = cs-CZ?>
      <?define IdSafeLanguage = cs_CZ?>
      <?elseif $(var.Language) = de-DE?>
      <?define IdSafeLanguage = de_DE?>
      <?elseif $(var.Language) = es-ES?>
      <?define IdSafeLanguage = es_ES?>
      <?elseif $(var.Language) = fr-FR?>
      <?define IdSafeLanguage = fr_FR?>
      <?elseif $(var.Language) = hu-HU?>
      <?define IdSafeLanguage = hu_HU?>
      <?elseif $(var.Language) = it-IT?>
      <?define IdSafeLanguage = it_IT?>
      <?elseif $(var.Language) = ja-JP?>
      <?define IdSafeLanguage = ja_JP?>
      <?elseif $(var.Language) = ko-KR?>
      <?define IdSafeLanguage = ko_KR?>
      <?elseif $(var.Language) = nl-NL?>
      <?define IdSafeLanguage = nl_NL?>
      <?elseif $(var.Language) = pl-PL?>
      <?define IdSafeLanguage = pl_PL?>
      <?elseif $(var.Language) = pt-BR?>
      <?define IdSafeLanguage = pt_BR?>
      <?elseif $(var.Language) = pt-PT?>
      <?define IdSafeLanguage = pt_PT?>
      <!--

            <?elseif $(var.Language) = qps-ploc?>
            <?define IdSafeLanguage = qps_ploc?>
            <?elseif $(var.Language) = qps-ploca?>
            <?define IdSafeLanguage = qps_ploca?>
            <?elseif $(var.Language) = qps-plocm?>
            <?define IdSafeLanguage = qps_plocm?>
-->
      <?elseif $(var.Language) = ru-RU?>
      <?define IdSafeLanguage = ru_RU?>
      <?elseif $(var.Language) = sv-SE?>
      <?define IdSafeLanguage = sv_SE?>
      <?elseif $(var.Language) = tr-TR?>
      <?define IdSafeLanguage = tr_TR?>
      <?elseif $(var.Language) = zh-CN?>
      <?define IdSafeLanguage = zh_CN?>
      <?elseif $(var.Language) = zh-TW?>
      <?define IdSafeLanguage = zh_TW?>
      <?else?>
      <?define IdSafeLanguage = $(var.Language)?>
      <?endif?>
      <Directory Id="Resource$(var.IdSafeLanguage)$(var.ParentDirectory)" Name="$(var.Language)" />
      <?undef IdSafeLanguage?>
      <?endforeach?>
    </DirectoryRef>
    <?endforeach?>
    <?endif?>
    <ComponentGroup Id="ResourcesComponents">
      <!-- Resource components should be added only if the installer is built on the build farm -->
      <?ifdef env.IsPipeline?>
      <!-- Components for adding resource files -->
      <?foreach Language in $(var.LocLanguageList)?>
      <!--NB: Ids can't contain hyphens-->
      <?if $(var.Language) = cs-CZ?>
      <!-- CompGUIDPrefix is language-dependent guid prefix missing the last 2 digits. -->
      <?define CompGUIDPrefix = 3E93405A-B91B-4E04-BAEC-26BEEE60F9?>
      <?define IdSafeLanguage = cs_CZ?>
      <?elseif $(var.Language) = de-DE?>
      <?define CompGUIDPrefix = AF28C057-7ED9-474C-8E7E-D583BE8ECF?>
      <?define IdSafeLanguage = de_DE?>
      <?elseif $(var.Language) = es-ES?>
      <?define CompGUIDPrefix = DD1FEEBD-55F0-44BA-A0FF-62C5C1C952?>
      <?define IdSafeLanguage = es_ES?>
      <?elseif $(var.Language) = fr-FR?>
      <?define CompGUIDPrefix = F9F86D61-C747-43FC-8509-F3D1F198E1?>
      <?define IdSafeLanguage = fr_FR?>
      <?elseif $(var.Language) = hu-HU?>
      <?define CompGUIDPrefix = 9A919A40-E457-47F5-97C8-E886F06DDE?>
      <?define IdSafeLanguage = hu_HU?>
      <?elseif $(var.Language) = it-IT?>
      <?define CompGUIDPrefix = 48FBF6D9-32DB-46FF-A64C-225269E738?>
      <?define IdSafeLanguage = it_IT?>
      <?elseif $(var.Language) = ja-JP?>
      <?define CompGUIDPrefix = FB8E04AB-C8E8-43C0-8883-19F73E4EBA?>
      <?define IdSafeLanguage = ja_JP?>
      <?elseif $(var.Language) = ko-KR?>
      <?define CompGUIDPrefix = 86C8F07C-80CA-420A-B6E7-86933D640C?>
      <?define IdSafeLanguage = ko_KR?>
      <?elseif $(var.Language) = nl-NL?>
      <?define CompGUIDPrefix = C68F115F-28DD-4B45-9512-405C432458?>
      <?define IdSafeLanguage = nl_NL?>
      <?elseif $(var.Language) = pl-PL?>
      <?define CompGUIDPrefix = 97494A31-5F57-4EC1-A6A9-994DF0813B?>
      <?define IdSafeLanguage = pl_PL?>
      <?elseif $(var.Language) = pt-BR?>
      <?define CompGUIDPrefix = F4985235-2AB9-446B-BF8E-B14929A160?>
      <?define IdSafeLanguage = pt_BR?>
      <?elseif $(var.Language) = pt-PT?>
      <?define CompGUIDPrefix = 58155841-D53A-4330-89D3-5C0338B928?>
      <?define IdSafeLanguage = pt_PT?>
      <!-- 
                <?elseif $(var.Language) = qps-ploc?>
                <?define CompGUIDPrefix = 75710CB2-DBDA-420B-9676-34D5F9D4A2?>
                <?define IdSafeLanguage = qps_ploc?>
                <?elseif $(var.Language) = qps-ploca?>
                <?define CompGUIDPrefix = 55AF2A35-F959-49AB-B9EF-DFC9964A4F?>
                <?define IdSafeLanguage = qps_ploca?>
                <?elseif $(var.Language) = qps-plocm?>
                <?define CompGUIDPrefix = D8CE2F7B-B0A1-4687-BFB7-1792B2FCCD?>
                <?define IdSafeLanguage = qps_plocm?> 
            -->
      <?elseif $(var.Language) = ru-RU?>
      <?define CompGUIDPrefix = 157BAF33-8D3F-46B7-9CF9-2C18E601CC?>
      <?define IdSafeLanguage = ru_RU?>
      <?elseif $(var.Language) = sv-SE?>
      <?define CompGUIDPrefix = 85B4199F-5F89-42C3-B7C2-DBCD3E5267?>
      <?define IdSafeLanguage = sv_SE?>
      <?elseif $(var.Language) = tr-TR?>
      <?define CompGUIDPrefix = EA375345-F52A-499B-A45E-108CE67EAF?>
      <?define IdSafeLanguage = tr_TR?>
      <?elseif $(var.Language) = zh-CN?>
      <?define CompGUIDPrefix = F8EE7CE9-58EA-4850-B76F-C22362DC0E?>
      <?define IdSafeLanguage = zh_CN?>
      <?elseif $(var.Language) = zh-TW?>
      <?define CompGUIDPrefix = F07F3210-79E2-4C38-AEF7-D8EBE06621?>
      <?define IdSafeLanguage = zh_TW?>
      <?else?>
      <?define IdSafeLanguage = $(var.Language)?>
      <?define CompGUIDPrefix = 94D9A417-56FC-435D-8167-A45F5D7A75?>
      <?endif?>
      <Component
          Id="Launcher_$(var.IdSafeLanguage)_Component"
          Directory="Resource$(var.IdSafeLanguage)LauncherInstallFolder"
          Guid="$(var.CompGUIDPrefix)00">
        <File Id="Launcher_$(var.IdSafeLanguage)_File" Source="$(var.BinDir)modules\launcher\$(var.Language)\PowerToys.PowerLauncher.resources.dll" />
      </Component>
      <Component
          Id="FancyZonesEditor_$(var.IdSafeLanguage)_Component"
          Directory="Resource$(var.IdSafeLanguage)FancyZonesInstallFolder"
          Guid="$(var.CompGUIDPrefix)01">
        <File Id="FancyZonesEditor_$(var.IdSafeLanguage)_File" Source="$(var.BinDir)modules\$(var.FancyZonesProjectName)\$(var.Language)\PowerToys.FancyZonesEditor.resources.dll" />
      </Component>
      <Component
          Id="ImageResizer_$(var.IdSafeLanguage)_Component"
          Directory="Resource$(var.IdSafeLanguage)ImageResizerInstallFolder"
          Guid="$(var.CompGUIDPrefix)02">
        <File Id="ImageResizer_$(var.IdSafeLanguage)_File" Source="$(var.BinDir)modules\$(var.ImageResizerProjectName)\$(var.Language)\PowerToys.ImageResizer.resources.dll" />
      </Component>
      <Component
          Id="ColorPicker_$(var.IdSafeLanguage)_Component"
          Directory="Resource$(var.IdSafeLanguage)ColorPickerInstallFolder"
          Guid="$(var.CompGUIDPrefix)03">
        <File Id="ColorPicker_$(var.IdSafeLanguage)_File" Source="$(var.BinDir)modules\$(var.ColorPickerProjectName)\$(var.Language)\PowerToys.ColorPickerUI.resources.dll" />
      </Component>
      <Component
          Id="MarkdownPreviewHandler_$(var.IdSafeLanguage)_Component"
          Directory="Resource$(var.IdSafeLanguage)FileExplorerPreviewInstallFolder"
          Guid="$(var.CompGUIDPrefix)04">
        <File Id="MarkdownPreviewHandler_$(var.IdSafeLanguage)_File" Source="$(var.BinDir)modules\FileExplorerPreview\$(var.Language)\PowerToys.MarkdownPreviewHandler.resources.dll" />
      </Component>
      <Component
          Id="SVGPreviewHandler_$(var.IdSafeLanguage)_Component"
          Directory="Resource$(var.IdSafeLanguage)FileExplorerPreviewInstallFolder"
          Guid="$(var.CompGUIDPrefix)05">
        <File Id="SVGPreviewHandler_$(var.IdSafeLanguage)_File" Source="$(var.BinDir)modules\FileExplorerPreview\$(var.Language)\PowerToys.SvgPreviewHandler.resources.dll" />
      </Component>
      <Component
          Id="PDFPreviewHandler_$(var.IdSafeLanguage)_Component"
          Directory="Resource$(var.IdSafeLanguage)FileExplorerPreviewInstallFolder"
          Guid="$(var.CompGUIDPrefix)06">
        <File Id="PDFPreviewHandler_$(var.IdSafeLanguage)_File" Source="$(var.BinDir)modules\FileExplorerPreview\$(var.Language)\PowerToys.PdfPreviewHandler.resources.dll" />
      </Component>
      <Component
          Id="GcodePreviewHandler_$(var.IdSafeLanguage)_Component"
          Directory="Resource$(var.IdSafeLanguage)FileExplorerPreviewInstallFolder"
          Guid="$(var.CompGUIDPrefix)07">
        <File Id="GcodePreviewHandler_$(var.IdSafeLanguage)_File" Source="$(var.BinDir)modules\FileExplorerPreview\$(var.Language)\PowerToys.GcodePreviewHandler.resources.dll" />
      </Component>
      <!-- PowerToys Run aka Launcher plugin resources -->
      <Component
          Id="Launcher_Calculator_$(var.IdSafeLanguage)_Component"
          Directory="Resource$(var.IdSafeLanguage)CalculatorPluginFolder"
          Guid="$(var.CompGUIDPrefix)08">
        <File Id="Launcher_Calculator_$(var.IdSafeLanguage)_File" Source="$(var.BinDir)modules\launcher\Plugins\Calculator\$(var.Language)\Microsoft.PowerToys.Run.Plugin.Calculator.resources.dll" />
      </Component>
      <Component
          Id="Launcher_Folder_$(var.IdSafeLanguage)_Component"
          Directory="Resource$(var.IdSafeLanguage)FolderPluginFolder"
          Guid="$(var.CompGUIDPrefix)09">
        <File Id="Launcher_Folder_$(var.IdSafeLanguage)_File" Source="$(var.BinDir)modules\launcher\Plugins\Folder\$(var.Language)\Microsoft.Plugin.Folder.resources.dll" />
      </Component>
      <Component
          Id="Launcher_Program_$(var.IdSafeLanguage)_Component"
          Guid="$(var.CompGUIDPrefix)0A"
          Directory="Resource$(var.IdSafeLanguage)ProgramPluginFolder">
        <File Id="Launcher_Program_$(var.IdSafeLanguage)_File" Source="$(var.BinDir)modules\launcher\Plugins\Program\$(var.Language)\Microsoft.Plugin.Program.resources.dll" />
      </Component>
      <Component
          Id="Launcher_Shell_$(var.IdSafeLanguage)_Component"
          Guid="$(var.CompGUIDPrefix)0B"
          Directory="Resource$(var.IdSafeLanguage)ShellPluginFolder">
        <File Id="Launcher_Shell_$(var.IdSafeLanguage)_File" Source="$(var.BinDir)modules\launcher\Plugins\Shell\$(var.Language)\Microsoft.Plugin.Shell.resources.dll" />
      </Component>
      <Component
          Id="Launcher_Indexer_$(var.IdSafeLanguage)_Component"
          Guid="$(var.CompGUIDPrefix)0C"
          Directory="Resource$(var.IdSafeLanguage)IndexerPluginFolder">
        <File Id="Launcher_Indexer_$(var.IdSafeLanguage)_File" Source="$(var.BinDir)modules\launcher\Plugins\Indexer\$(var.Language)\Microsoft.Plugin.Indexer.resources.dll" />
      </Component>
      <Component
          Id="Launcher_Uri_$(var.IdSafeLanguage)_Component"
          Guid="$(var.CompGUIDPrefix)0D"
          Directory="Resource$(var.IdSafeLanguage)UriPluginFolder">
        <File Id="Launcher_Uri_$(var.IdSafeLanguage)_File" Source="$(var.BinDir)modules\launcher\Plugins\Uri\$(var.Language)\Microsoft.Plugin.Uri.resources.dll" />
      </Component>
      <Component
          Id="Launcher_VSCodeWorkspaces_$(var.IdSafeLanguage)_Component"
          Guid="$(var.CompGUIDPrefix)0E"
          Directory="Resource$(var.IdSafeLanguage)VSCodeWorkspacesPluginFolder">
        <File Id="Launcher_VSCodeWorkspaces_$(var.IdSafeLanguage)_File" Source="$(var.BinDir)modules\launcher\Plugins\VSCodeWorkspaces\$(var.Language)\Community.PowerToys.Run.Plugin.VSCodeWorkspaces.resources.dll" />
      </Component>
      <Component Id="Launcher_WindowWalker_$(var.IdSafeLanguage)_Component"
                 Guid="$(var.CompGUIDPrefix)0F"
                 Directory="Resource$(var.IdSafeLanguage)WindowWalkerPluginFolder">
        <File Id="Launcher_WindowWalker_$(var.IdSafeLanguage)_File" Source="$(var.BinDir)modules\launcher\Plugins\WindowWalker\$(var.Language)\Microsoft.Plugin.WindowWalker.resources.dll" />
      </Component>
      <Component
          Id="Launcher_Registry_$(var.IdSafeLanguage)_Component"
          Guid="$(var.CompGUIDPrefix)10"
          Directory="Resource$(var.IdSafeLanguage)RegistryPluginFolder">
        <File Id="Launcher_Registry_$(var.IdSafeLanguage)_File" Source="$(var.BinDir)modules\launcher\Plugins\Registry\$(var.Language)\Microsoft.PowerToys.Run.Plugin.Registry.resources.dll" />
      </Component>
      <Component
          Id="Launcher_Service_$(var.IdSafeLanguage)_Component"
          Guid="$(var.CompGUIDPrefix)11"
          Directory="Resource$(var.IdSafeLanguage)ServicePluginFolder">
        <File Id="Launcher_Service_$(var.IdSafeLanguage)_File" Source="$(var.BinDir)modules\launcher\Plugins\Service\$(var.Language)\Microsoft.PowerToys.Run.Plugin.Service.resources.dll" />
      </Component>
      <Component
          Id="Launcher_System_$(var.IdSafeLanguage)_Component"
          Guid="$(var.CompGUIDPrefix)12"
          Directory="Resource$(var.IdSafeLanguage)SystemPluginFolder">
        <File Id="Launcher_System_$(var.IdSafeLanguage)_File" Source="$(var.BinDir)modules\launcher\Plugins\System\$(var.Language)\Microsoft.PowerToys.Run.Plugin.System.resources.dll" />
      </Component>
      <Component
          Id="Launcher_WindowsSettings_$(var.IdSafeLanguage)_Component"
          Guid="$(var.CompGUIDPrefix)13"
          Directory="Resource$(var.IdSafeLanguage)WindowsSettingsPluginFolder">
        <File Id="Launcher_WindowsSettings_$(var.IdSafeLanguage)_File" Source="$(var.BinDir)modules\launcher\Plugins\WindowsSettings\$(var.Language)\Microsoft.PowerToys.Run.Plugin.WindowsSettings.resources.dll" />
      </Component>
      <Component
          Id="Launcher_TimeZone_$(var.IdSafeLanguage)_Component"
          Guid="$(var.CompGUIDPrefix)14"
          Directory="Resource$(var.IdSafeLanguage)TimeZonePluginFolder">
        <File Id="Launcher_TimeZone_$(var.IdSafeLanguage)_File" Source="$(var.BinDir)modules\launcher\Plugins\TimeZone\$(var.Language)\Microsoft.PowerToys.Run.Plugin.TimeZone.resources.dll" />
      </Component>
      <Component
          Id="Launcher_WindowsTerminal_$(var.IdSafeLanguage)_Component"
          Guid="$(var.CompGUIDPrefix)15"
          Directory="Resource$(var.IdSafeLanguage)WindowsTerminalPluginFolder">
        <File Id="Launcher_WindowsTerminal_$(var.IdSafeLanguage)_File" Source="$(var.BinDir)modules\launcher\Plugins\WindowsTerminal\$(var.Language)\Microsoft.PowerToys.Run.Plugin.WindowsTerminal.resources.dll" />
      </Component>
      <Component
          Id="Launcher_WebSearch_$(var.IdSafeLanguage)_Component"
          Guid="$(var.CompGUIDPrefix)16"
          Directory="Resource$(var.IdSafeLanguage)WebSearchPluginFolder">
        <File Id="Launcher_WebSearch_$(var.IdSafeLanguage)_File" Source="$(var.BinDir)modules\launcher\Plugins\WebSearch\$(var.Language)\Community.PowerToys.Run.Plugin.WebSearch.resources.dll" />
      </Component>
      <Component
          Id="Launcher_UnitConverter_$(var.IdSafeLanguage)_Component"
          Guid="$(var.CompGUIDPrefix)17"
          Directory="Resource$(var.IdSafeLanguage)UnitConverterPluginFolder">
        <File Id="Launcher_UnitConverter_$(var.IdSafeLanguage)_File" Source="$(var.BinDir)modules\launcher\Plugins\UnitConverter\$(var.Language)\Community.PowerToys.Run.Plugin.UnitConverter.resources.dll" />
      </Component>
      <Component
                Id="Launcher_TimeDate_$(var.IdSafeLanguage)_Component"
                Guid="$(var.CompGUIDPrefix)18"
                Directory="Resource$(var.IdSafeLanguage)TimeDatePluginFolder">
        <File Id="Launcher_TimeDate_$(var.IdSafeLanguage)_File" Source="$(var.BinDir)modules\launcher\Plugins\TimeDate\$(var.Language)\Microsoft.PowerToys.Run.Plugin.TimeDate.resources.dll" />
      </Component>
      <Component
          Id="Launcher_OneNote_$(var.IdSafeLanguage)_Component"
          Guid="$(var.CompGUIDPrefix)19"
          Directory="Resource$(var.IdSafeLanguage)OneNotePluginFolder">
        <File Id="Launcher_OneNote_$(var.IdSafeLanguage)_File" Source="$(var.BinDir)modules\launcher\Plugins\OneNote\$(var.Language)\Microsoft.PowerToys.Run.Plugin.OneNote.resources.dll" />
      </Component>
      <Component
          Id="MonacoPreviewHandler_$(var.IdSafeLanguage)_Component"
          Directory="Resource$(var.IdSafeLanguage)FileExplorerPreviewInstallFolder"
          Guid="$(var.CompGUIDPrefix)1A">
        <File Id="MonacoPreviewHandler_$(var.IdSafeLanguage)_File" Source="$(var.BinDir)modules\FileExplorerPreview\$(var.Language)\PowerToys.MonacoPreviewHandler.resources.dll" />
      </Component>
      <Component
          Id="Launcher_History_$(var.IdSafeLanguage)_Component"
          Directory="Resource$(var.IdSafeLanguage)HistoryPluginFolder"
          Guid="$(var.CompGUIDPrefix)1B">
        <File Id="Launcher_History_$(var.IdSafeLanguage)_File" Source="$(var.BinDir)modules\launcher\Plugins\History\$(var.Language)\Microsoft.PowerToys.Run.Plugin.History.resources.dll" />
      </Component>	  
      <?undef IdSafeLanguage?>
      <?undef CompGUIDPrefix?>
      <?endforeach?>
      <?endif?>
    </ComponentGroup>
  </Fragment>

    <!-- Localization languages shipped with WinAppSDK. We should ship these as well. -->
    <?define WinAppSDKLocLanguageList = af-ZA;ar-SA;az-Latn-AZ;bg-BG;bs-Latn-BA;ca-ES;cs-CZ;cy-GB;da-DK;de-DE;el-GR;en-GB;en-us;es-ES;es-MX;et-EE;eu-ES;fa-IR;fi-FI;fr-CA;fr-FR;gl-ES;he-IL;hi-IN;hr-HR;hu-HU;id-ID;is-IS;it-IT;ja-JP;ka-GE;kk-KZ;ko-KR;lt-LT;lv-LV;ms-MY;nb-NO;nl-NL;nn-NO;pl-PL;pt-BR;pt-PT;ro-RO;ru-RU;sk-SK;sl-SI;sq-AL;sr-Cyrl-RS;sr-Latn-RS;sv-SE;th-TH;tr-TR;uk-UA;vi-VN;zh-CN;zh-TW?>
  <Fragment>
<<<<<<< HEAD
        <?foreach ParentDirectory in SettingsV2InstallFolder;PowerRenameInstallFolder;MeasureToolInstallFolder?>
=======
        <?foreach ParentDirectory in SettingsV2InstallFolder;PowerRenameInstallFolder;MeasureToolInstallFolder;HostsInstallFolder;FileLocksmithInstallFolder?>
>>>>>>> 46099058
        <DirectoryRef Id="$(var.ParentDirectory)">
            <?foreach Language in $(var.WinAppSDKLocLanguageList)?>
            <?if $(var.Language) = af-ZA?>
            <?define IdSafeLanguage = af_ZA?>
            <?elseif $(var.Language) = ar-SA?>
            <?define IdSafeLanguage = ar_SA?>
            <?elseif $(var.Language) = az-Latn-AZ?>
            <?define IdSafeLanguage = az_Latn_AZ?>
            <?elseif $(var.Language) = bg-BG?>
            <?define IdSafeLanguage = bg_BG?>
            <?elseif $(var.Language) = bs-Latn-BA?>
            <?define IdSafeLanguage = bs_Latn_BA?>
            <?elseif $(var.Language) = ca-ES?>
            <?define IdSafeLanguage = ca_ES?>
            <?elseif $(var.Language) = cs-CZ?>
            <?define IdSafeLanguage = cs_CZ?>
            <?elseif $(var.Language) = cy-GB?>
            <?define IdSafeLanguage = cy_GB?>
            <?elseif $(var.Language) = da-DK?>
            <?define IdSafeLanguage = da_DK?>
            <?elseif $(var.Language) = de-DE?>
            <?define IdSafeLanguage = de_DE?>
            <?elseif $(var.Language) = el-GR?>
            <?define IdSafeLanguage = el_GR?>
            <?elseif $(var.Language) = en-GB?>
            <?define IdSafeLanguage = en_GB?>
            <?elseif $(var.Language) = en-us?>
            <?define IdSafeLanguage = en_us?>
            <?elseif $(var.Language) = es-ES?>
            <?define IdSafeLanguage = es_ES?>
            <?elseif $(var.Language) = es-MX?>
            <?define IdSafeLanguage = es_MX?>
            <?elseif $(var.Language) = et-EE?>
            <?define IdSafeLanguage = et_EE?>
            <?elseif $(var.Language) = eu-ES?>
            <?define IdSafeLanguage = eu_ES?>
            <?elseif $(var.Language) = fa-IR?>
            <?define IdSafeLanguage = fa_IR?>
            <?elseif $(var.Language) = fi-FI?>
            <?define IdSafeLanguage = fi_FI?>
            <?elseif $(var.Language) = fr-CA?>
            <?define IdSafeLanguage = fr_CA?>
            <?elseif $(var.Language) = fr-FR?>
            <?define IdSafeLanguage = fr_FR?>
            <?elseif $(var.Language) = gl-ES?>
            <?define IdSafeLanguage = gl_ES?>
            <?elseif $(var.Language) = he-IL?>
            <?define IdSafeLanguage = he_IL?>
            <?elseif $(var.Language) = hi-IN?>
            <?define IdSafeLanguage = hi_IN?>
            <?elseif $(var.Language) = hr-HR?>
            <?define IdSafeLanguage = hr_HR?>
            <?elseif $(var.Language) = hu-HU?>
            <?define IdSafeLanguage = hu_HU?>
            <?elseif $(var.Language) = id-ID?>
            <?define IdSafeLanguage = id_ID?>
            <?elseif $(var.Language) = is-IS?>
            <?define IdSafeLanguage = is_IS?>
            <?elseif $(var.Language) = it-IT?>
            <?define IdSafeLanguage = it_IT?>
            <?elseif $(var.Language) = ja-JP?>
            <?define IdSafeLanguage = ja_JP?>
            <?elseif $(var.Language) = ka-GE?>
            <?define IdSafeLanguage = ka_GE?>
            <?elseif $(var.Language) = kk-KZ?>
            <?define IdSafeLanguage = kk_KZ?>
            <?elseif $(var.Language) = ko-KR?>
            <?define IdSafeLanguage = ko_KR?>
            <?elseif $(var.Language) = lt-LT?>
            <?define IdSafeLanguage = lt_LT?>
            <?elseif $(var.Language) = lv-LV?>
            <?define IdSafeLanguage = lv_LV?>
            <?elseif $(var.Language) = ms-MY?>
            <?define IdSafeLanguage = ms_MY?>
            <?elseif $(var.Language) = nb-NO?>
            <?define IdSafeLanguage = nb_NO?>
            <?elseif $(var.Language) = nl-NL?>
            <?define IdSafeLanguage = nl_NL?>
            <?elseif $(var.Language) = nn-NO?>
            <?define IdSafeLanguage = nn_NO?>
            <?elseif $(var.Language) = pl-PL?>
            <?define IdSafeLanguage = pl_PL?>
            <?elseif $(var.Language) = pt-BR?>
            <?define IdSafeLanguage = pt_BR?>
            <?elseif $(var.Language) = pt-PT?>
            <?define IdSafeLanguage = pt_PT?>
            <?elseif $(var.Language) = ro-RO?>
            <?define IdSafeLanguage = ro_RO?>
            <?elseif $(var.Language) = ru-RU?>
            <?define IdSafeLanguage = ru_RU?>
            <?elseif $(var.Language) = sk-SK?>
            <?define IdSafeLanguage = sk_SK?>
            <?elseif $(var.Language) = sl-SI?>
            <?define IdSafeLanguage = sl_SI?>
            <?elseif $(var.Language) = sq-AL?>
            <?define IdSafeLanguage = sq_AL?>
            <?elseif $(var.Language) = sr-Cyrl-RS?>
            <?define IdSafeLanguage = sr_Cyrl_RS?>
            <?elseif $(var.Language) = sr-Latn-RS?>
            <?define IdSafeLanguage = sr_Latn_RS?>
            <?elseif $(var.Language) = sv-SE?>
            <?define IdSafeLanguage = sv_SE?>
            <?elseif $(var.Language) = th-TH?>
            <?define IdSafeLanguage = th_TH?>
            <?elseif $(var.Language) = tr-TR?>
            <?define IdSafeLanguage = tr_TR?>
            <?elseif $(var.Language) = uk-UA?>
            <?define IdSafeLanguage = uk_UA?>
            <?elseif $(var.Language) = vi-VN?>
            <?define IdSafeLanguage = vi_VN?>
            <?elseif $(var.Language) = zh-CN?>
            <?define IdSafeLanguage = zh_CN?>
            <?elseif $(var.Language) = zh-TW?>
            <?define IdSafeLanguage = zh_TW?>
            <?else?>
            <?define IdSafeLanguage = $(var.Language)?>
            <?endif?>
            <Directory Id="WinAppSDKLoc$(var.IdSafeLanguage)$(var.ParentDirectory)" Name="$(var.Language)" />
            <?undef IdSafeLanguage?>
            <?endforeach?>
        </DirectoryRef>
        <?endforeach?>

        <ComponentGroup Id="WindowsAppSDKLocComponents">
            <?foreach Language in $(var.WinAppSDKLocLanguageList)?>
            <?if $(var.Language) = af-ZA?>
            <?define CompGUIDPrefix = 3C8E6C25-772A-4686-8FE3-8BE63F8D19?>
            <?define IdSafeLanguage = af_ZA?>
            <?elseif $(var.Language) = ar-SA?>
            <?define CompGUIDPrefix = E2E65A7F-48CA-49E1-847B-5B1116D32E?>
            <?define IdSafeLanguage = ar_SA?>
            <?elseif $(var.Language) = az-Latn-AZ?>
            <?define CompGUIDPrefix = 601F5B70-D386-4F68-B958-9D3F07167C?>
            <?define IdSafeLanguage = az_Latn_AZ?>
            <?elseif $(var.Language) = bg-BG?>
            <?define CompGUIDPrefix = 9DD6C8F9-8599-46E4-B9B6-8B8CB095F9?>
            <?define IdSafeLanguage = bg_BG?>
            <?elseif $(var.Language) = bs-Latn-BA?>
            <?define CompGUIDPrefix = CF68A082-D286-4556-BDF1-FBD9C7FE37?>
            <?define IdSafeLanguage = bs_Latn_BA?>
            <?elseif $(var.Language) = ca-ES?>
            <?define CompGUIDPrefix = 298A66A5-9683-4ABF-A1C5-D97DA031B3?>
            <?define IdSafeLanguage = ca_ES?>
            <?elseif $(var.Language) = cs-CZ?>
            <?define CompGUIDPrefix = EDEC8BF7-6602-47E5-AC04-3D392BDD83?>
            <?define IdSafeLanguage = cs_CZ?>
            <?elseif $(var.Language) = cy-GB?>
            <?define CompGUIDPrefix = 6E328AD9-58D4-4615-8A64-9710D5EA81?>
            <?define IdSafeLanguage = cy_GB?>
            <?elseif $(var.Language) = da-DK?>
            <?define CompGUIDPrefix = BC5D9E5C-D4B8-4CEB-A944-1A34FD46E5?>
            <?define IdSafeLanguage = da_DK?>
            <?elseif $(var.Language) = de-DE?>
            <?define CompGUIDPrefix = 4E1F60E3-6257-4492-AD9E-22124393F7?>
            <?define IdSafeLanguage = de_DE?>
            <?elseif $(var.Language) = el-GR?>
            <?define CompGUIDPrefix = 0A340858-D5DF-44D1-90F9-E5435128D5?>
            <?define IdSafeLanguage = el_GR?>
            <?elseif $(var.Language) = en-GB?>
            <?define CompGUIDPrefix = 2F06617A-9700-4223-A309-58F2C1DA88?>
            <?define IdSafeLanguage = en_GB?>
            <?elseif $(var.Language) = en-us?>
            <?define CompGUIDPrefix = A817585B-4AD2-4030-844B-1B2975DE6C?>
            <?define IdSafeLanguage = en_us?>
            <?elseif $(var.Language) = es-ES?>
            <?define CompGUIDPrefix = 987CE029-212B-40AF-956E-D0D76F5EE8?>
            <?define IdSafeLanguage = es_ES?>
            <?elseif $(var.Language) = es-MX?>
            <?define CompGUIDPrefix = 9E806BDC-CB61-43C5-A314-6CB3C7CE17?>
            <?define IdSafeLanguage = es_MX?>
            <?elseif $(var.Language) = et-EE?>
            <?define CompGUIDPrefix = 07C20887-C0FD-4686-8D6C-CD70D4099E?>
            <?define IdSafeLanguage = et_EE?>
            <?elseif $(var.Language) = eu-ES?>
            <?define CompGUIDPrefix = 43FDBB2A-DCF0-4E5C-98B2-DF5F8A7ABC?>
            <?define IdSafeLanguage = eu_ES?>
            <?elseif $(var.Language) = fa-IR?>
            <?define CompGUIDPrefix = 9A709AF1-A967-4188-9A6E-0EE1A01091?>
            <?define IdSafeLanguage = fa_IR?>
            <?elseif $(var.Language) = fi-FI?>
            <?define CompGUIDPrefix = 7C933CD2-E937-4BEF-835D-7D27660BF1?>
            <?define IdSafeLanguage = fi_FI?>
            <?elseif $(var.Language) = fr-CA?>
            <?define CompGUIDPrefix = 547742D0-6025-43A1-B37A-D7FE1C7AB7?>
            <?define IdSafeLanguage = fr_CA?>
            <?elseif $(var.Language) = fr-FR?>
            <?define CompGUIDPrefix = 5C208D3F-0A62-4DD3-9A3C-D5F5931BC0?>
            <?define IdSafeLanguage = fr_FR?>
            <?elseif $(var.Language) = gl-ES?>
            <?define CompGUIDPrefix = CC8360F1-B761-485F-AE34-D5E76C2133?>
            <?define IdSafeLanguage = gl_ES?>
            <?elseif $(var.Language) = he-IL?>
            <?define CompGUIDPrefix = 5D3703BA-B7F8-45E6-8727-E184890524?>
            <?define IdSafeLanguage = he_IL?>
            <?elseif $(var.Language) = hi-IN?>
            <?define CompGUIDPrefix = 85D55059-CFE3-47CD-A000-D795DCD0FF?>
            <?define IdSafeLanguage = hi_IN?>
            <?elseif $(var.Language) = hr-HR?>
            <?define CompGUIDPrefix = 2BD6767A-A7C5-440B-BDC7-EA505F6B69?>
            <?define IdSafeLanguage = hr_HR?>
            <?elseif $(var.Language) = hu-HU?>
            <?define CompGUIDPrefix = FB99F97C-A1C3-407E-AA4A-264621D1C4?>
            <?define IdSafeLanguage = hu_HU?>
            <?elseif $(var.Language) = id-ID?>
            <?define CompGUIDPrefix = CBBA3A3A-B336-4CB0-ACB1-4BB666855D?>
            <?define IdSafeLanguage = id_ID?>
            <?elseif $(var.Language) = is-IS?>
            <?define CompGUIDPrefix = 57E8C11E-6D1F-4F29-A440-9F6175C607?>
            <?define IdSafeLanguage = is_IS?>
            <?elseif $(var.Language) = it-IT?>
            <?define CompGUIDPrefix = 1C4F8911-96E4-4903-A92B-CD48BF09DE?>
            <?define IdSafeLanguage = it_IT?>
            <?elseif $(var.Language) = ja-JP?>
            <?define CompGUIDPrefix = EF51BC22-3D3E-4767-8558-BE43F729FD?>
            <?define IdSafeLanguage = ja_JP?>
            <?elseif $(var.Language) = ka-GE?>
            <?define CompGUIDPrefix = 7F625700-74B5-4F55-8F80-E86B4DC784?>
            <?define IdSafeLanguage = ka_GE?>
            <?elseif $(var.Language) = kk-KZ?>
            <?define CompGUIDPrefix = 3F4019C3-2FA3-48BA-9096-C02E6679B5?>
            <?define IdSafeLanguage = kk_KZ?>
            <?elseif $(var.Language) = ko-KR?>
            <?define CompGUIDPrefix = F6C1AAAD-1917-48AC-B89A-3953D01C20?>
            <?define IdSafeLanguage = ko_KR?>
            <?elseif $(var.Language) = lt-LT?>
            <?define CompGUIDPrefix = 6E48287B-937D-43D0-A7FB-161717D5E2?>
            <?define IdSafeLanguage = lt_LT?>
            <?elseif $(var.Language) = lv-LV?>
            <?define CompGUIDPrefix = F2E02A03-361C-43FA-ACFA-53369774A6?>
            <?define IdSafeLanguage = lv_LV?>
            <?elseif $(var.Language) = ms-MY?>
            <?define CompGUIDPrefix = 4D141E3C-7F30-4689-9D8D-36C1245845?>
            <?define IdSafeLanguage = ms_MY?>
            <?elseif $(var.Language) = nb-NO?>
            <?define CompGUIDPrefix = 939F5123-0700-4C0C-891F-04E331FC5E?>
            <?define IdSafeLanguage = nb_NO?>
            <?elseif $(var.Language) = nl-NL?>
            <?define CompGUIDPrefix = 5E97EAE0-F207-47F1-B4BD-12113D983C?>
            <?define IdSafeLanguage = nl_NL?>
            <?elseif $(var.Language) = nn-NO?>
            <?define CompGUIDPrefix = A1E74004-671D-46DC-AECD-826D068B26?>
            <?define IdSafeLanguage = nn_NO?>
            <?elseif $(var.Language) = pl-PL?>
            <?define CompGUIDPrefix = E1D983A8-D406-4C60-AE61-9F362CBEF2?>
            <?define IdSafeLanguage = pl_PL?>
            <?elseif $(var.Language) = pt-BR?>
            <?define CompGUIDPrefix = E6E4AF39-7758-4F52-B6CA-CD6D4513B7?>
            <?define IdSafeLanguage = pt_BR?>
            <?elseif $(var.Language) = pt-PT?>
            <?define CompGUIDPrefix = 8F4BB964-3EB7-4D91-816D-D0E25D69D0?>
            <?define IdSafeLanguage = pt_PT?>
            <?elseif $(var.Language) = ro-RO?>
            <?define CompGUIDPrefix = 8324BA46-F54F-4696-B348-3193856660?>
            <?define IdSafeLanguage = ro_RO?>
            <?elseif $(var.Language) = ru-RU?>
            <?define CompGUIDPrefix = 13BB6E4C-A928-4FD5-A0CA-CE45B8B857?>
            <?define IdSafeLanguage = ru_RU?>
            <?elseif $(var.Language) = sk-SK?>
            <?define CompGUIDPrefix = 63D22C1D-D00A-4194-B64F-9CA2DF93D5?>
            <?define IdSafeLanguage = sk_SK?>
            <?elseif $(var.Language) = sl-SI?>
            <?define CompGUIDPrefix = C007A438-5EBD-4E2A-9E03-8C9521762B?>
            <?define IdSafeLanguage = sl_SI?>
            <?elseif $(var.Language) = sq-AL?>
            <?define CompGUIDPrefix = 9058E23A-A9DD-45A2-A85C-5DE97D0F2A?>
            <?define IdSafeLanguage = sq_AL?>
            <?elseif $(var.Language) = sr-Cyrl-RS?>
            <?define CompGUIDPrefix = 7D21E8FC-368D-4393-A055-44D742C7A0?>
            <?define IdSafeLanguage = sr_Cyrl_RS?>
            <?elseif $(var.Language) = sr-Latn-RS?>
            <?define CompGUIDPrefix = F8B974A0-4BEA-44F7-8603-7D9BE3003F?>
            <?define IdSafeLanguage = sr_Latn_RS?>
            <?elseif $(var.Language) = sv-SE?>
            <?define CompGUIDPrefix = A56ECD85-B52C-421D-8C8A-CBADE0A92F?>
            <?define IdSafeLanguage = sv_SE?>
            <?elseif $(var.Language) = th-TH?>
            <?define CompGUIDPrefix = C71B1361-A45E-42AB-8A20-95ED3AF74E?>
            <?define IdSafeLanguage = th_TH?>
            <?elseif $(var.Language) = tr-TR?>
            <?define CompGUIDPrefix = 025B5CE3-6470-4C01-A606-DFC74A47E0?>
            <?define IdSafeLanguage = tr_TR?>
            <?elseif $(var.Language) = uk-UA?>
            <?define CompGUIDPrefix = AD78BE3F-6A3B-414D-AAEC-BC4C801B64?>
            <?define IdSafeLanguage = uk_UA?>
            <?elseif $(var.Language) = vi-VN?>
            <?define CompGUIDPrefix = 9F21001A-87DA-4D9E-A298-FEDC375D0C?>
            <?define IdSafeLanguage = vi_VN?>
            <?elseif $(var.Language) = zh-CN?>
            <?define CompGUIDPrefix = C8BB7DD7-EB7B-478E-925D-6F64107590?>
            <?define IdSafeLanguage = zh_CN?>
            <?elseif $(var.Language) = zh-TW?>
            <?define CompGUIDPrefix = E472BBC5-604D-44A2-8B95-3A456CFF56?>
            <?define IdSafeLanguage = zh_TW?>
            <?else?>
            <?define IdSafeLanguage = $(var.Language)?>
            <?define CompGUIDPrefix = 51B656B3-2D45-49D8-9871-F0A1C8BEEE?>
            <?endif?>
            <Component
                Id="SettingsV2_WinAppSDKLoc_$(var.IdSafeLanguage)_Component"
                Directory="WinAppSDKLoc$(var.IdSafeLanguage)SettingsV2InstallFolder"
                Guid="$(var.CompGUIDPrefix)01">
                <File Id="SettingsV2_WinAppSDKLoc_$(var.IdSafeLanguage)_XamlMui_File" Source="$(var.BinDir)Settings\$(var.Language)\Microsoft.ui.xaml.dll.mui" />
                <File Id="SettingsV2_WinAppSDKLoc_$(var.IdSafeLanguage)_XamlPhoneMui_File" Source="$(var.BinDir)Settings\$(var.Language)\Microsoft.UI.Xaml.Phone.dll.mui" />
            </Component>
            <Component
                Id="PowerRename_WinAppSDKLoc_$(var.IdSafeLanguage)_Component"
                Directory="WinAppSDKLoc$(var.IdSafeLanguage)PowerRenameInstallFolder"
                Guid="$(var.CompGUIDPrefix)02">
                <File Id="PowerRename_WinAppSDKLoc_$(var.IdSafeLanguage)_XamlMui_File" Source="$(var.BinDir)modules\$(var.PowerRenameProjectName)\$(var.Language)\Microsoft.ui.xaml.dll.mui" />
                <File Id="PowerRename_WinAppSDKLoc_$(var.IdSafeLanguage)_XamlPhoneMui_File" Source="$(var.BinDir)modules\$(var.PowerRenameProjectName)\$(var.Language)\Microsoft.UI.Xaml.Phone.dll.mui" />
            </Component>
            <Component
                Id="MeasureTool_WinAppSDKLoc_$(var.IdSafeLanguage)_Component"
                Directory="WinAppSDKLoc$(var.IdSafeLanguage)MeasureToolInstallFolder"
                Guid="$(var.CompGUIDPrefix)03">
                <File Id="MeasureTool_WinAppSDKLoc_$(var.IdSafeLanguage)_XamlMui_File" Source="$(var.BinDir)modules\$(var.MeasureToolProjectName)\$(var.Language)\Microsoft.ui.xaml.dll.mui" />
                <File Id="MeasureTool_WinAppSDKLoc_$(var.IdSafeLanguage)_XamlPhoneMui_File" Source="$(var.BinDir)modules\$(var.MeasureToolProjectName)\$(var.Language)\Microsoft.UI.Xaml.Phone.dll.mui" />
            </Component>
<<<<<<< HEAD
            <?undef IdSafeLanguage?>
            <?undef CompGUIDPrefix?>
            <?endforeach?>
=======
          <Component
               Id="Hosts_WinAppSDKLoc_$(var.IdSafeLanguage)_Component"
               Directory="WinAppSDKLoc$(var.IdSafeLanguage)HostsInstallFolder"
               Guid="$(var.CompGUIDPrefix)04">
            <File Id="Hosts_WinAppSDKLoc_$(var.IdSafeLanguage)_XamlMui_File" Source="$(var.BinDir)modules\$(var.HostsProjectName)\$(var.Language)\Microsoft.ui.xaml.dll.mui" />
            <File Id="Hosts_WinAppSDKLoc_$(var.IdSafeLanguage)_XamlPhoneMui_File" Source="$(var.BinDir)modules\$(var.HostsProjectName)\$(var.Language)\Microsoft.UI.Xaml.Phone.dll.mui" />
          </Component>
          <Component
              Id="FileLocksmith_WinAppSDKLoc_$(var.IdSafeLanguage)_Component"
              Directory="WinAppSDKLoc$(var.IdSafeLanguage)FileLocksmithInstallFolder"
              Guid="$(var.CompGUIDPrefix)05">
            <File Id="FileLocksmith_WinAppSDKLoc_$(var.IdSafeLanguage)_XamlMui_File" Source="$(var.BinDir)modules\$(var.FileLocksmithProjectName)\$(var.Language)\Microsoft.ui.xaml.dll.mui" />
            <File Id="FileLocksmith_WinAppSDKLoc_$(var.IdSafeLanguage)_XamlPhoneMui_File" Source="$(var.BinDir)modules\$(var.FileLocksmithProjectName)\$(var.Language)\Microsoft.UI.Xaml.Phone.dll.mui" />
          </Component>
          <?undef IdSafeLanguage?>
          <?undef CompGUIDPrefix?>
          <?endforeach?>
>>>>>>> 46099058
        </ComponentGroup>
    </Fragment>
    <Fragment>
    <ComponentGroup Id="LauncherComponents">
      <Component Id="launcherShortcutComponent" Directory="LauncherInstallFolder" >
        <!-- Toast Notification AUMID -->
        <RegistryKey Root="HKLM" Key="SOFTWARE\Classes\AppUserModelId\PowerToysRun">
          <RegistryValue Type="string" Name="DisplayName" Value="PowerToys Run" />
          <RegistryValue Type="string" Name="IconUri" Value="[LauncherImagesFolder]RunAsset.ico" />
        </RegistryKey>
      </Component>

      <!-- !Warning! Make sure to change Component Guid if you update the file list -->
<<<<<<< HEAD
      <Component Id="launcherInstallComponent" Guid="ab0d0567-1e41-4da4-9934-dcb74b7048a4" Directory="LauncherInstallFolder" >
        <File Source="$(var.BinDir)modules\Launcher\PowerToys.Launcher.dll" />
        <?foreach File in e_sqlite3.dll;JetBrains.Annotations.dll;Mages.Core.dll;Mono.Cecil.dll;Mono.Cecil.Mdb.dll;Mono.Cecil.Pdb.dll;Mono.Cecil.Rocks.dll;NLog.dll;NLog.Extensions.Logging.dll;PowerToys.PowerLauncher.deps.json;PowerToys.PowerLauncher.dll;PowerToys.PowerLauncher.exe;Microsoft.Xaml.Behaviors.dll;PowerToys.PowerLauncher.runtimeconfig.json;System.Data.OleDb.dll;UnitsNet.dll;vcamp140_app.dll;Wox.Infrastructure.dll;Wox.Plugin.dll;PowerToys.Interop.dll;PowerToys.ManagedTelemetry.dll;PowerToys.PowerLauncher.Telemetry.dll;Microsoft.Data.Sqlite.dll;SQLitePCLRaw.batteries_v2.dll;SQLitePCLRaw.core.dll;SQLitePCLRaw.provider.e_sqlite3.dll;Microsoft.Extensions.Configuration.Abstractions.dll;Microsoft.Extensions.DependencyInjection.Abstractions.dll;Microsoft.Extensions.DependencyInjection.dll;Microsoft.Extensions.Logging.Abstractions.dll;Microsoft.Extensions.Logging.dll;Microsoft.Extensions.Options.dll;Microsoft.Extensions.Primitives.dll;ControlzEx.dll;PowerToys.ManagedCommon.dll;System.Management.dll;System.IO.Abstractions.dll;PowerToys.Common.UI.dll;System.ServiceProcess.ServiceController.dll;Microsoft.Toolkit.Uwp.Notifications.dll;ModernWpf.Controls.dll;ModernWpf.dll;WinRT.Runtime.dll;Microsoft.Windows.SDK.NET.dll;System.Reactive.dll;System.Text.Json.dll;Ijwhost.dll;ScipBe.Common.Office.OneNote.dll;Interop.Microsoft.Office.Interop.OneNote.dll;LazyCache.dll;Microsoft.Extensions.Caching.Abstractions.dll;Microsoft.Extensions.Caching.Memory.dll?>
=======
      <Component Id="launcherInstallComponent" Guid="7362E89D-0FC8-4536-940F-F0FDF5735C39" Directory="LauncherInstallFolder" >
        <File Source="$(var.BinDir)modules\Launcher\PowerToys.Launcher.dll" />
        <?foreach File in e_sqlite3.dll;hyjiacan.py4n.dll;Mages.Core.dll;NLog.dll;NLog.Extensions.Logging.dll;PowerToys.PowerLauncher.deps.json;PowerToys.PowerLauncher.dll;PowerToys.PowerLauncher.exe;Microsoft.Xaml.Behaviors.dll;PowerToys.PowerLauncher.runtimeconfig.json;System.Data.OleDb.dll;UnitsNet.dll;Wox.Infrastructure.dll;Wox.Plugin.dll;PowerToys.ManagedTelemetry.dll;PowerToys.PowerLauncher.Telemetry.dll;Microsoft.Data.Sqlite.dll;SQLitePCLRaw.batteries_v2.dll;SQLitePCLRaw.core.dll;SQLitePCLRaw.provider.e_sqlite3.dll;Microsoft.Extensions.Configuration.Abstractions.dll;Microsoft.Extensions.DependencyInjection.Abstractions.dll;Microsoft.Extensions.DependencyInjection.dll;Microsoft.Extensions.Logging.Abstractions.dll;Microsoft.Extensions.Logging.dll;Microsoft.Extensions.Options.dll;Microsoft.Extensions.Primitives.dll;ControlzEx.dll;PowerToys.ManagedCommon.dll;System.Management.dll;System.IO.Abstractions.dll;PowerToys.Common.UI.dll;System.ServiceProcess.ServiceController.dll;Microsoft.Toolkit.Uwp.Notifications.dll;ModernWpf.Controls.dll;ModernWpf.dll;WinRT.Runtime.dll;Microsoft.Windows.SDK.NET.dll;System.Reactive.dll;System.Text.Json.dll;Ijwhost.dll;ScipBe.Common.Office.OneNote.dll;Interop.Microsoft.Office.Interop.OneNote.dll;LazyCache.dll;Microsoft.Extensions.Caching.Abstractions.dll;Microsoft.Extensions.Caching.Memory.dll;PowerToys.GPOWrapper.dll;PowerToys.GPOWrapperProjection.dll;WindowsBase.dll?>
>>>>>>> 46099058
        <File Id="File_$(var.File)" Source="$(var.BinDir)modules\launcher\$(var.File)" />
        <?endforeach?>
        <File Source="$(var.BinDir)Settings\PowerToys.Settings.UI.Lib.dll" />
      </Component>
      <?foreach File in $(var.launcherImagesComponentFiles)?>
      <Component Id="launcherImagesComponent_$(var.File)" Win64="yes" Directory="LauncherImagesFolder">
        <File Id="launcherImagesComponentFile_$(var.File)" Source="$(var.BinDir)modules\launcher\Images\$(var.File)" />
      </Component>
      <?endforeach?>
      
      <!-- Calculator Plugin -->
      <?foreach File in $(var.calcComponentFiles)?>
      <Component Id="calcComponent_$(var.File)" Win64="yes" Directory="CalculatorPluginFolder">
        <File Id="calcComponentFile_$(var.File)" Source="$(var.BinDir)modules\launcher\Plugins\Calculator\$(var.File)" />
      </Component>
      <?endforeach?>
      <Component Id="calculatorImagesComponentLight" Directory="CalculatorImagesFolder" >
        <File Id="calculatorPluginImg_calculator_light" Source="$(var.BinDir)modules\launcher\Plugins\Calculator\Images\calculator.light.png" />
      </Component>
      <Component Id="calculatorImagesComponentDark" Directory="CalculatorImagesFolder" >
        <File Id="calculatorPluginImg_calculator_dark" Source="$(var.BinDir)modules\launcher\Plugins\Calculator\Images\calculator.dark.png" />
      </Component>

      <!-- Folder Plugin -->
      <?foreach File in $(var.FolderComponentFiles)?>
      <Component Id="FolderComponent_$(var.File)" Win64="yes" Directory="FolderPluginFolder">
        <File Id="FolderComponentFile_$(var.File)" Source="$(var.BinDir)modules\launcher\Plugins\Folder\$(var.File)" />
      </Component>
      <?endforeach?>
      <?foreach File in $(var.FolderImagesComponentFiles)?>
      <Component Id="FolderImagesComponent_$(var.File)" Win64="yes" Directory="FolderPluginImagesFolder">
        <File Id="FolderImagesComponentFile_$(var.File)" Source="$(var.BinDir)modules\launcher\Plugins\Folder\Images\$(var.File)" />
      </Component>
      <?endforeach?>

      <!-- Program Plugin -->
      <?foreach File in $(var.ProgramComponentFiles)?>
      <Component Id="ProgramComponent_$(var.File)" Win64="yes" Directory="ProgramPluginFolder">
        <File Id="ProgramComponentFile_$(var.File)" Source="$(var.BinDir)modules\launcher\Plugins\Program\$(var.File)" />
      </Component>
      <?endforeach?>

      <?foreach File in $(var.ProgramImagesComponentFiles)?>
      <Component Id="ProgramImagesComponent_$(var.File)" Win64="yes" Directory="ProgramImagesFolder">
        <File Id="ProgramImagesComponentFile_$(var.File)" Source="$(var.BinDir)modules\launcher\Plugins\Program\Images\$(var.File)" />
      </Component>
      <?endforeach?>

      <!-- Shell Plugin -->
      <?foreach File in $(var.ShellComponentFiles)?>
      <Component Id="ShellComponent_$(var.File)" Win64="yes" Directory="ShellPluginFolder">
        <File Id="ShellComponentFile_$(var.File)" Source="$(var.BinDir)modules\launcher\Plugins\Shell\$(var.File)" />
      </Component>
      <?endforeach?>
      <?foreach File in $(var.ShellImagesComponentFiles)?>
      <Component Id="ShellImagesComponent_$(var.File)" Win64="yes" Directory="ShellImagesFolder">
        <File Id="ShellImagesComponentFile_$(var.File)" Source="$(var.BinDir)modules\launcher\Plugins\Shell\Images\$(var.File)" />
      </Component>
      <?endforeach?>

      <!-- Indexer Plugin -->
      <?foreach File in $(var.IndexerComponentFiles)?>
      <Component Id="IndexerComponent_$(var.File)" Win64="yes" Directory="IndexerPluginFolder">
        <File Id="IndexerComponentFile_$(var.File)" Source="$(var.BinDir)modules\launcher\Plugins\Indexer\$(var.File)" />
      </Component>
      <?endforeach?>
      <?foreach File in $(var.IndexerImagesComponentFiles)?>
      <Component Id="IndexerImagesComponent_$(var.File)" Win64="yes" Directory="IndexerImagesFolder">
        <File Id="IndexerImagesComponentFile_$(var.File)" Source="$(var.BinDir)modules\launcher\Plugins\Indexer\Images\$(var.File)" />
      </Component>
      <?endforeach?>

      <!-- UnitConverter Plugin -->
      <?foreach File in $(var.UnitConvCompFiles)?>
      <Component Id="UnitConvComp_$(var.File)" Win64="yes" Directory="UnitConverterPluginFolder">
        <File Id="UnitConvCompFile_$(var.File)" Source="$(var.BinDir)modules\launcher\Plugins\UnitConverter\$(var.File)" />
      </Component>
      <?endforeach?>
      <Component Id="UnitConverterImagesComponentLight" Directory="UnitConverterImagesFolder" >
        <File Id="UnitConverterLight" Source="$(var.BinDir)modules\launcher\Plugins\UnitConverter\Images\unitconverter.light.png" />
      </Component>
      <Component Id="UnitConverterImagesComponentDark" Directory="UnitConverterImagesFolder" >
        <File Id="UnitConverterDark" Source="$(var.BinDir)modules\launcher\Plugins\UnitConverter\Images\unitconverter.dark.png" />
      </Component>

      <!-- WebSearch Plugin -->
      <?foreach File in $(var.WebSrchCompFiles)?>
      <Component Id="WebSrchComp_$(var.File)" Win64="yes" Directory="WebSearchPluginFolder">
        <File Id="WebSrchCompFile_$(var.File)" Source="$(var.BinDir)modules\launcher\Plugins\WebSearch\$(var.File)" />
      </Component>
      <?endforeach?>
      <Component Id="WebSearchImagesComponentLight" Directory="WebSearchImagesFolder" >
        <File Id="WebSearchLight" Source="$(var.BinDir)modules\launcher\Plugins\WebSearch\Images\WebSearch.light.png" />
      </Component>
      <Component Id="WebSearchImagesComponentDark" Directory="WebSearchImagesFolder" >
        <File Id="WebSearchDark" Source="$(var.BinDir)modules\launcher\Plugins\WebSearch\Images\WebSearch.dark.png" />
      </Component>

      <!-- History Plugin -->
      <?foreach File in $(var.HistoryPluginComponentFiles)?>
      <Component Id="HistoryComponent_$(var.File)" Win64="yes" Directory="HistoryPluginFolder">
        <File Id="HistoryComponentFile_$(var.File)" Source="$(var.BinDir)modules\launcher\Plugins\History\$(var.File)" />
<<<<<<< HEAD
      </Component>
      <?endforeach?>
      <Component Id="HistoryImagesComponentLight" Directory="HistoryImagesFolder" >
        <File Id="HistoryLightIcon" Source="$(var.BinDir)modules\launcher\Plugins\History\Images\history.light.png" />
      </Component>
      <Component Id="HistoryImagesComponentDark" Directory="HistoryImagesFolder" >
        <File Id="HistoryDarkIcon" Source="$(var.BinDir)modules\launcher\Plugins\History\Images\history.dark.png" />
      </Component>
	  
      <!-- Uri Plugin -->
      <?foreach File in $(var.UriComponentFiles)?>
      <Component Id="UriComponent_$(var.File)" Win64="yes" Directory="UriPluginFolder">
        <File Id="UriComponentFile_$(var.File)" Source="$(var.BinDir)modules\launcher\Plugins\Uri\$(var.File)" />
      </Component>
      <?endforeach?>
      <Component Id="UriImagesComponentLight" Directory="UriImagesFolder" >
        <File Id="UriLightIcon" Source="$(var.BinDir)modules\launcher\Plugins\Uri\Images\Uri.light.png" />
      </Component>
      <Component Id="UriImagesComponentDark" Directory="UriImagesFolder" >
        <File Id="UriDarkIcon" Source="$(var.BinDir)modules\launcher\Plugins\Uri\Images\Uri.dark.png" />
      </Component>

      <!-- VSCodeWorkspaces Plugin -->
      <?foreach File in $(var.VSCWrkCompFiles)?>
      <Component Id="VSCWrkComp_$(var.File)" Win64="yes" Directory="VSCodeWorkspacesPluginFolder">
        <File Id="VSCWrkCompFile_$(var.File)" Source="$(var.BinDir)modules\launcher\Plugins\VSCodeWorkspaces\$(var.File)" />
      </Component>
      <?endforeach?>
      <Component Id="VSCodeWorkspacesDepsComponent" Directory="VSCodeWorkspacesPluginFolder">
        <File Id="VSCodeWorkspaceFolder_deps" Source="$(var.BinDir)modules\launcher\Plugins\VSCodeWorkspaces\Community.PowerToys.Run.Plugin.VSCodeWorkspaces.deps.json" />
      </Component>
      <Component Id="VSCodeWorkspacesImagesComponentLight" Directory="VSCodeWorkspaceImagesFolder" >
        <File Id="VSCodeWorkspaceCodeLight" Source="$(var.BinDir)modules\launcher\Plugins\VSCodeWorkspaces\Images\code-light.png" />
      </Component>
      <Component Id="VSCodeWorkspacesImagesComponentDark" Directory="VSCodeWorkspaceImagesFolder" >
        <File Id="VSCodeWorkspaceCodeDark" Source="$(var.BinDir)modules\launcher\Plugins\VSCodeWorkspaces\Images\code-dark.png" />
      </Component>
      <Component Id="VSCodeWorkspacesImagesComponentFolder" Directory="VSCodeWorkspaceImagesFolder" >
        <File Id="VSCodeWorkspaceFolder" Source="$(var.BinDir)modules\launcher\Plugins\VSCodeWorkspaces\Images\folder.png" />
      </Component>
      <Component Id="VSCodeWorkspacesImagesComponentMonitor" Directory="VSCodeWorkspaceImagesFolder" >
        <File Id="VSCodeWorkspaceRemote" Source="$(var.BinDir)modules\launcher\Plugins\VSCodeWorkspaces\Images\monitor.png" />
      </Component>

      <!-- WindowWalker Plugin -->
      <?foreach File in $(var.WindowWlkrCompFiles)?>
      <Component Id="WindowWlkrComp_$(var.File)" Win64="yes" Directory="WindowWalkerPluginFolder">
        <File Id="WindowWlkrCompFile_$(var.File)" Source="$(var.BinDir)modules\launcher\Plugins\WindowWalker\$(var.File)" />
      </Component>
      <?endforeach?>
      <?foreach File in $(var.WindowWlkrImagesCompFiles)?>
      <Component Id="WindowWalkerImagesComp_$(var.File)" Win64="yes" Directory="WindowWalkerImagesFolder">
        <File Id="WindowWalkerImagesComp_$(var.File)" Source="$(var.BinDir)modules\launcher\Plugins\WindowWalker\Images\$(var.File)" />
      </Component>
      <?endforeach?>

      <!-- OneNote Plugin -->
      <?foreach File in $(var.OneNoteComponentFiles)?>
      <Component Id="OneNoteComp_$(var.File)" Win64="yes" Directory="OneNotePluginFolder">
        <File Id="OneNoteCompFile_$(var.File)" Source="$(var.BinDir)modules\launcher\Plugins\OneNote\$(var.File)" />
      </Component>
      <?endforeach?>
      <Component Id="OneNoteImagesComponentLight" Directory="OneNoteImagesFolder" >
        <File Id="OneNoteLightIcon" Source="$(var.BinDir)modules\launcher\Plugins\OneNote\Images\oneNote.light.png" />
      </Component>
=======
      </Component>
      <?endforeach?>
      <Component Id="HistoryImagesComponentLight" Directory="HistoryImagesFolder" >
        <File Id="HistoryLightIcon" Source="$(var.BinDir)modules\launcher\Plugins\History\Images\history.light.png" />
      </Component>
      <Component Id="HistoryImagesComponentDark" Directory="HistoryImagesFolder" >
        <File Id="HistoryDarkIcon" Source="$(var.BinDir)modules\launcher\Plugins\History\Images\history.dark.png" />
      </Component>
	  
      <!-- Uri Plugin -->
      <?foreach File in $(var.UriComponentFiles)?>
      <Component Id="UriComponent_$(var.File)" Win64="yes" Directory="UriPluginFolder">
        <File Id="UriComponentFile_$(var.File)" Source="$(var.BinDir)modules\launcher\Plugins\Uri\$(var.File)" />
      </Component>
      <?endforeach?>
      <Component Id="UriImagesComponentLight" Directory="UriImagesFolder" >
        <File Id="UriLightIcon" Source="$(var.BinDir)modules\launcher\Plugins\Uri\Images\Uri.light.png" />
      </Component>
      <Component Id="UriImagesComponentDark" Directory="UriImagesFolder" >
        <File Id="UriDarkIcon" Source="$(var.BinDir)modules\launcher\Plugins\Uri\Images\Uri.dark.png" />
      </Component>

      <!-- VSCodeWorkspaces Plugin -->
      <?foreach File in $(var.VSCWrkCompFiles)?>
      <Component Id="VSCWrkComp_$(var.File)" Win64="yes" Directory="VSCodeWorkspacesPluginFolder">
        <File Id="VSCWrkCompFile_$(var.File)" Source="$(var.BinDir)modules\launcher\Plugins\VSCodeWorkspaces\$(var.File)" />
      </Component>
      <?endforeach?>
      <Component Id="VSCodeWorkspacesDepsComponent" Directory="VSCodeWorkspacesPluginFolder">
        <File Id="VSCodeWorkspaceFolder_deps" Source="$(var.BinDir)modules\launcher\Plugins\VSCodeWorkspaces\Community.PowerToys.Run.Plugin.VSCodeWorkspaces.deps.json" />
      </Component>
      <Component Id="VSCodeWorkspacesImagesComponentLight" Directory="VSCodeWorkspaceImagesFolder" >
        <File Id="VSCodeWorkspaceCodeLight" Source="$(var.BinDir)modules\launcher\Plugins\VSCodeWorkspaces\Images\code-light.png" />
      </Component>
      <Component Id="VSCodeWorkspacesImagesComponentDark" Directory="VSCodeWorkspaceImagesFolder" >
        <File Id="VSCodeWorkspaceCodeDark" Source="$(var.BinDir)modules\launcher\Plugins\VSCodeWorkspaces\Images\code-dark.png" />
      </Component>
      <Component Id="VSCodeWorkspacesImagesComponentFolder" Directory="VSCodeWorkspaceImagesFolder" >
        <File Id="VSCodeWorkspaceFolder" Source="$(var.BinDir)modules\launcher\Plugins\VSCodeWorkspaces\Images\folder.png" />
      </Component>
      <Component Id="VSCodeWorkspacesImagesComponentMonitor" Directory="VSCodeWorkspaceImagesFolder" >
        <File Id="VSCodeWorkspaceRemote" Source="$(var.BinDir)modules\launcher\Plugins\VSCodeWorkspaces\Images\monitor.png" />
      </Component>

      <!-- WindowWalker Plugin -->
      <?foreach File in $(var.WindowWlkrCompFiles)?>
      <Component Id="WindowWlkrComp_$(var.File)" Win64="yes" Directory="WindowWalkerPluginFolder">
        <File Id="WindowWlkrCompFile_$(var.File)" Source="$(var.BinDir)modules\launcher\Plugins\WindowWalker\$(var.File)" />
      </Component>
      <?endforeach?>
      <?foreach File in $(var.WindowWlkrImagesCompFiles)?>
      <Component Id="WindowWalkerImagesComp_$(var.File)" Win64="yes" Directory="WindowWalkerImagesFolder">
        <File Id="WindowWalkerImagesComp_$(var.File)" Source="$(var.BinDir)modules\launcher\Plugins\WindowWalker\Images\$(var.File)" />
      </Component>
      <?endforeach?>

      <!-- OneNote Plugin -->
      <?foreach File in $(var.OneNoteComponentFiles)?>
      <Component Id="OneNoteComp_$(var.File)" Win64="yes" Directory="OneNotePluginFolder">
        <File Id="OneNoteCompFile_$(var.File)" Source="$(var.BinDir)modules\launcher\Plugins\OneNote\$(var.File)" />
      </Component>
      <?endforeach?>
      <Component Id="OneNoteImagesComponentLight" Directory="OneNoteImagesFolder" >
        <File Id="OneNoteLightIcon" Source="$(var.BinDir)modules\launcher\Plugins\OneNote\Images\oneNote.light.png" />
      </Component>
>>>>>>> 46099058
      <Component Id="OneNoteImagesComponentDark" Directory="OneNoteImagesFolder" >
        <File Id="OneNoteDarkIcon" Source="$(var.BinDir)modules\launcher\Plugins\OneNote\Images\oneNote.dark.png" />
      </Component>

      <!-- Registry Plugin -->
      <?foreach File in $(var.RegistryComponentFiles)?>
      <Component Id="RegistryComponent_$(var.File)" Win64="yes" Directory="RegistryPluginFolder">
        <File Id="RegistryComponentFile_$(var.File)" Source="$(var.BinDir)modules\launcher\Plugins\Registry\$(var.File)" />
      </Component>
      <?endforeach?>
      <Component Id="RegistryImagesComponentLight" Directory="RegistryImagesFolder" >
        <File Id="RegistryLightIcon" Source="$(var.BinDir)modules\launcher\Plugins\Registry\Images\reg.light.png" />
      </Component>
      <Component Id="RegistryImagesComponentDark" Directory="RegistryImagesFolder" >
        <File Id="RegistryDarkIcon" Source="$(var.BinDir)modules\launcher\Plugins\Registry\Images\reg.dark.png" />
      </Component>

      <!-- Service Plugin -->
      <?foreach File in $(var.ServiceComponentFiles)?>
      <Component Id="ServiceComponent_$(var.File)" Win64="yes" Directory="ServicePluginFolder">
        <File Id="ServiceComponentFile_$(var.File)" Source="$(var.BinDir)modules\launcher\Plugins\Service\$(var.File)" />
      </Component>
      <?endforeach?>
      <Component Id="ServiceImagesComponentLight" Directory="ServiceImagesFolder" >
        <File Id="ServiceLightIcon" Source="$(var.BinDir)modules\launcher\Plugins\Service\Images\service.light.png" />
      </Component>
      <Component Id="ServiceImagesComponentDark" Directory="ServiceImagesFolder" >
        <File Id="ServiceDarkIcon" Source="$(var.BinDir)modules\launcher\Plugins\Service\Images\service.dark.png" />
      </Component>

      <!-- System Plugin -->
      <?foreach File in $(var.SystemComponentFiles)?>
      <Component Id="SystemComponent_$(var.File)" Win64="yes" Directory="SystemPluginFolder">
        <File Id="SystemComponentFile_$(var.File)" Source="$(var.BinDir)modules\launcher\Plugins\System\$(var.File)" />
      </Component>
      <?endforeach?>
      <?foreach File in $(var.SystemImagesComponentFiles)?>
      <Component Id="SystemImagesComponent_$(var.File)" Win64="yes" Directory="SystemImagesFolder">
        <File Id="SystemImagesComponentFile_$(var.File)" Source="$(var.BinDir)modules\launcher\Plugins\System\Images\$(var.File)" />
      </Component>
      <?endforeach?>

      <!-- TimeDate Plugin -->
      <?foreach File in $(var.TimeDateComponentFiles)?>
      <Component Id="TimeDateComponent_$(var.File)" Win64="yes" Directory="TimeDatePluginFolder">
        <File Id="TimeDateComponentFile_$(var.File)" Source="$(var.BinDir)modules\launcher\Plugins\TimeDate\$(var.File)" />
      </Component>
      <?endforeach?>
      <?foreach File in $(var.TimeDateImagesComponentFiles)?>
      <Component Id="TimeDateImagesComponent_$(var.File)" Win64="yes" Directory="TimeDateImagesFolder">
        <File Id="TimeDateImagesComponentFile_$(var.File)" Source="$(var.BinDir)modules\launcher\Plugins\TimeDate\Images\$(var.File)" />
      </Component>
      <?endforeach?>

      <!-- TimeZone Plugin -->
      <?foreach File in $(var.TimeZoneComponentFiles)?>
      <Component Id="TimeZoneComponent_$(var.File)" Win64="yes" Directory="TimeZonePluginFolder">
        <File Id="TimeZoneComponentFile_$(var.File)" Source="$(var.BinDir)modules\launcher\Plugins\TimeZone\$(var.File)" />
      </Component>
      <?endforeach?>
      <Component Id="TimeZoneImagesComponentLight" Directory="TimeZoneImagesFolder" >
        <File Id="TimeZoneLightIcon" Source="$(var.BinDir)modules\launcher\Plugins\TimeZone\Images\timeZone.light.png" />
      </Component>
      <Component Id="TimeZoneImagesComponentDark" Directory="TimeZoneImagesFolder" >
        <File Id="TimeZoneDarkIcon" Source="$(var.BinDir)modules\launcher\Plugins\TimeZone\Images\timeZone.dark.png" />
      </Component>

      <!-- WindowsSettings Plugin -->
      <?foreach File in $(var.WinSetCmpFiles)?>
      <Component Id="WinSetCmp_$(var.File)" Win64="yes" Directory="WindowsSettingsPluginFolder">
        <File Id="WinSetCmpFile_$(var.File)" Source="$(var.BinDir)modules\launcher\Plugins\WindowsSettings\$(var.File)" />
      </Component>
      <?endforeach?>
      <Component Id="WindowsSettingsImagesComponentLight" Directory="WindowsSettingsImagesFolder" >
        <File Id="WindowsSettingsLightIcon" Source="$(var.BinDir)modules\launcher\Plugins\WindowsSettings\Images\WindowsSettings.light.png" />
      </Component>
      <Component Id="WindowsSettingsImagesComponentDark" Directory="WindowsSettingsImagesFolder" >
        <File Id="WindowsSettingsDarkIcon" Source="$(var.BinDir)modules\launcher\Plugins\WindowsSettings\Images\WindowsSettings.dark.png" />
      </Component>

      <!-- WindowsTerminal Plugin -->
      <?foreach File in $(var.WinTermCmpFiles)?>
      <Component Id="WinTermCmp_$(var.File)" Win64="yes" Directory="WindowsTerminalPluginFolder">
        <File Id="WinTermCmpFile_$(var.File)" Source="$(var.BinDir)modules\launcher\Plugins\WindowsTerminal\$(var.File)" />
      </Component>
      <?endforeach?>
      <Component Id="WindowsTerminalImagesComponentLight" Directory="WindowsTerminalImagesFolder" >
        <File Id="WindowsTerminalLightIcon" Source="$(var.BinDir)modules\launcher\Plugins\WindowsTerminal\Images\WindowsTerminal.light.png" />
      </Component>
      <Component Id="WindowsTerminalImagesComponentDark" Directory="WindowsTerminalImagesFolder" >
        <File Id="WindowsTerminalDarkIcon" Source="$(var.BinDir)modules\launcher\Plugins\WindowsTerminal\Images\WindowsTerminal.dark.png" />
      </Component>

    </ComponentGroup>
  </Fragment>
</Wix><|MERGE_RESOLUTION|>--- conflicted
+++ resolved
@@ -8,10 +8,7 @@
   <?define KeyboardManagerProjectName="KeyboardManager"?>
   <?define PowerAccentProjectName="PowerAccent"?>
   <?define PowerRenameProjectName="PowerRename"?>
-<<<<<<< HEAD
-=======
   <?define FileLocksmithProjectName="FileLocksmith"?>
->>>>>>> 46099058
   <?define ColorPickerProjectName="ColorPicker"?>
   <?define PowerOCRProjectName="PowerOCR"?>
   <?define VideoConferenceProjectName="VideoConference"?>
@@ -19,10 +16,7 @@
   <?define MouseUtilsProjectName="MouseUtils"?>
   <?define AlwaysOnTopProjectName="AlwaysOnTop"?>
   <?define MeasureToolProjectName="MeasureTool"?>
-<<<<<<< HEAD
-=======
   <?define HostsProjectName="Hosts"?>
->>>>>>> 46099058
 
   <?define RepoDir="$(var.ProjectDir)..\..\" ?>
   <?if $(var.Platform) = x64?>
@@ -51,21 +45,6 @@
            -->
   <?define ShortcutGuideSvgsFiles=0.svg;1.svg;2.svg;3.svg;4.svg;5.svg;6.svg;7.svg;8.svg;9.svg;no_active_window.svg;overlay.svg;overlay_portrait.svg?>
 
-<<<<<<< HEAD
-  <?define FancyZonesFiles=PowerToys.FancyZonesModuleInterface.dll;PowerToys.FancyZonesEditor.dll;PowerToys.FancyZonesEditor.runtimeconfig.json;PowerToys.FancyZonesEditor.deps.json;PowerToys.FancyZonesEditor.exe;PowerToys.FancyZones.exe;ControlzEx.dll;Microsoft.Xaml.Behaviors.dll;ModernWpf.dll;ModernWpf.Controls.dll;System.Text.Json.dll;PowerToys.Interop.dll;PowerToys.ManagedCommon.dll;System.Management.dll;PowerToys.Common.UI.dll;PowerToys.ManagedTelemetry.dll;System.IO.Abstractions.dll;Microsoft.Windows.SDK.NET.dll;WinRT.Runtime.dll;Ijwhost.dll?>
-
-  <?define ImageResizerFiles=ImageResizer.ico;PowerToys.ImageResizer.exe;PowerToys.ImageResizerExt.dll;PowerToys.ImageResizer.dll;PowerToys.ImageResizer.deps.json;PowerToys.ImageResizer.runtimeconfig.json;PowerToys.ManagedCommon.dll;System.Management.dll;PowerToys.ManagedTelemetry.dll;PowerToys.Common.UI.dll;ControlzEx.dll;ModernWpf.Controls.dll;ModernWpf.dll;System.Text.Json.dll;Microsoft.Xaml.Behaviors.dll;PowerToys.Interop.dll;System.IO.Abstractions.dll;WinRT.Runtime.dll;Microsoft.Windows.SDK.NET.dll;Ijwhost.dll;ImageResizerContextMenuPackage.msix;PowerToys.ImageResizerContextMenu.dll ?>
-
-  <?define PowerPreviewFiles=PowerToys.powerpreview.dll;PowerToys.PreviewHandlerCommon.dll;PowerToys.PreviewHandlerCommon.deps.json;PowerToys.ManagedCommon.dll;System.Management.dll;PowerToys.ManagedTelemetry.dll;PowerToys.SvgPreviewHandler.dll;PowerToys.SvgPreviewHandler.comhost.dll;PowerToys.SvgPreviewHandler.runtimeconfig.json;PowerToys.SvgPreviewHandler.deps.json;PowerToys.SvgThumbnailProvider.dll;PowerToys.SvgThumbnailProvider.comhost.dll;PowerToys.SvgThumbnailProvider.runtimeconfig.json;PowerToys.SvgThumbnailProvider.deps.json;PowerToys.MarkdownPreviewHandler.dll;PowerToys.MarkdownPreviewHandler.comhost.dll;PowerToys.MarkdownPreviewHandler.runtimeconfig.json;PowerToys.MarkdownPreviewHandler.deps.json;Markdig.Signed.dll;HtmlAgilityPack.dll;System.IO.Abstractions.dll;monaco_languages.json;monacoSpecialLanguages.js;PowerToys.Common.UI.dll;PowerToys.Settings.UI.Lib.dll;PowerToys.MonacoPreviewHandler.dll;PowerToys.MonacoPreviewHandler.comhost.dll;PowerToys.MonacoPreviewHandler.runtimeconfig.json;PowerToys.MonacoPreviewHandler.deps.json;ControlzEx.dll;Microsoft.Web.WebView2.Core.dll;Microsoft.Web.WebView2.WinForms.dll;Microsoft.Web.WebView2.Wpf.dll;WebView2Loader.dll;System.Runtime.WindowsRuntime.dll;index.html;PowerToys.PdfPreviewHandler.dll;PowerToys.PdfPreviewHandler.comhost.dll;PowerToys.PdfPreviewHandler.runtimeconfig.json;PowerToys.PdfPreviewHandler.deps.json;Microsoft.Windows.SDK.NET.dll;WinRT.Runtime.dll;PowerToys.PdfThumbnailProvider.dll;PowerToys.PdfThumbnailProvider.comhost.dll;PowerToys.PdfThumbnailProvider.runtimeconfig.json;PowerToys.PdfThumbnailProvider.deps.json;PowerToys.GcodePreviewHandler.dll;PowerToys.GcodePreviewHandler.comhost.dll;PowerToys.GcodePreviewHandler.runtimeconfig.json;PowerToys.GcodePreviewHandler.deps.json;PowerToys.GcodeThumbnailProvider.dll;PowerToys.GcodeThumbnailProvider.comhost.dll;PowerToys.GcodeThumbnailProvider.runtimeconfig.json;PowerToys.GcodeThumbnailProvider.deps.json;PowerToys.StlThumbnailProvider.dll;PowerToys.StlThumbnailProvider.comhost.dll;PowerToys.StlThumbnailProvider.runtimeconfig.json;PowerToys.StlThumbnailProvider.deps.json;HelixToolkit.dll;HelixToolkit.Core.Wpf.dll;Ijwhost.dll;Microsoft.Xaml.Behaviors.dll;System.Text.Json.dll?>
-
-  <?define SettingsV2Files=Ijwhost.dll;ColorCode.Core.dll;ColorCode.WinUI.dll;CommunityToolkit.Common.dll;CommunityToolkit.WinUI.dll;CommunityToolkit.WinUI.UI.Controls.Core.dll;CommunityToolkit.WinUI.UI.Controls.DataGrid.dll;CommunityToolkit.WinUI.UI.Controls.Input.dll;CommunityToolkit.WinUI.UI.Controls.Layout.dll;CommunityToolkit.WinUI.UI.Controls.Markdown.dll;CommunityToolkit.WinUI.UI.Controls.Media.dll;CommunityToolkit.WinUI.UI.Controls.Primitives.dll;CommunityToolkit.WinUI.UI.dll;icon.ico;Microsoft.Graphics.Canvas.Interop.dll;Microsoft.InteractiveExperiences.Projection.dll;Microsoft.Windows.ApplicationModel.DynamicDependency.Projection.dll;Microsoft.Windows.ApplicationModel.Resources.Projection.dll;Microsoft.Windows.ApplicationModel.WindowsAppRuntime.Projection.dll;Microsoft.Windows.AppLifecycle.Projection.dll;Microsoft.Windows.SDK.NET.dll;Microsoft.Windows.System.Power.Projection.dll;Microsoft.WindowsAppRuntime.Bootstrap.Net.dll;Microsoft.WinUI.dll;Microsoft.Xaml.Interactions.dll;Microsoft.Xaml.Interactivity.dll;PowerToys.Interop.dll;PowerToys.ManagedCommon.dll;System.Management.dll;PowerToys.ManagedTelemetry.dll;PowerToys.Settings.deps.json;PowerToys.Settings.dll;PowerToys.Settings.exe;PowerToys.Settings.runtimeconfig.json;PowerToys.Settings.UI.Lib.dll;resources.pri;System.IO.Abstractions.dll;System.Text.Json.dll;WinRT.Runtime.dll;Microsoft.Graphics.Canvas.dll;Microsoft.WindowsAppRuntime.Bootstrap.dll;CoreMessagingXP.dll;dcompi.dll;dwmcorei.dll;DwmSceneI.dll;DWriteCore.dll;marshal.dll;Microsoft.DirectManipulation.dll;Microsoft.InputStateManager.dll;Microsoft.Internal.FrameworkUdk.dll;Microsoft.UI.Composition.OSSupport.dll;Microsoft.UI.Input.dll;Microsoft.UI.Windowing.Core.dll;Microsoft.UI.Xaml.Controls.dll;Microsoft.UI.Xaml.Controls.pri;Microsoft.ui.xaml.dll;Microsoft.UI.Xaml.Internal.dll;Microsoft.UI.Xaml.Phone.dll;Microsoft.ui.xaml.resources.19h1.dll;Microsoft.ui.xaml.resources.common.dll;Microsoft.Web.WebView2.Core.dll;Microsoft.Windows.ApplicationModel.Resources.dll;Microsoft.Windows.AppNotifications.Projection.dll;Microsoft.Windows.PushNotifications.Projection.dll;Microsoft.Windows.System.Projection.dll;Microsoft.WindowsAppRuntime.dll;Microsoft.WindowsAppRuntime.Insights.Resource.dll;Microsoft.WindowsAppRuntime.Release.Net.dll;MRM.dll;PushNotificationsLongRunningTask.ProxyStub.dll;WindowsAppRuntime.png;WindowsAppSdk.AppxDeploymentExtensions.Desktop.dll;WinUIEdit.dll;wuceffectsi.dll?>
-
-  <?define SettingsV2AssetsModulesFiles=ColorPicker.png;FancyZones.png;AlwaysOnTop.png;Awake.png;ImageResizer.png;KBM.png;MouseUtils.png;PowerAccent.png;PowerOCR.png;PowerLauncher.png;PowerPreview.png;PowerRename.png;PT.png;ScreenRuler.png;ShortcutGuide.png;VideoConference.png?>
-
-  <?define SettingsV2OOBEAssetsModulesFiles=ColorPicker.gif;AlwaysOnTop.png;Awake.png;FancyZones.gif;FileExplorer.png;ImageResizer.gif;KBM.gif;MouseUtils.gif;PowerAccent.gif;PowerOCR.gif;PowerRename.gif;Run.gif;ScreenRuler.gif;OOBEShortcutGuide.png;VideoConferenceMute.png;OOBEPTHero.png?>
-
-  <?define SettingsV2OOBEAssetsFluentIconsFiles=ColorPicker.png;FancyZones.png;AlwaysOnTop.png;Awake.png;FileExplorerPreview.png;FindMyMouse.png;ImageResizer.png;KeyboardManager.png;MouseHighlighter.png;MouseCrosshairs.png;MouseUtils.png;PowerAccent.png;PowerOcr.png;PowerRename.png;PowerToys.png;PowerToysRun.png;ScreenRuler.png;Settings.png;ShortcutGuide.png;VideoConferenceMute.png?>
-=======
   <?define FancyZonesFiles=PowerToys.FancyZonesModuleInterface.dll;PowerToys.FancyZonesEditor.dll;PowerToys.FancyZonesEditor.runtimeconfig.json;PowerToys.FancyZonesEditor.deps.json;PowerToys.FancyZonesEditor.exe;PowerToys.FancyZones.exe;ControlzEx.dll;Microsoft.Xaml.Behaviors.dll;ModernWpf.dll;ModernWpf.Controls.dll;PowerToys.ManagedCommon.dll;System.Management.dll;PowerToys.Common.UI.dll;PowerToys.ManagedTelemetry.dll;System.IO.Abstractions.dll;Microsoft.Windows.SDK.NET.dll;WinRT.Runtime.dll;Ijwhost.dll;PowerToys.GPOWrapper.dll;PowerToys.GPOWrapperProjection.dll;System.CodeDom.dll;System.Text.Json.dll;WindowsBase.dll?>
 
   <?define ImageResizerFiles=ImageResizer.ico;PowerToys.ImageResizer.exe;PowerToys.ImageResizerExt.dll;PowerToys.ImageResizer.dll;PowerToys.ImageResizer.deps.json;PowerToys.ImageResizer.runtimeconfig.json;PowerToys.ManagedCommon.dll;System.Management.dll;PowerToys.ManagedTelemetry.dll;PowerToys.Common.UI.dll;ControlzEx.dll;ModernWpf.Controls.dll;ModernWpf.dll;Microsoft.Xaml.Behaviors.dll;System.IO.Abstractions.dll;WinRT.Runtime.dll;Microsoft.Windows.SDK.NET.dll;Ijwhost.dll;ImageResizerContextMenuPackage.msix;PowerToys.ImageResizerContextMenu.dll;PowerToys.GPOWrapper.dll;PowerToys.GPOWrapperProjection.dll;System.CodeDom.dll;System.Text.Json.dll;WindowsBase.dll ?>
@@ -83,7 +62,6 @@
   <?define SettingsV2OOBEAssetsModulesFiles=ColorPicker.gif;AlwaysOnTop.png;HostsFileEditor.png;Awake.png;FancyZones.gif;FileExplorer.png;FileLocksmith.gif;ImageResizer.gif;KBM.gif;MouseUtils.gif;PowerAccent.gif;PowerOCR.gif;PowerRename.gif;Run.gif;ScreenRuler.gif;OOBEShortcutGuide.png;VideoConferenceMute.png;OOBEPTHero.png?>
 
   <?define SettingsV2OOBEAssetsFluentIconsFiles=ColorPicker.png;FancyZones.png;FileLocksmith.png;AlwaysOnTop.png;Awake.png;FileExplorerPreview.png;FindMyMouse.png;Hosts.png;ImageResizer.png;KeyboardManager.png;MouseHighlighter.png;MouseCrosshairs.png;MouseUtils.png;PowerAccent.png;PowerOcr.png;PowerRename.png;PowerToys.png;PowerToysRun.png;ScreenRuler.png;Settings.png;ShortcutGuide.png;VideoConferenceMute.png?>
->>>>>>> 46099058
 
 	<?define SettingsV2MicrosoftUIXamlAssetsInstallFiles=NoiseAsset_256x256_PNG.png?>
 
@@ -141,29 +119,16 @@
 
   <?define WinTermCmpFiles=plugin.json;Microsoft.PowerToys.Run.Plugin.WindowsTerminal.deps.json;Microsoft.PowerToys.Run.Plugin.WindowsTerminal.dll;PowerToys.ManagedTelemetry.dll?>
 
-<<<<<<< HEAD
-  <?define PowerRenameFiles=PowerRenameUI.ico;Microsoft.WindowsAppRuntime.Bootstrap.dll;PowerToys.PowerRename.exe;resources.pri;PowerToys.PowerRenameExt.dll;CoreMessagingXP.dll;dcompi.dll;dwmcorei.dll;DwmSceneI.dll;DWriteCore.dll;marshal.dll;Microsoft.DirectManipulation.dll;Microsoft.InputStateManager.dll;Microsoft.Internal.FrameworkUdk.dll;Microsoft.UI.Composition.OSSupport.dll;Microsoft.UI.Input.dll;Microsoft.UI.Windowing.Core.dll;Microsoft.UI.Xaml.Controls.dll;Microsoft.UI.Xaml.Controls.pri;Microsoft.ui.xaml.dll;Microsoft.UI.Xaml.Internal.dll;Microsoft.UI.Xaml.Phone.dll;Microsoft.ui.xaml.resources.19h1.dll;Microsoft.ui.xaml.resources.common.dll;Microsoft.Web.WebView2.Core.dll;Microsoft.Windows.ApplicationModel.Resources.dll;Microsoft.WindowsAppRuntime.dll;Microsoft.WindowsAppRuntime.Insights.Resource.dll;Microsoft.WindowsAppRuntime.Release.Net.dll;MRM.dll;PushNotificationsLongRunningTask.ProxyStub.dll;WindowsAppRuntime.png;WindowsAppSdk.AppxDeploymentExtensions.Desktop.dll;WinUIEdit.dll;wuceffectsi.dll;PowerRenameContextMenuPackage.msix;PowerToys.PowerRenameContextMenu.dll?>
-=======
   <?define PowerRenameFiles=PowerRenameUI.ico;PowerToys.PowerRename.exe;resources.pri;PowerToys.PowerRenameExt.dll;PowerRenameContextMenuPackage.msix;PowerToys.PowerRenameContextMenu.dll?>
 
   <?define FileLocksmithFiles=Microsoft.Win32.SystemEvents.dll;Microsoft.Xaml.Interactions.dll;Microsoft.Xaml.Interactivity.dll;CommunityToolkit.WinUI.dll;CommunityToolkit.WinUI.UI.dll;CommunityToolkit.Common.dll;CommunityToolkit.Mvvm.dll;CommunityToolkit.Labs.WinUI.SettingsControls.dll;Ijwhost.dll;Microsoft.InteractiveExperiences.Projection.dll;Microsoft.Windows.ApplicationModel.DynamicDependency.Projection.dll;Microsoft.Windows.ApplicationModel.Resources.Projection.dll;Microsoft.Windows.ApplicationModel.WindowsAppRuntime.Projection.dll;Microsoft.Windows.AppLifecycle.Projection.dll;Microsoft.Windows.SDK.NET.dll;Microsoft.Windows.System.Power.Projection.dll;Microsoft.WindowsAppRuntime.Bootstrap.Net.dll;Microsoft.WinUI.dll;PowerToys.ManagedCommon.dll;PowerToys.ManagedTelemetry.dll;PowerToys.FileLocksmithExt.dll;PowerToys.FileLocksmithLib.Interop.dll;PowerToys.FileLocksmithUI.exe;PowerToys.FileLocksmithUI.dll;PowerToys.FileLocksmithUI.deps.json;PowerToys.FileLocksmithUI.runtimeconfig.json;System.CodeDom.dll;System.Drawing.Common.dll;System.Management.dll;WinRT.Runtime.dll;WinUIEx.dll;resources.pri;PowerToys.GPOWrapper.dll;WindowsBase.dll;System.Text.Json.dll?>
 
   <?define FileLocksmithAssetsFiles=Icon.ico?>
->>>>>>> 46099058
 
   <?define PowerRenameSparsePackageAssets=LargeTile.png;SmallTile.png;SplashScreen.png;Square150x150Logo.png;Square44x44Logo.png;storelogo.png;Wide310x150Logo.png?>
 
   <?define ImageResizerSparsePackageAssets=LargeTile.png;SmallTile.png;SplashScreen.png;Square150x150Logo.png;Square44x44Logo.png;storelogo.png;Wide310x150Logo.png?>
 
-<<<<<<< HEAD
-  <?define MeasureToolFiles=CoreMessagingXP.dll;dcompi.dll;dwmcorei.dll;DwmSceneI.dll;DWriteCore.dll;marshal.dll;Microsoft.DirectManipulation.dll;Microsoft.InputStateManager.dll;Microsoft.InteractiveExperiences.Projection.dll;Microsoft.Internal.FrameworkUdk.dll;Microsoft.UI.Composition.OSSupport.dll;Microsoft.UI.Input.dll;Microsoft.UI.Windowing.Core.dll;Microsoft.UI.Xaml.Controls.dll;Microsoft.UI.Xaml.Controls.pri;Microsoft.ui.xaml.dll;Microsoft.UI.Xaml.Internal.dll;Microsoft.UI.Xaml.Phone.dll;Microsoft.ui.xaml.resources.19h1.dll;Microsoft.ui.xaml.resources.common.dll;Microsoft.Web.WebView2.Core.dll;Microsoft.Windows.ApplicationModel.Resources.dll;Microsoft.Windows.ApplicationModel.WindowsAppRuntime.Projection.dll;Microsoft.Windows.AppLifecycle.Projection.dll;Microsoft.Windows.AppNotifications.Projection.dll;Microsoft.Windows.PushNotifications.Projection.dll;Microsoft.Windows.SDK.NET.dll;Microsoft.Windows.System.Projection.dll;Microsoft.WindowsAppRuntime.Bootstrap.dll;Microsoft.WindowsAppRuntime.Bootstrap.Net.dll;Microsoft.WindowsAppRuntime.dll;Microsoft.WindowsAppRuntime.Insights.Resource.dll;Microsoft.WindowsAppRuntime.Release.Net.dll;Microsoft.WinUI.dll;MRM.dll;PowerToys.ManagedCommon.dll;PowerToys.Interop.dll;PowerToys.ManagedTelemetry.dll;PowerToys.MeasureToolCore.dll;PowerToys.MeasureToolUI.deps.json;PowerToys.MeasureToolUI.dll;PowerToys.MeasureToolUI.exe;PowerToys.MeasureToolUI.runtimeconfig.json;PushNotificationsLongRunningTask.ProxyStub.dll;resources.pri;System.CodeDom.dll;System.Management.dll;WindowsAppRuntime.png;WindowsAppSdk.AppxDeploymentExtensions.Desktop.dll;WinRT.Runtime.dll;WinUIEdit.dll;WinUIEx.dll;wuceffectsi.dll?>
-
-	<?define PowerRenameMicrosoftUIXamlAssetsInstallFiles=NoiseAsset_256x256_PNG.png?>
-
-  <?define MeasureToolMicrosoftUIXamlAssetsInstallFiles=NoiseAsset_256x256_PNG.png?>
-
-	<?define PowerAccentFiles=ControlzEx.dll;GongSolutions.WPF.DragDrop.dll;Ijwhost.dll;MahApps.Metro.dll;Microsoft.Xaml.Behaviors.dll;PowerAccent.Core.dll;PowerAccent.deps.json;PowerAccent.dll;PowerAccent.exe;PowerAccent.runtimeconfig.json;PowerToys.PowerAccentModuleInterface.dll;PowerToys.Interop.dll;PowerToys.ManagedCommon.dll;PowerToys.ManagedTelemetry.dll;PowerToys.PowerAccent.deps.json;PowerToys.PowerAccent.dll;PowerToys.PowerAccent.exe;PowerToys.PowerAccent.runtimeconfig.json;PowerToys.Settings.UI.Lib.dll;System.IO.Abstractions.dll;System.Management.dll;System.Text.Json.dll;Vanara.Core.dll;Vanara.PInvoke.Gdi32.dll;Vanara.PInvoke.Kernel32.dll;Vanara.PInvoke.Shared.dll;Vanara.PInvoke.User32.dll;PowerToys.PowerAccentKeyboardService.dll;Microsoft.Windows.SDK.NET.dll;WinRT.Runtime.dll?>
-=======
   <?define MeasureToolFiles=Ijwhost.dll;Microsoft.InteractiveExperiences.Projection.dll;Microsoft.Windows.ApplicationModel.DynamicDependency.Projection.dll;Microsoft.Windows.ApplicationModel.Resources.Projection.dll;Microsoft.Windows.ApplicationModel.WindowsAppRuntime.Projection.dll;Microsoft.Windows.AppLifecycle.Projection.dll;Microsoft.Windows.SDK.NET.dll;Microsoft.Windows.System.Power.Projection.dll;Microsoft.WindowsAppRuntime.Bootstrap.Net.dll;Microsoft.WinUI.dll;PowerToys.ManagedCommon.dll;PowerToys.ManagedTelemetry.dll;PowerToys.MeasureToolCore.dll;PowerToys.MeasureToolUI.deps.json;PowerToys.MeasureToolUI.dll;PowerToys.MeasureToolUI.exe;PowerToys.MeasureToolUI.runtimeconfig.json;resources.pri;System.CodeDom.dll;System.Management.dll;System.Text.Json.dll;WinRT.Runtime.dll;WinUIEx.dll;PowerToys.GPOWrapper.dll;WindowsBase.dll?>
 
   <?define HostsFiles=Accessibility.dll;ColorCode.Core.dll;ColorCode.WinUI.dll;CommunityToolkit.Common.dll;CommunityToolkit.Mvvm.dll;CommunityToolkit.WinUI.dll;CommunityToolkit.WinUI.UI.Controls.Core.dll;CommunityToolkit.WinUI.UI.Controls.DataGrid.dll;CommunityToolkit.WinUI.UI.Controls.Input.dll;CommunityToolkit.WinUI.UI.Controls.Layout.dll;CommunityToolkit.WinUI.UI.Controls.Markdown.dll;CommunityToolkit.WinUI.UI.Controls.Media.dll;CommunityToolkit.WinUI.UI.Controls.Primitives.dll;CommunityToolkit.WinUI.UI.dll;ControlzEx.dll;Ijwhost.dll;Microsoft.Extensions.Configuration.Abstractions.dll;Microsoft.Extensions.Configuration.Binder.dll;Microsoft.Extensions.Configuration.CommandLine.dll;Microsoft.Extensions.Configuration.dll;Microsoft.Extensions.Configuration.EnvironmentVariables.dll;Microsoft.Extensions.Configuration.FileExtensions.dll;Microsoft.Extensions.Configuration.Json.dll;Microsoft.Extensions.Configuration.UserSecrets.dll;Microsoft.Extensions.DependencyInjection.Abstractions.dll;Microsoft.Extensions.DependencyInjection.dll;Microsoft.Extensions.FileProviders.Abstractions.dll;Microsoft.Extensions.FileProviders.Physical.dll;Microsoft.Extensions.FileSystemGlobbing.dll;Microsoft.Extensions.Hosting.Abstractions.dll;Microsoft.Extensions.Hosting.dll;Microsoft.Extensions.Logging.Abstractions.dll;Microsoft.Extensions.Logging.Configuration.dll;Microsoft.Extensions.Logging.Console.dll;Microsoft.Extensions.Logging.Debug.dll;Microsoft.Extensions.Logging.dll;Microsoft.Extensions.Logging.EventLog.dll;Microsoft.Extensions.Logging.EventSource.dll;Microsoft.Extensions.Options.ConfigurationExtensions.dll;Microsoft.Extensions.Options.dll;Microsoft.Extensions.Primitives.dll;Microsoft.Graphics.Canvas.Interop.dll;Microsoft.InteractiveExperiences.Projection.dll;Microsoft.Windows.ApplicationModel.DynamicDependency.Projection.dll;Microsoft.Windows.ApplicationModel.Resources.Projection.dll;Microsoft.Windows.ApplicationModel.WindowsAppRuntime.Projection.dll;Microsoft.Windows.AppLifecycle.Projection.dll;Microsoft.Windows.SDK.NET.dll;Microsoft.Windows.System.Power.Projection.dll;Microsoft.WindowsAppRuntime.Bootstrap.Net.dll;Microsoft.WinUI.dll;Microsoft.Xaml.Behaviors.dll;Microsoft.Xaml.Interactions.dll;Microsoft.Xaml.Interactivity.dll;PowerToys.Common.UI.dll;PowerToys.Hosts.deps.json;PowerToys.Hosts.dll;PowerToys.Hosts.exe;PowerToys.Hosts.runtimeconfig.json;PowerToys.ManagedCommon.dll;PowerToys.ManagedTelemetry.dll;PowerToys.Settings.UI.Lib.dll;resources.pri;System.IO.Abstractions.dll;System.Management.dll;WinRT.Runtime.dll;WinUIEx.dll;PowerToys.GPOWrapper.dll;WindowsBase.dll;System.Text.Json.dll?>
@@ -191,7 +156,6 @@
   <?else?>
     <?define DotnetRuntimeWPFFiles=Accessibility.dll;DirectWriteForwarder.dll;Microsoft.VisualBasic.Forms.dll;Microsoft.Win32.Registry.AccessControl.dll;Microsoft.Win32.SystemEvents.dll;PenImc_cor3.dll;PresentationCore.dll;PresentationFramework-SystemCore.dll;PresentationFramework-SystemData.dll;PresentationFramework-SystemDrawing.dll;PresentationFramework-SystemXml.dll;PresentationFramework-SystemXmlLinq.dll;PresentationFramework.Aero.dll;PresentationFramework.Aero2.dll;PresentationFramework.AeroLite.dll;PresentationFramework.Classic.dll;PresentationFramework.dll;PresentationFramework.Luna.dll;PresentationFramework.Royale.dll;PresentationNative_cor3.dll;PresentationUI.dll;ReachFramework.dll;System.CodeDom.dll;System.Configuration.ConfigurationManager.dll;System.Design.dll;System.Diagnostics.EventLog.dll;System.Diagnostics.EventLog.Messages.dll;System.Diagnostics.PerformanceCounter.dll;System.DirectoryServices.dll;System.Drawing.Common.dll;System.Drawing.Design.dll;System.IO.Packaging.dll;System.Security.Cryptography.Pkcs.dll;System.Security.Cryptography.ProtectedData.dll;System.Security.Cryptography.Xml.dll;System.Security.Permissions.dll;System.Threading.AccessControl.dll;System.Windows.Controls.Ribbon.dll;System.Windows.Extensions.dll;System.Windows.Forms.Design.dll;System.Windows.Forms.Design.Editors.dll;System.Windows.Forms.dll;System.Windows.Forms.Primitives.dll;System.Windows.Input.Manipulations.dll;System.Windows.Presentation.dll;System.Xaml.dll;UIAutomationClient.dll;UIAutomationClientSideProviders.dll;UIAutomationProvider.dll;UIAutomationTypes.dll;vcruntime140_cor3.dll;WindowsFormsIntegration.dll;wpfgfx_cor3.dll?>
   <?endif?>
->>>>>>> 46099058
 
   <Product Id="*"
        Name="PowerToys (Preview)"
@@ -286,23 +250,18 @@
       <Custom Action="SetRegisterPowerToysSchTaskParam" Before="RegisterPowerToysSchTask" />
       <Custom Action="SetApplyModulesRegistryChangeSetsParam" Before="ApplyModulesRegistryChangeSets" />
       <Custom Action="SetUnApplyModulesRegistryChangeSetsParam" Before="UnApplyModulesRegistryChangeSets" />
-<<<<<<< HEAD
-=======
       <Custom Action="SetCreateWinAppSDKHardlinksParam" Before="CreateWinAppSDKHardlinks" />
       <Custom Action="SetDeleteWinAppSDKHardlinksParam" Before="DeleteWinAppSDKHardlinks" />
       <Custom Action="SetCreatePTInteropHardlinksParam" Before="CreatePTInteropHardlinks" />
       <Custom Action="SetDeletePTInteropHardlinksParam" Before="DeletePTInteropHardlinks" />
       <Custom Action="SetCreateDotnetRuntimeHardlinksParam" Before="CreateDotnetRuntimeHardlinks" />
       <Custom Action="SetDeleteDotnetRuntimeHardlinksParam" Before="DeleteDotnetRuntimeHardlinks" />
->>>>>>> 46099058
       <Custom Action="RegisterPowerToysSchTask" After="InstallFiles">
         NOT Installed and CREATESCHEDULEDTASK = 1
       </Custom>
       <Custom Action="ApplyModulesRegistryChangeSets" After="InstallFiles">
         NOT Installed
       </Custom>
-<<<<<<< HEAD
-=======
       <Custom Action="CreateWinAppSDKHardlinks" After="InstallFiles">
         NOT Installed
       </Custom>
@@ -312,7 +271,6 @@
       <Custom Action="CreateDotnetRuntimeHardlinks" After="InstallFiles">
         NOT Installed
       </Custom>
->>>>>>> 46099058
       <Custom Action="WixCloseApplications" Before="RemoveFiles" />
       <Custom Action="RemovePowerToysSchTasks" After="RemoveFiles" />
       <!-- TODO: Use to activate embedded MSIX -->
@@ -331,8 +289,6 @@
       <Custom Action="UnRegisterContextMenuPackages" Before="RemoveFiles">
         Installed AND (REMOVE="ALL")
       </Custom>
-<<<<<<< HEAD
-=======
       <Custom Action="DeleteWinAppSDKHardlinks" Before="RemoveFiles">
         Installed AND (REMOVE="ALL")
       </Custom>
@@ -343,7 +299,6 @@
       <Custom Action="DeleteDotnetRuntimeHardlinks" Before="RemoveFiles">
         Installed AND (REMOVE="ALL")
       </Custom>
->>>>>>> 46099058
 
       <!-- TODO: Use to activate embedded MSIX -->
       <!--<Custom Action="UninstallEmbeddedMSIXTask" After="InstallFinalize">
@@ -381,8 +336,6 @@
     <CustomAction Id="SetUnApplyModulesRegistryChangeSetsParam"
                     Property="UnApplyModulesRegistryChangeSets"
                     Value="[INSTALLFOLDER]" />
-<<<<<<< HEAD
-=======
 
     <CustomAction Id="SetCreateWinAppSDKHardlinksParam"
                     Property="CreateWinAppSDKHardlinks"
@@ -407,7 +360,6 @@
     <CustomAction Id="SetDeleteDotnetRuntimeHardlinksParam"
                     Property="DeleteDotnetRuntimeHardlinks"
                     Value="[INSTALLFOLDER]" />
->>>>>>> 46099058
 
     <!-- Needs to Impersonate="no" and Execute="deferred" in order to run elevated. -->
     <CustomAction Id="RegisterPowerToysSchTask"
@@ -473,7 +425,6 @@
                    />
 
     <CustomAction Id="InstallEmbeddedMSIXTask"
-<<<<<<< HEAD
                   Return="ignore"
                   Impersonate="yes"
                   BinaryKey="PTCustomActions"
@@ -484,18 +435,6 @@
                   Return="ignore"
                   Impersonate="yes"
                   BinaryKey="PTCustomActions"
-=======
-                  Return="ignore"
-                  Impersonate="yes"
-                  BinaryKey="PTCustomActions"
-                  DllEntry="InstallEmbeddedMSIXCA"
-                   />
-
-    <CustomAction Id="UninstallEmbeddedMSIXTask"
-                  Return="ignore"
-                  Impersonate="yes"
-                  BinaryKey="PTCustomActions"
->>>>>>> 46099058
                   DllEntry="UninstallEmbeddedMSIXCA"
                    />
 
@@ -586,10 +525,6 @@
                 DllEntry="UnRegisterContextMenuPackagesCA"
                   />
 
-<<<<<<< HEAD
-
-=======
->>>>>>> 46099058
     <!-- Close 'PowerToys.exe' before uninstall-->
     <Property Id="MSIRESTARTMANAGERCONTROL" Value="DisableShutdown" />
     <Property Id="MSIFASTINSTALL" Value="DisableShutdown" />
@@ -604,14 +539,11 @@
     <Directory Id="TARGETDIR" Name="SourceDir">
       <Directory Id="ProgramFiles64Folder">
         <Directory Id="INSTALLFOLDER" Name="PowerToys">
-<<<<<<< HEAD
-=======
           <Directory Id="DllsFolder" Name="dll">
             <Directory Id="DotnetDlls" Name="dotnet" />
             <Directory Id="WinAppSDKDlls" Name="WinAppSDK" />
             <Directory Id="PowerToysInteropDlls" Name="Interop" />
           </Directory>
->>>>>>> 46099058
           <Directory Id="ToolsFolder" Name="Tools"/>
           <Directory Id="ModulesInstallFolder" Name="modules">
             <Directory Id="ImageResizerInstallFolder" Name="$(var.ImageResizerProjectName)">
@@ -619,12 +551,9 @@
             </Directory>
             <Directory Id="PowerAccentInstallFolder" Name="$(var.PowerAccentProjectName)">
             </Directory>
-<<<<<<< HEAD
-=======
             <Directory Id="FileLocksmithInstallFolder" Name="$(var.FileLocksmithProjectName)">
               <Directory Id="FileLocksmithAssetsInstallFolder" Name="Assets" />
             </Directory>
->>>>>>> 46099058
             <Directory Id="PowerRenameInstallFolder" Name="$(var.PowerRenameProjectName)">
               <Directory Id="PowerRenameAssetsFolder" Name="Assets" />
 							<Directory Id="PowerRenameMicrosoftUIXamlInstallFolder" Name="Microsoft.UI.Xaml">
@@ -675,9 +604,6 @@
                   <Directory Id="MeasureToolMicrosoftUIXamlAssetsInstallFolder" Name="Assets" />
                 </Directory>
             </Directory>
-<<<<<<< HEAD
-
-=======
             
             <!-- Hosts -->
             <Directory Id="HostsInstallFolder" Name="$(var.HostsProjectName)">
@@ -687,7 +613,6 @@
               </Directory>
             </Directory>
             
->>>>>>> 46099058
             <!-- Launcher -->
             <Directory Id="LauncherInstallFolder" Name="launcher">
               <Directory Id="LauncherImagesFolder" Name="Images" />
@@ -832,12 +757,6 @@
       <Component Id="Notice_md" Win64="yes">
         <File Source="$(var.RepoDir)\Notice.md" Id="Notice.md" KeyPath="yes" />
       </Component>
-<<<<<<< HEAD
-      <Component Id="powertoysinterop_dll" Win64="yes">
-        <File Id="PowerToys.Interop.dll" KeyPath="yes" Checksum="yes" />
-      </Component>
-=======
->>>>>>> 46099058
     </DirectoryRef>
 
     <DirectoryRef Id="ApplicationProgramsFolder">
@@ -865,7 +784,6 @@
       </Component>
       <?endforeach?>
     </DirectoryRef>
-<<<<<<< HEAD
 
     <!-- FancyZone -->
     <DirectoryRef Id="FancyZonesInstallFolder" FileSource="$(var.BinDir)modules\">
@@ -883,32 +801,11 @@
       <Component Id="WebcamReportTool_exe" Win64="yes">
         <File Source="$(var.BinDir)WebcamReportTool\PowerToys.WebcamReportTool.exe" Id="WebcamReportTool.exe" Checksum="yes" />
       </Component>
-=======
-
-    <!-- FancyZone -->
-    <DirectoryRef Id="FancyZonesInstallFolder" FileSource="$(var.BinDir)modules\">
-      <?foreach File in $(var.FancyZonesFiles)?>
-      <Component Id="Module_FancyZones_$(var.File)" Win64="yes">
-        <File Id="Module_FancyZones_File_$(var.File)" Source="$(var.BinDir)modules\$(var.FancyZonesProjectName)\$(var.File)" />
-      </Component>
-      <?endforeach?>
-    </DirectoryRef>
-
-    <DirectoryRef Id="ToolsFolder">
-      <Component Id="BugReportTool_exe" Win64="yes">
-        <File Source="$(var.BinDir)BugReportTool\PowerToys.BugReportTool.exe" Id="BugReportTool.exe" KeyPath="yes" Checksum="yes" />
-      </Component>
-      <Component Id="WebcamReportTool_exe" Win64="yes">
-        <File Source="$(var.BinDir)WebcamReportTool\PowerToys.WebcamReportTool.exe" Id="WebcamReportTool.exe" Checksum="yes" />
-      </Component>
->>>>>>> 46099058
       <Component Id="StylesReportTool_exe" Win64="yes">
         <File Source="$(var.BinDir)StylesReportTool\PowerToys.StylesReportTool.exe" Id="StylesReportTool.exe" Checksum="yes" />
       </Component>
     </DirectoryRef>
 
-<<<<<<< HEAD
-=======
     <DirectoryRef Id="DotnetDlls">
       <!-- !Warning! Make sure to change Component Guid if you update the file list -->
       <Component Id="Dlls_DotnetFiles_Component" Guid="19488F16-3399-40AB-B7C4-CE3F27C1B294" Win64="yes">
@@ -937,7 +834,6 @@
       <?endforeach?>
     </DirectoryRef>
 
->>>>>>> 46099058
     <DirectoryRef Id="ModulesInstallFolder" FileSource="$(var.BinDir)modules\">
       <Component Id="Module_PowerPreview_Registry" Win64="yes">
         <!-- Update Key to use IE11 for prevhost.exe -->
@@ -1049,25 +945,6 @@
       <?endforeach?>
     </DirectoryRef>
 
-<<<<<<< HEAD
-    <!-- PowerRename -->
-    <DirectoryRef Id="PowerRenameInstallFolder" FileSource="$(var.BinDir)modules\$(var.PowerRenameProjectName)">
-      <?foreach File in $(var.PowerRenameFiles)?>
-      <Component Id="PowerRename_$(var.File)" Win64="yes">
-        <File Source="$(var.BinDir)modules\$(var.PowerRenameProjectName)\$(var.File)" />
-      </Component>
-      <?endforeach?>
-      <!-- !Warning! Make sure to change Component Guid if you update something here -->
-      <Component Id="Module_PowerRename" Guid="40D43079-240E-402D-8CE8-571BFFA71175" Win64="yes">
-        <RegistryKey Root="HKLM" Key="Software\Classes\CLSID\{0440049F-D1DC-4E46-B27B-98393D79486B}">
-          <RegistryValue Type="string" Value="PowerRename Shell Extension" />
-          <RegistryValue Type="string" Name="ContextMenuOptIn" Value="" />
-          <RegistryValue Type="string" Key="InprocServer32" Value="[PowerRenameInstallFolder]PowerToys.PowerRenameExt.dll" />
-          <RegistryValue Type="string" Key="InprocServer32" Name="ThreadingModel" Value="Apartment" />
-        </RegistryKey>
-        <RegistryKey Root="HKLM" Key="Software\Classes\AllFileSystemObjects\ShellEx\ContextMenuHandlers\PowerRenameExt">
-          <RegistryValue Type="string" Value="{0440049F-D1DC-4E46-B27B-98393D79486B}"/>
-=======
     <!-- FileLocksmith -->
     <DirectoryRef Id="FileLocksmithInstallFolder" FileSource="$(var.BinDir)modules\$(var.FileLocksmithProjectName)">
       <?foreach File in $(var.FileLocksmithFiles)?>
@@ -1088,11 +965,52 @@
         </RegistryKey>
         <RegistryKey Root="HKLM" Key="Software\Classes\Drive\ShellEx\ContextMenuHandlers\FileLocksmithExt">
           <RegistryValue Type="string" Value="{84D68575-E186-46AD-B0CB-BAEB45EE29C0}"/>
->>>>>>> 46099058
         </RegistryKey>
         </Component>
     </DirectoryRef>
-<<<<<<< HEAD
+    <DirectoryRef Id="FileLocksmithAssetsInstallFolder" FileSource="$(var.BinDir)modules\$(var.FileLocksmithProjectName)\Assets">
+      <?foreach File in $(var.FileLocksmithAssetsFiles)?>
+      <Component Id="FileLocksmith_Assets_$(var.File)" Win64="yes">
+        <File Id="FileLocksmithAssetsFile_$(var.File)" Source="$(var.BinDir)modules\$(var.FileLocksmithProjectName)\Assets\$(var.File)" />
+      </Component>
+      <?endforeach?>
+      <Component Id="FileLocksmith_Assets_Applist_Scale100" Win64="yes">
+        <File Id="FL_AppList_Scale100" Source="$(var.BinDir)modules\$(var.FileLocksmithProjectName)\Assets\AppList.scale-100.png" />
+      </Component>
+      <Component Id="FileLocksmith_Assets_Applist_Scale125" Win64="yes">
+        <File Id="FL_AppList_Scale125" Source="$(var.BinDir)modules\$(var.FileLocksmithProjectName)\Assets\AppList.scale-125.png" />
+      </Component>
+      <Component Id="FileLocksmith_Assets_Applist_Scale150" Win64="yes">
+        <File Id="FL_AppList_Scale150" Source="$(var.BinDir)modules\$(var.FileLocksmithProjectName)\Assets\AppList.scale-150.png" />
+      </Component>
+      <Component Id="FileLocksmith_Assets_Applist_Scale200" Win64="yes">
+        <File Id="FL_AppList_Scale200" Source="$(var.BinDir)modules\$(var.FileLocksmithProjectName)\Assets\AppList.scale-200.png" />
+      </Component>
+      <Component Id="FileLocksmith_Assets_Applist_Scale400" Win64="yes">
+        <File Id="FL_AppList_Scale400" Source="$(var.BinDir)modules\$(var.FileLocksmithProjectName)\Assets\AppList.scale-400.png" />
+      </Component>
+    </DirectoryRef>
+
+    <!-- PowerRename -->
+    <DirectoryRef Id="PowerRenameInstallFolder" FileSource="$(var.BinDir)modules\$(var.PowerRenameProjectName)">
+      <?foreach File in $(var.PowerRenameFiles)?>
+      <Component Id="PowerRename_$(var.File)" Win64="yes">
+        <File Source="$(var.BinDir)modules\$(var.PowerRenameProjectName)\$(var.File)" />
+      </Component>
+      <?endforeach?>
+      <!-- !Warning! Make sure to change Component Guid if you update something here -->
+      <Component Id="Module_PowerRename" Guid="40D43079-240E-402D-8CE8-571BFFA71175" Win64="yes">
+        <RegistryKey Root="HKLM" Key="Software\Classes\CLSID\{0440049F-D1DC-4E46-B27B-98393D79486B}">
+          <RegistryValue Type="string" Value="PowerRename Shell Extension" />
+          <RegistryValue Type="string" Name="ContextMenuOptIn" Value="" />
+          <RegistryValue Type="string" Key="InprocServer32" Value="[PowerRenameInstallFolder]PowerToys.PowerRenameExt.dll" />
+          <RegistryValue Type="string" Key="InprocServer32" Name="ThreadingModel" Value="Apartment" />
+        </RegistryKey>
+        <RegistryKey Root="HKLM" Key="Software\Classes\AllFileSystemObjects\ShellEx\ContextMenuHandlers\PowerRenameExt">
+          <RegistryValue Type="string" Value="{0440049F-D1DC-4E46-B27B-98393D79486B}"/>
+        </RegistryKey>
+      </Component>
+    </DirectoryRef>
 
     <DirectoryRef Id="PowerRenameMicrosoftUIXamlAssetsInstallFolder" FileSource="$(var.BinDir)modules\$(var.PowerRenameProjectName)\Microsoft.UI.Xaml\Assets">
       <?foreach File in $(var.PowerRenameMicrosoftUIXamlAssetsInstallFiles)?>
@@ -1198,223 +1116,6 @@
     <!-- Color Picker -->
     <DirectoryRef Id="ColorPickerInstallFolder" FileSource="$(var.BinDir)modules\$(var.ColorPickerProjectName)">
       <!-- !Warning! Make sure to change Component Guid if you update the file list -->
-      <Component Id="Module_ColorPicker" Guid="C15076EC-70EE-4CE9-BEA0-665B1EECCAAF" Win64="yes">
-        <?foreach File in PowerToys.ColorPicker.dll;System.IO.Abstractions.dll;PowerToys.ColorPickerUI.exe;PowerToys.ColorPickerUI.dll;PowerToys.ColorPickerUI.deps.json;PowerToys.ColorPickerUI.runtimeconfig.json;PowerToys.Settings.UI.Lib.dll;PowerToys.Interop.dll;PowerToys.ManagedTelemetry.dll;PowerToys.ManagedCommon.dll;System.Management.dll;ControlzEx.dll;Microsoft.Xaml.Behaviors.dll;ModernWpf.Controls.dll;ModernWpf.dll;System.ComponentModel.Composition.dll;PowerToys.Common.UI.dll;WinRT.Runtime.dll;Microsoft.Windows.SDK.NET.dll;System.Text.Json.dll;Ijwhost.dll?>
-        <File Id="ColorPickerFile_$(var.File)" Source="$(var.BinDir)modules\$(var.ColorPickerProjectName)\$(var.File)" />
-        <?endforeach?>
-      </Component>
-    </DirectoryRef>
-
-    <!-- Color Picker Resources -->
-    <DirectoryRef Id="ColorPickerResourcesFolder" FileSource="$(var.BinDir)modules\$(var.ColorPickerProjectName)\Resources">
-      <Component Id="Module_ColorPicker_Cursor">
-        <File Id="ColorPickerFile_colorPicker.cur" Source="$(var.BinDir)modules\$(var.ColorPickerProjectName)\Resources\colorPicker.cur" />
-      </Component>
-      <Component Id="Module_ColorPicker_Icon">
-        <File Id="ColorPickerFile_icon.ico" Source="$(var.BinDir)modules\$(var.ColorPickerProjectName)\Resources\icon.ico" />
-      </Component>
-    </DirectoryRef>
-
-    <!-- PowerOCR Resources -->
-    <DirectoryRef Id="PowerOCRInstallFolder" FileSource="$(var.BinDir)modules\$(var.PowerOCRProjectName)">
-      <!-- !Warning! Make sure to change Component Guid if you update the file list -->
-      <Component Id="Module_PowerOCR" Guid="5640A7E8-E165-4368-8F08-F8E1E9242BDD" Win64="yes">
-        <?foreach File in PowerToys.PowerOCR.dll;ControlzEx.dll;Ijwhost.dll;Microsoft.Windows.SDK.NET.dll;Microsoft.Xaml.Behaviors.dll;PowerToys.Common.UI.dll;PowerToys.Interop.dll;PowerToys.ManagedCommon.dll;PowerToys.ManagedTelemetry.dll;PowerToys.PowerOCR.deps.json;PowerToys.PowerOCR.exe;PowerToys.PowerOCR.runtimeconfig.json;PowerToys.PowerOCRModuleInterface.dll;PowerToys.Settings.UI.Lib.dll;System.ComponentModel.Composition.dll;System.IO.Abstractions.dll;System.Management.dll;System.Text.Json.dll;WinRT.Runtime.dll?>
-        <File Id="PowerOCRFile_$(var.File)" Source="$(var.BinDir)modules\$(var.PowerOCRProjectName)\$(var.File)" />
-        <?endforeach?>
-      </Component>
-    </DirectoryRef>
-
-    <!-- Awake -->
-    <DirectoryRef Id="AwakeInstallFolder" FileSource="$(var.BinDir)modules\$(var.AwakeProjectName)">
-      <!-- !Warning! Make sure to change Component Guid if you update the file list -->
-      <Component Id="Module_Awake" Guid="0D571D9A-743B-4CC5-9297-F0289FBE3398" Win64="yes">
-        <?foreach File in PowerToys.AwakeModuleInterface.dll;PowerToys.ManagedCommon.dll;System.Management.dll;PowerToys.ManagedTelemetry.dll;PowerToys.Settings.UI.Lib.dll;NLog.config;NLog.dll;PowerToys.Awake.deps.json;PowerToys.Awake.dll;PowerToys.Awake.exe;PowerToys.Awake.runtimeconfig.json;PowerToys.Interop.dll;System.CommandLine.dll;System.IO.Abstractions.dll;System.Reactive.dll;System.Runtime.Caching.dll;System.Text.Json.dll;Ijwhost.dll;Microsoft.Windows.SDK.NET.dll;WinRT.Runtime.dll?>
-        <File Id="AwakeFile_$(var.File)" Source="$(var.BinDir)modules\$(var.AwakeProjectName)\$(var.File)" />
-        <?endforeach?>
-      </Component>
-    </DirectoryRef>
-
-    <!-- Awake images -->
-    <DirectoryRef Id="AwakeImagesFolder" FileSource="$(var.BinDir)modules\$(var.AwakeProjectName)\Images">
-      <Component Id="Module_Awake_Images" >
-        <File Id="Awake_Awake.ico" Source="$(var.BinDir)modules\$(var.AwakeProjectName)\Images\Awake.ico" />
-      </Component>
-    </DirectoryRef>
-
-    <DirectoryRef Id="FileExplorerPreviewInstallFolder" FileSource="$(var.RepoDir)\modules\FileExplorerPreview\">
-      <?foreach File in $(var.PowerPreviewFiles)?>
-      <Component Id="Module_PowerPreview_$(var.File)" Win64="yes">
-        <File Id="Module_PowerPreview_$(var.File)" Source="$(var.BinDir)modules\FileExplorerPreview\$(var.File)" />
-      </Component>
-      <?endforeach?>
-    </DirectoryRef>
-    <DirectoryRef Id="MonacoPreviewHandlerMonacoCustomLanguagesFolder" FileSource="$(var.BinDir)modules\FileExplorerPreview\customLanguages">
-      <Component Id="MonacoPreviewHandlerMonacoCustomLanguagesRegJS" Win64="yes">
-        <File Id="MonacoPreviewHandler_MonacoCustomLanguagesRegJS" Source="$(var.BinDir)modules\FileExplorerPreview\customLanguages\reg.js" />
-      </Component>
-    </DirectoryRef>
-
-    <!-- AlwaysOnTop -->
-    <DirectoryRef Id="AlwaysOnTopInstallFolder" FileSource="$(var.BinDir)modules\$(var.AlwaysOnTopProjectName)">
-      <Component Id="Module_AlwaysOnTopInterface" Win64="yes">
-        <File Source="$(var.BinDir)modules\$(var.AlwaysOnTopProjectName)\PowerToys.AlwaysOnTopModuleInterface.dll" />
-=======
-    <DirectoryRef Id="FileLocksmithAssetsInstallFolder" FileSource="$(var.BinDir)modules\$(var.FileLocksmithProjectName)\Assets">
-      <?foreach File in $(var.FileLocksmithAssetsFiles)?>
-      <Component Id="FileLocksmith_Assets_$(var.File)" Win64="yes">
-        <File Id="FileLocksmithAssetsFile_$(var.File)" Source="$(var.BinDir)modules\$(var.FileLocksmithProjectName)\Assets\$(var.File)" />
-      </Component>
-      <?endforeach?>
-      <Component Id="FileLocksmith_Assets_Applist_Scale100" Win64="yes">
-        <File Id="FL_AppList_Scale100" Source="$(var.BinDir)modules\$(var.FileLocksmithProjectName)\Assets\AppList.scale-100.png" />
-      </Component>
-      <Component Id="FileLocksmith_Assets_Applist_Scale125" Win64="yes">
-        <File Id="FL_AppList_Scale125" Source="$(var.BinDir)modules\$(var.FileLocksmithProjectName)\Assets\AppList.scale-125.png" />
-      </Component>
-      <Component Id="FileLocksmith_Assets_Applist_Scale150" Win64="yes">
-        <File Id="FL_AppList_Scale150" Source="$(var.BinDir)modules\$(var.FileLocksmithProjectName)\Assets\AppList.scale-150.png" />
-      </Component>
-      <Component Id="FileLocksmith_Assets_Applist_Scale200" Win64="yes">
-        <File Id="FL_AppList_Scale200" Source="$(var.BinDir)modules\$(var.FileLocksmithProjectName)\Assets\AppList.scale-200.png" />
-      </Component>
-      <Component Id="FileLocksmith_Assets_Applist_Scale400" Win64="yes">
-        <File Id="FL_AppList_Scale400" Source="$(var.BinDir)modules\$(var.FileLocksmithProjectName)\Assets\AppList.scale-400.png" />
->>>>>>> 46099058
-      </Component>
-      <Component Id="Module_AlwaysOnTop" Win64="yes">
-        <File Source="$(var.BinDir)modules\$(var.AlwaysOnTopProjectName)\PowerToys.AlwaysOnTop.exe" />
-      </Component>
-
-    </DirectoryRef>
-
-<<<<<<< HEAD
-=======
-    <!-- PowerRename -->
-    <DirectoryRef Id="PowerRenameInstallFolder" FileSource="$(var.BinDir)modules\$(var.PowerRenameProjectName)">
-      <?foreach File in $(var.PowerRenameFiles)?>
-      <Component Id="PowerRename_$(var.File)" Win64="yes">
-        <File Source="$(var.BinDir)modules\$(var.PowerRenameProjectName)\$(var.File)" />
-      </Component>
-      <?endforeach?>
-      <!-- !Warning! Make sure to change Component Guid if you update something here -->
-      <Component Id="Module_PowerRename" Guid="40D43079-240E-402D-8CE8-571BFFA71175" Win64="yes">
-        <RegistryKey Root="HKLM" Key="Software\Classes\CLSID\{0440049F-D1DC-4E46-B27B-98393D79486B}">
-          <RegistryValue Type="string" Value="PowerRename Shell Extension" />
-          <RegistryValue Type="string" Name="ContextMenuOptIn" Value="" />
-          <RegistryValue Type="string" Key="InprocServer32" Value="[PowerRenameInstallFolder]PowerToys.PowerRenameExt.dll" />
-          <RegistryValue Type="string" Key="InprocServer32" Name="ThreadingModel" Value="Apartment" />
-        </RegistryKey>
-        <RegistryKey Root="HKLM" Key="Software\Classes\AllFileSystemObjects\ShellEx\ContextMenuHandlers\PowerRenameExt">
-          <RegistryValue Type="string" Value="{0440049F-D1DC-4E46-B27B-98393D79486B}"/>
-        </RegistryKey>
-      </Component>
-    </DirectoryRef>
-
-    <DirectoryRef Id="PowerRenameMicrosoftUIXamlAssetsInstallFolder" FileSource="$(var.BinDir)modules\$(var.PowerRenameProjectName)\Microsoft.UI.Xaml\Assets">
-      <?foreach File in $(var.PowerRenameMicrosoftUIXamlAssetsInstallFiles)?>
-        <Component Id="PowerRenameMicrosoftUIXamlAssets_$(var.File)" Win64="yes">
-          <File Id="PowerRenameMicrosoftUIXamlAssetsFile_$(var.File)" Source="$(var.BinDir)modules\$(var.PowerRenameProjectName)\Microsoft.UI.Xaml\Assets\$(var.File)" />
-        </Component>
-      <?endforeach?>			
-    </DirectoryRef>
-
-    <DirectoryRef Id="PowerRenameAssetsFolder" FileSource="$(var.BinDir)modules\$(var.PowerRenameProjectName)">
-      <!-- !Warning! Make sure to change Component Guid if you update the file list -->
-      <Component Id="Module_PowerRename_Assets" Guid="BA290033-7861-44B7-8A04-7E4C3CC7F0AE" Win64="yes">
-        <File Source="$(var.BinDir)modules\$(var.PowerRenameProjectName)\Assets\file.png" />
-        <File Source="$(var.BinDir)modules\$(var.PowerRenameProjectName)\Assets\folder.png" />
-      </Component>
-      <!-- !Warning! Make sure to change Component Guid if you update the file list -->
-      <Component Id="PowerRename_PowerRenameSparsePackageAssets" Guid="A32B528D-2771-4853-9775-1791D39DF30E" Win64="yes">
-          <?foreach File in $(var.PowerRenameSparsePackageAssets)?>
-              <File Id="PowerRenameSparsePackageAssets_$(var.File)" Source="$(var.BinDir)modules\$(var.PowerRenameProjectName)\Assets\$(var.File)" />
-          <?endforeach?>
-      </Component>
-    </DirectoryRef>
-    <!-- MouseUtils -->
-    <DirectoryRef Id="MouseUtilsInstallFolder" FileSource="$(var.BinDir)modules\$(var.MouseUtilsProjectName)">
-      <Component Id="Module_FindMyMouse" Win64="yes">
-        <File Source="$(var.BinDir)modules\$(var.MouseUtilsProjectName)\PowerToys.FindMyMouse.dll" KeyPath="yes" />
-      </Component>
-      <Component Id="Module_MouseHighlighter" Win64="yes">
-        <File Source="$(var.BinDir)modules\$(var.MouseUtilsProjectName)\PowerToys.MouseHighlighter.dll" KeyPath="yes" />
-      </Component>
-      <Component Id="Module_MousePointerCrosshairs" Win64="yes">
-        <File Source="$(var.BinDir)modules\$(var.MouseUtilsProjectName)\PowerToys.MousePointerCrosshairs.dll" KeyPath="yes" />
-      </Component>
-    </DirectoryRef>
-
-    <!-- Shortcut guide -->
-    <DirectoryRef Id="ShortcutGuideModuleInterfaceInstallFolder" FileSource="$(var.ShortcutGuideModuleInterface)">
-      <Component Id="Module_ShortcutGuideModuleInterface" Win64="yes">
-        <File Source="$(var.ShortcutGuideModuleInterface)\PowerToys.ShortcutGuideModuleInterface.dll" KeyPath="yes" />
-      </Component>
-    </DirectoryRef>
-
-    <DirectoryRef Id="VideoConferenceInstallFolder" FileSource="$(var.BinDir)modules\$(var.VideoConferenceProjectName)\">
-      <!-- !Warning! Make sure to change Component Guid if you update the file list -->
-      <Component Id="Module_VideoConference" Guid="21DA4677-4AE8-4F01-BFC9-448E338DF864" Win64="yes">
-        <Condition>WINDOWSBUILDNUMBER >= 19041</Condition>
-        <File Source="$(var.BinDir)modules\$(var.VideoConferenceProjectName)\PowerToys.VideoConferenceModule.dll" />
-        <File Source="$(var.BinX32Dir)modules\$(var.VideoConferenceProjectName)\PowerToys.VideoConferenceProxyFilter_x86.dll" />
-        <?if $(var.Platform) = x64?>
-        <File Source="$(var.BinDir)modules\$(var.VideoConferenceProjectName)\PowerToys.VideoConferenceProxyFilter_x64.dll" KeyPath="yes" />
-        <?else?>
-        <File Source="$(var.BinDir)modules\$(var.VideoConferenceProjectName)\PowerToys.VideoConferenceProxyFilter_ARM64.dll" KeyPath="yes" />
-        <?endif?>
-
-      </Component>
-    </DirectoryRef>
-    <DirectoryRef Id="VideoConferenceIconsFolder" FileSource="$(var.BinDir)modules\$(var.VideoConferenceProjectName)\Icons">
-      <!-- !Warning! Make sure to change Component Guid if you update the file list -->
-      <Component Id="Module_VideoConferenceIcons" Guid="9910F3D9-1BDF-43DB-BA0C-C558B121DF18" Win64="yes">
-        <Condition>WINDOWSBUILDNUMBER >= 19041</Condition>
-        <File Source="$(var.BinDir)modules\$(var.VideoConferenceProjectName)\Icons\Off-NotInUse Dark.png" />
-        <File Source="$(var.BinDir)modules\$(var.VideoConferenceProjectName)\Icons\Off-NotInUse Light.png" />
-        <File Source="$(var.BinDir)modules\$(var.VideoConferenceProjectName)\Icons\Off-Off Dark.png" />
-        <File Source="$(var.BinDir)modules\$(var.VideoConferenceProjectName)\Icons\Off-Off Light.png" />
-        <File Source="$(var.BinDir)modules\$(var.VideoConferenceProjectName)\Icons\Off-On Dark.png" />
-        <File Source="$(var.BinDir)modules\$(var.VideoConferenceProjectName)\Icons\Off-On Light.png" />
-        <File Source="$(var.BinDir)modules\$(var.VideoConferenceProjectName)\Icons\On-NotInUse Dark.png" />
-        <File Source="$(var.BinDir)modules\$(var.VideoConferenceProjectName)\Icons\On-NotInUse Light.png" />
-        <File Source="$(var.BinDir)modules\$(var.VideoConferenceProjectName)\Icons\On-Off Light.png" />
-        <File Source="$(var.BinDir)modules\$(var.VideoConferenceProjectName)\Icons\On-Off Dark.png" />
-        <File Source="$(var.BinDir)modules\$(var.VideoConferenceProjectName)\Icons\On-On Dark.png" />
-        <File Source="$(var.BinDir)modules\$(var.VideoConferenceProjectName)\Icons\On-On Light.png" />
-      </Component>
-    </DirectoryRef>
-
-    <DirectoryRef Id="ShortcutGuideExecutableInstallFolder" FileSource="$(var.ShortcutGuideExecutable)">
-      <Component Id="Module_ShortcutGuideExecutable" Win64="yes">
-        <File Source="$(var.ShortcutGuideExecutable)\PowerToys.ShortcutGuide.exe" KeyPath="yes" />
-      </Component>
-    </DirectoryRef>
-
-    <!-- KBM -->
-    <DirectoryRef Id="KeyboardManagerInstallFolder" FileSource="$(var.BinDir)modules\$(var.KeyboardManagerProjectName)\">
-      <Component Id="Module_KeyboardManager" Win64="yes">
-        <File Source="$(var.BinDir)modules\$(var.KeyboardManagerProjectName)\PowerToys.KeyboardManager.dll" />
-      </Component>
-    </DirectoryRef>
-
-    <!-- KBM Editor -->
-    <DirectoryRef Id="KeyboardManagerEditorInstallFolder" FileSource="$(var.BinDir)modules\$(var.KeyboardManagerProjectName)\KeyboardManagerEditor">
-      <Component Id="Module_KeyboardManager_Editor" Win64="yes">
-        <File Source="$(var.BinDir)modules\$(var.KeyboardManagerProjectName)\KeyboardManagerEditor\PowerToys.KeyboardManagerEditor.exe" />
-      </Component>
-    </DirectoryRef>
-
-    <!-- KBM Engine -->
-    <DirectoryRef Id="KeyboardManagerEngineInstallFolder" FileSource="$(var.BinDir)modules\$(var.KeyboardManagerProjectName)\KeyboardManagerEngine">
-      <Component Id="Module_KeyboardManager_Engine" Win64="yes">
-        <File Source="$(var.BinDir)modules\$(var.KeyboardManagerProjectName)\KeyboardManagerEngine\PowerToys.KeyboardManagerEngine.exe" />
-      </Component>
-    </DirectoryRef>
-
-    <!-- Color Picker -->
-    <DirectoryRef Id="ColorPickerInstallFolder" FileSource="$(var.BinDir)modules\$(var.ColorPickerProjectName)">
-      <!-- !Warning! Make sure to change Component Guid if you update the file list -->
       <Component Id="Module_ColorPicker" Guid="963A986E-289D-45CC-BC6B-9A2C9EF3DB33" Win64="yes">
         <?foreach File in PowerToys.ColorPicker.dll;System.IO.Abstractions.dll;System.CodeDom.dll;System.Text.Json.dll;PowerToys.ColorPickerUI.exe;PowerToys.ColorPickerUI.dll;PowerToys.ColorPickerUI.deps.json;PowerToys.ColorPickerUI.runtimeconfig.json;PowerToys.Settings.UI.Lib.dll;PowerToys.ManagedTelemetry.dll;PowerToys.ManagedCommon.dll;System.Management.dll;ControlzEx.dll;Microsoft.Xaml.Behaviors.dll;ModernWpf.Controls.dll;ModernWpf.dll;System.ComponentModel.Composition.dll;PowerToys.Common.UI.dll;WinRT.Runtime.dll;Microsoft.Windows.SDK.NET.dll;Ijwhost.dll;PowerToys.GPOWrapper.dll;PowerToys.GPOWrapperProjection.dll;WindowsBase.dll?>
         <File Id="ColorPickerFile_$(var.File)" Source="$(var.BinDir)modules\$(var.ColorPickerProjectName)\$(var.File)" />
@@ -1483,7 +1184,6 @@
 
     </DirectoryRef>
 
->>>>>>> 46099058
     <!-- Measure Tool -->
     <DirectoryRef Id="MeasureToolInstallFolder" FileSource="$(var.BinDir)modules\$(var.MeasureToolProjectName)">
       <Component Id="Module_MeasureToolInterface" Win64="yes">
@@ -1506,8 +1206,6 @@
       <?endforeach?>			
     </DirectoryRef>
 
-<<<<<<< HEAD
-=======
     <!-- Hosts -->
     <DirectoryRef Id="HostsInstallFolder" FileSource="$(var.BinDir)modules\$(var.HostsProjectName)">
       <Component Id="Module_HostsInterface" Win64="yes">
@@ -1551,7 +1249,6 @@
     </DirectoryRef>
 
 
->>>>>>> 46099058
     <!-- SettingsV2 components -->
     <DirectoryRef Id="SettingsV2InstallFolder" FileSource="$(var.BinDir)Settings\">
       <?foreach File in $(var.SettingsV2Files)?>
@@ -1646,10 +1343,6 @@
       <ComponentRef Id="powertoys_toast_clsid" />
       <ComponentRef Id="License_rtf" />
       <ComponentRef Id="Notice_md" />
-<<<<<<< HEAD
-      <ComponentRef Id="powertoysinterop_dll" />
-=======
->>>>>>> 46099058
       <?foreach File in $(var.ShortcutGuideSvgsFiles)?>
       <ComponentRef Id="ShortcutGuideSvgs_$(var.File)" />
       <?endforeach?>
@@ -1662,8 +1355,6 @@
       <?endforeach?>
       <ComponentRef Id="DesktopShortcut" />
       <ComponentRef Id="Module_PowerRename" />
-<<<<<<< HEAD
-=======
       <ComponentRef Id="Module_FileLocksmith" />
       <?foreach File in $(var.FileLocksmithFiles)?>
       <ComponentRef Id="FileLocksmith_$(var.File)" />
@@ -1676,7 +1367,6 @@
       <ComponentRef Id="FileLocksmith_Assets_Applist_Scale150" />
       <ComponentRef Id="FileLocksmith_Assets_Applist_Scale200" />
       <ComponentRef Id="FileLocksmith_Assets_Applist_Scale400" />
->>>>>>> 46099058
       <?foreach File in $(var.PowerAccentFiles)?>
       <ComponentRef Id="PowerAccent_$(var.File)" />
       <?endforeach?>
@@ -1719,8 +1409,6 @@
       <?foreach File in $(var.MeasureToolMicrosoftUIXamlAssetsInstallFiles)?>
         <ComponentRef Id="MeasureToolMicrosoftUIXamlAssets_$(var.File)" />
       <?endforeach?>
-<<<<<<< HEAD
-=======
       <ComponentRef Id="Module_HostsInterface"/>
       <?foreach File in $(var.HostsFiles)?>
         <ComponentRef Id="H_$(var.File)" />
@@ -1734,7 +1422,6 @@
       <ComponentRef Id="HostsAssets_AppList_Scale200" />
       <ComponentRef Id="HostsAssets_AppList_Scale400" />
       <ComponentRef Id="HostsAssets_Hosts" />
->>>>>>> 46099058
 
       <?foreach File in $(var.SettingsV2Files)?>
       <ComponentRef Id="SV2C_$(var.File)" />
@@ -1757,10 +1444,6 @@
       <ComponentRef Id="SettingsV2OOBEAssetsModules_$(var.File)" />
       <?endforeach?>
 			<?foreach File in $(var.SettingsV2MicrosoftUIXamlAssetsInstallFiles)?>
-<<<<<<< HEAD
-                <ComponentRef Id="SettingsV2MicrosoftUIXamlAssets_$(var.File)" />
-            <?endforeach?>
-=======
       <ComponentRef Id="SettingsV2MicrosoftUIXamlAssets_$(var.File)" />
       <?endforeach?>
       <ComponentRef Id="Dlls_DotnetFiles_Component" />
@@ -1770,7 +1453,6 @@
       <?foreach File in $(var.PowerToysInteropFiles)?>
       <ComponentRef Id="Dlls_PowerToysInteropFiles_$(var.File)" />
       <?endforeach?>
->>>>>>> 46099058
     </ComponentGroup>
     <ComponentGroup Id="ToolComponents" Directory="ToolsFolder">
       <ComponentRef Id="BugReportTool_exe" />
@@ -2094,11 +1776,7 @@
     <!-- Localization languages shipped with WinAppSDK. We should ship these as well. -->
     <?define WinAppSDKLocLanguageList = af-ZA;ar-SA;az-Latn-AZ;bg-BG;bs-Latn-BA;ca-ES;cs-CZ;cy-GB;da-DK;de-DE;el-GR;en-GB;en-us;es-ES;es-MX;et-EE;eu-ES;fa-IR;fi-FI;fr-CA;fr-FR;gl-ES;he-IL;hi-IN;hr-HR;hu-HU;id-ID;is-IS;it-IT;ja-JP;ka-GE;kk-KZ;ko-KR;lt-LT;lv-LV;ms-MY;nb-NO;nl-NL;nn-NO;pl-PL;pt-BR;pt-PT;ro-RO;ru-RU;sk-SK;sl-SI;sq-AL;sr-Cyrl-RS;sr-Latn-RS;sv-SE;th-TH;tr-TR;uk-UA;vi-VN;zh-CN;zh-TW?>
   <Fragment>
-<<<<<<< HEAD
-        <?foreach ParentDirectory in SettingsV2InstallFolder;PowerRenameInstallFolder;MeasureToolInstallFolder?>
-=======
         <?foreach ParentDirectory in SettingsV2InstallFolder;PowerRenameInstallFolder;MeasureToolInstallFolder;HostsInstallFolder;FileLocksmithInstallFolder?>
->>>>>>> 46099058
         <DirectoryRef Id="$(var.ParentDirectory)">
             <?foreach Language in $(var.WinAppSDKLocLanguageList)?>
             <?if $(var.Language) = af-ZA?>
@@ -2417,11 +2095,6 @@
                 <File Id="MeasureTool_WinAppSDKLoc_$(var.IdSafeLanguage)_XamlMui_File" Source="$(var.BinDir)modules\$(var.MeasureToolProjectName)\$(var.Language)\Microsoft.ui.xaml.dll.mui" />
                 <File Id="MeasureTool_WinAppSDKLoc_$(var.IdSafeLanguage)_XamlPhoneMui_File" Source="$(var.BinDir)modules\$(var.MeasureToolProjectName)\$(var.Language)\Microsoft.UI.Xaml.Phone.dll.mui" />
             </Component>
-<<<<<<< HEAD
-            <?undef IdSafeLanguage?>
-            <?undef CompGUIDPrefix?>
-            <?endforeach?>
-=======
           <Component
                Id="Hosts_WinAppSDKLoc_$(var.IdSafeLanguage)_Component"
                Directory="WinAppSDKLoc$(var.IdSafeLanguage)HostsInstallFolder"
@@ -2439,7 +2112,6 @@
           <?undef IdSafeLanguage?>
           <?undef CompGUIDPrefix?>
           <?endforeach?>
->>>>>>> 46099058
         </ComponentGroup>
     </Fragment>
     <Fragment>
@@ -2453,15 +2125,9 @@
       </Component>
 
       <!-- !Warning! Make sure to change Component Guid if you update the file list -->
-<<<<<<< HEAD
-      <Component Id="launcherInstallComponent" Guid="ab0d0567-1e41-4da4-9934-dcb74b7048a4" Directory="LauncherInstallFolder" >
-        <File Source="$(var.BinDir)modules\Launcher\PowerToys.Launcher.dll" />
-        <?foreach File in e_sqlite3.dll;JetBrains.Annotations.dll;Mages.Core.dll;Mono.Cecil.dll;Mono.Cecil.Mdb.dll;Mono.Cecil.Pdb.dll;Mono.Cecil.Rocks.dll;NLog.dll;NLog.Extensions.Logging.dll;PowerToys.PowerLauncher.deps.json;PowerToys.PowerLauncher.dll;PowerToys.PowerLauncher.exe;Microsoft.Xaml.Behaviors.dll;PowerToys.PowerLauncher.runtimeconfig.json;System.Data.OleDb.dll;UnitsNet.dll;vcamp140_app.dll;Wox.Infrastructure.dll;Wox.Plugin.dll;PowerToys.Interop.dll;PowerToys.ManagedTelemetry.dll;PowerToys.PowerLauncher.Telemetry.dll;Microsoft.Data.Sqlite.dll;SQLitePCLRaw.batteries_v2.dll;SQLitePCLRaw.core.dll;SQLitePCLRaw.provider.e_sqlite3.dll;Microsoft.Extensions.Configuration.Abstractions.dll;Microsoft.Extensions.DependencyInjection.Abstractions.dll;Microsoft.Extensions.DependencyInjection.dll;Microsoft.Extensions.Logging.Abstractions.dll;Microsoft.Extensions.Logging.dll;Microsoft.Extensions.Options.dll;Microsoft.Extensions.Primitives.dll;ControlzEx.dll;PowerToys.ManagedCommon.dll;System.Management.dll;System.IO.Abstractions.dll;PowerToys.Common.UI.dll;System.ServiceProcess.ServiceController.dll;Microsoft.Toolkit.Uwp.Notifications.dll;ModernWpf.Controls.dll;ModernWpf.dll;WinRT.Runtime.dll;Microsoft.Windows.SDK.NET.dll;System.Reactive.dll;System.Text.Json.dll;Ijwhost.dll;ScipBe.Common.Office.OneNote.dll;Interop.Microsoft.Office.Interop.OneNote.dll;LazyCache.dll;Microsoft.Extensions.Caching.Abstractions.dll;Microsoft.Extensions.Caching.Memory.dll?>
-=======
       <Component Id="launcherInstallComponent" Guid="7362E89D-0FC8-4536-940F-F0FDF5735C39" Directory="LauncherInstallFolder" >
         <File Source="$(var.BinDir)modules\Launcher\PowerToys.Launcher.dll" />
         <?foreach File in e_sqlite3.dll;hyjiacan.py4n.dll;Mages.Core.dll;NLog.dll;NLog.Extensions.Logging.dll;PowerToys.PowerLauncher.deps.json;PowerToys.PowerLauncher.dll;PowerToys.PowerLauncher.exe;Microsoft.Xaml.Behaviors.dll;PowerToys.PowerLauncher.runtimeconfig.json;System.Data.OleDb.dll;UnitsNet.dll;Wox.Infrastructure.dll;Wox.Plugin.dll;PowerToys.ManagedTelemetry.dll;PowerToys.PowerLauncher.Telemetry.dll;Microsoft.Data.Sqlite.dll;SQLitePCLRaw.batteries_v2.dll;SQLitePCLRaw.core.dll;SQLitePCLRaw.provider.e_sqlite3.dll;Microsoft.Extensions.Configuration.Abstractions.dll;Microsoft.Extensions.DependencyInjection.Abstractions.dll;Microsoft.Extensions.DependencyInjection.dll;Microsoft.Extensions.Logging.Abstractions.dll;Microsoft.Extensions.Logging.dll;Microsoft.Extensions.Options.dll;Microsoft.Extensions.Primitives.dll;ControlzEx.dll;PowerToys.ManagedCommon.dll;System.Management.dll;System.IO.Abstractions.dll;PowerToys.Common.UI.dll;System.ServiceProcess.ServiceController.dll;Microsoft.Toolkit.Uwp.Notifications.dll;ModernWpf.Controls.dll;ModernWpf.dll;WinRT.Runtime.dll;Microsoft.Windows.SDK.NET.dll;System.Reactive.dll;System.Text.Json.dll;Ijwhost.dll;ScipBe.Common.Office.OneNote.dll;Interop.Microsoft.Office.Interop.OneNote.dll;LazyCache.dll;Microsoft.Extensions.Caching.Abstractions.dll;Microsoft.Extensions.Caching.Memory.dll;PowerToys.GPOWrapper.dll;PowerToys.GPOWrapperProjection.dll;WindowsBase.dll?>
->>>>>>> 46099058
         <File Id="File_$(var.File)" Source="$(var.BinDir)modules\launcher\$(var.File)" />
         <?endforeach?>
         <File Source="$(var.BinDir)Settings\PowerToys.Settings.UI.Lib.dll" />
@@ -2564,7 +2230,6 @@
       <?foreach File in $(var.HistoryPluginComponentFiles)?>
       <Component Id="HistoryComponent_$(var.File)" Win64="yes" Directory="HistoryPluginFolder">
         <File Id="HistoryComponentFile_$(var.File)" Source="$(var.BinDir)modules\launcher\Plugins\History\$(var.File)" />
-<<<<<<< HEAD
       </Component>
       <?endforeach?>
       <Component Id="HistoryImagesComponentLight" Directory="HistoryImagesFolder" >
@@ -2630,73 +2295,6 @@
       <Component Id="OneNoteImagesComponentLight" Directory="OneNoteImagesFolder" >
         <File Id="OneNoteLightIcon" Source="$(var.BinDir)modules\launcher\Plugins\OneNote\Images\oneNote.light.png" />
       </Component>
-=======
-      </Component>
-      <?endforeach?>
-      <Component Id="HistoryImagesComponentLight" Directory="HistoryImagesFolder" >
-        <File Id="HistoryLightIcon" Source="$(var.BinDir)modules\launcher\Plugins\History\Images\history.light.png" />
-      </Component>
-      <Component Id="HistoryImagesComponentDark" Directory="HistoryImagesFolder" >
-        <File Id="HistoryDarkIcon" Source="$(var.BinDir)modules\launcher\Plugins\History\Images\history.dark.png" />
-      </Component>
-	  
-      <!-- Uri Plugin -->
-      <?foreach File in $(var.UriComponentFiles)?>
-      <Component Id="UriComponent_$(var.File)" Win64="yes" Directory="UriPluginFolder">
-        <File Id="UriComponentFile_$(var.File)" Source="$(var.BinDir)modules\launcher\Plugins\Uri\$(var.File)" />
-      </Component>
-      <?endforeach?>
-      <Component Id="UriImagesComponentLight" Directory="UriImagesFolder" >
-        <File Id="UriLightIcon" Source="$(var.BinDir)modules\launcher\Plugins\Uri\Images\Uri.light.png" />
-      </Component>
-      <Component Id="UriImagesComponentDark" Directory="UriImagesFolder" >
-        <File Id="UriDarkIcon" Source="$(var.BinDir)modules\launcher\Plugins\Uri\Images\Uri.dark.png" />
-      </Component>
-
-      <!-- VSCodeWorkspaces Plugin -->
-      <?foreach File in $(var.VSCWrkCompFiles)?>
-      <Component Id="VSCWrkComp_$(var.File)" Win64="yes" Directory="VSCodeWorkspacesPluginFolder">
-        <File Id="VSCWrkCompFile_$(var.File)" Source="$(var.BinDir)modules\launcher\Plugins\VSCodeWorkspaces\$(var.File)" />
-      </Component>
-      <?endforeach?>
-      <Component Id="VSCodeWorkspacesDepsComponent" Directory="VSCodeWorkspacesPluginFolder">
-        <File Id="VSCodeWorkspaceFolder_deps" Source="$(var.BinDir)modules\launcher\Plugins\VSCodeWorkspaces\Community.PowerToys.Run.Plugin.VSCodeWorkspaces.deps.json" />
-      </Component>
-      <Component Id="VSCodeWorkspacesImagesComponentLight" Directory="VSCodeWorkspaceImagesFolder" >
-        <File Id="VSCodeWorkspaceCodeLight" Source="$(var.BinDir)modules\launcher\Plugins\VSCodeWorkspaces\Images\code-light.png" />
-      </Component>
-      <Component Id="VSCodeWorkspacesImagesComponentDark" Directory="VSCodeWorkspaceImagesFolder" >
-        <File Id="VSCodeWorkspaceCodeDark" Source="$(var.BinDir)modules\launcher\Plugins\VSCodeWorkspaces\Images\code-dark.png" />
-      </Component>
-      <Component Id="VSCodeWorkspacesImagesComponentFolder" Directory="VSCodeWorkspaceImagesFolder" >
-        <File Id="VSCodeWorkspaceFolder" Source="$(var.BinDir)modules\launcher\Plugins\VSCodeWorkspaces\Images\folder.png" />
-      </Component>
-      <Component Id="VSCodeWorkspacesImagesComponentMonitor" Directory="VSCodeWorkspaceImagesFolder" >
-        <File Id="VSCodeWorkspaceRemote" Source="$(var.BinDir)modules\launcher\Plugins\VSCodeWorkspaces\Images\monitor.png" />
-      </Component>
-
-      <!-- WindowWalker Plugin -->
-      <?foreach File in $(var.WindowWlkrCompFiles)?>
-      <Component Id="WindowWlkrComp_$(var.File)" Win64="yes" Directory="WindowWalkerPluginFolder">
-        <File Id="WindowWlkrCompFile_$(var.File)" Source="$(var.BinDir)modules\launcher\Plugins\WindowWalker\$(var.File)" />
-      </Component>
-      <?endforeach?>
-      <?foreach File in $(var.WindowWlkrImagesCompFiles)?>
-      <Component Id="WindowWalkerImagesComp_$(var.File)" Win64="yes" Directory="WindowWalkerImagesFolder">
-        <File Id="WindowWalkerImagesComp_$(var.File)" Source="$(var.BinDir)modules\launcher\Plugins\WindowWalker\Images\$(var.File)" />
-      </Component>
-      <?endforeach?>
-
-      <!-- OneNote Plugin -->
-      <?foreach File in $(var.OneNoteComponentFiles)?>
-      <Component Id="OneNoteComp_$(var.File)" Win64="yes" Directory="OneNotePluginFolder">
-        <File Id="OneNoteCompFile_$(var.File)" Source="$(var.BinDir)modules\launcher\Plugins\OneNote\$(var.File)" />
-      </Component>
-      <?endforeach?>
-      <Component Id="OneNoteImagesComponentLight" Directory="OneNoteImagesFolder" >
-        <File Id="OneNoteLightIcon" Source="$(var.BinDir)modules\launcher\Plugins\OneNote\Images\oneNote.light.png" />
-      </Component>
->>>>>>> 46099058
       <Component Id="OneNoteImagesComponentDark" Directory="OneNoteImagesFolder" >
         <File Id="OneNoteDarkIcon" Source="$(var.BinDir)modules\launcher\Plugins\OneNote\Images\oneNote.dark.png" />
       </Component>
