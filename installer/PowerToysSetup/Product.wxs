<?xml version="1.0" encoding="UTF-8"?>
<Wix xmlns="http://schemas.microsoft.com/wix/2006/wi"
     xmlns:util="http://schemas.microsoft.com/wix/UtilExtension" >

  <!-- Names of folders and projects -->
  <?define FancyZonesProjectName="FancyZones"?>
  <?define ImageResizerProjectName="ImageResizer"?>
  <?define KeyboardManagerProjectName="KeyboardManager"?>
  <?define PowerRenameProjectName="PowerRename"?>
  <?define ColorPickerProjectName="ColorPicker"?>
  <?define VideoConferenceProjectName="VideoConference"?>
  <?define AwakeProjectName="Awake"?>
  <?define MouseUtilsProjectName="MouseUtils"?>
  <?define AlwaysOnTopProjectName="AlwaysOnTop"?>

  <?define RepoDir="$(var.ProjectDir)..\..\" ?>
  <?if $(var.Platform) = x64?>
        <?define PlatformLK="x64" ?>
  <?define BinDir="$(var.RepoDir)x64\$(var.Configuration)\" ?>
  <?else?>
        <?define PlatformLK="arm64" ?>
  <?define BinDir="$(var.RepoDir)ARM64\$(var.Configuration)\" ?>
  <?endif?>
  <?define BinX32Dir="$(var.RepoDir)x86\$(var.Configuration)\" ?>
  <?define ShortcutGuideExecutable=$(var.BinDir)\modules\ShortcutGuide\ShortcutGuide?>
  <?define ShortcutGuideModuleInterface=$(var.BinDir)\modules\ShortcutGuide\ShortcutGuideModuleInterface?>

  <!-- WiX Components with multiple files cause issues due to the way Windows installs them. 
         Windows decides whether to install a component by checking the existence of KeyPath file and its version.
         Thus, if some files were updated but KeyPath file was not, the component wouldn't be updated.
         Some resource files, e.g. images, do not have version, so even if Component has only a single image and a static GUID, it won't be updated.
         
         Considering all of the above, it's much simpler to just have one file per Component with an implicit Guid.

         More info:
         - https://stackoverflow.com/a/1604348/657390
         - https://stackoverflow.com/a/1422121/657390
         - https://robmensching.com/blog/posts/2003/10/18/component-rules-101/
         - https://robmensching.com/blog/posts/2003/10/4/windows-installer-components-introduction/
           -->
  <?define ShortcutGuideSvgsFiles=0.svg;1.svg;2.svg;3.svg;4.svg;5.svg;6.svg;7.svg;8.svg;9.svg;no_active_window.svg;overlay.svg;overlay_portrait.svg?>

  <?define FancyZonesFiles=PowerToys.FancyZonesModuleInterface.dll;PowerToys.FancyZonesEditor.dll;PowerToys.FancyZonesEditor.runtimeconfig.json;PowerToys.FancyZonesEditor.deps.json;PowerToys.FancyZonesEditor.exe;PowerToys.FancyZones.exe;ControlzEx.dll;Microsoft.Xaml.Behaviors.dll;ModernWpf.dll;ModernWpf.Controls.dll;System.Text.Json.dll;PowerToys.Interop.dll;PowerToys.ManagedCommon.dll;PowerToys.Common.UI.dll;PowerToys.ManagedTelemetry.dll;System.IO.Abstractions.dll;Microsoft.Windows.SDK.NET.dll;WinRT.Runtime.dll;Ijwhost.dll?>

  <?define ImageResizerFiles=PowerToys.ImageResizer.exe;PowerToys.ImageResizerExt.dll;PowerToys.ImageResizer.dll;PowerToys.ImageResizer.deps.json;PowerToys.ImageResizer.runtimeconfig.json;PowerToys.ManagedCommon.dll;PowerToys.ManagedTelemetry.dll;PowerToys.Common.UI.dll;ControlzEx.dll;ModernWpf.Controls.dll;ModernWpf.dll;System.Text.Json.dll;Microsoft.Xaml.Behaviors.dll;PowerToys.Interop.dll;System.IO.Abstractions.dll;WinRT.Runtime.dll;Microsoft.Windows.SDK.NET.dll;Ijwhost.dll ?>

  <?define PowerPreviewFiles=PowerToys.powerpreview.dll;PowerToys.PreviewHandlerCommon.dll;PowerToys.PreviewHandlerCommon.deps.json;PowerToys.ManagedCommon.dll;PowerToys.ManagedTelemetry.dll;PowerToys.SvgPreviewHandler.dll;PowerToys.SvgPreviewHandler.comhost.dll;PowerToys.SvgPreviewHandler.runtimeconfig.json;PowerToys.SvgPreviewHandler.deps.json;PowerToys.SvgThumbnailProvider.dll;PowerToys.SvgThumbnailProvider.comhost.dll;PowerToys.SvgThumbnailProvider.runtimeconfig.json;PowerToys.SvgThumbnailProvider.deps.json;PowerToys.MarkdownPreviewHandler.dll;PowerToys.MarkdownPreviewHandler.comhost.dll;PowerToys.MarkdownPreviewHandler.runtimeconfig.json;PowerToys.MarkdownPreviewHandler.deps.json;Markdig.Signed.dll;HtmlAgilityPack.dll;System.IO.Abstractions.dll;monaco_languages.json;monacoSpecialLanguages.js;PowerToys.Common.UI.dll;PowerToys.Settings.UI.Lib.dll;PowerToys.MonacoPreviewHandler.dll;PowerToys.MonacoPreviewHandler.comhost.dll;PowerToys.MonacoPreviewHandler.runtimeconfig.json;PowerToys.MonacoPreviewHandler.deps.json;ControlzEx.dll;Microsoft.Web.WebView2.Core.dll;Microsoft.Web.WebView2.WinForms.dll;Microsoft.Web.WebView2.Wpf.dll;WebView2Loader.dll;System.Runtime.WindowsRuntime.dll;index.html;PowerToys.PdfPreviewHandler.dll;PowerToys.PdfPreviewHandler.comhost.dll;PowerToys.PdfPreviewHandler.runtimeconfig.json;PowerToys.PdfPreviewHandler.deps.json;Microsoft.Windows.SDK.NET.dll;WinRT.Runtime.dll;PowerToys.PdfThumbnailProvider.dll;PowerToys.PdfThumbnailProvider.comhost.dll;PowerToys.PdfThumbnailProvider.runtimeconfig.json;PowerToys.PdfThumbnailProvider.deps.json;PowerToys.GcodePreviewHandler.dll;PowerToys.GcodePreviewHandler.comhost.dll;PowerToys.GcodePreviewHandler.runtimeconfig.json;PowerToys.GcodePreviewHandler.deps.json;PowerToys.GcodeThumbnailProvider.dll;PowerToys.GcodeThumbnailProvider.comhost.dll;PowerToys.GcodeThumbnailProvider.runtimeconfig.json;PowerToys.GcodeThumbnailProvider.deps.json;PowerToys.StlThumbnailProvider.dll;PowerToys.StlThumbnailProvider.comhost.dll;PowerToys.StlThumbnailProvider.runtimeconfig.json;PowerToys.StlThumbnailProvider.deps.json;HelixToolkit.dll;HelixToolkit.Core.Wpf.dll;Ijwhost.dll;Microsoft.Xaml.Behaviors.dll;System.Text.Json.dll?>

    <?define SettingsV2Files=Ijwhost.dll;ColorCode.Core.dll;ColorCode.WinUI.dll;CommunityToolkit.Common.dll;CommunityToolkit.WinUI.dll;CommunityToolkit.WinUI.UI.Controls.Core.dll;CommunityToolkit.WinUI.UI.Controls.DataGrid.dll;CommunityToolkit.WinUI.UI.Controls.Input.dll;CommunityToolkit.WinUI.UI.Controls.Layout.dll;CommunityToolkit.WinUI.UI.Controls.Markdown.dll;CommunityToolkit.WinUI.UI.Controls.Media.dll;CommunityToolkit.WinUI.UI.Controls.Primitives.dll;CommunityToolkit.WinUI.UI.dll;icon.ico;Microsoft.Graphics.Canvas.Interop.dll;Microsoft.InteractiveExperiences.Projection.dll;Microsoft.Windows.ApplicationModel.DynamicDependency.Projection.dll;Microsoft.Windows.ApplicationModel.Resources.Projection.dll;Microsoft.Windows.ApplicationModel.WindowsAppRuntime.Projection.dll;Microsoft.Windows.AppLifecycle.Projection.dll;Microsoft.Windows.SDK.NET.dll;Microsoft.Windows.System.Power.Projection.dll;Microsoft.WindowsAppRuntime.Bootstrap.Net.dll;Microsoft.WinUI.dll;Microsoft.Xaml.Interactions.dll;Microsoft.Xaml.Interactivity.dll;PowerToys.Interop.dll;PowerToys.ManagedCommon.dll;PowerToys.ManagedTelemetry.dll;PowerToys.Settings.deps.json;PowerToys.Settings.dll;PowerToys.Settings.exe;PowerToys.Settings.runtimeconfig.json;PowerToys.Settings.UI.Lib.dll;resources.pri;System.IO.Abstractions.dll;System.Text.Json.dll;WinRT.Runtime.dll;Microsoft.Graphics.Canvas.dll;Microsoft.WindowsAppRuntime.Bootstrap.dll;CoreMessagingXP.dll;dcompi.dll;dwmcorei.dll;DwmSceneI.dll;DWriteCore.dll;marshal.dll;Microsoft.DirectManipulation.dll;Microsoft.InputStateManager.dll;Microsoft.Internal.FrameworkUdk.dll;Microsoft.UI.Composition.OSSupport.dll;Microsoft.UI.Input.dll;Microsoft.UI.Windowing.Core.dll;Microsoft.UI.Xaml.Controls.dll;Microsoft.UI.Xaml.Controls.pri;Microsoft.ui.xaml.dll;Microsoft.UI.Xaml.Internal.dll;Microsoft.UI.Xaml.Phone.dll;Microsoft.ui.xaml.resources.19h1.dll;Microsoft.ui.xaml.resources.common.dll;Microsoft.Web.WebView2.Core.dll;Microsoft.Windows.ApplicationModel.Resources.dll;Microsoft.Windows.AppNotifications.Projection.dll;Microsoft.Windows.PushNotifications.Projection.dll;Microsoft.Windows.System.Projection.dll;Microsoft.WindowsAppRuntime.dll;Microsoft.WindowsAppRuntime.Insights.Resource.dll;Microsoft.WindowsAppRuntime.Release.Net.dll;MRM.dll;PushNotificationsLongRunningTask.ProxyStub.dll;WindowsAppRuntime.png;WindowsAppSdk.AppxDeploymentExtensions.Desktop.dll;WinUIEdit.dll;wuceffectsi.dll?>

  <?define SettingsV2AssetsModulesFiles=ColorPicker.png;FancyZones.png;AlwaysOnTop.png;Awake.png;ImageResizer.png;KBM.png;MouseUtils.png;PowerLauncher.png;PowerPreview.png;PowerRename.png;PT.png;ShortcutGuide.png;VideoConference.png?>

  <?define SettingsV2OOBEAssetsModulesFiles=ColorPicker.gif;AlwaysOnTop.png;Awake.png;FancyZones.gif;FileExplorer.png;ImageResizer.gif;KBM.gif;MouseUtils.gif;PowerRename.gif;Run.gif;OOBEShortcutGuide.png;VideoConferenceMute.png;OOBEPTHero.png?>

  <?define SettingsV2OOBEAssetsFluentIconsFiles=ColorPicker.png;FancyZones.png;AlwaysOnTop.png;Awake.png;FileExplorerPreview.png;FindMyMouse.png;ImageResizer.png;KeyboardManager.png;MouseHighlighter.png;MouseCrosshairs.png;MouseUtils.png;PowerRename.png;PowerToys.png;PowerToysRun.png;Settings.png;ShortcutGuide.png;VideoConferenceMute.png?>

	<?define SettingsV2MicrosoftUIXamlAssetsInstallFiles=NoiseAsset_256x256_PNG.png?>

  <?define launcherImagesComponentFiles=app.dark.png;app.light.png;app_error.dark.png;app_error.light.png;RunAsset.ico?>

  <?define calcComponentFiles=plugin.json;Microsoft.PowerToys.Run.Plugin.Calculator.deps.json;Microsoft.PowerToys.Run.Plugin.Calculator.dll;PowerToys.ManagedTelemetry.dll?>

  <?define FolderComponentFiles=plugin.json;Microsoft.Plugin.Folder.deps.json;Microsoft.Plugin.Folder.dll;PowerToys.ManagedTelemetry.dll;Ijwhost.dll?>

  <?define FolderImagesComponentFiles=copy.dark.png;copy.light.png;delete.dark.png;delete.light.png;file.dark.png;file.light.png;folder.dark.png;folder.light.png;user.dark.png;user.light.png;Warning.dark.png;Warning.light.png?>

  <?define ProgramComponentFiles=plugin.json;Microsoft.Plugin.Program.deps.json;Microsoft.Plugin.Program.dll;PowerToys.ManagedTelemetry.dll?>

  <?define ProgramImagesComponentFiles=app.dark.png;app.light.png;disable.light.png;disable.dark.png;folder.light.png;folder.dark.png;shell.light.png;shell.dark.png;user.light.png;user.dark.png?>

  <?define ShellComponentFiles=plugin.json;Microsoft.Plugin.Shell.deps.json;Microsoft.Plugin.Shell.dll;PowerToys.ManagedTelemetry.dll?>

  <?define ShellImagesComponentFiles=shell.light.png;shell.dark.png;user.light.png;user.dark.png?>

  <?define IndexerComponentFiles=Microsoft.Plugin.Indexer.deps.json;Microsoft.Plugin.Indexer.dll;plugin.json;PowerToys.ManagedTelemetry.dll;Ijwhost.dll?>

  <?define IndexerImagesComponentFiles=indexer.dark.png;indexer.light.png;Warning.light.png;Warning.dark.png?>

  <?define UnitConvCompFiles=plugin.json;Community.PowerToys.Run.Plugin.UnitConverter.deps.json;Community.PowerToys.Run.Plugin.UnitConverter.dll?>

  <?define WebSrchCompFiles=plugin.json;Community.PowerToys.Run.Plugin.WebSearch.deps.json;Community.PowerToys.Run.Plugin.WebSearch.dll?>

  <?define UriComponentFiles=plugin.json;Microsoft.Plugin.Uri.deps.json;Microsoft.Plugin.Uri.dll;PowerToys.ManagedTelemetry.dll?>

  <?define VSCWrkCompFiles=plugin.json;Community.PowerToys.Run.Plugin.VSCodeWorkspaces.dll?>

  <?define WindowWlkrCompFiles=plugin.json;Microsoft.Plugin.WindowWalker.deps.json;Microsoft.Plugin.WindowWalker.dll;PowerToys.ManagedTelemetry.dll?>

  <?define WindowWlkrImagesCompFiles=windowwalker.dark.png;windowwalker.light.png;info.dark.png;info.light.png?>

  <?define OneNoteComponentFiles=plugin.json;Microsoft.PowerToys.Run.Plugin.OneNote.deps.json;Microsoft.PowerToys.Run.Plugin.OneNote.dll;PowerToys.ManagedTelemetry.dll?>

  <?define RegistryComponentFiles=plugin.json;Microsoft.PowerToys.Run.Plugin.Registry.deps.json;Microsoft.PowerToys.Run.Plugin.Registry.dll;PowerToys.ManagedTelemetry.dll?>

  <?define ServiceComponentFiles=plugin.json;Microsoft.PowerToys.Run.Plugin.Service.deps.json;Microsoft.PowerToys.Run.Plugin.Service.dll?>

  <?define SystemComponentFiles=plugin.json;Microsoft.PowerToys.Run.Plugin.System.deps.json;Microsoft.PowerToys.Run.Plugin.System.dll?>

<<<<<<< HEAD
    <?define PowerRenameFiles=PowerRenameUI.ico;Microsoft.WindowsAppRuntime.Bootstrap.dll;PowerToys.PowerRename.exe;resources.pri;PowerToys.PowerRenameExt.dll;PowerRenameContextMenuPackage.msix;PowerToys.PowerRenameContextMenu.dll?>

    <?define PowerRenameSparsePackageAssets=LargeTile.png;SmallTile.png;SplashScreen.png;Square150x150Logo.png;Square44x44Logo.png;storelogo.png;Wide310x150Logo.png?>

    <Product Id="*"
=======
  <?define SystemImagesComponentFiles=lock.dark.png;lock.light.png;logoff.dark.png;logoff.light.png;recyclebin.dark.png;recyclebin.light.png;restart.dark.png;restart.light.png;shutdown.dark.png;shutdown.light.png;sleep.dark.png;sleep.light.png;firmwareSettings.dark.png;firmwareSettings.light.png;networkAdapter.dark.png;networkAdapter.light.png?>

  <?define TimeDateComponentFiles=Microsoft.PowerToys.Run.Plugin.TimeDate.deps.json;Microsoft.PowerToys.Run.Plugin.TimeDate.dll;plugin.json;PowerToys.ManagedTelemetry.dll?>

  <?define TimeDateImagesComponentFiles=calendar.dark.png;calendar.light.png;time.dark.png;time.light.png;timeDate.dark.png;timeDate.light.png;Warning.dark.png;Warning.light.png?>

  <?define TimeZoneComponentFiles=plugin.json;Microsoft.PowerToys.Run.Plugin.TimeZone.deps.json;Microsoft.PowerToys.Run.Plugin.TimeZone.dll;PowerToys.ManagedTelemetry.dll?>

  <?define WinSetCmpFiles=plugin.json;Microsoft.PowerToys.Run.Plugin.WindowsSettings.deps.json;Microsoft.PowerToys.Run.Plugin.WindowsSettings.dll;PowerToys.ManagedTelemetry.dll?>

  <?define WinTermCmpFiles=plugin.json;Microsoft.PowerToys.Run.Plugin.WindowsTerminal.deps.json;Microsoft.PowerToys.Run.Plugin.WindowsTerminal.dll;PowerToys.ManagedTelemetry.dll?>

    <?define PowerRenameFiles=PowerRenameUI.ico;Microsoft.WindowsAppRuntime.Bootstrap.dll;PowerToys.PowerRename.exe;resources.pri;PowerToys.PowerRenameExt.dll;CoreMessagingXP.dll;dcompi.dll;dwmcorei.dll;DwmSceneI.dll;DWriteCore.dll;marshal.dll;Microsoft.DirectManipulation.dll;Microsoft.InputStateManager.dll;Microsoft.Internal.FrameworkUdk.dll;Microsoft.UI.Composition.OSSupport.dll;Microsoft.UI.Input.dll;Microsoft.UI.Windowing.Core.dll;Microsoft.UI.Xaml.Controls.dll;Microsoft.UI.Xaml.Controls.pri;Microsoft.ui.xaml.dll;Microsoft.UI.Xaml.Internal.dll;Microsoft.UI.Xaml.Phone.dll;Microsoft.ui.xaml.resources.19h1.dll;Microsoft.ui.xaml.resources.common.dll;Microsoft.Web.WebView2.Core.dll;Microsoft.Windows.ApplicationModel.Resources.dll;Microsoft.WindowsAppRuntime.dll;Microsoft.WindowsAppRuntime.Insights.Resource.dll;Microsoft.WindowsAppRuntime.Release.Net.dll;MRM.dll;PushNotificationsLongRunningTask.ProxyStub.dll;WindowsAppRuntime.png;WindowsAppSdk.AppxDeploymentExtensions.Desktop.dll;WinUIEdit.dll;wuceffectsi.dll?>

	<?define PowerRenameMicrosoftUIXamlAssetsInstallFiles=NoiseAsset_256x256_PNG.png?>

  <Product Id="*"
>>>>>>> 2159e272
       Name="PowerToys (Preview)"
       Language="1033"
       Version="$(var.Version)"
       Manufacturer="Microsoft Corporation"
       UpgradeCode="42B84BF7-5FBF-473B-9C8B-049DC16F7708">

        <Package InstallerVersion="500" Compressed="yes" InstallScope="perMachine" InstallPrivileges="elevated" Platform="$(var.PlatformLK)" />

    <MajorUpgrade DowngradeErrorMessage="A later version of [ProductName] is already installed." />

    <Upgrade Id="42B84BF7-5FBF-473B-9C8B-049DC16F7708">
      <UpgradeVersion
         Minimum="0.0.0" Maximum="$(var.Version)"
         Property="PREVIOUSVERSIONSINSTALLED"
         IncludeMinimum="yes" IncludeMaximum="no" />
    </Upgrade>

    <MediaTemplate EmbedCab="yes" />

    <Property Id="REINSTALLMODE" Value="amus" />
    <Property Id="WINDOWSBUILDNUMBER" Secure="yes">
      <RegistrySearch Id="BuildNumberSearch" Root="HKLM" Key="SOFTWARE\Microsoft\Windows NT\CurrentVersion" Name="CurrentBuildNumber" Type="raw" />
    </Property>
    <Condition Message="This application is only supported on Windows 10 version 1903 (build 18362) or higher.">
      <![CDATA[(WINDOWSBUILDNUMBER >= 18362)]]>
    </Condition>

    <Icon Id="powertoys.exe" SourceFile="$(var.BinDir)svgs\icon.ico"/>
    <Property Id="ARPPRODUCTICON" Value="powertoys.exe" />
    <Feature Id="CoreFeature" Title="PowerToys" AllowAdvertise="no" Absent="disallow" TypicalDefault="install"
             Description="Contains the Shortcut Guide and Fancy Zones features.">
      <ComponentGroupRef Id="CoreComponents" />
      <ComponentGroupRef Id="ResourcesComponents" />
			<ComponentGroupRef Id="WindowsAppSDKLocComponents" />
      <ComponentGroupRef Id="LauncherComponents" />
      <ComponentGroupRef Id="ToolComponents" />
      <ComponentGroupRef Id="MonacoSRCHeatGenerated" />
    </Feature>
    <SetProperty Id="ARPINSTALLLOCATION" Value="[INSTALLFOLDER]" After="CostFinalize" />

    <Property Id="WIXUI_INSTALLDIR" Value="INSTALLFOLDER" />
    <UI>
      <UIRef Id="WixUI_InstallDir"/>
      <Publish Dialog="WelcomeDlg"
                Control="Next"
                Event="NewDialog"
                Value="InstallDirDlg"
                Order="99">1</Publish>
      <Publish Dialog="InstallDirDlg"
                Control="Back"
                Event="NewDialog"
                Value="WelcomeDlg"
                Order="99">1</Publish>

      <Publish Dialog="ExitDialog"
            Control="Finish"
            Event="EndDialog"
            Value="Return">NOT Installed</Publish>
      <Publish Dialog="MaintenanceTypeDlg" Control="RemoveButton" Property="_REMOVE_ALL" Value="Yes">1</Publish>
      <Publish Dialog="UserExit" Control="Finish" Event="DoAction" Value="TelemetryLogInstallCancel">NOT Installed</Publish>
      <Publish Dialog="FatalError" Control="Finish" Event="DoAction" Value="TelemetryLogInstallFail">NOT Installed</Publish>
      <Publish Dialog="UserExit" Control="Finish" Event="DoAction" Value="TelemetryLogUninstallCancel">Installed AND _REMOVE_ALL="Yes"</Publish>
      <Publish Dialog="FatalError" Control="Finish" Event="DoAction" Value="TelemetryLogUninstallFail">Installed AND _REMOVE_ALL="Yes"</Publish>
      <Publish Dialog="UserExit" Control="Finish" Event="DoAction" Value="TelemetryLogRepairCancel">Installed AND NOT (_REMOVE_ALL="Yes")</Publish>
      <Publish Dialog="FatalError" Control="Finish" Event="DoAction" Value="TelemetryLogRepairFail">Installed AND NOT (_REMOVE_ALL="Yes")</Publish>
    </UI>
    <WixVariable Id="WixUIBannerBmp" Value="$(var.ProjectDir)\Images\banner.png" />
    <WixVariable Id="WixUIDialogBmp" Value="$(var.ProjectDir)\Images\dialog.png" />
    <WixVariable Id="WixUILicenseRtf" Value="$(var.RepoDir)\installer\License.rtf" />
    <Property Id="INSTALLSTARTMENUSHORTCUT" Value="1"/>
    <Property Id="CREATESCHEDULEDTASK" Value="1"/>
    <Property Id="WixShellExecTarget" Value="[#PowerToys_ActionRunner.exe]" />

    <SetProperty Action="SetDEFAULTBOOTSTRAPPERINSTALLFOLDER" Id="DEFAULTBOOTSTRAPPERINSTALLFOLDER" Value="[ProgramFiles64Folder]PowerToys" Before="SetBOOTSTRAPPERINSTALLFOLDER" Sequence="execute">
    </SetProperty>
    <!-- In case we didn't receive a value from the bootstrapper. -->
    <SetProperty Action="SetBOOTSTRAPPERINSTALLFOLDER" Id="BOOTSTRAPPERINSTALLFOLDER" Value="[DEFAULTBOOTSTRAPPERINSTALLFOLDER]" Before="DetectPrevInstallPath" Sequence="execute">
      <![CDATA[BOOTSTRAPPERINSTALLFOLDER = ""]]>
    </SetProperty>
    <!-- Have to compare value sent by bootstrapper to default to avoid using it, as a check to verify it's not default. This hack can be removed if it's possible to set the bootstrapper option to the previous install folder -->
    <SetProperty Action="SetINSTALLFOLDERTOPREVIOUSINSTALLFOLDER" Id="INSTALLFOLDER" Value="[PREVIOUSINSTALLFOLDER]" After="DetectPrevInstallPath" Sequence="execute">
      <![CDATA[BOOTSTRAPPERINSTALLFOLDER = DEFAULTBOOTSTRAPPERINSTALLFOLDER AND PREVIOUSINSTALLFOLDER <> ""]]>
    </SetProperty>
    <SetProperty Action="SetINSTALLFOLDERTOBOOTSTRAPPERINSTALLFOLDER" Id="INSTALLFOLDER" Value="[BOOTSTRAPPERINSTALLFOLDER]" After="DetectPrevInstallPath" Sequence="execute">
      <![CDATA[BOOTSTRAPPERINSTALLFOLDER <> DEFAULTBOOTSTRAPPERINSTALLFOLDER OR PREVIOUSINSTALLFOLDER = ""]]>
    </SetProperty>

    <InstallExecuteSequence>
      <Custom Action="DetectPrevInstallPath" After="AppSearch" />
      <Custom Action="SetRegisterPowerToysSchTaskParam" Before="RegisterPowerToysSchTask" />
      <Custom Action="SetApplyModulesRegistryChangeSetsParam" Before="ApplyModulesRegistryChangeSets" />
      <Custom Action="SetUnApplyModulesRegistryChangeSetsParam" Before="UnApplyModulesRegistryChangeSets" />
      <Custom Action="RegisterPowerToysSchTask" After="InstallFiles">
        NOT Installed and CREATESCHEDULEDTASK = 1
      </Custom>
      <Custom Action="ApplyModulesRegistryChangeSets" After="InstallFiles">
        NOT Installed
      </Custom>
      <Custom Action="WixCloseApplications" Before="RemoveFiles" />
      <Custom Action="RemovePowerToysSchTasks" After="RemoveFiles" />
      <!-- TODO: Use to activate embedded MSIX -->
      <!--<Custom Action="InstallEmbeddedMSIXTask" After="InstallFinalize">
        NOT Installed
      </Custom>-->
<<<<<<< HEAD
            <Custom Action="TelemetryLogInstallSuccess" After="InstallFinalize">
                NOT Installed
            </Custom>
            <Custom Action="TelemetryLogUninstallSuccess" After="InstallFinalize">
                Installed and (NOT UPGRADINGPRODUCTCODE) AND (REMOVE="ALL")
            </Custom>
            <Custom Action="UnApplyModulesRegistryChangeSets" Before="RemoveFiles">
                Installed AND (REMOVE="ALL")
            </Custom>
			<Custom Action="UnRegisterContextMenuPackages" Before="RemoveFiles">
				Installed AND (REMOVE="ALL")
			</Custom>

			<!-- TODO: Use to activate embedded MSIX -->
            <!--<Custom Action="UninstallEmbeddedMSIXTask" After="InstallFinalize">
=======
      <Custom Action="TelemetryLogInstallSuccess" After="InstallFinalize">
        NOT Installed
      </Custom>
      <Custom Action="TelemetryLogUninstallSuccess" After="InstallFinalize">
        Installed and (NOT UPGRADINGPRODUCTCODE) AND (REMOVE="ALL")
      </Custom>
      <Custom Action="UnApplyModulesRegistryChangeSets" Before="RemoveFiles">
        Installed AND (REMOVE="ALL")
      </Custom>

      <!-- TODO: Use to activate embedded MSIX -->
      <!--<Custom Action="UninstallEmbeddedMSIXTask" After="InstallFinalize">
>>>>>>> 2159e272
        Installed AND (REMOVE="ALL")
      </Custom>-->
      <Custom Action="TerminateProcesses" Before="InstallValidate" />

      <Custom Action="LaunchPowerToys" After="InstallFinalize">NOT Installed</Custom>

    </InstallExecuteSequence>

    <CustomAction
      Id="LaunchPowerToys"
      Execute="immediate"
      Impersonate="yes"
      Return="asyncNoWait"
      FileKey="PowerToys.exe"
      ExeCommand="--dont-elevate" />

    <CustomAction
      Id="TerminateProcesses"
      Return="ignore"
      Execute="immediate"
      BinaryKey="PTCustomActions"
      DllEntry="TerminateProcessesCA" />

    <CustomAction Id="SetRegisterPowerToysSchTaskParam"
                  Property="RegisterPowerToysSchTask"
                  Value="[INSTALLFOLDER]PowerToys.exe" />

    <CustomAction Id="SetApplyModulesRegistryChangeSetsParam"
                    Property="ApplyModulesRegistryChangeSets"
                    Value="[INSTALLFOLDER]" />

    <CustomAction Id="SetUnApplyModulesRegistryChangeSetsParam"
                    Property="UnApplyModulesRegistryChangeSets"
                    Value="[INSTALLFOLDER]" />

    <!-- Needs to Impersonate="no" and Execute="deferred" in order to run elevated. -->
    <CustomAction Id="RegisterPowerToysSchTask"
                  Return="ignore"
                  Impersonate="no"
                  Execute="deferred"
                  BinaryKey="PTCustomActions"
                  DllEntry="CreateScheduledTaskCA"
                   />

    <CustomAction Id="RemovePowerToysSchTasks"
                  Return="ignore"
                  Impersonate="no"
                  Execute="deferred"
                  BinaryKey="PTCustomActions"
                  DllEntry="RemoveScheduledTasksCA"
                   />

    <CustomAction Id="InstallEmbeddedMSIXTask"
                  Return="ignore"
                  Impersonate="yes"
                  BinaryKey="PTCustomActions"
                  DllEntry="InstallEmbeddedMSIXCA"
                   />

    <CustomAction Id="UninstallEmbeddedMSIXTask"
                  Return="ignore"
                  Impersonate="yes"
                  BinaryKey="PTCustomActions"
                  DllEntry="UninstallEmbeddedMSIXCA"
                   />

    <CustomAction Id="TelemetryLogInstallSuccess"
              Return="ignore"
              Impersonate="yes"
              BinaryKey="PTCustomActions"
              DllEntry="TelemetryLogInstallSuccessCA"
                   />

    <CustomAction Id="TelemetryLogInstallCancel"
                  Return="ignore"
                  Impersonate="yes"
                  BinaryKey="PTCustomActions"
                  DllEntry="TelemetryLogInstallCancelCA"
                   />

    <CustomAction Id="TelemetryLogInstallFail"
                  Return="ignore"
                  Impersonate="yes"
                  BinaryKey="PTCustomActions"
                  DllEntry="TelemetryLogInstallFailCA"
                   />

    <CustomAction Id="TelemetryLogUninstallSuccess"
                  Return="ignore"
                  Impersonate="yes"
                  BinaryKey="PTCustomActions"
                  DllEntry="TelemetryLogUninstallSuccessCA"
                   />

    <CustomAction Id="TelemetryLogUninstallCancel"
                  Return="ignore"
                  Impersonate="yes"
                  BinaryKey="PTCustomActions"
                  DllEntry="TelemetryLogUninstallCancelCA"
                   />

    <CustomAction Id="TelemetryLogUninstallFail"
                  Return="ignore"
                  Impersonate="yes"
                  BinaryKey="PTCustomActions"
                  DllEntry="TelemetryLogUninstallFailCA"
                   />

    <CustomAction Id="TelemetryLogRepairCancel"
                  Return="ignore"
                  Impersonate="yes"
                  BinaryKey="PTCustomActions"
                  DllEntry="TelemetryLogRepairCancelCA"
                   />

    <CustomAction Id="TelemetryLogRepairFail"
                  Return="ignore"
                  Impersonate="yes"
                  BinaryKey="PTCustomActions"
                  DllEntry="TelemetryLogRepairFailCA"
                   />

    <CustomAction Id="DetectPrevInstallPath"
                  Return="check"
                  Impersonate="yes"
                  BinaryKey="PTCustomActions"
                  DllEntry="DetectPrevInstallPathCA"
                  />

    <CustomAction Id="ApplyModulesRegistryChangeSets"
                  Return="check"
                  Impersonate="yes"
                  Execute="deferred"
                  BinaryKey="PTCustomActions"
                  DllEntry="ApplyModulesRegistryChangeSetsCA"
                  />

<<<<<<< HEAD
		<CustomAction Id="UnRegisterContextMenuPackages"
                      Return="ignore"
			          Impersonate="yes"
			          Execute="deferred"
			          BinaryKey="PTCustomActions"
			          DllEntry="UnRegisterContextMenuPackagesCA"
                  />


		<!-- Close 'PowerToys.exe' before uninstall-->
        <Property Id="MSIRESTARTMANAGERCONTROL" Value="DisableShutdown" />
        <Property Id="MSIFASTINSTALL" Value="DisableShutdown" />
        <util:CloseApplication CloseMessage="yes" Target="PowerToys.exe" ElevatedCloseMessage="yes" RebootPrompt="no" TerminateProcess="0" />
    </Product>
=======
    <CustomAction Id="UnApplyModulesRegistryChangeSets"
                  Return="check"
                  Impersonate="yes"
                  Execute="deferred"
                  BinaryKey="PTCustomActions"
                  DllEntry="UnApplyModulesRegistryChangeSetsCA"
                  />

>>>>>>> 2159e272

    <!-- Close 'PowerToys.exe' before uninstall-->
    <Property Id="MSIRESTARTMANAGERCONTROL" Value="DisableShutdown" />
    <Property Id="MSIFASTINSTALL" Value="DisableShutdown" />
    <util:CloseApplication CloseMessage="yes" Target="PowerToys.exe" ElevatedCloseMessage="yes" RebootPrompt="no" TerminateProcess="0" />
  </Product>

  <Fragment>
    <Binary Id="PTCustomActions" SourceFile="$(var.PowerToysSetupCustomActions.TargetPath)" />
  </Fragment>

  <Fragment>
    <Directory Id="TARGETDIR" Name="SourceDir">
      <Directory Id="ProgramFiles64Folder">
        <Directory Id="INSTALLFOLDER" Name="PowerToys">
          <Directory Id="ToolsFolder" Name="Tools"/>
          <Directory Id="ModulesInstallFolder" Name="modules">
            <Directory Id="ImageResizerInstallFolder" Name="$(var.ImageResizerProjectName)" />
            <Directory Id="PowerRenameInstallFolder" Name="$(var.PowerRenameProjectName)">
              <Directory Id="PowerRenameAssetsFolder" Name="Assets" />
							<Directory Id="PowerRenameMicrosoftUIXamlInstallFolder" Name="Microsoft.UI.Xaml">
                            	<Directory Id="PowerRenameMicrosoftUIXamlAssetsInstallFolder" Name="Assets" />
                        	</Directory>
                        </Directory>
            <Directory Id="ShortcutGuideInstallFolder" Name="ShortcutGuide">
              <Directory Id="ShortcutGuideExecutableInstallFolder" Name="ShortcutGuide">
                <Directory Id="ShortcutGuideSvgsInstallFolder" Name="svgs"/>
              </Directory>
              <Directory Id="ShortcutGuideModuleInterfaceInstallFolder" Name="ShortcutGuideModuleInterface"/>
            </Directory>
            <Directory Id="VideoConferenceInstallFolder" Name="$(var.VideoConferenceProjectName)">
              <Directory Id="VideoConferenceIconsFolder" Name="Icons" />
            </Directory>
            <Directory Id="FileExplorerPreviewInstallFolder" Name="FileExplorerPreview">
              <Directory Id="MonacoPreviewHandlerMonacoCustomLanguagesFolder" Name="customLanguages" />
              <Directory Id="MonacoPreviewHandlerMonacoSRCFolder" Name="monacoSRC" />
            </Directory>
            <Directory Id="FancyZonesInstallFolder" Name="$(var.FancyZonesProjectName)" />
            <Directory Id="AwakeInstallFolder" Name="$(var.AwakeProjectName)">
              <Directory Id="AwakeImagesFolder" Name="Images" />
            </Directory>

            <!-- KBM -->
            <Directory Id="KeyboardManagerInstallFolder" Name="$(var.KeyboardManagerProjectName)">
              <Directory Id="KeyboardManagerEditorInstallFolder" Name="KeyboardManagerEditor" />
              <Directory Id="KeyboardManagerEngineInstallFolder" Name="KeyboardManagerEngine" />
            </Directory>

            <!-- Color Picker -->
            <Directory Id="ColorPickerInstallFolder" Name="$(var.ColorPickerProjectName)">
              <Directory Id="ColorPickerResourcesFolder" Name="Resources"/>
            </Directory>

            <!-- Mouse Utils -->
            <Directory Id="MouseUtilsInstallFolder" Name="$(var.MouseUtilsProjectName)">
            </Directory>

            <!-- AlwaysOnTop -->
            <Directory Id="AlwaysOnTopInstallFolder" Name="$(var.AlwaysOnTopProjectName)">
            </Directory>

            <!-- Launcher -->
            <Directory Id="LauncherInstallFolder" Name="launcher">
              <Directory Id="LauncherImagesFolder" Name="Images" />
              <Directory Id="LauncherPropertiesFolder" Name="Properties" />

              <!-- Plugins -->
              <Directory Id="LauncherPluginsFolder" Name="Plugins">
                <Directory Id="WebSearchPluginFolder" Name="WebSearch">
                  <Directory Id="WebSearchImagesFolder" Name="Images" />
                  <Directory Id="WebSearchLanguagesFolder" Name="Languages" />
                </Directory>
                <Directory Id="CalculatorPluginFolder" Name="Calculator">
                  <Directory Id="CalculatorImagesFolder" Name="Images" />
                  <Directory Id="CalculatorLanguagesFolder" Name="Languages" />
                </Directory>
                <Directory Id="FolderPluginFolder" Name="Folder">
                  <Directory Id="FolderPluginImagesFolder" Name="Images" />
                  <Directory Id="FolderPluginLanguagesFolder" Name="Languages" />
                </Directory>
                <Directory Id="ProgramPluginFolder" Name="Program">
                  <Directory Id="ProgramImagesFolder" Name="Images" />
                  <Directory Id="ProgramLanguagesFolder" Name="Languages" />
                </Directory>
                <Directory Id="ShellPluginFolder" Name="Shell">
                  <Directory Id="ShellImagesFolder" Name="Images" />
                  <Directory Id="ShellLanguagesFolder" Name="Languages" />
                </Directory>
                <Directory Id="IndexerPluginFolder" Name="Indexer">
                  <Directory Id="IndexerImagesFolder" Name="Images" />
                  <Directory Id="IndexerLanguagesFolder" Name="Languages" />
                </Directory>
                <Directory Id="UriPluginFolder" Name="Uri">
                  <Directory Id="UriImagesFolder" Name="Images" />
                  <Directory Id="UriLanguagesFolder" Name="Languages" />
                </Directory>
                <Directory Id="UnitConverterPluginFolder" Name="UnitConverter">
                  <Directory Id="UnitConverterImagesFolder" Name="Images" />
                  <Directory Id="UnitConverterLanguagesFolder" Name="Languages" />
                </Directory>
                <Directory Id="VSCodeWorkspacesPluginFolder" Name="VSCodeWorkspace">
                  <Directory Id="VSCodeWorkspaceImagesFolder" Name="Images" />
                  <Directory Id="VSCodeWorkspaceLanguagesFolder" Name="Languages" />
                </Directory>
                <Directory Id="WindowWalkerPluginFolder" Name="WindowWalker">
                  <Directory Id="WindowWalkerImagesFolder" Name="Images" />
                  <Directory Id="WindowWalkerLanguagesFolder" Name="Languages" />
                </Directory>
                <Directory Id="OneNotePluginFolder" Name="OneNote">
                  <Directory Id="OneNoteImagesFolder" Name="Images" />
                  <Directory Id="OneNoteLanguagesFolder" Name="Languages" />
                </Directory>
                <Directory Id="RegistryPluginFolder" Name="Registry">
                  <Directory Id="RegistryImagesFolder" Name="Images" />
                  <Directory Id="RegistryLanguagesFolder" Name="Languages" />
                </Directory>
                <Directory Id="ServicePluginFolder" Name="Service">
                  <Directory Id="ServiceImagesFolder" Name="Images" />
                </Directory>
                <Directory Id="WindowsTerminalPluginFolder" Name="WindowsTerminal">
                  <Directory Id="WindowsTerminalImagesFolder" Name="Images" />
                  <Directory Id="WindowsTerminalLanguagesFolder" Name="Languages" />
                </Directory>
                <Directory Id="SystemPluginFolder" Name="System">
                  <Directory Id="SystemImagesFolder" Name="Images" />
                </Directory>
                <Directory Id="TimeDatePluginFolder" Name="TimeDate">
                  <Directory Id="TimeDateImagesFolder" Name="Images" />
                  <Directory Id="TimeDateLanguagesFolder" Name="Languages" />
                </Directory>
                <Directory Id="TimeZonePluginFolder" Name="TimeZone">
                  <Directory Id="TimeZoneImagesFolder" Name="Images" />
                  <Directory Id="TimeZoneLanguagesFolder" Name="Languages" />
                </Directory>
                <Directory Id="WindowsSettingsPluginFolder" Name="WindowsSettings">
                  <Directory Id="WindowsSettingsImagesFolder" Name="Images" />
                  <Directory Id="WindowsSettingsLanguagesFolder" Name="Languages" />
                </Directory>
              </Directory>
            </Directory>
          </Directory>

          <!-- Settings -->
          <Directory Id="SettingsV2InstallFolder" Name="Settings">
            <Directory Id="SettingsV2AssetsInstallFolder" Name="Assets">
              <Directory Id="SettingsV2OOBEAssetsFluentIconsInstallFolder" Name="FluentIcons" />
              <Directory Id="SettingsV2AssetsModulesInstallFolder" Name="Modules" >
                <Directory Id="SettingsV2OOBEAssetsModulesInstallFolder" Name="OOBE" />
              </Directory>
            </Directory>
                        <Directory Id="SettingsV2MicrosoftUIXamlInstallFolder" Name="Microsoft.UI.Xaml">
                            <Directory Id="SettingsV2MicrosoftUIXamlAssetsInstallFolder" Name="Assets" />
                        </Directory>
                    </Directory>
                </Directory>
            </Directory>
      <Directory Id="ProgramMenuFolder">
        <Directory Id="ApplicationProgramsFolder" Name="PowerToys (Preview)"/>
      </Directory>
      <Directory Id="DesktopFolder" Name="Desktop" />
    </Directory>
  </Fragment>

  <Fragment>
    <DirectoryRef Id="INSTALLFOLDER" FileSource="$(var.BinDir)">
      <Component Id="powertoys_toast_clsid" Win64="yes">
        <RemoveFolder Id='Remove_powertoys_toast_clsid' On='uninstall' />
        <RegistryKey Root="HKCR" Key="Software\Classes\CLSID\{DD5CACDA-7C2E-4997-A62A-04A597B58F76}">
          <RegistryValue Type="string" Value="PowerToys Toast Notifications Background Activator" />
          <RegistryValue Type="string" Key="LocalServer32" Value="[INSTALLFOLDER]PowerToys.exe -ToastActivated" />
          <RegistryValue Type="string" Key="LocalServer32" Name="ThreadingModel" Value="Apartment" />
        </RegistryKey>
      </Component>
      <Component Id="powertoys_exe" Win64="yes">
        <File Id="PowerToys.exe" KeyPath="yes" Checksum="yes" />
        <RegistryKey Root="HKLM" Key="Software\Classes\powertoys">
          <RegistryValue Type="string" Name="URL Protocol" Value=""/>
          <RegistryValue Type="string" Value="URL:PowerToys custom internal URI protocol"/>
          <RegistryKey Key="DefaultIcon">
            <RegistryValue Type="string" Value="PowerToys.exe" />
          </RegistryKey>
          <RegistryKey Key="shell\open\command">
            <RegistryValue Type="string" Value="&quot;[INSTALLFOLDER]PowerToys.exe&quot; &quot;%1&quot;" />
          </RegistryKey>
        </RegistryKey>
      </Component>
      <Component Id="BackgroundActivator_dll" Win64="yes">
        <File Id="PowerToys.BackgroundActivatorDLL.dll" KeyPath="yes" Checksum="yes" />
      </Component>
      <Component Id="PowerToys_ActionRunner_exe" Win64="yes">
        <File Id="PowerToys.ActionRunner.exe" KeyPath="yes" Checksum="yes" />
      </Component>
      <Component Id="PowerToys_Update_exe" Win64="yes">
        <File Id="PowerToys.Update.exe" KeyPath="yes" Checksum="yes" />
      </Component>
      <Component Id="License_rtf" Win64="yes">
        <File Source="$(var.RepoDir)\installer\License.rtf" Id="License.rtf" KeyPath="yes" />
      </Component>
      <Component Id="Notice_md" Win64="yes">
        <File Source="$(var.RepoDir)\Notice.md" Id="Notice.md" KeyPath="yes" />
      </Component>
      <Component Id="powertoysinterop_dll" Win64="yes">
        <File Id="PowerToys.Interop.dll" KeyPath="yes" Checksum="yes" />
      </Component>
    </DirectoryRef>

    <DirectoryRef Id="ApplicationProgramsFolder">
      <Component Id="PowerToysStartMenuShortcut" >
        <Shortcut Id="ApplicationStartMenuShortcut"
        Name="PowerToys (Preview)"
        Description="PowerToys - Windows system utilities to maximize productivity"
        Icon="powertoys.exe"
        IconIndex="0"
        Target="[!PowerToys.exe]"
        WorkingDirectory="INSTALLFOLDER">
          <ShortcutProperty Key="System.AppUserModel.ID" Value="Microsoft.PowerToysWin32"/>
        </Shortcut>
        <RemoveFolder Id="CleanUpStartMenuShortCut" Directory="ApplicationProgramsFolder" On="uninstall"/>
        <!-- ApplicationStartMenuShortcut is implicitly installed in HKCU, so WIX won't allow changing this reg value to HKLM. -->
        <RegistryValue Root="HKCU" Key="Software\Microsoft\PowerToys" Name="installed" Type="integer" Value="1" KeyPath="yes"/>
      </Component>
    </DirectoryRef>

    <!-- Shortcut guide files -->
    <DirectoryRef Id="ShortcutGuideSvgsInstallFolder" FileSource="$(var.ShortcutGuideExecutable)\svgs\">
      <?foreach File in $(var.ShortcutGuideSvgsFiles)?>
      <Component Id="ShortcutGuideSvgs_$(var.File)" Win64="yes">
        <File Source="$(var.ShortcutGuideExecutable)\svgs\$(var.File)" />
      </Component>
      <?endforeach?>
    </DirectoryRef>

    <!-- FancyZone -->
    <DirectoryRef Id="FancyZonesInstallFolder" FileSource="$(var.BinDir)modules\">
      <?foreach File in $(var.FancyZonesFiles)?>
      <Component Id="Module_FancyZones_$(var.File)" Win64="yes">
        <File Id="Module_FancyZones_File_$(var.File)" Source="$(var.BinDir)modules\$(var.FancyZonesProjectName)\$(var.File)" />
      </Component>
      <?endforeach?>
    </DirectoryRef>

    <DirectoryRef Id="ToolsFolder">
      <Component Id="BugReportTool_exe" Win64="yes">
        <File Source="$(var.BinDir)BugReportTool\PowerToys.BugReportTool.exe" Id="BugReportTool.exe" KeyPath="yes" Checksum="yes" />
      </Component>
      <Component Id="WebcamReportTool_exe" Win64="yes">
        <File Source="$(var.BinDir)WebcamReportTool\PowerToys.WebcamReportTool.exe" Id="WebcamReportTool.exe" Checksum="yes" />
      </Component>
      <Component Id="StylesReportTool_exe" Win64="yes">
        <File Source="$(var.BinDir)StylesReportTool\PowerToys.StylesReportTool.exe" Id="StylesReportTool.exe" Checksum="yes" />
      </Component>
    </DirectoryRef>

    <DirectoryRef Id="ModulesInstallFolder" FileSource="$(var.BinDir)modules\">
      <Component Id="Module_PowerPreview_Registry" Win64="yes">
        <!-- Update Key to use IE11 for prevhost.exe -->
        <RegistryKey Root="HKLM" Key="Software\Microsoft\Internet Explorer\Main\FeatureControl\FEATURE_BROWSER_EMULATION">
          <RegistryValue Type="integer" Name="prevhost.exe" Value="11000" />
        </RegistryKey>
        <!-- Update Key to use IE11 for dllhost.exe -->
        <RegistryKey Root="HKLM" Key="Software\Microsoft\Internet Explorer\Main\FeatureControl\FEATURE_BROWSER_EMULATION">
          <RegistryValue Type="integer" Name="dllhost.exe" Value="11000" />
        </RegistryKey>
      </Component>
    </DirectoryRef>

    <!-- Image Resizer -->
    <DirectoryRef Id="ImageResizerInstallFolder" FileSource="$(var.BinDir)modules\$(var.ImageResizerProjectName)">
      <?foreach File in $(var.ImageResizerFiles)?>
      <Component Id="Module_ImageResizer_$(var.File)" Win64="yes">
        <File Id="Module_ImageResizer_File_$(var.File)" Source="$(var.BinDir)modules\$(var.ImageResizerProjectName)\$(var.File)" />
      </Component>
      <?endforeach?>
      <Component Id="Module_ImageResizer_Registry" Win64="yes">
        <RegistryKey Root="HKLM" Key="Software\Classes\CLSID\{51B4D7E5-7568-4234-B4BB-47FB3C016A69}\InprocServer32">
          <RegistryValue Value="[ImageResizerInstallFolder]PowerToys.ImageResizerExt.dll" Type="string" />
          <RegistryValue Name="ThreadingModel" Value="Apartment" Type="string" />
        </RegistryKey>

        <!-- Registry Key for the drag and drop handler -->
        <!-- To use later on when we want to install per user.
                <RegistryValue Root="HKCU"
                               Key="Software\Classes\Directory\ShellEx\DragDropHandlers\ImageResizer"
                               Value="{51B4D7E5-7568-4234-B4BB-47FB3C016A69}"
                               Type="string" />
                               -->
<<<<<<< HEAD
                <RegistryValue Root="HKCR"
                               Key="Directory\ShellEx\DragDropHandlers\ImageResizer"
                               Value="{51B4D7E5-7568-4234-B4BB-47FB3C016A69}"
                               Type="string" />
              <!-- Registry Keys for the context menu handler for each of the following image formats: bmp, dib, gif, jfif, jpe, jpeg, jpg, jxr, png, rle, tif, tiff, wdp  -->
              <RegistryValue Root="HKCR"
                               Key="SystemFileAssociations\.bmp\ShellEx\ContextMenuHandlers\ImageResizer"
                               Value="{51B4D7E5-7568-4234-B4BB-47FB3C016A69}"
                               Type="string" />
                <RegistryValue Root="HKCR"
                               Key="SystemFileAssociations\.dib\ShellEx\ContextMenuHandlers\ImageResizer"
                               Value="{51B4D7E5-7568-4234-B4BB-47FB3C016A69}"
                               Type="string" />
                <RegistryValue Root="HKCR"
                               Key="SystemFileAssociations\.gif\ShellEx\ContextMenuHandlers\ImageResizer"
                               Value="{51B4D7E5-7568-4234-B4BB-47FB3C016A69}"
                               Type="string" />
                <RegistryValue Root="HKCR"
                               Key="SystemFileAssociations\.jfif\ShellEx\ContextMenuHandlers\ImageResizer"
                               Value="{51B4D7E5-7568-4234-B4BB-47FB3C016A69}"
                               Type="string" />
                <RegistryValue Root="HKCR"
                               Key="SystemFileAssociations\.jpe\ShellEx\ContextMenuHandlers\ImageResizer"
                               Value="{51B4D7E5-7568-4234-B4BB-47FB3C016A69}"
                               Type="string" />
                <RegistryValue Root="HKCR"
                               Key="SystemFileAssociations\.jpeg\ShellEx\ContextMenuHandlers\ImageResizer"
                               Value="{51B4D7E5-7568-4234-B4BB-47FB3C016A69}"
                               Type="string" />
                <RegistryValue Root="HKCR"
                               Key="SystemFileAssociations\.jpg\ShellEx\ContextMenuHandlers\ImageResizer"
                               Value="{51B4D7E5-7568-4234-B4BB-47FB3C016A69}"
                               Type="string" />
                <RegistryValue Root="HKCR"
                               Key="SystemFileAssociations\.jxr\ShellEx\ContextMenuHandlers\ImageResizer"
                               Value="{51B4D7E5-7568-4234-B4BB-47FB3C016A69}"
                               Type="string" />
                <RegistryValue Root="HKCR"
                               Key="SystemFileAssociations\.png\ShellEx\ContextMenuHandlers\ImageResizer"
                               Value="{51B4D7E5-7568-4234-B4BB-47FB3C016A69}"
                               Type="string" />
                <RegistryValue Root="HKCR"
                               Key="SystemFileAssociations\.rle\ShellEx\ContextMenuHandlers\ImageResizer"
                               Value="{51B4D7E5-7568-4234-B4BB-47FB3C016A69}"
                               Type="string" />
                <RegistryValue Root="HKCR"
                               Key="SystemFileAssociations\.tif\ShellEx\ContextMenuHandlers\ImageResizer"
                               Value="{51B4D7E5-7568-4234-B4BB-47FB3C016A69}"
                               Type="string" />
                <RegistryValue Root="HKCR"
                               Key="SystemFileAssociations\.tiff\ShellEx\ContextMenuHandlers\ImageResizer"
                               Value="{51B4D7E5-7568-4234-B4BB-47FB3C016A69}"
                               Type="string" />
                <RegistryValue Root="HKCR"
                               Key="SystemFileAssociations\.wdp\ShellEx\ContextMenuHandlers\ImageResizer"
                               Value="{51B4D7E5-7568-4234-B4BB-47FB3C016A69}"
                               Type="string" />
            </Component>
        </DirectoryRef>

        <!-- PowerRename -->
        <DirectoryRef Id="PowerRenameInstallFolder" FileSource="$(var.BinDir)modules\$(var.PowerRenameProjectName)">
            <?foreach File in $(var.PowerRenameFiles)?>
                <Component Id="PowerRename_$(var.File)" Win64="yes">
                    <File Source="$(var.BinDir)modules\$(var.PowerRenameProjectName)\$(var.File)" />
                </Component>
            <?endforeach?>        
			<!-- !Warning! Make sure to change Component Guid if you update something here -->
            <Component Id="Module_PowerRename" Guid="40D43079-240E-402D-8CE8-571BFFA71175" Win64="yes">
                <RegistryKey Root="HKLM" Key="Software\Classes\CLSID\{0440049F-D1DC-4E46-B27B-98393D79486B}">
                    <RegistryValue Type="string" Value="PowerRename Shell Extension" />
                    <RegistryValue Type="string" Name="ContextMenuOptIn" Value="" />
                    <RegistryValue Type="string" Key="InprocServer32" Value="[PowerRenameInstallFolder]PowerToys.PowerRenameExt.dll" />
                    <RegistryValue Type="string" Key="InprocServer32" Name="ThreadingModel" Value="Apartment" />
                </RegistryKey>
                <RegistryKey Root="HKLM" Key="Software\Classes\AllFileSystemObjects\ShellEx\ContextMenuHandlers\PowerRenameExt">
                    <RegistryValue Type="string" Value="{0440049F-D1DC-4E46-B27B-98393D79486B}"/>
                </RegistryKey>
            </Component>
        </DirectoryRef>

        <DirectoryRef Id="PowerRenameAssetsFolder" FileSource="$(var.BinDir)modules\$(var.PowerRenameProjectName)">
			<!-- !Warning! Make sure to change Component Guid if you update the file list -->
            <Component Id="Module_PowerRename_Assets" Guid="BA290033-7861-44B7-8A04-7E4C3CC7F0AE" Win64="yes">
                <File Source="$(var.BinDir)modules\$(var.PowerRenameProjectName)\Assets\file.png" />
                <File Source="$(var.BinDir)modules\$(var.PowerRenameProjectName)\Assets\folder.png" />
            </Component>
            <!-- !Warning! Make sure to change Component Guid if you update the file list -->
            <Component Id="PowerRename_PowerRenameSparsePackageAssets" Guid="A32B528D-2771-4853-9775-1791D39DF30E" Win64="yes">
                <?foreach File in $(var.PowerRenameSparsePackageAssets)?>
                    <File Source="$(var.BinDir)modules\$(var.PowerRenameProjectName)\Assets\$(var.File)" />
                <?endforeach?>
            </Component>
        </DirectoryRef>
        <!-- MouseUtils -->
        <DirectoryRef Id="MouseUtilsInstallFolder" FileSource="$(var.BinDir)modules\$(var.MouseUtilsProjectName)">
            <Component Id="Module_FindMyMouse" Win64="yes">
                <File Source="$(var.BinDir)modules\$(var.MouseUtilsProjectName)\PowerToys.FindMyMouse.dll" KeyPath="yes" />
            </Component>
            <Component Id="Module_MouseHighlighter" Win64="yes">
                <File Source="$(var.BinDir)modules\$(var.MouseUtilsProjectName)\PowerToys.MouseHighlighter.dll" KeyPath="yes" />
            </Component>
            <Component Id="Module_MousePointerCrosshairs" Win64="yes">
                <File Source="$(var.BinDir)modules\$(var.MouseUtilsProjectName)\PowerToys.MousePointerCrosshairs.dll" KeyPath="yes" />
            </Component>
        </DirectoryRef>

        <!-- Shortcut guide -->
        <DirectoryRef Id="ShortcutGuideModuleInterfaceInstallFolder" FileSource="$(var.ShortcutGuideModuleInterface)">
            <Component Id="Module_ShortcutGuideModuleInterface" Win64="yes">
                <File Source="$(var.ShortcutGuideModuleInterface)\PowerToys.ShortcutGuideModuleInterface.dll" KeyPath="yes" />
            </Component>
        </DirectoryRef>

        <DirectoryRef Id="VideoConferenceInstallFolder" FileSource="$(var.BinDir)modules\$(var.VideoConferenceProjectName)\">
			<!-- !Warning! Make sure to change Component Guid if you update the file list -->
            <Component Id="Module_VideoConference" Guid="21DA4677-4AE8-4F01-BFC9-448E338DF864" Win64="yes">
                <Condition>WINDOWSBUILDNUMBER >= 18362</Condition>
                <File Source="$(var.BinDir)modules\$(var.VideoConferenceProjectName)\PowerToys.VideoConferenceModule.dll" />
                <File Source="$(var.BinX32Dir)modules\$(var.VideoConferenceProjectName)\PowerToys.VideoConferenceProxyFilter_x86.dll" />
                <?if $(var.Platform) = x64?>
                    <File Source="$(var.BinDir)modules\$(var.VideoConferenceProjectName)\PowerToys.VideoConferenceProxyFilter_x64.dll" KeyPath="yes" />
                <?else?>
                    <File Source="$(var.BinDir)modules\$(var.VideoConferenceProjectName)\PowerToys.VideoConferenceProxyFilter_ARM64.dll" KeyPath="yes" />
                <?endif?>        

            </Component>
        </DirectoryRef>
        <DirectoryRef Id="VideoConferenceIconsFolder" FileSource="$(var.BinDir)modules\$(var.VideoConferenceProjectName)\Icons">
			<!-- !Warning! Make sure to change Component Guid if you update the file list -->
            <Component Id="Module_VideoConferenceIcons" Guid="9910F3D9-1BDF-43DB-BA0C-C558B121DF18" Win64="yes">
                <Condition>WINDOWSBUILDNUMBER >= 18362</Condition>
                <File Source="$(var.BinDir)modules\$(var.VideoConferenceProjectName)\Icons\Off-NotInUse Dark.png" />
                <File Source="$(var.BinDir)modules\$(var.VideoConferenceProjectName)\Icons\Off-NotInUse Light.png" />
                <File Source="$(var.BinDir)modules\$(var.VideoConferenceProjectName)\Icons\Off-Off Dark.png" />
                <File Source="$(var.BinDir)modules\$(var.VideoConferenceProjectName)\Icons\Off-Off Light.png" />
                <File Source="$(var.BinDir)modules\$(var.VideoConferenceProjectName)\Icons\Off-On Dark.png" />
                <File Source="$(var.BinDir)modules\$(var.VideoConferenceProjectName)\Icons\Off-On Light.png" />
                <File Source="$(var.BinDir)modules\$(var.VideoConferenceProjectName)\Icons\On-NotInUse Dark.png" />
                <File Source="$(var.BinDir)modules\$(var.VideoConferenceProjectName)\Icons\On-NotInUse Light.png" />
                <File Source="$(var.BinDir)modules\$(var.VideoConferenceProjectName)\Icons\On-Off Light.png" />
                <File Source="$(var.BinDir)modules\$(var.VideoConferenceProjectName)\Icons\On-Off Dark.png" />
                <File Source="$(var.BinDir)modules\$(var.VideoConferenceProjectName)\Icons\On-On Dark.png" />
                <File Source="$(var.BinDir)modules\$(var.VideoConferenceProjectName)\Icons\On-On Light.png" />
            </Component>
        </DirectoryRef>

        <DirectoryRef Id="ShortcutGuideExecutableInstallFolder" FileSource="$(var.ShortcutGuideExecutable)">
            <Component Id="Module_ShortcutGuideExecutable" Win64="yes">
                <File Source="$(var.ShortcutGuideExecutable)\PowerToys.ShortcutGuide.exe" KeyPath="yes" />
            </Component>
        </DirectoryRef>

        <!-- KBM -->
        <DirectoryRef Id="KeyboardManagerInstallFolder" FileSource="$(var.BinDir)modules\$(var.KeyboardManagerProjectName)\">
            <Component Id="Module_KeyboardManager" Win64="yes">
                <File Source="$(var.BinDir)modules\$(var.KeyboardManagerProjectName)\PowerToys.KeyboardManager.dll" />
            </Component>
        </DirectoryRef>

        <!-- KBM Editor -->
        <DirectoryRef Id="KeyboardManagerEditorInstallFolder" FileSource="$(var.BinDir)modules\$(var.KeyboardManagerProjectName)\KeyboardManagerEditor">
            <Component Id="Module_KeyboardManager_Editor" Win64="yes">
                <File Source="$(var.BinDir)modules\$(var.KeyboardManagerProjectName)\KeyboardManagerEditor\PowerToys.KeyboardManagerEditor.exe" />
            </Component>
        </DirectoryRef>

        <!-- KBM Engine -->
        <DirectoryRef Id="KeyboardManagerEngineInstallFolder" FileSource="$(var.BinDir)modules\$(var.KeyboardManagerProjectName)\KeyboardManagerEngine">
            <Component Id="Module_KeyboardManager_Engine" Win64="yes">
                <File Source="$(var.BinDir)modules\$(var.KeyboardManagerProjectName)\KeyboardManagerEngine\PowerToys.KeyboardManagerEngine.exe" />
            </Component>
        </DirectoryRef>

        <!-- Color Picker -->
        <DirectoryRef Id="ColorPickerInstallFolder" FileSource="$(var.BinDir)modules\$(var.ColorPickerProjectName)">
			<!-- !Warning! Make sure to change Component Guid if you update the file list -->
            <Component Id="Module_ColorPicker" Guid="C15076EC-70EE-4CE9-BEA0-665B1EECCAAF" Win64="yes">
                <?foreach File in PowerToys.ColorPicker.dll;System.IO.Abstractions.dll;PowerToys.ColorPickerUI.exe;PowerToys.ColorPickerUI.dll;PowerToys.ColorPickerUI.deps.json;PowerToys.ColorPickerUI.runtimeconfig.json;PowerToys.Settings.UI.Lib.dll;PowerToys.Interop.dll;PowerToys.ManagedTelemetry.dll;PowerToys.ManagedCommon.dll;ControlzEx.dll;Microsoft.Xaml.Behaviors.dll;ModernWpf.Controls.dll;ModernWpf.dll;System.ComponentModel.Composition.dll;PowerToys.Common.UI.dll;WinRT.Runtime.dll;Microsoft.Windows.SDK.NET.dll;System.Text.Json.dll;Ijwhost.dll?>
                <File Id="ColorPickerFile_$(var.File)" Source="$(var.BinDir)modules\$(var.ColorPickerProjectName)\$(var.File)" />
                <?endforeach?>
            </Component>
        </DirectoryRef>

        <!-- Color Picker Resources -->
        <DirectoryRef Id="ColorPickerResourcesFolder" FileSource="$(var.BinDir)modules\$(var.ColorPickerProjectName)\Resources">
            <Component Id="Module_ColorPicker_Cursor">
                <File Id="ColorPickerFile_colorPicker.cur" Source="$(var.BinDir)modules\$(var.ColorPickerProjectName)\Resources\colorPicker.cur" />
            </Component>
			<Component Id="Module_ColorPicker_Icon">
				<File Id="ColorPickerFile_icon.ico" Source="$(var.BinDir)modules\$(var.ColorPickerProjectName)\Resources\icon.ico" />
			</Component>
		</DirectoryRef>

        <!-- Awake -->
        <DirectoryRef Id="AwakeInstallFolder" FileSource="$(var.BinDir)modules\$(var.AwakeProjectName)">
			<!-- !Warning! Make sure to change Component Guid if you update the file list -->
            <Component Id="Module_Awake" Guid="0D571D9A-743B-4CC5-9297-F0289FBE3398" Win64="yes">
                <?foreach File in PowerToys.AwakeModuleInterface.dll;PowerToys.ManagedCommon.dll;PowerToys.ManagedTelemetry.dll;PowerToys.Settings.UI.Lib.dll;NLog.config;NLog.dll;PowerToys.Awake.deps.json;PowerToys.Awake.dll;PowerToys.Awake.exe;PowerToys.Awake.runtimeconfig.json;PowerToys.Interop.dll;System.CommandLine.dll;System.IO.Abstractions.dll;System.Reactive.dll;System.Runtime.Caching.dll;System.Text.Json.dll;Ijwhost.dll;Microsoft.Windows.SDK.NET.dll;WinRT.Runtime.dll?>
                <File Id="AwakeFile_$(var.File)" Source="$(var.BinDir)modules\$(var.AwakeProjectName)\$(var.File)" />
                <?endforeach?>
            </Component>
        </DirectoryRef>

        <!-- Awake images -->
        <DirectoryRef Id="AwakeImagesFolder" FileSource="$(var.BinDir)modules\$(var.AwakeProjectName)\Images">
            <Component Id="Module_Awake_Images" >
                <File Id="Awake_Awake.ico" Source="$(var.BinDir)modules\$(var.AwakeProjectName)\Images\Awake.ico" />
            </Component>
        </DirectoryRef>

        <DirectoryRef Id="FileExplorerPreviewInstallFolder" FileSource="$(var.RepoDir)\modules\FileExplorerPreview\">
            <?foreach File in $(var.PowerPreviewFiles)?>
                <Component Id="Module_PowerPreview_$(var.File)" Win64="yes">
                    <File Id="Module_PowerPreview_$(var.File)" Source="$(var.BinDir)modules\FileExplorerPreview\$(var.File)" />
                </Component>
            <?endforeach?>
        </DirectoryRef>
        <DirectoryRef Id="MonacoPreviewHandlerMonacoCustomLanguagesFolder" FileSource="$(var.BinDir)modules\FileExplorerPreview\customLanguages">
            <Component Id="MonacoPreviewHandlerMonacoCustomLanguagesRegJS" Win64="yes">
                <File Id="MonacoPreviewHandler_MonacoCustomLanguagesRegJS" Source="$(var.BinDir)modules\FileExplorerPreview\customLanguages\reg.js" />
            </Component>
=======
        <RegistryValue Root="HKCR"
                       Key="Directory\ShellEx\DragDropHandlers\ImageResizer"
                       Value="{51B4D7E5-7568-4234-B4BB-47FB3C016A69}"
                       Type="string" />
        <!-- Registry Keys for the context menu handler for each of the following image formats: bmp, dib, gif, jfif, jpe, jpeg, jpg, jxr, png, rle, tif, tiff, wdp  -->
        <RegistryValue Root="HKCR"
                         Key="SystemFileAssociations\.bmp\ShellEx\ContextMenuHandlers\ImageResizer"
                         Value="{51B4D7E5-7568-4234-B4BB-47FB3C016A69}"
                         Type="string" />
        <RegistryValue Root="HKCR"
                       Key="SystemFileAssociations\.dib\ShellEx\ContextMenuHandlers\ImageResizer"
                       Value="{51B4D7E5-7568-4234-B4BB-47FB3C016A69}"
                       Type="string" />
        <RegistryValue Root="HKCR"
                       Key="SystemFileAssociations\.gif\ShellEx\ContextMenuHandlers\ImageResizer"
                       Value="{51B4D7E5-7568-4234-B4BB-47FB3C016A69}"
                       Type="string" />
        <RegistryValue Root="HKCR"
                       Key="SystemFileAssociations\.jfif\ShellEx\ContextMenuHandlers\ImageResizer"
                       Value="{51B4D7E5-7568-4234-B4BB-47FB3C016A69}"
                       Type="string" />
        <RegistryValue Root="HKCR"
                       Key="SystemFileAssociations\.jpe\ShellEx\ContextMenuHandlers\ImageResizer"
                       Value="{51B4D7E5-7568-4234-B4BB-47FB3C016A69}"
                       Type="string" />
        <RegistryValue Root="HKCR"
                       Key="SystemFileAssociations\.jpeg\ShellEx\ContextMenuHandlers\ImageResizer"
                       Value="{51B4D7E5-7568-4234-B4BB-47FB3C016A69}"
                       Type="string" />
        <RegistryValue Root="HKCR"
                       Key="SystemFileAssociations\.jpg\ShellEx\ContextMenuHandlers\ImageResizer"
                       Value="{51B4D7E5-7568-4234-B4BB-47FB3C016A69}"
                       Type="string" />
        <RegistryValue Root="HKCR"
                       Key="SystemFileAssociations\.jxr\ShellEx\ContextMenuHandlers\ImageResizer"
                       Value="{51B4D7E5-7568-4234-B4BB-47FB3C016A69}"
                       Type="string" />
        <RegistryValue Root="HKCR"
                       Key="SystemFileAssociations\.png\ShellEx\ContextMenuHandlers\ImageResizer"
                       Value="{51B4D7E5-7568-4234-B4BB-47FB3C016A69}"
                       Type="string" />
        <RegistryValue Root="HKCR"
                       Key="SystemFileAssociations\.rle\ShellEx\ContextMenuHandlers\ImageResizer"
                       Value="{51B4D7E5-7568-4234-B4BB-47FB3C016A69}"
                       Type="string" />
        <RegistryValue Root="HKCR"
                       Key="SystemFileAssociations\.tif\ShellEx\ContextMenuHandlers\ImageResizer"
                       Value="{51B4D7E5-7568-4234-B4BB-47FB3C016A69}"
                       Type="string" />
        <RegistryValue Root="HKCR"
                       Key="SystemFileAssociations\.tiff\ShellEx\ContextMenuHandlers\ImageResizer"
                       Value="{51B4D7E5-7568-4234-B4BB-47FB3C016A69}"
                       Type="string" />
        <RegistryValue Root="HKCR"
                       Key="SystemFileAssociations\.wdp\ShellEx\ContextMenuHandlers\ImageResizer"
                       Value="{51B4D7E5-7568-4234-B4BB-47FB3C016A69}"
                       Type="string" />
      </Component>
    </DirectoryRef>

    <!-- PowerRename -->
    <DirectoryRef Id="PowerRenameInstallFolder" FileSource="$(var.BinDir)modules\$(var.PowerRenameProjectName)">
      <?foreach File in $(var.PowerRenameFiles)?>
      <Component Id="PowerRename_$(var.File)" Win64="yes">
        <File Source="$(var.BinDir)modules\$(var.PowerRenameProjectName)\$(var.File)" />
      </Component>
      <?endforeach?>
      <!-- !Warning! Make sure to change Component Guid if you update something here -->
      <Component Id="Module_PowerRename" Guid="40D43079-240E-402D-8CE8-571BFFA71175" Win64="yes">
        <RegistryKey Root="HKLM" Key="Software\Classes\CLSID\{0440049F-D1DC-4E46-B27B-98393D79486B}">
          <RegistryValue Type="string" Value="PowerRename Shell Extension" />
          <RegistryValue Type="string" Name="ContextMenuOptIn" Value="" />
          <RegistryValue Type="string" Key="InprocServer32" Value="[PowerRenameInstallFolder]PowerToys.PowerRenameExt.dll" />
          <RegistryValue Type="string" Key="InprocServer32" Name="ThreadingModel" Value="Apartment" />
        </RegistryKey>
        <RegistryKey Root="HKLM" Key="Software\Classes\AllFileSystemObjects\ShellEx\ContextMenuHandlers\PowerRenameExt">
          <RegistryValue Type="string" Value="{0440049F-D1DC-4E46-B27B-98393D79486B}"/>
        </RegistryKey>
      </Component>
    </DirectoryRef>

		<DirectoryRef Id="PowerRenameMicrosoftUIXamlAssetsInstallFolder" FileSource="$(var.BinDir)modules\$(var.PowerRenameProjectName)\Microsoft.UI.Xaml\Assets">
			<?foreach File in $(var.PowerRenameMicrosoftUIXamlAssetsInstallFiles)?>
			    <Component Id="PowerRenameMicrosoftUIXamlAssets_$(var.File)" Win64="yes">
				    <File Id="PowerRenameMicrosoftUIXamlAssetsFile_$(var.File)" Source="$(var.BinDir)modules\$(var.PowerRenameProjectName)\Microsoft.UI.Xaml\Assets\$(var.File)" />
			    </Component>
			<?endforeach?>			
>>>>>>> 2159e272
        </DirectoryRef>

    <DirectoryRef Id="PowerRenameAssetsFolder" FileSource="$(var.BinDir)modules\$(var.PowerRenameProjectName)">
      <!-- !Warning! Make sure to change Component Guid if you update the file list -->
      <Component Id="Module_PowerRename_Assets" Guid="BA290033-7861-44B7-8A04-7E4C3CC7F0AE" Win64="yes">
        <File Source="$(var.BinDir)modules\$(var.PowerRenameProjectName)\Assets\file.png" />
        <File Source="$(var.BinDir)modules\$(var.PowerRenameProjectName)\Assets\folder.png" />
      </Component>
    </DirectoryRef>
    <!-- MouseUtils -->
    <DirectoryRef Id="MouseUtilsInstallFolder" FileSource="$(var.BinDir)modules\$(var.MouseUtilsProjectName)">
      <Component Id="Module_FindMyMouse" Win64="yes">
        <File Source="$(var.BinDir)modules\$(var.MouseUtilsProjectName)\PowerToys.FindMyMouse.dll" KeyPath="yes" />
      </Component>
      <Component Id="Module_MouseHighlighter" Win64="yes">
        <File Source="$(var.BinDir)modules\$(var.MouseUtilsProjectName)\PowerToys.MouseHighlighter.dll" KeyPath="yes" />
      </Component>
      <Component Id="Module_MousePointerCrosshairs" Win64="yes">
        <File Source="$(var.BinDir)modules\$(var.MouseUtilsProjectName)\PowerToys.MousePointerCrosshairs.dll" KeyPath="yes" />
      </Component>
    </DirectoryRef>

    <!-- Shortcut guide -->
    <DirectoryRef Id="ShortcutGuideModuleInterfaceInstallFolder" FileSource="$(var.ShortcutGuideModuleInterface)">
      <Component Id="Module_ShortcutGuideModuleInterface" Win64="yes">
        <File Source="$(var.ShortcutGuideModuleInterface)\PowerToys.ShortcutGuideModuleInterface.dll" KeyPath="yes" />
      </Component>
    </DirectoryRef>

    <DirectoryRef Id="VideoConferenceInstallFolder" FileSource="$(var.BinDir)modules\$(var.VideoConferenceProjectName)\">
      <!-- !Warning! Make sure to change Component Guid if you update the file list -->
      <Component Id="Module_VideoConference" Guid="21DA4677-4AE8-4F01-BFC9-448E338DF864" Win64="yes">
        <Condition>WINDOWSBUILDNUMBER >= 18362</Condition>
        <File Source="$(var.BinDir)modules\$(var.VideoConferenceProjectName)\PowerToys.VideoConferenceModule.dll" />
        <File Source="$(var.BinX32Dir)modules\$(var.VideoConferenceProjectName)\PowerToys.VideoConferenceProxyFilter_x86.dll" />
        <?if $(var.Platform) = x64?>
        <File Source="$(var.BinDir)modules\$(var.VideoConferenceProjectName)\PowerToys.VideoConferenceProxyFilter_x64.dll" KeyPath="yes" />
        <?else?>
        <File Source="$(var.BinDir)modules\$(var.VideoConferenceProjectName)\PowerToys.VideoConferenceProxyFilter_ARM64.dll" KeyPath="yes" />
        <?endif?>

      </Component>
    </DirectoryRef>
    <DirectoryRef Id="VideoConferenceIconsFolder" FileSource="$(var.BinDir)modules\$(var.VideoConferenceProjectName)\Icons">
      <!-- !Warning! Make sure to change Component Guid if you update the file list -->
      <Component Id="Module_VideoConferenceIcons" Guid="9910F3D9-1BDF-43DB-BA0C-C558B121DF18" Win64="yes">
        <Condition>WINDOWSBUILDNUMBER >= 18362</Condition>
        <File Source="$(var.BinDir)modules\$(var.VideoConferenceProjectName)\Icons\Off-NotInUse Dark.png" />
        <File Source="$(var.BinDir)modules\$(var.VideoConferenceProjectName)\Icons\Off-NotInUse Light.png" />
        <File Source="$(var.BinDir)modules\$(var.VideoConferenceProjectName)\Icons\Off-Off Dark.png" />
        <File Source="$(var.BinDir)modules\$(var.VideoConferenceProjectName)\Icons\Off-Off Light.png" />
        <File Source="$(var.BinDir)modules\$(var.VideoConferenceProjectName)\Icons\Off-On Dark.png" />
        <File Source="$(var.BinDir)modules\$(var.VideoConferenceProjectName)\Icons\Off-On Light.png" />
        <File Source="$(var.BinDir)modules\$(var.VideoConferenceProjectName)\Icons\On-NotInUse Dark.png" />
        <File Source="$(var.BinDir)modules\$(var.VideoConferenceProjectName)\Icons\On-NotInUse Light.png" />
        <File Source="$(var.BinDir)modules\$(var.VideoConferenceProjectName)\Icons\On-Off Light.png" />
        <File Source="$(var.BinDir)modules\$(var.VideoConferenceProjectName)\Icons\On-Off Dark.png" />
        <File Source="$(var.BinDir)modules\$(var.VideoConferenceProjectName)\Icons\On-On Dark.png" />
        <File Source="$(var.BinDir)modules\$(var.VideoConferenceProjectName)\Icons\On-On Light.png" />
      </Component>
    </DirectoryRef>

    <DirectoryRef Id="ShortcutGuideExecutableInstallFolder" FileSource="$(var.ShortcutGuideExecutable)">
      <Component Id="Module_ShortcutGuideExecutable" Win64="yes">
        <File Source="$(var.ShortcutGuideExecutable)\PowerToys.ShortcutGuide.exe" KeyPath="yes" />
      </Component>
    </DirectoryRef>

    <!-- KBM -->
    <DirectoryRef Id="KeyboardManagerInstallFolder" FileSource="$(var.BinDir)modules\$(var.KeyboardManagerProjectName)\">
      <Component Id="Module_KeyboardManager" Win64="yes">
        <File Source="$(var.BinDir)modules\$(var.KeyboardManagerProjectName)\PowerToys.KeyboardManager.dll" />
      </Component>
    </DirectoryRef>

    <!-- KBM Editor -->
    <DirectoryRef Id="KeyboardManagerEditorInstallFolder" FileSource="$(var.BinDir)modules\$(var.KeyboardManagerProjectName)\KeyboardManagerEditor">
      <Component Id="Module_KeyboardManager_Editor" Win64="yes">
        <File Source="$(var.BinDir)modules\$(var.KeyboardManagerProjectName)\KeyboardManagerEditor\PowerToys.KeyboardManagerEditor.exe" />
      </Component>
    </DirectoryRef>

    <!-- KBM Engine -->
    <DirectoryRef Id="KeyboardManagerEngineInstallFolder" FileSource="$(var.BinDir)modules\$(var.KeyboardManagerProjectName)\KeyboardManagerEngine">
      <Component Id="Module_KeyboardManager_Engine" Win64="yes">
        <File Source="$(var.BinDir)modules\$(var.KeyboardManagerProjectName)\KeyboardManagerEngine\PowerToys.KeyboardManagerEngine.exe" />
      </Component>
    </DirectoryRef>

    <!-- Color Picker -->
    <DirectoryRef Id="ColorPickerInstallFolder" FileSource="$(var.BinDir)modules\$(var.ColorPickerProjectName)">
      <!-- !Warning! Make sure to change Component Guid if you update the file list -->
      <Component Id="Module_ColorPicker" Guid="C15076EC-70EE-4CE9-BEA0-665B1EECCAAF" Win64="yes">
        <?foreach File in PowerToys.ColorPicker.dll;System.IO.Abstractions.dll;PowerToys.ColorPickerUI.exe;PowerToys.ColorPickerUI.dll;PowerToys.ColorPickerUI.deps.json;PowerToys.ColorPickerUI.runtimeconfig.json;PowerToys.Settings.UI.Lib.dll;PowerToys.Interop.dll;PowerToys.ManagedTelemetry.dll;PowerToys.ManagedCommon.dll;ControlzEx.dll;Microsoft.Xaml.Behaviors.dll;ModernWpf.Controls.dll;ModernWpf.dll;System.ComponentModel.Composition.dll;PowerToys.Common.UI.dll;WinRT.Runtime.dll;Microsoft.Windows.SDK.NET.dll;System.Text.Json.dll;Ijwhost.dll?>
        <File Id="ColorPickerFile_$(var.File)" Source="$(var.BinDir)modules\$(var.ColorPickerProjectName)\$(var.File)" />
        <?endforeach?>
      </Component>
    </DirectoryRef>

    <!-- Color Picker Resources -->
    <DirectoryRef Id="ColorPickerResourcesFolder" FileSource="$(var.BinDir)modules\$(var.ColorPickerProjectName)\Resources">
      <Component Id="Module_ColorPicker_Cursor">
        <File Id="ColorPickerFile_colorPicker.cur" Source="$(var.BinDir)modules\$(var.ColorPickerProjectName)\Resources\colorPicker.cur" />
      </Component>
      <Component Id="Module_ColorPicker_Icon">
        <File Id="ColorPickerFile_icon.ico" Source="$(var.BinDir)modules\$(var.ColorPickerProjectName)\Resources\icon.ico" />
      </Component>
    </DirectoryRef>

    <!-- Awake -->
    <DirectoryRef Id="AwakeInstallFolder" FileSource="$(var.BinDir)modules\$(var.AwakeProjectName)">
      <!-- !Warning! Make sure to change Component Guid if you update the file list -->
      <Component Id="Module_Awake" Guid="0D571D9A-743B-4CC5-9297-F0289FBE3398" Win64="yes">
        <?foreach File in PowerToys.AwakeModuleInterface.dll;PowerToys.ManagedCommon.dll;PowerToys.ManagedTelemetry.dll;PowerToys.Settings.UI.Lib.dll;NLog.config;NLog.dll;PowerToys.Awake.deps.json;PowerToys.Awake.dll;PowerToys.Awake.exe;PowerToys.Awake.runtimeconfig.json;PowerToys.Interop.dll;System.CommandLine.dll;System.IO.Abstractions.dll;System.Reactive.dll;System.Runtime.Caching.dll;System.Text.Json.dll;Ijwhost.dll;Microsoft.Windows.SDK.NET.dll;WinRT.Runtime.dll?>
        <File Id="AwakeFile_$(var.File)" Source="$(var.BinDir)modules\$(var.AwakeProjectName)\$(var.File)" />
        <?endforeach?>
      </Component>
    </DirectoryRef>

    <!-- Awake images -->
    <DirectoryRef Id="AwakeImagesFolder" FileSource="$(var.BinDir)modules\$(var.AwakeProjectName)\Images">
      <Component Id="Module_Awake_Images" >
        <File Id="Awake_Awake.ico" Source="$(var.BinDir)modules\$(var.AwakeProjectName)\Images\Awake.ico" />
      </Component>
    </DirectoryRef>

    <DirectoryRef Id="FileExplorerPreviewInstallFolder" FileSource="$(var.RepoDir)\modules\FileExplorerPreview\">
      <?foreach File in $(var.PowerPreviewFiles)?>
      <Component Id="Module_PowerPreview_$(var.File)" Win64="yes">
        <File Id="Module_PowerPreview_$(var.File)" Source="$(var.BinDir)modules\FileExplorerPreview\$(var.File)" />
      </Component>
      <?endforeach?>
    </DirectoryRef>
    <DirectoryRef Id="MonacoPreviewHandlerMonacoCustomLanguagesFolder" FileSource="$(var.BinDir)modules\FileExplorerPreview\customLanguages">
      <Component Id="MonacoPreviewHandlerMonacoCustomLanguagesRegJS" Win64="yes">
        <File Id="MonacoPreviewHandler_MonacoCustomLanguagesRegJS" Source="$(var.BinDir)modules\FileExplorerPreview\customLanguages\reg.js" />
      </Component>
    </DirectoryRef>

    <!-- AlwaysOnTop -->
    <DirectoryRef Id="AlwaysOnTopInstallFolder" FileSource="$(var.BinDir)modules\$(var.AlwaysOnTopProjectName)">
      <Component Id="Module_AlwaysOnTopInterface" Win64="yes">
        <File Source="$(var.BinDir)modules\$(var.AlwaysOnTopProjectName)\PowerToys.AlwaysOnTopModuleInterface.dll" />
      </Component>
      <Component Id="Module_AlwaysOnTop" Win64="yes">
        <File Source="$(var.BinDir)modules\$(var.AlwaysOnTopProjectName)\PowerToys.AlwaysOnTop.exe" />
      </Component>

    </DirectoryRef>

    <!-- SettingsV2 components -->
    <DirectoryRef Id="SettingsV2InstallFolder" FileSource="$(var.BinDir)Settings\">
      <?foreach File in $(var.SettingsV2Files)?>
      <Component Id="SV2C_$(var.File)" Win64="yes">
        <File Id="SV2_$(var.File)" Source="$(var.BinDir)Settings\$(var.File)" />
      </Component>
      <?endforeach?>
    </DirectoryRef>
    <DirectoryRef Id="SettingsV2AssetsInstallFolder" FileSource="$(var.BinDir)Settings\Assets">
      <Component Id="SettingsV2Assets_LogoScale200" Win64="yes">
        <File Id="SV2A_LogoScale200" Source="$(var.BinDir)Settings\Assets\Logo.scale-200.png" />
      </Component>
      <Component Id="SettingsV2Assets_SplashScreen" Win64="yes">
        <File Id="SV2A_SplashScreen" Source="$(var.BinDir)Settings\Assets\SplashScreen.png" />
      </Component>
      <Component Id="SettingsV2Assets_StoreLogo_Scale100" Win64="yes">
        <File Id="SV2A_StoreLogoScale100" Source="$(var.BinDir)Settings\Assets\StoreLogo.scale-100.png" />
      </Component>
      <Component Id="SettingsV2Assets_StoreLogo" Win64="yes">
        <File Id="SV2A_StoreLogo" Source="$(var.BinDir)Settings\Assets\StoreLogo.png" />
      </Component>
      <Component Id="SettingsV2Assets_Square150x150sc200" Win64="yes">
        <File Id="SV2A_Square150x150sc200" Source="$(var.BinDir)Settings\Assets\Square150x150Logo.scale-200.png" />
      </Component>
      <Component Id="SettingsV2Assets_Square44x44ts24" Win64="yes">
        <File Id="SV2A_Square44x44ts24" Source="$(var.BinDir)Settings\Assets\Square44x44Logo.targetsize-24_altform-unplated.png" />
      </Component>
      <Component Id="SettingsV2Assets_Wide310x150sc200" Win64="yes">
        <File Id="SV2A_Wide310x150sc200" Source="$(var.BinDir)Settings\Assets\Wide310x150Logo.scale-200.png" />
      </Component>
      <Component Id="SettingsV2Assets_Square44x44Logo200" Win64="yes">
        <File Id="SV2A_Square44x44Logo200" Source="$(var.BinDir)Settings\Assets\Square44x44Logo.scale-200.png" />
      </Component>
    </DirectoryRef>
    <DirectoryRef Id="SettingsV2AssetsModulesInstallFolder" FileSource="$(var.BinDir)Settings\Assets\Modules">
      <?foreach File in $(var.SettingsV2AssetsModulesFiles)?>
      <Component Id="SettingsV2AssetsModules_$(var.File)" Win64="yes">
        <File Id="S2AMF_$(var.File)" Source="$(var.BinDir)Settings\Assets\Modules\$(var.File)" />
      </Component>
      <?endforeach?>
    </DirectoryRef>
    <DirectoryRef Id="SettingsV2OOBEAssetsModulesInstallFolder" FileSource="$(var.BinDir)Settings\Assets\Modules\OOBE">
      <?foreach File in $(var.SettingsV2OOBEAssetsModulesFiles)?>
      <Component Id="SettingsV2OOBEAssetsModules_$(var.File)" Win64="yes">
        <File Id="SettingsV2OOBEAssetsModules_$(var.File)"  Source="$(var.BinDir)Settings\Assets\Modules\OOBE\$(var.File)" />
      </Component>
      <?endforeach?>
    </DirectoryRef>
    <DirectoryRef Id="SettingsV2OOBEAssetsFluentIconsInstallFolder" FileSource="$(var.BinDir)Settings\Assets\FluentIcons">
      <?foreach File in $(var.SettingsV2OOBEAssetsFluentIconsFiles)?>
      <Component Id="SettingsV2OOBEAssetsFluentIcons_$(var.File)" Win64="yes">
        <File Id="SettingsV2OOBEAssetsFluentIconsFile_$(var.File)" Source="$(var.BinDir)Settings\Assets\FluentIcons\FluentIcons$(var.File)" />
      </Component>
      <?endforeach?>
    </DirectoryRef>
        <DirectoryRef Id="SettingsV2MicrosoftUIXamlAssetsInstallFolder" FileSource="$(var.BinDir)Settings\Microsoft.UI.Xaml\Assets">
			<?foreach File in $(var.SettingsV2MicrosoftUIXamlAssetsInstallFiles)?>
			    <Component Id="SettingsV2MicrosoftUIXamlAssets_$(var.File)" Win64="yes">
				    <File Id="SettingsV2MicrosoftUIXamlAssetsFile_$(var.File)" Source="$(var.BinDir)Settings\Microsoft.UI.Xaml\Assets\$(var.File)" />
			    </Component>
			<?endforeach?>
        </DirectoryRef>

<<<<<<< HEAD
        <DirectoryRef Id="DesktopFolder">
            <Component Id="DesktopShortcut" >
                <Condition>INSTALLDESKTOPSHORTCUT</Condition>
                <!-- DesktopShortcutId is implicitly installed in HKCU, so WIX won't allow changing this reg value to HKLM. -->
                <RegistryValue Root="HKCU"
                                Key="Software\[Manufacturer]\[ProductName]"
                                Name="desktopshorcutinstalled"
                                Type="integer"
                                Value="1"
                                KeyPath="yes"/>
                <Shortcut Id="DesktopShortcutId"
                          Name="PowerToys (Preview)"
                          Description="PowerToys - Windows system utilities to maximize productivity"
                          Target="[!PowerToys.exe]"
                          WorkingDirectory="INSTALLFOLDER"
                          Icon="powertoys.exe"
                          Directory="DesktopFolder"/>
            </Component>
        </DirectoryRef>
    </Fragment>

    <Fragment>
        <ComponentGroup Id="CoreComponents" Directory="INSTALLFOLDER">
            <ComponentRef Id="powertoys_exe" />
            <ComponentRef Id="PowerToysStartMenuShortcut"/>
            <ComponentRef Id="BackgroundActivator_dll" />
            <ComponentRef Id="PowerToys_ActionRunner_exe" />
            <ComponentRef Id="PowerToys_Update_exe" />
            <ComponentRef Id="powertoys_toast_clsid" />
            <ComponentRef Id="License_rtf" />
            <ComponentRef Id="Notice_md" />
            <ComponentRef Id="powertoysinterop_dll" />
			<?foreach File in $(var.ShortcutGuideSvgsFiles)?>
			    <ComponentRef Id="ShortcutGuideSvgs_$(var.File)" />
			<?endforeach?>
            <ComponentRef Id="Module_ShortcutGuideModuleInterface" />
            <ComponentRef Id="Module_ShortcutGuideExecutable" />
            <ComponentRef Id="Module_VideoConference" />
            <ComponentRef Id="Module_VideoConferenceIcons" />
            <?foreach File in $(var.FancyZonesFiles)?>
                <ComponentRef Id="Module_FancyZones_$(var.File)" />
            <?endforeach?>
            <ComponentRef Id="DesktopShortcut" />
            <ComponentRef Id="Module_PowerRename" />
			<?foreach File in $(var.PowerRenameFiles)?>
			    <ComponentRef Id="PowerRename_$(var.File)" />
			<?endforeach?>
			<ComponentRef Id="Module_PowerRename_Assets" />
			<ComponentRef Id="PowerRename_PowerRenameSparsePackageAssets" />
            <?foreach File in $(var.ImageResizerFiles)?>
                <ComponentRef Id="Module_ImageResizer_$(var.File)" />
            <?endforeach?>                
            <ComponentRef Id="Module_ImageResizer_Registry" />
            <?foreach File in $(var.PowerPreviewFiles)?>
                <ComponentRef Id="Module_PowerPreview_$(var.File)" />
            <?endforeach?>
            <ComponentRef Id="MonacoPreviewHandlerMonacoCustomLanguagesRegJS" />
            <ComponentRef Id="Module_PowerPreview_Registry" />
            <ComponentRef Id="Module_KeyboardManager" />
            <ComponentRef Id="Module_KeyboardManager_Editor" />
            <ComponentRef Id="Module_KeyboardManager_Engine" />
            <ComponentRef Id="Module_ColorPicker" />
            <ComponentRef Id="Module_ColorPicker_Icon"/>
			<ComponentRef Id="Module_ColorPicker_Cursor"/>
            <ComponentRef Id="Module_Awake"/>
            <ComponentRef Id="Module_Awake_Images"/>
            <ComponentRef Id="Module_FindMyMouse"/>
            <ComponentRef Id="Module_MouseHighlighter"/>
            <ComponentRef Id="Module_MousePointerCrosshairs" />
            <ComponentRef Id="Module_AlwaysOnTop"/>
			<ComponentRef Id="Module_AlwaysOnTopInterface"/>
            <?foreach File in $(var.SettingsV2Files)?>
                <ComponentRef Id="SV2C_$(var.File)" />
            <?endforeach?>                
            <ComponentRef Id="SettingsV2Assets_LogoScale200" />
            <ComponentRef Id="SettingsV2Assets_SplashScreen" />
            <ComponentRef Id="SettingsV2Assets_StoreLogo_Scale100" />
            <ComponentRef Id="SettingsV2Assets_StoreLogo" />
            <ComponentRef Id="SettingsV2Assets_Square150x150sc200" />
            <ComponentRef Id="SettingsV2Assets_Square44x44ts24" />
            <ComponentRef Id="SettingsV2Assets_Wide310x150sc200" />
            <ComponentRef Id="SettingsV2Assets_Square44x44Logo200" />            
			<?foreach File in $(var.SettingsV2AssetsModulesFiles)?>
			    <ComponentRef Id="SettingsV2AssetsModules_$(var.File)" />
			<?endforeach?>
			<?foreach File in $(var.SettingsV2OOBEAssetsFluentIconsFiles)?>
			    <ComponentRef Id="SettingsV2OOBEAssetsFluentIcons_$(var.File)" />
=======
    <DirectoryRef Id="DesktopFolder">
      <Component Id="DesktopShortcut" >
        <Condition>INSTALLDESKTOPSHORTCUT</Condition>
        <!-- DesktopShortcutId is implicitly installed in HKCU, so WIX won't allow changing this reg value to HKLM. -->
        <RegistryValue Root="HKCU"
                        Key="Software\[Manufacturer]\[ProductName]"
                        Name="desktopshorcutinstalled"
                        Type="integer"
                        Value="1"
                        KeyPath="yes"/>
        <Shortcut Id="DesktopShortcutId"
                  Name="PowerToys (Preview)"
                  Description="PowerToys - Windows system utilities to maximize productivity"
                  Target="[!PowerToys.exe]"
                  WorkingDirectory="INSTALLFOLDER"
                  Icon="powertoys.exe"
                  Directory="DesktopFolder"/>
      </Component>
    </DirectoryRef>
  </Fragment>

  <Fragment>
    <ComponentGroup Id="CoreComponents" Directory="INSTALLFOLDER">
      <ComponentRef Id="powertoys_exe" />
      <ComponentRef Id="PowerToysStartMenuShortcut"/>
      <ComponentRef Id="BackgroundActivator_dll" />
      <ComponentRef Id="PowerToys_ActionRunner_exe" />
      <ComponentRef Id="PowerToys_Update_exe" />
      <ComponentRef Id="powertoys_toast_clsid" />
      <ComponentRef Id="License_rtf" />
      <ComponentRef Id="Notice_md" />
      <ComponentRef Id="powertoysinterop_dll" />
      <?foreach File in $(var.ShortcutGuideSvgsFiles)?>
      <ComponentRef Id="ShortcutGuideSvgs_$(var.File)" />
      <?endforeach?>
      <ComponentRef Id="Module_ShortcutGuideModuleInterface" />
      <ComponentRef Id="Module_ShortcutGuideExecutable" />
      <ComponentRef Id="Module_VideoConference" />
      <ComponentRef Id="Module_VideoConferenceIcons" />
      <?foreach File in $(var.FancyZonesFiles)?>
      <ComponentRef Id="Module_FancyZones_$(var.File)" />
      <?endforeach?>
      <ComponentRef Id="DesktopShortcut" />
      <ComponentRef Id="Module_PowerRename" />
      <?foreach File in $(var.PowerRenameFiles)?>
      <ComponentRef Id="PowerRename_$(var.File)" />
      <?endforeach?>
			<?foreach File in $(var.PowerRenameMicrosoftUIXamlAssetsInstallFiles)?>
			    <ComponentRef Id="PowerRenameMicrosoftUIXamlAssets_$(var.File)" />
>>>>>>> 2159e272
			<?endforeach?>
      <ComponentRef Id="Module_PowerRename_Assets" />
      <?foreach File in $(var.ImageResizerFiles)?>
      <ComponentRef Id="Module_ImageResizer_$(var.File)" />
      <?endforeach?>
      <ComponentRef Id="Module_ImageResizer_Registry" />
      <?foreach File in $(var.PowerPreviewFiles)?>
      <ComponentRef Id="Module_PowerPreview_$(var.File)" />
      <?endforeach?>
      <ComponentRef Id="MonacoPreviewHandlerMonacoCustomLanguagesRegJS" />
      <ComponentRef Id="Module_PowerPreview_Registry" />
      <ComponentRef Id="Module_KeyboardManager" />
      <ComponentRef Id="Module_KeyboardManager_Editor" />
      <ComponentRef Id="Module_KeyboardManager_Engine" />
      <ComponentRef Id="Module_ColorPicker" />
      <ComponentRef Id="Module_ColorPicker_Icon"/>
      <ComponentRef Id="Module_ColorPicker_Cursor"/>
      <ComponentRef Id="Module_Awake"/>
      <ComponentRef Id="Module_Awake_Images"/>
      <ComponentRef Id="Module_FindMyMouse"/>
      <ComponentRef Id="Module_MouseHighlighter"/>
      <ComponentRef Id="Module_MousePointerCrosshairs" />
      <ComponentRef Id="Module_AlwaysOnTop"/>
      <ComponentRef Id="Module_AlwaysOnTopInterface"/>
      <?foreach File in $(var.SettingsV2Files)?>
      <ComponentRef Id="SV2C_$(var.File)" />
      <?endforeach?>
      <ComponentRef Id="SettingsV2Assets_LogoScale200" />
      <ComponentRef Id="SettingsV2Assets_SplashScreen" />
      <ComponentRef Id="SettingsV2Assets_StoreLogo_Scale100" />
      <ComponentRef Id="SettingsV2Assets_StoreLogo" />
      <ComponentRef Id="SettingsV2Assets_Square150x150sc200" />
      <ComponentRef Id="SettingsV2Assets_Square44x44ts24" />
      <ComponentRef Id="SettingsV2Assets_Wide310x150sc200" />
      <ComponentRef Id="SettingsV2Assets_Square44x44Logo200" />
      <?foreach File in $(var.SettingsV2AssetsModulesFiles)?>
      <ComponentRef Id="SettingsV2AssetsModules_$(var.File)" />
      <?endforeach?>
      <?foreach File in $(var.SettingsV2OOBEAssetsFluentIconsFiles)?>
      <ComponentRef Id="SettingsV2OOBEAssetsFluentIcons_$(var.File)" />
      <?endforeach?>
      <?foreach File in $(var.SettingsV2OOBEAssetsModulesFiles)?>
      <ComponentRef Id="SettingsV2OOBEAssetsModules_$(var.File)" />
      <?endforeach?>
			<?foreach File in $(var.SettingsV2MicrosoftUIXamlAssetsInstallFiles)?>
                <ComponentRef Id="SettingsV2MicrosoftUIXamlAssets_$(var.File)" />
            <?endforeach?>
    </ComponentGroup>
    <ComponentGroup Id="ToolComponents" Directory="ToolsFolder">
      <ComponentRef Id="BugReportTool_exe" />
      <ComponentRef Id="WebcamReportTool_exe" />
      <ComponentRef Id="StylesReportTool_exe" />
    </ComponentGroup>
  </Fragment>

  <!-- Languages for localization on build farm -->
  <!-- qps-ploc;qps-ploca;qps-plocm; -->
  <?define LocLanguageList = cs-CZ;de-DE;es-ES;fr-FR;hu-HU;it-IT;ja-JP;ko-KR;nl-NL;pl-PL;pt-BR;pt-PT;ru-RU;sv-SE;tr-TR;zh-CN;zh-TW?>

  <Fragment>
    <!-- Resource directories should be added only if the installer is built on the build farm -->
    <?ifdef env.IsPipeline?>
    <?foreach ParentDirectory in LauncherInstallFolder;FancyZonesInstallFolder;ImageResizerInstallFolder;ColorPickerInstallFolder;FileExplorerPreviewInstallFolder;CalculatorPluginFolder;FolderPluginFolder;ProgramPluginFolder;ShellPluginFolder;IndexerPluginFolder;UnitConverterPluginFolder;UriPluginFolder;WindowWalkerPluginFolder;OneNotePluginFolder;RegistryPluginFolder;VSCodeWorkspacesPluginFolder;ServicePluginFolder;SystemPluginFolder;TimeDatePluginFolder;TimeZonePluginFolder;WindowsSettingsPluginFolder;WindowsTerminalPluginFolder;WebSearchPluginFolder?>
    <DirectoryRef Id="$(var.ParentDirectory)">
      <!-- Resource file directories -->
      <?foreach Language in $(var.LocLanguageList)?>
      <!--NB: Ids can't contain hyphens-->
      <?if $(var.Language) = cs-CZ?>
      <?define IdSafeLanguage = cs_CZ?>
      <?elseif $(var.Language) = de-DE?>
      <?define IdSafeLanguage = de_DE?>
      <?elseif $(var.Language) = es-ES?>
      <?define IdSafeLanguage = es_ES?>
      <?elseif $(var.Language) = fr-FR?>
      <?define IdSafeLanguage = fr_FR?>
      <?elseif $(var.Language) = hu-HU?>
      <?define IdSafeLanguage = hu_HU?>
      <?elseif $(var.Language) = it-IT?>
      <?define IdSafeLanguage = it_IT?>
      <?elseif $(var.Language) = ja-JP?>
      <?define IdSafeLanguage = ja_JP?>
      <?elseif $(var.Language) = ko-KR?>
      <?define IdSafeLanguage = ko_KR?>
      <?elseif $(var.Language) = nl-NL?>
      <?define IdSafeLanguage = nl_NL?>
      <?elseif $(var.Language) = pl-PL?>
      <?define IdSafeLanguage = pl_PL?>
      <?elseif $(var.Language) = pt-BR?>
      <?define IdSafeLanguage = pt_BR?>
      <?elseif $(var.Language) = pt-PT?>
      <?define IdSafeLanguage = pt_PT?>
      <!--

            <?elseif $(var.Language) = qps-ploc?>
            <?define IdSafeLanguage = qps_ploc?>
            <?elseif $(var.Language) = qps-ploca?>
            <?define IdSafeLanguage = qps_ploca?>
            <?elseif $(var.Language) = qps-plocm?>
            <?define IdSafeLanguage = qps_plocm?>
-->
      <?elseif $(var.Language) = ru-RU?>
      <?define IdSafeLanguage = ru_RU?>
      <?elseif $(var.Language) = sv-SE?>
      <?define IdSafeLanguage = sv_SE?>
      <?elseif $(var.Language) = tr-TR?>
      <?define IdSafeLanguage = tr_TR?>
      <?elseif $(var.Language) = zh-CN?>
      <?define IdSafeLanguage = zh_CN?>
      <?elseif $(var.Language) = zh-TW?>
      <?define IdSafeLanguage = zh_TW?>
      <?else?>
      <?define IdSafeLanguage = $(var.Language)?>
      <?endif?>
      <Directory Id="Resource$(var.IdSafeLanguage)$(var.ParentDirectory)" Name="$(var.Language)" />
      <?undef IdSafeLanguage?>
      <?endforeach?>
    </DirectoryRef>
    <?endforeach?>
    <?endif?>
    <ComponentGroup Id="ResourcesComponents">
      <!-- Resource components should be added only if the installer is built on the build farm -->
      <?ifdef env.IsPipeline?>
      <!-- Components for adding resource files -->
      <?foreach Language in $(var.LocLanguageList)?>
      <!--NB: Ids can't contain hyphens-->
      <?if $(var.Language) = cs-CZ?>
      <!-- CompGUIDPrefix is language-dependent guid prefix missing the last 2 digits. -->
      <?define CompGUIDPrefix = 3E93405A-B91B-4E04-BAEC-26BEEE60F9?>
      <?define IdSafeLanguage = cs_CZ?>
      <?elseif $(var.Language) = de-DE?>
      <?define CompGUIDPrefix = AF28C057-7ED9-474C-8E7E-D583BE8ECF?>
      <?define IdSafeLanguage = de_DE?>
      <?elseif $(var.Language) = es-ES?>
      <?define CompGUIDPrefix = DD1FEEBD-55F0-44BA-A0FF-62C5C1C952?>
      <?define IdSafeLanguage = es_ES?>
      <?elseif $(var.Language) = fr-FR?>
      <?define CompGUIDPrefix = F9F86D61-C747-43FC-8509-F3D1F198E1?>
      <?define IdSafeLanguage = fr_FR?>
      <?elseif $(var.Language) = hu-HU?>
      <?define CompGUIDPrefix = 9A919A40-E457-47F5-97C8-E886F06DDE?>
      <?define IdSafeLanguage = hu_HU?>
      <?elseif $(var.Language) = it-IT?>
      <?define CompGUIDPrefix = 48FBF6D9-32DB-46FF-A64C-225269E738?>
      <?define IdSafeLanguage = it_IT?>
      <?elseif $(var.Language) = ja-JP?>
      <?define CompGUIDPrefix = FB8E04AB-C8E8-43C0-8883-19F73E4EBA?>
      <?define IdSafeLanguage = ja_JP?>
      <?elseif $(var.Language) = ko-KR?>
      <?define CompGUIDPrefix = 86C8F07C-80CA-420A-B6E7-86933D640C?>
      <?define IdSafeLanguage = ko_KR?>
      <?elseif $(var.Language) = nl-NL?>
      <?define CompGUIDPrefix = C68F115F-28DD-4B45-9512-405C432458?>
      <?define IdSafeLanguage = nl_NL?>
      <?elseif $(var.Language) = pl-PL?>
      <?define CompGUIDPrefix = 97494A31-5F57-4EC1-A6A9-994DF0813B?>
      <?define IdSafeLanguage = pl_PL?>
      <?elseif $(var.Language) = pt-BR?>
      <?define CompGUIDPrefix = F4985235-2AB9-446B-BF8E-B14929A160?>
      <?define IdSafeLanguage = pt_BR?>
      <?elseif $(var.Language) = pt-PT?>
      <?define CompGUIDPrefix = 58155841-D53A-4330-89D3-5C0338B928?>
      <?define IdSafeLanguage = pt_PT?>
      <!-- 
                <?elseif $(var.Language) = qps-ploc?>
                <?define CompGUIDPrefix = 75710CB2-DBDA-420B-9676-34D5F9D4A2?>
                <?define IdSafeLanguage = qps_ploc?>
                <?elseif $(var.Language) = qps-ploca?>
                <?define CompGUIDPrefix = 55AF2A35-F959-49AB-B9EF-DFC9964A4F?>
                <?define IdSafeLanguage = qps_ploca?>
                <?elseif $(var.Language) = qps-plocm?>
                <?define CompGUIDPrefix = D8CE2F7B-B0A1-4687-BFB7-1792B2FCCD?>
                <?define IdSafeLanguage = qps_plocm?> 
            -->
      <?elseif $(var.Language) = ru-RU?>
      <?define CompGUIDPrefix = 157BAF33-8D3F-46B7-9CF9-2C18E601CC?>
      <?define IdSafeLanguage = ru_RU?>
      <?elseif $(var.Language) = sv-SE?>
      <?define CompGUIDPrefix = 85B4199F-5F89-42C3-B7C2-DBCD3E5267?>
      <?define IdSafeLanguage = sv_SE?>
      <?elseif $(var.Language) = tr-TR?>
      <?define CompGUIDPrefix = EA375345-F52A-499B-A45E-108CE67EAF?>
      <?define IdSafeLanguage = tr_TR?>
      <?elseif $(var.Language) = zh-CN?>
      <?define CompGUIDPrefix = F8EE7CE9-58EA-4850-B76F-C22362DC0E?>
      <?define IdSafeLanguage = zh_CN?>
      <?elseif $(var.Language) = zh-TW?>
      <?define CompGUIDPrefix = F07F3210-79E2-4C38-AEF7-D8EBE06621?>
      <?define IdSafeLanguage = zh_TW?>
      <?else?>
      <?define IdSafeLanguage = $(var.Language)?>
      <?define CompGUIDPrefix = 94D9A417-56FC-435D-8167-A45F5D7A75?>
      <?endif?>
      <Component
          Id="Launcher_$(var.IdSafeLanguage)_Component"
          Directory="Resource$(var.IdSafeLanguage)LauncherInstallFolder"
          Guid="$(var.CompGUIDPrefix)00">
        <File Id="Launcher_$(var.IdSafeLanguage)_File" Source="$(var.BinDir)modules\launcher\$(var.Language)\PowerToys.PowerLauncher.resources.dll" />
      </Component>
      <Component
          Id="FancyZonesEditor_$(var.IdSafeLanguage)_Component"
          Directory="Resource$(var.IdSafeLanguage)FancyZonesInstallFolder"
          Guid="$(var.CompGUIDPrefix)01">
        <File Id="FancyZonesEditor_$(var.IdSafeLanguage)_File" Source="$(var.BinDir)modules\$(var.FancyZonesProjectName)\$(var.Language)\PowerToys.FancyZonesEditor.resources.dll" />
      </Component>
      <Component
          Id="ImageResizer_$(var.IdSafeLanguage)_Component"
          Directory="Resource$(var.IdSafeLanguage)ImageResizerInstallFolder"
          Guid="$(var.CompGUIDPrefix)02">
        <File Id="ImageResizer_$(var.IdSafeLanguage)_File" Source="$(var.BinDir)modules\$(var.ImageResizerProjectName)\$(var.Language)\PowerToys.ImageResizer.resources.dll" />
      </Component>
      <Component
          Id="ColorPicker_$(var.IdSafeLanguage)_Component"
          Directory="Resource$(var.IdSafeLanguage)ColorPickerInstallFolder"
          Guid="$(var.CompGUIDPrefix)03">
        <File Id="ColorPicker_$(var.IdSafeLanguage)_File" Source="$(var.BinDir)modules\$(var.ColorPickerProjectName)\$(var.Language)\PowerToys.ColorPickerUI.resources.dll" />
      </Component>
      <Component
          Id="MarkdownPreviewHandler_$(var.IdSafeLanguage)_Component"
          Directory="Resource$(var.IdSafeLanguage)FileExplorerPreviewInstallFolder"
          Guid="$(var.CompGUIDPrefix)04">
        <File Id="MarkdownPreviewHandler_$(var.IdSafeLanguage)_File" Source="$(var.BinDir)modules\FileExplorerPreview\$(var.Language)\PowerToys.MarkdownPreviewHandler.resources.dll" />
      </Component>
      <Component
          Id="SVGPreviewHandler_$(var.IdSafeLanguage)_Component"
          Directory="Resource$(var.IdSafeLanguage)FileExplorerPreviewInstallFolder"
          Guid="$(var.CompGUIDPrefix)05">
        <File Id="SVGPreviewHandler_$(var.IdSafeLanguage)_File" Source="$(var.BinDir)modules\FileExplorerPreview\$(var.Language)\PowerToys.SvgPreviewHandler.resources.dll" />
      </Component>
      <Component
          Id="PDFPreviewHandler_$(var.IdSafeLanguage)_Component"
          Directory="Resource$(var.IdSafeLanguage)FileExplorerPreviewInstallFolder"
          Guid="$(var.CompGUIDPrefix)06">
        <File Id="PDFPreviewHandler_$(var.IdSafeLanguage)_File" Source="$(var.BinDir)modules\FileExplorerPreview\$(var.Language)\PowerToys.PdfPreviewHandler.resources.dll" />
      </Component>
      <Component
          Id="GcodePreviewHandler_$(var.IdSafeLanguage)_Component"
          Directory="Resource$(var.IdSafeLanguage)FileExplorerPreviewInstallFolder"
          Guid="$(var.CompGUIDPrefix)07">
        <File Id="GcodePreviewHandler_$(var.IdSafeLanguage)_File" Source="$(var.BinDir)modules\FileExplorerPreview\$(var.Language)\PowerToys.GcodePreviewHandler.resources.dll" />
      </Component>
      <!-- PowerToys Run aka Launcher plugin resources -->
      <Component
          Id="Launcher_Calculator_$(var.IdSafeLanguage)_Component"
          Directory="Resource$(var.IdSafeLanguage)CalculatorPluginFolder"
          Guid="$(var.CompGUIDPrefix)08">
        <File Id="Launcher_Calculator_$(var.IdSafeLanguage)_File" Source="$(var.BinDir)modules\launcher\Plugins\Calculator\$(var.Language)\Microsoft.PowerToys.Run.Plugin.Calculator.resources.dll" />
      </Component>
      <Component
          Id="Launcher_Folder_$(var.IdSafeLanguage)_Component"
          Directory="Resource$(var.IdSafeLanguage)FolderPluginFolder"
          Guid="$(var.CompGUIDPrefix)09">
        <File Id="Launcher_Folder_$(var.IdSafeLanguage)_File" Source="$(var.BinDir)modules\launcher\Plugins\Folder\$(var.Language)\Microsoft.Plugin.Folder.resources.dll" />
      </Component>
      <Component
          Id="Launcher_Program_$(var.IdSafeLanguage)_Component"
          Guid="$(var.CompGUIDPrefix)0A"
          Directory="Resource$(var.IdSafeLanguage)ProgramPluginFolder">
        <File Id="Launcher_Program_$(var.IdSafeLanguage)_File" Source="$(var.BinDir)modules\launcher\Plugins\Program\$(var.Language)\Microsoft.Plugin.Program.resources.dll" />
      </Component>
      <Component
          Id="Launcher_Shell_$(var.IdSafeLanguage)_Component"
          Guid="$(var.CompGUIDPrefix)0B"
          Directory="Resource$(var.IdSafeLanguage)ShellPluginFolder">
        <File Id="Launcher_Shell_$(var.IdSafeLanguage)_File" Source="$(var.BinDir)modules\launcher\Plugins\Shell\$(var.Language)\Microsoft.Plugin.Shell.resources.dll" />
      </Component>
      <Component
          Id="Launcher_Indexer_$(var.IdSafeLanguage)_Component"
          Guid="$(var.CompGUIDPrefix)0C"
          Directory="Resource$(var.IdSafeLanguage)IndexerPluginFolder">
        <File Id="Launcher_Indexer_$(var.IdSafeLanguage)_File" Source="$(var.BinDir)modules\launcher\Plugins\Indexer\$(var.Language)\Microsoft.Plugin.Indexer.resources.dll" />
      </Component>
      <Component
          Id="Launcher_Uri_$(var.IdSafeLanguage)_Component"
          Guid="$(var.CompGUIDPrefix)0D"
          Directory="Resource$(var.IdSafeLanguage)UriPluginFolder">
        <File Id="Launcher_Uri_$(var.IdSafeLanguage)_File" Source="$(var.BinDir)modules\launcher\Plugins\Uri\$(var.Language)\Microsoft.Plugin.Uri.resources.dll" />
      </Component>
      <Component
          Id="Launcher_VSCodeWorkspaces_$(var.IdSafeLanguage)_Component"
          Guid="$(var.CompGUIDPrefix)0E"
          Directory="Resource$(var.IdSafeLanguage)VSCodeWorkspacesPluginFolder">
        <File Id="Launcher_VSCodeWorkspaces_$(var.IdSafeLanguage)_File" Source="$(var.BinDir)modules\launcher\Plugins\VSCodeWorkspaces\$(var.Language)\Community.PowerToys.Run.Plugin.VSCodeWorkspaces.resources.dll" />
      </Component>
      <Component Id="Launcher_WindowWalker_$(var.IdSafeLanguage)_Component"
                 Guid="$(var.CompGUIDPrefix)0F"
                 Directory="Resource$(var.IdSafeLanguage)WindowWalkerPluginFolder">
        <File Id="Launcher_WindowWalker_$(var.IdSafeLanguage)_File" Source="$(var.BinDir)modules\launcher\Plugins\WindowWalker\$(var.Language)\Microsoft.Plugin.WindowWalker.resources.dll" />
      </Component>
      <Component
          Id="Launcher_Registry_$(var.IdSafeLanguage)_Component"
          Guid="$(var.CompGUIDPrefix)10"
          Directory="Resource$(var.IdSafeLanguage)RegistryPluginFolder">
        <File Id="Launcher_Registry_$(var.IdSafeLanguage)_File" Source="$(var.BinDir)modules\launcher\Plugins\Registry\$(var.Language)\Microsoft.PowerToys.Run.Plugin.Registry.resources.dll" />
      </Component>
      <Component
          Id="Launcher_Service_$(var.IdSafeLanguage)_Component"
          Guid="$(var.CompGUIDPrefix)11"
          Directory="Resource$(var.IdSafeLanguage)ServicePluginFolder">
        <File Id="Launcher_Service_$(var.IdSafeLanguage)_File" Source="$(var.BinDir)modules\launcher\Plugins\Service\$(var.Language)\Microsoft.PowerToys.Run.Plugin.Service.resources.dll" />
      </Component>
      <Component
          Id="Launcher_System_$(var.IdSafeLanguage)_Component"
          Guid="$(var.CompGUIDPrefix)12"
          Directory="Resource$(var.IdSafeLanguage)SystemPluginFolder">
        <File Id="Launcher_System_$(var.IdSafeLanguage)_File" Source="$(var.BinDir)modules\launcher\Plugins\System\$(var.Language)\Microsoft.PowerToys.Run.Plugin.System.resources.dll" />
      </Component>
      <Component
          Id="Launcher_WindowsSettings_$(var.IdSafeLanguage)_Component"
          Guid="$(var.CompGUIDPrefix)13"
          Directory="Resource$(var.IdSafeLanguage)WindowsSettingsPluginFolder">
        <File Id="Launcher_WindowsSettings_$(var.IdSafeLanguage)_File" Source="$(var.BinDir)modules\launcher\Plugins\WindowsSettings\$(var.Language)\Microsoft.PowerToys.Run.Plugin.WindowsSettings.resources.dll" />
      </Component>
      <Component
          Id="Launcher_TimeZone_$(var.IdSafeLanguage)_Component"
          Guid="$(var.CompGUIDPrefix)14"
          Directory="Resource$(var.IdSafeLanguage)TimeZonePluginFolder">
        <File Id="Launcher_TimeZone_$(var.IdSafeLanguage)_File" Source="$(var.BinDir)modules\launcher\Plugins\TimeZone\$(var.Language)\Microsoft.PowerToys.Run.Plugin.TimeZone.resources.dll" />
      </Component>
      <Component
          Id="Launcher_WindowsTerminal_$(var.IdSafeLanguage)_Component"
          Guid="$(var.CompGUIDPrefix)15"
          Directory="Resource$(var.IdSafeLanguage)WindowsTerminalPluginFolder">
        <File Id="Launcher_WindowsTerminal_$(var.IdSafeLanguage)_File" Source="$(var.BinDir)modules\launcher\Plugins\WindowsTerminal\$(var.Language)\Microsoft.PowerToys.Run.Plugin.WindowsTerminal.resources.dll" />
      </Component>
      <Component
          Id="Launcher_WebSearch_$(var.IdSafeLanguage)_Component"
          Guid="$(var.CompGUIDPrefix)16"
          Directory="Resource$(var.IdSafeLanguage)WebSearchPluginFolder">
        <File Id="Launcher_WebSearch_$(var.IdSafeLanguage)_File" Source="$(var.BinDir)modules\launcher\Plugins\WebSearch\$(var.Language)\Community.PowerToys.Run.Plugin.WebSearch.resources.dll" />
      </Component>
      <Component
          Id="Launcher_UnitConverter_$(var.IdSafeLanguage)_Component"
          Guid="$(var.CompGUIDPrefix)17"
          Directory="Resource$(var.IdSafeLanguage)UnitConverterPluginFolder">
        <File Id="Launcher_UnitConverter_$(var.IdSafeLanguage)_File" Source="$(var.BinDir)modules\launcher\Plugins\UnitConverter\$(var.Language)\Community.PowerToys.Run.Plugin.UnitConverter.resources.dll" />
      </Component>
      <Component
                Id="Launcher_TimeDate_$(var.IdSafeLanguage)_Component"
                Guid="$(var.CompGUIDPrefix)18"
                Directory="Resource$(var.IdSafeLanguage)TimeDatePluginFolder">
        <File Id="Launcher_TimeDate_$(var.IdSafeLanguage)_File" Source="$(var.BinDir)modules\launcher\Plugins\TimeDate\$(var.Language)\Microsoft.PowerToys.Run.Plugin.TimeDate.resources.dll" />
      </Component>
      <Component
          Id="Launcher_OneNote_$(var.IdSafeLanguage)_Component"
          Guid="$(var.CompGUIDPrefix)19"
          Directory="Resource$(var.IdSafeLanguage)OneNotePluginFolder">
        <File Id="Launcher_OneNote_$(var.IdSafeLanguage)_File" Source="$(var.BinDir)modules\launcher\Plugins\OneNote\$(var.Language)\Microsoft.PowerToys.Run.Plugin.OneNote.resources.dll" />
      </Component>
      <?undef IdSafeLanguage?>
      <?undef CompGUIDPrefix?>
      <?endforeach?>
      <?endif?>
    </ComponentGroup>
  </Fragment>

    <!-- Localization languages shipped with WinAppSDK. We should ship these as well. -->
    <?define WinAppSDKLocLanguageList = af-ZA;ar-SA;az-Latn-AZ;bg-BG;bs-Latn-BA;ca-ES;cs-CZ;cy-GB;da-DK;de-DE;el-GR;en-GB;en-us;es-ES;es-MX;et-EE;eu-ES;fa-IR;fi-FI;fr-CA;fr-FR;gl-ES;he-IL;hi-IN;hr-HR;hu-HU;id-ID;is-IS;it-IT;ja-JP;ka-GE;kk-KZ;ko-KR;lt-LT;lv-LV;ms-MY;nb-NO;nl-NL;nn-NO;pl-PL;pt-BR;pt-PT;ro-RO;ru-RU;sk-SK;sl-SI;sq-AL;sr-Cyrl-RS;sr-Latn-RS;sv-SE;th-TH;tr-TR;uk-UA;vi-VN;zh-CN;zh-TW?>
  <Fragment>
        <?foreach ParentDirectory in SettingsV2InstallFolder;PowerRenameInstallFolder?>
        <DirectoryRef Id="$(var.ParentDirectory)">
            <?foreach Language in $(var.WinAppSDKLocLanguageList)?>
            <?if $(var.Language) = af-ZA?>
            <?define IdSafeLanguage = af_ZA?>
            <?elseif $(var.Language) = ar-SA?>
            <?define IdSafeLanguage = ar_SA?>
            <?elseif $(var.Language) = az-Latn-AZ?>
            <?define IdSafeLanguage = az_Latn_AZ?>
            <?elseif $(var.Language) = bg-BG?>
            <?define IdSafeLanguage = bg_BG?>
            <?elseif $(var.Language) = bs-Latn-BA?>
            <?define IdSafeLanguage = bs_Latn_BA?>
            <?elseif $(var.Language) = ca-ES?>
            <?define IdSafeLanguage = ca_ES?>
            <?elseif $(var.Language) = cs-CZ?>
            <?define IdSafeLanguage = cs_CZ?>
            <?elseif $(var.Language) = cy-GB?>
            <?define IdSafeLanguage = cy_GB?>
            <?elseif $(var.Language) = da-DK?>
            <?define IdSafeLanguage = da_DK?>
            <?elseif $(var.Language) = de-DE?>
            <?define IdSafeLanguage = de_DE?>
            <?elseif $(var.Language) = el-GR?>
            <?define IdSafeLanguage = el_GR?>
            <?elseif $(var.Language) = en-GB?>
            <?define IdSafeLanguage = en_GB?>
            <?elseif $(var.Language) = en-us?>
            <?define IdSafeLanguage = en_us?>
            <?elseif $(var.Language) = es-ES?>
            <?define IdSafeLanguage = es_ES?>
            <?elseif $(var.Language) = es-MX?>
            <?define IdSafeLanguage = es_MX?>
            <?elseif $(var.Language) = et-EE?>
            <?define IdSafeLanguage = et_EE?>
            <?elseif $(var.Language) = eu-ES?>
            <?define IdSafeLanguage = eu_ES?>
            <?elseif $(var.Language) = fa-IR?>
            <?define IdSafeLanguage = fa_IR?>
            <?elseif $(var.Language) = fi-FI?>
            <?define IdSafeLanguage = fi_FI?>
            <?elseif $(var.Language) = fr-CA?>
            <?define IdSafeLanguage = fr_CA?>
            <?elseif $(var.Language) = fr-FR?>
            <?define IdSafeLanguage = fr_FR?>
            <?elseif $(var.Language) = gl-ES?>
            <?define IdSafeLanguage = gl_ES?>
            <?elseif $(var.Language) = he-IL?>
            <?define IdSafeLanguage = he_IL?>
            <?elseif $(var.Language) = hi-IN?>
            <?define IdSafeLanguage = hi_IN?>
            <?elseif $(var.Language) = hr-HR?>
            <?define IdSafeLanguage = hr_HR?>
            <?elseif $(var.Language) = hu-HU?>
            <?define IdSafeLanguage = hu_HU?>
            <?elseif $(var.Language) = id-ID?>
            <?define IdSafeLanguage = id_ID?>
            <?elseif $(var.Language) = is-IS?>
            <?define IdSafeLanguage = is_IS?>
            <?elseif $(var.Language) = it-IT?>
            <?define IdSafeLanguage = it_IT?>
            <?elseif $(var.Language) = ja-JP?>
            <?define IdSafeLanguage = ja_JP?>
            <?elseif $(var.Language) = ka-GE?>
            <?define IdSafeLanguage = ka_GE?>
            <?elseif $(var.Language) = kk-KZ?>
            <?define IdSafeLanguage = kk_KZ?>
            <?elseif $(var.Language) = ko-KR?>
            <?define IdSafeLanguage = ko_KR?>
            <?elseif $(var.Language) = lt-LT?>
            <?define IdSafeLanguage = lt_LT?>
            <?elseif $(var.Language) = lv-LV?>
            <?define IdSafeLanguage = lv_LV?>
            <?elseif $(var.Language) = ms-MY?>
            <?define IdSafeLanguage = ms_MY?>
            <?elseif $(var.Language) = nb-NO?>
            <?define IdSafeLanguage = nb_NO?>
            <?elseif $(var.Language) = nl-NL?>
            <?define IdSafeLanguage = nl_NL?>
            <?elseif $(var.Language) = nn-NO?>
            <?define IdSafeLanguage = nn_NO?>
            <?elseif $(var.Language) = pl-PL?>
            <?define IdSafeLanguage = pl_PL?>
            <?elseif $(var.Language) = pt-BR?>
            <?define IdSafeLanguage = pt_BR?>
            <?elseif $(var.Language) = pt-PT?>
            <?define IdSafeLanguage = pt_PT?>
            <?elseif $(var.Language) = ro-RO?>
            <?define IdSafeLanguage = ro_RO?>
            <?elseif $(var.Language) = ru-RU?>
            <?define IdSafeLanguage = ru_RU?>
            <?elseif $(var.Language) = sk-SK?>
            <?define IdSafeLanguage = sk_SK?>
            <?elseif $(var.Language) = sl-SI?>
            <?define IdSafeLanguage = sl_SI?>
            <?elseif $(var.Language) = sq-AL?>
            <?define IdSafeLanguage = sq_AL?>
            <?elseif $(var.Language) = sr-Cyrl-RS?>
            <?define IdSafeLanguage = sr_Cyrl_RS?>
            <?elseif $(var.Language) = sr-Latn-RS?>
            <?define IdSafeLanguage = sr_Latn_RS?>
            <?elseif $(var.Language) = sv-SE?>
            <?define IdSafeLanguage = sv_SE?>
            <?elseif $(var.Language) = th-TH?>
            <?define IdSafeLanguage = th_TH?>
            <?elseif $(var.Language) = tr-TR?>
            <?define IdSafeLanguage = tr_TR?>
            <?elseif $(var.Language) = uk-UA?>
            <?define IdSafeLanguage = uk_UA?>
            <?elseif $(var.Language) = vi-VN?>
            <?define IdSafeLanguage = vi_VN?>
            <?elseif $(var.Language) = zh-CN?>
            <?define IdSafeLanguage = zh_CN?>
            <?elseif $(var.Language) = zh-TW?>
            <?define IdSafeLanguage = zh_TW?>
            <?else?>
            <?define IdSafeLanguage = $(var.Language)?>
            <?endif?>
            <Directory Id="WinAppSDKLoc$(var.IdSafeLanguage)$(var.ParentDirectory)" Name="$(var.Language)" />
            <?undef IdSafeLanguage?>
            <?endforeach?>
        </DirectoryRef>
        <?endforeach?>

        <ComponentGroup Id="WindowsAppSDKLocComponents">
            <?foreach Language in $(var.WinAppSDKLocLanguageList)?>
            <?if $(var.Language) = af-ZA?>
            <?define CompGUIDPrefix = 3C8E6C25-772A-4686-8FE3-8BE63F8D19?>
            <?define IdSafeLanguage = af_ZA?>
            <?elseif $(var.Language) = ar-SA?>
            <?define CompGUIDPrefix = E2E65A7F-48CA-49E1-847B-5B1116D32E?>
            <?define IdSafeLanguage = ar_SA?>
            <?elseif $(var.Language) = az-Latn-AZ?>
            <?define CompGUIDPrefix = 601F5B70-D386-4F68-B958-9D3F07167C?>
            <?define IdSafeLanguage = az_Latn_AZ?>
            <?elseif $(var.Language) = bg-BG?>
            <?define CompGUIDPrefix = 9DD6C8F9-8599-46E4-B9B6-8B8CB095F9?>
            <?define IdSafeLanguage = bg_BG?>
            <?elseif $(var.Language) = bs-Latn-BA?>
            <?define CompGUIDPrefix = CF68A082-D286-4556-BDF1-FBD9C7FE37?>
            <?define IdSafeLanguage = bs_Latn_BA?>
            <?elseif $(var.Language) = ca-ES?>
            <?define CompGUIDPrefix = 298A66A5-9683-4ABF-A1C5-D97DA031B3?>
            <?define IdSafeLanguage = ca_ES?>
            <?elseif $(var.Language) = cs-CZ?>
            <?define CompGUIDPrefix = EDEC8BF7-6602-47E5-AC04-3D392BDD83?>
            <?define IdSafeLanguage = cs_CZ?>
            <?elseif $(var.Language) = cy-GB?>
            <?define CompGUIDPrefix = 6E328AD9-58D4-4615-8A64-9710D5EA81?>
            <?define IdSafeLanguage = cy_GB?>
            <?elseif $(var.Language) = da-DK?>
            <?define CompGUIDPrefix = BC5D9E5C-D4B8-4CEB-A944-1A34FD46E5?>
            <?define IdSafeLanguage = da_DK?>
            <?elseif $(var.Language) = de-DE?>
            <?define CompGUIDPrefix = 4E1F60E3-6257-4492-AD9E-22124393F7?>
            <?define IdSafeLanguage = de_DE?>
            <?elseif $(var.Language) = el-GR?>
            <?define CompGUIDPrefix = 0A340858-D5DF-44D1-90F9-E5435128D5?>
            <?define IdSafeLanguage = el_GR?>
            <?elseif $(var.Language) = en-GB?>
            <?define CompGUIDPrefix = 2F06617A-9700-4223-A309-58F2C1DA88?>
            <?define IdSafeLanguage = en_GB?>
            <?elseif $(var.Language) = en-us?>
            <?define CompGUIDPrefix = A817585B-4AD2-4030-844B-1B2975DE6C?>
            <?define IdSafeLanguage = en_us?>
            <?elseif $(var.Language) = es-ES?>
            <?define CompGUIDPrefix = 987CE029-212B-40AF-956E-D0D76F5EE8?>
            <?define IdSafeLanguage = es_ES?>
            <?elseif $(var.Language) = es-MX?>
            <?define CompGUIDPrefix = 9E806BDC-CB61-43C5-A314-6CB3C7CE17?>
            <?define IdSafeLanguage = es_MX?>
            <?elseif $(var.Language) = et-EE?>
            <?define CompGUIDPrefix = 07C20887-C0FD-4686-8D6C-CD70D4099E?>
            <?define IdSafeLanguage = et_EE?>
            <?elseif $(var.Language) = eu-ES?>
            <?define CompGUIDPrefix = 43FDBB2A-DCF0-4E5C-98B2-DF5F8A7ABC?>
            <?define IdSafeLanguage = eu_ES?>
            <?elseif $(var.Language) = fa-IR?>
            <?define CompGUIDPrefix = 9A709AF1-A967-4188-9A6E-0EE1A01091?>
            <?define IdSafeLanguage = fa_IR?>
            <?elseif $(var.Language) = fi-FI?>
            <?define CompGUIDPrefix = 7C933CD2-E937-4BEF-835D-7D27660BF1?>
            <?define IdSafeLanguage = fi_FI?>
            <?elseif $(var.Language) = fr-CA?>
            <?define CompGUIDPrefix = 547742D0-6025-43A1-B37A-D7FE1C7AB7?>
            <?define IdSafeLanguage = fr_CA?>
            <?elseif $(var.Language) = fr-FR?>
            <?define CompGUIDPrefix = 5C208D3F-0A62-4DD3-9A3C-D5F5931BC0?>
            <?define IdSafeLanguage = fr_FR?>
            <?elseif $(var.Language) = gl-ES?>
            <?define CompGUIDPrefix = CC8360F1-B761-485F-AE34-D5E76C2133?>
            <?define IdSafeLanguage = gl_ES?>
            <?elseif $(var.Language) = he-IL?>
            <?define CompGUIDPrefix = 5D3703BA-B7F8-45E6-8727-E184890524?>
            <?define IdSafeLanguage = he_IL?>
            <?elseif $(var.Language) = hi-IN?>
            <?define CompGUIDPrefix = 85D55059-CFE3-47CD-A000-D795DCD0FF?>
            <?define IdSafeLanguage = hi_IN?>
            <?elseif $(var.Language) = hr-HR?>
            <?define CompGUIDPrefix = 2BD6767A-A7C5-440B-BDC7-EA505F6B69?>
            <?define IdSafeLanguage = hr_HR?>
            <?elseif $(var.Language) = hu-HU?>
            <?define CompGUIDPrefix = FB99F97C-A1C3-407E-AA4A-264621D1C4?>
            <?define IdSafeLanguage = hu_HU?>
            <?elseif $(var.Language) = id-ID?>
            <?define CompGUIDPrefix = CBBA3A3A-B336-4CB0-ACB1-4BB666855D?>
            <?define IdSafeLanguage = id_ID?>
            <?elseif $(var.Language) = is-IS?>
            <?define CompGUIDPrefix = 57E8C11E-6D1F-4F29-A440-9F6175C607?>
            <?define IdSafeLanguage = is_IS?>
            <?elseif $(var.Language) = it-IT?>
            <?define CompGUIDPrefix = 1C4F8911-96E4-4903-A92B-CD48BF09DE?>
            <?define IdSafeLanguage = it_IT?>
            <?elseif $(var.Language) = ja-JP?>
            <?define CompGUIDPrefix = EF51BC22-3D3E-4767-8558-BE43F729FD?>
            <?define IdSafeLanguage = ja_JP?>
            <?elseif $(var.Language) = ka-GE?>
            <?define CompGUIDPrefix = 7F625700-74B5-4F55-8F80-E86B4DC784?>
            <?define IdSafeLanguage = ka_GE?>
            <?elseif $(var.Language) = kk-KZ?>
            <?define CompGUIDPrefix = 3F4019C3-2FA3-48BA-9096-C02E6679B5?>
            <?define IdSafeLanguage = kk_KZ?>
            <?elseif $(var.Language) = ko-KR?>
            <?define CompGUIDPrefix = F6C1AAAD-1917-48AC-B89A-3953D01C20?>
            <?define IdSafeLanguage = ko_KR?>
            <?elseif $(var.Language) = lt-LT?>
            <?define CompGUIDPrefix = 6E48287B-937D-43D0-A7FB-161717D5E2?>
            <?define IdSafeLanguage = lt_LT?>
            <?elseif $(var.Language) = lv-LV?>
            <?define CompGUIDPrefix = F2E02A03-361C-43FA-ACFA-53369774A6?>
            <?define IdSafeLanguage = lv_LV?>
            <?elseif $(var.Language) = ms-MY?>
            <?define CompGUIDPrefix = 4D141E3C-7F30-4689-9D8D-36C1245845?>
            <?define IdSafeLanguage = ms_MY?>
            <?elseif $(var.Language) = nb-NO?>
            <?define CompGUIDPrefix = 939F5123-0700-4C0C-891F-04E331FC5E?>
            <?define IdSafeLanguage = nb_NO?>
            <?elseif $(var.Language) = nl-NL?>
            <?define CompGUIDPrefix = 5E97EAE0-F207-47F1-B4BD-12113D983C?>
            <?define IdSafeLanguage = nl_NL?>
            <?elseif $(var.Language) = nn-NO?>
            <?define CompGUIDPrefix = A1E74004-671D-46DC-AECD-826D068B26?>
            <?define IdSafeLanguage = nn_NO?>
            <?elseif $(var.Language) = pl-PL?>
            <?define CompGUIDPrefix = E1D983A8-D406-4C60-AE61-9F362CBEF2?>
            <?define IdSafeLanguage = pl_PL?>
            <?elseif $(var.Language) = pt-BR?>
            <?define CompGUIDPrefix = E6E4AF39-7758-4F52-B6CA-CD6D4513B7?>
            <?define IdSafeLanguage = pt_BR?>
            <?elseif $(var.Language) = pt-PT?>
            <?define CompGUIDPrefix = 8F4BB964-3EB7-4D91-816D-D0E25D69D0?>
            <?define IdSafeLanguage = pt_PT?>
            <?elseif $(var.Language) = ro-RO?>
            <?define CompGUIDPrefix = 8324BA46-F54F-4696-B348-3193856660?>
            <?define IdSafeLanguage = ro_RO?>
            <?elseif $(var.Language) = ru-RU?>
            <?define CompGUIDPrefix = 13BB6E4C-A928-4FD5-A0CA-CE45B8B857?>
            <?define IdSafeLanguage = ru_RU?>
            <?elseif $(var.Language) = sk-SK?>
            <?define CompGUIDPrefix = 63D22C1D-D00A-4194-B64F-9CA2DF93D5?>
            <?define IdSafeLanguage = sk_SK?>
            <?elseif $(var.Language) = sl-SI?>
            <?define CompGUIDPrefix = C007A438-5EBD-4E2A-9E03-8C9521762B?>
            <?define IdSafeLanguage = sl_SI?>
            <?elseif $(var.Language) = sq-AL?>
            <?define CompGUIDPrefix = 9058E23A-A9DD-45A2-A85C-5DE97D0F2A?>
            <?define IdSafeLanguage = sq_AL?>
            <?elseif $(var.Language) = sr-Cyrl-RS?>
            <?define CompGUIDPrefix = 7D21E8FC-368D-4393-A055-44D742C7A0?>
            <?define IdSafeLanguage = sr_Cyrl_RS?>
            <?elseif $(var.Language) = sr-Latn-RS?>
            <?define CompGUIDPrefix = F8B974A0-4BEA-44F7-8603-7D9BE3003F?>
            <?define IdSafeLanguage = sr_Latn_RS?>
            <?elseif $(var.Language) = sv-SE?>
            <?define CompGUIDPrefix = A56ECD85-B52C-421D-8C8A-CBADE0A92F?>
            <?define IdSafeLanguage = sv_SE?>
            <?elseif $(var.Language) = th-TH?>
            <?define CompGUIDPrefix = C71B1361-A45E-42AB-8A20-95ED3AF74E?>
            <?define IdSafeLanguage = th_TH?>
            <?elseif $(var.Language) = tr-TR?>
            <?define CompGUIDPrefix = 025B5CE3-6470-4C01-A606-DFC74A47E0?>
            <?define IdSafeLanguage = tr_TR?>
            <?elseif $(var.Language) = uk-UA?>
            <?define CompGUIDPrefix = AD78BE3F-6A3B-414D-AAEC-BC4C801B64?>
            <?define IdSafeLanguage = uk_UA?>
            <?elseif $(var.Language) = vi-VN?>
            <?define CompGUIDPrefix = 9F21001A-87DA-4D9E-A298-FEDC375D0C?>
            <?define IdSafeLanguage = vi_VN?>
            <?elseif $(var.Language) = zh-CN?>
            <?define CompGUIDPrefix = C8BB7DD7-EB7B-478E-925D-6F64107590?>
            <?define IdSafeLanguage = zh_CN?>
            <?elseif $(var.Language) = zh-TW?>
            <?define CompGUIDPrefix = E472BBC5-604D-44A2-8B95-3A456CFF56?>
            <?define IdSafeLanguage = zh_TW?>
            <?else?>
            <?define IdSafeLanguage = $(var.Language)?>
            <?define CompGUIDPrefix = 51B656B3-2D45-49D8-9871-F0A1C8BEEE?>
            <?endif?>
            <Component
                Id="SettingsV2_WinAppSDKLoc_$(var.IdSafeLanguage)_Component"
                Directory="WinAppSDKLoc$(var.IdSafeLanguage)SettingsV2InstallFolder"
                Guid="$(var.CompGUIDPrefix)01">
                <File Id="SettingsV2_WinAppSDKLoc_$(var.IdSafeLanguage)_XamlMui_File" Source="$(var.BinDir)Settings\$(var.Language)\Microsoft.ui.xaml.dll.mui" />
                <File Id="SettingsV2_WinAppSDKLoc_$(var.IdSafeLanguage)_XamlPhoneMui_File" Source="$(var.BinDir)Settings\$(var.Language)\Microsoft.UI.Xaml.Phone.dll.mui" />
            </Component>
            <Component
                Id="PowerRename_WinAppSDKLoc_$(var.IdSafeLanguage)_Component"
                Directory="WinAppSDKLoc$(var.IdSafeLanguage)PowerRenameInstallFolder"
                Guid="$(var.CompGUIDPrefix)02">
                <File Id="PowerRename_WinAppSDKLoc_$(var.IdSafeLanguage)_XamlMui_File" Source="$(var.BinDir)modules\$(var.PowerRenameProjectName)\$(var.Language)\Microsoft.ui.xaml.dll.mui" />
                <File Id="PowerRename_WinAppSDKLoc_$(var.IdSafeLanguage)_XamlPhoneMui_File" Source="$(var.BinDir)modules\$(var.PowerRenameProjectName)\$(var.Language)\Microsoft.UI.Xaml.Phone.dll.mui" />
            </Component>
            <?undef IdSafeLanguage?>
            <?undef CompGUIDPrefix?>
            <?endforeach?>
        </ComponentGroup>
    </Fragment>
    <Fragment>
    <ComponentGroup Id="LauncherComponents">
      <Component Id="launcherShortcutComponent" Directory="LauncherInstallFolder" >
        <!-- Toast Notification AUMID -->
        <RegistryKey Root="HKLM" Key="SOFTWARE\Classes\AppUserModelId\PowerToysRun">
          <RegistryValue Type="string" Name="DisplayName" Value="PowerToys Run" />
          <RegistryValue Type="string" Name="IconUri" Value="[LauncherImagesFolder]RunAsset.ico" />
        </RegistryKey>
      </Component>

      <!-- !Warning! Make sure to change Component Guid if you update the file list -->
      <Component Id="launcherInstallComponent" Guid="ab0d0567-1e41-4da4-9934-dcb74b7048a4" Directory="LauncherInstallFolder" >
        <File Source="$(var.BinDir)modules\Launcher\PowerToys.Launcher.dll" />
                <?foreach File in e_sqlite3.dll;JetBrains.Annotations.dll;Mages.Core.dll;Mono.Cecil.dll;Mono.Cecil.Mdb.dll;Mono.Cecil.Pdb.dll;Mono.Cecil.Rocks.dll;NLog.dll;NLog.Extensions.Logging.dll;PowerToys.PowerLauncher.deps.json;PowerToys.PowerLauncher.dll;PowerToys.PowerLauncher.exe;Microsoft.Xaml.Behaviors.dll;PowerToys.PowerLauncher.runtimeconfig.json;System.Data.OleDb.dll;UnitsNet.dll;vcamp140_app.dll;Wox.Infrastructure.dll;Wox.Plugin.dll;PowerToys.Interop.dll;PowerToys.ManagedTelemetry.dll;PowerToys.PowerLauncher.Telemetry.dll;Microsoft.Data.Sqlite.dll;SQLitePCLRaw.batteries_v2.dll;SQLitePCLRaw.core.dll;SQLitePCLRaw.provider.e_sqlite3.dll;Microsoft.Extensions.Configuration.Abstractions.dll;Microsoft.Extensions.DependencyInjection.Abstractions.dll;Microsoft.Extensions.DependencyInjection.dll;Microsoft.Extensions.Logging.Abstractions.dll;Microsoft.Extensions.Logging.dll;Microsoft.Extensions.Options.dll;Microsoft.Extensions.Primitives.dll;ControlzEx.dll;PowerToys.ManagedCommon.dll;System.IO.Abstractions.dll;PowerToys.Common.UI.dll;System.ServiceProcess.ServiceController.dll;Microsoft.Toolkit.Uwp.Notifications.dll;ModernWpf.Controls.dll;ModernWpf.dll;WinRT.Runtime.dll;Microsoft.Windows.SDK.NET.dll;System.Reactive.dll;System.Text.Json.dll;Ijwhost.dll;ScipBe.Common.Office.OneNote.dll;Interop.Microsoft.Office.Interop.OneNote.dll?>
        <File Id="File_$(var.File)" Source="$(var.BinDir)modules\launcher\$(var.File)" />
        <?endforeach?>
        <File Source="$(var.BinDir)Settings\PowerToys.Settings.UI.Lib.dll" />
      </Component>
      <?foreach File in $(var.launcherImagesComponentFiles)?>
      <Component Id="launcherImagesComponent_$(var.File)" Win64="yes" Directory="LauncherImagesFolder">
        <File Id="launcherImagesComponentFile_$(var.File)" Source="$(var.BinDir)modules\launcher\Images\$(var.File)" />
      </Component>
      <?endforeach?>
      
      <!-- Calculator Plugin -->
      <?foreach File in $(var.calcComponentFiles)?>
      <Component Id="calcComponent_$(var.File)" Win64="yes" Directory="CalculatorPluginFolder">
        <File Id="calcComponentFile_$(var.File)" Source="$(var.BinDir)modules\launcher\Plugins\Calculator\$(var.File)" />
      </Component>
      <?endforeach?>
      <Component Id="calculatorImagesComponentLight" Directory="CalculatorImagesFolder" >
        <File Id="calculatorPluginImg_calculator_light" Source="$(var.BinDir)modules\launcher\Plugins\Calculator\Images\calculator.light.png" />
      </Component>
      <Component Id="calculatorImagesComponentDark" Directory="CalculatorImagesFolder" >
        <File Id="calculatorPluginImg_calculator_dark" Source="$(var.BinDir)modules\launcher\Plugins\Calculator\Images\calculator.dark.png" />
      </Component>

      <!-- Folder Plugin -->
      <?foreach File in $(var.FolderComponentFiles)?>
      <Component Id="FolderComponent_$(var.File)" Win64="yes" Directory="FolderPluginFolder">
        <File Id="FolderComponentFile_$(var.File)" Source="$(var.BinDir)modules\launcher\Plugins\Folder\$(var.File)" />
      </Component>
      <?endforeach?>
      <?foreach File in $(var.FolderImagesComponentFiles)?>
      <Component Id="FolderImagesComponent_$(var.File)" Win64="yes" Directory="FolderPluginImagesFolder">
        <File Id="FolderImagesComponentFile_$(var.File)" Source="$(var.BinDir)modules\launcher\Plugins\Folder\Images\$(var.File)" />
      </Component>
      <?endforeach?>

      <!-- Program Plugin -->
      <?foreach File in $(var.ProgramComponentFiles)?>
      <Component Id="ProgramComponent_$(var.File)" Win64="yes" Directory="ProgramPluginFolder">
        <File Id="ProgramComponentFile_$(var.File)" Source="$(var.BinDir)modules\launcher\Plugins\Program\$(var.File)" />
      </Component>
      <?endforeach?>

      <?foreach File in $(var.ProgramImagesComponentFiles)?>
      <Component Id="ProgramImagesComponent_$(var.File)" Win64="yes" Directory="ProgramImagesFolder">
        <File Id="ProgramImagesComponentFile_$(var.File)" Source="$(var.BinDir)modules\launcher\Plugins\Program\Images\$(var.File)" />
      </Component>
      <?endforeach?>

      <!-- Shell Plugin -->
      <?foreach File in $(var.ShellComponentFiles)?>
      <Component Id="ShellComponent_$(var.File)" Win64="yes" Directory="ShellPluginFolder">
        <File Id="ShellComponentFile_$(var.File)" Source="$(var.BinDir)modules\launcher\Plugins\Shell\$(var.File)" />
      </Component>
      <?endforeach?>
      <?foreach File in $(var.ShellImagesComponentFiles)?>
      <Component Id="ShellImagesComponent_$(var.File)" Win64="yes" Directory="ShellImagesFolder">
        <File Id="ShellImagesComponentFile_$(var.File)" Source="$(var.BinDir)modules\launcher\Plugins\Shell\Images\$(var.File)" />
      </Component>
      <?endforeach?>

      <!-- Indexer Plugin -->
      <?foreach File in $(var.IndexerComponentFiles)?>
      <Component Id="IndexerComponent_$(var.File)" Win64="yes" Directory="IndexerPluginFolder">
        <File Id="IndexerComponentFile_$(var.File)" Source="$(var.BinDir)modules\launcher\Plugins\Indexer\$(var.File)" />
      </Component>
      <?endforeach?>
      <?foreach File in $(var.IndexerImagesComponentFiles)?>
      <Component Id="IndexerImagesComponent_$(var.File)" Win64="yes" Directory="IndexerImagesFolder">
        <File Id="IndexerImagesComponentFile_$(var.File)" Source="$(var.BinDir)modules\launcher\Plugins\Indexer\Images\$(var.File)" />
      </Component>
      <?endforeach?>

      <!-- UnitConverter Plugin -->
      <?foreach File in $(var.UnitConvCompFiles)?>
      <Component Id="UnitConvComp_$(var.File)" Win64="yes" Directory="UnitConverterPluginFolder">
        <File Id="UnitConvCompFile_$(var.File)" Source="$(var.BinDir)modules\launcher\Plugins\UnitConverter\$(var.File)" />
      </Component>
      <?endforeach?>
      <Component Id="UnitConverterImagesComponentLight" Directory="UnitConverterImagesFolder" >
        <File Id="UnitConverterLight" Source="$(var.BinDir)modules\launcher\Plugins\UnitConverter\Images\unitconverter.light.png" />
      </Component>
      <Component Id="UnitConverterImagesComponentDark" Directory="UnitConverterImagesFolder" >
        <File Id="UnitConverterDark" Source="$(var.BinDir)modules\launcher\Plugins\UnitConverter\Images\unitconverter.dark.png" />
      </Component>

      <!-- WebSearch Plugin -->
      <?foreach File in $(var.WebSrchCompFiles)?>
      <Component Id="WebSrchComp_$(var.File)" Win64="yes" Directory="WebSearchPluginFolder">
        <File Id="WebSrchCompFile_$(var.File)" Source="$(var.BinDir)modules\launcher\Plugins\WebSearch\$(var.File)" />
      </Component>
      <?endforeach?>
      <Component Id="WebSearchImagesComponentLight" Directory="WebSearchImagesFolder" >
        <File Id="WebSearchLight" Source="$(var.BinDir)modules\launcher\Plugins\WebSearch\Images\WebSearch.light.png" />
      </Component>
      <Component Id="WebSearchImagesComponentDark" Directory="WebSearchImagesFolder" >
        <File Id="WebSearchDark" Source="$(var.BinDir)modules\launcher\Plugins\WebSearch\Images\WebSearch.dark.png" />
      </Component>

      <!-- Uri Plugin -->
      <?foreach File in $(var.UriComponentFiles)?>
      <Component Id="UriComponent_$(var.File)" Win64="yes" Directory="UriPluginFolder">
        <File Id="UriComponentFile_$(var.File)" Source="$(var.BinDir)modules\launcher\Plugins\Uri\$(var.File)" />
      </Component>
      <?endforeach?>
      <Component Id="UriImagesComponentLight" Directory="UriImagesFolder" >
        <File Id="UriLightIcon" Source="$(var.BinDir)modules\launcher\Plugins\Uri\Images\Uri.light.png" />
      </Component>
      <Component Id="UriImagesComponentDark" Directory="UriImagesFolder" >
        <File Id="UriDarkIcon" Source="$(var.BinDir)modules\launcher\Plugins\Uri\Images\Uri.dark.png" />
      </Component>

      <!-- VSCodeWorkspaces Plugin -->
      <?foreach File in $(var.VSCWrkCompFiles)?>
      <Component Id="VSCWrkComp_$(var.File)" Win64="yes" Directory="VSCodeWorkspacesPluginFolder">
        <File Id="VSCWrkCompFile_$(var.File)" Source="$(var.BinDir)modules\launcher\Plugins\VSCodeWorkspaces\$(var.File)" />
      </Component>
      <?endforeach?>
      <Component Id="VSCodeWorkspacesDepsComponent" Directory="VSCodeWorkspacesPluginFolder">
        <File Id="VSCodeWorkspaceFolder_deps" Source="$(var.BinDir)modules\launcher\Plugins\VSCodeWorkspaces\Community.PowerToys.Run.Plugin.VSCodeWorkspaces.deps.json" />
      </Component>
      <Component Id="VSCodeWorkspacesImagesComponentLight" Directory="VSCodeWorkspaceImagesFolder" >
        <File Id="VSCodeWorkspaceCodeLight" Source="$(var.BinDir)modules\launcher\Plugins\VSCodeWorkspaces\Images\code-light.png" />
      </Component>
      <Component Id="VSCodeWorkspacesImagesComponentDark" Directory="VSCodeWorkspaceImagesFolder" >
        <File Id="VSCodeWorkspaceCodeDark" Source="$(var.BinDir)modules\launcher\Plugins\VSCodeWorkspaces\Images\code-dark.png" />
      </Component>
      <Component Id="VSCodeWorkspacesImagesComponentFolder" Directory="VSCodeWorkspaceImagesFolder" >
        <File Id="VSCodeWorkspaceFolder" Source="$(var.BinDir)modules\launcher\Plugins\VSCodeWorkspaces\Images\folder.png" />
      </Component>
      <Component Id="VSCodeWorkspacesImagesComponentMonitor" Directory="VSCodeWorkspaceImagesFolder" >
        <File Id="VSCodeWorkspaceRemote" Source="$(var.BinDir)modules\launcher\Plugins\VSCodeWorkspaces\Images\monitor.png" />
      </Component>

      <!-- WindowWalker Plugin -->
      <?foreach File in $(var.WindowWlkrCompFiles)?>
      <Component Id="WindowWlkrComp_$(var.File)" Win64="yes" Directory="WindowWalkerPluginFolder">
        <File Id="WindowWlkrCompFile_$(var.File)" Source="$(var.BinDir)modules\launcher\Plugins\WindowWalker\$(var.File)" />
      </Component>
      <?endforeach?>
      <?foreach File in $(var.WindowWlkrImagesCompFiles)?>
      <Component Id="WindowWalkerImagesComp_$(var.File)" Win64="yes" Directory="WindowWalkerImagesFolder">
        <File Id="WindowWalkerImagesComp_$(var.File)" Source="$(var.BinDir)modules\launcher\Plugins\WindowWalker\Images\$(var.File)" />
      </Component>
      <?endforeach?>

      <!-- OneNote Plugin -->
      <?foreach File in $(var.OneNoteComponentFiles)?>
      <Component Id="OneNoteComp_$(var.File)" Win64="yes" Directory="OneNotePluginFolder">
        <File Id="OneNoteCompFile_$(var.File)" Source="$(var.BinDir)modules\launcher\Plugins\OneNote\$(var.File)" />
      </Component>
      <?endforeach?>
      <Component Id="OneNoteImagesComponentLight" Directory="OneNoteImagesFolder" >
        <File Id="OneNoteLightIcon" Source="$(var.BinDir)modules\launcher\Plugins\OneNote\Images\oneNote.light.png" />
      </Component>
      <Component Id="OneNoteImagesComponentDark" Directory="OneNoteImagesFolder" >
        <File Id="OneNoteDarkIcon" Source="$(var.BinDir)modules\launcher\Plugins\OneNote\Images\oneNote.dark.png" />
      </Component>

      <!-- Registry Plugin -->
      <?foreach File in $(var.RegistryComponentFiles)?>
      <Component Id="RegistryComponent_$(var.File)" Win64="yes" Directory="RegistryPluginFolder">
        <File Id="RegistryComponentFile_$(var.File)" Source="$(var.BinDir)modules\launcher\Plugins\Registry\$(var.File)" />
      </Component>
      <?endforeach?>
      <Component Id="RegistryImagesComponentLight" Directory="RegistryImagesFolder" >
        <File Id="RegistryLightIcon" Source="$(var.BinDir)modules\launcher\Plugins\Registry\Images\reg.light.png" />
      </Component>
      <Component Id="RegistryImagesComponentDark" Directory="RegistryImagesFolder" >
        <File Id="RegistryDarkIcon" Source="$(var.BinDir)modules\launcher\Plugins\Registry\Images\reg.dark.png" />
      </Component>

      <!-- Service Plugin -->
      <?foreach File in $(var.ServiceComponentFiles)?>
      <Component Id="ServiceComponent_$(var.File)" Win64="yes" Directory="ServicePluginFolder">
        <File Id="ServiceComponentFile_$(var.File)" Source="$(var.BinDir)modules\launcher\Plugins\Service\$(var.File)" />
      </Component>
      <?endforeach?>
      <Component Id="ServiceImagesComponentLight" Directory="ServiceImagesFolder" >
        <File Id="ServiceLightIcon" Source="$(var.BinDir)modules\launcher\Plugins\Service\Images\service.light.png" />
      </Component>
      <Component Id="ServiceImagesComponentDark" Directory="ServiceImagesFolder" >
        <File Id="ServiceDarkIcon" Source="$(var.BinDir)modules\launcher\Plugins\Service\Images\service.dark.png" />
      </Component>

      <!-- System Plugin -->
      <?foreach File in $(var.SystemComponentFiles)?>
      <Component Id="SystemComponent_$(var.File)" Win64="yes" Directory="SystemPluginFolder">
        <File Id="SystemComponentFile_$(var.File)" Source="$(var.BinDir)modules\launcher\Plugins\System\$(var.File)" />
      </Component>
      <?endforeach?>
      <?foreach File in $(var.SystemImagesComponentFiles)?>
      <Component Id="SystemImagesComponent_$(var.File)" Win64="yes" Directory="SystemImagesFolder">
        <File Id="SystemImagesComponentFile_$(var.File)" Source="$(var.BinDir)modules\launcher\Plugins\System\Images\$(var.File)" />
      </Component>
      <?endforeach?>

      <!-- TimeDate Plugin -->
      <?foreach File in $(var.TimeDateComponentFiles)?>
      <Component Id="TimeDateComponent_$(var.File)" Win64="yes" Directory="TimeDatePluginFolder">
        <File Id="TimeDateComponentFile_$(var.File)" Source="$(var.BinDir)modules\launcher\Plugins\TimeDate\$(var.File)" />
      </Component>
      <?endforeach?>
      <?foreach File in $(var.TimeDateImagesComponentFiles)?>
      <Component Id="TimeDateImagesComponent_$(var.File)" Win64="yes" Directory="TimeDateImagesFolder">
        <File Id="TimeDateImagesComponentFile_$(var.File)" Source="$(var.BinDir)modules\launcher\Plugins\TimeDate\Images\$(var.File)" />
      </Component>
      <?endforeach?>

      <!-- TimeZone Plugin -->
      <?foreach File in $(var.TimeZoneComponentFiles)?>
      <Component Id="TimeZoneComponent_$(var.File)" Win64="yes" Directory="TimeZonePluginFolder">
        <File Id="TimeZoneComponentFile_$(var.File)" Source="$(var.BinDir)modules\launcher\Plugins\TimeZone\$(var.File)" />
      </Component>
      <?endforeach?>
      <Component Id="TimeZoneImagesComponentLight" Directory="TimeZoneImagesFolder" >
        <File Id="TimeZoneLightIcon" Source="$(var.BinDir)modules\launcher\Plugins\TimeZone\Images\timeZone.light.png" />
      </Component>
      <Component Id="TimeZoneImagesComponentDark" Directory="TimeZoneImagesFolder" >
        <File Id="TimeZoneDarkIcon" Source="$(var.BinDir)modules\launcher\Plugins\TimeZone\Images\timeZone.dark.png" />
      </Component>

      <!-- WindowsSettings Plugin -->
      <?foreach File in $(var.WinSetCmpFiles)?>
      <Component Id="WinSetCmp_$(var.File)" Win64="yes" Directory="WindowsSettingsPluginFolder">
        <File Id="WinSetCmpFile_$(var.File)" Source="$(var.BinDir)modules\launcher\Plugins\WindowsSettings\$(var.File)" />
      </Component>
      <?endforeach?>
      <Component Id="WindowsSettingsImagesComponentLight" Directory="WindowsSettingsImagesFolder" >
        <File Id="WindowsSettingsLightIcon" Source="$(var.BinDir)modules\launcher\Plugins\WindowsSettings\Images\WindowsSettings.light.png" />
      </Component>
      <Component Id="WindowsSettingsImagesComponentDark" Directory="WindowsSettingsImagesFolder" >
        <File Id="WindowsSettingsDarkIcon" Source="$(var.BinDir)modules\launcher\Plugins\WindowsSettings\Images\WindowsSettings.dark.png" />
      </Component>

      <!-- WindowsTerminal Plugin -->
      <?foreach File in $(var.WinTermCmpFiles)?>
      <Component Id="WinTermCmp_$(var.File)" Win64="yes" Directory="WindowsTerminalPluginFolder">
        <File Id="WinTermCmpFile_$(var.File)" Source="$(var.BinDir)modules\launcher\Plugins\WindowsTerminal\$(var.File)" />
      </Component>
      <?endforeach?>
      <Component Id="WindowsTerminalImagesComponentLight" Directory="WindowsTerminalImagesFolder" >
        <File Id="WindowsTerminalLightIcon" Source="$(var.BinDir)modules\launcher\Plugins\WindowsTerminal\Images\WindowsTerminal.light.png" />
      </Component>
      <Component Id="WindowsTerminalImagesComponentDark" Directory="WindowsTerminalImagesFolder" >
        <File Id="WindowsTerminalDarkIcon" Source="$(var.BinDir)modules\launcher\Plugins\WindowsTerminal\Images\WindowsTerminal.dark.png" />
      </Component>

    </ComponentGroup>
  </Fragment>
</Wix><|MERGE_RESOLUTION|>--- conflicted
+++ resolved
@@ -96,13 +96,6 @@
 
   <?define SystemComponentFiles=plugin.json;Microsoft.PowerToys.Run.Plugin.System.deps.json;Microsoft.PowerToys.Run.Plugin.System.dll?>
 
-<<<<<<< HEAD
-    <?define PowerRenameFiles=PowerRenameUI.ico;Microsoft.WindowsAppRuntime.Bootstrap.dll;PowerToys.PowerRename.exe;resources.pri;PowerToys.PowerRenameExt.dll;PowerRenameContextMenuPackage.msix;PowerToys.PowerRenameContextMenu.dll?>
-
-    <?define PowerRenameSparsePackageAssets=LargeTile.png;SmallTile.png;SplashScreen.png;Square150x150Logo.png;Square44x44Logo.png;storelogo.png;Wide310x150Logo.png?>
-
-    <Product Id="*"
-=======
   <?define SystemImagesComponentFiles=lock.dark.png;lock.light.png;logoff.dark.png;logoff.light.png;recyclebin.dark.png;recyclebin.light.png;restart.dark.png;restart.light.png;shutdown.dark.png;shutdown.light.png;sleep.dark.png;sleep.light.png;firmwareSettings.dark.png;firmwareSettings.light.png;networkAdapter.dark.png;networkAdapter.light.png?>
 
   <?define TimeDateComponentFiles=Microsoft.PowerToys.Run.Plugin.TimeDate.deps.json;Microsoft.PowerToys.Run.Plugin.TimeDate.dll;plugin.json;PowerToys.ManagedTelemetry.dll?>
@@ -115,12 +108,13 @@
 
   <?define WinTermCmpFiles=plugin.json;Microsoft.PowerToys.Run.Plugin.WindowsTerminal.deps.json;Microsoft.PowerToys.Run.Plugin.WindowsTerminal.dll;PowerToys.ManagedTelemetry.dll?>
 
-    <?define PowerRenameFiles=PowerRenameUI.ico;Microsoft.WindowsAppRuntime.Bootstrap.dll;PowerToys.PowerRename.exe;resources.pri;PowerToys.PowerRenameExt.dll;CoreMessagingXP.dll;dcompi.dll;dwmcorei.dll;DwmSceneI.dll;DWriteCore.dll;marshal.dll;Microsoft.DirectManipulation.dll;Microsoft.InputStateManager.dll;Microsoft.Internal.FrameworkUdk.dll;Microsoft.UI.Composition.OSSupport.dll;Microsoft.UI.Input.dll;Microsoft.UI.Windowing.Core.dll;Microsoft.UI.Xaml.Controls.dll;Microsoft.UI.Xaml.Controls.pri;Microsoft.ui.xaml.dll;Microsoft.UI.Xaml.Internal.dll;Microsoft.UI.Xaml.Phone.dll;Microsoft.ui.xaml.resources.19h1.dll;Microsoft.ui.xaml.resources.common.dll;Microsoft.Web.WebView2.Core.dll;Microsoft.Windows.ApplicationModel.Resources.dll;Microsoft.WindowsAppRuntime.dll;Microsoft.WindowsAppRuntime.Insights.Resource.dll;Microsoft.WindowsAppRuntime.Release.Net.dll;MRM.dll;PushNotificationsLongRunningTask.ProxyStub.dll;WindowsAppRuntime.png;WindowsAppSdk.AppxDeploymentExtensions.Desktop.dll;WinUIEdit.dll;wuceffectsi.dll?>
+  <?define PowerRenameFiles=PowerRenameUI.ico;Microsoft.WindowsAppRuntime.Bootstrap.dll;PowerToys.PowerRename.exe;resources.pri;PowerToys.PowerRenameExt.dll;CoreMessagingXP.dll;dcompi.dll;dwmcorei.dll;DwmSceneI.dll;DWriteCore.dll;marshal.dll;Microsoft.DirectManipulation.dll;Microsoft.InputStateManager.dll;Microsoft.Internal.FrameworkUdk.dll;Microsoft.UI.Composition.OSSupport.dll;Microsoft.UI.Input.dll;Microsoft.UI.Windowing.Core.dll;Microsoft.UI.Xaml.Controls.dll;Microsoft.UI.Xaml.Controls.pri;Microsoft.ui.xaml.dll;Microsoft.UI.Xaml.Internal.dll;Microsoft.UI.Xaml.Phone.dll;Microsoft.ui.xaml.resources.19h1.dll;Microsoft.ui.xaml.resources.common.dll;Microsoft.Web.WebView2.Core.dll;Microsoft.Windows.ApplicationModel.Resources.dll;Microsoft.WindowsAppRuntime.dll;Microsoft.WindowsAppRuntime.Insights.Resource.dll;Microsoft.WindowsAppRuntime.Release.Net.dll;MRM.dll;PushNotificationsLongRunningTask.ProxyStub.dll;WindowsAppRuntime.png;WindowsAppSdk.AppxDeploymentExtensions.Desktop.dll;WinUIEdit.dll;wuceffectsi.dll;PowerRenameContextMenuPackage.msix;PowerToys.PowerRenameContextMenu.dll?>
+
+  <?define PowerRenameSparsePackageAssets=LargeTile.png;SmallTile.png;SplashScreen.png;Square150x150Logo.png;Square44x44Logo.png;storelogo.png;Wide310x150Logo.png?>
 
 	<?define PowerRenameMicrosoftUIXamlAssetsInstallFiles=NoiseAsset_256x256_PNG.png?>
 
   <Product Id="*"
->>>>>>> 2159e272
        Name="PowerToys (Preview)"
        Language="1033"
        Version="$(var.Version)"
@@ -225,23 +219,6 @@
       <!--<Custom Action="InstallEmbeddedMSIXTask" After="InstallFinalize">
         NOT Installed
       </Custom>-->
-<<<<<<< HEAD
-            <Custom Action="TelemetryLogInstallSuccess" After="InstallFinalize">
-                NOT Installed
-            </Custom>
-            <Custom Action="TelemetryLogUninstallSuccess" After="InstallFinalize">
-                Installed and (NOT UPGRADINGPRODUCTCODE) AND (REMOVE="ALL")
-            </Custom>
-            <Custom Action="UnApplyModulesRegistryChangeSets" Before="RemoveFiles">
-                Installed AND (REMOVE="ALL")
-            </Custom>
-			<Custom Action="UnRegisterContextMenuPackages" Before="RemoveFiles">
-				Installed AND (REMOVE="ALL")
-			</Custom>
-
-			<!-- TODO: Use to activate embedded MSIX -->
-            <!--<Custom Action="UninstallEmbeddedMSIXTask" After="InstallFinalize">
-=======
       <Custom Action="TelemetryLogInstallSuccess" After="InstallFinalize">
         NOT Installed
       </Custom>
@@ -251,10 +228,12 @@
       <Custom Action="UnApplyModulesRegistryChangeSets" Before="RemoveFiles">
         Installed AND (REMOVE="ALL")
       </Custom>
+      <Custom Action="UnRegisterContextMenuPackages" Before="RemoveFiles">
+        Installed AND (REMOVE="ALL")
+      </Custom>
 
       <!-- TODO: Use to activate embedded MSIX -->
       <!--<Custom Action="UninstallEmbeddedMSIXTask" After="InstallFinalize">
->>>>>>> 2159e272
         Installed AND (REMOVE="ALL")
       </Custom>-->
       <Custom Action="TerminateProcesses" Before="InstallValidate" />
@@ -392,22 +371,6 @@
                   DllEntry="ApplyModulesRegistryChangeSetsCA"
                   />
 
-<<<<<<< HEAD
-		<CustomAction Id="UnRegisterContextMenuPackages"
-                      Return="ignore"
-			          Impersonate="yes"
-			          Execute="deferred"
-			          BinaryKey="PTCustomActions"
-			          DllEntry="UnRegisterContextMenuPackagesCA"
-                  />
-
-
-		<!-- Close 'PowerToys.exe' before uninstall-->
-        <Property Id="MSIRESTARTMANAGERCONTROL" Value="DisableShutdown" />
-        <Property Id="MSIFASTINSTALL" Value="DisableShutdown" />
-        <util:CloseApplication CloseMessage="yes" Target="PowerToys.exe" ElevatedCloseMessage="yes" RebootPrompt="no" TerminateProcess="0" />
-    </Product>
-=======
     <CustomAction Id="UnApplyModulesRegistryChangeSets"
                   Return="check"
                   Impersonate="yes"
@@ -416,7 +379,14 @@
                   DllEntry="UnApplyModulesRegistryChangeSetsCA"
                   />
 
->>>>>>> 2159e272
+    <CustomAction Id="UnRegisterContextMenuPackages"
+                      Return="ignore"
+                Impersonate="yes"
+                Execute="deferred"
+                BinaryKey="PTCustomActions"
+                DllEntry="UnRegisterContextMenuPackagesCA"
+                  />
+
 
     <!-- Close 'PowerToys.exe' before uninstall-->
     <Property Id="MSIRESTARTMANAGERCONTROL" Value="DisableShutdown" />
@@ -703,230 +673,6 @@
                                Value="{51B4D7E5-7568-4234-B4BB-47FB3C016A69}"
                                Type="string" />
                                -->
-<<<<<<< HEAD
-                <RegistryValue Root="HKCR"
-                               Key="Directory\ShellEx\DragDropHandlers\ImageResizer"
-                               Value="{51B4D7E5-7568-4234-B4BB-47FB3C016A69}"
-                               Type="string" />
-              <!-- Registry Keys for the context menu handler for each of the following image formats: bmp, dib, gif, jfif, jpe, jpeg, jpg, jxr, png, rle, tif, tiff, wdp  -->
-              <RegistryValue Root="HKCR"
-                               Key="SystemFileAssociations\.bmp\ShellEx\ContextMenuHandlers\ImageResizer"
-                               Value="{51B4D7E5-7568-4234-B4BB-47FB3C016A69}"
-                               Type="string" />
-                <RegistryValue Root="HKCR"
-                               Key="SystemFileAssociations\.dib\ShellEx\ContextMenuHandlers\ImageResizer"
-                               Value="{51B4D7E5-7568-4234-B4BB-47FB3C016A69}"
-                               Type="string" />
-                <RegistryValue Root="HKCR"
-                               Key="SystemFileAssociations\.gif\ShellEx\ContextMenuHandlers\ImageResizer"
-                               Value="{51B4D7E5-7568-4234-B4BB-47FB3C016A69}"
-                               Type="string" />
-                <RegistryValue Root="HKCR"
-                               Key="SystemFileAssociations\.jfif\ShellEx\ContextMenuHandlers\ImageResizer"
-                               Value="{51B4D7E5-7568-4234-B4BB-47FB3C016A69}"
-                               Type="string" />
-                <RegistryValue Root="HKCR"
-                               Key="SystemFileAssociations\.jpe\ShellEx\ContextMenuHandlers\ImageResizer"
-                               Value="{51B4D7E5-7568-4234-B4BB-47FB3C016A69}"
-                               Type="string" />
-                <RegistryValue Root="HKCR"
-                               Key="SystemFileAssociations\.jpeg\ShellEx\ContextMenuHandlers\ImageResizer"
-                               Value="{51B4D7E5-7568-4234-B4BB-47FB3C016A69}"
-                               Type="string" />
-                <RegistryValue Root="HKCR"
-                               Key="SystemFileAssociations\.jpg\ShellEx\ContextMenuHandlers\ImageResizer"
-                               Value="{51B4D7E5-7568-4234-B4BB-47FB3C016A69}"
-                               Type="string" />
-                <RegistryValue Root="HKCR"
-                               Key="SystemFileAssociations\.jxr\ShellEx\ContextMenuHandlers\ImageResizer"
-                               Value="{51B4D7E5-7568-4234-B4BB-47FB3C016A69}"
-                               Type="string" />
-                <RegistryValue Root="HKCR"
-                               Key="SystemFileAssociations\.png\ShellEx\ContextMenuHandlers\ImageResizer"
-                               Value="{51B4D7E5-7568-4234-B4BB-47FB3C016A69}"
-                               Type="string" />
-                <RegistryValue Root="HKCR"
-                               Key="SystemFileAssociations\.rle\ShellEx\ContextMenuHandlers\ImageResizer"
-                               Value="{51B4D7E5-7568-4234-B4BB-47FB3C016A69}"
-                               Type="string" />
-                <RegistryValue Root="HKCR"
-                               Key="SystemFileAssociations\.tif\ShellEx\ContextMenuHandlers\ImageResizer"
-                               Value="{51B4D7E5-7568-4234-B4BB-47FB3C016A69}"
-                               Type="string" />
-                <RegistryValue Root="HKCR"
-                               Key="SystemFileAssociations\.tiff\ShellEx\ContextMenuHandlers\ImageResizer"
-                               Value="{51B4D7E5-7568-4234-B4BB-47FB3C016A69}"
-                               Type="string" />
-                <RegistryValue Root="HKCR"
-                               Key="SystemFileAssociations\.wdp\ShellEx\ContextMenuHandlers\ImageResizer"
-                               Value="{51B4D7E5-7568-4234-B4BB-47FB3C016A69}"
-                               Type="string" />
-            </Component>
-        </DirectoryRef>
-
-        <!-- PowerRename -->
-        <DirectoryRef Id="PowerRenameInstallFolder" FileSource="$(var.BinDir)modules\$(var.PowerRenameProjectName)">
-            <?foreach File in $(var.PowerRenameFiles)?>
-                <Component Id="PowerRename_$(var.File)" Win64="yes">
-                    <File Source="$(var.BinDir)modules\$(var.PowerRenameProjectName)\$(var.File)" />
-                </Component>
-            <?endforeach?>        
-			<!-- !Warning! Make sure to change Component Guid if you update something here -->
-            <Component Id="Module_PowerRename" Guid="40D43079-240E-402D-8CE8-571BFFA71175" Win64="yes">
-                <RegistryKey Root="HKLM" Key="Software\Classes\CLSID\{0440049F-D1DC-4E46-B27B-98393D79486B}">
-                    <RegistryValue Type="string" Value="PowerRename Shell Extension" />
-                    <RegistryValue Type="string" Name="ContextMenuOptIn" Value="" />
-                    <RegistryValue Type="string" Key="InprocServer32" Value="[PowerRenameInstallFolder]PowerToys.PowerRenameExt.dll" />
-                    <RegistryValue Type="string" Key="InprocServer32" Name="ThreadingModel" Value="Apartment" />
-                </RegistryKey>
-                <RegistryKey Root="HKLM" Key="Software\Classes\AllFileSystemObjects\ShellEx\ContextMenuHandlers\PowerRenameExt">
-                    <RegistryValue Type="string" Value="{0440049F-D1DC-4E46-B27B-98393D79486B}"/>
-                </RegistryKey>
-            </Component>
-        </DirectoryRef>
-
-        <DirectoryRef Id="PowerRenameAssetsFolder" FileSource="$(var.BinDir)modules\$(var.PowerRenameProjectName)">
-			<!-- !Warning! Make sure to change Component Guid if you update the file list -->
-            <Component Id="Module_PowerRename_Assets" Guid="BA290033-7861-44B7-8A04-7E4C3CC7F0AE" Win64="yes">
-                <File Source="$(var.BinDir)modules\$(var.PowerRenameProjectName)\Assets\file.png" />
-                <File Source="$(var.BinDir)modules\$(var.PowerRenameProjectName)\Assets\folder.png" />
-            </Component>
-            <!-- !Warning! Make sure to change Component Guid if you update the file list -->
-            <Component Id="PowerRename_PowerRenameSparsePackageAssets" Guid="A32B528D-2771-4853-9775-1791D39DF30E" Win64="yes">
-                <?foreach File in $(var.PowerRenameSparsePackageAssets)?>
-                    <File Source="$(var.BinDir)modules\$(var.PowerRenameProjectName)\Assets\$(var.File)" />
-                <?endforeach?>
-            </Component>
-        </DirectoryRef>
-        <!-- MouseUtils -->
-        <DirectoryRef Id="MouseUtilsInstallFolder" FileSource="$(var.BinDir)modules\$(var.MouseUtilsProjectName)">
-            <Component Id="Module_FindMyMouse" Win64="yes">
-                <File Source="$(var.BinDir)modules\$(var.MouseUtilsProjectName)\PowerToys.FindMyMouse.dll" KeyPath="yes" />
-            </Component>
-            <Component Id="Module_MouseHighlighter" Win64="yes">
-                <File Source="$(var.BinDir)modules\$(var.MouseUtilsProjectName)\PowerToys.MouseHighlighter.dll" KeyPath="yes" />
-            </Component>
-            <Component Id="Module_MousePointerCrosshairs" Win64="yes">
-                <File Source="$(var.BinDir)modules\$(var.MouseUtilsProjectName)\PowerToys.MousePointerCrosshairs.dll" KeyPath="yes" />
-            </Component>
-        </DirectoryRef>
-
-        <!-- Shortcut guide -->
-        <DirectoryRef Id="ShortcutGuideModuleInterfaceInstallFolder" FileSource="$(var.ShortcutGuideModuleInterface)">
-            <Component Id="Module_ShortcutGuideModuleInterface" Win64="yes">
-                <File Source="$(var.ShortcutGuideModuleInterface)\PowerToys.ShortcutGuideModuleInterface.dll" KeyPath="yes" />
-            </Component>
-        </DirectoryRef>
-
-        <DirectoryRef Id="VideoConferenceInstallFolder" FileSource="$(var.BinDir)modules\$(var.VideoConferenceProjectName)\">
-			<!-- !Warning! Make sure to change Component Guid if you update the file list -->
-            <Component Id="Module_VideoConference" Guid="21DA4677-4AE8-4F01-BFC9-448E338DF864" Win64="yes">
-                <Condition>WINDOWSBUILDNUMBER >= 18362</Condition>
-                <File Source="$(var.BinDir)modules\$(var.VideoConferenceProjectName)\PowerToys.VideoConferenceModule.dll" />
-                <File Source="$(var.BinX32Dir)modules\$(var.VideoConferenceProjectName)\PowerToys.VideoConferenceProxyFilter_x86.dll" />
-                <?if $(var.Platform) = x64?>
-                    <File Source="$(var.BinDir)modules\$(var.VideoConferenceProjectName)\PowerToys.VideoConferenceProxyFilter_x64.dll" KeyPath="yes" />
-                <?else?>
-                    <File Source="$(var.BinDir)modules\$(var.VideoConferenceProjectName)\PowerToys.VideoConferenceProxyFilter_ARM64.dll" KeyPath="yes" />
-                <?endif?>        
-
-            </Component>
-        </DirectoryRef>
-        <DirectoryRef Id="VideoConferenceIconsFolder" FileSource="$(var.BinDir)modules\$(var.VideoConferenceProjectName)\Icons">
-			<!-- !Warning! Make sure to change Component Guid if you update the file list -->
-            <Component Id="Module_VideoConferenceIcons" Guid="9910F3D9-1BDF-43DB-BA0C-C558B121DF18" Win64="yes">
-                <Condition>WINDOWSBUILDNUMBER >= 18362</Condition>
-                <File Source="$(var.BinDir)modules\$(var.VideoConferenceProjectName)\Icons\Off-NotInUse Dark.png" />
-                <File Source="$(var.BinDir)modules\$(var.VideoConferenceProjectName)\Icons\Off-NotInUse Light.png" />
-                <File Source="$(var.BinDir)modules\$(var.VideoConferenceProjectName)\Icons\Off-Off Dark.png" />
-                <File Source="$(var.BinDir)modules\$(var.VideoConferenceProjectName)\Icons\Off-Off Light.png" />
-                <File Source="$(var.BinDir)modules\$(var.VideoConferenceProjectName)\Icons\Off-On Dark.png" />
-                <File Source="$(var.BinDir)modules\$(var.VideoConferenceProjectName)\Icons\Off-On Light.png" />
-                <File Source="$(var.BinDir)modules\$(var.VideoConferenceProjectName)\Icons\On-NotInUse Dark.png" />
-                <File Source="$(var.BinDir)modules\$(var.VideoConferenceProjectName)\Icons\On-NotInUse Light.png" />
-                <File Source="$(var.BinDir)modules\$(var.VideoConferenceProjectName)\Icons\On-Off Light.png" />
-                <File Source="$(var.BinDir)modules\$(var.VideoConferenceProjectName)\Icons\On-Off Dark.png" />
-                <File Source="$(var.BinDir)modules\$(var.VideoConferenceProjectName)\Icons\On-On Dark.png" />
-                <File Source="$(var.BinDir)modules\$(var.VideoConferenceProjectName)\Icons\On-On Light.png" />
-            </Component>
-        </DirectoryRef>
-
-        <DirectoryRef Id="ShortcutGuideExecutableInstallFolder" FileSource="$(var.ShortcutGuideExecutable)">
-            <Component Id="Module_ShortcutGuideExecutable" Win64="yes">
-                <File Source="$(var.ShortcutGuideExecutable)\PowerToys.ShortcutGuide.exe" KeyPath="yes" />
-            </Component>
-        </DirectoryRef>
-
-        <!-- KBM -->
-        <DirectoryRef Id="KeyboardManagerInstallFolder" FileSource="$(var.BinDir)modules\$(var.KeyboardManagerProjectName)\">
-            <Component Id="Module_KeyboardManager" Win64="yes">
-                <File Source="$(var.BinDir)modules\$(var.KeyboardManagerProjectName)\PowerToys.KeyboardManager.dll" />
-            </Component>
-        </DirectoryRef>
-
-        <!-- KBM Editor -->
-        <DirectoryRef Id="KeyboardManagerEditorInstallFolder" FileSource="$(var.BinDir)modules\$(var.KeyboardManagerProjectName)\KeyboardManagerEditor">
-            <Component Id="Module_KeyboardManager_Editor" Win64="yes">
-                <File Source="$(var.BinDir)modules\$(var.KeyboardManagerProjectName)\KeyboardManagerEditor\PowerToys.KeyboardManagerEditor.exe" />
-            </Component>
-        </DirectoryRef>
-
-        <!-- KBM Engine -->
-        <DirectoryRef Id="KeyboardManagerEngineInstallFolder" FileSource="$(var.BinDir)modules\$(var.KeyboardManagerProjectName)\KeyboardManagerEngine">
-            <Component Id="Module_KeyboardManager_Engine" Win64="yes">
-                <File Source="$(var.BinDir)modules\$(var.KeyboardManagerProjectName)\KeyboardManagerEngine\PowerToys.KeyboardManagerEngine.exe" />
-            </Component>
-        </DirectoryRef>
-
-        <!-- Color Picker -->
-        <DirectoryRef Id="ColorPickerInstallFolder" FileSource="$(var.BinDir)modules\$(var.ColorPickerProjectName)">
-			<!-- !Warning! Make sure to change Component Guid if you update the file list -->
-            <Component Id="Module_ColorPicker" Guid="C15076EC-70EE-4CE9-BEA0-665B1EECCAAF" Win64="yes">
-                <?foreach File in PowerToys.ColorPicker.dll;System.IO.Abstractions.dll;PowerToys.ColorPickerUI.exe;PowerToys.ColorPickerUI.dll;PowerToys.ColorPickerUI.deps.json;PowerToys.ColorPickerUI.runtimeconfig.json;PowerToys.Settings.UI.Lib.dll;PowerToys.Interop.dll;PowerToys.ManagedTelemetry.dll;PowerToys.ManagedCommon.dll;ControlzEx.dll;Microsoft.Xaml.Behaviors.dll;ModernWpf.Controls.dll;ModernWpf.dll;System.ComponentModel.Composition.dll;PowerToys.Common.UI.dll;WinRT.Runtime.dll;Microsoft.Windows.SDK.NET.dll;System.Text.Json.dll;Ijwhost.dll?>
-                <File Id="ColorPickerFile_$(var.File)" Source="$(var.BinDir)modules\$(var.ColorPickerProjectName)\$(var.File)" />
-                <?endforeach?>
-            </Component>
-        </DirectoryRef>
-
-        <!-- Color Picker Resources -->
-        <DirectoryRef Id="ColorPickerResourcesFolder" FileSource="$(var.BinDir)modules\$(var.ColorPickerProjectName)\Resources">
-            <Component Id="Module_ColorPicker_Cursor">
-                <File Id="ColorPickerFile_colorPicker.cur" Source="$(var.BinDir)modules\$(var.ColorPickerProjectName)\Resources\colorPicker.cur" />
-            </Component>
-			<Component Id="Module_ColorPicker_Icon">
-				<File Id="ColorPickerFile_icon.ico" Source="$(var.BinDir)modules\$(var.ColorPickerProjectName)\Resources\icon.ico" />
-			</Component>
-		</DirectoryRef>
-
-        <!-- Awake -->
-        <DirectoryRef Id="AwakeInstallFolder" FileSource="$(var.BinDir)modules\$(var.AwakeProjectName)">
-			<!-- !Warning! Make sure to change Component Guid if you update the file list -->
-            <Component Id="Module_Awake" Guid="0D571D9A-743B-4CC5-9297-F0289FBE3398" Win64="yes">
-                <?foreach File in PowerToys.AwakeModuleInterface.dll;PowerToys.ManagedCommon.dll;PowerToys.ManagedTelemetry.dll;PowerToys.Settings.UI.Lib.dll;NLog.config;NLog.dll;PowerToys.Awake.deps.json;PowerToys.Awake.dll;PowerToys.Awake.exe;PowerToys.Awake.runtimeconfig.json;PowerToys.Interop.dll;System.CommandLine.dll;System.IO.Abstractions.dll;System.Reactive.dll;System.Runtime.Caching.dll;System.Text.Json.dll;Ijwhost.dll;Microsoft.Windows.SDK.NET.dll;WinRT.Runtime.dll?>
-                <File Id="AwakeFile_$(var.File)" Source="$(var.BinDir)modules\$(var.AwakeProjectName)\$(var.File)" />
-                <?endforeach?>
-            </Component>
-        </DirectoryRef>
-
-        <!-- Awake images -->
-        <DirectoryRef Id="AwakeImagesFolder" FileSource="$(var.BinDir)modules\$(var.AwakeProjectName)\Images">
-            <Component Id="Module_Awake_Images" >
-                <File Id="Awake_Awake.ico" Source="$(var.BinDir)modules\$(var.AwakeProjectName)\Images\Awake.ico" />
-            </Component>
-        </DirectoryRef>
-
-        <DirectoryRef Id="FileExplorerPreviewInstallFolder" FileSource="$(var.RepoDir)\modules\FileExplorerPreview\">
-            <?foreach File in $(var.PowerPreviewFiles)?>
-                <Component Id="Module_PowerPreview_$(var.File)" Win64="yes">
-                    <File Id="Module_PowerPreview_$(var.File)" Source="$(var.BinDir)modules\FileExplorerPreview\$(var.File)" />
-                </Component>
-            <?endforeach?>
-        </DirectoryRef>
-        <DirectoryRef Id="MonacoPreviewHandlerMonacoCustomLanguagesFolder" FileSource="$(var.BinDir)modules\FileExplorerPreview\customLanguages">
-            <Component Id="MonacoPreviewHandlerMonacoCustomLanguagesRegJS" Win64="yes">
-                <File Id="MonacoPreviewHandler_MonacoCustomLanguagesRegJS" Source="$(var.BinDir)modules\FileExplorerPreview\customLanguages\reg.js" />
-            </Component>
-=======
         <RegistryValue Root="HKCR"
                        Key="Directory\ShellEx\DragDropHandlers\ImageResizer"
                        Value="{51B4D7E5-7568-4234-B4BB-47FB3C016A69}"
@@ -1014,7 +760,6 @@
 				    <File Id="PowerRenameMicrosoftUIXamlAssetsFile_$(var.File)" Source="$(var.BinDir)modules\$(var.PowerRenameProjectName)\Microsoft.UI.Xaml\Assets\$(var.File)" />
 			    </Component>
 			<?endforeach?>			
->>>>>>> 2159e272
         </DirectoryRef>
 
     <DirectoryRef Id="PowerRenameAssetsFolder" FileSource="$(var.BinDir)modules\$(var.PowerRenameProjectName)">
@@ -1022,6 +767,12 @@
       <Component Id="Module_PowerRename_Assets" Guid="BA290033-7861-44B7-8A04-7E4C3CC7F0AE" Win64="yes">
         <File Source="$(var.BinDir)modules\$(var.PowerRenameProjectName)\Assets\file.png" />
         <File Source="$(var.BinDir)modules\$(var.PowerRenameProjectName)\Assets\folder.png" />
+      </Component>
+      <!-- !Warning! Make sure to change Component Guid if you update the file list -->
+      <Component Id="PowerRename_PowerRenameSparsePackageAssets" Guid="A32B528D-2771-4853-9775-1791D39DF30E" Win64="yes">
+          <?foreach File in $(var.PowerRenameSparsePackageAssets)?>
+              <File Source="$(var.BinDir)modules\$(var.PowerRenameProjectName)\Assets\$(var.File)" />
+          <?endforeach?>
       </Component>
     </DirectoryRef>
     <!-- MouseUtils -->
@@ -1228,95 +979,6 @@
 			<?endforeach?>
         </DirectoryRef>
 
-<<<<<<< HEAD
-        <DirectoryRef Id="DesktopFolder">
-            <Component Id="DesktopShortcut" >
-                <Condition>INSTALLDESKTOPSHORTCUT</Condition>
-                <!-- DesktopShortcutId is implicitly installed in HKCU, so WIX won't allow changing this reg value to HKLM. -->
-                <RegistryValue Root="HKCU"
-                                Key="Software\[Manufacturer]\[ProductName]"
-                                Name="desktopshorcutinstalled"
-                                Type="integer"
-                                Value="1"
-                                KeyPath="yes"/>
-                <Shortcut Id="DesktopShortcutId"
-                          Name="PowerToys (Preview)"
-                          Description="PowerToys - Windows system utilities to maximize productivity"
-                          Target="[!PowerToys.exe]"
-                          WorkingDirectory="INSTALLFOLDER"
-                          Icon="powertoys.exe"
-                          Directory="DesktopFolder"/>
-            </Component>
-        </DirectoryRef>
-    </Fragment>
-
-    <Fragment>
-        <ComponentGroup Id="CoreComponents" Directory="INSTALLFOLDER">
-            <ComponentRef Id="powertoys_exe" />
-            <ComponentRef Id="PowerToysStartMenuShortcut"/>
-            <ComponentRef Id="BackgroundActivator_dll" />
-            <ComponentRef Id="PowerToys_ActionRunner_exe" />
-            <ComponentRef Id="PowerToys_Update_exe" />
-            <ComponentRef Id="powertoys_toast_clsid" />
-            <ComponentRef Id="License_rtf" />
-            <ComponentRef Id="Notice_md" />
-            <ComponentRef Id="powertoysinterop_dll" />
-			<?foreach File in $(var.ShortcutGuideSvgsFiles)?>
-			    <ComponentRef Id="ShortcutGuideSvgs_$(var.File)" />
-			<?endforeach?>
-            <ComponentRef Id="Module_ShortcutGuideModuleInterface" />
-            <ComponentRef Id="Module_ShortcutGuideExecutable" />
-            <ComponentRef Id="Module_VideoConference" />
-            <ComponentRef Id="Module_VideoConferenceIcons" />
-            <?foreach File in $(var.FancyZonesFiles)?>
-                <ComponentRef Id="Module_FancyZones_$(var.File)" />
-            <?endforeach?>
-            <ComponentRef Id="DesktopShortcut" />
-            <ComponentRef Id="Module_PowerRename" />
-			<?foreach File in $(var.PowerRenameFiles)?>
-			    <ComponentRef Id="PowerRename_$(var.File)" />
-			<?endforeach?>
-			<ComponentRef Id="Module_PowerRename_Assets" />
-			<ComponentRef Id="PowerRename_PowerRenameSparsePackageAssets" />
-            <?foreach File in $(var.ImageResizerFiles)?>
-                <ComponentRef Id="Module_ImageResizer_$(var.File)" />
-            <?endforeach?>                
-            <ComponentRef Id="Module_ImageResizer_Registry" />
-            <?foreach File in $(var.PowerPreviewFiles)?>
-                <ComponentRef Id="Module_PowerPreview_$(var.File)" />
-            <?endforeach?>
-            <ComponentRef Id="MonacoPreviewHandlerMonacoCustomLanguagesRegJS" />
-            <ComponentRef Id="Module_PowerPreview_Registry" />
-            <ComponentRef Id="Module_KeyboardManager" />
-            <ComponentRef Id="Module_KeyboardManager_Editor" />
-            <ComponentRef Id="Module_KeyboardManager_Engine" />
-            <ComponentRef Id="Module_ColorPicker" />
-            <ComponentRef Id="Module_ColorPicker_Icon"/>
-			<ComponentRef Id="Module_ColorPicker_Cursor"/>
-            <ComponentRef Id="Module_Awake"/>
-            <ComponentRef Id="Module_Awake_Images"/>
-            <ComponentRef Id="Module_FindMyMouse"/>
-            <ComponentRef Id="Module_MouseHighlighter"/>
-            <ComponentRef Id="Module_MousePointerCrosshairs" />
-            <ComponentRef Id="Module_AlwaysOnTop"/>
-			<ComponentRef Id="Module_AlwaysOnTopInterface"/>
-            <?foreach File in $(var.SettingsV2Files)?>
-                <ComponentRef Id="SV2C_$(var.File)" />
-            <?endforeach?>                
-            <ComponentRef Id="SettingsV2Assets_LogoScale200" />
-            <ComponentRef Id="SettingsV2Assets_SplashScreen" />
-            <ComponentRef Id="SettingsV2Assets_StoreLogo_Scale100" />
-            <ComponentRef Id="SettingsV2Assets_StoreLogo" />
-            <ComponentRef Id="SettingsV2Assets_Square150x150sc200" />
-            <ComponentRef Id="SettingsV2Assets_Square44x44ts24" />
-            <ComponentRef Id="SettingsV2Assets_Wide310x150sc200" />
-            <ComponentRef Id="SettingsV2Assets_Square44x44Logo200" />            
-			<?foreach File in $(var.SettingsV2AssetsModulesFiles)?>
-			    <ComponentRef Id="SettingsV2AssetsModules_$(var.File)" />
-			<?endforeach?>
-			<?foreach File in $(var.SettingsV2OOBEAssetsFluentIconsFiles)?>
-			    <ComponentRef Id="SettingsV2OOBEAssetsFluentIcons_$(var.File)" />
-=======
     <DirectoryRef Id="DesktopFolder">
       <Component Id="DesktopShortcut" >
         <Condition>INSTALLDESKTOPSHORTCUT</Condition>
@@ -1366,9 +1028,9 @@
       <?endforeach?>
 			<?foreach File in $(var.PowerRenameMicrosoftUIXamlAssetsInstallFiles)?>
 			    <ComponentRef Id="PowerRenameMicrosoftUIXamlAssets_$(var.File)" />
->>>>>>> 2159e272
 			<?endforeach?>
       <ComponentRef Id="Module_PowerRename_Assets" />
+      <ComponentRef Id="PowerRename_PowerRenameSparsePackageAssets" />
       <?foreach File in $(var.ImageResizerFiles)?>
       <ComponentRef Id="Module_ImageResizer_$(var.File)" />
       <?endforeach?>
