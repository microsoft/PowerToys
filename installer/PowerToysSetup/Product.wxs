<?xml version="1.0" encoding="UTF-8"?>
<Wix xmlns="http://schemas.microsoft.com/wix/2006/wi"
     xmlns:util="http://schemas.microsoft.com/wix/UtilExtension" >

  <!-- Names of folders and projects -->
  <?define FancyZonesProjectName="FancyZones"?>
  <?define ImageResizerProjectName="ImageResizer"?>
  <?define KeyboardManagerProjectName="KeyboardManager"?>
  <?define PowerRenameProjectName="PowerRename"?>
  <?define ShortcutGuideProjectName="ShortcutGuide"?>
  <?define ColorPickerProjectName="ColorPicker"?>
  <?define EspressoProjectName="Espresso"?>

  <?define RepoDir="$(var.ProjectDir)..\..\" ?>
  <?define BinX64Dir="$(var.RepoDir)x64\$(var.Configuration)\" ?>

	<Product Id="*"
       Name="PowerToys (Preview)"
       Language="1033"
       Version="$(var.Version)"
       Manufacturer="Microsoft Corporation"
       UpgradeCode="42B84BF7-5FBF-473B-9C8B-049DC16F7708">

    <Package InstallerVersion="200" Compressed="yes" InstallScope="perMachine" InstallPrivileges="elevated" Platform="x64" />

    <MajorUpgrade DowngradeErrorMessage="A later version of [ProductName] is already installed." />

    <Upgrade Id="42B84BF7-5FBF-473B-9C8B-049DC16F7708">
      <UpgradeVersion
         Minimum="0.0.0" Maximum="$(var.Version)"
         Property="PREVIOUSVERSIONSINSTALLED"
         IncludeMinimum="yes" IncludeMaximum="no" />
    </Upgrade>

    <MediaTemplate EmbedCab="yes" />

    <Property Id="WINDOWSBUILDNUMBER" Secure="yes">
      <RegistrySearch Id="BuildNumberSearch" Root="HKLM" Key="SOFTWARE\Microsoft\Windows NT\CurrentVersion" Name="CurrentBuildNumber" Type="raw" />
    </Property>
    <Condition Message="This application is only supported on Windows 10 version 1903 (build 18362) or higher.">
      <![CDATA[(WINDOWSBUILDNUMBER >= 18362)]]>
    </Condition>

    <Icon Id="powertoys.exe" SourceFile="$(var.BinX64Dir)svgs\icon.ico"/>
    <Property Id="ARPPRODUCTICON" Value="powertoys.exe" />
    <Feature Id="CoreFeature" Title="PowerToys" AllowAdvertise="no" Absent="disallow" TypicalDefault="install"
             Description="Contains the Shortcut Guide and Fancy Zones features.">
      <ComponentGroupRef Id="CoreComponents" />
      <ComponentGroupRef Id="ResourcesComponents" />
      <ComponentGroupRef Id="LauncherComponents" />
      <ComponentGroupRef Id="ToolComponents" />
    </Feature>
    <SetProperty Id="ARPINSTALLLOCATION" Value="[INSTALLFOLDER]" After="CostFinalize" />

    <Property Id="WIXUI_INSTALLDIR" Value="INSTALLFOLDER" />
    <UI>
      <UIRef Id="WixUI_PTInstallDir"/>
      <Publish Dialog="ExitDialog"
            Control="Finish"
            Event="EndDialog"
            Value="Return">NOT Installed</Publish>
      <Publish Dialog="MaintenanceTypeDlg" Control="RemoveButton" Property="_REMOVE_ALL" Value="Yes">1</Publish>
      <Publish Dialog="UserExit" Control="Finish" Event="DoAction" Value="TelemetryLogInstallCancel">NOT Installed</Publish>
      <Publish Dialog="FatalError" Control="Finish" Event="DoAction" Value="TelemetryLogInstallFail">NOT Installed</Publish>
      <Publish Dialog="UserExit" Control="Finish" Event="DoAction" Value="TelemetryLogUninstallCancel">Installed AND _REMOVE_ALL="Yes"</Publish>
      <Publish Dialog="FatalError" Control="Finish" Event="DoAction" Value="TelemetryLogUninstallFail">Installed AND _REMOVE_ALL="Yes"</Publish>
      <Publish Dialog="UserExit" Control="Finish" Event="DoAction" Value="TelemetryLogRepairCancel">Installed AND NOT (_REMOVE_ALL="Yes")</Publish>
      <Publish Dialog="FatalError" Control="Finish" Event="DoAction" Value="TelemetryLogRepairFail">Installed AND NOT (_REMOVE_ALL="Yes")</Publish>
    </UI>
    <WixVariable Id="WixUIBannerBmp" Value="$(var.ProjectDir)\Images\banner.png" />
    <WixVariable Id="WixUIDialogBmp" Value="$(var.ProjectDir)\Images\dialog.png" />
    <WixVariable Id="WixUILicenseRtf" Value="$(var.RepoDir)\installer\License.rtf" />
    <Property Id="INSTALLSTARTMENUSHORTCUT" Value="1"/>
    <Property Id="CREATESCHEDULEDTASK" Value="1"/>
    <Property Id="WixShellExecTarget" Value="[#action_runner.exe]" />

    <Property Id ="EXISTINGPOWERRENAMEEXTPATH">
      <RegistrySearch Id="ExistingExtPath" Root="HKCR" Key="CLSID\{0440049F-D1DC-4E46-B27B-98393D79486B}\InprocServer32" Type="raw"/>
    </Property>
    <Property Id ="EXISTINGIMAGERESIZERPATH">
      <RegistrySearch Id="ExistingImageResizerPath" Root="HKCR" Key="CLSID\{51B4D7E5-7568-4234-B4BB-47FB3C016A69}\InprocServer32" Type="raw"/>
    </Property>

    <InstallUISequence>
      <Custom Action="DetectPrevInstallPath" After="CostFinalize" />
    </InstallUISequence>
    <InstallExecuteSequence>
      <Custom Action="SetRegisterPowerToysSchTaskParam" Before="RegisterPowerToysSchTask" />
      <Custom Action="RegisterPowerToysSchTask" After="InstallFiles">
        NOT Installed and CREATESCHEDULEDTASK = 1
      </Custom>
      <Custom Action="WixCloseApplications" Before="RemoveFiles" />
      <Custom Action="RemovePowerToysSchTasks" After="RemoveFiles" />
      <Custom Action="TelemetryLogInstallSuccess" After="InstallFinalize">
        NOT Installed
      </Custom>
      <Custom Action="TelemetryLogUninstallSuccess" After="InstallFinalize">
        Installed and (NOT UPGRADINGPRODUCTCODE) AND (REMOVE="ALL")
      </Custom>

      <Custom Action="TerminateProcesses" Before="InstallValidate" />

    </InstallExecuteSequence>

    <CustomAction
      Id="TerminateProcesses"
      Return="ignore"
      Execute="immediate"
      BinaryKey="PTCustomActions"
      DllEntry="TerminateProcessesCA" />

    <CustomAction Id="SetRegisterPowerToysSchTaskParam"
                  Property="RegisterPowerToysSchTask"
                  Value="[#PowerToys.exe]" />

    <!-- Needs to Impersonate="no" and Execute="deferred" in order to run elevated. -->
    <CustomAction Id="RegisterPowerToysSchTask"
                  Return="ignore"
                  Impersonate="no"
                  Execute="deferred"
                  BinaryKey="PTCustomActions"
                  DllEntry="CreateScheduledTaskCA"
                   />

    <CustomAction Id="RemovePowerToysSchTasks"
                  Return="ignore"
                  Impersonate="no"
                  Execute="deferred"
                  BinaryKey="PTCustomActions"
                  DllEntry="RemoveScheduledTasksCA"
                   />

    <CustomAction Id="TelemetryLogInstallSuccess"
                  Return="ignore"
                  Impersonate="yes"
                  BinaryKey="PTCustomActions"
                  DllEntry="TelemetryLogInstallSuccessCA"
                   />

    <CustomAction Id="TelemetryLogInstallCancel"
                  Return="ignore"
                  Impersonate="yes"
                  BinaryKey="PTCustomActions"
                  DllEntry="TelemetryLogInstallCancelCA"
                   />

    <CustomAction Id="TelemetryLogInstallFail"
                  Return="ignore"
                  Impersonate="yes"
                  BinaryKey="PTCustomActions"
                  DllEntry="TelemetryLogInstallFailCA"
                   />

    <CustomAction Id="TelemetryLogUninstallSuccess"
                  Return="ignore"
                  Impersonate="yes"
                  BinaryKey="PTCustomActions"
                  DllEntry="TelemetryLogUninstallSuccessCA"
                   />

    <CustomAction Id="TelemetryLogUninstallCancel"
                  Return="ignore"
                  Impersonate="yes"
                  BinaryKey="PTCustomActions"
                  DllEntry="TelemetryLogUninstallCancelCA"
                   />

    <CustomAction Id="TelemetryLogUninstallFail"
                  Return="ignore"
                  Impersonate="yes"
                  BinaryKey="PTCustomActions"
                  DllEntry="TelemetryLogUninstallFailCA"
                   />

    <CustomAction Id="TelemetryLogRepairCancel"
                  Return="ignore"
                  Impersonate="yes"
                  BinaryKey="PTCustomActions"
                  DllEntry="TelemetryLogRepairCancelCA"
                   />

    <CustomAction Id="TelemetryLogRepairFail"
                  Return="ignore"
                  Impersonate="yes"
                  BinaryKey="PTCustomActions"
                  DllEntry="TelemetryLogRepairFailCA"
                   />

    <CustomAction Id="DetectPrevInstallPath"
                  Return="check"
                  Impersonate="yes"
                  BinaryKey="PTCustomActions"
                  DllEntry="DetectPrevInstallPathCA"
                  />

    <!-- Close 'PowerToys.exe' before uninstall-->
    <Property Id="MSIRESTARTMANAGERCONTROL" Value="Disable" />
    <util:CloseApplication CloseMessage="yes" Target="PowerToys.exe" ElevatedCloseMessage="yes" RebootPrompt="no" TerminateProcess="0" />
  </Product>

  <Fragment>
    <Binary Id="PTCustomActions" SourceFile="$(var.PowerToysSetupCustomActions.TargetPath)" />
  </Fragment>

  <Fragment>
    <Directory Id="TARGETDIR" Name="SourceDir">
      <Directory Id="ProgramFiles64Folder">
        <Directory Id="INSTALLFOLDER" Name="PowerToys">
          <Directory Id="SvgsInstallFolder" Name="svgs"/>
	      <Directory Id="ToolsFolder" Name="Tools"/>
          <Directory Id="ModulesInstallFolder" Name="modules">
            <Directory Id="ImageResizerInstallFolder" Name="$(var.ImageResizerProjectName)" />
            <Directory Id="PowerRenameInstallFolder" Name="$(var.PowerRenameProjectName)"/>
            <Directory Id="ShortcutGuideInstallFolder" Name="$(var.ShortcutGuideProjectName)"/>
            <Directory Id="FileExplorerPreviewInstallFolder" Name="FileExplorerPreview" />
            <Directory Id="FancyZonesInstallFolder" Name="$(var.FancyZonesProjectName)" />
            <Directory Id="EspressoInstallFolder" Name="$(var.EspressoProjectName)">
<<<<<<< HEAD
              <Directory Id="EspressoInstallFolderRuntimes" Name="Runtimes" />
=======
              <Directory Id="EspressoInstallFolderRuntimes" Name="Runtimes">
                <Directory Id="EspressoInstallFolderRuntimesWin" Name="Win">
                  <Directory Id="EspressoInstallFolderRuntimesWinLib" Name="Lib">
                    <Directory Id="EspressoInstallFolderNetcoreApp21" Name="netcoreapp2.1" />
                    <Directory Id="EspressoInstallFolderNetcoreApp30" Name="netcoreapp3.0" />
                    <Directory Id="EspressoInstallFolderNetStandard20" Name="netstandard2.0" />
                  </Directory>
                </Directory>
              </Directory>
>>>>>>> 2e6186b9
            </Directory>
            

            <!-- KBM -->
            <Directory Id="KeyboardManagerInstallFolder" Name="$(var.KeyboardManagerProjectName)">
              <Directory Id="KeyboardManagerEditorInstallFolder" Name="KeyboardManagerEditor" />
              <Directory Id="KeyboardManagerEngineInstallFolder" Name="KeyboardManagerEngine" />
            </Directory>

            <!-- Color Picker -->
            <Directory Id="ColorPickerInstallFolder" Name="$(var.ColorPickerProjectName)">
              <Directory Id="ColorPickerResourcesFolder" Name="Resources"/>
            </Directory>

            <!-- Launcher -->
            <Directory Id="LauncherInstallFolder" Name="launcher">
              <Directory Id="AssetsFolder" Name="Assets" />
              <Directory Id="LauncherImagesFolder" Name="Images" />
              <Directory Id="LauncherPropertiesFolder" Name="Properties" />

              <!-- Plugins -->
              <Directory Id="LauncherPluginsFolder" Name="Plugins">
                <Directory Id="CalculatorPluginFolder" Name="Calculator">
                  <Directory Id="CalculatorImagesFolder" Name="Images" />
                  <Directory Id="CalculatorLanguagesFolder" Name="Languages" />
                </Directory>
                <Directory Id="FolderPluginFolder" Name="Microsoft.Plugin.Folder">
                  <Directory Id="FolderPluginImagesFolder" Name="Images" />
                  <Directory Id="FolderPluginLanguagesFolder" Name="Languages" />
                </Directory>
                <Directory Id="ProgramPluginFolder" Name="Microsoft.Plugin.Program">
                  <Directory Id="ProgramImagesFolder" Name="Images" />
                  <Directory Id="ProgramLanguagesFolder" Name="Languages" />
                </Directory>
                <Directory Id="ShellPluginFolder" Name="Microsoft.Plugin.Shell">
                  <Directory Id="ShellImagesFolder" Name="Images" />
                  <Directory Id="ShellLanguagesFolder" Name="Languages" />
                </Directory>
                <Directory Id="IndexerPluginFolder" Name="Microsoft.Plugin.Indexer">
                  <Directory Id="IndexerImagesFolder" Name="Images" />
                  <Directory Id="IndexerLanguagesFolder" Name="Languages" />
                </Directory>
                <Directory Id="UriPluginFolder" Name="Microsoft.Plugin.Uri">
                  <Directory Id="UriImagesFolder" Name="Images" />
                  <Directory Id="UriLanguagesFolder" Name="Languages" />
                </Directory>
                <Directory Id="VSCodeWorkspacesPluginFolder" Name="VSCodeWorkspace">
                  <Directory Id="VSCodeWorkspaceImagesFolder" Name="Images" />
                  <Directory Id="VSCodeWorkspaceLanguagesFolder" Name="Languages" />
                </Directory>
                <Directory Id="WindowWalkerPluginFolder" Name="Microsoft.Plugin.WindowWalker">
                  <Directory Id="WindowWalkerImagesFolder" Name="Images" />
                  <Directory Id="WindowWalkerLanguagesFolder" Name="Languages" />
                </Directory>
                <Directory Id="RegistryPluginFolder" Name="Microsoft.PowerToys.Run.Plugin.Registry">
                  <Directory Id="RegistryImagesFolder" Name="Images" />
                  <Directory Id="RegistryLanguagesFolder" Name="Languages" />
                </Directory>
                <Directory Id="ServicePluginFolder" Name="Service">
                  <Directory Id="ServiceImagesFolder" Name="Images" />
                </Directory>
                <Directory Id="SystemPluginFolder" Name="System">
                  <Directory Id="SystemImagesFolder" Name="Images" />
                </Directory>
              </Directory>
            </Directory>
          </Directory>

          <!-- Settings -->
          <Directory Id="SettingsV2InstallFolder" Name="Settings">
            <Directory Id="SettingsV2ViewsInstallFolder" Name="Views"/>
            <Directory Id="SettingsV2StylesInstallFolder" Name="Styles"/>
            <Directory Id="SettingsV2PropertiesInstallFolder" Name="Properties"/>
            <Directory Id="SettingsV2AssetsInstallFolder" Name="Assets">
              <Directory Id="SettingsV2OOBEAssetsFluentIconsInstallFolder" Name="FluentIcons" />
              <Directory Id="SettingsV2AssetsModulesInstallFolder" Name="Modules" >
                <Directory Id="SettingsV2OOBEAssetsModulesInstallFolder" Name="OOBE" />
              </Directory>
            </Directory>
            <Directory Id="SettingsV2ControlsInstallFolder" Name="Controls"/>
            <Directory Id="SettingsV2XamlInstallFolder" Name="Microsoft.UI.Xaml">
              <Directory Id="SettingsV2XamlAssetsInstallFolder" Name="Assets" />
            </Directory>
          </Directory>
        </Directory>
      </Directory>
      <Directory Id="ProgramMenuFolder">
        <Directory Id="ApplicationProgramsFolder" Name="PowerToys (Preview)"/>
      </Directory>
      <Directory Id="DesktopFolder" Name="Desktop" />        
   </Directory>
  </Fragment>

  <Fragment>
    <DirectoryRef Id="INSTALLFOLDER" FileSource="$(var.BinX64Dir)">
      <Component Id="powertoys_toast_clsid" Win64="yes">
        <RegistryKey Root="HKCR" Key="Software\Classes\CLSID\{DD5CACDA-7C2E-4997-A62A-04A597B58F76}">
          <RegistryValue Type="string" Value="PowerToys Toast Notifications Background Activator" />
          <RegistryValue Type="string" Key="LocalServer32" Value="[INSTALLFOLDER]PowerToys.exe -ToastActivated" />
          <RegistryValue Type="string" Key="LocalServer32" Name="ThreadingModel" Value="Apartment" />
        </RegistryKey>
      </Component>
      <Component Id="powertoys_exe" Guid="A2C66D91-3485-4D00-B04D-91844E6B345B" Win64="yes">
        <File Id="PowerToys.exe" KeyPath="yes" Checksum="yes" />
        <RegistryKey Root="HKCR" Key="powertoys">
          <RegistryValue Type="string" Name="URL Protocol" Value=""/>
          <RegistryValue Type="string" Value="URL:PowerToys custom internal URI protocol"/>
          <RegistryKey Key="DefaultIcon">
            <RegistryValue Type="string" Value="PowerToys.exe" />
          </RegistryKey>
          <RegistryKey Key="shell\open\command">
            <RegistryValue Type="string" Value="&quot;[INSTALLFOLDER]PowerToys.exe&quot; &quot;%1&quot;" />
          </RegistryKey>
        </RegistryKey>
      </Component>
      <Component Id="BackgroundActivator_dll" Guid="23B25EE4-BCA2-45DF-BBCD-82FBDF01C5AB" Win64="yes">
        <File Id="BackgroundActivatorDLL.dll" KeyPath="yes" Checksum="yes" />
      </Component>
      <Component Id="action_runner_exe" Guid="626ABB17-16F0-4007-9A58-6998724A5E14" Win64="yes">
        <File Id="action_runner.exe" KeyPath="yes" Checksum="yes" />
      </Component>
      <Component Id="License_rtf" Guid="3E5AE43B-CFB4-449B-A346-94CAAFF3312E" Win64="yes">
        <File Source="$(var.RepoDir)\installer\License.rtf" Id="License.rtf" KeyPath="yes" />
      </Component>
      <Component Id="Notice_md" Guid="E2FE99F5-5DF7-44EA-8B1C-2BDF8CEC5E6D" Win64="yes">
        <File Source="$(var.RepoDir)\Notice.md" Id="Notice.md" KeyPath="yes" />
      </Component>
      <Component Id="powertoysinterop_dll" Guid="B7DD2DF4-C8F2-46FA-9571-D6EF1588ADF3" Win64="yes">
        <File Id="PowerToysInterop.dll" KeyPath="yes" Checksum="yes" />
      </Component>
      <Component Id="vcredist_dlls" Guid="CBE26CB0-3AD0-4336-A7D6-503046BADEBC" Win64="yes">
        <!-- VCRuntime -->
        <?foreach File in vcruntime140.dll;vcruntime140_1.dll;concrt140.dll;msvcp140.dll;msvcp140_1.dll;msvcp140_2.dll;msvcp140_codecvt_ids.dll;vccorlib140.dll?>
          <File Id="$(var.File)" Source="$(var.RepoDir)installer\VCRuntime\$(var.File)" />
        <?endforeach?>
      </Component>
    </DirectoryRef>

    <DirectoryRef Id="ApplicationProgramsFolder">
      <Component Id="PowerToysStartMenuShortcut" Guid="336AB4F9-078C-4DCA-B69F-3808A9FFD758">
        <Shortcut Id="ApplicationStartMenuShortcut"
          Name="PowerToys (Preview)"
          Description="PowerToys - Windows system utilities to maximize productivity"
          Icon="powertoys.exe"
          IconIndex="0"
          Target="[!PowerToys.exe]"
          WorkingDirectory="INSTALLFOLDER">
          <ShortcutProperty Key="System.AppUserModel.ID" Value="Microsoft.PowerToysWin32"/>
        </Shortcut>
        <RemoveFolder Id="CleanUpStartMenuShortCut" Directory="ApplicationProgramsFolder" On="uninstall"/>
        <!-- ApplicationStartMenuShortcut is implicitly installed in HKCU, so WIX won't allow changing this reg value to HKLM. -->
        <RegistryValue Root="HKCU" Key="Software\Microsoft\PowerToys" Name="installed" Type="integer" Value="1" KeyPath="yes"/>
      </Component>
    </DirectoryRef>
    
    <!-- Shortcut guide files -->
    <DirectoryRef Id="SvgsInstallFolder" FileSource="$(var.BinX64Dir)svgs\">
      <Component Id="PowerToysSvgs" Guid="7C4D4EED-9338-423D-992C-DCE02F3E2D35" Win64="yes">
        <File Source="$(var.BinX64Dir)svgs\0.svg" />
        <File Source="$(var.BinX64Dir)svgs\1.svg" />
        <File Source="$(var.BinX64Dir)svgs\2.svg" />
        <File Source="$(var.BinX64Dir)svgs\3.svg" />
        <File Source="$(var.BinX64Dir)svgs\4.svg" />
        <File Source="$(var.BinX64Dir)svgs\5.svg" />
        <File Source="$(var.BinX64Dir)svgs\6.svg" />
        <File Source="$(var.BinX64Dir)svgs\7.svg" />
        <File Source="$(var.BinX64Dir)svgs\8.svg" />
        <File Source="$(var.BinX64Dir)svgs\9.svg" />
        <File Source="$(var.BinX64Dir)svgs\no_active_window.svg" />
        <File Source="$(var.BinX64Dir)svgs\overlay.svg" />
        <File Source="$(var.BinX64Dir)svgs\overlay_portrait.svg" />
      </Component>
    </DirectoryRef>

    <!-- FancyZone -->
    <DirectoryRef Id="FancyZonesInstallFolder" FileSource="$(var.BinX64Dir)modules\">
      <Component Id="Module_FancyZones" Guid="C6B5272E-6ED4-4B80-B0E7-2FF0355D8CF4" Win64="yes">
        <File Source="$(var.BinX64Dir)modules\$(var.FancyZonesProjectName)\fancyzones.dll" KeyPath="yes" />
        <File Source="$(var.BinX64Dir)modules\$(var.FancyZonesProjectName)\FancyZonesEditor.dll" />
        <File Source="$(var.BinX64Dir)modules\$(var.FancyZonesProjectName)\FancyZonesEditor.runtimeconfig.json" />
        <File Source="$(var.BinX64Dir)modules\$(var.FancyZonesProjectName)\FancyZonesEditor.deps.json" />
        <File Source="$(var.BinX64Dir)modules\$(var.FancyZonesProjectName)\FancyZonesEditor.exe" />
        <File Source="$(var.BinX64Dir)modules\$(var.FancyZonesProjectName)\ControlzEx.dll" />
        <File Source="$(var.BinX64Dir)modules\$(var.FancyZonesProjectName)\Microsoft.Xaml.Behaviors.dll" />
        <File Source="$(var.BinX64Dir)modules\$(var.FancyZonesProjectName)\ModernWpf.dll" />
        <File Source="$(var.BinX64Dir)modules\$(var.FancyZonesProjectName)\ModernWpf.Controls.dll" />
        <File Source="$(var.BinX64Dir)modules\$(var.FancyZonesProjectName)\System.Text.Json.dll" />
        <File Id="FancyZones_ManagedCommon" Source="$(var.BinX64Dir)modules\$(var.FancyZonesProjectName)\ManagedCommon.dll" />
        <File Id="FancyZones_Microsoft.PowerToys.Common.UI" Source="$(var.BinX64Dir)modules\$(var.FancyZonesProjectName)\Microsoft.PowerToys.Common.UI.dll" />
        <File Id="FancyZones_Telemetry.dll" Source="$(var.BinX64Dir)modules\$(var.FancyZonesProjectName)\ManagedTelemetry.dll" />
        <File Id="FancyZone_System.IO.Abstractions.dll" Source="$(var.BinX64Dir)modules\$(var.FancyZonesProjectName)\System.IO.Abstractions.dll" />
        <File Id="FancyZones_System.Runtime.CompilerServices.Unsafe.dll" Source="$(var.BinX64Dir)modules\$(var.FancyZonesProjectName)\System.Runtime.CompilerServices.Unsafe.dll" />
        <File Id="FancyZones_System.Text.Encodings.Web.dll" Source="$(var.BinX64Dir)modules\$(var.FancyZonesProjectName)\System.Text.Encodings.Web.dll" />
      </Component>
    </DirectoryRef>

    <DirectoryRef Id="ToolsFolder">
      <Component Id="BugReportTool_exe" Guid="0F8E3E9F-2E86-4660-A3BF-AE4DD431B93C" Win64="yes">
        <File Source="$(var.BinX64Dir)BugReportTool\BugReportTool.exe" Id="BugReportTool.exe" KeyPath="yes" Checksum="yes" />
      </Component>
    </DirectoryRef>

    <DirectoryRef Id="ModulesInstallFolder" FileSource="$(var.BinX64Dir)modules\">

      <Component Id="Module_PowerPreview_PerUserRegistry" Guid="CD90ADC0-7CD5-4A62-B0AF-23545C1E6DD3" Win64="yes">
        <!-- Added a separate component for Per-User registry changes -->
        <!-- Registry Key for Class Registration of Svg Preview Handler -->
        <RegistryKey Root="HKCR" Key="CLSID\{ddee2b8a-6807-48a6-bb20-2338174ff779}">
          <RegistryValue Type="string" Value="Microsoft.PowerToys.PreviewHandler.Svg.SvgPreviewHandler" />
          <RegistryValue Type="string" Name="DisplayName" Value="Svg Preview Handler" />
          <RegistryValue Type="string" Name="AppID" Value="{CF142243-F059-45AF-8842-DBBE9783DB14}" />
          <RegistryValue Type="string" Key="Implemented Categories\{62C8FE65-4EBB-45e7-B440-6E39B2CDBF29}" Value=""/>
          <RegistryValue Type="string" Key="InprocServer32" Value="[FileExplorerPreviewInstallFolder]SvgPreviewHandler.comhost.dll" />
          <RegistryValue Type="string" Key="InprocServer32" Name="Assembly" Value="SvgPreviewHandler, Version=$(var.Version).0, Culture=neutral" />
          <RegistryValue Type="string" Key="InprocServer32" Name="Class" Value="Microsoft.PowerToys.PreviewHandler.Svg.SvgPreviewHandler" />
          <RegistryValue Type="string" Key="InprocServer32" Name="ThreadingModel" Value="Both" />
          <RegistryValue Type="string" Key="InprocServer32\$(var.Version).0" Name="Assembly" Value="SvgPreviewHandler, Version=$(var.Version).0, Culture=neutral" />
          <RegistryValue Type="string" Key="InprocServer32\$(var.Version).0" Name="Class" Value="Microsoft.PowerToys.PreviewHandler.Svg.SvgPreviewHandler" />
        </RegistryKey>
        <!-- Registry Key for Class Registration of Svg Thumbnail Provider -->
        <RegistryKey Root="HKCR" Key="CLSID\{36B27788-A8BB-4698-A756-DF9F11F64F84}">
            <RegistryValue Type="string" Value="Microsoft.PowerToys.ThumbnailHandler.Svg.SvgThumbnailProvider" />
            <RegistryValue Type="string" Name="DisplayName" Value="Svg Thumbnail Provider" />
            <RegistryValue Type="string" Name="AppID" Value="{CF142243-F059-45AF-8842-DBBE9783DB14}" />
            <RegistryValue Type="string" Key="Implemented Categories\{62C8FE65-4EBB-45e7-B440-6E39B2CDBF29}" Value=""/>
            <RegistryValue Type="string" Key="InprocServer32" Value="[FileExplorerPreviewInstallFolder]SvgThumbnailProvider.comhost.dll" />
            <RegistryValue Type="string" Key="InprocServer32" Name="Assembly" Value="SvgThumbnailProvider, Version=$(var.Version).0, Culture=neutral" />
            <RegistryValue Type="string" Key="InprocServer32" Name="Class" Value="Microsoft.PowerToys.ThumbnailHandler.Svg.SvgThumbnailProvider" />
            <RegistryValue Type="string" Key="InprocServer32" Name="ThreadingModel" Value="Both" />
            <RegistryValue Type="string" Key="InprocServer32\$(var.Version).0" Name="Assembly" Value="SvgThumbnailProvider, Version=$(var.Version).0, Culture=neutral" />
            <RegistryValue Type="string" Key="InprocServer32\$(var.Version).0" Name="Class" Value="Microsoft.PowerToys.ThumbnailHandler.Svg.SvgThumbnailProvider" />
        </RegistryKey>
        <!-- Registry Key for Class Registration of Markdown Preview Handler -->
        <RegistryKey Root="HKCR" Key="CLSID\{45769bcc-e8fd-42d0-947e-02beef77a1f5}">
          <RegistryValue Type="string" Value="Microsoft.PowerToys.PreviewHandler.Markdown.MarkdownPreviewHandler" />
          <RegistryValue Type="string" Name="DisplayName" Value="Markdown Preview Handler" />
          <RegistryValue Type="string" Name="AppID" Value="{CF142243-F059-45AF-8842-DBBE9783DB14}" />
          <RegistryValue Type="string" Key="Implemented Categories\{62C8FE65-4EBB-45e7-B440-6E39B2CDBF29}" Value="" />
          <RegistryValue Type="string" Key="InprocServer32" Value="[FileExplorerPreviewInstallFolder]MarkdownPreviewHandler.comhost.dll" />
          <RegistryValue Type="string" Key="InprocServer32" Name="Assembly" Value="MarkdownPreviewHandler, Version=$(var.Version).0, Culture=neutral" />
          <RegistryValue Type="string" Key="InprocServer32" Name="Class" Value="Microsoft.PowerToys.PreviewHandler.Markdown.MarkdownPreviewHandler" />
          <RegistryValue Type="string" Key="InprocServer32" Name="ThreadingModel" Value="Both" />
          <RegistryValue Type="string" Key="InprocServer32\$(var.Version).0" Name="Assembly" Value="MarkdownPreviewHandler, Version=$(var.Version).0, Culture=neutral" />
          <RegistryValue Type="string" Key="InprocServer32\$(var.Version).0" Name="Class" Value="Microsoft.PowerToys.PreviewHandler.Markdown.MarkdownPreviewHandler" />
        </RegistryKey>
        <!-- Registry Key for AppID registration -->
        <RegistryKey Root="HKCR" Key="AppID\{CF142243-F059-45AF-8842-DBBE9783DB14}">
          <RegistryValue Type="expandable" Name="DllSurrogate" Value="%SystemRoot%\system32\prevhost.exe" />
        </RegistryKey>
        <!-- Add Svg preview handler to preview handlers list -->
        <RegistryKey Root="HKLM" Key="Software\Microsoft\Windows\CurrentVersion\PreviewHandlers">
          <RegistryValue Type="string" Name="{ddee2b8a-6807-48a6-bb20-2338174ff779}" Value="Svg Preview Handler" />
        </RegistryKey>
        <!-- Add Markdown preview handler to preview handlers list -->
        <RegistryKey Root="HKLM" Key="Software\Microsoft\Windows\CurrentVersion\PreviewHandlers">
          <RegistryValue Type="string" Name="{45769bcc-e8fd-42d0-947e-02beef77a1f5}" Value="Markdown Preview Handler" />
        </RegistryKey>
        <!-- Add file type association for Svg Preview Handler -->
        <RegistryKey Root="HKCR" Key=".svg\shellex">
          <RegistryValue Type="string" Key="{8895b1c6-b41f-4c1c-a562-0d564250836f}" Value="{ddee2b8a-6807-48a6-bb20-2338174ff779}" />
        </RegistryKey>
        <!-- Add file type association for Svg Thumbnail Provider -->
        <RegistryKey Root="HKCR" Key=".svg\shellex">
            <RegistryValue Type="string" Key="{E357FCCD-A995-4576-B01F-234630154E96}" Value="{36B27788-A8BB-4698-A756-DF9F11F64F84}" />
        </RegistryKey>
        <!-- Add file type association for Markdown Preview Handler -->
        <RegistryKey Root="HKCR" Key=".md\shellex">
          <RegistryValue Type="string" Key="{8895b1c6-b41f-4c1c-a562-0d564250836f}" Value="{45769bcc-e8fd-42d0-947e-02beef77a1f5}" />
        </RegistryKey>
        <!-- Update Key to use IE11 for prevhost.exe -->
        <RegistryKey Root="HKLM" Key="Software\Microsoft\Internet Explorer\Main\FeatureControl\FEATURE_BROWSER_EMULATION">
          <RegistryValue Type="integer" Name="prevhost.exe" Value="11000" />
        </RegistryKey>
        <!-- Update Key to use IE11 for dllhost.exe -->
        <RegistryKey Root="HKLM" Key="Software\Microsoft\Internet Explorer\Main\FeatureControl\FEATURE_BROWSER_EMULATION">
            <RegistryValue Type="integer" Name="dllhost.exe" Value="11000" />
        </RegistryKey>
      </Component>
    </DirectoryRef>

    <!-- Image Resizer -->
    <DirectoryRef Id="ImageResizerInstallFolder" FileSource="$(var.BinX64Dir)modules\$(var.ImageResizerProjectName)">
      <Component Id="Module_ImageResizer" Guid="96E63289-759C-4A73-A56B-EE7429932F72" Win64="yes">
        <File Source="$(var.BinX64Dir)modules\$(var.ImageResizerProjectName)\ImageResizer.exe" />
        <File Source="$(var.BinX64Dir)modules\$(var.ImageResizerProjectName)\ImageResizerExt.dll" KeyPath="yes" />
        <File Source="$(var.BinX64Dir)modules\$(var.ImageResizerProjectName)\Newtonsoft.Json.dll" />
        <File Source="$(var.BinX64Dir)modules\$(var.ImageResizerProjectName)\ImageResizer.dll" />
        <File Source="$(var.BinX64Dir)modules\$(var.ImageResizerProjectName)\ImageResizer.deps.json" />
        <File Source="$(var.BinX64Dir)modules\$(var.ImageResizerProjectName)\ImageResizer.runtimeconfig.json" />
        <File Id="ImageResizer_ManagedCommon" Source="$(var.BinX64Dir)modules\$(var.ImageResizerProjectName)\ManagedCommon.dll" />
        <File Id="ImageResizer_ManagedTelemetry" Source="$(var.BinX64Dir)modules\$(var.ImageResizerProjectName)\ManagedTelemetry.dll" />
        <File Id="ImageResizer_Microsoft.PowerToys.Common.UI" Source="$(var.BinX64Dir)modules\$(var.ImageResizerProjectName)\Microsoft.PowerToys.Common.UI.dll" />
        <File Id="Module_ImageResizer_ControlzEX" Source="$(var.BinX64Dir)modules\$(var.ImageResizerProjectName)\ControlzEx.dll" />
        <File Id="Module_ImageResizer_ModernWpf_Controls" Source="$(var.BinX64Dir)modules\$(var.ImageResizerProjectName)\ModernWpf.Controls.dll" />
        <File Id="Module_ImageResizer_ModernWpf" Source="$(var.BinX64Dir)modules\$(var.ImageResizerProjectName)\ModernWpf.dll" />
        <File Id="Module_ImageResizer_System_Text_Json" Source="$(var.BinX64Dir)modules\$(var.ImageResizerProjectName)\System.Text.Json.dll" />
        <File Id="Module_ImageResizer_Microsoft_Xaml_Behaviors" Source="$(var.BinX64Dir)modules\$(var.ImageResizerProjectName)\Microsoft.Xaml.Behaviors.dll" />
        <File Id="ImageResizer_interop" Source="$(var.BinX64Dir)modules\$(var.ImageResizerProjectName)\PowerToysInterop.dll" />
        <File Id="ImageResizer_System.IO.Abstractions.dll" Source="$(var.BinX64Dir)modules\$(var.ImageResizerProjectName)\System.IO.Abstractions.dll" />

        <!-- VCRuntime -->
        <?foreach File in vcruntime140.dll;vcruntime140_1.dll;concrt140.dll;msvcp140.dll;msvcp140_1.dll;msvcp140_2.dll;msvcp140_codecvt_ids.dll;vccorlib140.dll?>
        <File Id="ImageResizer_$(var.File)" Source="$(var.RepoDir)installer\VCRuntime\$(var.File)" />
        <?endforeach?>
      </Component>
      <Component Id="Module_ImageResizer_Registry" Guid="8B593E2C-2D9B-4EBC-93F7-A2B69707DAC9" Win64="yes">
        <RegistryKey Root="HKCR" Key="CLSID\{51B4D7E5-7568-4234-B4BB-47FB3C016A69}\InprocServer32">
          <RegistryValue Value="[ImageResizerInstallFolder]ImageResizerExt.dll" Type="string" />
          <RegistryValue Name="ThreadingModel" Value="Apartment" Type="string" />
        </RegistryKey>

        <!-- Registry Key for the drag and drop handler -->
        <RegistryValue Root="HKCR"
                       Key="Directory\ShellEx\DragDropHandlers\ImageResizer"
                       Value="{51B4D7E5-7568-4234-B4BB-47FB3C016A69}"
                       Type="string" />
        <!-- Registry Keys for the context menu handler for each of the following image formats: bmp, dib, gif, jfif, jpe, jpeg, jpg, jxr, png, rle, tif, tiff, wdp  -->
        <RegistryValue Root="HKCR"
                       Key="SystemFileAssociations\.bmp\ShellEx\ContextMenuHandlers\ImageResizer"
                       Value="{51B4D7E5-7568-4234-B4BB-47FB3C016A69}"
                       Type="string" />
        <RegistryValue Root="HKCR"
                       Key="SystemFileAssociations\.dib\ShellEx\ContextMenuHandlers\ImageResizer"
                       Value="{51B4D7E5-7568-4234-B4BB-47FB3C016A69}"
                       Type="string" />
        <RegistryValue Root="HKCR"
                       Key="SystemFileAssociations\.gif\ShellEx\ContextMenuHandlers\ImageResizer"
                       Value="{51B4D7E5-7568-4234-B4BB-47FB3C016A69}"
                       Type="string" />
        <RegistryValue Root="HKCR"
                       Key="SystemFileAssociations\.jfif\ShellEx\ContextMenuHandlers\ImageResizer"
                       Value="{51B4D7E5-7568-4234-B4BB-47FB3C016A69}"
                       Type="string" />
        <RegistryValue Root="HKCR"
                       Key="SystemFileAssociations\.jpe\ShellEx\ContextMenuHandlers\ImageResizer"
                       Value="{51B4D7E5-7568-4234-B4BB-47FB3C016A69}"
                       Type="string" />
        <RegistryValue Root="HKCR"
                       Key="SystemFileAssociations\.jpeg\ShellEx\ContextMenuHandlers\ImageResizer"
                       Value="{51B4D7E5-7568-4234-B4BB-47FB3C016A69}"
                       Type="string" />
        <RegistryValue Root="HKCR"
                       Key="SystemFileAssociations\.jpg\ShellEx\ContextMenuHandlers\ImageResizer"
                       Value="{51B4D7E5-7568-4234-B4BB-47FB3C016A69}"
                       Type="string" />
        <RegistryValue Root="HKCR"
                       Key="SystemFileAssociations\.jxr\ShellEx\ContextMenuHandlers\ImageResizer"
                       Value="{51B4D7E5-7568-4234-B4BB-47FB3C016A69}"
                       Type="string" />
        <RegistryValue Root="HKCR"
                       Key="SystemFileAssociations\.png\ShellEx\ContextMenuHandlers\ImageResizer"
                       Value="{51B4D7E5-7568-4234-B4BB-47FB3C016A69}"
                       Type="string" />
        <RegistryValue Root="HKCR"
                       Key="SystemFileAssociations\.rle\ShellEx\ContextMenuHandlers\ImageResizer"
                       Value="{51B4D7E5-7568-4234-B4BB-47FB3C016A69}"
                       Type="string" />
        <RegistryValue Root="HKCR"
                       Key="SystemFileAssociations\.tif\ShellEx\ContextMenuHandlers\ImageResizer"
                       Value="{51B4D7E5-7568-4234-B4BB-47FB3C016A69}"
                       Type="string" />
        <RegistryValue Root="HKCR"
                       Key="SystemFileAssociations\.tiff\ShellEx\ContextMenuHandlers\ImageResizer"
                       Value="{51B4D7E5-7568-4234-B4BB-47FB3C016A69}"
                       Type="string" />
        <RegistryValue Root="HKCR"
                       Key="SystemFileAssociations\.wdp\ShellEx\ContextMenuHandlers\ImageResizer"
                       Value="{51B4D7E5-7568-4234-B4BB-47FB3C016A69}"
                       Type="string" />
      </Component>
    </DirectoryRef>

    <!-- PowerRename -->
    <DirectoryRef Id="PowerRenameInstallFolder" FileSource="$(var.BinX64Dir)modules\$(var.PowerRenameProjectName)">
      <Component Id="Module_PowerRename" Guid="E4401D08-27FE-4F96-BA17-0C61FD79E684" Win64="yes">
        <File Source="$(var.BinX64Dir)modules\$(var.PowerRenameProjectName)\PowerRenameExt.dll" KeyPath="yes" />
        <RegistryKey Root="HKCR" Key="CLSID\{0440049F-D1DC-4E46-B27B-98393D79486B}">
          <RegistryValue Type="string" Value="PowerRename Shell Extension" />
          <RegistryValue Type="string" Name="ContextMenuOptIn" Value="" />
          <RegistryValue Type="string" Key="InprocServer32" Value="[PowerRenameInstallFolder]PowerRenameExt.dll" />
          <RegistryValue Type="string" Key="InprocServer32" Name="ThreadingModel" Value="Apartment" />
        </RegistryKey>
        <RegistryKey Root="HKCR" Key="AllFileSystemObjects\ShellEx\ContextMenuHandlers\PowerRenameExt">
          <RegistryValue Type="string" Value="{0440049F-D1DC-4E46-B27B-98393D79486B}"/>
        </RegistryKey>
      </Component>
    </DirectoryRef>

    <!-- Shortcut guide -->
    <DirectoryRef Id="ShortcutGuideInstallFolder" FileSource="$(var.BinX64Dir)modules\$(var.ShortcutGuideProjectName)\">
      <Component Id="Module_ShortcutGuide" Guid="CBD0AC09-91D3-428E-B2B3-05745ADF3473" Win64="yes">
        <File Source="$(var.BinX64Dir)modules\$(var.ShortcutGuideProjectName)\$(var.ShortcutGuideProjectName).dll" KeyPath="yes" />
      </Component>
    </DirectoryRef>

    <!-- KBM -->
    <DirectoryRef Id="KeyboardManagerInstallFolder" FileSource="$(var.BinX64Dir)modules\$(var.KeyboardManagerProjectName)\">
      <Component Id="Module_KeyboardManager" Guid="9279BD82-786F-4F0B-8E49-DB484EE34C9B" Win64="yes">
        <File Source="$(var.BinX64Dir)modules\$(var.KeyboardManagerProjectName)\KeyboardManager.dll" />
      </Component>
    </DirectoryRef>

    <!-- KBM Editor -->
    <DirectoryRef Id="KeyboardManagerEditorInstallFolder" FileSource="$(var.BinX64Dir)modules\$(var.KeyboardManagerProjectName)\KeyboardManagerEditor">
      <Component Id="Module_KeyboardManager_Editor" Guid="1240F1B8-17FE-4D68-B9AF-91882B0B1933" Win64="yes">
        <File Source="$(var.BinX64Dir)modules\$(var.KeyboardManagerProjectName)\KeyboardManagerEditor\PowerToys.KeyboardManagerEditor.exe" />
      </Component>
    </DirectoryRef>

    <!-- KBM Engine -->
    <DirectoryRef Id="KeyboardManagerEngineInstallFolder" FileSource="$(var.BinX64Dir)modules\$(var.KeyboardManagerProjectName)\KeyboardManagerEngine">
      <Component Id="Module_KeyboardManager_Engine" Guid="14DBAA38-B98D-431F-9439-8EDE1C0670DB" Win64="yes">
        <File Source="$(var.BinX64Dir)modules\$(var.KeyboardManagerProjectName)\KeyboardManagerEngine\PowerToys.KeyboardManagerEngine.exe" />
      </Component>
    </DirectoryRef>

    <!-- Color Picker -->
    <DirectoryRef Id="ColorPickerInstallFolder" FileSource="$(var.BinX64Dir)modules\$(var.ColorPickerProjectName)">
      <Component Id="Module_ColorPicker" Guid="8A52A69E-37B2-4BEA-9D73-77763066052F" Win64="yes">
        <?foreach File in ColorPicker.dll;System.IO.Abstractions.dll;ColorPickerUI.exe;ColorPickerUI.dll;ColorPickerUI.deps.json;ColorPickerUI.runtimeconfig.json;Microsoft.PowerToys.Settings.UI.Lib.dll;PowerToysInterop.dll;System.Text.Json.dll;ManagedTelemetry.dll;ManagedCommon.dll;ControlzEx.dll;Microsoft.Xaml.Behaviors.dll;ModernWpf.Controls.dll;ModernWpf.dll;System.ComponentModel.Composition.dll;Microsoft.PowerToys.Common.UI.dll;System.Runtime.CompilerServices.Unsafe.dll;System.Text.Encodings.Web.dll?>
        <File Id="ColorPickerFile_$(var.File)" Source="$(var.BinX64Dir)modules\$(var.ColorPickerProjectName)\$(var.File)" />
        <?endforeach?>
      </Component>
    </DirectoryRef>

    <!-- Color Picker Resources -->
    <DirectoryRef Id="ColorPickerResourcesFolder" FileSource="$(var.BinX64Dir)modules\$(var.ColorPickerProjectName)\Resources">
      <Component Id="Module_ColorPicker_Resources" Guid="7544BD0F-1DB6-4C53-89D3-ADAD472FDCC1">
        <?foreach File in colorPicker.cur;icon.ico?>
        <File Id="ColorPickerFile_$(var.File)" Source="$(var.BinX64Dir)modules\$(var.ColorPickerProjectName)\Resources\$(var.File)" />
        <?endforeach?>
      </Component>
    </DirectoryRef>
    
    <!-- Espresso -->
    <DirectoryRef Id="EspressoInstallFolder" FileSource="$(var.BinX64Dir)modules\$(var.EspressoProjectName)">
      <Component Id="Module_Espresso" Guid="F26F5780-5B38-43B2-BC21-8406ED6E2071" Win64="yes">
        <?foreach File in EspressoModuleInterface.dll;ManagedCommon.dll;ManagedTelemetry.dll;Microsoft.PowerToys.Settings.UI.Lib.dll;Microsoft.Win32.Registry.dll;Microsoft.Win32.SystemEvents.dll;NLog.config;NLog.dll;PowerToys.Espresso.deps.json;PowerToys.Espresso.dll;PowerToys.Espresso.exe;PowerToys.Espresso.runtimeconfig.json;PowerToysInterop.dll;System.CommandLine.dll;System.Configuration.ConfigurationManager.dll;System.Drawing.Common.dll;System.IO.Abstractions.dll;System.Reactive.dll;System.Runtime.Caching.dll;System.Runtime.CompilerServices.Unsafe.dll;System.Security.AccessControl.dll;System.Security.Cryptography.ProtectedData.dll;System.Security.Permissions.dll;System.Security.Principal.Windows.dll;System.Text.Encodings.Web.dll;System.Text.Json.dll;System.Windows.Extensions.dll?>
        <File Id="EspressoFile_$(var.File)" Source="$(var.BinX64Dir)modules\$(var.EspressoProjectName)\$(var.File)" />
        <?endforeach?>
      </Component>
    </DirectoryRef>
    
<<<<<<< HEAD
    <!--<DirectoryRef Id="EspressoInstallFolderRuntimes" FileSource="$(var.BinX64Dir)modules\$(var.EspressoProjectName)\runtimes\win\lib\netstandard2.0">
      <Component Id="Module_Espresso" Guid="F26F5780-5B38-43B2-BC21-8406ED6E2071" Win64="yes">

        <File Id="EspressoFile_$(var.File)" Source="$(var.BinX64Dir)modules\$(var.EspressoProjectName)\$(var.File)" />
        <?endforeach?>
      </Component>
    </DirectoryRef>-->
=======
    <DirectoryRef Id="EspressoInstallFolderNetStandard20" FileSource="$(var.BinX64Dir)modules\$(var.EspressoProjectName)\runtimes\win\lib\netstandard2.0">
      <Component Id="Module_Espresso_runtime_netstandard20" Guid="414A31AB-91A8-4F17-9B4B-DB7B93A2BB23">
        <File Id="EspressoFile_runtime_Microsoft.Win32.Registry.dll" Source="$(var.BinX64Dir)modules\$(var.EspressoProjectName)\runtimes\win\lib\netstandard2.0\Microsoft.Win32.Registry.dll" />
        <File Id="EspressoFile_runtime_System.Runtime.Caching.dll" Source="$(var.BinX64Dir)modules\$(var.EspressoProjectName)\runtimes\win\lib\netstandard2.0\System.Runtime.Caching.dll" />
        <File Id="EspressoFile_runtime_System.Security.AccessControl.dll" Source="$(var.BinX64Dir)modules\$(var.EspressoProjectName)\runtimes\win\lib\netstandard2.0\System.Security.AccessControl.dll" />
        <File Id="EspressoFile_runtime_System.Security.Cryptography.ProtectedData.dll" Source="$(var.BinX64Dir)modules\$(var.EspressoProjectName)\runtimes\win\lib\netstandard2.0\System.Security.Cryptography.ProtectedData.dll" />
      </Component>
    </DirectoryRef>
>>>>>>> 2e6186b9

    <DirectoryRef Id="EspressoInstallFolderNetcoreApp30" FileSource="$(var.BinX64Dir)modules\$(var.EspressoProjectName)\runtimes\win\lib\netcoreapp3.0">
      <Component Id="Module_Espresso_runtime_netcoreapp30" Guid="1EBB21FE-083A-4AE6-9208-7DC72A421860">
        <File Id="EspressoFile_runtime_Microsoft.Win32.SystemEvents.dll" Source="$(var.BinX64Dir)modules\$(var.EspressoProjectName)\runtimes\win\lib\netcoreapp3.0\Microsoft.Win32.SystemEvents.dll" />
        <File Id="EspressoFile_runtime_System.Drawing.Common.dll" Source="$(var.BinX64Dir)modules\$(var.EspressoProjectName)\runtimes\win\lib\netcoreapp3.0\System.Drawing.Common.dll" />
        <File Id="EspressoFile_runtime_System.Windows.Extensions.dll" Source="$(var.BinX64Dir)modules\$(var.EspressoProjectName)\runtimes\win\lib\netcoreapp3.0\System.Windows.Extensions.dll" />
      </Component>
    </DirectoryRef>

    <DirectoryRef Id="EspressoInstallFolderNetcoreApp21" FileSource="$(var.BinX64Dir)modules\$(var.EspressoProjectName)\runtimes\win\lib\netcoreapp2.1">
      <Component Id="Module_Espresso_runtime_netcoreapp21" Guid="52ED2831-6F3F-47D3-AA1A-88C697BE9D0F">
        <File Id="EspressoFile_runtime_System.Security.Principal.Windows.dll" Source="$(var.BinX64Dir)modules\$(var.EspressoProjectName)\runtimes\win\lib\netcoreapp2.1\System.Security.Principal.Windows.dll" />
      </Component>
    </DirectoryRef>
    
    <DirectoryRef Id="FileExplorerPreviewInstallFolder" FileSource="$(var.RepoDir)\modules\FileExplorerPreview\">
      <Component Id="Module_PowerPreview" Guid="FF1700D5-1B07-4E07-9A62-4D206645EEA9" Win64="yes">
        <!-- Component to include PowerPreview Module Source dll's -->
        <!-- File to include PowerPreview Module native dll -->
        <File Source="$(var.BinX64Dir)modules\FileExplorerPreview\powerpreview.dll" KeyPath="yes" />
        <!-- File to include common library used by preview handlers -->
        <File Source="$(var.BinX64Dir)modules\FileExplorerPreview\PreviewHandlerCommon.dll" />
        <File Source="$(var.BinX64Dir)modules\FileExplorerPreview\PreviewHandlerCommon.deps.json" />
        <File Source="$(var.BinX64Dir)modules\FileExplorerPreview\ManagedTelemetry.dll" />
        <!-- File to include dll for Svg Preview Handler -->
        <File Source="$(var.BinX64Dir)modules\FileExplorerPreview\SvgPreviewHandler.dll" />
        <File Source="$(var.BinX64Dir)modules\FileExplorerPreview\SvgPreviewHandler.comhost.dll" />
        <File Source="$(var.BinX64Dir)modules\FileExplorerPreview\SvgPreviewHandler.runtimeconfig.json" />
        <File Source="$(var.BinX64Dir)modules\FileExplorerPreview\SvgPreviewHandler.deps.json" />
        <!-- File to include dll for Svg Preview Handler -->
        <File Source="$(var.BinX64Dir)modules\FileExplorerPreview\SvgThumbnailProvider.dll" />
        <File Source="$(var.BinX64Dir)modules\FileExplorerPreview\SvgThumbnailProvider.comhost.dll" />
        <File Source="$(var.BinX64Dir)modules\FileExplorerPreview\SvgThumbnailProvider.runtimeconfig.json" />
        <File Source="$(var.BinX64Dir)modules\FileExplorerPreview\SvgThumbnailProvider.deps.json" />
        <!-- Files to include dll's for Markdown Preview Handler and it's dependencies -->
        <File Source="$(var.BinX64Dir)modules\FileExplorerPreview\MarkdownPreviewHandler.dll" />
        <File Source="$(var.BinX64Dir)modules\FileExplorerPreview\MarkdownPreviewHandler.comhost.dll" />
        <File Source="$(var.BinX64Dir)modules\FileExplorerPreview\MarkdownPreviewHandler.runtimeconfig.json" />
        <File Source="$(var.BinX64Dir)modules\FileExplorerPreview\MarkdownPreviewHandler.deps.json" />
        <File Source="$(var.BinX64Dir)modules\FileExplorerPreview\Markdig.Signed.dll" />
        <File Source="$(var.BinX64Dir)modules\FileExplorerPreview\HtmlAgilityPack.dll" />
        <File Id="FileExplorerPreview_System.IO.Abstractions.dll" Source="$(var.BinX64Dir)modules\FileExplorerPreview\System.IO.Abstractions.dll" />
      </Component>
    </DirectoryRef>

    <!-- SettingsV2 components -->
    <DirectoryRef Id="SettingsV2InstallFolder" FileSource="$(var.BinX64Dir)Settings\">
      <Component Id="SettingsV2" Guid="4B108DC0-4B2C-4AC4-AAA9-1B2DC8399F7C" Win64="yes">
        <!-- exe -->
        <File Source="$(var.BinX64Dir)Settings\PowerToys.Settings.exe"/>
        <File Source="$(var.BinX64Dir)Settings\Microsoft.PowerToys.Settings.UI.exe"/>
        <!-- dll -->
        <?foreach File in concrt140_app.dll;Microsoft.Bcl.AsyncInterfaces.dll;System.IO.Abstractions.dll;Microsoft.PowerToys.Settings.UI.Lib.dll;PowerToys.Settings.dll;Microsoft.Toolkit.dll;Microsoft.Toolkit.Uwp.dll;Microsoft.Toolkit.Uwp.UI.dll;Microsoft.Toolkit.Win32.UI.XamlHost.dll;Microsoft.Toolkit.Win32.UI.XamlHost.Managed.dll;Microsoft.Toolkit.Wpf.UI.Controls.dll;Microsoft.Toolkit.Wpf.UI.XamlHost.dll;Microsoft.UI.Xaml.dll;Microsoft.Xaml.Interactions.dll;Microsoft.Xaml.Interactivity.dll;msvcp140_1_app.dll;msvcp140_2_app.dll;msvcp140_app.dll;Newtonsoft.Json.dll;PowerToysInterop.dll;System.Runtime.CompilerServices.Unsafe.dll;System.Text.Encodings.Web.dll;System.Text.Json.dll;vcamp140_app.dll;vccorlib140_app.dll;vcomp140_app.dll;vcruntime140_1_app.dll;vcruntime140_app.dll;ManagedTelemetry.dll;ManagedCommon.dll;ColorCode.Core.dll;ColorCode.UWP.dll;Microsoft.Graphics.Canvas.winmd;Microsoft.Toolkit.Parsers.dll;Microsoft.Toolkit.Uwp.UI.Animations.dll;Microsoft.Toolkit.Uwp.UI.Controls.dll?>
          <File Id="SettingsV2_$(var.File)" Source="$(var.BinX64Dir)Settings\$(var.File)" />
        <?endforeach?>
        <!-- json -->
        <File Source="$(var.BinX64Dir)Settings\PowerToys.Settings.deps.json"/>
        <File Source="$(var.BinX64Dir)Settings\PowerToys.Settings.runtimeconfig.json"/>
        <!-- png -->
        <File Id="SettingsV2_NoiseAsset_256x256_PNG.png" Source="$(var.BinX64Dir)Settings\NoiseAsset_256x256_PNG.png"/>
        <!-- pri -->
        <?foreach File in Microsoft.Toolkit.Uwp.pri;Microsoft.Toolkit.Uwp.UI.pri;Microsoft.Toolkit.Win32.UI.XamlHost.pri;Microsoft.UI.Xaml.pri;Microsoft.Xaml.Interactions.pri;Microsoft.Xaml.Interactivity.pri;resources.pri?>
          <File Id="SettingsV2_$(var.File)" Source="$(var.BinX64Dir)Settings\$(var.File)" />
        <?endforeach?>
        <!-- winmd -->
        <File Id="SettingsV2_Microsoft.Toolkit.Win32.UI.XamlHost.winmd" Source="$(var.BinX64Dir)Settings\Microsoft.Toolkit.Win32.UI.XamlHost.winmd"/>
        <File Id="SettingsV2_Microsoft.UI.Xaml.winmd" Source="$(var.BinX64Dir)Settings\Microsoft.UI.Xaml.winmd"/>
        <!-- xbf -->
        <File Id="SettingsV2_App.xbf" Source="$(var.BinX64Dir)Settings\App.xbf"/>
        <!-- xml -->
        <File Id="SettingsV2_Microsoft.PowerToys.Settings.UI.xr.xml" Source="$(var.BinX64Dir)Settings\Microsoft.PowerToys.Settings.UI.xr.xml"/>
        <File Id="SettingsV2_Microsoft.Toolkit.Win32.UI.XamlHost.xml" Source="$(var.BinX64Dir)Settings\Microsoft.Toolkit.Win32.UI.XamlHost.xml"/>
        <!-- VCRuntime -->
        <?foreach File in vcruntime140.dll;vcruntime140_1.dll;concrt140.dll;msvcp140.dll;msvcp140_1.dll;msvcp140_2.dll;msvcp140_codecvt_ids.dll;vccorlib140.dll?>
          <File Id="SettingsV2_$(var.File)" Source="$(var.RepoDir)installer\VCRuntime\$(var.File)" />
        <?endforeach?>
      </Component>
    </DirectoryRef>
    <DirectoryRef Id="SettingsV2AssetsInstallFolder" FileSource="$(var.BinX64Dir)Settings\Assets">
      <Component Id="SettingsV2Assets" Guid="705B863B-D813-49B9-BAA1-210DA913F765" Win64="yes">
        <?foreach File in Logo.scale-200.png;SplashScreen.png;StoreLogo.scale-100.png?>
          <File Source="$(var.BinX64Dir)Settings\Assets\$(var.File)" />
        <?endforeach?>
        <File Id="SettingsV2_StoreLogo" Source="$(var.BinX64Dir)Settings\Assets\StoreLogo.png" />
        <File Id="Square150x150Logo" Source="$(var.BinX64Dir)Settings\Assets\Square150x150Logo.scale-200.png" />
        <File Id="Square44x44Logo_targetsize_24_altform_unplated" Source="$(var.BinX64Dir)Settings\Assets\Square44x44Logo.targetsize-24_altform-unplated.png" />
        <File Id="Wide310x150Logo" Source="$(var.BinX64Dir)Settings\Assets\Wide310x150Logo.scale-200.png" />
        <File Id="Square44x44Logo" Source="$(var.BinX64Dir)Settings\Assets\Square44x44Logo.scale-200.png" />
      </Component>
    </DirectoryRef>
    <DirectoryRef Id="SettingsV2AssetsModulesInstallFolder" FileSource="$(var.BinX64Dir)Settings\Assets\Modules">
      <Component Id="SettingsV2AssetsModules" Guid="A0B961A9-77D0-4223-88A9-E3B41BD9C329" Win64="yes">
        <?foreach File in ColorPicker.png;FancyZones.png;ImageResizer.png;KBM.png;PowerLauncher.png;PowerPreview.png;PowerRename.png;PT.png;ShortcutGuide.png?>
          <File Source="$(var.BinX64Dir)Settings\Assets\Modules\$(var.File)" />
        <?endforeach?>
      </Component>
    </DirectoryRef>
    <DirectoryRef Id="SettingsV2OOBEAssetsModulesInstallFolder" FileSource="$(var.BinX64Dir)Settings\Assets\Modules\OOBE">
      <Component Id="SettingsV2OOBEAssetsModules" Guid="E2360A83-6694-4B33-B5F6-641A906359EE" Win64="yes">
        <?foreach File in ColorPicker.gif;FancyZones.gif;FileExplorer.png;ImageResizer.gif;KBM.gif;PowerRename.gif;Run.gif;OOBEShortcutGuide.png;VideoConferenceMute.png;OOBEPTHero.png?>
          <File Source="$(var.BinX64Dir)Settings\Assets\Modules\OOBE\$(var.File)" />
        <?endforeach?>
      </Component>
    </DirectoryRef>
    <DirectoryRef Id="SettingsV2OOBEAssetsFluentIconsInstallFolder" FileSource="$(var.BinX64Dir)Settings\Assets\FluentIcons">
      <Component Id="SettingsV2OOBEAssetsFluentIcons" Guid="6A380D5A-DA63-45B5-B68F-06D57CDD1B9C" Win64="yes">
        <?foreach File in ColorPicker.png;FancyZones.png;FileExplorerPreview.png;ImageResizer.png;KeyboardManager.png;PowerRename.png;PowerToys.png;PowerToysRun.png;ShortcutGuide.png;VideoConferenceMute.png ?>
          <File Source="$(var.BinX64Dir)Settings\Assets\FluentIcons\FluentIcons$(var.File)" />
        <?endforeach?>
      </Component>
    </DirectoryRef>
    <DirectoryRef Id="SettingsV2ControlsInstallFolder" FileSource="$(var.BinX64Dir)Settings\Controls">
      <Component Id="SettingsV2Controls" Guid="05C55C88-B59A-4450-A07C-EB7626E0781A" Win64="yes">
        <?foreach File in HotkeySettingsControl.xbf?>
          <File Id="SettingsV2_Controls_$(var.File)" Source="$(var.BinX64Dir)Settings\Controls\$(var.File)" />
        <?endforeach?>
      </Component>
    </DirectoryRef>
    <DirectoryRef Id="SettingsV2PropertiesInstallFolder" FileSource="$(var.BinX64Dir)Settings\Properties">
      <Component Id="SettingsV2Properties" Guid="8F910A41-B27B-4289-8FAC-9AB34F070CF6" Win64="yes">
        <?foreach File in Default.rd.xml?>
          <File Id="SettingsV2_Properties_$(var.File)" Source="$(var.BinX64Dir)Settings\Properties\$(var.File)" />
        <?endforeach?>
      </Component>
    </DirectoryRef>
    <DirectoryRef Id="SettingsV2StylesInstallFolder" FileSource="$(var.BinX64Dir)Settings\Styles">
      <Component Id="SettingsV2Styles" Guid="44B5C0E0-76DA-4604-BB86-FCD27A00EB71" Win64="yes">
        <?foreach File in Page.xbf;TextBlock.xbf;_Colors.xbf;_FontSizes.xbf;_Sizes.xbf;_Thickness.xbf;Button.xbf?>
          <File Id="SettingsV2_Styles_$(var.File)" Source="$(var.BinX64Dir)Settings\Styles\$(var.File)" />
        <?endforeach?>
      </Component>
    </DirectoryRef>
    <DirectoryRef Id="SettingsV2ViewsInstallFolder" FileSource="$(var.BinX64Dir)Settings\Views">
      <Component Id="SettingsV2Views" Guid="C140BFBA-6370-4F67-862C-5B42660385CD" Win64="yes">
        <?foreach File in FancyZonesPage.xbf;GeneralPage.xbf;ImageResizerPage.xbf;KeyboardManagerPage.xbf;PowerLauncherPage.xbf;PowerPreviewPage.xbf;PowerRenamePage.xbf;ShellPage.xbf;ShortcutGuidePage.xbf?>
          <File Id="SettingsV2_Views_$(var.File)" Source="$(var.BinX64Dir)Settings\Views\$(var.File)" />
        <?endforeach?>
      </Component>
    </DirectoryRef>
    <DirectoryRef Id="SettingsV2XamlAssetsInstallFolder" FileSource="$(var.BinX64Dir)Settings\Microsoft.UI.Xaml\Assets">
      <Component Id="SettingsV2XamlAssets" Guid="98A136DB-C1BD-42B1-9AB4-0E16F0ECE86A" Win64="yes">
        <?foreach File in NoiseAsset_256X256_PNG.png?>
          <File Id="SettingsV2_XamlAssets_$(var.File)" Source="$(var.BinX64Dir)Settings\Microsoft.UI.Xaml\Assets\$(var.File)" />
        <?endforeach?>
      </Component>
    </DirectoryRef>

    <DirectoryRef Id="DesktopFolder">
      <Component Id="DesktopShortcut" Guid="87321F2B-CC48-4326-881E-9C62CC260DC8">
        <Condition>INSTALLDESKTOPSHORTCUT</Condition>
        <!-- DesktopShortcutId is implicitly installed in HKCU, so WIX won't allow changing this reg value to HKLM. -->
        <RegistryValue Root="HKCU"
                        Key="Software\[Manufacturer]\[ProductName]"
                        Name="desktopshorcutinstalled"
                        Type="integer"
                        Value="1"
                        KeyPath="yes"/>
        <Shortcut Id="DesktopShortcutId"
                  Name="PowerToys (Preview)"
                  Description="PowerToys - Windows system utilities to maximize productivity"
                  Target="[!PowerToys.exe]"
                  WorkingDirectory="INSTALLFOLDER"
                  Icon="powertoys.exe"
                  Directory="DesktopFolder"/>
      </Component>
    </DirectoryRef>
  </Fragment>

  <Fragment>
    <ComponentGroup Id="CoreComponents" Directory="INSTALLFOLDER">
      <ComponentRef Id="powertoys_exe" />
      <ComponentRef Id="PowerToysStartMenuShortcut"/>
      <ComponentRef Id="BackgroundActivator_dll" />
      <ComponentRef Id="action_runner_exe" />
      <ComponentRef Id="powertoys_toast_clsid" />
      <ComponentRef Id="License_rtf" />
      <ComponentRef Id="Notice_md" />
      <ComponentRef Id="powertoysinterop_dll" />
      <ComponentRef Id="vcredist_dlls" />
      <ComponentRef Id="PowerToysSvgs" />
      <ComponentRef Id="Module_ShortcutGuide" />
      <ComponentRef Id="Module_FancyZones" />
      <ComponentRef Id="DesktopShortcut" />
      <ComponentRef Id="Module_PowerRename" />
      <ComponentRef Id="Module_ImageResizer" />
      <ComponentRef Id="Module_ImageResizer_Registry" />
      <ComponentRef Id="Module_PowerPreview" />
      <ComponentRef Id="Module_PowerPreview_PerUserRegistry" />
      <ComponentRef Id="Module_KeyboardManager" />
      <ComponentRef Id="Module_KeyboardManager_Editor" />
      <ComponentRef Id="Module_KeyboardManager_Engine" />
      <ComponentRef Id="Module_ColorPicker" />
      <ComponentRef Id="Module_ColorPicker_Resources"/>
      <ComponentRef Id="Module_Espresso"/>
<<<<<<< HEAD
=======
      <ComponentRef Id="Module_Espresso_runtime_netstandard20"/>
      <ComponentRef Id="Module_Espresso_runtime_netcoreapp30"/>
      <ComponentRef Id="Module_Espresso_runtime_netcoreapp21"/>
>>>>>>> 2e6186b9
      <ComponentRef Id="SettingsV2" />
      <ComponentRef Id="SettingsV2Assets" />
      <ComponentRef Id="SettingsV2AssetsModules" />
      <ComponentRef Id="SettingsV2OOBEAssetsFluentIcons" />
      <ComponentRef Id="SettingsV2OOBEAssetsModules" />
      <ComponentRef Id="SettingsV2Controls" />
      <ComponentRef Id="SettingsV2Properties" />
      <ComponentRef Id="SettingsV2Styles" />
      <ComponentRef Id="SettingsV2Views" />
      <ComponentRef Id="SettingsV2XamlAssets" />
    </ComponentGroup>
    <ComponentGroup Id="ToolComponents" Directory="ToolsFolder">
      <ComponentRef Id="BugReportTool_exe" />
    </ComponentGroup>
  </Fragment>

  <!-- Languages for localization on build farm -->
  <?define LocLanguageList = cs;de;es;fr;hu;it;ja;ko;nl;pl;pt-BR;pt-PT;ru;sv;tr;zh-Hans;zh-Hant?>

  <Fragment>
    <!-- Resource directories should be added only if the installer is built on the build farm -->
    <?ifdef env.IsPipeline?>
        <?foreach ParentDirectory in LauncherInstallFolder;FancyZonesInstallFolder;ImageResizerInstallFolder;ColorPickerInstallFolder;FileExplorerPreviewInstallFolder;CalculatorPluginFolder;FolderPluginFolder;ProgramPluginFolder;ShellPluginFolder;IndexerPluginFolder;UriPluginFolder;WindowWalkerPluginFolder;RegistryPluginFolder;VSCodeWorkspacesPluginFolder;ServicePluginFolder;SystemPluginFolder?>
            <DirectoryRef Id="$(var.ParentDirectory)">
                <!-- Resource file directories -->
                <?foreach Language in $(var.LocLanguageList)?>
                    <!--NB: Ids can't contain hyphens-->
                    <?if $(var.Language) = pt-BR?>
                    <?define IdSafeLanguage = pt_BR?>
                    <?elseif $(var.Language) = pt-PT?>
                    <?define IdSafeLanguage = pt_PT?>
                    <?elseif $(var.Language) = zh-Hans?>
                    <?define IdSafeLanguage = zh_Hans?>
                    <?elseif $(var.Language) = zh-Hant?>
                    <?define IdSafeLanguage = zh_Hant?>
                    <?else?>
                    <?define IdSafeLanguage = $(var.Language)?>
                    <?endif?>
                    <Directory Id="Resource$(var.IdSafeLanguage)$(var.ParentDirectory)" Name="$(var.Language)" />
                    <?undef IdSafeLanguage?>
                <?endforeach?>
            </DirectoryRef>
        <?endforeach?>
    <?endif?>
    <ComponentGroup Id="ResourcesComponents">
        <!-- Resource components should be added only if the installer is built on the build farm -->
        <?ifdef env.IsPipeline?>
            <!-- Components for adding resource files -->
            <?foreach Language in $(var.LocLanguageList)?>
                <!--NB: Ids can't contain hyphens-->
                <?if $(var.Language) = pt-BR?>
                    <?define IdSafeLanguage = pt_BR?>
                <?elseif $(var.Language) = pt-PT?>
                    <?define IdSafeLanguage = pt_PT?>
                <?elseif $(var.Language) = zh-Hans?>
                    <?define IdSafeLanguage = zh_Hans?>
                <?elseif $(var.Language) = zh-Hant?>
                    <?define IdSafeLanguage = zh_Hant?>
                <?else?>
                    <?define IdSafeLanguage = $(var.Language)?>
                <?endif?>
                <Component Id="Launcher_$(var.IdSafeLanguage)_Component" Directory="Resource$(var.IdSafeLanguage)LauncherInstallFolder">
                    <File Id="Launcher_$(var.IdSafeLanguage)_File" Source="$(var.BinX64Dir)modules\launcher\$(var.Language)\PowerLauncher.resources.dll" />
                </Component>
                <Component Id="FancyZonesEditor_$(var.IdSafeLanguage)_Component" Directory="Resource$(var.IdSafeLanguage)FancyZonesInstallFolder">
                    <File Id="FancyZonesEditor_$(var.IdSafeLanguage)_File" Source="$(var.BinX64Dir)modules\$(var.FancyZonesProjectName)\$(var.Language)\FancyZonesEditor.resources.dll" />
                </Component>
                <Component Id="ImageResizer_$(var.IdSafeLanguage)_Component" Directory="Resource$(var.IdSafeLanguage)ImageResizerInstallFolder">
                    <File Id="ImageResizer_$(var.IdSafeLanguage)_File" Source="$(var.BinX64Dir)modules\$(var.ImageResizerProjectName)\$(var.Language)\ImageResizer.resources.dll" />
                </Component>
                <Component Id="ColorPicker_$(var.IdSafeLanguage)_Component" Directory="Resource$(var.IdSafeLanguage)ColorPickerInstallFolder">
                    <File Id="ColorPicker_$(var.IdSafeLanguage)_File" Source="$(var.BinX64Dir)modules\$(var.ColorPickerProjectName)\$(var.Language)\ColorPickerUI.resources.dll" />
                </Component>
                <Component Id="MarkdownPreviewHandler_$(var.IdSafeLanguage)_Component" Directory="Resource$(var.IdSafeLanguage)FileExplorerPreviewInstallFolder">
                    <File Id="MarkdownPreviewHandler_$(var.IdSafeLanguage)_File" Source="$(var.BinX64Dir)modules\FileExplorerPreview\$(var.Language)\MarkdownPreviewHandler.resources.dll" />
                </Component>
                <Component Id="SVGPreviewHandler_$(var.IdSafeLanguage)_Component" Directory="Resource$(var.IdSafeLanguage)FileExplorerPreviewInstallFolder">
                    <File Id="SVGPreviewHandler_$(var.IdSafeLanguage)_File" Source="$(var.BinX64Dir)modules\FileExplorerPreview\$(var.Language)\SvgPreviewHandler.resources.dll" />
                </Component>
                <!-- PowerToys Run aka Launcher plugin resources -->
                <Component Id="Launcher_Calculator_$(var.IdSafeLanguage)_Component" Directory="Resource$(var.IdSafeLanguage)CalculatorPluginFolder">
                    <File Id="Launcher_Calculator_$(var.IdSafeLanguage)_File" Source="$(var.BinX64Dir)modules\launcher\Plugins\Calculator\$(var.Language)\Microsoft.PowerToys.Run.Plugin.Calculator.resources.dll" />
                </Component>
                <Component Id="Launcher_Folder_$(var.IdSafeLanguage)_Component" Directory="Resource$(var.IdSafeLanguage)FolderPluginFolder">
                    <File Id="Launcher_Folder_$(var.IdSafeLanguage)_File" Source="$(var.BinX64Dir)modules\launcher\Plugins\Microsoft.Plugin.Folder\$(var.Language)\Microsoft.Plugin.Folder.resources.dll" />
                </Component>
                <Component Id="Launcher_Program_$(var.IdSafeLanguage)_Component" Directory="Resource$(var.IdSafeLanguage)ProgramPluginFolder">
                    <File Id="Launcher_Program_$(var.IdSafeLanguage)_File" Source="$(var.BinX64Dir)modules\launcher\Plugins\Microsoft.Plugin.Program\$(var.Language)\Microsoft.Plugin.Program.resources.dll" />
                </Component>
                <Component Id="Launcher_Shell_$(var.IdSafeLanguage)_Component" Directory="Resource$(var.IdSafeLanguage)ShellPluginFolder">
                    <File Id="Launcher_Shell_$(var.IdSafeLanguage)_File" Source="$(var.BinX64Dir)modules\launcher\Plugins\Microsoft.Plugin.Shell\$(var.Language)\Microsoft.Plugin.Shell.resources.dll" />
                </Component>
                <Component Id="Launcher_Indexer_$(var.IdSafeLanguage)_Component" Directory="Resource$(var.IdSafeLanguage)IndexerPluginFolder">
                    <File Id="Launcher_Indexer_$(var.IdSafeLanguage)_File" Source="$(var.BinX64Dir)modules\launcher\Plugins\Microsoft.Plugin.Indexer\$(var.Language)\Microsoft.Plugin.Indexer.resources.dll" />
                </Component>
                <Component Id="Launcher_Uri_$(var.IdSafeLanguage)_Component" Directory="Resource$(var.IdSafeLanguage)UriPluginFolder">
                    <File Id="Launcher_Uri_$(var.IdSafeLanguage)_File" Source="$(var.BinX64Dir)modules\launcher\Plugins\Microsoft.Plugin.Uri\$(var.Language)\Microsoft.Plugin.Uri.resources.dll" />
                </Component>
                <Component Id="Launcher_VSCodeWorkspaces_$(var.IdSafeLanguage)_Component" Directory="Resource$(var.IdSafeLanguage)VSCodeWorkspacesPluginFolder">
                  <File Id="Launcher_VSCodeWorkspaces_$(var.IdSafeLanguage)_File" Source="$(var.BinX64Dir)modules\launcher\Plugins\VSCodeWorkspaces\$(var.Language)\Community.PowerToys.Run.Plugin.VSCodeWorkspaces.resources.dll" />
                </Component>
                <Component Id="Launcher_WindowWalker_$(var.IdSafeLanguage)_Component" Directory="Resource$(var.IdSafeLanguage)WindowWalkerPluginFolder">
                    <File Id="Launcher_WindowWalker_$(var.IdSafeLanguage)_File" Source="$(var.BinX64Dir)modules\launcher\Plugins\Microsoft.Plugin.WindowWalker\$(var.Language)\Microsoft.Plugin.WindowWalker.resources.dll" />
                </Component>
                <Component Id="Launcher_Registry_$(var.IdSafeLanguage)_Component" Directory="Resource$(var.IdSafeLanguage)RegistryPluginFolder">
                    <File Id="Launcher_Registry_$(var.IdSafeLanguage)_File" Source="$(var.BinX64Dir)modules\launcher\Plugins\Microsoft.PowerToys.Run.Plugin.Registry\$(var.Language)\Microsoft.PowerToys.Run.Plugin.Registry.resources.dll" />
                </Component>
                <Component Id="Launcher_Service_$(var.IdSafeLanguage)_Component" Directory="Resource$(var.IdSafeLanguage)ServicePluginFolder">
                    <File Id="Launcher_Service_$(var.IdSafeLanguage)_File" Source="$(var.BinX64Dir)modules\launcher\Plugins\Service\$(var.Language)\Microsoft.PowerToys.Run.Plugin.Service.resources.dll" />
                </Component>
                <Component Id="Launcher_System_$(var.IdSafeLanguage)_Component" Directory="Resource$(var.IdSafeLanguage)SystemPluginFolder">
                    <File Id="Launcher_System_$(var.IdSafeLanguage)_File" Source="$(var.BinX64Dir)modules\launcher\Plugins\System\$(var.Language)\Microsoft.PowerToys.Run.Plugin.System.resources.dll" />
                </Component>
                <?undef IdSafeLanguage?>
            <?endforeach?>
        <?endif?>
    </ComponentGroup>
  </Fragment>
  <Fragment>
    <ComponentGroup Id="LauncherComponents">
      <Component Id="launcherShortcutComponent" Directory="LauncherInstallFolder" Guid="8824006B-CD06-4D87-8AC4-1B40C71DB4D7">
        <!-- Toast Notification AUMID -->
        <RegistryKey Root="HKLM" Key="SOFTWARE\Classes\AppUserModelId\PowerToysRun">
          <RegistryValue Type="string" Name="DisplayName" Value="PowerToys Run" />
          <RegistryValue Type="string" Name="IconUri" Value="[LauncherImagesFolder]RunAsset.ico" />
        </RegistryKey>
      </Component>

      <Component Id="launcherInstallComponent" Directory="LauncherInstallFolder" Guid="5E688DB4-C522-4268-BA54-ED1CDFFE9DB6">
        <File Source="$(var.BinX64Dir)modules\Launcher\Microsoft.Launcher.dll" />
        <?foreach File in concrt140_app.dll;ICSharpCode.SharpZipLib.dll;JetBrains.Annotations.dll;Mages.Core.dll;Microsoft.Search.Interop.dll;Mono.Cecil.dll;Mono.Cecil.Mdb.dll;Mono.Cecil.Pdb.dll;Mono.Cecil.Rocks.dll;msvcp140_1_app.dll;msvcp140_2_app.dll;msvcp140_app.dll;Newtonsoft.Json.dll;NLog.dll;NLog.Extensions.Logging.dll;PowerLauncher.deps.json;PowerLauncher.dll;PowerLauncher.exe;Microsoft.Xaml.Behaviors.dll;System.Text.Json.dll;PowerLauncher.runtimeconfig.json;System.Data.OleDb.dll;vcamp140_app.dll;vccorlib140_app.dll;vcomp140_app.dll;vcruntime140_1_app.dll;vcruntime140_app.dll;Wox.Infrastructure.dll;Wox.Plugin.dll;PowerToysInterop.dll;ManagedTelemetry.dll;PowerLauncher.Telemetry.dll;Microsoft.Extensions.Configuration.Abstractions.dll;Microsoft.Extensions.Configuration.Binder.dll;Microsoft.Extensions.Configuration.dll;Microsoft.Extensions.DependencyInjection.Abstractions.dll;Microsoft.Extensions.DependencyInjection.dll;Microsoft.Extensions.Logging.Abstractions.dll;Microsoft.Extensions.Logging.dll;Microsoft.Extensions.Options.dll;Microsoft.Extensions.Primitives.dll;ControlzEx.dll;ManagedCommon.dll;System.IO.Abstractions.dll;Microsoft.PowerToys.Common.UI.dll;System.ServiceProcess.ServiceController.dll;Microsoft.Toolkit.Uwp.Notifications.dll;ModernWpf.Controls.dll;ModernWpf.dll;System.Runtime.CompilerServices.Unsafe.dll;System.Text.Encodings.Web.dll?>
          <File Id="File_$(var.File)" Source="$(var.BinX64Dir)modules\launcher\$(var.File)" />
        <?endforeach?>
        <File Source="$(var.BinX64Dir)Settings\Microsoft.PowerToys.Settings.UI.Lib.dll" />
        <!-- VCRuntime -->
        <?foreach File in vcruntime140.dll;vcruntime140_1.dll;concrt140.dll;msvcp140.dll;msvcp140_1.dll;msvcp140_2.dll;msvcp140_codecvt_ids.dll;vccorlib140.dll?>
          <File Id="File_$(var.File)" Source="$(var.RepoDir)installer\VCRuntime\$(var.File)" />
        <?endforeach?>
      </Component>
      <Component Id="launcherImagesComponent" Directory="LauncherImagesFolder" Guid="D254220C-1DD9-4C74-8810-1AAB2F940DE8">
        <?foreach File in app.dark.png;app.light.png;app_error.dark.png;app_error.light.png;Browser.png;calculator.png;cancel.png;close.png;cmd.png;color.png;copy.png;down.png;EXE.png;file.png;find.png;folder.png;history.png;image.png;Link.png;lock.png;logoff.png;ok.png;open.png;plugin.png;recyclebin.png;restart.png;search.png;settings.png;shutdown.png;sleep.png;up.png;update.png;warning.png;RunAsset.ico?>
          <File Id="File_$(var.File)" Source="$(var.BinX64Dir)modules\launcher\Images\$(var.File)" />
        <?endforeach?>
        <File Source="$(var.BinX64Dir)modules\launcher\Images\New Message.png" />
      </Component>

      <!-- Calculator Plugin -->
      <Component Id="calculatorComponent" Directory="CalculatorPluginFolder" Guid="19DE1022-583C-4969-9AFC-D43CB944003D">
        <?foreach File in plugin.json;Microsoft.PowerToys.Run.Plugin.Calculator.deps.json;Microsoft.PowerToys.Run.Plugin.Calculator.dll;ManagedTelemetry.dll?>
          <File Id="Calculator_$(var.File)" Source="$(var.BinX64Dir)modules\launcher\Plugins\Calculator\$(var.File)" />
        <?endforeach?>
      </Component>
      <Component Id="calculatorImagesComponent" Directory="CalculatorImagesFolder" Guid="07EC9232-CF9A-4CDB-8D8E-E79DC75096C0">
        <File Id="calculatorPluginImg_calculator_light" Source="$(var.BinX64Dir)modules\launcher\Plugins\Calculator\Images\calculator.light.png" />
        <File Id="calculatorPluginImg_calculator_dark" Source="$(var.BinX64Dir)modules\launcher\Plugins\Calculator\Images\calculator.dark.png" />
      </Component>

      <!-- Folder Plugin -->
      <Component Id="FolderComponent" Directory="FolderPluginFolder" Guid="453D6C29-8F0D-46EC-B210-82E6AF547039">
        <?foreach File in plugin.json;Microsoft.Plugin.Folder.deps.json;Microsoft.Plugin.Folder.dll;ManagedTelemetry.dll?>
        <File Id="Folder_$(var.File)" Source="$(var.BinX64Dir)modules\launcher\Plugins\Microsoft.Plugin.Folder\$(var.File)" />
        <?endforeach?>
      </Component>
      <Component Id="FolderImagesComponent" Directory="FolderPluginImagesFolder" Guid="6C5226EB-E312-4768-B4D1-B1D3ACFCCBDF">
        <?foreach File in copy.dark.png;copy.light.png;delete.dark.png;delete.light.png;file.dark.png;file.light.png;folder.dark.png;folder.light.png;user.dark.png;user.light.png;Warning.dark.png;Warning.light.png?>
          <File Id="FolderPlugin_$(var.File)" Source="$(var.BinX64Dir)modules\launcher\Plugins\Microsoft.Plugin.Folder\Images\$(var.File)" />
        <?endforeach?>
      </Component>

      <!-- Program Plugin -->
      <Component Id="ProgramComponent" Directory="ProgramPluginFolder" Guid="3C5CA6E6-3D36-4F4E-B40E-38AA5E5CB799">
        <?foreach File in plugin.json;Microsoft.Plugin.Program.deps.json;Microsoft.Plugin.Program.dll;ManagedTelemetry.dll?>
          <File Id="Program_$(var.File)" Source="$(var.BinX64Dir)modules\launcher\Plugins\Microsoft.Plugin.Program\$(var.File)" />
        <?endforeach?>
      </Component>
      <Component Id="ProgramImagesComponent" Directory="ProgramImagesFolder" Guid="30D357F5-406F-47D1-BEFE-6022746469B4">
        <?foreach File in app.dark.png;app.light.png;disable.light.png;disable.dark.png;folder.light.png;folder.dark.png;shell.light.png;shell.dark.png;user.light.png;user.dark.png?>
          <File Id="Program_$(var.File)" Source="$(var.BinX64Dir)modules\launcher\Plugins\Microsoft.Plugin.Program\Images\$(var.File)" />
        <?endforeach?>
      </Component>

      <!-- Shell Plugin -->
      <Component Id="ShellComponent" Directory="ShellPluginFolder" Guid="6D3D7294-1804-47C9-83E5-47A8867F3801">
        <?foreach File in plugin.json;Microsoft.Plugin.Shell.deps.json;Microsoft.Plugin.Shell.dll;ManagedTelemetry.dll?>
          <File Id="Shell_$(var.File)" Source="$(var.BinX64Dir)modules\launcher\Plugins\Microsoft.Plugin.Shell\$(var.File)" />
        <?endforeach?>
      </Component>
      <Component Id="ShellImagesComponent" Directory="ShellImagesFolder" Guid="15B5DBAE-E7C1-4BF7-A29E-6CE76242F8F4">
       <?foreach File in shell.light.png;shell.dark.png;user.light.png;user.dark.png?>
          <File Id="Shell_$(var.File)" Source="$(var.BinX64Dir)modules\launcher\Plugins\Microsoft.Plugin.Shell\Images\$(var.File)" />
        <?endforeach?>
      </Component>

      <!-- Indexer Plugin -->
      <Component Id="IndexerComponent" Directory="IndexerPluginFolder" Guid="FEA9816A-B4F7-42CC-99AF-B05F3E7F7EBF">
        <?foreach File in Microsoft.Plugin.Indexer.deps.json;Microsoft.Plugin.Indexer.dll;plugin.json;ManagedTelemetry.dll?>
          <File Id="Indexer_$(var.File)" Source="$(var.BinX64Dir)modules\launcher\Plugins\Microsoft.Plugin.Indexer\$(var.File)" />
        <?endforeach?>
      </Component>
      <Component Id="IndexerImagesComponent" Directory="IndexerImagesFolder" Guid="DB2E8D49-D104-425B-9616-952AC8CAB676">
        <?foreach File in indexer.dark.png;indexer.light.png;Warning.light.png;Warning.dark.png?>
          <File Id="Indexer_$(var.File)" Source="$(var.BinX64Dir)modules\launcher\Plugins\Microsoft.Plugin.Indexer\Images\$(var.File)" />
        <?endforeach?>
      </Component>

      <!-- Uri Plugin -->
      <Component Id="UriComponent" Directory="UriPluginFolder" Guid="C7DC8F88-554C-4375-9510-9435399B5D3D">
        <?foreach File in plugin.json;Microsoft.Plugin.Uri.deps.json;Microsoft.Plugin.Uri.dll;ManagedTelemetry.dll?>
          <File Id="Uri_$(var.File)" Source="$(var.BinX64Dir)modules\launcher\Plugins\Microsoft.Plugin.Uri\$(var.File)" />
        <?endforeach?>
      </Component>
      <Component Id="UriImagesComponent" Directory="UriImagesFolder" Guid="8C9C1634-28C8-45C4-A8EA-8D4C9B4810D0">
        <File Id="UriDarkIcon" Source="$(var.BinX64Dir)modules\launcher\Plugins\Microsoft.Plugin.Uri\Images\Uri.dark.png" />
        <File Id="UriLightIcon" Source="$(var.BinX64Dir)modules\launcher\Plugins\Microsoft.Plugin.Uri\Images\Uri.light.png" />
      </Component>

      <!-- VSCodeWorkspaces Plugin -->
      <Component Id="VSCodeWorkspacesComponent" Directory="VSCodeWorkspacesPluginFolder" Guid="78363DBD-7E38-4D5F-8987-9963DF609B94">
        <File Id="VSCodeWorkspaceFolder_deps" Source="$(var.BinX64Dir)modules\launcher\Plugins\VSCodeWorkspaces\Community.PowerToys.Run.Plugin.VSCodeWorkspaces.deps.json" />
        <?foreach File in plugin.json;Community.PowerToys.Run.Plugin.VSCodeWorkspaces.dll?>
          <File Id="VSCodeWorkspaces_$(var.File)" Source="$(var.BinX64Dir)modules\launcher\Plugins\VSCodeWorkspaces\$(var.File)" />
        <?endforeach?>
      </Component>
      <Component Id="VSCodeWorkspacesImagesComponent" Directory="VSCodeWorkspaceImagesFolder" Guid="6F3C0CF1-7024-4333-BFA1-850D340AEE69">
        <File Id="VSCodeWorkspaceCodeLight" Source="$(var.BinX64Dir)modules\launcher\Plugins\VSCodeWorkspaces\Images\code-light.png" />
        <File Id="VSCodeWorkspaceCodeDark" Source="$(var.BinX64Dir)modules\launcher\Plugins\VSCodeWorkspaces\Images\code-dark.png" />
        <File Id="VSCodeWorkspaceFolder" Source="$(var.BinX64Dir)modules\launcher\Plugins\VSCodeWorkspaces\Images\folder.png" />
        <File Id="VSCodeWorkspaceRemote" Source="$(var.BinX64Dir)modules\launcher\Plugins\VSCodeWorkspaces\Images\monitor.png" />
      </Component>

      <!-- WindowWalker Plugin -->  
      <Component Id="WindowWalkerComponent" Directory="WindowWalkerPluginFolder" Guid="EB1391C9-B701-421F-80FC-ABB2FEDFAD19">
        <?foreach File in plugin.json;Microsoft.Plugin.WindowWalker.deps.json;Microsoft.Plugin.WindowWalker.dll;ManagedTelemetry.dll?>
          <File Id="WindowWalker_$(var.File)" Source="$(var.BinX64Dir)modules\launcher\Plugins\Microsoft.Plugin.WindowWalker\$(var.File)" />
        <?endforeach?>
      </Component>
      <Component Id="WindowWalkerImagesComponent" Directory="WindowWalkerImagesFolder" Guid="3944A7F5-77F4-4979-9911-EDE709B2F509">
          <File Id="WindowWalkerDarkIcon" Source="$(var.BinX64Dir)modules\launcher\Plugins\Microsoft.Plugin.WindowWalker\Images\windowwalker.dark.png" />
          <File Id="WindowWalkerLightIcon" Source="$(var.BinX64Dir)modules\launcher\Plugins\Microsoft.Plugin.WindowWalker\Images\windowwalker.light.png" />
      </Component>

      <!-- Registry Plugin -->
      <Component Id="RegistryComponent" Directory="RegistryPluginFolder" Guid="186FDFDC-12F1-4221-BEF6-DE6763F54B18">
        <?foreach File in plugin.json;Microsoft.PowerToys.Run.Plugin.Registry.deps.json;Microsoft.PowerToys.Run.Plugin.Registry.dll;ManagedTelemetry.dll?>
          <File Id="Registry_$(var.File)" Source="$(var.BinX64Dir)modules\launcher\Plugins\Microsoft.PowerToys.Run.Plugin.Registry\$(var.File)" />
        <?endforeach?>
      </Component>
      <Component Id="RegistryImagesComponent" Directory="RegistryImagesFolder" Guid="2E2C91A2-9F53-40C6-BBE9-E6FD6D6E94EB">
          <File Id="RegistryDarkIcon" Source="$(var.BinX64Dir)modules\launcher\Plugins\Microsoft.PowerToys.Run.Plugin.Registry\Images\reg.dark.png" />
          <File Id="RegistryLightIcon" Source="$(var.BinX64Dir)modules\launcher\Plugins\Microsoft.PowerToys.Run.Plugin.Registry\Images\reg.light.png" />
      </Component>

      <!-- Service Plugin -->
      <Component Id="ServiceComponent" Directory="ServicePluginFolder" Guid="66245D20-0078-4136-8A34-4A282FB894D5">
        <?foreach File in plugin.json;Microsoft.PowerToys.Run.Plugin.Service.deps.json;Microsoft.PowerToys.Run.Plugin.Service.dll?>
          <File Id="Service_$(var.File)" Source="$(var.BinX64Dir)modules\launcher\Plugins\Service\$(var.File)" />
        <?endforeach?>
      </Component>
      <Component Id="ServiceImagesComponent" Directory="ServiceImagesFolder" Guid="5846BF01-5BCB-47DC-9472-0E478A41B1AE">
        <File Id="ServiceDarkIcon" Source="$(var.BinX64Dir)modules\launcher\Plugins\Service\Images\service.dark.png" />
        <File Id="ServiceLightIcon" Source="$(var.BinX64Dir)modules\launcher\Plugins\Service\Images\service.light.png" />
      </Component>

      <!-- System Plugin -->
      <Component Id="SystemComponent" Directory="SystemPluginFolder" Guid="05894C7C-7207-4669-ADB9-E02DD9DB4CCD">
        <?foreach File in plugin.json;Microsoft.PowerToys.Run.Plugin.System.deps.json;Microsoft.PowerToys.Run.Plugin.System.dll?>
          <File Id="System_$(var.File)" Source="$(var.BinX64Dir)modules\launcher\Plugins\System\$(var.File)" />
        <?endforeach?>
      </Component>
      <Component Id="SystemImagesComponent" Directory="SystemImagesFolder" Guid="8886318A-0CD8-4990-85D1-50D44D5ADA21">
        <File Id="SystemLockDarkIcon" Source="$(var.BinX64Dir)modules\launcher\Plugins\System\Images\lock.dark.png" />
        <File Id="SystemLockLightIcon" Source="$(var.BinX64Dir)modules\launcher\Plugins\System\Images\lock.light.png" />
        <File Id="SystemLogoffDarkIcon" Source="$(var.BinX64Dir)modules\launcher\Plugins\System\Images\logoff.dark.png" />
        <File Id="SystemLogoffLightIcon" Source="$(var.BinX64Dir)modules\launcher\Plugins\System\Images\logoff.light.png" />
        <File Id="SystemRecyclebinDarkIcon" Source="$(var.BinX64Dir)modules\launcher\Plugins\System\Images\recyclebin.dark.png" />
        <File Id="SystemRecyclebinLightIcon" Source="$(var.BinX64Dir)modules\launcher\Plugins\System\Images\recyclebin.light.png" />
        <File Id="SystemRestartDarkIcon" Source="$(var.BinX64Dir)modules\launcher\Plugins\System\Images\restart.dark.png" />
        <File Id="SystemRestartLightIcon" Source="$(var.BinX64Dir)modules\launcher\Plugins\System\Images\restart.light.png" />
        <File Id="SystemShutdownDarkIcon" Source="$(var.BinX64Dir)modules\launcher\Plugins\System\Images\shutdown.dark.png" />
        <File Id="SystemShutdownLightIcon" Source="$(var.BinX64Dir)modules\launcher\Plugins\System\Images\shutdown.light.png" />
        <File Id="SystemSleepDarkIcon" Source="$(var.BinX64Dir)modules\launcher\Plugins\System\Images\sleep.dark.png" />
        <File Id="SystemSleepLightIcon" Source="$(var.BinX64Dir)modules\launcher\Plugins\System\Images\sleep.light.png" />
      </Component>

    </ComponentGroup>
  </Fragment>
</Wix><|MERGE_RESOLUTION|>--- conflicted
+++ resolved
@@ -215,9 +215,6 @@
             <Directory Id="FileExplorerPreviewInstallFolder" Name="FileExplorerPreview" />
             <Directory Id="FancyZonesInstallFolder" Name="$(var.FancyZonesProjectName)" />
             <Directory Id="EspressoInstallFolder" Name="$(var.EspressoProjectName)">
-<<<<<<< HEAD
-              <Directory Id="EspressoInstallFolderRuntimes" Name="Runtimes" />
-=======
               <Directory Id="EspressoInstallFolderRuntimes" Name="Runtimes">
                 <Directory Id="EspressoInstallFolderRuntimesWin" Name="Win">
                   <Directory Id="EspressoInstallFolderRuntimesWinLib" Name="Lib">
@@ -227,7 +224,6 @@
                   </Directory>
                 </Directory>
               </Directory>
->>>>>>> 2e6186b9
             </Directory>
             
 
@@ -671,15 +667,6 @@
       </Component>
     </DirectoryRef>
     
-<<<<<<< HEAD
-    <!--<DirectoryRef Id="EspressoInstallFolderRuntimes" FileSource="$(var.BinX64Dir)modules\$(var.EspressoProjectName)\runtimes\win\lib\netstandard2.0">
-      <Component Id="Module_Espresso" Guid="F26F5780-5B38-43B2-BC21-8406ED6E2071" Win64="yes">
-
-        <File Id="EspressoFile_$(var.File)" Source="$(var.BinX64Dir)modules\$(var.EspressoProjectName)\$(var.File)" />
-        <?endforeach?>
-      </Component>
-    </DirectoryRef>-->
-=======
     <DirectoryRef Id="EspressoInstallFolderNetStandard20" FileSource="$(var.BinX64Dir)modules\$(var.EspressoProjectName)\runtimes\win\lib\netstandard2.0">
       <Component Id="Module_Espresso_runtime_netstandard20" Guid="414A31AB-91A8-4F17-9B4B-DB7B93A2BB23">
         <File Id="EspressoFile_runtime_Microsoft.Win32.Registry.dll" Source="$(var.BinX64Dir)modules\$(var.EspressoProjectName)\runtimes\win\lib\netstandard2.0\Microsoft.Win32.Registry.dll" />
@@ -688,7 +675,6 @@
         <File Id="EspressoFile_runtime_System.Security.Cryptography.ProtectedData.dll" Source="$(var.BinX64Dir)modules\$(var.EspressoProjectName)\runtimes\win\lib\netstandard2.0\System.Security.Cryptography.ProtectedData.dll" />
       </Component>
     </DirectoryRef>
->>>>>>> 2e6186b9
 
     <DirectoryRef Id="EspressoInstallFolderNetcoreApp30" FileSource="$(var.BinX64Dir)modules\$(var.EspressoProjectName)\runtimes\win\lib\netcoreapp3.0">
       <Component Id="Module_Espresso_runtime_netcoreapp30" Guid="1EBB21FE-083A-4AE6-9208-7DC72A421860">
@@ -883,12 +869,9 @@
       <ComponentRef Id="Module_ColorPicker" />
       <ComponentRef Id="Module_ColorPicker_Resources"/>
       <ComponentRef Id="Module_Espresso"/>
-<<<<<<< HEAD
-=======
       <ComponentRef Id="Module_Espresso_runtime_netstandard20"/>
       <ComponentRef Id="Module_Espresso_runtime_netcoreapp30"/>
       <ComponentRef Id="Module_Espresso_runtime_netcoreapp21"/>
->>>>>>> 2e6186b9
       <ComponentRef Id="SettingsV2" />
       <ComponentRef Id="SettingsV2Assets" />
       <ComponentRef Id="SettingsV2AssetsModules" />
