<?xml version="1.0" encoding="UTF-8"?>
<Wix xmlns="http://schemas.microsoft.com/wix/2006/wi"
     xmlns:util="http://schemas.microsoft.com/wix/UtilExtension" >

  <?include $(sys.CURRENTDIR)\Common.wxi?>

  <!-- Languages for localization on build farm -->
  <!-- qps-ploc;qps-ploca;qps-plocm; -->
  <?define LocLanguageList = cs-CZ;de-DE;es-ES;fr-FR;hu-HU;it-IT;ja-JP;ko-KR;nl-NL;pl-PL;pt-BR;pt-PT;ru-RU;sv-SE;tr-TR;zh-CN;zh-TW?>

  <Fragment>
    <!-- Resource directories should be added only if the installer is built on the build farm -->
    <?ifdef env.IsPipeline?>
      <?foreach ParentDirectory in LauncherInstallFolder;FancyZonesInstallFolder;ImageResizerInstallFolder;ColorPickerInstallFolder;FileExplorerPreviewInstallFolder;HistoryPluginFolder;CalculatorPluginFolder;FolderPluginFolder;ProgramPluginFolder;ShellPluginFolder;IndexerPluginFolder;UnitConverterPluginFolder;UriPluginFolder;WindowWalkerPluginFolder;OneNotePluginFolder;RegistryPluginFolder;VSCodeWorkspacesPluginFolder;ServicePluginFolder;SystemPluginFolder;TimeDatePluginFolder;WindowsSettingsPluginFolder;WindowsTerminalPluginFolder;WebSearchPluginFolder?>
        <DirectoryRef Id="$(var.ParentDirectory)">
          <!-- Resource file directories -->
          <?foreach Language in $(var.LocLanguageList)?>
          <!--NB: Ids can't contain hyphens-->
          <?if $(var.Language) = cs-CZ?>
          <?define IdSafeLanguage = cs_CZ?>
          <?elseif $(var.Language) = de-DE?>
          <?define IdSafeLanguage = de_DE?>
          <?elseif $(var.Language) = es-ES?>
          <?define IdSafeLanguage = es_ES?>
          <?elseif $(var.Language) = fr-FR?>
          <?define IdSafeLanguage = fr_FR?>
          <?elseif $(var.Language) = hu-HU?>
          <?define IdSafeLanguage = hu_HU?>
          <?elseif $(var.Language) = it-IT?>
          <?define IdSafeLanguage = it_IT?>
          <?elseif $(var.Language) = ja-JP?>
          <?define IdSafeLanguage = ja_JP?>
          <?elseif $(var.Language) = ko-KR?>
          <?define IdSafeLanguage = ko_KR?>
          <?elseif $(var.Language) = nl-NL?>
          <?define IdSafeLanguage = nl_NL?>
          <?elseif $(var.Language) = pl-PL?>
          <?define IdSafeLanguage = pl_PL?>
          <?elseif $(var.Language) = pt-BR?>
          <?define IdSafeLanguage = pt_BR?>
          <?elseif $(var.Language) = pt-PT?>
          <?define IdSafeLanguage = pt_PT?>
          <!--
          <?elseif $(var.Language) = qps-ploc?>
          <?define IdSafeLanguage = qps_ploc?>
          <?elseif $(var.Language) = qps-ploca?>
          <?define IdSafeLanguage = qps_ploca?>
          <?elseif $(var.Language) = qps-plocm?>
          <?define IdSafeLanguage = qps_plocm?>
          -->
          <?elseif $(var.Language) = ru-RU?>
          <?define IdSafeLanguage = ru_RU?>
          <?elseif $(var.Language) = sv-SE?>
          <?define IdSafeLanguage = sv_SE?>
          <?elseif $(var.Language) = tr-TR?>
          <?define IdSafeLanguage = tr_TR?>
          <?elseif $(var.Language) = zh-CN?>
          <?define IdSafeLanguage = zh_CN?>
          <?elseif $(var.Language) = zh-TW?>
          <?define IdSafeLanguage = zh_TW?>
          <?else?>
          <?define IdSafeLanguage = $(var.Language)?>
          <?endif?>
          <Directory Id="Resource$(var.IdSafeLanguage)$(var.ParentDirectory)" Name="$(var.Language)" />
          <?undef IdSafeLanguage?>
          <?endforeach?>
        </DirectoryRef>
      <?endforeach?>
    <?endif?>

    <ComponentGroup Id="ResourcesComponentGroup">
      <!-- Resource components should be added only if the installer is built on the build farm -->
      <?ifdef env.IsPipeline?>
      <!-- Components for adding resource files -->
      <?foreach Language in $(var.LocLanguageList)?>
      <!--NB: Ids can't contain hyphens-->
      <?if $(var.Language) = cs-CZ?>
      <!-- CompGUIDPrefix is language-dependent guid prefix missing the last 2 digits. -->
      <?define CompGUIDPrefix = 3E93405A-B91B-4E04-BAEC-26BEEE60F9?>
      <?define IdSafeLanguage = cs_CZ?>
      <?elseif $(var.Language) = de-DE?>
      <?define CompGUIDPrefix = AF28C057-7ED9-474C-8E7E-D583BE8ECF?>
      <?define IdSafeLanguage = de_DE?>
      <?elseif $(var.Language) = es-ES?>
      <?define CompGUIDPrefix = DD1FEEBD-55F0-44BA-A0FF-62C5C1C952?>
      <?define IdSafeLanguage = es_ES?>
      <?elseif $(var.Language) = fr-FR?>
      <?define CompGUIDPrefix = F9F86D61-C747-43FC-8509-F3D1F198E1?>
      <?define IdSafeLanguage = fr_FR?>
      <?elseif $(var.Language) = hu-HU?>
      <?define CompGUIDPrefix = 9A919A40-E457-47F5-97C8-E886F06DDE?>
      <?define IdSafeLanguage = hu_HU?>
      <?elseif $(var.Language) = it-IT?>
      <?define CompGUIDPrefix = 48FBF6D9-32DB-46FF-A64C-225269E738?>
      <?define IdSafeLanguage = it_IT?>
      <?elseif $(var.Language) = ja-JP?>
      <?define CompGUIDPrefix = FB8E04AB-C8E8-43C0-8883-19F73E4EBA?>
      <?define IdSafeLanguage = ja_JP?>
      <?elseif $(var.Language) = ko-KR?>
      <?define CompGUIDPrefix = 86C8F07C-80CA-420A-B6E7-86933D640C?>
      <?define IdSafeLanguage = ko_KR?>
      <?elseif $(var.Language) = nl-NL?>
      <?define CompGUIDPrefix = C68F115F-28DD-4B45-9512-405C432458?>
      <?define IdSafeLanguage = nl_NL?>
      <?elseif $(var.Language) = pl-PL?>
      <?define CompGUIDPrefix = 97494A31-5F57-4EC1-A6A9-994DF0813B?>
      <?define IdSafeLanguage = pl_PL?>
      <?elseif $(var.Language) = pt-BR?>
      <?define CompGUIDPrefix = F4985235-2AB9-446B-BF8E-B14929A160?>
      <?define IdSafeLanguage = pt_BR?>
      <?elseif $(var.Language) = pt-PT?>
      <?define CompGUIDPrefix = 58155841-D53A-4330-89D3-5C0338B928?>
      <?define IdSafeLanguage = pt_PT?>
      <!-- 
      <?elseif $(var.Language) = qps-ploc?>
      <?define CompGUIDPrefix = 75710CB2-DBDA-420B-9676-34D5F9D4A2?>
      <?define IdSafeLanguage = qps_ploc?>
      <?elseif $(var.Language) = qps-ploca?>
      <?define CompGUIDPrefix = 55AF2A35-F959-49AB-B9EF-DFC9964A4F?>
      <?define IdSafeLanguage = qps_ploca?>
      <?elseif $(var.Language) = qps-plocm?>
      <?define CompGUIDPrefix = D8CE2F7B-B0A1-4687-BFB7-1792B2FCCD?>
      <?define IdSafeLanguage = qps_plocm?> 
      -->
      <?elseif $(var.Language) = ru-RU?>
      <?define CompGUIDPrefix = 157BAF33-8D3F-46B7-9CF9-2C18E601CC?>
      <?define IdSafeLanguage = ru_RU?>
      <?elseif $(var.Language) = sv-SE?>
      <?define CompGUIDPrefix = 85B4199F-5F89-42C3-B7C2-DBCD3E5267?>
      <?define IdSafeLanguage = sv_SE?>
      <?elseif $(var.Language) = tr-TR?>
      <?define CompGUIDPrefix = EA375345-F52A-499B-A45E-108CE67EAF?>
      <?define IdSafeLanguage = tr_TR?>
      <?elseif $(var.Language) = zh-CN?>
      <?define CompGUIDPrefix = F8EE7CE9-58EA-4850-B76F-C22362DC0E?>
      <?define IdSafeLanguage = zh_CN?>
      <?elseif $(var.Language) = zh-TW?>
      <?define CompGUIDPrefix = F07F3210-79E2-4C38-AEF7-D8EBE06621?>
      <?define IdSafeLanguage = zh_TW?>
      <?else?>
      <?define IdSafeLanguage = $(var.Language)?>
      <?define CompGUIDPrefix = 94D9A417-56FC-435D-8167-A45F5D7A75?>
      <?endif?>
      <Component
          Id="Launcher_$(var.IdSafeLanguage)_Component"
          Directory="Resource$(var.IdSafeLanguage)LauncherInstallFolder"
          Guid="$(var.CompGUIDPrefix)00">
        <RegistryKey Root="$(var.RegistryScope)" Key="Software\Classes\powertoys\components">
          <RegistryValue Type="string" Name="Launcher_$(var.IdSafeLanguage)_Component" Value="" KeyPath="yes"/>
        </RegistryKey>
        <File Id="Launcher_$(var.IdSafeLanguage)_File" Source="$(var.BinDir)modules\launcher\$(var.Language)\PowerToys.PowerLauncher.resources.dll" />
      </Component>
      <Component
          Id="FancyZonesEditor_$(var.IdSafeLanguage)_Component"
          Directory="Resource$(var.IdSafeLanguage)FancyZonesInstallFolder"
          Guid="$(var.CompGUIDPrefix)01">
        <RegistryKey Root="$(var.RegistryScope)" Key="Software\Classes\powertoys\components">
          <RegistryValue Type="string" Name="FancyZonesEditor_$(var.IdSafeLanguage)_Component" Value="" KeyPath="yes"/>
        </RegistryKey>
        <File Id="FancyZonesEditor_$(var.IdSafeLanguage)_File" Source="$(var.BinDir)modules\$(var.FancyZonesProjectName)\$(var.Language)\PowerToys.FancyZonesEditor.resources.dll" />
      </Component>
      <Component
          Id="ImageResizer_$(var.IdSafeLanguage)_Component"
          Directory="Resource$(var.IdSafeLanguage)ImageResizerInstallFolder"
          Guid="$(var.CompGUIDPrefix)02">
        <RegistryKey Root="$(var.RegistryScope)" Key="Software\Classes\powertoys\components">
          <RegistryValue Type="string" Name="ImageResizer_$(var.IdSafeLanguage)_Component" Value="" KeyPath="yes"/>
        </RegistryKey>
        <File Id="ImageResizer_$(var.IdSafeLanguage)_File" Source="$(var.BinDir)modules\$(var.ImageResizerProjectName)\$(var.Language)\PowerToys.ImageResizer.resources.dll" />
      </Component>
      <Component
          Id="ColorPicker_$(var.IdSafeLanguage)_Component"
          Directory="Resource$(var.IdSafeLanguage)ColorPickerInstallFolder"
          Guid="$(var.CompGUIDPrefix)03">
        <RegistryKey Root="$(var.RegistryScope)" Key="Software\Classes\powertoys\components">
          <RegistryValue Type="string" Name="ColorPicker_$(var.IdSafeLanguage)_Component" Value="" KeyPath="yes"/>
        </RegistryKey>
        <File Id="ColorPicker_$(var.IdSafeLanguage)_File" Source="$(var.BinDir)modules\$(var.ColorPickerProjectName)\$(var.Language)\PowerToys.ColorPickerUI.resources.dll" />
      </Component>
      <Component
          Id="MarkdownPreviewHandler_$(var.IdSafeLanguage)_Component"
          Directory="Resource$(var.IdSafeLanguage)FileExplorerPreviewInstallFolder"
          Guid="$(var.CompGUIDPrefix)04">
        <RegistryKey Root="$(var.RegistryScope)" Key="Software\Classes\powertoys\components">
          <RegistryValue Type="string" Name="MarkdownPreviewHandler_$(var.IdSafeLanguage)_Component" Value="" KeyPath="yes"/>
        </RegistryKey>
        <File Id="MarkdownPreviewHandler_$(var.IdSafeLanguage)_File" Source="$(var.BinDir)modules\FileExplorerPreview\$(var.Language)\PowerToys.MarkdownPreviewHandler.resources.dll" />
      </Component>
      <Component
          Id="SVGPreviewHandler_$(var.IdSafeLanguage)_Component"
          Directory="Resource$(var.IdSafeLanguage)FileExplorerPreviewInstallFolder"
          Guid="$(var.CompGUIDPrefix)05">
        <RegistryKey Root="$(var.RegistryScope)" Key="Software\Classes\powertoys\components">
          <RegistryValue Type="string" Name="SVGPreviewHandler_$(var.IdSafeLanguage)_Component" Value="" KeyPath="yes"/>
        </RegistryKey>
        <File Id="SVGPreviewHandler_$(var.IdSafeLanguage)_File" Source="$(var.BinDir)modules\FileExplorerPreview\$(var.Language)\PowerToys.SvgPreviewHandler.resources.dll" />
      </Component>
      <Component
          Id="PDFPreviewHandler_$(var.IdSafeLanguage)_Component"
          Directory="Resource$(var.IdSafeLanguage)FileExplorerPreviewInstallFolder"
          Guid="$(var.CompGUIDPrefix)06">
        <RegistryKey Root="H$(var.RegistryScope)KCU" Key="Software\Classes\powertoys\components">
          <RegistryValue Type="string" Name="PDFPreviewHandler_$(var.IdSafeLanguage)_Component" Value="" KeyPath="yes"/>
        </RegistryKey>
        <File Id="PDFPreviewHandler_$(var.IdSafeLanguage)_File" Source="$(var.BinDir)modules\FileExplorerPreview\$(var.Language)\PowerToys.PdfPreviewHandler.resources.dll" />
      </Component>
      <Component
          Id="GcodePreviewHandler_$(var.IdSafeLanguage)_Component"
          Directory="Resource$(var.IdSafeLanguage)FileExplorerPreviewInstallFolder"
          Guid="$(var.CompGUIDPrefix)07">
        <RegistryKey Root="$(var.RegistryScope)" Key="Software\Classes\powertoys\components">
          <RegistryValue Type="string" Name="GcodePreviewHandler_$(var.IdSafeLanguage)_Component" Value="" KeyPath="yes"/>
        </RegistryKey>
        <File Id="GcodePreviewHandler_$(var.IdSafeLanguage)_File" Source="$(var.BinDir)modules\FileExplorerPreview\$(var.Language)\PowerToys.GcodePreviewHandler.resources.dll" />
      </Component>
      <!-- PowerToys Run aka Launcher plugin resources -->
      <Component
          Id="Launcher_Calculator_$(var.IdSafeLanguage)_Component"
          Directory="Resource$(var.IdSafeLanguage)CalculatorPluginFolder"
          Guid="$(var.CompGUIDPrefix)08">
        <RegistryKey Root="$(var.RegistryScope)" Key="Software\Classes\powertoys\components">
          <RegistryValue Type="string" Name="Launcher_Calculator_$(var.IdSafeLanguage)_Component" Value="" KeyPath="yes"/>
        </RegistryKey>
        <File Id="Launcher_Calculator_$(var.IdSafeLanguage)_File" Source="$(var.BinDir)modules\launcher\Plugins\Calculator\$(var.Language)\Microsoft.PowerToys.Run.Plugin.Calculator.resources.dll" />
      </Component>
      <Component
          Id="Launcher_Folder_$(var.IdSafeLanguage)_Component"
          Directory="Resource$(var.IdSafeLanguage)FolderPluginFolder"
          Guid="$(var.CompGUIDPrefix)09">
        <RegistryKey Root="$(var.RegistryScope)" Key="Software\Classes\powertoys\components">
          <RegistryValue Type="string" Name="Launcher_Folder_$(var.IdSafeLanguage)_Component" Value="" KeyPath="yes"/>
        </RegistryKey>
        <File Id="Launcher_Folder_$(var.IdSafeLanguage)_File" Source="$(var.BinDir)modules\launcher\Plugins\Folder\$(var.Language)\Microsoft.Plugin.Folder.resources.dll" />
      </Component>
      <Component
          Id="Launcher_Program_$(var.IdSafeLanguage)_Component"
          Guid="$(var.CompGUIDPrefix)0A"
          Directory="Resource$(var.IdSafeLanguage)ProgramPluginFolder">
        <RegistryKey Root="$(var.RegistryScope)" Key="Software\Classes\powertoys\components">
          <RegistryValue Type="string" Name="Launcher_Program_$(var.IdSafeLanguage)_Component" Value="" KeyPath="yes"/>
        </RegistryKey>
        <File Id="Launcher_Program_$(var.IdSafeLanguage)_File" Source="$(var.BinDir)modules\launcher\Plugins\Program\$(var.Language)\Microsoft.Plugin.Program.resources.dll" />
      </Component>
      <Component
          Id="Launcher_Shell_$(var.IdSafeLanguage)_Component"
          Guid="$(var.CompGUIDPrefix)0B"
          Directory="Resource$(var.IdSafeLanguage)ShellPluginFolder">
        <RegistryKey Root="$(var.RegistryScope)" Key="Software\Classes\powertoys\components">
          <RegistryValue Type="string" Name="Launcher_Shell_$(var.IdSafeLanguage)_Component" Value="" KeyPath="yes"/>
        </RegistryKey>
        <File Id="Launcher_Shell_$(var.IdSafeLanguage)_File" Source="$(var.BinDir)modules\launcher\Plugins\Shell\$(var.Language)\Microsoft.Plugin.Shell.resources.dll" />
      </Component>
      <Component
          Id="Launcher_Indexer_$(var.IdSafeLanguage)_Component"
          Guid="$(var.CompGUIDPrefix)0C"
          Directory="Resource$(var.IdSafeLanguage)IndexerPluginFolder">
        <RegistryKey Root="$(var.RegistryScope)" Key="Software\Classes\powertoys\components">
          <RegistryValue Type="string" Name="Launcher_Indexer_$(var.IdSafeLanguage)_Component" Value="" KeyPath="yes"/>
        </RegistryKey>
        <File Id="Launcher_Indexer_$(var.IdSafeLanguage)_File" Source="$(var.BinDir)modules\launcher\Plugins\Indexer\$(var.Language)\Microsoft.Plugin.Indexer.resources.dll" />
      </Component>
      <Component
          Id="Launcher_Uri_$(var.IdSafeLanguage)_Component"
          Guid="$(var.CompGUIDPrefix)0D"
          Directory="Resource$(var.IdSafeLanguage)UriPluginFolder">
        <RegistryKey Root="$(var.RegistryScope)" Key="Software\Classes\powertoys\components">
          <RegistryValue Type="string" Name="Launcher_Uri_$(var.IdSafeLanguage)_Component" Value="" KeyPath="yes"/>
        </RegistryKey>
        <File Id="Launcher_Uri_$(var.IdSafeLanguage)_File" Source="$(var.BinDir)modules\launcher\Plugins\Uri\$(var.Language)\Microsoft.Plugin.Uri.resources.dll" />
      </Component>
      <Component
          Id="Launcher_VSCodeWorkspaces_$(var.IdSafeLanguage)_Component"
          Guid="$(var.CompGUIDPrefix)0E"
          Directory="Resource$(var.IdSafeLanguage)VSCodeWorkspacesPluginFolder">
        <RegistryKey Root="$(var.RegistryScope)" Key="Software\Classes\powertoys\components">
          <RegistryValue Type="string" Name="Launcher_VSCodeWorkspaces_$(var.IdSafeLanguage)_Component" Value="" KeyPath="yes"/>
        </RegistryKey>
        <File Id="Launcher_VSCodeWorkspaces_$(var.IdSafeLanguage)_File" Source="$(var.BinDir)modules\launcher\Plugins\VSCodeWorkspaces\$(var.Language)\Community.PowerToys.Run.Plugin.VSCodeWorkspaces.resources.dll" />
      </Component>
      <Component Id="Launcher_WindowWalker_$(var.IdSafeLanguage)_Component"
                 Guid="$(var.CompGUIDPrefix)0F"
                 Directory="Resource$(var.IdSafeLanguage)WindowWalkerPluginFolder">
        <RegistryKey Root="$(var.RegistryScope)" Key="Software\Classes\powertoys\components">
          <RegistryValue Type="string" Name="Launcher_WindowWalker_$(var.IdSafeLanguage)_Component" Value="" KeyPath="yes"/>
        </RegistryKey>
        <File Id="Launcher_WindowWalker_$(var.IdSafeLanguage)_File" Source="$(var.BinDir)modules\launcher\Plugins\WindowWalker\$(var.Language)\Microsoft.Plugin.WindowWalker.resources.dll" />
      </Component>
      <Component
          Id="Launcher_Registry_$(var.IdSafeLanguage)_Component"
          Guid="$(var.CompGUIDPrefix)10"
          Directory="Resource$(var.IdSafeLanguage)RegistryPluginFolder">
        <RegistryKey Root="$(var.RegistryScope)" Key="Software\Classes\powertoys\components">
          <RegistryValue Type="string" Name="Launcher_Registry_$(var.IdSafeLanguage)_Component" Value="" KeyPath="yes"/>
        </RegistryKey>
        <File Id="Launcher_Registry_$(var.IdSafeLanguage)_File" Source="$(var.BinDir)modules\launcher\Plugins\Registry\$(var.Language)\Microsoft.PowerToys.Run.Plugin.Registry.resources.dll" />
      </Component>
      <Component
          Id="Launcher_Service_$(var.IdSafeLanguage)_Component"
          Guid="$(var.CompGUIDPrefix)11"
          Directory="Resource$(var.IdSafeLanguage)ServicePluginFolder">
        <RegistryKey Root="$(var.RegistryScope)" Key="Software\Classes\powertoys\components">
          <RegistryValue Type="string" Name="Launcher_Service_$(var.IdSafeLanguage)_Component" Value="" KeyPath="yes"/>
        </RegistryKey>
        <File Id="Launcher_Service_$(var.IdSafeLanguage)_File" Source="$(var.BinDir)modules\launcher\Plugins\Service\$(var.Language)\Microsoft.PowerToys.Run.Plugin.Service.resources.dll" />
      </Component>
      <Component
          Id="Launcher_System_$(var.IdSafeLanguage)_Component"
          Guid="$(var.CompGUIDPrefix)12"
          Directory="Resource$(var.IdSafeLanguage)SystemPluginFolder">
        <RegistryKey Root="$(var.RegistryScope)" Key="Software\Classes\powertoys\components">
          <RegistryValue Type="string" Name="Launcher_System_$(var.IdSafeLanguage)_Component" Value="" KeyPath="yes"/>
        </RegistryKey>
        <File Id="Launcher_System_$(var.IdSafeLanguage)_File" Source="$(var.BinDir)modules\launcher\Plugins\System\$(var.Language)\Microsoft.PowerToys.Run.Plugin.System.resources.dll" />
      </Component>
      <Component
          Id="Launcher_WindowsSettings_$(var.IdSafeLanguage)_Component"
          Guid="$(var.CompGUIDPrefix)13"
          Directory="Resource$(var.IdSafeLanguage)WindowsSettingsPluginFolder">
        <RegistryKey Root="$(var.RegistryScope)" Key="Software\Classes\powertoys\components">
          <RegistryValue Type="string" Name="Launcher_WindowsSettings_$(var.IdSafeLanguage)_Component" Value="" KeyPath="yes"/>
        </RegistryKey>
        <File Id="Launcher_WindowsSettings_$(var.IdSafeLanguage)_File" Source="$(var.BinDir)modules\launcher\Plugins\WindowsSettings\$(var.Language)\Microsoft.PowerToys.Run.Plugin.WindowsSettings.resources.dll" />
      </Component>
      <Component
<<<<<<< HEAD
          Id="Launcher_TimeZone_$(var.IdSafeLanguage)_Component"
          Guid="$(var.CompGUIDPrefix)14"
          Directory="Resource$(var.IdSafeLanguage)TimeZonePluginFolder">
        <RegistryKey Root="$(var.RegistryScope)" Key="Software\Classes\powertoys\components">
          <RegistryValue Type="string" Name="Launcher_TimeZone_$(var.IdSafeLanguage)_Component" Value="" KeyPath="yes"/>
        </RegistryKey>
        <File Id="Launcher_TimeZone_$(var.IdSafeLanguage)_File" Source="$(var.BinDir)modules\launcher\Plugins\TimeZone\$(var.Language)\Microsoft.PowerToys.Run.Plugin.TimeZone.resources.dll" />
      </Component>
      <Component
=======
>>>>>>> 65378200
          Id="Launcher_WindowsTerminal_$(var.IdSafeLanguage)_Component"
          Guid="$(var.CompGUIDPrefix)15"
          Directory="Resource$(var.IdSafeLanguage)WindowsTerminalPluginFolder">
        <RegistryKey Root="$(var.RegistryScope)" Key="Software\Classes\powertoys\components">
          <RegistryValue Type="string" Name="Launcher_WindowsTerminal_$(var.IdSafeLanguage)_Component" Value="" KeyPath="yes"/>
        </RegistryKey>
        <File Id="Launcher_WindowsTerminal_$(var.IdSafeLanguage)_File" Source="$(var.BinDir)modules\launcher\Plugins\WindowsTerminal\$(var.Language)\Microsoft.PowerToys.Run.Plugin.WindowsTerminal.resources.dll" />
      </Component>
      <Component
          Id="Launcher_WebSearch_$(var.IdSafeLanguage)_Component"
          Guid="$(var.CompGUIDPrefix)16"
          Directory="Resource$(var.IdSafeLanguage)WebSearchPluginFolder">
        <RegistryKey Root="$(var.RegistryScope)" Key="Software\Classes\powertoys\components">
          <RegistryValue Type="string" Name="Launcher_WebSearch_$(var.IdSafeLanguage)_Component" Value="" KeyPath="yes"/>
        </RegistryKey>
        <File Id="Launcher_WebSearch_$(var.IdSafeLanguage)_File" Source="$(var.BinDir)modules\launcher\Plugins\WebSearch\$(var.Language)\Community.PowerToys.Run.Plugin.WebSearch.resources.dll" />
      </Component>
      <Component
          Id="Launcher_UnitConverter_$(var.IdSafeLanguage)_Component"
          Guid="$(var.CompGUIDPrefix)17"
          Directory="Resource$(var.IdSafeLanguage)UnitConverterPluginFolder">
        <RegistryKey Root="$(var.RegistryScope)" Key="Software\Classes\powertoys\components">
          <RegistryValue Type="string" Name="Launcher_UnitConverter_$(var.IdSafeLanguage)_Component" Value="" KeyPath="yes"/>
        </RegistryKey>
        <File Id="Launcher_UnitConverter_$(var.IdSafeLanguage)_File" Source="$(var.BinDir)modules\launcher\Plugins\UnitConverter\$(var.Language)\Community.PowerToys.Run.Plugin.UnitConverter.resources.dll" />
      </Component>
      <Component
                Id="Launcher_TimeDate_$(var.IdSafeLanguage)_Component"
                Guid="$(var.CompGUIDPrefix)18"
                Directory="Resource$(var.IdSafeLanguage)TimeDatePluginFolder">
        <RegistryKey Root="$(var.RegistryScope)" Key="Software\Classes\powertoys\components">
          <RegistryValue Type="string" Name="Launcher_TimeDate_$(var.IdSafeLanguage)_Component" Value="" KeyPath="yes"/>
        </RegistryKey>
        <File Id="Launcher_TimeDate_$(var.IdSafeLanguage)_File" Source="$(var.BinDir)modules\launcher\Plugins\TimeDate\$(var.Language)\Microsoft.PowerToys.Run.Plugin.TimeDate.resources.dll" />
      </Component>
      <Component
          Id="Launcher_OneNote_$(var.IdSafeLanguage)_Component"
          Guid="$(var.CompGUIDPrefix)19"
          Directory="Resource$(var.IdSafeLanguage)OneNotePluginFolder">
        <RegistryKey Root="$(var.RegistryScope)" Key="Software\Classes\powertoys\components">
          <RegistryValue Type="string" Name="Resource$(var.IdSafeLanguage)OneNotePluginFolder" Value="" KeyPath="yes"/>
        </RegistryKey>
        <File Id="Launcher_OneNote_$(var.IdSafeLanguage)_File" Source="$(var.BinDir)modules\launcher\Plugins\OneNote\$(var.Language)\Microsoft.PowerToys.Run.Plugin.OneNote.resources.dll" />
      </Component>
      <Component
          Id="MonacoPreviewHandler_$(var.IdSafeLanguage)_Component"
          Directory="Resource$(var.IdSafeLanguage)FileExplorerPreviewInstallFolder"
          Guid="$(var.CompGUIDPrefix)1A">
        <RegistryKey Root="$(var.RegistryScope)" Key="Software\Classes\powertoys\components">
          <RegistryValue Type="string" Name="MonacoPreviewHandler_$(var.IdSafeLanguage)_Component" Value="" KeyPath="yes"/>
        </RegistryKey>
        <File Id="MonacoPreviewHandler_$(var.IdSafeLanguage)_File" Source="$(var.BinDir)modules\FileExplorerPreview\$(var.Language)\PowerToys.MonacoPreviewHandler.resources.dll" />
      </Component>
      <Component
          Id="Launcher_History_$(var.IdSafeLanguage)_Component"
          Directory="Resource$(var.IdSafeLanguage)HistoryPluginFolder"
          Guid="$(var.CompGUIDPrefix)1B">
        <RegistryKey Root="$(var.RegistryScope)" Key="Software\Classes\powertoys\components">
          <RegistryValue Type="string" Name="Launcher_History_$(var.IdSafeLanguage)_Component" Value="" KeyPath="yes"/>
        </RegistryKey>
        <File Id="Launcher_History_$(var.IdSafeLanguage)_File" Source="$(var.BinDir)modules\launcher\Plugins\History\$(var.Language)\Microsoft.PowerToys.Run.Plugin.History.resources.dll" />
      </Component>	  
      <?undef IdSafeLanguage?>
      <?undef CompGUIDPrefix?>
      <?endforeach?>
      <?endif?>

    <?ifdef env.IsPipeline?>
      <Component Id="RemoveResourcesFolder" Guid="9BC0A5A1-CBC5-47C8-8544-3F8A8C0D45F5" Directory="WinAppSDKDlls" >
        <RegistryKey Root="$(var.RegistryScope)" Key="Software\Classes\powertoys\components">
          <RegistryValue Type="string" Name="RemoveResourcesFolder" Value="" KeyPath="yes"/>
        </RegistryKey>
      <?foreach Language in $(var.LocLanguageList)?>
      <!--NB: Ids can't contain hyphens-->
      <?if $(var.Language) = cs-CZ?>
      <?define IdSafeLanguage = cs_CZ?>
      <?elseif $(var.Language) = de-DE?>
      <?define IdSafeLanguage = de_DE?>
      <?elseif $(var.Language) = es-ES?>
      <?define IdSafeLanguage = es_ES?>
      <?elseif $(var.Language) = fr-FR?>
      <?define IdSafeLanguage = fr_FR?>
      <?elseif $(var.Language) = hu-HU?>
      <?define IdSafeLanguage = hu_HU?>
      <?elseif $(var.Language) = it-IT?>
      <?define IdSafeLanguage = it_IT?>
      <?elseif $(var.Language) = ja-JP?>
      <?define IdSafeLanguage = ja_JP?>
      <?elseif $(var.Language) = ko-KR?>
      <?define IdSafeLanguage = ko_KR?>
      <?elseif $(var.Language) = nl-NL?>
      <?define IdSafeLanguage = nl_NL?>
      <?elseif $(var.Language) = pl-PL?>
      <?define IdSafeLanguage = pl_PL?>
      <?elseif $(var.Language) = pt-BR?>
      <?define IdSafeLanguage = pt_BR?>
      <?elseif $(var.Language) = pt-PT?>
      <?define IdSafeLanguage = pt_PT?>
      <!-- 
      <?elseif $(var.Language) = qps-ploc?>
      <?define IdSafeLanguage = qps_ploc?>
      <?elseif $(var.Language) = qps-ploca?>
      <?define IdSafeLanguage = qps_ploca?>
      <?elseif $(var.Language) = qps-plocm?>
      <?define IdSafeLanguage = qps_plocm?> 
      -->
      <?elseif $(var.Language) = ru-RU?>
      <?define IdSafeLanguage = ru_RU?>
      <?elseif $(var.Language) = sv-SE?>
      <?define IdSafeLanguage = sv_SE?>
      <?elseif $(var.Language) = tr-TR?>
      <?define IdSafeLanguage = tr_TR?>
      <?elseif $(var.Language) = zh-CN?>
      <?define IdSafeLanguage = zh_CN?>
      <?elseif $(var.Language) = zh-TW?>
      <?define IdSafeLanguage = zh_TW?>
      <?else?>
      <?define IdSafeLanguage = $(var.Language)?>
      <?endif?>
          <RemoveFolder Id="RemoveFolderResourcesResource$(var.IdSafeLanguage)LauncherInstallFolder" Directory="Resource$(var.IdSafeLanguage)LauncherInstallFolder" On="uninstall"/>
          <RemoveFolder Id="RemoveFolderResourcesResource$(var.IdSafeLanguage)FancyZonesInstallFolder" Directory="Resource$(var.IdSafeLanguage)FancyZonesInstallFolder" On="uninstall"/>
          <RemoveFolder Id="RemoveFolderResourcesResource$(var.IdSafeLanguage)ImageResizerInstallFolder" Directory="Resource$(var.IdSafeLanguage)ImageResizerInstallFolder" On="uninstall"/>
          <RemoveFolder Id="RemoveFolderResourcesResource$(var.IdSafeLanguage)ColorPickerInstallFolder" Directory="Resource$(var.IdSafeLanguage)ColorPickerInstallFolder" On="uninstall"/>
          <RemoveFolder Id="RemoveFolderResourcesResource$(var.IdSafeLanguage)FileExplorerPreviewInstallFolder" Directory="Resource$(var.IdSafeLanguage)FileExplorerPreviewInstallFolder" On="uninstall"/>
          <RemoveFolder Id="RemoveFolderResourcesResource$(var.IdSafeLanguage)CalculatorPluginFolder" Directory="Resource$(var.IdSafeLanguage)CalculatorPluginFolder" On="uninstall"/>
          <RemoveFolder Id="RemoveFolderResourcesResource$(var.IdSafeLanguage)FolderPluginFolder" Directory="Resource$(var.IdSafeLanguage)FolderPluginFolder" On="uninstall"/>
          <RemoveFolder Id="RemoveFolderResourcesResource$(var.IdSafeLanguage)ProgramPluginFolder" Directory="Resource$(var.IdSafeLanguage)ProgramPluginFolder" On="uninstall"/>
          <RemoveFolder Id="RemoveFolderResourcesResource$(var.IdSafeLanguage)ShellPluginFolder" Directory="Resource$(var.IdSafeLanguage)ShellPluginFolder" On="uninstall"/>
          <RemoveFolder Id="RemoveFolderResourcesResource$(var.IdSafeLanguage)IndexerPluginFolder" Directory="Resource$(var.IdSafeLanguage)IndexerPluginFolder" On="uninstall"/>
          <RemoveFolder Id="RemoveFolderResourcesResource$(var.IdSafeLanguage)UriPluginFolder" Directory="Resource$(var.IdSafeLanguage)UriPluginFolder" On="uninstall"/>
          <RemoveFolder Id="RemoveFolderResourcesResource$(var.IdSafeLanguage)VSCodeWorkspacesPluginFolder" Directory="Resource$(var.IdSafeLanguage)VSCodeWorkspacesPluginFolder" On="uninstall"/>
          <RemoveFolder Id="RemoveFolderResourcesResource$(var.IdSafeLanguage)WindowWalkerPluginFolder" Directory="Resource$(var.IdSafeLanguage)WindowWalkerPluginFolder" On="uninstall"/>
          <RemoveFolder Id="RemoveFolderResourcesResource$(var.IdSafeLanguage)RegistryPluginFolder" Directory="Resource$(var.IdSafeLanguage)RegistryPluginFolder" On="uninstall"/>
          <RemoveFolder Id="RemoveFolderResourcesResource$(var.IdSafeLanguage)ServicePluginFolder" Directory="Resource$(var.IdSafeLanguage)ServicePluginFolder" On="uninstall"/>
          <RemoveFolder Id="RemoveFolderResourcesResource$(var.IdSafeLanguage)SystemPluginFolder" Directory="Resource$(var.IdSafeLanguage)SystemPluginFolder" On="uninstall"/>
          <RemoveFolder Id="RemoveFolderResourcesResource$(var.IdSafeLanguage)WindowsSettingsPluginFolder" Directory="Resource$(var.IdSafeLanguage)WindowsSettingsPluginFolder" On="uninstall"/>
          <RemoveFolder Id="RemoveFolderResourcesResource$(var.IdSafeLanguage)TimeZonePluginFolder" Directory="Resource$(var.IdSafeLanguage)TimeZonePluginFolder" On="uninstall"/>
          <RemoveFolder Id="RemoveFolderResourcesResource$(var.IdSafeLanguage)WindowsTerminalPluginFolder" Directory="Resource$(var.IdSafeLanguage)WindowsTerminalPluginFolder" On="uninstall"/>
          <RemoveFolder Id="RemoveFolderResourcesResource$(var.IdSafeLanguage)WebSearchPluginFolder" Directory="Resource$(var.IdSafeLanguage)WebSearchPluginFolder" On="uninstall"/>
          <RemoveFolder Id="RemoveFolderResourcesResource$(var.IdSafeLanguage)UnitConverterPluginFolder" Directory="Resource$(var.IdSafeLanguage)UnitConverterPluginFolder" On="uninstall"/>
          <RemoveFolder Id="RemoveFolderResourcesResource$(var.IdSafeLanguage)TimeDatePluginFolder" Directory="Resource$(var.IdSafeLanguage)TimeDatePluginFolder" On="uninstall"/>
          <RemoveFolder Id="RemoveFolderResourcesResource$(var.IdSafeLanguage)OneNotePluginFolder" Directory="Resource$(var.IdSafeLanguage)OneNotePluginFolder" On="uninstall"/>
          <RemoveFolder Id="RemoveFolderResourcesResource$(var.IdSafeLanguage)HistoryPluginFolder" Directory="Resource$(var.IdSafeLanguage)HistoryPluginFolder" On="uninstall"/>
      <?undef IdSafeLanguage?>
        <?endforeach?>
      </Component>
    <?endif?>

    </ComponentGroup>
  </Fragment>
</Wix><|MERGE_RESOLUTION|>--- conflicted
+++ resolved
@@ -322,18 +322,6 @@
         <File Id="Launcher_WindowsSettings_$(var.IdSafeLanguage)_File" Source="$(var.BinDir)modules\launcher\Plugins\WindowsSettings\$(var.Language)\Microsoft.PowerToys.Run.Plugin.WindowsSettings.resources.dll" />
       </Component>
       <Component
-<<<<<<< HEAD
-          Id="Launcher_TimeZone_$(var.IdSafeLanguage)_Component"
-          Guid="$(var.CompGUIDPrefix)14"
-          Directory="Resource$(var.IdSafeLanguage)TimeZonePluginFolder">
-        <RegistryKey Root="$(var.RegistryScope)" Key="Software\Classes\powertoys\components">
-          <RegistryValue Type="string" Name="Launcher_TimeZone_$(var.IdSafeLanguage)_Component" Value="" KeyPath="yes"/>
-        </RegistryKey>
-        <File Id="Launcher_TimeZone_$(var.IdSafeLanguage)_File" Source="$(var.BinDir)modules\launcher\Plugins\TimeZone\$(var.Language)\Microsoft.PowerToys.Run.Plugin.TimeZone.resources.dll" />
-      </Component>
-      <Component
-=======
->>>>>>> 65378200
           Id="Launcher_WindowsTerminal_$(var.IdSafeLanguage)_Component"
           Guid="$(var.CompGUIDPrefix)15"
           Directory="Resource$(var.IdSafeLanguage)WindowsTerminalPluginFolder">
@@ -470,7 +458,6 @@
           <RemoveFolder Id="RemoveFolderResourcesResource$(var.IdSafeLanguage)ServicePluginFolder" Directory="Resource$(var.IdSafeLanguage)ServicePluginFolder" On="uninstall"/>
           <RemoveFolder Id="RemoveFolderResourcesResource$(var.IdSafeLanguage)SystemPluginFolder" Directory="Resource$(var.IdSafeLanguage)SystemPluginFolder" On="uninstall"/>
           <RemoveFolder Id="RemoveFolderResourcesResource$(var.IdSafeLanguage)WindowsSettingsPluginFolder" Directory="Resource$(var.IdSafeLanguage)WindowsSettingsPluginFolder" On="uninstall"/>
-          <RemoveFolder Id="RemoveFolderResourcesResource$(var.IdSafeLanguage)TimeZonePluginFolder" Directory="Resource$(var.IdSafeLanguage)TimeZonePluginFolder" On="uninstall"/>
           <RemoveFolder Id="RemoveFolderResourcesResource$(var.IdSafeLanguage)WindowsTerminalPluginFolder" Directory="Resource$(var.IdSafeLanguage)WindowsTerminalPluginFolder" On="uninstall"/>
           <RemoveFolder Id="RemoveFolderResourcesResource$(var.IdSafeLanguage)WebSearchPluginFolder" Directory="Resource$(var.IdSafeLanguage)WebSearchPluginFolder" On="uninstall"/>
           <RemoveFolder Id="RemoveFolderResourcesResource$(var.IdSafeLanguage)UnitConverterPluginFolder" Directory="Resource$(var.IdSafeLanguage)UnitConverterPluginFolder" On="uninstall"/>
