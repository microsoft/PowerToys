#include "stdafx.h"
#include "resource.h"
#include "RcResource.h"
#include <ProjectTelemetry.h>

#include <spdlog/sinks/base_sink.h>

#include "../../src/common/logger/logger.h"
#include "../../src/common/utils/MsiUtils.h"
#include "../../src/common/utils/modulesRegistry.h"
#include "../../src/common/utils/registry.h"
#include "../../src/common/updating/installer.h"
#include "../../src/common/version/version.h"

#include <winrt/Windows.ApplicationModel.h>
#include <winrt/Windows.Foundation.h>
#include <winrt/Windows.Management.Deployment.h>

#include "DepsFilesLists.h"

using namespace std;

HINSTANCE DLL_HANDLE = nullptr;

TRACELOGGING_DEFINE_PROVIDER(
    g_hProvider,
    "Microsoft.PowerToysInstaller",
    // {e1d8165d-5cb6-5c74-3b51-bdfbfe4f7a3b}
    (0xe1d8165d, 0x5cb6, 0x5c74, 0x3b, 0x51, 0xbd, 0xfb, 0xfe, 0x4f, 0x7a, 0x3b),
    TraceLoggingOptionProjectTelemetry());

const DWORD USERNAME_DOMAIN_LEN = DNLEN + UNLEN + 2; // Domain Name + '\' + User Name + '\0'
const DWORD USERNAME_LEN = UNLEN + 1; // User Name + '\0'

<<<<<<< HEAD
struct WcaSink : spdlog::sinks::base_sink<std::mutex>
{
    virtual void sink_it_(const spdlog::details::log_msg& msg) override
    {
        WcaLog(LOGMSG_STANDARD, msg.payload.data());
    }
    virtual void flush_() override
    {
        // we don't need to flush wca log manually
    }
};

void initSystemLogger()
{
    static std::once_flag initLoggerFlag;
    std::call_once(initLoggerFlag, []() { Logger::init(std::vector<spdlog::sink_ptr>{ std::make_shared<WcaSink>() }); });
}
=======
static const wchar_t* POWERTOYS_EXE_COMPONENT = L"{A2C66D91-3485-4D00-B04D-91844E6B345B}";
static const wchar_t* POWERTOYS_UPGRADE_CODE = L"{42B84BF7-5FBF-473B-9C8B-049DC16F7708}";
>>>>>>> 47999199

HRESULT getInstallFolder(MSIHANDLE hInstall, std::wstring& installationDir)
{
    DWORD len = 0;
    wchar_t _[1];
    MsiGetPropertyW(hInstall, L"CustomActionData", _, &len);
    len += 1;
    installationDir.resize(len);
    HRESULT hr = MsiGetPropertyW(hInstall, L"CustomActionData", installationDir.data(), &len);
    if (installationDir.length())
    {
        installationDir.resize(installationDir.length() - 1);
    }
    ExitOnFailure(hr, "Failed to get INSTALLFOLDER property.");
LExit:
    return hr;
}
UINT __stdcall ApplyModulesRegistryChangeSetsCA(MSIHANDLE hInstall)
{
    HRESULT hr = S_OK;
    UINT er = ERROR_SUCCESS;
    std::wstring installationFolder;
    bool failedToApply = false;

    hr = WcaInitialize(hInstall, "ApplyModulesRegistryChangeSets");
    ExitOnFailure(hr, "Failed to initialize");
    hr = getInstallFolder(hInstall, installationFolder);
    ExitOnFailure(hr, "Failed to get installFolder.");

    for (const auto& changeSet : getAllOnByDefaultModulesChangeSets(installationFolder))
    {
        if (!changeSet.apply())
        {
            Logger::error(L"Couldn't apply registry changeSet");
            failedToApply = true;
        }
    }

    if (!failedToApply)
    {
        Logger::info(L"All registry changeSets applied successfully");
    }
LExit:
    er = SUCCEEDED(hr) ? ERROR_SUCCESS : ERROR_INSTALL_FAILURE;
    return WcaFinalize(er);
}

UINT __stdcall UnApplyModulesRegistryChangeSetsCA(MSIHANDLE hInstall)
{
    HRESULT hr = S_OK;
    UINT er = ERROR_SUCCESS;
    std::wstring installationFolder;

    hr = WcaInitialize(hInstall, "UndoModulesRegistryChangeSets"); // original func name is too long
    ExitOnFailure(hr, "Failed to initialize");
    hr = getInstallFolder(hInstall, installationFolder);
    ExitOnFailure(hr, "Failed to get installFolder.");
    for (const auto& changeSet : getAllModulesChangeSets(installationFolder))
    {
        changeSet.unApply();
    }

    ExitOnFailure(hr, "Failed to extract msix");

LExit:
    er = SUCCEEDED(hr) ? ERROR_SUCCESS : ERROR_INSTALL_FAILURE;
    return WcaFinalize(er);
}

UINT __stdcall InstallEmbeddedMSIXCA(MSIHANDLE hInstall)
{
    HRESULT hr = S_OK;
    UINT er = ERROR_SUCCESS;
    hr = WcaInitialize(hInstall, "InstallEmbeddedMSIXCA");
    ExitOnFailure(hr, "Failed to initialize");

    if (auto msix = RcResource::create(IDR_BIN_MSIX_HELLO_PACKAGE, L"BIN", DLL_HANDLE))
    {
        Logger::info(L"Extracted MSIX");
        // TODO: Use to activate embedded MSIX
        const auto msix_path = std::filesystem::temp_directory_path() / "hello_package.msix";
        if (!msix->saveAsFile(msix_path))
        {
            ExitOnFailure(hr, "Failed to save msix");
        }
        Logger::info(L"Saved MSIX");
        using namespace winrt::Windows::Management::Deployment;
        using namespace winrt::Windows::Foundation;

        Uri msix_uri{ msix_path.wstring() };
        PackageManager pm;
        auto result = pm.AddPackageAsync(msix_uri, nullptr, DeploymentOptions::None).get();
        if (!result)
        {
            ExitOnFailure(hr, "Failed to AddPackage");
        }

        Logger::info(L"MSIX[s] were installed!");
    }
    else
    {
        ExitOnFailure(hr, "Failed to extract msix");
    }

LExit:
    er = SUCCEEDED(hr) ? ERROR_SUCCESS : ERROR_INSTALL_FAILURE;
    return WcaFinalize(er);
}

UINT __stdcall UninstallEmbeddedMSIXCA(MSIHANDLE hInstall)
{
    HRESULT hr = S_OK;
    UINT er = ERROR_SUCCESS;
    using namespace winrt::Windows::Management::Deployment;
    using namespace winrt::Windows::Foundation;
    // TODO: This must be replaced with the actual publisher and package name
    const wchar_t package_name[] = L"46b35c25-b593-48d5-aeb1-d3e9c3b796e9";
    const wchar_t publisher[] = L"CN=yuyoyuppe";
    PackageManager pm;

    hr = WcaInitialize(hInstall, "UninstallEmbeddedMSIXCA");
    ExitOnFailure(hr, "Failed to initialize");

    for (const auto& p : pm.FindPackagesForUser({}, package_name, publisher))
    {
        auto result = pm.RemovePackageAsync(p.Id().FullName()).get();
        if (result)
        {
            Logger::info(L"MSIX was uninstalled!");
        }
        else
        {
            Logger::error(L"Couldn't uninstall MSIX!");
        }
    }

LExit:
    er = SUCCEEDED(hr) ? ERROR_SUCCESS : ERROR_INSTALL_FAILURE;
    return WcaFinalize(er);
}

// Creates a Scheduled Task to run at logon for the current user.
// The path of the executable to run should be passed as the CustomActionData (Value).
// Based on the Task Scheduler Logon Trigger Example:
// https://learn.microsoft.com/windows/win32/taskschd/logon-trigger-example--c---/
UINT __stdcall CreateScheduledTaskCA(MSIHANDLE hInstall)
{
    HRESULT hr = S_OK;
    UINT er = ERROR_SUCCESS;

    TCHAR username_domain[USERNAME_DOMAIN_LEN];
    TCHAR username[USERNAME_LEN];

    std::wstring wstrTaskName;

    ITaskService* pService = nullptr;
    ITaskFolder* pTaskFolder = nullptr;
    ITaskDefinition* pTask = nullptr;
    IRegistrationInfo* pRegInfo = nullptr;
    ITaskSettings* pSettings = nullptr;
    ITriggerCollection* pTriggerCollection = nullptr;
    IRegisteredTask* pRegisteredTask = nullptr;
    IPrincipal* pPrincipal = nullptr;
    ITrigger* pTrigger = nullptr;
    ILogonTrigger* pLogonTrigger = nullptr;
    IAction* pAction = nullptr;
    IActionCollection* pActionCollection = nullptr;
    IExecAction* pExecAction = nullptr;

    LPWSTR wszExecutablePath = nullptr;

    hr = WcaInitialize(hInstall, "CreateScheduledTaskCA");
    ExitOnFailure(hr, "Failed to initialize");

    Logger::info(L"CreateScheduledTaskCA Initialized.");

    // ------------------------------------------------------
    // Get the Domain/Username for the trigger.
    //
    // This action needs to run as the system to get elevated privileges from the installation,
    // so GetUserNameEx can't be used to get the current user details.
    // The USERNAME and USERDOMAIN environment variables are used instead.
    if (!GetEnvironmentVariable(L"USERNAME", username, USERNAME_LEN))
    {
        ExitWithLastError(hr, "Getting username failed: %x", hr);
    }
    if (!GetEnvironmentVariable(L"USERDOMAIN", username_domain, USERNAME_DOMAIN_LEN))
    {
        ExitWithLastError(hr, "Getting the user's domain failed: %x", hr);
    }
    wcscat_s(username_domain, L"\\");
    wcscat_s(username_domain, username);

    Logger::info(L"Current user detected: {}", username_domain);

    // Task Name.
    wstrTaskName = L"Autorun for ";
    wstrTaskName += username;

    // Get the executable path passed to the custom action.
    hr = WcaGetProperty(L"CustomActionData", &wszExecutablePath);
    ExitOnFailure(hr, "Failed to get the executable path from CustomActionData.");

    // COM and Security Initialization is expected to have been done by the MSI.
    // It couldn't be done in the DLL, anyway.
    // ------------------------------------------------------
    // Create an instance of the Task Service.
    hr = CoCreateInstance(CLSID_TaskScheduler,
                          nullptr,
                          CLSCTX_INPROC_SERVER,
                          IID_ITaskService,
                          reinterpret_cast<void**>(&pService));
    ExitOnFailure(hr, "Failed to create an instance of ITaskService: %x", hr);

    // Connect to the task service.
    hr = pService->Connect(_variant_t(), _variant_t(), _variant_t(), _variant_t());
    ExitOnFailure(hr, "ITaskService::Connect failed: %x", hr);

    // ------------------------------------------------------
    // Get the PowerToys task folder. Creates it if it doesn't exist.
    hr = pService->GetFolder(_bstr_t(L"\\PowerToys"), &pTaskFolder);
    if (FAILED(hr))
    {
        // Folder doesn't exist. Get the Root folder and create the PowerToys subfolder.
        ITaskFolder* pRootFolder = nullptr;
        hr = pService->GetFolder(_bstr_t(L"\\"), &pRootFolder);
        ExitOnFailure(hr, "Cannot get Root Folder pointer: %x", hr);
        hr = pRootFolder->CreateFolder(_bstr_t(L"\\PowerToys"), _variant_t(L""), &pTaskFolder);
        if (FAILED(hr))
        {
            pRootFolder->Release();
            ExitOnFailure(hr, "Cannot create PowerToys task folder: %x", hr);
        }
        Logger::info(L"PowerToys task folder created.");
    }

    // If the same task exists, remove it.
    pTaskFolder->DeleteTask(_bstr_t(wstrTaskName.c_str()), 0);

    // Create the task builder object to create the task.
    hr = pService->NewTask(0, &pTask);
    ExitOnFailure(hr, "Failed to create a task definition: %x", hr);

    // ------------------------------------------------------
    // Get the registration info for setting the identification.
    hr = pTask->get_RegistrationInfo(&pRegInfo);
    ExitOnFailure(hr, "Cannot get identification pointer: %x", hr);
    hr = pRegInfo->put_Author(_bstr_t(username_domain));
    ExitOnFailure(hr, "Cannot put identification info: %x", hr);

    // ------------------------------------------------------
    // Create the settings for the task
    hr = pTask->get_Settings(&pSettings);
    ExitOnFailure(hr, "Cannot get settings pointer: %x", hr);

    hr = pSettings->put_StartWhenAvailable(VARIANT_FALSE);
    ExitOnFailure(hr, "Cannot put_StartWhenAvailable setting info: %x", hr);
    hr = pSettings->put_StopIfGoingOnBatteries(VARIANT_FALSE);
    ExitOnFailure(hr, "Cannot put_StopIfGoingOnBatteries setting info: %x", hr);
    hr = pSettings->put_ExecutionTimeLimit(_bstr_t(L"PT0S")); //Unlimited
    ExitOnFailure(hr, "Cannot put_ExecutionTimeLimit setting info: %x", hr);
    hr = pSettings->put_DisallowStartIfOnBatteries(VARIANT_FALSE);
    ExitOnFailure(hr, "Cannot put_DisallowStartIfOnBatteries setting info: %x", hr);

    // ------------------------------------------------------
    // Get the trigger collection to insert the logon trigger.
    hr = pTask->get_Triggers(&pTriggerCollection);
    ExitOnFailure(hr, "Cannot get trigger collection: %x", hr);

    // Add the logon trigger to the task.
    hr = pTriggerCollection->Create(TASK_TRIGGER_LOGON, &pTrigger);
    ExitOnFailure(hr, "Cannot create the trigger: %x", hr);

    hr = pTrigger->QueryInterface(
        IID_ILogonTrigger, (void**)&pLogonTrigger);
    pTrigger->Release();
    ExitOnFailure(hr, "QueryInterface call failed for ILogonTrigger: %x", hr);

    hr = pLogonTrigger->put_Id(_bstr_t(L"Trigger1"));
    if (FAILED(hr))
    {
        Logger::error(L"Cannot put the trigger ID: {}", hr);
    }

    // Timing issues may make explorer not be started when the task runs.
    // Add a little delay to mitigate this.
    hr = pLogonTrigger->put_Delay(_bstr_t(L"PT03S"));
    if (FAILED(hr))
    {
        Logger::error(L"Cannot put the trigger delay: {}", hr);
    }

    // Define the user. The task will execute when the user logs on.
    // The specified user must be a user on this computer.
    hr = pLogonTrigger->put_UserId(_bstr_t(username_domain));
    pLogonTrigger->Release();
    ExitOnFailure(hr, "Cannot add user ID to logon trigger: %x", hr);

    // ------------------------------------------------------
    // Add an Action to the task. This task will execute the path passed to this custom action.

    // Get the task action collection pointer.
    hr = pTask->get_Actions(&pActionCollection);
    ExitOnFailure(hr, "Cannot get Task collection pointer: %x", hr);

    // Create the action, specifying that it is an executable action.
    hr = pActionCollection->Create(TASK_ACTION_EXEC, &pAction);
    pActionCollection->Release();
    ExitOnFailure(hr, "Cannot create the action: %x", hr);

    // QI for the executable task pointer.
    hr = pAction->QueryInterface(
        IID_IExecAction, (void**)&pExecAction);
    pAction->Release();
    ExitOnFailure(hr, "QueryInterface call failed for IExecAction: %x", hr);

    // Set the path of the executable to PowerToys (passed as CustomActionData).
    hr = pExecAction->put_Path(_bstr_t(wszExecutablePath));
    pExecAction->Release();
    ExitOnFailure(hr, "Cannot set path of executable: %x", hr);

    // ------------------------------------------------------
    // Create the principal for the task
    hr = pTask->get_Principal(&pPrincipal);
    ExitOnFailure(hr, "Cannot get principal pointer: %x", hr);

    // Set up principal information:
    hr = pPrincipal->put_Id(_bstr_t(L"Principal1"));
    if (FAILED(hr))
    {
        Logger::error(L"Cannot put the principal ID: {}", hr);
    }

    hr = pPrincipal->put_UserId(_bstr_t(username_domain));
    if (FAILED(hr))
    {
        Logger::error(L"Cannot put principal user Id: {}", hr);
    }

    hr = pPrincipal->put_LogonType(TASK_LOGON_INTERACTIVE_TOKEN);
    if (FAILED(hr))
    {
        Logger::error(L"Cannot put principal logon type: {}", hr);
    }

    // Run the task with the highest available privileges.
    hr = pPrincipal->put_RunLevel(TASK_RUNLEVEL_LUA);
    pPrincipal->Release();
    ExitOnFailure(hr, "Cannot put principal run level: %x", hr);

    // ------------------------------------------------------
    //  Save the task in the PowerToys folder.
    {
        _variant_t SDDL_FULL_ACCESS_FOR_EVERYONE = L"D:(A;;FA;;;WD)";
        hr = pTaskFolder->RegisterTaskDefinition(
            _bstr_t(wstrTaskName.c_str()),
            pTask,
            TASK_CREATE_OR_UPDATE,
            _variant_t(username_domain),
            _variant_t(),
            TASK_LOGON_INTERACTIVE_TOKEN,
            SDDL_FULL_ACCESS_FOR_EVERYONE,
            &pRegisteredTask);
        ExitOnFailure(hr, "Error saving the Task : %x", hr);
    }

    Logger::info(L"Scheduled task created for the current user.");

LExit:
    ReleaseStr(wszExecutablePath);
    if (pService)
    {
        pService->Release();
    }
    if (pTaskFolder)
    {
        pTaskFolder->Release();
    }
    if (pTask)
    {
        pTask->Release();
    }
    if (pRegInfo)
    {
        pRegInfo->Release();
    }
    if (pSettings)
    {
        pSettings->Release();
    }
    if (pTriggerCollection)
    {
        pTriggerCollection->Release();
    }
    if (pRegisteredTask)
    {
        pRegisteredTask->Release();
    }

    if (!SUCCEEDED(hr))
    {
        PMSIHANDLE hRecord = MsiCreateRecord(0);
        MsiRecordSetString(hRecord, 0, TEXT("Failed to create a scheduled task to start PowerToys at user login. You can re-try to create the scheduled task using the PowerToys settings."));
        MsiProcessMessage(hInstall, static_cast<INSTALLMESSAGE>(INSTALLMESSAGE_WARNING + MB_OK), hRecord);
    }

    er = SUCCEEDED(hr) ? ERROR_SUCCESS : ERROR_INSTALL_FAILURE;
    return WcaFinalize(er);
}

// Removes all Scheduled Tasks in the PowerToys folder and deletes the folder afterwards.
// Based on the Task Scheduler Displaying Task Names and State example:
// https://learn.microsoft.com/windows/desktop/TaskSchd/displaying-task-names-and-state--c---/
UINT __stdcall RemoveScheduledTasksCA(MSIHANDLE hInstall)
{
    HRESULT hr = S_OK;
    UINT er = ERROR_SUCCESS;

    ITaskService* pService = nullptr;
    ITaskFolder* pTaskFolder = nullptr;
    IRegisteredTaskCollection* pTaskCollection = nullptr;
    ITaskFolder* pRootFolder = nullptr;
    LONG numTasks = 0;

    hr = WcaInitialize(hInstall, "RemoveScheduledTasksCA");
    ExitOnFailure(hr, "Failed to initialize");

    Logger::info(L"RemoveScheduledTasksCA Initialized.");

    // COM and Security Initialization is expected to have been done by the MSI.
    // It couldn't be done in the DLL, anyway.
    // ------------------------------------------------------
    // Create an instance of the Task Service.
    hr = CoCreateInstance(CLSID_TaskScheduler,
                          nullptr,
                          CLSCTX_INPROC_SERVER,
                          IID_ITaskService,
                          reinterpret_cast<void**>(&pService));
    ExitOnFailure(hr, "Failed to create an instance of ITaskService: %x", hr);

    // Connect to the task service.
    hr = pService->Connect(_variant_t(), _variant_t(), _variant_t(), _variant_t());
    ExitOnFailure(hr, "ITaskService::Connect failed: %x", hr);

    // ------------------------------------------------------
    // Get the PowerToys task folder.
    hr = pService->GetFolder(_bstr_t(L"\\PowerToys"), &pTaskFolder);
    if (FAILED(hr))
    {
        // Folder doesn't exist. No need to delete anything.
        Logger::info(L"The PowerToys scheduled task folder wasn't found. Nothing to delete.");
        hr = S_OK;
        ExitFunction();
    }

    // -------------------------------------------------------
    // Get the registered tasks in the folder.
    hr = pTaskFolder->GetTasks(TASK_ENUM_HIDDEN, &pTaskCollection);
    ExitOnFailure(hr, "Cannot get the registered tasks: %x", hr);

    hr = pTaskCollection->get_Count(&numTasks);
    for (LONG i = 0; i < numTasks; i++)
    {
        // Delete all the tasks found.
        // If some tasks can't be deleted, the folder won't be deleted later and the user will still be notified.
        IRegisteredTask* pRegisteredTask = nullptr;
        hr = pTaskCollection->get_Item(_variant_t(i + 1), &pRegisteredTask);
        if (SUCCEEDED(hr))
        {
            BSTR taskName = nullptr;
            hr = pRegisteredTask->get_Name(&taskName);
            if (SUCCEEDED(hr))
            {
                hr = pTaskFolder->DeleteTask(taskName, 0);
                if (FAILED(hr))
                {
                    Logger::error(L"Cannot delete the {} task: {}", taskName, hr);
                }
                SysFreeString(taskName);
            }
            else
            {
                Logger::error(L"Cannot get the registered task name: {}", hr);
            }
            pRegisteredTask->Release();
        }
        else
        {
            Logger::error(L"Cannot get the registered task item at index={}: {}", i + 1, hr);
        }
    }

    // ------------------------------------------------------
    // Get the pointer to the root task folder and delete the PowerToys subfolder.
    hr = pService->GetFolder(_bstr_t(L"\\"), &pRootFolder);
    ExitOnFailure(hr, "Cannot get Root Folder pointer: %x", hr);
    hr = pRootFolder->DeleteFolder(_bstr_t(L"PowerToys"), 0);
    pRootFolder->Release();
    ExitOnFailure(hr, "Cannot delete the PowerToys folder: %x", hr);

    Logger::info(L"Deleted the PowerToys Task Scheduler folder.");

LExit:
    if (pService)
    {
        pService->Release();
    }
    if (pTaskFolder)
    {
        pTaskFolder->Release();
    }
    if (pTaskCollection)
    {
        pTaskCollection->Release();
    }

    if (!SUCCEEDED(hr))
    {
        PMSIHANDLE hRecord = MsiCreateRecord(0);
        MsiRecordSetString(hRecord, 0, TEXT("Failed to remove the PowerToys folder from the scheduled task. These can be removed manually later."));
        MsiProcessMessage(hInstall, static_cast<INSTALLMESSAGE>(INSTALLMESSAGE_WARNING + MB_OK), hRecord);
    }

    er = SUCCEEDED(hr) ? ERROR_SUCCESS : ERROR_INSTALL_FAILURE;
    return WcaFinalize(er);
}

UINT __stdcall TelemetryLogInstallSuccessCA(MSIHANDLE hInstall)
{
    HRESULT hr = S_OK;
    UINT er = ERROR_SUCCESS;

    hr = WcaInitialize(hInstall, "TelemetryLogInstallSuccessCA");
    ExitOnFailure(hr, "Failed to initialize");

    TraceLoggingWrite(
        g_hProvider,
        "Install_Success",
        TraceLoggingWideString(get_product_version().c_str(), "Version"),
        ProjectTelemetryPrivacyDataTag(ProjectTelemetryTag_ProductAndServicePerformance),
        TraceLoggingBoolean(TRUE, "UTCReplace_AppSessionGuid"),
        TraceLoggingKeyword(PROJECT_KEYWORD_MEASURE));

LExit:
    er = SUCCEEDED(hr) ? ERROR_SUCCESS : ERROR_INSTALL_FAILURE;
    return WcaFinalize(er);
}

UINT __stdcall TelemetryLogInstallCancelCA(MSIHANDLE hInstall)
{
    HRESULT hr = S_OK;
    UINT er = ERROR_SUCCESS;

    hr = WcaInitialize(hInstall, "TelemetryLogInstallCancelCA");
    ExitOnFailure(hr, "Failed to initialize");

    TraceLoggingWrite(
        g_hProvider,
        "Install_Cancel",
        TraceLoggingWideString(get_product_version().c_str(), "Version"),
        ProjectTelemetryPrivacyDataTag(ProjectTelemetryTag_ProductAndServicePerformance),
        TraceLoggingBoolean(TRUE, "UTCReplace_AppSessionGuid"),
        TraceLoggingKeyword(PROJECT_KEYWORD_MEASURE));

LExit:
    er = SUCCEEDED(hr) ? ERROR_SUCCESS : ERROR_INSTALL_FAILURE;
    return WcaFinalize(er);
}

UINT __stdcall TelemetryLogInstallFailCA(MSIHANDLE hInstall)
{
    HRESULT hr = S_OK;
    UINT er = ERROR_SUCCESS;

    hr = WcaInitialize(hInstall, "TelemetryLogInstallFailCA");
    ExitOnFailure(hr, "Failed to initialize");

    TraceLoggingWrite(
        g_hProvider,
        "Install_Fail",
        TraceLoggingWideString(get_product_version().c_str(), "Version"),
        ProjectTelemetryPrivacyDataTag(ProjectTelemetryTag_ProductAndServicePerformance),
        TraceLoggingBoolean(TRUE, "UTCReplace_AppSessionGuid"),
        TraceLoggingKeyword(PROJECT_KEYWORD_MEASURE));

LExit:
    er = SUCCEEDED(hr) ? ERROR_SUCCESS : ERROR_INSTALL_FAILURE;
    return WcaFinalize(er);
}

UINT __stdcall TelemetryLogUninstallSuccessCA(MSIHANDLE hInstall)
{
    HRESULT hr = S_OK;
    UINT er = ERROR_SUCCESS;

    hr = WcaInitialize(hInstall, "TelemetryLogUninstallSuccessCA");
    ExitOnFailure(hr, "Failed to initialize");

    TraceLoggingWrite(
        g_hProvider,
        "UnInstall_Success",
        TraceLoggingWideString(get_product_version().c_str(), "Version"),
        ProjectTelemetryPrivacyDataTag(ProjectTelemetryTag_ProductAndServicePerformance),
        TraceLoggingBoolean(TRUE, "UTCReplace_AppSessionGuid"),
        TraceLoggingKeyword(PROJECT_KEYWORD_MEASURE));

LExit:
    er = SUCCEEDED(hr) ? ERROR_SUCCESS : ERROR_INSTALL_FAILURE;
    return WcaFinalize(er);
}

UINT __stdcall TelemetryLogUninstallCancelCA(MSIHANDLE hInstall)
{
    HRESULT hr = S_OK;
    UINT er = ERROR_SUCCESS;

    hr = WcaInitialize(hInstall, "TelemetryLogUninstallCancelCA");
    ExitOnFailure(hr, "Failed to initialize");

    TraceLoggingWrite(
        g_hProvider,
        "UnInstall_Cancel",
        TraceLoggingWideString(get_product_version().c_str(), "Version"),
        ProjectTelemetryPrivacyDataTag(ProjectTelemetryTag_ProductAndServicePerformance),
        TraceLoggingBoolean(TRUE, "UTCReplace_AppSessionGuid"),
        TraceLoggingKeyword(PROJECT_KEYWORD_MEASURE));

LExit:
    er = SUCCEEDED(hr) ? ERROR_SUCCESS : ERROR_INSTALL_FAILURE;
    return WcaFinalize(er);
}

UINT __stdcall TelemetryLogUninstallFailCA(MSIHANDLE hInstall)
{
    HRESULT hr = S_OK;
    UINT er = ERROR_SUCCESS;

    hr = WcaInitialize(hInstall, "TelemetryLogUninstallFailCA");
    ExitOnFailure(hr, "Failed to initialize");

    TraceLoggingWrite(
        g_hProvider,
        "UnInstall_Fail",
        TraceLoggingWideString(get_product_version().c_str(), "Version"),
        ProjectTelemetryPrivacyDataTag(ProjectTelemetryTag_ProductAndServicePerformance),
        TraceLoggingBoolean(TRUE, "UTCReplace_AppSessionGuid"),
        TraceLoggingKeyword(PROJECT_KEYWORD_MEASURE));

LExit:
    er = SUCCEEDED(hr) ? ERROR_SUCCESS : ERROR_INSTALL_FAILURE;
    return WcaFinalize(er);
}

UINT __stdcall TelemetryLogRepairCancelCA(MSIHANDLE hInstall)
{
    HRESULT hr = S_OK;
    UINT er = ERROR_SUCCESS;

    hr = WcaInitialize(hInstall, "TelemetryLogRepairCancelCA");
    ExitOnFailure(hr, "Failed to initialize");

    TraceLoggingWrite(
        g_hProvider,
        "Repair_Cancel",
        TraceLoggingWideString(get_product_version().c_str(), "Version"),
        ProjectTelemetryPrivacyDataTag(ProjectTelemetryTag_ProductAndServicePerformance),
        TraceLoggingBoolean(TRUE, "UTCReplace_AppSessionGuid"),
        TraceLoggingKeyword(PROJECT_KEYWORD_MEASURE));

LExit:
    er = SUCCEEDED(hr) ? ERROR_SUCCESS : ERROR_INSTALL_FAILURE;
    return WcaFinalize(er);
}

UINT __stdcall TelemetryLogRepairFailCA(MSIHANDLE hInstall)
{
    HRESULT hr = S_OK;
    UINT er = ERROR_SUCCESS;

    hr = WcaInitialize(hInstall, "TelemetryLogRepairFailCA");
    ExitOnFailure(hr, "Failed to initialize");

    TraceLoggingWrite(
        g_hProvider,
        "Repair_Fail",
        TraceLoggingWideString(get_product_version().c_str(), "Version"),
        ProjectTelemetryPrivacyDataTag(ProjectTelemetryTag_ProductAndServicePerformance),
        TraceLoggingBoolean(TRUE, "UTCReplace_AppSessionGuid"),
        TraceLoggingKeyword(PROJECT_KEYWORD_MEASURE));

LExit:
    er = SUCCEEDED(hr) ? ERROR_SUCCESS : ERROR_INSTALL_FAILURE;
    return WcaFinalize(er);
}

UINT __stdcall DetectPrevInstallPathCA(MSIHANDLE hInstall)
{
    HRESULT hr = S_OK;
    UINT er = ERROR_SUCCESS;
    hr = WcaInitialize(hInstall, "DetectPrevInstallPathCA");
    MsiSetPropertyW(hInstall, L"PREVIOUSINSTALLFOLDER", L"");

    LPWSTR currentScope = nullptr;
    hr = WcaGetProperty(L"InstallScope", &currentScope);

    try
    {
        if (auto install_path = GetMsiPackageInstalledPath(std::wstring{ currentScope } == L"perUser"))
        {
            MsiSetPropertyW(hInstall, L"PREVIOUSINSTALLFOLDER", install_path->data());
        }
    }
    catch (...)
    {
    }
    er = SUCCEEDED(hr) ? ERROR_SUCCESS : ERROR_INSTALL_FAILURE;
    return WcaFinalize(er);
}

UINT __stdcall CertifyVirtualCameraDriverCA(MSIHANDLE hInstall)
{
#ifdef CIBuild // On pipeline we are using microsoft certification
    WcaInitialize(hInstall, "CertifyVirtualCameraDriverCA");
    return WcaFinalize(ERROR_SUCCESS);
#else
    HRESULT hr = S_OK;
    UINT er = ERROR_SUCCESS;
    LPWSTR certificatePath = nullptr;
    HCERTSTORE hCertStore = nullptr;
    HANDLE hfile = nullptr;
    DWORD size = INVALID_FILE_SIZE;
    char* pFileContent = nullptr;

    hr = WcaInitialize(hInstall, "CertifyVirtualCameraDriverCA");
    ExitOnFailure(hr, "Failed to initialize", hr);

    hr = WcaGetProperty(L"CustomActionData", &certificatePath);
    ExitOnFailure(hr, "Failed to get install property", hr);

    hCertStore = CertOpenStore(CERT_STORE_PROV_SYSTEM, 0, 0, CERT_SYSTEM_STORE_LOCAL_MACHINE, L"AuthRoot");
    if (!hCertStore)
    {
        hr = GetLastError();
        ExitOnFailure(hr, "Cannot put principal run level: %x", hr);
    }

    hfile = CreateFile(certificatePath, GENERIC_READ, FILE_SHARE_READ, nullptr, OPEN_EXISTING, FILE_ATTRIBUTE_NORMAL, nullptr);
    if (hfile == INVALID_HANDLE_VALUE)
    {
        hr = GetLastError();
        ExitOnFailure(hr, "Certificate file open failed", hr);
    }

    size = GetFileSize(hfile, nullptr);
    if (size == INVALID_FILE_SIZE)
    {
        hr = GetLastError();
        ExitOnFailure(hr, "Certificate file size not valid", hr);
    }

    pFileContent = static_cast<char*>(malloc(size));

    DWORD sizeread;
    if (!ReadFile(hfile, pFileContent, size, &sizeread, nullptr))
    {
        hr = GetLastError();
        ExitOnFailure(hr, "Certificate file read failed", hr);
    }

    if (!CertAddEncodedCertificateToStore(hCertStore,
                                          X509_ASN_ENCODING,
                                          reinterpret_cast<const BYTE*>(pFileContent),
                                          size,
                                          CERT_STORE_ADD_ALWAYS,
                                          nullptr))
    {
        hr = GetLastError();
        ExitOnFailure(hr, "Adding certificate failed", hr);
    }

    free(pFileContent);

LExit:
    ReleaseStr(certificatePath);
    if (hCertStore)
    {
        CertCloseStore(hCertStore, 0);
    }
    if (hfile)
    {
        CloseHandle(hfile);
    }

    if (!SUCCEEDED(hr))
    {
        PMSIHANDLE hRecord = MsiCreateRecord(0);
        MsiRecordSetString(hRecord, 0, TEXT("Failed to add certificate to store"));
        MsiProcessMessage(hInstall, static_cast<INSTALLMESSAGE>(INSTALLMESSAGE_WARNING + MB_OK), hRecord);
    }

    er = SUCCEEDED(hr) ? ERROR_SUCCESS : ERROR_INSTALL_FAILURE;
    return WcaFinalize(er);
#endif
}

UINT __stdcall InstallVirtualCameraDriverCA(MSIHANDLE hInstall)
{
    HRESULT hr = S_OK;
    UINT er = ERROR_SUCCESS;
    LPWSTR driverPath = nullptr;

    hr = WcaInitialize(hInstall, "InstallVirtualCameraDriverCA");
    ExitOnFailure(hr, "Failed to initialize");

    hr = WcaGetProperty(L"CustomActionData", &driverPath);
    ExitOnFailure(hr, "Failed to get install property");

    BOOL requiresReboot;
    DiInstallDriverW(GetConsoleWindow(), driverPath, DIIRFLAG_FORCE_INF, &requiresReboot);

    hr = GetLastError();
    ExitOnFailure(hr, "Failed to install driver");

LExit:

    if (!SUCCEEDED(hr))
    {
        PMSIHANDLE hRecord = MsiCreateRecord(0);
        MsiRecordSetString(hRecord, 0, TEXT("Failed to install virtual camera driver"));
        MsiProcessMessage(hInstall, static_cast<INSTALLMESSAGE>(INSTALLMESSAGE_WARNING + MB_OK), hRecord);
    }

    er = SUCCEEDED(hr) ? ERROR_SUCCESS : ERROR_INSTALL_FAILURE;
    return WcaFinalize(er);
}

UINT __stdcall UninstallVirtualCameraDriverCA(MSIHANDLE hInstall)
{
    HRESULT hr = S_OK;
    UINT er = ERROR_SUCCESS;
    LPWSTR driverPath = nullptr;

    hr = WcaInitialize(hInstall, "UninstallVirtualCameraDriverCA");
    ExitOnFailure(hr, "Failed to initialize");

    hr = WcaGetProperty(L"CustomActionData", &driverPath);
    ExitOnFailure(hr, "Failed to get uninstall property");

    BOOL requiresReboot;
    DiUninstallDriverW(GetConsoleWindow(), driverPath, 0, &requiresReboot);

    switch (GetLastError())
    {
    case ERROR_ACCESS_DENIED:
    case ERROR_FILE_NOT_FOUND:
    case ERROR_INVALID_FLAGS:
    case ERROR_IN_WOW64:
    {
        hr = GetLastError();
        ExitOnFailure(hr, "Failed to uninstall driver");
        break;
    }
    }

LExit:

    if (!SUCCEEDED(hr))
    {
        PMSIHANDLE hRecord = MsiCreateRecord(0);
        MsiRecordSetString(hRecord, 0, TEXT("Failed to uninstall virtual camera driver"));
        MsiProcessMessage(hInstall, static_cast<INSTALLMESSAGE>(INSTALLMESSAGE_WARNING + MB_OK), hRecord);
    }

    er = SUCCEEDED(hr) ? ERROR_SUCCESS : ERROR_INSTALL_FAILURE;
    return WcaFinalize(er);
}

UINT __stdcall UnRegisterContextMenuPackagesCA(MSIHANDLE hInstall)
{
    using namespace winrt::Windows::Foundation;
    using namespace winrt::Windows::Management::Deployment;

    HRESULT hr = S_OK;
    UINT er = ERROR_SUCCESS;

    hr = WcaInitialize(hInstall, "UnRegisterContextMenuPackagesCA"); // original func name is too long

    try
    {
        // Packages to unregister
        const std::vector<std::wstring> packagesToRemoveDisplayName{ { L"PowerRenameContextMenu" }, { L"ImageResizerContextMenu" } };

        PackageManager packageManager;

        for (auto const& package : packageManager.FindPackages())
        {
            const auto& packageFullName = std::wstring{ package.Id().FullName() };

            for (const auto& packageToRemove : packagesToRemoveDisplayName)
            {
                if (packageFullName.contains(packageToRemove))
                {
                    auto deploymentOperation{ packageManager.RemovePackageAsync(packageFullName) };
                    deploymentOperation.get();

                    // Check the status of the operation
                    if (deploymentOperation.Status() == AsyncStatus::Error)
                    {
                        auto deploymentResult{ deploymentOperation.GetResults() };
                        auto errorCode = deploymentOperation.ErrorCode();
                        auto errorText = deploymentResult.ErrorText();

                        Logger::error(L"Unregister {} package failed. ErrorCode: {}, ErrorText: {}", packageFullName, std::to_wstring(errorCode), errorText);

                        er = ERROR_INSTALL_FAILURE;
                    }
                    else if (deploymentOperation.Status() == AsyncStatus::Canceled)
                    {
                        Logger::error(L"Unregister {} package canceled.", packageFullName);

                        er = ERROR_INSTALL_FAILURE;
                    }
                    else if (deploymentOperation.Status() == AsyncStatus::Completed)
                    {
                        Logger::info(L"Unregister {} package completed.", packageFullName);
                    }
                    else
                    {
                        Logger::debug(L"Unregister {} package started.", packageFullName);
                    }
                }

            }
        }
    }
    catch (std::exception& e)
    {
        std::string errorMessage{ "Exception thrown while trying to unregister sparse packages: " };
        errorMessage += e.what();
        Logger::error(errorMessage);

        er = ERROR_INSTALL_FAILURE;
    }

    er = er == ERROR_SUCCESS ? (SUCCEEDED(hr) ? ERROR_SUCCESS : ERROR_INSTALL_FAILURE) : er;
    return WcaFinalize(er);
}

const std::wstring WinAppSDKConsumers[] =
{
    L"Settings",
    L"modules\\PowerRename",
    L"modules\\MeasureTool",
    L"modules\\FileLocksmith",
    L"modules\\Hosts",
};

UINT __stdcall CreateWinAppSDKHardlinksCA(MSIHANDLE hInstall)
{
    HRESULT hr = S_OK;
    UINT er = ERROR_SUCCESS;
    std::wstring installationFolder, winAppSDKFilesSrcDir;

    hr = WcaInitialize(hInstall, "CreateWinAppSDKHardlinksCA");
    ExitOnFailure(hr, "Failed to initialize");

    hr = getInstallFolder(hInstall, installationFolder);
    ExitOnFailure(hr, "Failed to get installation folder");

    winAppSDKFilesSrcDir = installationFolder + L"dll\\WinAppSDK\\";

    for (auto file : winAppSdkFiles)
    {
        for (auto consumer : WinAppSDKConsumers)
        {
            std::error_code ec;
            std::filesystem::create_hard_link((winAppSDKFilesSrcDir + file).c_str(), (installationFolder + consumer + L"\\" + file).c_str(), ec);

            if (ec.value() != S_OK)
            {
                std::wstring errorMessage{ L"Error creating hard link for: " };
                errorMessage += file;
                errorMessage += L", error code: " + std::to_wstring(ec.value());
                Logger::error(errorMessage);
            }
        }
    }

LExit:
    er = SUCCEEDED(hr) ? ERROR_SUCCESS : ERROR_INSTALL_FAILURE;
    return WcaFinalize(er);
}

const std::wstring PTInteropConsumers[] =
{
    L"modules\\ColorPicker",
    L"modules\\PowerOCR",
    L"modules\\launcher",
    L"modules\\FancyZones",
    L"modules\\ImageResizer",
    L"Settings",
    L"modules\\Awake",
    L"modules\\MeasureTool",
    L"modules\\PowerAccent",
    L"modules\\FileLocksmith",
    L"modules\\Hosts",
    L"modules\\FileExplorerPreview",
};

UINT __stdcall CreatePTInteropHardlinksCA(MSIHANDLE hInstall)
{
    HRESULT hr = S_OK;
    UINT er = ERROR_SUCCESS;
    std::wstring installationFolder, interopFilesSrcDir;

    hr = WcaInitialize(hInstall, "CreatePTInteropHardlinksCA");
    ExitOnFailure(hr, "Failed to initialize");

    hr = getInstallFolder(hInstall, installationFolder);
    ExitOnFailure(hr, "Failed to get installation folder");

    interopFilesSrcDir = installationFolder + L"dll\\Interop\\";

    for (auto file : powerToysInteropFiles)
    {    
        for (auto consumer : PTInteropConsumers)
        {
            std::error_code ec;
            std::filesystem::create_hard_link((interopFilesSrcDir + file).c_str(), (installationFolder + consumer + L"\\" + file).c_str(), ec);
        
            if (ec.value() != S_OK)
            {
                std::wstring errorMessage{ L"Error creating hard link for: " };
                errorMessage += file;
                errorMessage += L", error code: " + std::to_wstring(ec.value());
                Logger::error(errorMessage);
            }
        }
    }

LExit:
    er = SUCCEEDED(hr) ? ERROR_SUCCESS : ERROR_INSTALL_FAILURE;
    return WcaFinalize(er);
}

UINT __stdcall CreateDotnetRuntimeHardlinksCA(MSIHANDLE hInstall)
{
    HRESULT hr = S_OK;
    UINT er = ERROR_SUCCESS;
    std::wstring installationFolder, dotnetRuntimeFilesSrcDir, colorPickerDir, powerOCRDir, launcherDir, fancyZonesDir,
      imageResizerDir, settingsDir, awakeDir, measureToolDir, powerAccentDir, fileExplorerAddOnsDir, hostsDir, fileLocksmithDir;

    hr = WcaInitialize(hInstall, "CreateDotnetRuntimeHardlinksCA");
    ExitOnFailure(hr, "Failed to initialize");

    hr = getInstallFolder(hInstall, installationFolder);
    ExitOnFailure(hr, "Failed to get installation folder");

    dotnetRuntimeFilesSrcDir = installationFolder + L"dll\\dotnet\\";
    colorPickerDir = installationFolder + L"modules\\ColorPicker\\";
    powerOCRDir = installationFolder + L"modules\\PowerOCR\\";
    launcherDir = installationFolder + L"modules\\launcher\\";
    fancyZonesDir = installationFolder + L"modules\\FancyZones\\";
    imageResizerDir = installationFolder + L"modules\\ImageResizer\\";
    settingsDir = installationFolder + L"Settings\\";
    awakeDir = installationFolder + L"modules\\Awake\\";
    measureToolDir = installationFolder + L"modules\\MeasureTool\\";
    powerAccentDir = installationFolder + L"modules\\PowerAccent\\";
    fileExplorerAddOnsDir = installationFolder + L"modules\\FileExplorerPreview\\";
    hostsDir = installationFolder + L"modules\\Hosts\\";
    fileLocksmithDir = installationFolder + L"modules\\FileLocksmith\\";

    for (auto file : dotnetRuntimeFiles)
    {
        std::error_code ec;
        std::filesystem::create_hard_link((dotnetRuntimeFilesSrcDir + file).c_str(), (colorPickerDir + file).c_str(), ec);
        std::filesystem::create_hard_link((dotnetRuntimeFilesSrcDir + file).c_str(), (powerOCRDir + file).c_str(), ec);
        std::filesystem::create_hard_link((dotnetRuntimeFilesSrcDir + file).c_str(), (launcherDir + file).c_str(), ec);
        std::filesystem::create_hard_link((dotnetRuntimeFilesSrcDir + file).c_str(), (fancyZonesDir + file).c_str(), ec);
        std::filesystem::create_hard_link((dotnetRuntimeFilesSrcDir + file).c_str(), (imageResizerDir + file).c_str(), ec);
        std::filesystem::create_hard_link((dotnetRuntimeFilesSrcDir + file).c_str(), (settingsDir + file).c_str(), ec);
        std::filesystem::create_hard_link((dotnetRuntimeFilesSrcDir + file).c_str(), (awakeDir + file).c_str(), ec);
        std::filesystem::create_hard_link((dotnetRuntimeFilesSrcDir + file).c_str(), (measureToolDir + file).c_str(), ec);
        std::filesystem::create_hard_link((dotnetRuntimeFilesSrcDir + file).c_str(), (powerAccentDir + file).c_str(), ec);
        std::filesystem::create_hard_link((dotnetRuntimeFilesSrcDir + file).c_str(), (fileExplorerAddOnsDir + file).c_str(), ec);
        std::filesystem::create_hard_link((dotnetRuntimeFilesSrcDir + file).c_str(), (hostsDir + file).c_str(), ec);
        std::filesystem::create_hard_link((dotnetRuntimeFilesSrcDir + file).c_str(), (fileLocksmithDir + file).c_str(), ec);

        if (ec.value() != S_OK)
        {
            std::wstring errorMessage{ L"Error creating hard link for: " };
            errorMessage += file;
            errorMessage += L", error code: " + std::to_wstring(ec.value());
            Logger::error(errorMessage);
            er = ERROR_INSTALL_FAILURE;
        }
    }

    for (auto file : dotnetRuntimeWPFFiles)
    {
      std::error_code ec;
      std::filesystem::create_hard_link((dotnetRuntimeFilesSrcDir + file).c_str(), (awakeDir + file).c_str(), ec);
      std::filesystem::create_hard_link((dotnetRuntimeFilesSrcDir + file).c_str(), (colorPickerDir + file).c_str(), ec);
      std::filesystem::create_hard_link((dotnetRuntimeFilesSrcDir + file).c_str(), (powerOCRDir + file).c_str(), ec);
      std::filesystem::create_hard_link((dotnetRuntimeFilesSrcDir + file).c_str(), (launcherDir + file).c_str(), ec);
      std::filesystem::create_hard_link((dotnetRuntimeFilesSrcDir + file).c_str(), (fancyZonesDir + file).c_str(), ec);
      std::filesystem::create_hard_link((dotnetRuntimeFilesSrcDir + file).c_str(), (imageResizerDir + file).c_str(), ec);
      std::filesystem::create_hard_link((dotnetRuntimeFilesSrcDir + file).c_str(), (powerAccentDir + file).c_str(), ec);
      std::filesystem::create_hard_link((dotnetRuntimeFilesSrcDir + file).c_str(), (fileExplorerAddOnsDir + file).c_str(), ec);
      std::filesystem::create_hard_link((dotnetRuntimeFilesSrcDir + file).c_str(), (hostsDir + file).c_str(), ec);

      if (ec.value() != S_OK)
      {
        std::wstring errorMessage{ L"Error creating hard link for: " };
        errorMessage += file;
        errorMessage += L", error code: " + std::to_wstring(ec.value());
        Logger::error(errorMessage);
        er = ERROR_INSTALL_FAILURE;
      }
    }

    LExit:
    er = SUCCEEDED(hr) ? ERROR_SUCCESS : ERROR_INSTALL_FAILURE;
    return WcaFinalize(er);
}

UINT __stdcall DeleteWinAppSDKHardlinksCA(MSIHANDLE hInstall)
{
    HRESULT hr = S_OK;
    UINT er = ERROR_SUCCESS;
    std::wstring installationFolder;

    hr = WcaInitialize(hInstall, "DeleteWinAppSDKHardlinksCA");
    ExitOnFailure(hr, "Failed to initialize");

    hr = getInstallFolder(hInstall, installationFolder);
    ExitOnFailure(hr, "Failed to get installation folder");

    try
    {
        for (auto file : winAppSdkFiles)
        {
            for (auto consumer : WinAppSDKConsumers)
            {
                DeleteFile((installationFolder + consumer + L"\\" + file).c_str());
            }
        }
    }
    catch (std::exception e)
    {
        std::string errorMessage{ "Exception thrown while trying to delete WAS hardlinks: " };
        errorMessage += e.what();
        Logger::error(errorMessage);

        er = ERROR_INSTALL_FAILURE;
    }

LExit:
    er = SUCCEEDED(hr) ? ERROR_SUCCESS : ERROR_INSTALL_FAILURE;
    return WcaFinalize(er);
}

UINT __stdcall DeletePTInteropHardlinksCA(MSIHANDLE hInstall)
{
    HRESULT hr = S_OK;
    UINT er = ERROR_SUCCESS;
    std::wstring installationFolder, interopFilesSrcDir;

    hr = WcaInitialize(hInstall, "DeletePTInteropHardlinksCA");
    ExitOnFailure(hr, "Failed to initialize");

    hr = getInstallFolder(hInstall, installationFolder);
    ExitOnFailure(hr, "Failed to get installation folder");

    try
    {
        for (auto file : powerToysInteropFiles)
        {
            for (auto consumer : PTInteropConsumers)
            {
                DeleteFile((installationFolder + consumer + L"\\" + file).c_str());
            }
        }
    }
    catch (std::exception e)
    {
        std::string errorMessage{ "Exception thrown while trying to delete PowerToys Interop and VC Redist hardlinks: " };
        errorMessage += e.what();
        Logger::error(errorMessage);

        er = ERROR_INSTALL_FAILURE;
    }

LExit:
    er = SUCCEEDED(hr) ? ERROR_SUCCESS : ERROR_INSTALL_FAILURE;
    return WcaFinalize(er);
}

UINT __stdcall DeleteDotnetRuntimeHardlinksCA(MSIHANDLE hInstall)
{
    HRESULT hr = S_OK;
    UINT er = ERROR_SUCCESS;
    std::wstring installationFolder, colorPickerDir, powerOCRDir, launcherDir, fancyZonesDir,
      imageResizerDir, settingsDir, awakeDir, measureToolDir, powerAccentDir, fileExplorerAddOnsDir,
      hostsDir, fileLocksmithDir;

    hr = WcaInitialize(hInstall, "DeleteDotnetRuntimeHardlinksCA");
    ExitOnFailure(hr, "Failed to initialize");

    hr = getInstallFolder(hInstall, installationFolder);
    ExitOnFailure(hr, "Failed to get installation folder");

    colorPickerDir = installationFolder + L"modules\\ColorPicker\\";
    powerOCRDir = installationFolder + L"modules\\PowerOCR\\";
    launcherDir = installationFolder + L"modules\\launcher\\";
    fancyZonesDir = installationFolder + L"modules\\FancyZones\\";
    imageResizerDir = installationFolder + L"modules\\ImageResizer\\";
    settingsDir = installationFolder + L"Settings\\";
    awakeDir = installationFolder + L"modules\\Awake\\";
    measureToolDir = installationFolder + L"modules\\MeasureTool\\";
    powerAccentDir = installationFolder + L"modules\\PowerAccent\\";
    fileExplorerAddOnsDir = installationFolder + L"modules\\FileExplorerPreview\\";
    hostsDir = installationFolder + L"modules\\Hosts\\";
    fileLocksmithDir = installationFolder + L"modules\\FileLocksmith\\";

    try
    {
        for (auto file : dotnetRuntimeFiles)
        {
          DeleteFile((colorPickerDir + file).c_str());
          DeleteFile((powerOCRDir + file).c_str());
          DeleteFile((launcherDir + file).c_str());
          DeleteFile((fancyZonesDir + file).c_str());
          DeleteFile((imageResizerDir + file).c_str());
          DeleteFile((settingsDir + file).c_str());
          DeleteFile((awakeDir + file).c_str());
          DeleteFile((measureToolDir + file).c_str());
          DeleteFile((powerAccentDir + file).c_str());
          DeleteFile((fileExplorerAddOnsDir + file).c_str());
          DeleteFile((hostsDir + file).c_str());
          DeleteFile((fileLocksmithDir + file).c_str());
        }

        for (auto file : dotnetRuntimeWPFFiles)
        {
          DeleteFile((awakeDir + file).c_str());
          DeleteFile((colorPickerDir + file).c_str());
          DeleteFile((powerOCRDir + file).c_str());
          DeleteFile((launcherDir + file).c_str());
          DeleteFile((fancyZonesDir + file).c_str());
          DeleteFile((imageResizerDir + file).c_str());
          DeleteFile((powerAccentDir + file).c_str());
          DeleteFile((fileExplorerAddOnsDir + file).c_str());
          DeleteFile((hostsDir + file).c_str());
        }
    }
    catch (std::exception e)
    {
        std::string errorMessage{ "Exception thrown while trying to delete dotnet runtime hardlinks: " };
        errorMessage += e.what();
        Logger::error(errorMessage);

        er = ERROR_INSTALL_FAILURE;
    }

LExit:
    er = SUCCEEDED(hr) ? ERROR_SUCCESS : ERROR_INSTALL_FAILURE;
    return WcaFinalize(er);
}

UINT __stdcall TerminateProcessesCA(MSIHANDLE hInstall)
{
    HRESULT hr = S_OK;
    UINT er = ERROR_SUCCESS;
    hr = WcaInitialize(hInstall, "TerminateProcessesCA");

    std::vector<DWORD> processes;
    const size_t maxProcesses = 4096;
    DWORD bytes = maxProcesses * sizeof(processes[0]);
    processes.resize(maxProcesses);

    if (!EnumProcesses(processes.data(), bytes, &bytes))
    {
        return 1;
    }
    processes.resize(bytes / sizeof(processes[0]));

    std::array<std::wstring_view, 9> processesToTerminate = {
        L"PowerToys.PowerLauncher.exe",
        L"PowerToys.Settings.exe",
        L"PowerToys.Awake.exe",
        L"PowerToys.FancyZones.exe",
        L"PowerToys.FancyZonesEditor.exe",
        L"PowerToys.FileLocksmithUI.exe",
        L"PowerToys.ColorPickerUI.exe",
        L"PowerToys.AlwaysOnTop.exe",
        L"PowerToys.exe"
    };

    for (const auto procID : processes)
    {
        if (!procID)
        {
            continue;
        }
        wchar_t processName[MAX_PATH] = L"<unknown>";

        HANDLE hProcess{ OpenProcess(PROCESS_QUERY_INFORMATION | PROCESS_VM_READ | PROCESS_TERMINATE, FALSE, procID) };
        if (!hProcess)
        {
            continue;
        }
        HMODULE hMod;
        DWORD cbNeeded;

        if (!EnumProcessModules(hProcess, &hMod, sizeof(hMod), &cbNeeded))
        {
            CloseHandle(hProcess);
            continue;
        }
        GetModuleBaseNameW(hProcess, hMod, processName, sizeof(processName) / sizeof(wchar_t));

        for (const auto processToTerminate : processesToTerminate)
        {
            if (processName == processToTerminate)
            {
                const DWORD timeout = 500;
                auto windowEnumerator = [](HWND hwnd, LPARAM procIDPtr) -> BOOL {
                    auto targetProcID = *reinterpret_cast<const DWORD*>(procIDPtr);
                    DWORD windowProcID = 0;
                    GetWindowThreadProcessId(hwnd, &windowProcID);
                    if (windowProcID == targetProcID)
                    {
                        DWORD_PTR _{};
                        SendMessageTimeoutA(hwnd, WM_CLOSE, 0, 0, SMTO_BLOCK, timeout, &_);
                    }
                    return TRUE;
                };
                EnumWindows(windowEnumerator, reinterpret_cast<LPARAM>(&procID));
                Sleep(timeout);
                TerminateProcess(hProcess, 0);
                break;
            }
        }
        CloseHandle(hProcess);
    }

    er = SUCCEEDED(hr) ? ERROR_SUCCESS : ERROR_INSTALL_FAILURE;
    return WcaFinalize(er);
}

void initSystemLogger()
{
    static std::once_flag initLoggerFlag;
    std::call_once(initLoggerFlag, []() {
        WCHAR temp_path[MAX_PATH];
        auto ret = GetTempPath(MAX_PATH, temp_path);

        if (ret)
        {
            Logger::init("PowerToysMSI", std::wstring{ temp_path } + L"\\PowerToysMSIInstaller", L"");
        }
    });
}

// DllMain - Initialize and cleanup WiX custom action utils.
extern "C" BOOL WINAPI DllMain(__in HINSTANCE hInst, __in ULONG ulReason, __in LPVOID)
{
    switch (ulReason)
    {
    case DLL_PROCESS_ATTACH:
        WcaGlobalInitialize(hInst);
        initSystemLogger();
        TraceLoggingRegister(g_hProvider);
        DLL_HANDLE = hInst;
        break;

    case DLL_PROCESS_DETACH:
        TraceLoggingUnregister(g_hProvider);
        WcaGlobalFinalize();
        break;
    }

    return TRUE;
}<|MERGE_RESOLUTION|>--- conflicted
+++ resolved
@@ -8,7 +8,6 @@
 #include "../../src/common/logger/logger.h"
 #include "../../src/common/utils/MsiUtils.h"
 #include "../../src/common/utils/modulesRegistry.h"
-#include "../../src/common/utils/registry.h"
 #include "../../src/common/updating/installer.h"
 #include "../../src/common/version/version.h"
 
@@ -32,28 +31,8 @@
 const DWORD USERNAME_DOMAIN_LEN = DNLEN + UNLEN + 2; // Domain Name + '\' + User Name + '\0'
 const DWORD USERNAME_LEN = UNLEN + 1; // User Name + '\0'
 
-<<<<<<< HEAD
-struct WcaSink : spdlog::sinks::base_sink<std::mutex>
-{
-    virtual void sink_it_(const spdlog::details::log_msg& msg) override
-    {
-        WcaLog(LOGMSG_STANDARD, msg.payload.data());
-    }
-    virtual void flush_() override
-    {
-        // we don't need to flush wca log manually
-    }
-};
-
-void initSystemLogger()
-{
-    static std::once_flag initLoggerFlag;
-    std::call_once(initLoggerFlag, []() { Logger::init(std::vector<spdlog::sink_ptr>{ std::make_shared<WcaSink>() }); });
-}
-=======
 static const wchar_t* POWERTOYS_EXE_COMPONENT = L"{A2C66D91-3485-4D00-B04D-91844E6B345B}";
 static const wchar_t* POWERTOYS_UPGRADE_CODE = L"{42B84BF7-5FBF-473B-9C8B-049DC16F7708}";
->>>>>>> 47999199
 
 HRESULT getInstallFolder(MSIHANDLE hInstall, std::wstring& installationDir)
 {
