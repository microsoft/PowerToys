#include "stdafx.h"
#include "resource.h"
#include "RcResource.h"
#include <ProjectTelemetry.h>
#include <spdlog/sinks/base_sink.h>

#include "../../src/common/logger/logger.h"
#include "../../src/common/utils/gpo.h"
#include "../../src/common/utils/MsiUtils.h"
#include "../../src/common/utils/modulesRegistry.h"
#include "../../src/common/updating/installer.h"
#include "../../src/common/version/version.h"

#include <winrt/Windows.ApplicationModel.h>
#include <winrt/Windows.Foundation.h>
#include <winrt/Windows.Management.Deployment.h>

#include <wtsapi32.h>
#include <processthreadsapi.h>
#include <UserEnv.h>
#include <winnt.h>

using namespace std;

HINSTANCE DLL_HANDLE = nullptr;

TRACELOGGING_DEFINE_PROVIDER(
    g_hProvider,
    "Microsoft.PowerToysInstaller",
    // {e1d8165d-5cb6-5c74-3b51-bdfbfe4f7a3b}
    (0xe1d8165d, 0x5cb6, 0x5c74, 0x3b, 0x51, 0xbd, 0xfb, 0xfe, 0x4f, 0x7a, 0x3b),
    TraceLoggingOptionProjectTelemetry());

const DWORD USERNAME_DOMAIN_LEN = DNLEN + UNLEN + 2; // Domain Name + '\' + User Name + '\0'
const DWORD USERNAME_LEN = UNLEN + 1; // User Name + '\0'

static const wchar_t* POWERTOYS_EXE_COMPONENT = L"{A2C66D91-3485-4D00-B04D-91844E6B345B}";
static const wchar_t* POWERTOYS_UPGRADE_CODE = L"{42B84BF7-5FBF-473B-9C8B-049DC16F7708}";

HRESULT getInstallFolder(MSIHANDLE hInstall, std::wstring& installationDir)
{
    DWORD len = 0;
    wchar_t _[1];
    MsiGetPropertyW(hInstall, L"CustomActionData", _, &len);
    len += 1;
    installationDir.resize(len);
    HRESULT hr = MsiGetPropertyW(hInstall, L"CustomActionData", installationDir.data(), &len);
    if (installationDir.length())
    {
        installationDir.resize(installationDir.length() - 1);
    }
    ExitOnFailure(hr, "Failed to get INSTALLFOLDER property.");
LExit:
    return hr;
}

BOOL IsLocalSystem()
{
    HANDLE hToken;
    UCHAR bTokenUser[sizeof(TOKEN_USER) + 8 + 4 * SID_MAX_SUB_AUTHORITIES];
    PTOKEN_USER pTokenUser = (PTOKEN_USER)bTokenUser;
    ULONG cbTokenUser;
    SID_IDENTIFIER_AUTHORITY siaNT = SECURITY_NT_AUTHORITY;
    PSID pSystemSid;
    BOOL bSystem;

    // open process token
    if (!OpenProcessToken(GetCurrentProcess(),
        TOKEN_QUERY,
        &hToken))
        return FALSE;

    // retrieve user SID
    if (!GetTokenInformation(hToken, TokenUser, pTokenUser,
        sizeof(bTokenUser), &cbTokenUser))
    {
        CloseHandle(hToken);
        return FALSE;
    }

    CloseHandle(hToken);

    // allocate LocalSystem well-known SID
    if (!AllocateAndInitializeSid(&siaNT, 1, SECURITY_LOCAL_SYSTEM_RID,
        0, 0, 0, 0, 0, 0, 0, &pSystemSid))
        return FALSE;

    // compare the user SID from the token with the LocalSystem SID
    bSystem = EqualSid(pTokenUser->User.Sid, pSystemSid);

    FreeSid(pSystemSid);

    return bSystem;
}

BOOL ImpersonateLoggedInUserAndDoSomething(std::function<bool(HANDLE userToken)> action)
{
    HRESULT hr = S_OK;
    HANDLE hUserToken = NULL;
    DWORD dwSessionId;
    ProcessIdToSessionId(GetCurrentProcessId(), &dwSessionId);
    auto rv = WTSQueryUserToken(dwSessionId, &hUserToken);

    if (rv == 0)
    {
        hr = E_ABORT;
        ExitOnFailure(hr, "Failed to query user token");
    }

    HANDLE hUserTokenDup;
    if (DuplicateTokenEx(hUserToken, TOKEN_ALL_ACCESS, NULL, SECURITY_IMPERSONATION_LEVEL::SecurityImpersonation, TOKEN_TYPE::TokenPrimary, &hUserTokenDup) == 0)
    {
        CloseHandle(hUserToken);
        CloseHandle(hUserTokenDup);
        hr = E_ABORT;
        ExitOnFailure(hr, "Failed to duplicate user token");
    }

    if (ImpersonateLoggedOnUser(hUserTokenDup))
    {
        if (!action(hUserTokenDup))
        {
            hr = E_ABORT;
            ExitOnFailure(hr, "Failed to execute action");
        }

        RevertToSelf();
        CloseHandle(hUserToken);
        CloseHandle(hUserTokenDup);
    }
    else
    {
        hr = E_ABORT;
        ExitOnFailure(hr, "Failed to duplicate user token");
    }

LExit:
    return SUCCEEDED(hr);
}

UINT __stdcall LaunchPowerToysCA(MSIHANDLE hInstall)
{
    HRESULT hr = S_OK;
    UINT er = ERROR_SUCCESS;
    std::wstring installationFolder, path, args;
    std::wstring commandLine;

    hr = WcaInitialize(hInstall, "LaunchPowerToys");
    ExitOnFailure(hr, "Failed to initialize");
    hr = getInstallFolder(hInstall, installationFolder);
    ExitOnFailure(hr, "Failed to get installFolder.");

    path = installationFolder;
    path += L"\\PowerToys.exe";

    args = L"--dont-elevate";

    commandLine = L"\"" + path + L"\" ";
    commandLine += args;

    BOOL isSystemUser = IsLocalSystem();

    if (isSystemUser) {
    
        auto action = [&commandLine](HANDLE userToken) {
            STARTUPINFO startupInfo{ .cb = sizeof(STARTUPINFO),  .wShowWindow = SW_SHOWNORMAL };
            PROCESS_INFORMATION processInformation;

            PVOID lpEnvironment = NULL;
            CreateEnvironmentBlock(&lpEnvironment, userToken, FALSE);

            CreateProcessAsUser(
                userToken,
                NULL,
                commandLine.data(),
                NULL,
                NULL,
                FALSE,
                CREATE_DEFAULT_ERROR_MODE | CREATE_UNICODE_ENVIRONMENT,
                lpEnvironment,
                NULL,
                &startupInfo,
                &processInformation);

            if (!CloseHandle(processInformation.hProcess))
            {
                return false;
            }
            if (!CloseHandle(processInformation.hThread))
            {
                return false;
            }

            return true;
        };

        if (!ImpersonateLoggedInUserAndDoSomething(action))
        {
            hr = E_ABORT;
            ExitOnFailure(hr, "ImpersonateLoggedInUserAndDoSomething failed");
        }
    }
    else
    {
        STARTUPINFO startupInfo{ .cb = sizeof(STARTUPINFO),  .wShowWindow = SW_SHOWNORMAL };

        PROCESS_INFORMATION processInformation;

        // Start the resizer
        CreateProcess(
            NULL,
            commandLine.data(),
            NULL,
            NULL,
            TRUE,
            0,
            NULL,
            NULL,
            &startupInfo,
            &processInformation);

        if (!CloseHandle(processInformation.hProcess))
        {
            hr = E_ABORT;
            ExitOnFailure(hr, "Failed to close process handle");
        }
        if (!CloseHandle(processInformation.hThread))
        {
            hr = E_ABORT;
            ExitOnFailure(hr, "Failed to close thread handle");
        }
    }

LExit:
    er = SUCCEEDED(hr) ? ERROR_SUCCESS : ERROR_INSTALL_FAILURE;
    return WcaFinalize(er);
}

UINT __stdcall CheckGPOCA(MSIHANDLE hInstall)
{
    HRESULT hr = S_OK;

    hr = WcaInitialize(hInstall, "CheckGPOCA");
    ExitOnFailure(hr, "Failed to initialize");

    LPWSTR currentScope = nullptr;
    hr = WcaGetProperty(L"InstallScope", &currentScope);

    if (std::wstring{ currentScope } == L"perUser")
    {
        if (powertoys_gpo::getDisablePerUserInstallationValue() == powertoys_gpo::gpo_rule_configured_enabled)
        {
            PMSIHANDLE hRecord = MsiCreateRecord(0);
            MsiRecordSetString(hRecord, 0, TEXT("The system administrator has disabled per-user installation."));
            MsiProcessMessage(hInstall, static_cast<INSTALLMESSAGE>(INSTALLMESSAGE_ERROR + MB_OK), hRecord);
            hr = E_ABORT;
        }
    }

LExit:
    UINT er = SUCCEEDED(hr) ? ERROR_SUCCESS : ERROR_INSTALL_FAILURE;
    return WcaFinalize(er);
}

UINT __stdcall ApplyModulesRegistryChangeSetsCA(MSIHANDLE hInstall)
{
    HRESULT hr = S_OK;
    UINT er = ERROR_SUCCESS;
    std::wstring installationFolder;
    bool failedToApply = false;

    hr = WcaInitialize(hInstall, "ApplyModulesRegistryChangeSets");
    ExitOnFailure(hr, "Failed to initialize");
    hr = getInstallFolder(hInstall, installationFolder);
    ExitOnFailure(hr, "Failed to get installFolder.");

    for (const auto& changeSet : getAllOnByDefaultModulesChangeSets(installationFolder))
    {
        if (!changeSet.apply())
        {
            Logger::error(L"Couldn't apply registry changeSet");
            failedToApply = true;
        }
    }

    if (!failedToApply)
    {
        Logger::info(L"All registry changeSets applied successfully");
    }
LExit:
    er = SUCCEEDED(hr) ? ERROR_SUCCESS : ERROR_INSTALL_FAILURE;
    return WcaFinalize(er);
}

UINT __stdcall UnApplyModulesRegistryChangeSetsCA(MSIHANDLE hInstall)
{
    HRESULT hr = S_OK;
    UINT er = ERROR_SUCCESS;
    std::wstring installationFolder;

    hr = WcaInitialize(hInstall, "UndoModulesRegistryChangeSets"); // original func name is too long
    ExitOnFailure(hr, "Failed to initialize");
    hr = getInstallFolder(hInstall, installationFolder);
    ExitOnFailure(hr, "Failed to get installFolder.");
    for (const auto& changeSet : getAllModulesChangeSets(installationFolder))
    {
        changeSet.unApply();
    }

    SHChangeNotify(SHCNE_ASSOCCHANGED, SHCNF_IDLIST, NULL, NULL);

    ExitOnFailure(hr, "Failed to extract msix");

LExit:
    er = SUCCEEDED(hr) ? ERROR_SUCCESS : ERROR_INSTALL_FAILURE;
    return WcaFinalize(er);
}

UINT __stdcall InstallEmbeddedMSIXCA(MSIHANDLE hInstall)
{
    HRESULT hr = S_OK;
    UINT er = ERROR_SUCCESS;
    hr = WcaInitialize(hInstall, "InstallEmbeddedMSIXCA");
    ExitOnFailure(hr, "Failed to initialize");

    if (auto msix = RcResource::create(IDR_BIN_MSIX_HELLO_PACKAGE, L"BIN", DLL_HANDLE))
    {
        Logger::info(L"Extracted MSIX");
        // TODO: Use to activate embedded MSIX
        const auto msix_path = std::filesystem::temp_directory_path() / "hello_package.msix";
        if (!msix->saveAsFile(msix_path))
        {
            ExitOnFailure(hr, "Failed to save msix");
        }
        Logger::info(L"Saved MSIX");
        using namespace winrt::Windows::Management::Deployment;
        using namespace winrt::Windows::Foundation;

        Uri msix_uri{ msix_path.wstring() };
        PackageManager pm;
        auto result = pm.AddPackageAsync(msix_uri, nullptr, DeploymentOptions::None).get();
        if (!result)
        {
            ExitOnFailure(hr, "Failed to AddPackage");
        }

        Logger::info(L"MSIX[s] were installed!");
    }
    else
    {
        ExitOnFailure(hr, "Failed to extract msix");
    }

LExit:
    er = SUCCEEDED(hr) ? ERROR_SUCCESS : ERROR_INSTALL_FAILURE;
    return WcaFinalize(er);
}

UINT __stdcall UninstallEmbeddedMSIXCA(MSIHANDLE hInstall)
{
    HRESULT hr = S_OK;
    UINT er = ERROR_SUCCESS;
    using namespace winrt::Windows::Management::Deployment;
    using namespace winrt::Windows::Foundation;
    // TODO: This must be replaced with the actual publisher and package name
    const wchar_t package_name[] = L"46b35c25-b593-48d5-aeb1-d3e9c3b796e9";
    const wchar_t publisher[] = L"CN=yuyoyuppe";
    PackageManager pm;

    hr = WcaInitialize(hInstall, "UninstallEmbeddedMSIXCA");
    ExitOnFailure(hr, "Failed to initialize");

    for (const auto& p : pm.FindPackagesForUser({}, package_name, publisher))
    {
        auto result = pm.RemovePackageAsync(p.Id().FullName()).get();
        if (result)
        {
            Logger::info(L"MSIX was uninstalled!");
        }
        else
        {
            Logger::error(L"Couldn't uninstall MSIX!");
        }
    }

LExit:
    er = SUCCEEDED(hr) ? ERROR_SUCCESS : ERROR_INSTALL_FAILURE;
    return WcaFinalize(er);
}

UINT __stdcall RemoveWindowsServiceByName(std::wstring serviceName)
{
    SC_HANDLE hSCManager = OpenSCManager(NULL, NULL, SC_MANAGER_CONNECT);

    if (!hSCManager)
    {
        return ERROR_INSTALL_FAILURE;
    }

    SC_HANDLE hService = OpenService(hSCManager, serviceName.c_str(), SERVICE_STOP | DELETE);
    if (!hService)
    {
        CloseServiceHandle(hSCManager);
        return ERROR_INSTALL_FAILURE;
    }

    SERVICE_STATUS ss;
    if (ControlService(hService, SERVICE_CONTROL_STOP, &ss))
    {
        Sleep(1000);
        while (QueryServiceStatus(hService, &ss))
        {
            if (ss.dwCurrentState == SERVICE_STOP_PENDING)
            {
                Sleep(1000);
            }
            else
            {
                break;
            }
        }
    }

    BOOL deleteResult = DeleteService(hService);
    CloseServiceHandle(hService);
    CloseServiceHandle(hSCManager);

    if (!deleteResult)
    {
        return ERROR_INSTALL_FAILURE;
    }

    return ERROR_SUCCESS;
}



UINT __stdcall UninstallServicesCA(MSIHANDLE hInstall)
{
    HRESULT hr = S_OK;
    UINT er = ERROR_SUCCESS;
    hr = WcaInitialize(hInstall, "UninstallServicesCA");

    ExitOnFailure(hr, "Failed to initialize");

    hr = RemoveWindowsServiceByName(L"PowerToys.MWB.Service");

LExit:
    er = SUCCEEDED(hr) ? ERROR_SUCCESS : ERROR_INSTALL_FAILURE;
    return WcaFinalize(er);
}

// Removes all Scheduled Tasks in the PowerToys folder and deletes the folder afterwards.
// Based on the Task Scheduler Displaying Task Names and State example:
// https://learn.microsoft.com/windows/desktop/TaskSchd/displaying-task-names-and-state--c---/
UINT __stdcall RemoveScheduledTasksCA(MSIHANDLE hInstall)
{
    HRESULT hr = S_OK;
    UINT er = ERROR_SUCCESS;

    ITaskService* pService = nullptr;
    ITaskFolder* pTaskFolder = nullptr;
    IRegisteredTaskCollection* pTaskCollection = nullptr;
    ITaskFolder* pRootFolder = nullptr;
    LONG numTasks = 0;

    hr = WcaInitialize(hInstall, "RemoveScheduledTasksCA");
    ExitOnFailure(hr, "Failed to initialize");

    Logger::info(L"RemoveScheduledTasksCA Initialized.");

    // COM and Security Initialization is expected to have been done by the MSI.
    // It couldn't be done in the DLL, anyway.
    // ------------------------------------------------------
    // Create an instance of the Task Service.
    hr = CoCreateInstance(CLSID_TaskScheduler,
        nullptr,
        CLSCTX_INPROC_SERVER,
        IID_ITaskService,
        reinterpret_cast<void**>(&pService));
    ExitOnFailure(hr, "Failed to create an instance of ITaskService: %x", hr);

    // Connect to the task service.
    hr = pService->Connect(_variant_t(), _variant_t(), _variant_t(), _variant_t());
    ExitOnFailure(hr, "ITaskService::Connect failed: %x", hr);

    // ------------------------------------------------------
    // Get the PowerToys task folder.
    hr = pService->GetFolder(_bstr_t(L"\\PowerToys"), &pTaskFolder);
    if (FAILED(hr))
    {
        // Folder doesn't exist. No need to delete anything.
        Logger::info(L"The PowerToys scheduled task folder wasn't found. Nothing to delete.");
        hr = S_OK;
        ExitFunction();
    }

    // -------------------------------------------------------
    // Get the registered tasks in the folder.
    hr = pTaskFolder->GetTasks(TASK_ENUM_HIDDEN, &pTaskCollection);
    ExitOnFailure(hr, "Cannot get the registered tasks: %x", hr);

    hr = pTaskCollection->get_Count(&numTasks);
    for (LONG i = 0; i < numTasks; i++)
    {
        // Delete all the tasks found.
        // If some tasks can't be deleted, the folder won't be deleted later and the user will still be notified.
        IRegisteredTask* pRegisteredTask = nullptr;
        hr = pTaskCollection->get_Item(_variant_t(i + 1), &pRegisteredTask);
        if (SUCCEEDED(hr))
        {
            BSTR taskName = nullptr;
            hr = pRegisteredTask->get_Name(&taskName);
            if (SUCCEEDED(hr))
            {
                hr = pTaskFolder->DeleteTask(taskName, 0);
                if (FAILED(hr))
                {
                    Logger::error(L"Cannot delete the {} task: {}", taskName, hr);
                }
                SysFreeString(taskName);
            }
            else
            {
                Logger::error(L"Cannot get the registered task name: {}", hr);
            }
            pRegisteredTask->Release();
        }
        else
        {
            Logger::error(L"Cannot get the registered task item at index={}: {}", i + 1, hr);
        }
    }

    // ------------------------------------------------------
    // Get the pointer to the root task folder and delete the PowerToys subfolder.
    hr = pService->GetFolder(_bstr_t(L"\\"), &pRootFolder);
    ExitOnFailure(hr, "Cannot get Root Folder pointer: %x", hr);
    hr = pRootFolder->DeleteFolder(_bstr_t(L"PowerToys"), 0);
    pRootFolder->Release();
    ExitOnFailure(hr, "Cannot delete the PowerToys folder: %x", hr);

    Logger::info(L"Deleted the PowerToys Task Scheduler folder.");

LExit:
    if (pService)
    {
        pService->Release();
    }
    if (pTaskFolder)
    {
        pTaskFolder->Release();
    }
    if (pTaskCollection)
    {
        pTaskCollection->Release();
    }

    if (!SUCCEEDED(hr))
    {
        PMSIHANDLE hRecord = MsiCreateRecord(0);
        MsiRecordSetString(hRecord, 0, TEXT("Failed to remove the PowerToys folder from the scheduled task. These can be removed manually later."));
        MsiProcessMessage(hInstall, static_cast<INSTALLMESSAGE>(INSTALLMESSAGE_WARNING + MB_OK), hRecord);
    }

    er = SUCCEEDED(hr) ? ERROR_SUCCESS : ERROR_INSTALL_FAILURE;
    return WcaFinalize(er);
}

UINT __stdcall TelemetryLogInstallSuccessCA(MSIHANDLE hInstall)
{
    HRESULT hr = S_OK;
    UINT er = ERROR_SUCCESS;

    hr = WcaInitialize(hInstall, "TelemetryLogInstallSuccessCA");
    ExitOnFailure(hr, "Failed to initialize");

    TraceLoggingWrite(
        g_hProvider,
        "Install_Success",
        TraceLoggingWideString(get_product_version().c_str(), "Version"),
        ProjectTelemetryPrivacyDataTag(ProjectTelemetryTag_ProductAndServicePerformance),
        TraceLoggingBoolean(TRUE, "UTCReplace_AppSessionGuid"),
        TraceLoggingKeyword(PROJECT_KEYWORD_MEASURE));

LExit:
    er = SUCCEEDED(hr) ? ERROR_SUCCESS : ERROR_INSTALL_FAILURE;
    return WcaFinalize(er);
}

UINT __stdcall TelemetryLogInstallCancelCA(MSIHANDLE hInstall)
{
    HRESULT hr = S_OK;
    UINT er = ERROR_SUCCESS;

    hr = WcaInitialize(hInstall, "TelemetryLogInstallCancelCA");
    ExitOnFailure(hr, "Failed to initialize");

    TraceLoggingWrite(
        g_hProvider,
        "Install_Cancel",
        TraceLoggingWideString(get_product_version().c_str(), "Version"),
        ProjectTelemetryPrivacyDataTag(ProjectTelemetryTag_ProductAndServicePerformance),
        TraceLoggingBoolean(TRUE, "UTCReplace_AppSessionGuid"),
        TraceLoggingKeyword(PROJECT_KEYWORD_MEASURE));

LExit:
    er = SUCCEEDED(hr) ? ERROR_SUCCESS : ERROR_INSTALL_FAILURE;
    return WcaFinalize(er);
}

UINT __stdcall TelemetryLogInstallFailCA(MSIHANDLE hInstall)
{
    HRESULT hr = S_OK;
    UINT er = ERROR_SUCCESS;

    hr = WcaInitialize(hInstall, "TelemetryLogInstallFailCA");
    ExitOnFailure(hr, "Failed to initialize");

    TraceLoggingWrite(
        g_hProvider,
        "Install_Fail",
        TraceLoggingWideString(get_product_version().c_str(), "Version"),
        ProjectTelemetryPrivacyDataTag(ProjectTelemetryTag_ProductAndServicePerformance),
        TraceLoggingBoolean(TRUE, "UTCReplace_AppSessionGuid"),
        TraceLoggingKeyword(PROJECT_KEYWORD_MEASURE));

LExit:
    er = SUCCEEDED(hr) ? ERROR_SUCCESS : ERROR_INSTALL_FAILURE;
    return WcaFinalize(er);
}

UINT __stdcall TelemetryLogUninstallSuccessCA(MSIHANDLE hInstall)
{
    HRESULT hr = S_OK;
    UINT er = ERROR_SUCCESS;

    hr = WcaInitialize(hInstall, "TelemetryLogUninstallSuccessCA");
    ExitOnFailure(hr, "Failed to initialize");

    TraceLoggingWrite(
        g_hProvider,
        "UnInstall_Success",
        TraceLoggingWideString(get_product_version().c_str(), "Version"),
        ProjectTelemetryPrivacyDataTag(ProjectTelemetryTag_ProductAndServicePerformance),
        TraceLoggingBoolean(TRUE, "UTCReplace_AppSessionGuid"),
        TraceLoggingKeyword(PROJECT_KEYWORD_MEASURE));

LExit:
    er = SUCCEEDED(hr) ? ERROR_SUCCESS : ERROR_INSTALL_FAILURE;
    return WcaFinalize(er);
}

UINT __stdcall TelemetryLogUninstallCancelCA(MSIHANDLE hInstall)
{
    HRESULT hr = S_OK;
    UINT er = ERROR_SUCCESS;

    hr = WcaInitialize(hInstall, "TelemetryLogUninstallCancelCA");
    ExitOnFailure(hr, "Failed to initialize");

    TraceLoggingWrite(
        g_hProvider,
        "UnInstall_Cancel",
        TraceLoggingWideString(get_product_version().c_str(), "Version"),
        ProjectTelemetryPrivacyDataTag(ProjectTelemetryTag_ProductAndServicePerformance),
        TraceLoggingBoolean(TRUE, "UTCReplace_AppSessionGuid"),
        TraceLoggingKeyword(PROJECT_KEYWORD_MEASURE));

LExit:
    er = SUCCEEDED(hr) ? ERROR_SUCCESS : ERROR_INSTALL_FAILURE;
    return WcaFinalize(er);
}

UINT __stdcall TelemetryLogUninstallFailCA(MSIHANDLE hInstall)
{
    HRESULT hr = S_OK;
    UINT er = ERROR_SUCCESS;

    hr = WcaInitialize(hInstall, "TelemetryLogUninstallFailCA");
    ExitOnFailure(hr, "Failed to initialize");

    TraceLoggingWrite(
        g_hProvider,
        "UnInstall_Fail",
        TraceLoggingWideString(get_product_version().c_str(), "Version"),
        ProjectTelemetryPrivacyDataTag(ProjectTelemetryTag_ProductAndServicePerformance),
        TraceLoggingBoolean(TRUE, "UTCReplace_AppSessionGuid"),
        TraceLoggingKeyword(PROJECT_KEYWORD_MEASURE));

LExit:
    er = SUCCEEDED(hr) ? ERROR_SUCCESS : ERROR_INSTALL_FAILURE;
    return WcaFinalize(er);
}

UINT __stdcall TelemetryLogRepairCancelCA(MSIHANDLE hInstall)
{
    HRESULT hr = S_OK;
    UINT er = ERROR_SUCCESS;

    hr = WcaInitialize(hInstall, "TelemetryLogRepairCancelCA");
    ExitOnFailure(hr, "Failed to initialize");

    TraceLoggingWrite(
        g_hProvider,
        "Repair_Cancel",
        TraceLoggingWideString(get_product_version().c_str(), "Version"),
        ProjectTelemetryPrivacyDataTag(ProjectTelemetryTag_ProductAndServicePerformance),
        TraceLoggingBoolean(TRUE, "UTCReplace_AppSessionGuid"),
        TraceLoggingKeyword(PROJECT_KEYWORD_MEASURE));

LExit:
    er = SUCCEEDED(hr) ? ERROR_SUCCESS : ERROR_INSTALL_FAILURE;
    return WcaFinalize(er);
}

UINT __stdcall TelemetryLogRepairFailCA(MSIHANDLE hInstall)
{
    HRESULT hr = S_OK;
    UINT er = ERROR_SUCCESS;

    hr = WcaInitialize(hInstall, "TelemetryLogRepairFailCA");
    ExitOnFailure(hr, "Failed to initialize");

    TraceLoggingWrite(
        g_hProvider,
        "Repair_Fail",
        TraceLoggingWideString(get_product_version().c_str(), "Version"),
        ProjectTelemetryPrivacyDataTag(ProjectTelemetryTag_ProductAndServicePerformance),
        TraceLoggingBoolean(TRUE, "UTCReplace_AppSessionGuid"),
        TraceLoggingKeyword(PROJECT_KEYWORD_MEASURE));

LExit:
    er = SUCCEEDED(hr) ? ERROR_SUCCESS : ERROR_INSTALL_FAILURE;
    return WcaFinalize(er);
}

UINT __stdcall DetectPrevInstallPathCA(MSIHANDLE hInstall)
{
    HRESULT hr = S_OK;
    UINT er = ERROR_SUCCESS;
    hr = WcaInitialize(hInstall, "DetectPrevInstallPathCA");
    MsiSetPropertyW(hInstall, L"PREVIOUSINSTALLFOLDER", L"");

    LPWSTR currentScope = nullptr;
    hr = WcaGetProperty(L"InstallScope", &currentScope);

    try
    {
        if (auto install_path = GetMsiPackageInstalledPath(std::wstring{ currentScope } == L"perUser"))
        {
            MsiSetPropertyW(hInstall, L"PREVIOUSINSTALLFOLDER", install_path->data());
        }
    }
    catch (...)
    {
    }
    er = SUCCEEDED(hr) ? ERROR_SUCCESS : ERROR_INSTALL_FAILURE;
    return WcaFinalize(er);
}

UINT __stdcall CertifyVirtualCameraDriverCA(MSIHANDLE hInstall)
{
#ifdef CIBuild // On pipeline we are using microsoft certification
    WcaInitialize(hInstall, "CertifyVirtualCameraDriverCA");
    return WcaFinalize(ERROR_SUCCESS);
#else
    HRESULT hr = S_OK;
    UINT er = ERROR_SUCCESS;
    LPWSTR certificatePath = nullptr;
    HCERTSTORE hCertStore = nullptr;
    HANDLE hfile = nullptr;
    DWORD size = INVALID_FILE_SIZE;
    char* pFileContent = nullptr;

    hr = WcaInitialize(hInstall, "CertifyVirtualCameraDriverCA");
    ExitOnFailure(hr, "Failed to initialize", hr);

    hr = WcaGetProperty(L"CustomActionData", &certificatePath);
    ExitOnFailure(hr, "Failed to get install property", hr);

    hCertStore = CertOpenStore(CERT_STORE_PROV_SYSTEM, 0, 0, CERT_SYSTEM_STORE_LOCAL_MACHINE, L"AuthRoot");
    if (!hCertStore)
    {
        hr = GetLastError();
        ExitOnFailure(hr, "Cannot put principal run level: %x", hr);
    }

    hfile = CreateFile(certificatePath, GENERIC_READ, FILE_SHARE_READ, nullptr, OPEN_EXISTING, FILE_ATTRIBUTE_NORMAL, nullptr);
    if (hfile == INVALID_HANDLE_VALUE)
    {
        hr = GetLastError();
        ExitOnFailure(hr, "Certificate file open failed", hr);
    }

    size = GetFileSize(hfile, nullptr);
    if (size == INVALID_FILE_SIZE)
    {
        hr = GetLastError();
        ExitOnFailure(hr, "Certificate file size not valid", hr);
    }

    pFileContent = static_cast<char*>(malloc(size));

    DWORD sizeread;
    if (!ReadFile(hfile, pFileContent, size, &sizeread, nullptr))
    {
        hr = GetLastError();
        ExitOnFailure(hr, "Certificate file read failed", hr);
    }

    if (!CertAddEncodedCertificateToStore(hCertStore,
        X509_ASN_ENCODING,
        reinterpret_cast<const BYTE*>(pFileContent),
        size,
        CERT_STORE_ADD_ALWAYS,
        nullptr))
    {
        hr = GetLastError();
        ExitOnFailure(hr, "Adding certificate failed", hr);
    }

    free(pFileContent);

LExit:
    ReleaseStr(certificatePath);
    if (hCertStore)
    {
        CertCloseStore(hCertStore, 0);
    }
    if (hfile)
    {
        CloseHandle(hfile);
    }

    if (!SUCCEEDED(hr))
    {
        PMSIHANDLE hRecord = MsiCreateRecord(0);
        MsiRecordSetString(hRecord, 0, TEXT("Failed to add certificate to store"));
        MsiProcessMessage(hInstall, static_cast<INSTALLMESSAGE>(INSTALLMESSAGE_WARNING + MB_OK), hRecord);
    }

    er = SUCCEEDED(hr) ? ERROR_SUCCESS : ERROR_INSTALL_FAILURE;
    return WcaFinalize(er);
#endif
}

UINT __stdcall InstallVirtualCameraDriverCA(MSIHANDLE hInstall)
{
    HRESULT hr = S_OK;
    UINT er = ERROR_SUCCESS;
    LPWSTR driverPath = nullptr;

    hr = WcaInitialize(hInstall, "InstallVirtualCameraDriverCA");
    ExitOnFailure(hr, "Failed to initialize");

    hr = WcaGetProperty(L"CustomActionData", &driverPath);
    ExitOnFailure(hr, "Failed to get install property");

    BOOL requiresReboot;
    DiInstallDriverW(GetConsoleWindow(), driverPath, DIIRFLAG_FORCE_INF, &requiresReboot);

    hr = GetLastError();
    ExitOnFailure(hr, "Failed to install driver");

LExit:

    if (!SUCCEEDED(hr))
    {
        PMSIHANDLE hRecord = MsiCreateRecord(0);
        MsiRecordSetString(hRecord, 0, TEXT("Failed to install virtual camera driver"));
        MsiProcessMessage(hInstall, static_cast<INSTALLMESSAGE>(INSTALLMESSAGE_WARNING + MB_OK), hRecord);
    }

    er = SUCCEEDED(hr) ? ERROR_SUCCESS : ERROR_INSTALL_FAILURE;
    return WcaFinalize(er);
}

UINT __stdcall UninstallVirtualCameraDriverCA(MSIHANDLE hInstall)
{
    HRESULT hr = S_OK;
    UINT er = ERROR_SUCCESS;
    LPWSTR driverPath = nullptr;

    hr = WcaInitialize(hInstall, "UninstallVirtualCameraDriverCA");
    ExitOnFailure(hr, "Failed to initialize");

    hr = WcaGetProperty(L"CustomActionData", &driverPath);
    ExitOnFailure(hr, "Failed to get uninstall property");

    BOOL requiresReboot;
    DiUninstallDriverW(GetConsoleWindow(), driverPath, 0, &requiresReboot);

    switch (GetLastError())
    {
    case ERROR_ACCESS_DENIED:
    case ERROR_FILE_NOT_FOUND:
    case ERROR_INVALID_FLAGS:
    case ERROR_IN_WOW64:
    {
        hr = GetLastError();
        ExitOnFailure(hr, "Failed to uninstall driver");
        break;
    }
    }

LExit:

    if (!SUCCEEDED(hr))
    {
        PMSIHANDLE hRecord = MsiCreateRecord(0);
        MsiRecordSetString(hRecord, 0, TEXT("Failed to uninstall virtual camera driver"));
        MsiProcessMessage(hInstall, static_cast<INSTALLMESSAGE>(INSTALLMESSAGE_WARNING + MB_OK), hRecord);
    }

    er = SUCCEEDED(hr) ? ERROR_SUCCESS : ERROR_INSTALL_FAILURE;
    return WcaFinalize(er);
}

UINT __stdcall UnRegisterContextMenuPackagesCA(MSIHANDLE hInstall)
{
    using namespace winrt::Windows::Foundation;
    using namespace winrt::Windows::Management::Deployment;

    HRESULT hr = S_OK;
    UINT er = ERROR_SUCCESS;

    hr = WcaInitialize(hInstall, "UnRegisterContextMenuPackagesCA"); // original func name is too long

    try
    {
        // Packages to unregister
        const std::vector<std::wstring> packagesToRemoveDisplayName{ { L"PowerRenameContextMenu" }, { L"ImageResizerContextMenu" }, { L"Hopper.ContextMenu" } };

        PackageManager packageManager;

        for (auto const& package : packageManager.FindPackages())
        {
            const auto& packageFullName = std::wstring{ package.Id().FullName() };

            for (const auto& packageToRemove : packagesToRemoveDisplayName)
            {
                if (packageFullName.contains(packageToRemove))
                {
                    auto deploymentOperation{ packageManager.RemovePackageAsync(packageFullName) };
                    deploymentOperation.get();

                    // Check the status of the operation
                    if (deploymentOperation.Status() == AsyncStatus::Error)
                    {
                        auto deploymentResult{ deploymentOperation.GetResults() };
                        auto errorCode = deploymentOperation.ErrorCode();
                        auto errorText = deploymentResult.ErrorText();

                        Logger::error(L"Unregister {} package failed. ErrorCode: {}, ErrorText: {}", packageFullName, std::to_wstring(errorCode), errorText);

                        er = ERROR_INSTALL_FAILURE;
                    }
                    else if (deploymentOperation.Status() == AsyncStatus::Canceled)
                    {
                        Logger::error(L"Unregister {} package canceled.", packageFullName);

                        er = ERROR_INSTALL_FAILURE;
                    }
                    else if (deploymentOperation.Status() == AsyncStatus::Completed)
                    {
                        Logger::info(L"Unregister {} package completed.", packageFullName);
                    }
                    else
                    {
                        Logger::debug(L"Unregister {} package started.", packageFullName);
                    }
                }

            }
        }
    }
    catch (std::exception& e)
    {
        std::string errorMessage{ "Exception thrown while trying to unregister sparse packages: " };
        errorMessage += e.what();
        Logger::error(errorMessage);

        er = ERROR_INSTALL_FAILURE;
    }

    er = er == ERROR_SUCCESS ? (SUCCEEDED(hr) ? ERROR_SUCCESS : ERROR_INSTALL_FAILURE) : er;
    return WcaFinalize(er);
}

UINT __stdcall TerminateProcessesCA(MSIHANDLE hInstall)
{
    HRESULT hr = S_OK;
    UINT er = ERROR_SUCCESS;
    hr = WcaInitialize(hInstall, "TerminateProcessesCA");

    std::vector<DWORD> processes;
    const size_t maxProcesses = 4096;
    DWORD bytes = maxProcesses * sizeof(processes[0]);
    processes.resize(maxProcesses);

    if (!EnumProcesses(processes.data(), bytes, &bytes))
    {
        return 1;
    }
    processes.resize(bytes / sizeof(processes[0]));

<<<<<<< HEAD
    std::array<std::wstring_view, 28> processesToTerminate = {
=======
    std::array<std::wstring_view, 29> processesToTerminate = {
>>>>>>> bb10ef5e
        L"PowerToys.PowerLauncher.exe",
        L"PowerToys.Settings.exe",
        L"PowerToys.Awake.exe",
        L"PowerToys.FancyZones.exe",
        L"PowerToys.FancyZonesEditor.exe",
        L"PowerToys.FileLocksmithUI.exe",
        L"PowerToys.Hopper.exe",
        L"PowerToys.MouseJumpUI.exe",
        L"PowerToys.ColorPickerUI.exe",
        L"PowerToys.AlwaysOnTop.exe",
        L"PowerToys.RegistryPreview.exe",
        L"PowerToys.Hosts.exe",
        L"PowerToys.PowerRename.exe",
        L"PowerToys.ImageResizer.exe",
        L"PowerToys.GcodeThumbnailProvider.exe",
        L"PowerToys.PdfThumbnailProvider.exe",
        L"PowerToys.MonacoPreviewHandler.exe",
        L"PowerToys.MarkdownPreviewHandler.exe",
        L"PowerToys.StlThumbnailProvider.exe",
        L"PowerToys.SvgThumbnailProvider.exe",
        L"PowerToys.GcodePreviewHandler.exe",
        L"PowerToys.PdfPreviewHandler.exe",
        L"PowerToys.SvgPreviewHandler.exe",
        L"PowerToys.Peek.UI.exe",
        L"PowerToys.MouseWithoutBorders.exe",
        L"PowerToys.MouseWithoutBordersHelper.exe",
        L"PowerToys.MouseWithoutBordersService.exe",
        L"PowerToys.CropAndLock.exe",
        L"PowerToys.EnvironmentVariables.exe",
        L"PowerToys.exe",
    };

    for (const auto procID : processes)
    {
        if (!procID)
        {
            continue;
        }
        wchar_t processName[MAX_PATH] = L"<unknown>";

        HANDLE hProcess{ OpenProcess(PROCESS_QUERY_INFORMATION | PROCESS_VM_READ | PROCESS_TERMINATE, FALSE, procID) };
        if (!hProcess)
        {
            continue;
        }
        HMODULE hMod;
        DWORD cbNeeded;

        if (!EnumProcessModules(hProcess, &hMod, sizeof(hMod), &cbNeeded))
        {
            CloseHandle(hProcess);
            continue;
        }
        GetModuleBaseNameW(hProcess, hMod, processName, sizeof(processName) / sizeof(wchar_t));

        for (const auto processToTerminate : processesToTerminate)
        {
            if (processName == processToTerminate)
            {
                const DWORD timeout = 500;
                auto windowEnumerator = [](HWND hwnd, LPARAM procIDPtr) -> BOOL {
                    auto targetProcID = *reinterpret_cast<const DWORD*>(procIDPtr);
                    DWORD windowProcID = 0;
                    GetWindowThreadProcessId(hwnd, &windowProcID);
                    if (windowProcID == targetProcID)
                    {
                        DWORD_PTR _{};
                        SendMessageTimeoutA(hwnd, WM_CLOSE, 0, 0, SMTO_BLOCK, timeout, &_);
                    }
                    return TRUE;
                };
                EnumWindows(windowEnumerator, reinterpret_cast<LPARAM>(&procID));
                Sleep(timeout);
                TerminateProcess(hProcess, 0);
                break;
            }
        }
        CloseHandle(hProcess);
    }

    er = SUCCEEDED(hr) ? ERROR_SUCCESS : ERROR_INSTALL_FAILURE;
    return WcaFinalize(er);
}

void initSystemLogger()
{
    static std::once_flag initLoggerFlag;
    std::call_once(initLoggerFlag, []() {
        WCHAR temp_path[MAX_PATH];
        auto ret = GetTempPath(MAX_PATH, temp_path);

        if (ret)
        {
            Logger::init("PowerToysMSI", std::wstring{ temp_path } + L"\\PowerToysMSIInstaller", L"");
        }
        });
}

// DllMain - Initialize and cleanup WiX custom action utils.
extern "C" BOOL WINAPI DllMain(__in HINSTANCE hInst, __in ULONG ulReason, __in LPVOID)
{
    switch (ulReason)
    {
    case DLL_PROCESS_ATTACH:
        WcaGlobalInitialize(hInst);
        initSystemLogger();
        TraceLoggingRegister(g_hProvider);
        DLL_HANDLE = hInst;
        break;

    case DLL_PROCESS_DETACH:
        TraceLoggingUnregister(g_hProvider);
        WcaGlobalFinalize();
        break;
    }

    return TRUE;
}<|MERGE_RESOLUTION|>--- conflicted
+++ resolved
@@ -1005,11 +1005,7 @@
     }
     processes.resize(bytes / sizeof(processes[0]));
 
-<<<<<<< HEAD
-    std::array<std::wstring_view, 28> processesToTerminate = {
-=======
-    std::array<std::wstring_view, 29> processesToTerminate = {
->>>>>>> bb10ef5e
+    std::array<std::wstring_view, 30> processesToTerminate = {
         L"PowerToys.PowerLauncher.exe",
         L"PowerToys.Settings.exe",
         L"PowerToys.Awake.exe",
