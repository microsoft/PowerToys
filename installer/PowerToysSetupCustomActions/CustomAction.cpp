--- conflicted
+++ resolved
@@ -1372,11 +1372,7 @@
     }
     processes.resize(bytes / sizeof(processes[0]));
 
-<<<<<<< HEAD
-    std::array<std::wstring_view, 12> processesToTerminate = {
-=======
-    std::array<std::wstring_view, 23> processesToTerminate = {
->>>>>>> 7ae93a9c
+    std::array<std::wstring_view, 24> processesToTerminate = {
         L"PowerToys.PowerLauncher.exe",
         L"PowerToys.Settings.exe",
         L"PowerToys.Awake.exe",
@@ -1387,9 +1383,6 @@
         L"PowerToys.ColorPickerUI.exe",
         L"PowerToys.AlwaysOnTop.exe",
         L"PowerToys.RegistryPreview.exe",
-<<<<<<< HEAD
-        L"PowerToys.Peek.UI.exe",
-=======
         L"PowerToys.Hosts.exe",
         L"PowerToys.PowerRename.exe",
         L"PowerToys.ImageResizer.exe",
@@ -1402,8 +1395,8 @@
         L"PowerToys.GcodePreviewHandler.exe",
         L"PowerToys.PdfPreviewHandler.exe",
         L"PowerToys.SvgPreviewHandler.exe",
+        L"PowerToys.Peek.UI.exe",
         L"PowerToys.exe",
->>>>>>> 7ae93a9c
     };
 
     for (const auto procID : processes)
