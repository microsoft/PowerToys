<<<<<<< HEAD
﻿﻿Microsoft Visual Studio Solution File, Format Version 12.00
=======
﻿Microsoft Visual Studio Solution File, Format Version 12.00
>>>>>>> 7a2da2a7
# Visual Studio Version 17
VisualStudioVersion = 17.1.32414.318
MinimumVisualStudioVersion = 10.0.40219.1
Project("{930C7802-8A8C-48F9-8165-68863BCCD9DD}") = "PowerToysInstaller", "PowerToysSetup\PowerToysInstaller.wixproj", "{022A9D30-7C4F-416D-A9DF-5FF2661CC0AD}"
EndProject
Project("{8BC9CEB8-8B4A-11D0-8D11-00A0C91BC942}") = "PowerToysSetupCustomActions", "PowerToysSetupCustomActions\PowerToysSetupCustomActions.vcxproj", "{32F3882B-F2D6-4586-B5ED-11E39E522BD3}"
EndProject
Project("{8BC9CEB8-8B4A-11D0-8D11-00A0C91BC942}") = "spdlog", "..\src\logging\logging.vcxproj", "{7E1E3F13-2BD6-3F75-A6A7-873A2B55C60F}"
EndProject
Project("{8BC9CEB8-8B4A-11D0-8D11-00A0C91BC942}") = "logger", "..\src\common\logger\logger.vcxproj", "{D9B8FC84-322A-4F9F-BBB9-20915C47DDFD}"
EndProject
Project("{930C7802-8A8C-48F9-8165-68863BCCD9DD}") = "PowerToysBootstrapper", "PowerToysSetup\PowerToysBootstrapper.wixproj", "{31D72625-43C1-41B1-B784-BCE4A8DC5543}"
EndProject
Project("{8BC9CEB8-8B4A-11D0-8D11-00A0C91BC942}") = "Version", "..\src\common\version\version.vcxproj", "{CC6E41AC-8174-4E8A-8D22-85DD7F4851DF}"
EndProject
Project("{8BC9CEB8-8B4A-11D0-8D11-00A0C91BC942}") = "EtwTrace", "..\src\common\Telemetry\EtwTrace\EtwTrace.vcxproj", "{8F021B46-362B-485C-BFBA-CCF83E820CBD}"
EndProject
Project("{930C7802-8A8C-48F9-8165-68863BCCD9DD}") = "PowerToysInstallerVNext", "PowerToysSetupVNext\PowerToysInstallerVNext.wixproj", "{B6E94700-DF38-41F6-A3FD-18B69674AB1E}"
EndProject
Project("{930C7802-8A8C-48F9-8165-68863BCCD9DD}") = "PowerToysBootstrapperVNext", "PowerToysSetupVNext\PowerToysBootstrapperVNext.wixproj", "{DA4E9744-80BE-424C-B0F5-AFD8757DB575}"
EndProject
Project("{8BC9CEB8-8B4A-11D0-8D11-00A0C91BC942}") = "PowerToysSetupCustomActionsVNext", "PowerToysSetupCustomActionsVNext\PowerToysSetupCustomActionsVNext.vcxproj", "{B3A354B0-1E54-4B55-A962-FB5AF9330C19}"
EndProject
Global
	GlobalSection(SolutionConfigurationPlatforms) = preSolution
		Debug|ARM64 = Debug|ARM64
		Debug|x64 = Debug|x64
		Release|ARM64 = Release|ARM64
		Release|x64 = Release|x64
	EndGlobalSection
	GlobalSection(ProjectConfigurationPlatforms) = postSolution
		{022A9D30-7C4F-416D-A9DF-5FF2661CC0AD}.Debug|ARM64.ActiveCfg = Debug|ARM64
		{022A9D30-7C4F-416D-A9DF-5FF2661CC0AD}.Debug|ARM64.Build.0 = Debug|ARM64
		{022A9D30-7C4F-416D-A9DF-5FF2661CC0AD}.Debug|x64.ActiveCfg = Debug|x64
		{022A9D30-7C4F-416D-A9DF-5FF2661CC0AD}.Debug|x64.Build.0 = Debug|x64
		{022A9D30-7C4F-416D-A9DF-5FF2661CC0AD}.Release|ARM64.ActiveCfg = Release|ARM64
		{022A9D30-7C4F-416D-A9DF-5FF2661CC0AD}.Release|ARM64.Build.0 = Release|ARM64
		{022A9D30-7C4F-416D-A9DF-5FF2661CC0AD}.Release|x64.ActiveCfg = Release|x64
		{022A9D30-7C4F-416D-A9DF-5FF2661CC0AD}.Release|x64.Build.0 = Release|x64
		{32F3882B-F2D6-4586-B5ED-11E39E522BD3}.Debug|ARM64.ActiveCfg = Debug|ARM64
		{32F3882B-F2D6-4586-B5ED-11E39E522BD3}.Debug|x64.ActiveCfg = Debug|x64
		{32F3882B-F2D6-4586-B5ED-11E39E522BD3}.Debug|x64.Build.0 = Debug|x64
		{32F3882B-F2D6-4586-B5ED-11E39E522BD3}.Release|ARM64.ActiveCfg = Release|ARM64
		{32F3882B-F2D6-4586-B5ED-11E39E522BD3}.Release|ARM64.Build.0 = Release|ARM64
		{32F3882B-F2D6-4586-B5ED-11E39E522BD3}.Release|x64.ActiveCfg = Release|x64
		{32F3882B-F2D6-4586-B5ED-11E39E522BD3}.Release|x64.Build.0 = Release|x64
		{7E1E3F13-2BD6-3F75-A6A7-873A2B55C60F}.Debug|ARM64.ActiveCfg = Debug|ARM64
		{7E1E3F13-2BD6-3F75-A6A7-873A2B55C60F}.Debug|x64.ActiveCfg = Debug|x64
		{7E1E3F13-2BD6-3F75-A6A7-873A2B55C60F}.Debug|x64.Build.0 = Debug|x64
		{7E1E3F13-2BD6-3F75-A6A7-873A2B55C60F}.Release|ARM64.ActiveCfg = Release|ARM64
		{7E1E3F13-2BD6-3F75-A6A7-873A2B55C60F}.Release|ARM64.Build.0 = Release|ARM64
		{7E1E3F13-2BD6-3F75-A6A7-873A2B55C60F}.Release|x64.ActiveCfg = Release|x64
		{7E1E3F13-2BD6-3F75-A6A7-873A2B55C60F}.Release|x64.Build.0 = Release|x64
		{D9B8FC84-322A-4F9F-BBB9-20915C47DDFD}.Debug|ARM64.ActiveCfg = Debug|ARM64
		{D9B8FC84-322A-4F9F-BBB9-20915C47DDFD}.Debug|x64.ActiveCfg = Debug|x64
		{D9B8FC84-322A-4F9F-BBB9-20915C47DDFD}.Debug|x64.Build.0 = Debug|x64
		{D9B8FC84-322A-4F9F-BBB9-20915C47DDFD}.Release|ARM64.ActiveCfg = Release|ARM64
		{D9B8FC84-322A-4F9F-BBB9-20915C47DDFD}.Release|ARM64.Build.0 = Release|ARM64
		{D9B8FC84-322A-4F9F-BBB9-20915C47DDFD}.Release|x64.ActiveCfg = Release|x64
		{D9B8FC84-322A-4F9F-BBB9-20915C47DDFD}.Release|x64.Build.0 = Release|x64
		{31D72625-43C1-41B1-B784-BCE4A8DC5543}.Debug|ARM64.ActiveCfg = Debug|ARM64
		{31D72625-43C1-41B1-B784-BCE4A8DC5543}.Debug|ARM64.Build.0 = Debug|ARM64
		{31D72625-43C1-41B1-B784-BCE4A8DC5543}.Debug|x64.ActiveCfg = Debug|x64
		{31D72625-43C1-41B1-B784-BCE4A8DC5543}.Debug|x64.Build.0 = Debug|x64
		{31D72625-43C1-41B1-B784-BCE4A8DC5543}.Release|ARM64.ActiveCfg = Release|ARM64
		{31D72625-43C1-41B1-B784-BCE4A8DC5543}.Release|ARM64.Build.0 = Release|ARM64
		{31D72625-43C1-41B1-B784-BCE4A8DC5543}.Release|x64.ActiveCfg = Release|x64
		{31D72625-43C1-41B1-B784-BCE4A8DC5543}.Release|x64.Build.0 = Release|x64
		{CC6E41AC-8174-4E8A-8D22-85DD7F4851DF}.Debug|ARM64.ActiveCfg = Debug|ARM64
		{CC6E41AC-8174-4E8A-8D22-85DD7F4851DF}.Debug|ARM64.Build.0 = Debug|ARM64
		{CC6E41AC-8174-4E8A-8D22-85DD7F4851DF}.Debug|x64.ActiveCfg = Debug|x64
		{CC6E41AC-8174-4E8A-8D22-85DD7F4851DF}.Debug|x64.Build.0 = Debug|x64
		{CC6E41AC-8174-4E8A-8D22-85DD7F4851DF}.Release|ARM64.ActiveCfg = Release|ARM64
		{CC6E41AC-8174-4E8A-8D22-85DD7F4851DF}.Release|ARM64.Build.0 = Release|ARM64
		{CC6E41AC-8174-4E8A-8D22-85DD7F4851DF}.Release|x64.ActiveCfg = Release|x64
		{CC6E41AC-8174-4E8A-8D22-85DD7F4851DF}.Release|x64.Build.0 = Release|x64
		{8F021B46-362B-485C-BFBA-CCF83E820CBD}.Debug|ARM64.ActiveCfg = Debug|ARM64
		{8F021B46-362B-485C-BFBA-CCF83E820CBD}.Debug|ARM64.Build.0 = Debug|ARM64
		{8F021B46-362B-485C-BFBA-CCF83E820CBD}.Debug|x64.ActiveCfg = Debug|x64
		{8F021B46-362B-485C-BFBA-CCF83E820CBD}.Debug|x64.Build.0 = Debug|x64
		{8F021B46-362B-485C-BFBA-CCF83E820CBD}.Release|ARM64.ActiveCfg = Release|ARM64
		{8F021B46-362B-485C-BFBA-CCF83E820CBD}.Release|ARM64.Build.0 = Release|ARM64
		{8F021B46-362B-485C-BFBA-CCF83E820CBD}.Release|x64.ActiveCfg = Release|x64
		{8F021B46-362B-485C-BFBA-CCF83E820CBD}.Release|x64.Build.0 = Release|x64
		{B6E94700-DF38-41F6-A3FD-18B69674AB1E}.Debug|ARM64.ActiveCfg = Debug|ARM64
		{B6E94700-DF38-41F6-A3FD-18B69674AB1E}.Debug|ARM64.Build.0 = Debug|ARM64
		{B6E94700-DF38-41F6-A3FD-18B69674AB1E}.Debug|x64.ActiveCfg = Debug|x64
		{B6E94700-DF38-41F6-A3FD-18B69674AB1E}.Debug|x64.Build.0 = Debug|x64
		{B6E94700-DF38-41F6-A3FD-18B69674AB1E}.Release|ARM64.ActiveCfg = Release|ARM64
		{B6E94700-DF38-41F6-A3FD-18B69674AB1E}.Release|ARM64.Build.0 = Release|ARM64
		{B6E94700-DF38-41F6-A3FD-18B69674AB1E}.Release|x64.ActiveCfg = Release|x64
		{B6E94700-DF38-41F6-A3FD-18B69674AB1E}.Release|x64.Build.0 = Release|x64
		{DA4E9744-80BE-424C-B0F5-AFD8757DB575}.Debug|ARM64.ActiveCfg = Debug|ARM64
		{DA4E9744-80BE-424C-B0F5-AFD8757DB575}.Debug|ARM64.Build.0 = Debug|ARM64
		{DA4E9744-80BE-424C-B0F5-AFD8757DB575}.Debug|x64.ActiveCfg = Debug|x64
		{DA4E9744-80BE-424C-B0F5-AFD8757DB575}.Debug|x64.Build.0 = Debug|x64
		{DA4E9744-80BE-424C-B0F5-AFD8757DB575}.Release|ARM64.ActiveCfg = Release|ARM64
		{DA4E9744-80BE-424C-B0F5-AFD8757DB575}.Release|ARM64.Build.0 = Release|ARM64
		{DA4E9744-80BE-424C-B0F5-AFD8757DB575}.Release|x64.ActiveCfg = Release|x64
		{DA4E9744-80BE-424C-B0F5-AFD8757DB575}.Release|x64.Build.0 = Release|x64
		{B3A354B0-1E54-4B55-A962-FB5AF9330C19}.Debug|ARM64.ActiveCfg = Debug|ARM64
		{B3A354B0-1E54-4B55-A962-FB5AF9330C19}.Debug|x64.ActiveCfg = Debug|x64
		{B3A354B0-1E54-4B55-A962-FB5AF9330C19}.Debug|x64.Build.0 = Debug|x64
		{B3A354B0-1E54-4B55-A962-FB5AF9330C19}.Release|ARM64.ActiveCfg = Release|ARM64
		{B3A354B0-1E54-4B55-A962-FB5AF9330C19}.Release|ARM64.Build.0 = Release|ARM64
		{B3A354B0-1E54-4B55-A962-FB5AF9330C19}.Release|x64.ActiveCfg = Release|x64
		{B3A354B0-1E54-4B55-A962-FB5AF9330C19}.Release|x64.Build.0 = Release|x64
	EndGlobalSection
	GlobalSection(SolutionProperties) = preSolution
		HideSolutionNode = FALSE
	EndGlobalSection
	GlobalSection(ExtensibilityGlobals) = postSolution
		SolutionGuid = {B7A3DA30-D443-40FF-AC51-988AD41E3962}
	EndGlobalSection
EndGlobal<|MERGE_RESOLUTION|>--- conflicted
+++ resolved
@@ -1,8 +1,4 @@
-<<<<<<< HEAD
-﻿﻿Microsoft Visual Studio Solution File, Format Version 12.00
-=======
-﻿Microsoft Visual Studio Solution File, Format Version 12.00
->>>>>>> 7a2da2a7
+Microsoft Visual Studio Solution File, Format Version 12.00
 # Visual Studio Version 17
 VisualStudioVersion = 17.1.32414.318
 MinimumVisualStudioVersion = 10.0.40219.1
