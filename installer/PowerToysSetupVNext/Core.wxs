--- conflicted
+++ resolved
@@ -9,7 +9,6 @@
           <RegistryValue Type="string" Name="InstallScope" Value="$(var.InstallScope)" />
         </RegistryKey>
       </Component>
-<<<<<<< HEAD
       <?if $(var.PerUser) = "true" ?>
       <Component Id="powertoys_env_path_user" Bitness="always64">
         <!-- Anchor registry for component key path -->
@@ -29,8 +28,6 @@
         <Environment Id="AddPowerToysToMachinePath" Name="PATH" Action="set" Part="last" System="yes" Value="[DSCModulesReferenceFolder]" />
       </Component>
       <?endif?>
-=======
->>>>>>> 7fb1cdd1
       <Component Id="powertoys_toast_clsid" Bitness="always64">
         <RemoveFolder Id="Remove_powertoys_toast_clsid" On="uninstall" />
         <RegistryKey Root="$(var.RegistryScope)" Key="Software\Classes\CLSID\{DD5CACDA-7C2E-4997-A62A-04A597B58F76}">
